--- conflicted
+++ resolved
@@ -39,17 +39,6 @@
 
         S3ObjStorageClientTest::bucket = std::getenv("AWS_BUCKET");
 
-<<<<<<< HEAD
-        S3ObjStorageClientTest::obj_storage_client =
-                S3ClientFactory::instance().create({.endpoint = endpoint,
-                                                    .region = "dummy-region",
-                                                    .ak = access_key,
-                                                    .sk = secret_key,
-                                                    .token = "",
-                                                    .bucket = bucket,
-                                                    .provider = io::ObjStorageType::AWS,
-                                                    .use_virtual_addressing = false});
-=======
         S3ObjStorageClientTest::obj_storage_client = S3ClientFactory::instance().create({
                 .endpoint = endpoint,
                 .region = "dummy-region",
@@ -62,7 +51,6 @@
                 .role_arn = "",
                 .external_id = "",
         });
->>>>>>> 7e7d5c56
 
         ASSERT_TRUE(S3ObjStorageClientTest::obj_storage_client != nullptr);
     }
