// Licensed to the Apache Software Foundation (ASF) under one
// or more contributor license agreements.  See the NOTICE file
// distributed with this work for additional information
// regarding copyright ownership.  The ASF licenses this file
// to you under the Apache License, Version 2.0 (the
// "License"); you may not use this file except in compliance
// with the License.  You may obtain a copy of the License at
//
//   http://www.apache.org/licenses/LICENSE-2.0
//
// Unless required by applicable law or agreed to in writing,
// software distributed under the License is distributed on an
// "AS IS" BASIS, WITHOUT WARRANTIES OR CONDITIONS OF ANY
// KIND, either express or implied.  See the License for the
// specific language governing permissions and limitations
// under the License.
// This file is copied from
// https://github.com/ClickHouse/ClickHouse/blob/master/src/Interpreters/tests/gtest_lru_file_cache.cpp
// and modified by Doris

#include "block_file_cache_test_common.h"
#include "olap/olap_define.h"

namespace doris::io {

fs::path caches_dir = fs::current_path() / "lru_cache_test";
std::string cache_base_path = caches_dir / "cache1" / "";
std::string tmp_file = caches_dir / "tmp_file";

void assert_range([[maybe_unused]] size_t assert_n, io::FileBlockSPtr file_block,
                  const io::FileBlock::Range& expected_range, io::FileBlock::State expected_state) {
    auto range = file_block->range();
    std::cout << "assert_range num: " << assert_n << std::endl;
    ASSERT_EQ(range.left, expected_range.left);
    ASSERT_EQ(range.right, expected_range.right);
    ASSERT_EQ(file_block->state(), expected_state);
}

std::vector<io::FileBlockSPtr> fromHolder(const io::FileBlocksHolder& holder) {
    return std::vector<io::FileBlockSPtr>(holder.file_blocks.begin(), holder.file_blocks.end());
}

void download(io::FileBlockSPtr file_block, size_t size) {
    const auto& hash = file_block->get_hash_value();
    if (size == 0) {
        size = file_block->range().size();
    }

    std::string data(size, '0');
    Slice result(data.data(), size);
    EXPECT_TRUE(file_block->append(result).ok());
    EXPECT_TRUE(file_block->finalize().ok());
    auto key_str = hash.to_string();
    auto subdir = fs::path(cache_base_path) / key_str.substr(0, 3) / (key_str + "_0");
    ASSERT_TRUE(fs::exists(subdir));
}

void download_into_memory(io::FileBlockSPtr file_block, size_t size) {
    if (size == 0) {
        size = file_block->range().size();
    }

    std::string data(size, '0');
    Slice result(data.data(), size);
    EXPECT_TRUE(file_block->append(result).ok());
    EXPECT_TRUE(file_block->finalize().ok());
}

void complete(const io::FileBlocksHolder& holder) {
    for (const auto& file_block : holder.file_blocks) {
        ASSERT_TRUE(file_block->get_or_set_downloader() == io::FileBlock::get_caller_id());
        download(file_block);
    }
}

void complete_into_memory(const io::FileBlocksHolder& holder) {
    for (const auto& file_block : holder.file_blocks) {
        ASSERT_TRUE(file_block->get_or_set_downloader() == io::FileBlock::get_caller_id());
        download_into_memory(file_block);
    }
}

void test_file_cache(io::FileCacheType cache_type) {
    TUniqueId query_id;
    query_id.hi = 1;
    query_id.lo = 1;

    TUniqueId other_query_id;
    other_query_id.hi = 2;
    other_query_id.lo = 2;

    io::FileCacheSettings settings;
    switch (cache_type) {
    case io::FileCacheType::INDEX:
        settings.index_queue_elements = 5;
        settings.index_queue_size = 30;
        break;
    case io::FileCacheType::NORMAL:
        settings.query_queue_size = 30;
        settings.query_queue_elements = 5;
        break;
    case io::FileCacheType::DISPOSABLE:
        settings.disposable_queue_size = 30;
        settings.disposable_queue_elements = 5;
        break;
    default:
        break;
    }
    settings.capacity = 30;
    settings.max_file_block_size = 30;
    settings.max_query_cache_size = 30;
    io::CacheContext context, other_context;
    ReadStatistics rstats;
    context.stats = &rstats;
    other_context.stats = &rstats;
    context.cache_type = other_context.cache_type = cache_type;
    context.query_id = query_id;
    other_context.query_id = other_query_id;
    auto key = io::BlockFileCache::hash("key1");
    {
        io::BlockFileCache mgr(cache_base_path, settings);
        ASSERT_TRUE(mgr.initialize().ok());

        for (int i = 0; i < 100; i++) {
            if (mgr.get_async_open_success()) {
                break;
            };
            std::this_thread::sleep_for(std::chrono::milliseconds(1));
        }
        {
            auto holder = mgr.get_or_set(key, 0, 10, context); /// Add range [0, 9]
            auto blocks = fromHolder(holder);
            /// Range was not present in mgr. It should be added in mgr as one while file block.
            ASSERT_EQ(blocks.size(), 1);
            assert_range(1, blocks[0], io::FileBlock::Range(0, 9), io::FileBlock::State::EMPTY);
            ASSERT_TRUE(blocks[0]->get_or_set_downloader() == io::FileBlock::get_caller_id());
            assert_range(2, blocks[0], io::FileBlock::Range(0, 9),
                         io::FileBlock::State::DOWNLOADING);
            download(blocks[0]);
            assert_range(3, blocks[0], io::FileBlock::Range(0, 9),
                         io::FileBlock::State::DOWNLOADED);
        }
        /// Current mgr:    [__________]
        ///                   ^          ^
        ///                   0          9
        ASSERT_EQ(mgr.get_file_blocks_num(cache_type), 1);
        ASSERT_EQ(mgr.get_used_cache_size(cache_type), 10);
        {
            /// Want range [5, 14], but [0, 9] already in mgr, so only [10, 14] will be put in mgr.
            auto holder = mgr.get_or_set(key, 5, 10, context);
            auto blocks = fromHolder(holder);
            ASSERT_EQ(blocks.size(), 2);

            assert_range(4, blocks[0], io::FileBlock::Range(0, 9),
                         io::FileBlock::State::DOWNLOADED);
            assert_range(5, blocks[1], io::FileBlock::Range(10, 14), io::FileBlock::State::EMPTY);

            ASSERT_TRUE(blocks[1]->get_or_set_downloader() == io::FileBlock::get_caller_id());
            download(blocks[1]);
            assert_range(6, blocks[1], io::FileBlock::Range(10, 14),
                         io::FileBlock::State::DOWNLOADED);
        }

        /// Current mgr:    [__________][_____]
        ///                   ^          ^^     ^
        ///                   0          910    14
        ASSERT_EQ(mgr.get_file_blocks_num(cache_type), 2);
        ASSERT_EQ(mgr.get_used_cache_size(cache_type), 15);

        {
            auto holder = mgr.get_or_set(key, 9, 1, context); /// Get [9, 9]
            auto blocks = fromHolder(holder);
            ASSERT_EQ(blocks.size(), 1);
            assert_range(7, blocks[0], io::FileBlock::Range(0, 9),
                         io::FileBlock::State::DOWNLOADED);
        }
        {
            auto holder = mgr.get_or_set(key, 9, 2, context); /// Get [9, 10]
            auto blocks = fromHolder(holder);
            ASSERT_EQ(blocks.size(), 2);
            assert_range(8, blocks[0], io::FileBlock::Range(0, 9),
                         io::FileBlock::State::DOWNLOADED);
            assert_range(9, blocks[1], io::FileBlock::Range(10, 14),
                         io::FileBlock::State::DOWNLOADED);
        }
        {
            auto holder = mgr.get_or_set(key, 10, 1, context); /// Get [10, 10]
            auto blocks = fromHolder(holder);
            ASSERT_EQ(blocks.size(), 1);
            assert_range(10, blocks[0], io::FileBlock::Range(10, 14),
                         io::FileBlock::State::DOWNLOADED);
        }
        complete(mgr.get_or_set(key, 17, 4, context)); /// Get [17, 20]
        complete(mgr.get_or_set(key, 24, 3, context)); /// Get [24, 26]

        /// Current mgr:    [__________][_____]   [____]    [___]
        ///                   ^          ^^     ^   ^    ^    ^   ^
        ///                   0          910    14  17   20   24  26
        ///
        ASSERT_EQ(mgr.get_file_blocks_num(cache_type), 4);
        ASSERT_EQ(mgr.get_used_cache_size(cache_type), 22);
        {
            auto holder = mgr.get_or_set(key, 0, 31, context); /// Get [0, 25]
            auto blocks = fromHolder(holder);
            ASSERT_EQ(blocks.size(), 7);
            assert_range(11, blocks[0], io::FileBlock::Range(0, 9),
                         io::FileBlock::State::DOWNLOADED);
            assert_range(12, blocks[1], io::FileBlock::Range(10, 14),
                         io::FileBlock::State::DOWNLOADED);
            /// Missing [15, 16] should be added in mgr.
            assert_range(13, blocks[2], io::FileBlock::Range(15, 16), io::FileBlock::State::EMPTY);
            ASSERT_TRUE(blocks[2]->get_or_set_downloader() == io::FileBlock::get_caller_id());
            download(blocks[2]);

            assert_range(14, blocks[3], io::FileBlock::Range(17, 20),
                         io::FileBlock::State::DOWNLOADED);

            assert_range(15, blocks[4], io::FileBlock::Range(21, 23), io::FileBlock::State::EMPTY);

            assert_range(16, blocks[5], io::FileBlock::Range(24, 26),
                         io::FileBlock::State::DOWNLOADED);

            assert_range(16, blocks[6], io::FileBlock::Range(27, 30),
                         io::FileBlock::State::SKIP_CACHE);
            /// Current mgr:    [__________][_____][   ][____________]
            ///                   ^                       ^            ^
            ///                   0                        20          26
            ///

            /// Range [27, 30] must be evicted in previous getOrSet [0, 25].
            /// Let's not invalidate pointers to returned blocks from range [0, 25] and
            /// as max elements size is reached, next attempt to put something in mgr should fail.
            /// This will also check that [27, 27] was indeed evicted.

            auto holder1 = mgr.get_or_set(key, 27, 4, context);
            auto blocks_1 = fromHolder(holder1); /// Get [27, 30]
            ASSERT_EQ(blocks_1.size(), 1);
            assert_range(17, blocks_1[0], io::FileBlock::Range(27, 30),
                         io::FileBlock::State::SKIP_CACHE);
        }
        /// Current mgr:    [__________][_____][_][____]    [___]
        ///                   ^          ^^     ^   ^    ^    ^   ^
        ///                   0          910    14  17   20   24  26
        ///
        {
            auto holder = mgr.get_or_set(key, 12, 10, context); /// Get [12, 21]
            auto blocks = fromHolder(holder);
            ASSERT_EQ(blocks.size(), 4);

            assert_range(18, blocks[0], io::FileBlock::Range(10, 14),
                         io::FileBlock::State::DOWNLOADED);
            assert_range(19, blocks[1], io::FileBlock::Range(15, 16),
                         io::FileBlock::State::DOWNLOADED);
            assert_range(20, blocks[2], io::FileBlock::Range(17, 20),
                         io::FileBlock::State::DOWNLOADED);
            assert_range(21, blocks[3], io::FileBlock::Range(21, 21), io::FileBlock::State::EMPTY);

            ASSERT_TRUE(blocks[3]->get_or_set_downloader() == io::FileBlock::get_caller_id());
            download(blocks[3]);
            ASSERT_TRUE(blocks[3]->state() == io::FileBlock::State::DOWNLOADED);
        }
        /// Current mgr:    [__________][_____][_][____][_]    [___]
        ///                   ^          ^^     ^   ^    ^       ^   ^
        ///                   0          910    14  17   20      24  26

        ASSERT_EQ(mgr.get_file_blocks_num(cache_type), 6);
        {
            auto holder = mgr.get_or_set(key, 23, 5, context); /// Get [23, 28]
            auto blocks = fromHolder(holder);
            ASSERT_EQ(blocks.size(), 3);

            assert_range(22, blocks[0], io::FileBlock::Range(23, 23), io::FileBlock::State::EMPTY);
            assert_range(23, blocks[1], io::FileBlock::Range(24, 26),
                         io::FileBlock::State::DOWNLOADED);
            assert_range(24, blocks[2], io::FileBlock::Range(27, 27), io::FileBlock::State::EMPTY);

            ASSERT_TRUE(blocks[0]->get_or_set_downloader() == io::FileBlock::get_caller_id());
            ASSERT_TRUE(blocks[2]->get_or_set_downloader() == io::FileBlock::get_caller_id());
            download(blocks[0]);
            download(blocks[2]);
        }
        /// Current mgr:    [__________][_____][_][____][_]  [_][___][_]
        ///                   ^          ^^     ^   ^    ^        ^   ^
        ///                   0          910    14  17   20       24  26

        ASSERT_EQ(mgr.get_file_blocks_num(cache_type), 8);
        {
            auto holder5 = mgr.get_or_set(key, 2, 3, context); /// Get [2, 4]
            auto s5 = fromHolder(holder5);
            ASSERT_EQ(s5.size(), 1);
            assert_range(25, s5[0], io::FileBlock::Range(0, 9), io::FileBlock::State::DOWNLOADED);

            auto holder1 = mgr.get_or_set(key, 30, 2, context); /// Get [30, 31]
            auto s1 = fromHolder(holder1);
            ASSERT_EQ(s1.size(), 1);
            assert_range(26, s1[0], io::FileBlock::Range(30, 31), io::FileBlock::State::EMPTY);

            ASSERT_TRUE(s1[0]->get_or_set_downloader() == io::FileBlock::get_caller_id());
            download(s1[0]);

            /// Current mgr:    [__________][_____][_][____][_]  [_][___][_]    [__]
            ///                   ^          ^^     ^   ^    ^        ^   ^  ^    ^  ^
            ///                   0          910    14  17   20       24  26 27   30 31

            auto holder2 = mgr.get_or_set(key, 23, 1, context); /// Get [23, 23]
            auto s2 = fromHolder(holder2);
            ASSERT_EQ(s2.size(), 1);

            auto holder3 = mgr.get_or_set(key, 24, 3, context); /// Get [24, 26]
            auto s3 = fromHolder(holder3);
            ASSERT_EQ(s3.size(), 1);

            auto holder4 = mgr.get_or_set(key, 27, 1, context); /// Get [27, 27]
            auto s4 = fromHolder(holder4);
            ASSERT_EQ(s4.size(), 1);

            /// All mgr is now unreleasable because pointers are still hold
            auto holder6 = mgr.get_or_set(key, 0, 40, context);
            auto f = fromHolder(holder6);
            ASSERT_EQ(f.size(), 12);

            assert_range(29, f[9], io::FileBlock::Range(28, 29), io::FileBlock::State::SKIP_CACHE);
            assert_range(30, f[11], io::FileBlock::Range(32, 39), io::FileBlock::State::SKIP_CACHE);
        }
        {
            auto holder = mgr.get_or_set(key, 2, 3, context); /// Get [2, 4]
            auto blocks = fromHolder(holder);
            ASSERT_EQ(blocks.size(), 1);
            assert_range(31, blocks[0], io::FileBlock::Range(0, 9),
                         io::FileBlock::State::DOWNLOADED);
        }
        // Current cache:    [__________][_____][_][____][_]  [_][___][_]    [__]
        //                   ^          ^^     ^   ^    ^        ^   ^  ^    ^  ^
        //                   0          910    14  17   20       24  26 27   30 31

        {
            auto holder = mgr.get_or_set(key, 25, 5, context); /// Get [25, 29]
            auto blocks = fromHolder(holder);
            ASSERT_EQ(blocks.size(), 3);

            assert_range(32, blocks[0], io::FileBlock::Range(24, 26),
                         io::FileBlock::State::DOWNLOADED);
            assert_range(33, blocks[1], io::FileBlock::Range(27, 27),
                         io::FileBlock::State::DOWNLOADED);

            assert_range(34, blocks[2], io::FileBlock::Range(28, 29), io::FileBlock::State::EMPTY);
            ASSERT_TRUE(blocks[2]->get_or_set_downloader() == io::FileBlock::get_caller_id());
            ASSERT_TRUE(blocks[2]->state() == io::FileBlock::State::DOWNLOADING);

            bool lets_start_download = false;
            std::mutex mutex;
            std::condition_variable cv;

            std::thread other_1([&] {
                SCOPED_INIT_THREAD_CONTEXT();
                auto holder_2 =
                        mgr.get_or_set(key, 25, 5, other_context); /// Get [25, 29] once again.
                auto blocks_2 = fromHolder(holder_2);
                ASSERT_EQ(blocks.size(), 3);

                assert_range(35, blocks_2[0], io::FileBlock::Range(24, 26),
                             io::FileBlock::State::DOWNLOADED);
                assert_range(36, blocks_2[1], io::FileBlock::Range(27, 27),
                             io::FileBlock::State::DOWNLOADED);
                assert_range(37, blocks_2[2], io::FileBlock::Range(28, 29),
                             io::FileBlock::State::DOWNLOADING);

                ASSERT_TRUE(blocks[2]->get_or_set_downloader() != io::FileBlock::get_caller_id());
                ASSERT_TRUE(blocks[2]->state() == io::FileBlock::State::DOWNLOADING);

                {
                    std::lock_guard lock(mutex);
                    lets_start_download = true;
                }
                cv.notify_one();

                while (blocks_2[2]->wait() == io::FileBlock::State::DOWNLOADING) {
                }
                ASSERT_TRUE(blocks_2[2]->state() == io::FileBlock::State::DOWNLOADED);
            });

            {
                std::unique_lock lock(mutex);
                cv.wait(lock, [&] { return lets_start_download; });
            }

            download(blocks[2]);
            ASSERT_TRUE(blocks[2]->state() == io::FileBlock::State::DOWNLOADED);

            other_1.join();
        }
        ASSERT_EQ(mgr.get_file_blocks_num(cache_type), 9);
        // Current cache:    [__________][_____][_][____][_]  [_][___][_]    [__]
        //                   ^          ^^     ^   ^    ^        ^   ^  ^    ^  ^
        //                   0          910    14  17   20       24  26 27   30 31

        {
            /// Now let's check the similar case but getting ERROR state after block->wait(), when
            /// state is changed not manually via block->complete(state) but from destructor of holder
            /// and notify_all() is also called from destructor of holder.

            std::optional<io::FileBlocksHolder> holder;
            holder.emplace(mgr.get_or_set(key, 3, 23, context)); /// Get [3, 25]

            auto blocks = fromHolder(*holder);
            ASSERT_EQ(blocks.size(), 8);

            assert_range(38, blocks[0], io::FileBlock::Range(0, 9),
                         io::FileBlock::State::DOWNLOADED);

            assert_range(39, blocks[5], io::FileBlock::Range(22, 22), io::FileBlock::State::EMPTY);
            ASSERT_TRUE(blocks[5]->get_or_set_downloader() == io::FileBlock::get_caller_id());
            ASSERT_TRUE(blocks[5]->state() == io::FileBlock::State::DOWNLOADING);

            bool lets_start_download = false;
            std::mutex mutex;
            std::condition_variable cv;

            std::thread other_1([&] {
                SCOPED_INIT_THREAD_CONTEXT();
                auto holder_2 =
                        mgr.get_or_set(key, 3, 23, other_context); /// Get [3, 25] once again
                auto blocks_2 = fromHolder(*holder);
                ASSERT_EQ(blocks_2.size(), 8);

                assert_range(41, blocks_2[0], io::FileBlock::Range(0, 9),
                             io::FileBlock::State::DOWNLOADED);
                assert_range(42, blocks_2[5], io::FileBlock::Range(22, 22),
                             io::FileBlock::State::DOWNLOADING);

                ASSERT_TRUE(blocks_2[5]->get_downloader() != io::FileBlock::get_caller_id());
                ASSERT_TRUE(blocks_2[5]->state() == io::FileBlock::State::DOWNLOADING);

                {
                    std::lock_guard lock(mutex);
                    lets_start_download = true;
                }
                cv.notify_one();

                while (blocks_2[5]->wait() == io::FileBlock::State::DOWNLOADING) {
                }
                ASSERT_TRUE(blocks_2[5]->state() == io::FileBlock::State::EMPTY);
                ASSERT_TRUE(blocks_2[5]->get_or_set_downloader() == io::FileBlock::get_caller_id());
                download(blocks_2[5]);
            });

            {
                std::unique_lock lock(mutex);
                cv.wait(lock, [&] { return lets_start_download; });
            }
            holder.reset();
            other_1.join();
            ASSERT_TRUE(blocks[5]->state() == io::FileBlock::State::DOWNLOADED);
        }
    }
    // Current cache:    [__________][_][____][_]  [_][___][_]    [__]
    //                   ^          ^   ^    ^        ^   ^  ^    ^  ^
    //                   0          9  17   20       24  26 27   30 31
    {
        /// Test LRUCache::restore().

        io::BlockFileCache cache2(cache_base_path, settings);
        ASSERT_TRUE(cache2.initialize().ok());
        for (int i = 0; i < 100; i++) {
            if (cache2.get_async_open_success()) {
                break;
            };
            std::this_thread::sleep_for(std::chrono::milliseconds(1));
        }
        auto holder1 = cache2.get_or_set(key, 2, 28, context); /// Get [2, 29]

        auto blocks1 = fromHolder(holder1);
        ASSERT_EQ(blocks1.size(), 10);

        assert_range(44, blocks1[0], io::FileBlock::Range(0, 9), io::FileBlock::State::DOWNLOADED);
        assert_range(45, blocks1[1], io::FileBlock::Range(10, 14), io::FileBlock::State::EMPTY);
        assert_range(45, blocks1[2], io::FileBlock::Range(15, 16),
                     io::FileBlock::State::DOWNLOADED);
        assert_range(46, blocks1[3], io::FileBlock::Range(17, 20),
                     io::FileBlock::State::DOWNLOADED);
        assert_range(47, blocks1[4], io::FileBlock::Range(21, 21),
                     io::FileBlock::State::DOWNLOADED);
    }

    {
        /// Test max file block size
        std::string cache_path2 = caches_dir / "cache2";
        if (fs::exists(cache_path2)) {
            fs::remove_all(cache_path2);
        }
        fs::create_directories(cache_path2);
        auto settings2 = settings;
        settings2.index_queue_elements = 5;
        settings2.index_queue_size = 30;
        settings2.disposable_queue_size = 0;
        settings2.disposable_queue_elements = 0;
        settings2.query_queue_size = 0;
        settings2.query_queue_elements = 0;
        settings2.max_file_block_size = 10;
        io::BlockFileCache cache2(cache_path2, settings2);
        ASSERT_TRUE(cache2.initialize().ok());
        for (int i = 0; i < 100; i++) {
            if (cache2.get_async_open_success()) {
                break;
            };
            std::this_thread::sleep_for(std::chrono::milliseconds(1));
        }
        auto holder1 = cache2.get_or_set(key, 0, 25, context); /// Get [0, 24]
        auto blocks1 = fromHolder(holder1);

        ASSERT_EQ(blocks1.size(), 3);
        assert_range(48, blocks1[0], io::FileBlock::Range(0, 9), io::FileBlock::State::EMPTY);
        assert_range(49, blocks1[1], io::FileBlock::Range(10, 19), io::FileBlock::State::EMPTY);
        assert_range(50, blocks1[2], io::FileBlock::Range(20, 24), io::FileBlock::State::EMPTY);
    }
}

void test_file_cache_memory_storage(io::FileCacheType cache_type) {
    TUniqueId query_id;
    query_id.hi = 1;
    query_id.lo = 1;

    TUniqueId other_query_id;
    other_query_id.hi = 2;
    other_query_id.lo = 2;

    io::FileCacheSettings settings;
    switch (cache_type) {
    case io::FileCacheType::INDEX:
        settings.index_queue_elements = 5;
        settings.index_queue_size = 30;
        break;
    case io::FileCacheType::NORMAL:
        settings.query_queue_size = 30;
        settings.query_queue_elements = 5;
        break;
    case io::FileCacheType::DISPOSABLE:
        settings.disposable_queue_size = 30;
        settings.disposable_queue_elements = 5;
        break;
    default:
        break;
    }
    settings.capacity = 30;
    settings.max_file_block_size = 30;
    settings.max_query_cache_size = 30;
    settings.storage = "memory";
    io::CacheContext context, other_context;
    ReadStatistics rstats;
    context.stats = &rstats;
    other_context.stats = &rstats;
    context.cache_type = other_context.cache_type = cache_type;
    context.query_id = query_id;
    other_context.query_id = other_query_id;
    auto key = io::BlockFileCache::hash("key1");
    {
        io::BlockFileCache mgr(cache_base_path, settings);
        ASSERT_TRUE(mgr.initialize().ok());

        for (int i = 0; i < 100; i++) {
            if (mgr.get_async_open_success()) {
                break;
            };
            std::this_thread::sleep_for(std::chrono::milliseconds(1));
        }
        {
            auto holder = mgr.get_or_set(key, 0, 10, context); /// Add range [0, 9]
            auto blocks = fromHolder(holder);
            /// Range was not present in mgr. It should be added in mgr as one while file block.
            ASSERT_EQ(blocks.size(), 1);
            assert_range(1, blocks[0], io::FileBlock::Range(0, 9), io::FileBlock::State::EMPTY);
            ASSERT_TRUE(blocks[0]->get_or_set_downloader() == io::FileBlock::get_caller_id());
            assert_range(2, blocks[0], io::FileBlock::Range(0, 9),
                         io::FileBlock::State::DOWNLOADING);
            download_into_memory(blocks[0]);
            assert_range(3, blocks[0], io::FileBlock::Range(0, 9),
                         io::FileBlock::State::DOWNLOADED);
        }
        /// Current mgr:    [__________]
        ///                   ^          ^
        ///                   0          9
        ASSERT_EQ(mgr.get_file_blocks_num(cache_type), 1);
        ASSERT_EQ(mgr.get_used_cache_size(cache_type), 10);
        {
            /// Want range [5, 14], but [0, 9] already in mgr, so only [10, 14] will be put in mgr.
            auto holder = mgr.get_or_set(key, 5, 10, context);
            auto blocks = fromHolder(holder);
            ASSERT_EQ(blocks.size(), 2);

            assert_range(4, blocks[0], io::FileBlock::Range(0, 9),
                         io::FileBlock::State::DOWNLOADED);
            assert_range(5, blocks[1], io::FileBlock::Range(10, 14), io::FileBlock::State::EMPTY);

            ASSERT_TRUE(blocks[1]->get_or_set_downloader() == io::FileBlock::get_caller_id());
            download_into_memory(blocks[1]);
            assert_range(6, blocks[1], io::FileBlock::Range(10, 14),
                         io::FileBlock::State::DOWNLOADED);
        }

        /// Current mgr:    [__________][_____]
        ///                   ^          ^^     ^
        ///                   0          910    14
        ASSERT_EQ(mgr.get_file_blocks_num(cache_type), 2);
        ASSERT_EQ(mgr.get_used_cache_size(cache_type), 15);

        {
            auto holder = mgr.get_or_set(key, 9, 1, context); /// Get [9, 9]
            auto blocks = fromHolder(holder);
            ASSERT_EQ(blocks.size(), 1);
            assert_range(7, blocks[0], io::FileBlock::Range(0, 9),
                         io::FileBlock::State::DOWNLOADED);
        }
        {
            auto holder = mgr.get_or_set(key, 9, 2, context); /// Get [9, 10]
            auto blocks = fromHolder(holder);
            ASSERT_EQ(blocks.size(), 2);
            assert_range(8, blocks[0], io::FileBlock::Range(0, 9),
                         io::FileBlock::State::DOWNLOADED);
            assert_range(9, blocks[1], io::FileBlock::Range(10, 14),
                         io::FileBlock::State::DOWNLOADED);
        }
        {
            auto holder = mgr.get_or_set(key, 10, 1, context); /// Get [10, 10]
            auto blocks = fromHolder(holder);
            ASSERT_EQ(blocks.size(), 1);
            assert_range(10, blocks[0], io::FileBlock::Range(10, 14),
                         io::FileBlock::State::DOWNLOADED);
        }
        complete_into_memory(mgr.get_or_set(key, 17, 4, context)); /// Get [17, 20]
        complete_into_memory(mgr.get_or_set(key, 24, 3, context)); /// Get [24, 26]

        /// Current mgr:    [__________][_____]   [____]    [___]
        ///                   ^          ^^     ^   ^    ^    ^   ^
        ///                   0          910    14  17   20   24  26
        ///
        ASSERT_EQ(mgr.get_file_blocks_num(cache_type), 4);
        ASSERT_EQ(mgr.get_used_cache_size(cache_type), 22);
        {
            auto holder = mgr.get_or_set(key, 0, 31, context); /// Get [0, 25]
            auto blocks = fromHolder(holder);
            ASSERT_EQ(blocks.size(), 7);
            assert_range(11, blocks[0], io::FileBlock::Range(0, 9),
                         io::FileBlock::State::DOWNLOADED);
            assert_range(12, blocks[1], io::FileBlock::Range(10, 14),
                         io::FileBlock::State::DOWNLOADED);
            /// Missing [15, 16] should be added in mgr.
            assert_range(13, blocks[2], io::FileBlock::Range(15, 16), io::FileBlock::State::EMPTY);
            ASSERT_TRUE(blocks[2]->get_or_set_downloader() == io::FileBlock::get_caller_id());
            download_into_memory(blocks[2]);

            assert_range(14, blocks[3], io::FileBlock::Range(17, 20),
                         io::FileBlock::State::DOWNLOADED);

            assert_range(15, blocks[4], io::FileBlock::Range(21, 23), io::FileBlock::State::EMPTY);

            assert_range(16, blocks[5], io::FileBlock::Range(24, 26),
                         io::FileBlock::State::DOWNLOADED);

            assert_range(16, blocks[6], io::FileBlock::Range(27, 30),
                         io::FileBlock::State::SKIP_CACHE);
            /// Current mgr:    [__________][_____][   ][____________]
            ///                   ^                       ^            ^
            ///                   0                        20          26
            ///

            /// Range [27, 30] must be evicted in previous getOrSet [0, 25].
            /// Let's not invalidate pointers to returned blocks from range [0, 25] and
            /// as max elements size is reached, next attempt to put something in mgr should fail.
            /// This will also check that [27, 27] was indeed evicted.

            auto holder1 = mgr.get_or_set(key, 27, 4, context);
            auto blocks_1 = fromHolder(holder1); /// Get [27, 30]
            ASSERT_EQ(blocks_1.size(), 1);
            assert_range(17, blocks_1[0], io::FileBlock::Range(27, 30),
                         io::FileBlock::State::SKIP_CACHE);
        }
        /// Current mgr:    [__________][_____][_][____]    [___]
        ///                   ^          ^^     ^   ^    ^    ^   ^
        ///                   0          910    14  17   20   24  26
        ///
        {
            auto holder = mgr.get_or_set(key, 12, 10, context); /// Get [12, 21]
            auto blocks = fromHolder(holder);
            ASSERT_EQ(blocks.size(), 4);

            assert_range(18, blocks[0], io::FileBlock::Range(10, 14),
                         io::FileBlock::State::DOWNLOADED);
            assert_range(19, blocks[1], io::FileBlock::Range(15, 16),
                         io::FileBlock::State::DOWNLOADED);
            assert_range(20, blocks[2], io::FileBlock::Range(17, 20),
                         io::FileBlock::State::DOWNLOADED);
            assert_range(21, blocks[3], io::FileBlock::Range(21, 21), io::FileBlock::State::EMPTY);

            ASSERT_TRUE(blocks[3]->get_or_set_downloader() == io::FileBlock::get_caller_id());
            download_into_memory(blocks[3]);
            ASSERT_TRUE(blocks[3]->state() == io::FileBlock::State::DOWNLOADED);
        }
        /// Current mgr:    [__________][_____][_][____][_]    [___]
        ///                   ^          ^^     ^   ^    ^       ^   ^
        ///                   0          910    14  17   20      24  26

        ASSERT_EQ(mgr.get_file_blocks_num(cache_type), 6);
        {
            auto holder = mgr.get_or_set(key, 23, 5, context); /// Get [23, 28]
            auto blocks = fromHolder(holder);
            ASSERT_EQ(blocks.size(), 3);

            assert_range(22, blocks[0], io::FileBlock::Range(23, 23), io::FileBlock::State::EMPTY);
            assert_range(23, blocks[1], io::FileBlock::Range(24, 26),
                         io::FileBlock::State::DOWNLOADED);
            assert_range(24, blocks[2], io::FileBlock::Range(27, 27), io::FileBlock::State::EMPTY);

            ASSERT_TRUE(blocks[0]->get_or_set_downloader() == io::FileBlock::get_caller_id());
            ASSERT_TRUE(blocks[2]->get_or_set_downloader() == io::FileBlock::get_caller_id());
            download_into_memory(blocks[0]);
            download_into_memory(blocks[2]);
        }
        /// Current mgr:    [__________][_____][_][____][_]  [_][___][_]
        ///                   ^          ^^     ^   ^    ^        ^   ^
        ///                   0          910    14  17   20       24  26

        ASSERT_EQ(mgr.get_file_blocks_num(cache_type), 8);
        {
            auto holder5 = mgr.get_or_set(key, 2, 3, context); /// Get [2, 4]
            auto s5 = fromHolder(holder5);
            ASSERT_EQ(s5.size(), 1);
            assert_range(25, s5[0], io::FileBlock::Range(0, 9), io::FileBlock::State::DOWNLOADED);

            auto holder1 = mgr.get_or_set(key, 30, 2, context); /// Get [30, 31]
            auto s1 = fromHolder(holder1);
            ASSERT_EQ(s1.size(), 1);
            assert_range(26, s1[0], io::FileBlock::Range(30, 31), io::FileBlock::State::EMPTY);

            ASSERT_TRUE(s1[0]->get_or_set_downloader() == io::FileBlock::get_caller_id());
            download_into_memory(s1[0]);

            /// Current mgr:    [__________][_____][_][____][_]  [_][___][_]    [__]
            ///                   ^          ^^     ^   ^    ^        ^   ^  ^    ^  ^
            ///                   0          910    14  17   20       24  26 27   30 31

            auto holder2 = mgr.get_or_set(key, 23, 1, context); /// Get [23, 23]
            auto s2 = fromHolder(holder2);
            ASSERT_EQ(s2.size(), 1);

            auto holder3 = mgr.get_or_set(key, 24, 3, context); /// Get [24, 26]
            auto s3 = fromHolder(holder3);
            ASSERT_EQ(s3.size(), 1);

            auto holder4 = mgr.get_or_set(key, 27, 1, context); /// Get [27, 27]
            auto s4 = fromHolder(holder4);
            ASSERT_EQ(s4.size(), 1);

            /// All mgr is now unreleasable because pointers are still hold
            auto holder6 = mgr.get_or_set(key, 0, 40, context);
            auto f = fromHolder(holder6);
            ASSERT_EQ(f.size(), 12);

            assert_range(29, f[9], io::FileBlock::Range(28, 29), io::FileBlock::State::SKIP_CACHE);
            assert_range(30, f[11], io::FileBlock::Range(32, 39), io::FileBlock::State::SKIP_CACHE);
        }
        {
            auto holder = mgr.get_or_set(key, 2, 3, context); /// Get [2, 4]
            auto blocks = fromHolder(holder);
            ASSERT_EQ(blocks.size(), 1);
            assert_range(31, blocks[0], io::FileBlock::Range(0, 9),
                         io::FileBlock::State::DOWNLOADED);
        }
        // Current cache:    [__________][_____][_][____][_]  [_][___][_]    [__]
        //                   ^          ^^     ^   ^    ^        ^   ^  ^    ^  ^
        //                   0          910    14  17   20       24  26 27   30 31

        {
            auto holder = mgr.get_or_set(key, 25, 5, context); /// Get [25, 29]
            auto blocks = fromHolder(holder);
            ASSERT_EQ(blocks.size(), 3);

            assert_range(32, blocks[0], io::FileBlock::Range(24, 26),
                         io::FileBlock::State::DOWNLOADED);
            assert_range(33, blocks[1], io::FileBlock::Range(27, 27),
                         io::FileBlock::State::DOWNLOADED);

            assert_range(34, blocks[2], io::FileBlock::Range(28, 29), io::FileBlock::State::EMPTY);
            ASSERT_TRUE(blocks[2]->get_or_set_downloader() == io::FileBlock::get_caller_id());
            ASSERT_TRUE(blocks[2]->state() == io::FileBlock::State::DOWNLOADING);

            bool lets_start_download = false;
            std::mutex mutex;
            std::condition_variable cv;

            std::thread other_1([&] {
                SCOPED_INIT_THREAD_CONTEXT();
                auto holder_2 =
                        mgr.get_or_set(key, 25, 5, other_context); /// Get [25, 29] once again.
                auto blocks_2 = fromHolder(holder_2);
                ASSERT_EQ(blocks.size(), 3);

                assert_range(35, blocks_2[0], io::FileBlock::Range(24, 26),
                             io::FileBlock::State::DOWNLOADED);
                assert_range(36, blocks_2[1], io::FileBlock::Range(27, 27),
                             io::FileBlock::State::DOWNLOADED);
                assert_range(37, blocks_2[2], io::FileBlock::Range(28, 29),
                             io::FileBlock::State::DOWNLOADING);

                ASSERT_TRUE(blocks[2]->get_or_set_downloader() != io::FileBlock::get_caller_id());
                ASSERT_TRUE(blocks[2]->state() == io::FileBlock::State::DOWNLOADING);

                {
                    std::lock_guard lock(mutex);
                    lets_start_download = true;
                }
                cv.notify_one();

                while (blocks_2[2]->wait() == io::FileBlock::State::DOWNLOADING) {
                }
                ASSERT_TRUE(blocks_2[2]->state() == io::FileBlock::State::DOWNLOADED);
            });

            {
                std::unique_lock lock(mutex);
                cv.wait(lock, [&] { return lets_start_download; });
            }

            download_into_memory(blocks[2]);
            ASSERT_TRUE(blocks[2]->state() == io::FileBlock::State::DOWNLOADED);

            other_1.join();
        }
        ASSERT_EQ(mgr.get_file_blocks_num(cache_type), 9);
        // Current cache:    [__________][_____][_][____][_]  [_][___][_]    [__]
        //                   ^          ^^     ^   ^    ^        ^   ^  ^    ^  ^
        //                   0          910    14  17   20       24  26 27   30 31

        {
            /// Now let's check the similar case but getting ERROR state after block->wait(), when
            /// state is changed not manually via block->complete(state) but from destructor of holder
            /// and notify_all() is also called from destructor of holder.

            std::optional<io::FileBlocksHolder> holder;
            holder.emplace(mgr.get_or_set(key, 3, 23, context)); /// Get [3, 25]

            auto blocks = fromHolder(*holder);
            ASSERT_EQ(blocks.size(), 8);

            assert_range(38, blocks[0], io::FileBlock::Range(0, 9),
                         io::FileBlock::State::DOWNLOADED);

            assert_range(39, blocks[5], io::FileBlock::Range(22, 22), io::FileBlock::State::EMPTY);
            ASSERT_TRUE(blocks[5]->get_or_set_downloader() == io::FileBlock::get_caller_id());
            ASSERT_TRUE(blocks[5]->state() == io::FileBlock::State::DOWNLOADING);

            bool lets_start_download = false;
            std::mutex mutex;
            std::condition_variable cv;

            std::thread other_1([&] {
                SCOPED_INIT_THREAD_CONTEXT();
                auto holder_2 =
                        mgr.get_or_set(key, 3, 23, other_context); /// Get [3, 25] once again
                auto blocks_2 = fromHolder(*holder);
                ASSERT_EQ(blocks_2.size(), 8);

                assert_range(41, blocks_2[0], io::FileBlock::Range(0, 9),
                             io::FileBlock::State::DOWNLOADED);
                assert_range(42, blocks_2[5], io::FileBlock::Range(22, 22),
                             io::FileBlock::State::DOWNLOADING);

                ASSERT_TRUE(blocks_2[5]->get_downloader() != io::FileBlock::get_caller_id());
                ASSERT_TRUE(blocks_2[5]->state() == io::FileBlock::State::DOWNLOADING);

                {
                    std::lock_guard lock(mutex);
                    lets_start_download = true;
                }
                cv.notify_one();

                while (blocks_2[5]->wait() == io::FileBlock::State::DOWNLOADING) {
                }
                ASSERT_TRUE(blocks_2[5]->state() == io::FileBlock::State::EMPTY);
                ASSERT_TRUE(blocks_2[5]->get_or_set_downloader() == io::FileBlock::get_caller_id());
                download_into_memory(blocks_2[5]);
            });

            {
                std::unique_lock lock(mutex);
                cv.wait(lock, [&] { return lets_start_download; });
            }
            holder.reset();
            other_1.join();
            ASSERT_TRUE(blocks[5]->state() == io::FileBlock::State::DOWNLOADED);
        }
    }
    // Current cache:    [__________][_][____][_]  [_][___][_]    [__]
    //                   ^          ^   ^    ^        ^   ^  ^    ^  ^
    //                   0          9  17   20       24  26 27   30 31
    {
        /// Test LRUCache::restore().
        // storage will restore nothing

        io::BlockFileCache cache2(cache_base_path, settings);
        ASSERT_TRUE(cache2.initialize().ok());
        for (int i = 0; i < 100; i++) {
            if (cache2.get_async_open_success()) {
                break;
            };
            std::this_thread::sleep_for(std::chrono::milliseconds(1));
        }
        auto holder1 = cache2.get_or_set(key, 2, 28, context); /// Get [2, 29]

        auto blocks1 = fromHolder(holder1);
        ASSERT_EQ(blocks1.size(), 1);
    }
}

TEST_F(BlockFileCacheTest, init) {
    std::string string = std::string(R"(
        [
        {
            "path" : "/mnt/ssd01/clickbench/hot/be/file_cache",
            "total_size" : 193273528320,
            "query_limit" : 38654705664
        },
        {
            "path" : "/mnt/ssd01/clickbench/hot/be/file_cache",
            "total_size" : 193273528320,
            "query_limit" : 38654705664
        }
        ]
        )");
    config::enable_file_cache_query_limit = true;
    std::vector<CachePath> cache_paths;
    EXPECT_TRUE(parse_conf_cache_paths(string, cache_paths));
    EXPECT_EQ(cache_paths.size(), 2);
    for (const auto& cache_path : cache_paths) {
        io::FileCacheSettings settings = cache_path.init_settings();
        EXPECT_EQ(settings.capacity, 193273528320);
        EXPECT_EQ(settings.max_query_cache_size, 38654705664);
    }

    // err normal
    std::string err_string = std::string(R"(
        [
        {
            "path" : "/mnt/ssd01/clickbench/hot/be/file_cache",
            "total_size" : "193273528320",
            "query_limit" : -1
        }
        ]
        )");
    cache_paths.clear();
    EXPECT_FALSE(parse_conf_cache_paths(err_string, cache_paths));

    // err query_limit
    err_string = std::string(R"(
        [
        {
            "path" : "/mnt/ssd01/clickbench/hot/be/file_cache",
            "total_size" : -1
        }
        ]
        )");
    cache_paths.clear();
    EXPECT_FALSE(parse_conf_cache_paths(err_string, cache_paths));

    err_string = std::string(R"(
        [
        ]
        )");
    cache_paths.clear();
    EXPECT_FALSE(parse_conf_cache_paths(err_string, cache_paths));
    config::enable_file_cache_query_limit = false;
}

TEST_F(BlockFileCacheTest, normal) {
    if (fs::exists(cache_base_path)) {
        fs::remove_all(cache_base_path);
    }

    fs::create_directories(cache_base_path);
    test_file_cache(io::FileCacheType::INDEX);
    if (fs::exists(cache_base_path)) {
        fs::remove_all(cache_base_path);
    }

    fs::create_directories(cache_base_path);
    test_file_cache(io::FileCacheType::NORMAL);
    if (fs::exists(cache_base_path)) {
        fs::remove_all(cache_base_path);
    }
}

TEST_F(BlockFileCacheTest, normal_memory_storage) {
    test_file_cache_memory_storage(io::FileCacheType::INDEX);
    test_file_cache_memory_storage(io::FileCacheType::NORMAL);
}

TEST_F(BlockFileCacheTest, resize) {
    if (fs::exists(cache_base_path)) {
        fs::remove_all(cache_base_path);
    }
    fs::create_directories(cache_base_path);
    test_file_cache(io::FileCacheType::INDEX);
    /// Current cache:    [__________][___][___][_][__]
    ///                   ^          ^      ^    ^  ^ ^
    ///                   0          9      24  26 27  29
    io::FileCacheSettings settings;
    settings.index_queue_elements = 5;
    settings.index_queue_size = 10;
    settings.disposable_queue_size = 0;
    settings.disposable_queue_elements = 0;
    settings.query_queue_size = 0;
    settings.query_queue_elements = 0;
    settings.max_file_block_size = 100;
    io::BlockFileCache cache(cache_base_path, settings);
    ASSERT_TRUE(cache.initialize());
    for (int i = 0; i < 100; i++) {
        if (cache.get_async_open_success()) {
            break;
        };
        std::this_thread::sleep_for(std::chrono::milliseconds(1));
    }
    if (fs::exists(cache_base_path)) {
        fs::remove_all(cache_base_path);
    }
}

TEST_F(BlockFileCacheTest, max_ttl_size) {
    if (fs::exists(cache_base_path)) {
        fs::remove_all(cache_base_path);
    }
    fs::create_directories(cache_base_path);
    TUniqueId query_id;
    query_id.hi = 1;
    query_id.lo = 1;
    io::FileCacheSettings settings;
    settings.query_queue_size = 50000000;
    settings.query_queue_elements = 50000;
    settings.ttl_queue_size = 50000000;
    settings.ttl_queue_elements = 50000;
    settings.capacity = 100000000;
    settings.max_file_block_size = 100000;
    settings.max_query_cache_size = 30;
    io::CacheContext context;
    ReadStatistics rstats;
    context.stats = &rstats;
    context.cache_type = io::FileCacheType::TTL;
    context.query_id = query_id;
    context.expiration_time = 120;
    auto key1 = io::BlockFileCache::hash("key5");
    io::BlockFileCache cache(cache_base_path, settings);
    ASSERT_TRUE(cache.initialize());
    int i = 0;
    for (; i < 100; i++) {
        if (cache.get_async_open_success()) {
            break;
        }
        std::this_thread::sleep_for(std::chrono::milliseconds(1));
    }
    ASSERT_TRUE(cache.get_async_open_success());
    int64_t offset = 0;
    for (; offset < 100000000; offset += 100000) {
        auto holder = cache.get_or_set(key1, offset, 100000, context);
        auto blocks = fromHolder(holder);
        ASSERT_EQ(blocks.size(), 1);
        if (offset < 50000000) {
            assert_range(1, blocks[0], io::FileBlock::Range(offset, offset + 99999),
                         io::FileBlock::State::EMPTY);
            ASSERT_TRUE(blocks[0]->get_or_set_downloader() == io::FileBlock::get_caller_id());
            download(blocks[0]);
            assert_range(1, blocks[0], io::FileBlock::Range(offset, offset + 99999),
                         io::FileBlock::State::DOWNLOADED);
        } else {
            assert_range(1, blocks[0], io::FileBlock::Range(offset, offset + 99999),
                         io::FileBlock::State::EMPTY);
        }
        blocks.clear();
    }
    if (fs::exists(cache_base_path)) {
        fs::remove_all(cache_base_path);
    }
}

TEST_F(BlockFileCacheTest, max_ttl_size_with_other_cache_exist) {
    if (fs::exists(cache_base_path)) {
        fs::remove_all(cache_base_path);
    }
    fs::create_directories(cache_base_path);
    TUniqueId query_id;
    query_id.hi = 1;
    query_id.lo = 1;
    io::FileCacheSettings settings;
    settings.query_queue_size = 50000000;
    settings.query_queue_elements = 50000;
    settings.ttl_queue_size = 50000000;
    settings.ttl_queue_elements = 50000;
    settings.capacity = 100000000;
    settings.max_file_block_size = 100000;
    settings.max_query_cache_size = 30;

    auto key1 = io::BlockFileCache::hash("key5");
    io::BlockFileCache cache(cache_base_path, settings);
    ASSERT_TRUE(cache.initialize());

    int i = 0;
    for (; i < 100; i++) {
        if (cache.get_async_open_success()) {
            break;
        }
        std::this_thread::sleep_for(std::chrono::milliseconds(1));
    }
    ASSERT_TRUE(cache.get_async_open_success());

    // populate the cache with other cache type
    io::CacheContext context;
    ReadStatistics rstats;
    context.stats = &rstats;
    context.cache_type = io::FileCacheType::NORMAL;
    context.query_id = query_id;
    int64_t offset = 100000000;
    for (; offset < 180000000; offset += 100000) {
        auto holder = cache.get_or_set(key1, offset, 100000, context);
        auto blocks = fromHolder(holder);
        ASSERT_EQ(blocks.size(), 1);
        assert_range(1, blocks[0], io::FileBlock::Range(offset, offset + 99999),
                     io::FileBlock::State::EMPTY);
        blocks.clear();
    }

    // then get started with TTL
    context.cache_type = io::FileCacheType::TTL;
    context.query_id = query_id;
    context.expiration_time = 120;
    offset = 0;
    for (; offset < 100000000; offset += 100000) {
        auto holder = cache.get_or_set(key1, offset, 100000, context);
        auto blocks = fromHolder(holder);
        ASSERT_EQ(blocks.size(), 1);
        if (offset < 50000000) {
            assert_range(1, blocks[0], io::FileBlock::Range(offset, offset + 99999),
                         io::FileBlock::State::EMPTY);
            ASSERT_TRUE(blocks[0]->get_or_set_downloader() == io::FileBlock::get_caller_id());
            download(blocks[0]);
            assert_range(1, blocks[0], io::FileBlock::Range(offset, offset + 99999),
                         io::FileBlock::State::DOWNLOADED);
        } else {
            assert_range(1, blocks[0], io::FileBlock::Range(offset, offset + 99999),
                         io::FileBlock::State::EMPTY);
        }
        blocks.clear();
    }
    if (fs::exists(cache_base_path)) {
        fs::remove_all(cache_base_path);
    }
}

TEST_F(BlockFileCacheTest, max_ttl_size_memory_storage) {
    TUniqueId query_id;
    query_id.hi = 1;
    query_id.lo = 1;
    io::FileCacheSettings settings;
    settings.query_queue_size = 100000000;
    settings.query_queue_elements = 100000;
    settings.capacity = 100000000;
    settings.max_file_block_size = 100000;
    settings.max_query_cache_size = 30;
    settings.storage = "memory";
    io::CacheContext context;
    ReadStatistics rstats;
    context.stats = &rstats;
    context.cache_type = io::FileCacheType::TTL;
    context.query_id = query_id;
    context.expiration_time = 120;
    auto key1 = io::BlockFileCache::hash("key5");
    io::BlockFileCache cache(cache_base_path, settings);
    ASSERT_TRUE(cache.initialize());
    int i = 0;
    for (; i < 100; i++) {
        if (cache.get_async_open_success()) {
            break;
        }
        std::this_thread::sleep_for(std::chrono::milliseconds(1));
    }
    ASSERT_TRUE(cache.get_async_open_success());
    int64_t offset = 0;
    for (; offset < 100000000; offset += 100000) {
        auto holder = cache.get_or_set(key1, offset, 100000, context);
        auto blocks = fromHolder(holder);
        ASSERT_EQ(blocks.size(), 1);
        if (offset < 90000000) {
            assert_range(1, blocks[0], io::FileBlock::Range(offset, offset + 99999),
                         io::FileBlock::State::EMPTY);
            ASSERT_TRUE(blocks[0]->get_or_set_downloader() == io::FileBlock::get_caller_id());
            download_into_memory(blocks[0]);
            assert_range(1, blocks[0], io::FileBlock::Range(offset, offset + 99999),
                         io::FileBlock::State::DOWNLOADED);
        } else {
            assert_range(1, blocks[0], io::FileBlock::Range(offset, offset + 99999),
                         io::FileBlock::State::EMPTY);
        }
        blocks.clear();
    }
}

TEST_F(BlockFileCacheTest, query_limit_heap_use_after_free) {
    if (fs::exists(cache_base_path)) {
        fs::remove_all(cache_base_path);
    }
    doris::config::enable_file_cache_query_limit = true;
    fs::create_directories(cache_base_path);
    io::FileCacheSettings settings;
    settings.index_queue_elements = 0;
    settings.index_queue_size = 0;
    settings.disposable_queue_size = 0;
    settings.disposable_queue_elements = 0;
    settings.query_queue_size = 15;
    settings.query_queue_elements = 5;
    settings.max_file_block_size = 10;
    settings.max_query_cache_size = 15;
    settings.capacity = 15;
    io::BlockFileCache cache(cache_base_path, settings);
    ASSERT_TRUE(cache.initialize());
    for (int i = 0; i < 100; i++) {
        if (cache.get_async_open_success()) {
            break;
        };
        std::this_thread::sleep_for(std::chrono::milliseconds(1));
    }
    io::CacheContext context;
    ReadStatistics rstats;
    context.stats = &rstats;
    context.cache_type = io::FileCacheType::NORMAL;
    auto key = io::BlockFileCache::hash("key1");
    {
        auto holder = cache.get_or_set(key, 0, 9, context); /// Add range [0, 8]
        auto blocks = fromHolder(holder);
        ASSERT_GE(blocks.size(), 1);
        assert_range(1, blocks[0], io::FileBlock::Range(0, 8), io::FileBlock::State::EMPTY);
        ASSERT_TRUE(blocks[0]->get_or_set_downloader() == io::FileBlock::get_caller_id());
        assert_range(2, blocks[0], io::FileBlock::Range(0, 8), io::FileBlock::State::DOWNLOADING);
        download(blocks[0]);
    }
    TUniqueId query_id;
    query_id.hi = 1;
    query_id.lo = 1;
    context.query_id = query_id;
    auto query_context_holder = cache.get_query_context_holder(query_id, 100);
    {
        auto holder = cache.get_or_set(key, 9, 1, context); /// Add range [9, 9]
        auto blocks = fromHolder(holder);
        ASSERT_GE(blocks.size(), 1);
        assert_range(1, blocks[0], io::FileBlock::Range(9, 9), io::FileBlock::State::EMPTY);
        ASSERT_TRUE(blocks[0]->get_or_set_downloader() == io::FileBlock::get_caller_id());
        assert_range(2, blocks[0], io::FileBlock::Range(9, 9), io::FileBlock::State::DOWNLOADING);
        download(blocks[0]);
    }
    {
        auto holder = cache.get_or_set(key, 10, 5, context); /// Add range [10, 14]
        auto blocks = fromHolder(holder);
        ASSERT_GE(blocks.size(), 1);
        assert_range(3, blocks[0], io::FileBlock::Range(10, 14), io::FileBlock::State::EMPTY);
        ASSERT_TRUE(blocks[0]->get_or_set_downloader() == io::FileBlock::get_caller_id());
        assert_range(4, blocks[0], io::FileBlock::Range(10, 14), io::FileBlock::State::DOWNLOADING);
        download(blocks[0]);
    }
    {
        auto holder = cache.get_or_set(key, 0, 9, context); /// Add range [0, 8]
        auto blocks = fromHolder(holder);
        ASSERT_GE(blocks.size(), 1);
        assert_range(5, blocks[0], io::FileBlock::Range(0, 8), io::FileBlock::State::DOWNLOADED);
    }
    {
        auto holder = cache.get_or_set(key, 15, 1, context); /// Add range [15, 15]
        auto blocks = fromHolder(holder);
        ASSERT_GE(blocks.size(), 1);
        assert_range(6, blocks[0], io::FileBlock::Range(15, 15), io::FileBlock::State::EMPTY);
        ASSERT_TRUE(blocks[0]->get_or_set_downloader() == io::FileBlock::get_caller_id());
        assert_range(7, blocks[0], io::FileBlock::Range(15, 15), io::FileBlock::State::DOWNLOADING);
        download(blocks[0]);
    }
    {
        auto holder = cache.get_or_set(key, 16, 9, context); /// Add range [16, 24]
        auto blocks = fromHolder(holder);
        ASSERT_GE(blocks.size(), 1);
        assert_range(8, blocks[0], io::FileBlock::Range(16, 24), io::FileBlock::State::SKIP_CACHE);
    }
    if (fs::exists(cache_base_path)) {
        fs::remove_all(cache_base_path);
    }
}

TEST_F(BlockFileCacheTest, query_limit_dcheck) {
    if (fs::exists(cache_base_path)) {
        fs::remove_all(cache_base_path);
    }
    doris::config::enable_file_cache_query_limit = true;
    fs::create_directories(cache_base_path);
    io::FileCacheSettings settings;
    settings.index_queue_elements = 0;
    settings.index_queue_size = 0;
    settings.disposable_queue_size = 0;
    settings.disposable_queue_elements = 0;
    settings.query_queue_size = 15;
    settings.query_queue_elements = 5;
    settings.max_file_block_size = 10;
    settings.max_query_cache_size = 15;
    settings.capacity = 15;
    io::BlockFileCache cache(cache_base_path, settings);
    ASSERT_TRUE(cache.initialize());
    for (int i = 0; i < 100; i++) {
        if (cache.get_async_open_success()) {
            break;
        };
        std::this_thread::sleep_for(std::chrono::milliseconds(1));
    }
    io::CacheContext context;
    ReadStatistics rstats;
    context.stats = &rstats;
    context.cache_type = io::FileCacheType::NORMAL;
    auto key = io::BlockFileCache::hash("key1");
    {
        auto holder = cache.get_or_set(key, 0, 9, context); /// Add range [0, 8]
        auto blocks = fromHolder(holder);
        ASSERT_GE(blocks.size(), 1);
        assert_range(1, blocks[0], io::FileBlock::Range(0, 8), io::FileBlock::State::EMPTY);
        ASSERT_TRUE(blocks[0]->get_or_set_downloader() == io::FileBlock::get_caller_id());
        assert_range(2, blocks[0], io::FileBlock::Range(0, 8), io::FileBlock::State::DOWNLOADING);
        download(blocks[0]);
    }
    TUniqueId query_id;
    query_id.hi = 1;
    query_id.lo = 1;
    context.query_id = query_id;
    auto query_context_holder = cache.get_query_context_holder(query_id, 100);
    {
        auto holder = cache.get_or_set(key, 9, 1, context); /// Add range [9, 9]
        auto blocks = fromHolder(holder);
        ASSERT_GE(blocks.size(), 1);
        assert_range(1, blocks[0], io::FileBlock::Range(9, 9), io::FileBlock::State::EMPTY);
        ASSERT_TRUE(blocks[0]->get_or_set_downloader() == io::FileBlock::get_caller_id());
        assert_range(2, blocks[0], io::FileBlock::Range(9, 9), io::FileBlock::State::DOWNLOADING);
        download(blocks[0]);
    }
    {
        auto holder = cache.get_or_set(key, 10, 5, context); /// Add range [10, 14]
        auto blocks = fromHolder(holder);
        ASSERT_GE(blocks.size(), 1);
        assert_range(3, blocks[0], io::FileBlock::Range(10, 14), io::FileBlock::State::EMPTY);
        ASSERT_TRUE(blocks[0]->get_or_set_downloader() == io::FileBlock::get_caller_id());
        assert_range(4, blocks[0], io::FileBlock::Range(10, 14), io::FileBlock::State::DOWNLOADING);
        download(blocks[0]);
    }
    {
        auto holder = cache.get_or_set(key, 0, 9, context); /// Add range [0, 8]
        auto blocks = fromHolder(holder);
        ASSERT_GE(blocks.size(), 1);
        assert_range(5, blocks[0], io::FileBlock::Range(0, 8), io::FileBlock::State::DOWNLOADED);
    }
    {
        auto holder = cache.get_or_set(key, 15, 1, context); /// Add range [15, 15]
        auto blocks = fromHolder(holder);
        ASSERT_GE(blocks.size(), 1);
        assert_range(6, blocks[0], io::FileBlock::Range(15, 15), io::FileBlock::State::EMPTY);
        ASSERT_TRUE(blocks[0]->get_or_set_downloader() == io::FileBlock::get_caller_id());
        assert_range(7, blocks[0], io::FileBlock::Range(15, 15), io::FileBlock::State::DOWNLOADING);
        download(blocks[0]);
    }
    // double add
    {
        auto holder = cache.get_or_set(key, 9, 1, context); /// Add range [9, 9]
        auto blocks = fromHolder(holder);
        ASSERT_GE(blocks.size(), 1);
        assert_range(1, blocks[0], io::FileBlock::Range(9, 9), io::FileBlock::State::EMPTY);
        ASSERT_TRUE(blocks[0]->get_or_set_downloader() == io::FileBlock::get_caller_id());
        assert_range(2, blocks[0], io::FileBlock::Range(9, 9), io::FileBlock::State::DOWNLOADING);
        download(blocks[0]);
    }
    {
        auto holder = cache.get_or_set(key, 30, 5, context); /// Add range [30, 34]
        auto blocks = fromHolder(holder);
        ASSERT_GE(blocks.size(), 1);
        assert_range(1, blocks[0], io::FileBlock::Range(30, 34), io::FileBlock::State::EMPTY);
        ASSERT_TRUE(blocks[0]->get_or_set_downloader() == io::FileBlock::get_caller_id());
        assert_range(2, blocks[0], io::FileBlock::Range(30, 34), io::FileBlock::State::DOWNLOADING);
        download(blocks[0]);
    }
    {
        auto holder = cache.get_or_set(key, 40, 5, context); /// Add range [40, 44]
        auto blocks = fromHolder(holder);
        ASSERT_GE(blocks.size(), 1);
        assert_range(1, blocks[0], io::FileBlock::Range(40, 44), io::FileBlock::State::EMPTY);
        ASSERT_TRUE(blocks[0]->get_or_set_downloader() == io::FileBlock::get_caller_id());
        assert_range(2, blocks[0], io::FileBlock::Range(40, 44), io::FileBlock::State::DOWNLOADING);
        download(blocks[0]);
    }
    {
        auto holder = cache.get_or_set(key, 50, 5, context); /// Add range [50, 54]
        auto blocks = fromHolder(holder);
        ASSERT_GE(blocks.size(), 1);
        assert_range(1, blocks[0], io::FileBlock::Range(50, 54), io::FileBlock::State::EMPTY);
        ASSERT_TRUE(blocks[0]->get_or_set_downloader() == io::FileBlock::get_caller_id());
        assert_range(2, blocks[0], io::FileBlock::Range(50, 54), io::FileBlock::State::DOWNLOADING);
        download(blocks[0]);
    }
    if (fs::exists(cache_base_path)) {
        fs::remove_all(cache_base_path);
    }
}

TEST_F(BlockFileCacheTest, reset_range) {
    if (fs::exists(cache_base_path)) {
        fs::remove_all(cache_base_path);
    }
    config::file_cache_enter_disk_resource_limit_mode_percent =
            config::file_cache_exit_disk_resource_limit_mode_percent = 99;

    fs::create_directories(cache_base_path);
    io::FileCacheSettings settings;
    settings.index_queue_elements = 0;
    settings.index_queue_size = 0;
    settings.disposable_queue_size = 0;
    settings.disposable_queue_elements = 0;
    settings.query_queue_size = 15;
    settings.query_queue_elements = 5;
    settings.max_file_block_size = 10;
    settings.max_query_cache_size = 15;
    settings.capacity = 15;
    io::BlockFileCache cache(cache_base_path, settings);
    EXPECT_EQ(cache.capacity(), 15);
    ASSERT_TRUE(cache.initialize());
    for (int i = 0; i < 100; i++) {
        if (cache.get_async_open_success()) {
            break;
        };
        std::this_thread::sleep_for(std::chrono::milliseconds(1));
    }
    io::CacheContext context;
    ReadStatistics rstats;
    context.stats = &rstats;
    context.cache_type = io::FileCacheType::NORMAL;
    auto key = io::BlockFileCache::hash("key1");
    {
        auto holder = cache.get_or_set(key, 0, 9, context); /// Add range [0, 8]
        auto blocks = fromHolder(holder);
        ASSERT_EQ(blocks.size(), 1);
        assert_range(1, blocks[0], io::FileBlock::Range(0, 8), io::FileBlock::State::EMPTY);
        ASSERT_TRUE(blocks[0]->get_or_set_downloader() == io::FileBlock::get_caller_id());
        ASSERT_TRUE(blocks[0]->is_downloader());
        assert_range(2, blocks[0], io::FileBlock::Range(0, 8), io::FileBlock::State::DOWNLOADING);
        download(blocks[0], 6);
    }
    {
        auto holder = cache.get_or_set(key, 0, 9, context); /// Add range [0, 8]
        auto blocks = fromHolder(holder);
        ASSERT_EQ(blocks.size(), 2);
        assert_range(3, blocks[0], io::FileBlock::Range(0, 5), io::FileBlock::State::DOWNLOADED);
        assert_range(4, blocks[1], io::FileBlock::Range(6, 8), io::FileBlock::State::EMPTY);
    }
    std::cout << cache.dump_structure(key) << std::endl;
    if (fs::exists(cache_base_path)) {
        fs::remove_all(cache_base_path);
    }
}

TEST_F(BlockFileCacheTest, change_cache_type) {
    if (fs::exists(cache_base_path)) {
        fs::remove_all(cache_base_path);
    }
    doris::config::enable_file_cache_query_limit = true;
    fs::create_directories(cache_base_path);
    io::FileCacheSettings settings;
    settings.index_queue_elements = 5;
    settings.index_queue_size = 15;
    settings.disposable_queue_size = 0;
    settings.disposable_queue_elements = 0;
    settings.query_queue_size = 15;
    settings.query_queue_elements = 5;
    settings.max_file_block_size = 10;
    settings.max_query_cache_size = 15;
    settings.capacity = 30;
    io::BlockFileCache cache(cache_base_path, settings);
    ASSERT_TRUE(cache.initialize());
    for (int i = 0; i < 100; i++) {
        if (cache.get_async_open_success()) {
            break;
        };
        std::this_thread::sleep_for(std::chrono::milliseconds(1));
    }
    io::CacheContext context;
    ReadStatistics rstats;
    context.stats = &rstats;
    context.cache_type = io::FileCacheType::NORMAL;
    auto key = io::BlockFileCache::hash("key1");
    {
        auto holder = cache.get_or_set(key, 0, 9, context); /// Add range [0, 8]
        auto blocks = fromHolder(holder);
        ASSERT_EQ(blocks.size(), 1);
        assert_range(1, blocks[0], io::FileBlock::Range(0, 8), io::FileBlock::State::EMPTY);
        ASSERT_TRUE(blocks[0]->get_or_set_downloader() == io::FileBlock::get_caller_id());
        assert_range(2, blocks[0], io::FileBlock::Range(0, 8), io::FileBlock::State::DOWNLOADING);
        size_t size = blocks[0]->range().size();
        std::string data(size, '0');
        Slice result(data.data(), size);
        ASSERT_TRUE(blocks[0]->append(result).ok());
        ASSERT_TRUE(blocks[0]->change_cache_type(io::FileCacheType::INDEX));
        ASSERT_TRUE(blocks[0]->finalize().ok());
        auto key_str = key.to_string();
        auto subdir = fs::path(cache_base_path) / key_str.substr(0, 3) /
                      (key_str + "_" + std::to_string(blocks[0]->expiration_time()));
        ASSERT_TRUE(fs::exists(subdir / "0"));
    }
    if (fs::exists(cache_base_path)) {
        fs::remove_all(cache_base_path);
    }
}

TEST_F(BlockFileCacheTest, change_cache_type_memory_storage) {
    doris::config::enable_file_cache_query_limit = true;
    io::FileCacheSettings settings;
    settings.index_queue_elements = 5;
    settings.index_queue_size = 15;
    settings.disposable_queue_size = 0;
    settings.disposable_queue_elements = 0;
    settings.query_queue_size = 15;
    settings.query_queue_elements = 5;
    settings.max_file_block_size = 10;
    settings.max_query_cache_size = 15;
    settings.capacity = 30;
    settings.storage = "memory";
    io::BlockFileCache cache(cache_base_path, settings);
    ASSERT_TRUE(cache.initialize());
    for (int i = 0; i < 100; i++) {
        if (cache.get_async_open_success()) {
            break;
        };
        std::this_thread::sleep_for(std::chrono::milliseconds(1));
    }
    io::CacheContext context;
    ReadStatistics rstats;
    context.stats = &rstats;
    context.cache_type = io::FileCacheType::NORMAL;
    auto key = io::BlockFileCache::hash("key1");
    {
        auto holder = cache.get_or_set(key, 0, 9, context); /// Add range [0, 8]
        auto blocks = fromHolder(holder);
        ASSERT_EQ(blocks.size(), 1);
        assert_range(1, blocks[0], io::FileBlock::Range(0, 8), io::FileBlock::State::EMPTY);
        ASSERT_TRUE(blocks[0]->get_or_set_downloader() == io::FileBlock::get_caller_id());
        assert_range(2, blocks[0], io::FileBlock::Range(0, 8), io::FileBlock::State::DOWNLOADING);
        size_t size = blocks[0]->range().size();
        std::string data(size, '0');
        Slice result(data.data(), size);
        ASSERT_TRUE(blocks[0]->append(result).ok());
        ASSERT_TRUE(blocks[0]->change_cache_type(io::FileCacheType::INDEX));
        ASSERT_TRUE(blocks[0]->finalize().ok());
    }
}

TEST_F(BlockFileCacheTest, fd_cache_remove) {
    if (fs::exists(cache_base_path)) {
        fs::remove_all(cache_base_path);
    }
    doris::config::enable_file_cache_query_limit = true;
    fs::create_directories(cache_base_path);
    io::FileCacheSettings settings;
    settings.index_queue_elements = 0;
    settings.index_queue_size = 0;
    settings.disposable_queue_size = 0;
    settings.disposable_queue_elements = 0;
    settings.query_queue_size = 15;
    settings.query_queue_elements = 5;
    settings.max_file_block_size = 10;
    settings.max_query_cache_size = 15;
    settings.capacity = 15;
    io::BlockFileCache cache(cache_base_path, settings);
    ASSERT_TRUE(cache.initialize());
    for (int i = 0; i < 100; i++) {
        if (cache.get_async_open_success()) {
            break;
        };
        std::this_thread::sleep_for(std::chrono::milliseconds(1));
    }
    io::CacheContext context;
    ReadStatistics rstats;
    context.stats = &rstats;
    context.cache_type = io::FileCacheType::NORMAL;
    auto key = io::BlockFileCache::hash("key1");
    {
        auto holder = cache.get_or_set(key, 0, 9, context); /// Add range [0, 8]
        auto blocks = fromHolder(holder);
        ASSERT_EQ(blocks.size(), 1);
        assert_range(1, blocks[0], io::FileBlock::Range(0, 8), io::FileBlock::State::EMPTY);
        ASSERT_TRUE(blocks[0]->get_or_set_downloader() == io::FileBlock::get_caller_id());
        assert_range(2, blocks[0], io::FileBlock::Range(0, 8), io::FileBlock::State::DOWNLOADING);
        download(blocks[0]);
        std::unique_ptr<char[]> buffer = std::make_unique<char[]>(9);
        ASSERT_TRUE(blocks[0]->read(Slice(buffer.get(), 9), 0).ok());
        EXPECT_TRUE(io::FDCache::instance()->contains_file_reader(std::make_pair(key, 0)));
    }
    {
        auto holder = cache.get_or_set(key, 9, 1, context); /// Add range [9, 9]
        auto blocks = fromHolder(holder);
        ASSERT_EQ(blocks.size(), 1);
        assert_range(1, blocks[0], io::FileBlock::Range(9, 9), io::FileBlock::State::EMPTY);
        ASSERT_TRUE(blocks[0]->get_or_set_downloader() == io::FileBlock::get_caller_id());
        assert_range(2, blocks[0], io::FileBlock::Range(9, 9), io::FileBlock::State::DOWNLOADING);
        download(blocks[0]);
        std::unique_ptr<char[]> buffer = std::make_unique<char[]>(1);
        ASSERT_TRUE(blocks[0]->read(Slice(buffer.get(), 1), 0).ok());
        EXPECT_TRUE(io::FDCache::instance()->contains_file_reader(std::make_pair(key, 9)));
    }
    {
        auto holder = cache.get_or_set(key, 10, 5, context); /// Add range [10, 14]
        auto blocks = fromHolder(holder);
        ASSERT_EQ(blocks.size(), 1);
        assert_range(3, blocks[0], io::FileBlock::Range(10, 14), io::FileBlock::State::EMPTY);
        ASSERT_TRUE(blocks[0]->get_or_set_downloader() == io::FileBlock::get_caller_id());
        assert_range(4, blocks[0], io::FileBlock::Range(10, 14), io::FileBlock::State::DOWNLOADING);
        download(blocks[0]);
        std::unique_ptr<char[]> buffer = std::make_unique<char[]>(5);
        ASSERT_TRUE(blocks[0]->read(Slice(buffer.get(), 5), 0).ok());
        EXPECT_TRUE(io::FDCache::instance()->contains_file_reader(std::make_pair(key, 10)));
    }
    {
        auto holder = cache.get_or_set(key, 15, 10, context); /// Add range [15, 24]
        auto blocks = fromHolder(holder);
        ASSERT_EQ(blocks.size(), 1);
        assert_range(3, blocks[0], io::FileBlock::Range(15, 24), io::FileBlock::State::EMPTY);
        ASSERT_TRUE(blocks[0]->get_or_set_downloader() == io::FileBlock::get_caller_id());
        assert_range(4, blocks[0], io::FileBlock::Range(15, 24), io::FileBlock::State::DOWNLOADING);
        download(blocks[0]);
        std::unique_ptr<char[]> buffer = std::make_unique<char[]>(10);
        ASSERT_TRUE(blocks[0]->read(Slice(buffer.get(), 10), 0).ok());
        EXPECT_TRUE(io::FDCache::instance()->contains_file_reader(std::make_pair(key, 15)));
    }
    EXPECT_FALSE(io::FDCache::instance()->contains_file_reader(std::make_pair(key, 0)));
    EXPECT_EQ(io::FDCache::instance()->file_reader_cache_size(), 2);
    if (fs::exists(cache_base_path)) {
        fs::remove_all(cache_base_path);
    }
}

TEST_F(BlockFileCacheTest, fd_cache_evict) {
    if (fs::exists(cache_base_path)) {
        fs::remove_all(cache_base_path);
    }
    doris::config::enable_file_cache_query_limit = true;
    fs::create_directories(cache_base_path);
    io::FileCacheSettings settings;
    settings.index_queue_elements = 0;
    settings.index_queue_size = 0;
    settings.disposable_queue_size = 0;
    settings.disposable_queue_elements = 0;
    settings.query_queue_size = 15;
    settings.query_queue_elements = 5;
    settings.max_file_block_size = 10;
    settings.max_query_cache_size = 15;
    settings.capacity = 15;
    io::BlockFileCache cache(cache_base_path, settings);
    ASSERT_TRUE(cache.initialize());
    for (int i = 0; i < 100; i++) {
        if (cache.get_async_open_success()) {
            break;
        };
        std::this_thread::sleep_for(std::chrono::milliseconds(1));
    }
    io::CacheContext context;
    ReadStatistics rstats;
    context.stats = &rstats;
    context.cache_type = io::FileCacheType::NORMAL;
    auto key = io::BlockFileCache::hash("key1");
    config::file_cache_max_file_reader_cache_size = 2;
    {
        auto holder = cache.get_or_set(key, 0, 9, context); /// Add range [0, 8]
        auto blocks = fromHolder(holder);
        ASSERT_EQ(blocks.size(), 1);
        assert_range(1, blocks[0], io::FileBlock::Range(0, 8), io::FileBlock::State::EMPTY);
        ASSERT_TRUE(blocks[0]->get_or_set_downloader() == io::FileBlock::get_caller_id());
        assert_range(2, blocks[0], io::FileBlock::Range(0, 8), io::FileBlock::State::DOWNLOADING);
        download(blocks[0]);
        std::unique_ptr<char[]> buffer = std::make_unique<char[]>(9);
        ASSERT_TRUE(blocks[0]->read(Slice(buffer.get(), 9), 0).ok());
        EXPECT_TRUE(io::FDCache::instance()->contains_file_reader(std::make_pair(key, 0)));
    }
    {
        auto holder = cache.get_or_set(key, 9, 1, context); /// Add range [9, 9]
        auto blocks = fromHolder(holder);
        ASSERT_EQ(blocks.size(), 1);
        assert_range(1, blocks[0], io::FileBlock::Range(9, 9), io::FileBlock::State::EMPTY);
        ASSERT_TRUE(blocks[0]->get_or_set_downloader() == io::FileBlock::get_caller_id());
        assert_range(2, blocks[0], io::FileBlock::Range(9, 9), io::FileBlock::State::DOWNLOADING);
        download(blocks[0]);
        std::unique_ptr<char[]> buffer = std::make_unique<char[]>(1);
        ASSERT_TRUE(blocks[0]->read(Slice(buffer.get(), 1), 0).ok());
        EXPECT_TRUE(io::FDCache::instance()->contains_file_reader(std::make_pair(key, 9)));
    }
    {
        auto holder = cache.get_or_set(key, 10, 5, context); /// Add range [10, 14]
        auto blocks = fromHolder(holder);
        ASSERT_EQ(blocks.size(), 1);
        assert_range(3, blocks[0], io::FileBlock::Range(10, 14), io::FileBlock::State::EMPTY);
        ASSERT_TRUE(blocks[0]->get_or_set_downloader() == io::FileBlock::get_caller_id());
        assert_range(4, blocks[0], io::FileBlock::Range(10, 14), io::FileBlock::State::DOWNLOADING);
        download(blocks[0]);
        std::unique_ptr<char[]> buffer = std::make_unique<char[]>(5);
        ASSERT_TRUE(blocks[0]->read(Slice(buffer.get(), 5), 0).ok());
        EXPECT_TRUE(io::FDCache::instance()->contains_file_reader(std::make_pair(key, 10)));
    }
    EXPECT_FALSE(io::FDCache::instance()->contains_file_reader(std::make_pair(key, 0)));
    EXPECT_EQ(io::FDCache::instance()->file_reader_cache_size(), 2);
    if (fs::exists(cache_base_path)) {
        fs::remove_all(cache_base_path);
    }
}

template <std::size_t N>
int get_disk_info(const char* const (&argv)[N], int* percent) {
    assert((N > 0) && (argv[N - 1] == nullptr));
    std::vector<std::string> rets;
    int pipefds[2];
    if (::pipe(pipefds) == -1) {
        std::cerr << "Error creating pipe" << std::endl;
        return -1;
    }
    pid_t pid = ::fork();
    if (pid == -1) {
        std::cerr << "Error forking process" << std::endl;
        return -1;
    } else if (pid == 0) {
        ::close(pipefds[0]);
        ::dup2(pipefds[1], STDOUT_FILENO);
        ::execvp("df", const_cast<char* const*>(argv));
        std::cerr << "Error executing command" << std::endl;
        _Exit(-1);
    } else {
        waitpid(pid, nullptr, 0);
        close(pipefds[1]);
        char buffer[PATH_MAX];
        ssize_t nbytes;
        while ((nbytes = read(pipefds[0], buffer, PATH_MAX)) > 0) {
            buffer[nbytes - 1] = '\0';
            rets.push_back(buffer);
        }
        ::close(pipefds[0]);
    }
    // df return
    // 已用%
    // 73%
    // str save 73
    std::string str = rets[0].substr(rets[0].rfind('\n'), rets[0].rfind('%') - rets[0].rfind('\n'));
    *percent = std::stoi(str);
    return 0;
}

// TEST_F(BlockFileCacheTest, disk_used_percentage_test) {
//     std::string dir = "/dev";
//     std::pair<int, int> percent;
//     disk_used_percentage(dir, &percent);
//     int disk_used, inode_used;
//     auto ret = get_disk_info({(char*)"df", (char*)"--output=pcent", (char*)"/dev", (char*)nullptr},
//                              &disk_used);
//     ASSERT_TRUE(!ret);
//     ret = get_disk_info({(char*)"df", (char*)"--output=ipcent", (char*)"/dev", (char*)nullptr},
//                         &inode_used);
//     ASSERT_TRUE(!ret);
//     ASSERT_EQ(percent.first, disk_used);
//     ASSERT_EQ(percent.second, inode_used);
// }

void test_file_cache_run_in_resource_limit(io::FileCacheType cache_type) {
    TUniqueId query_id;
    query_id.hi = 1;
    query_id.lo = 1;

    TUniqueId other_query_id;
    other_query_id.hi = 2;
    other_query_id.lo = 2;

    io::FileCacheSettings settings;
    switch (cache_type) {
    case io::FileCacheType::INDEX:
        settings.index_queue_elements = 5;
        settings.index_queue_size = 60;
        break;
    case io::FileCacheType::NORMAL:
        settings.query_queue_size = 30;
        settings.query_queue_elements = 5;
        break;
    case io::FileCacheType::DISPOSABLE:
        settings.disposable_queue_size = 30;
        settings.disposable_queue_elements = 5;
        break;
    default:
        break;
    }
    settings.capacity = 100;
    settings.max_file_block_size = 30;
    settings.max_query_cache_size = 30;
    io::CacheContext context, other_context, index_context;
    ReadStatistics rstats;
    context.stats = &rstats;
    other_context.stats = &rstats;
    index_context.stats = &rstats;
    context.cache_type = other_context.cache_type = cache_type;
    context.query_id = query_id;
    other_context.query_id = other_query_id;
    auto key_1 = io::BlockFileCache::hash("key1");
    index_context.cache_type = io::FileCacheType::INDEX;
    {
        io::BlockFileCache cache(cache_base_path, settings);
        cache._index_queue.hot_data_interval = 0;
        ASSERT_TRUE(cache.initialize());
        for (int i = 0; i < 100; i++) {
            if (cache.get_async_open_success()) {
                break;
            };
            std::this_thread::sleep_for(std::chrono::milliseconds(1));
        }
        {
            auto key_index = io::BlockFileCache::hash("key_index");
            auto holder_index =
                    cache.get_or_set(key_index, 0, 50, index_context); // Add index range [0, 49]
            auto blocks_index = fromHolder(holder_index);
            blocks_index[0]->get_or_set_downloader();
            download(blocks_index[0]);
            assert_range(0, blocks_index[0], io::FileBlock::Range(0, 29),
                         io::FileBlock::State::DOWNLOADED);
            assert_range(1, blocks_index[1], io::FileBlock::Range(30, 49),
                         io::FileBlock::State::EMPTY);
            blocks_index[1]->get_or_set_downloader();
            download(blocks_index[1]);
            assert_range(2, blocks_index[1], io::FileBlock::Range(30, 49),
                         io::FileBlock::State::DOWNLOADED);

            auto holder_index_1 =
                    cache.get_or_set(key_index, 50, 10, index_context); // Add index range [50, 59]
            auto blocks_index_1 = fromHolder(holder_index_1);
            blocks_index_1[0]->get_or_set_downloader();
            download(blocks_index_1[0]);
            assert_range(0, blocks_index_1[0], io::FileBlock::Range(50, 59),
                         io::FileBlock::State::DOWNLOADED);
        }
        ASSERT_EQ(cache.get_file_blocks_num(io::FileCacheType::INDEX), 3);
        ASSERT_EQ(cache.get_used_cache_size(io::FileCacheType::INDEX), 60);
        {
            cache._disk_resource_limit_mode = true;
            auto holder = cache.get_or_set(key_1, 0, 10, context); /// Add range [0, 9]
            auto blocks = fromHolder(holder);
            /// Range was not present in cache. It should be added in cache as one while file block.
            ASSERT_EQ(blocks.size(), 1);
            assert_range(3, blocks[0], io::FileBlock::Range(0, 9), io::FileBlock::State::EMPTY);
            ASSERT_TRUE(blocks[0]->get_or_set_downloader() == io::FileBlock::get_caller_id());
            assert_range(4, blocks[0], io::FileBlock::Range(0, 9),
                         io::FileBlock::State::DOWNLOADING);
            download(blocks[0]);
            assert_range(5, blocks[0], io::FileBlock::Range(0, 9),
                         io::FileBlock::State::DOWNLOADED);

            // ATTN: in disk limit mode, will remove 5*size
            /// Current index cache:    [__________][_______][_____]
            ///                         ^          ^^       ^^     ^
            ///                         0         29 30    4950    59
            // get size 10, in disk limit mode, will remove size 5 * 10 by other lru queue
            // so will remove index queue range 0~49
            ASSERT_EQ(cache.get_file_blocks_num(io::FileCacheType::INDEX), 1);
            ASSERT_EQ(cache.get_used_cache_size(io::FileCacheType::INDEX), 10);
        }
    }
}

// run in disk space or disk inode not enough mode
TEST_F(BlockFileCacheTest, run_in_resource_limit_mode) {
    if (fs::exists(cache_base_path)) {
        fs::remove_all(cache_base_path);
    }
    fs::create_directories(cache_base_path);
    {
        test_file_cache_run_in_resource_limit(io::FileCacheType::NORMAL);

        if (fs::exists(cache_base_path)) {
            fs::remove_all(cache_base_path);
        }
        fs::create_directories(cache_base_path);
        test_file_cache(io::FileCacheType::NORMAL);
    }
}

#if 0 // load from meta store won't trigger this test
TEST_F(BlockFileCacheTest, fix_tmp_file) {
    if (fs::exists(cache_base_path)) {
        fs::remove_all(cache_base_path);
    }
    fs::create_directories(cache_base_path);
    test_file_cache(io::FileCacheType::NORMAL);
    auto sp = SyncPoint::get_instance();
    sp->enable_processing();
    TUniqueId query_id;
    query_id.hi = 1;
    query_id.lo = 1;
    io::FileCacheSettings settings;
    settings.query_queue_size = 30;
    settings.query_queue_elements = 5;
    settings.capacity = 30;
    settings.max_file_block_size = 30;
    settings.max_query_cache_size = 30;
    io::CacheContext context, other_context;
    ReadStatistics rstats;
    context.stats = &rstats;
    other_context.stats = &rstats;
    context.cache_type = other_context.cache_type = io::FileCacheType::NORMAL;
    context.query_id = query_id;
    auto key = io::BlockFileCache::hash("key1");
    std::atomic_bool flag1 {false}, flag2 {false};
    SyncPoint::CallbackGuard guard1;
    sp->set_call_back(
            "BlockFileCache::TmpFile1",
            [&](auto&&) {
                while (!flag1) {
                }
            },
            &guard1);
    SyncPoint::CallbackGuard guard2;
    sp->set_call_back(
            "BlockFileCache::TmpFile2", [&](auto&&) { flag2 = true; }, &guard2);
    io::BlockFileCache cache(cache_base_path, settings);
    ASSERT_TRUE(cache.initialize());
    auto holder = cache.get_or_set(key, 100, 1, context); /// Add range [9, 9]
    auto blocks = fromHolder(holder);
    ASSERT_EQ(blocks.size(), 1);
    assert_range(1, blocks[0], io::FileBlock::Range(100, 100), io::FileBlock::State::EMPTY);
    ASSERT_TRUE(blocks[0]->get_or_set_downloader() == io::FileBlock::get_caller_id());
    assert_range(2, blocks[0], io::FileBlock::Range(100, 100), io::FileBlock::State::DOWNLOADING);
    auto key_str = key.to_string();
    auto subdir = fs::path(cache_base_path) / key_str.substr(0, 3) /
                  (key_str + "_" + std::to_string(blocks[0]->expiration_time()));
    ASSERT_TRUE(fs::exists(subdir));
    size_t size = blocks[0]->range().size();
    std::string data(size, '0');
    Slice result(data.data(), size);
    ASSERT_TRUE(blocks[0]->append(result));
    flag1 = true;
    while (!flag2) {
    }
    ASSERT_TRUE(blocks[0]->finalize());
    if (fs::exists(cache_base_path)) {
        fs::remove_all(cache_base_path);
    }
}
#endif

TEST_F(BlockFileCacheTest, test_async_load) {
    if (fs::exists(cache_base_path)) {
        fs::remove_all(cache_base_path);
    }
    fs::create_directories(cache_base_path);
    test_file_cache(io::FileCacheType::NORMAL);
    auto sp = SyncPoint::get_instance();
    sp->enable_processing();
    TUniqueId query_id;
    query_id.hi = 1;
    query_id.lo = 1;
    io::FileCacheSettings settings;
    settings.query_queue_size = 30;
    settings.query_queue_elements = 5;
    settings.capacity = 30;
    settings.max_file_block_size = 30;
    settings.max_query_cache_size = 30;
    io::CacheContext context, other_context;
    ReadStatistics rstats;
    context.stats = &rstats;
    other_context.stats = &rstats;
    context.cache_type = other_context.cache_type = io::FileCacheType::NORMAL;
    context.query_id = query_id;
    auto key = io::BlockFileCache::hash("key1");
    std::atomic_bool flag1 {false};
    SyncPoint::CallbackGuard guard1;
    sp->set_call_back(
            "BlockFileCache::TmpFile2",
            [&](auto&&) {
                while (!flag1) {
                }
            },
            &guard1);
    io::BlockFileCache cache(cache_base_path, settings);
    ASSERT_TRUE(cache.initialize());
    std::this_thread::sleep_for(std::chrono::milliseconds(10)); // wait to load disk
    auto holder = cache.get_or_set(key, 100, 1, context);       /// Add range [9, 9]
    auto blocks = fromHolder(holder);
    ASSERT_EQ(blocks.size(), 1);
    assert_range(1, blocks[0], io::FileBlock::Range(100, 100), io::FileBlock::State::EMPTY);
    ASSERT_TRUE(blocks[0]->get_or_set_downloader() == io::FileBlock::get_caller_id());
    assert_range(2, blocks[0], io::FileBlock::Range(100, 100), io::FileBlock::State::DOWNLOADING);
    auto key_str = key.to_string();
    auto subdir = fs::path(cache_base_path) / key_str.substr(0, 3) /
                  (key_str + "_" + std::to_string(blocks[0]->expiration_time()));
    ASSERT_TRUE(fs::exists(subdir));
    size_t size = blocks[0]->range().size();
    std::string data(size, '0');
    Slice result(data.data(), size);
    ASSERT_TRUE(blocks[0]->append(result));
    ASSERT_TRUE(blocks[0]->finalize());
    flag1 = true;
    for (int i = 0; i < 100; i++) {
        if (cache.get_async_open_success()) {
            break;
        };
        std::this_thread::sleep_for(std::chrono::milliseconds(1));
    }
    EXPECT_EQ(cache.get_file_blocks_num(io::FileCacheType::NORMAL), 10);
    if (fs::exists(cache_base_path)) {
        fs::remove_all(cache_base_path);
    }
}

TEST_F(BlockFileCacheTest, test_async_load_with_limit) {
    if (fs::exists(cache_base_path)) {
        fs::remove_all(cache_base_path);
    }
    fs::create_directories(cache_base_path);
    test_file_cache(io::FileCacheType::NORMAL);
    auto sp = SyncPoint::get_instance();
    sp->enable_processing();
    TUniqueId query_id;
    query_id.hi = 1;
    query_id.lo = 1;
    io::FileCacheSettings settings;
    settings.query_queue_size = 30;
    settings.query_queue_elements = 5;
    settings.capacity = 30;
    settings.max_file_block_size = 30;
    settings.max_query_cache_size = 30;
    io::CacheContext context, other_context;
    ReadStatistics rstats;
    context.stats = &rstats;
    other_context.stats = &rstats;
    context.cache_type = other_context.cache_type = io::FileCacheType::NORMAL;
    context.query_id = query_id;
    auto key = io::BlockFileCache::hash("key1");
    std::atomic_bool flag1 {false};
    SyncPoint::CallbackGuard guard1;
    sp->set_call_back(
            "BlockFileCache::TmpFile2",
            [&](auto&&) {
                while (!flag1) {
                }
            },
            &guard1);
    io::BlockFileCache cache(cache_base_path, settings);
    ASSERT_TRUE(cache.initialize());
    std::this_thread::sleep_for(std::chrono::milliseconds(10)); // wait to load disk
    cache._disk_resource_limit_mode = true;
    auto holder = cache.get_or_set(key, 100, 1, context); /// Add range [9, 9]
    auto blocks = fromHolder(holder);
    ASSERT_EQ(blocks.size(), 1);
    assert_range(1, blocks[0], io::FileBlock::Range(100, 100), io::FileBlock::State::EMPTY);
    ASSERT_TRUE(blocks[0]->get_or_set_downloader() == io::FileBlock::get_caller_id());
    assert_range(2, blocks[0], io::FileBlock::Range(100, 100), io::FileBlock::State::DOWNLOADING);
    auto key_str = key.to_string();
    auto subdir = fs::path(cache_base_path) / key_str.substr(0, 3) /
                  (key_str + "_" + std::to_string(blocks[0]->expiration_time()));
    ASSERT_TRUE(fs::exists(subdir));
    size_t size = blocks[0]->range().size();
    std::string data(size, '0');
    Slice result(data.data(), size);
    ASSERT_TRUE(blocks[0]->append(result));
    ASSERT_TRUE(blocks[0]->finalize());
    flag1 = true;
    for (int i = 0; i < 100; i++) {
        if (cache.get_async_open_success()) {
            break;
        };
        std::this_thread::sleep_for(std::chrono::milliseconds(1));
    }
    EXPECT_EQ(cache.get_file_blocks_num(io::FileCacheType::NORMAL), 9);
    if (fs::exists(cache_base_path)) {
        fs::remove_all(cache_base_path);
    }
}

TEST_F(BlockFileCacheTest, ttl_normal) {
    if (fs::exists(cache_base_path)) {
        fs::remove_all(cache_base_path);
    }
    fs::create_directories(cache_base_path);
    test_file_cache(io::FileCacheType::NORMAL);
    auto sp = SyncPoint::get_instance();
    SyncPoint::CallbackGuard guard1;
    sp->set_call_back(
            "BlockFileCache::set_sleep_time",
            [](auto&& args) { *try_any_cast<int64_t*>(args[0]) = 1000; }, &guard1);
    sp->enable_processing();
    TUniqueId query_id;
    query_id.hi = 1;
    query_id.lo = 1;
    io::FileCacheSettings settings;
    settings.query_queue_size = 50;
    settings.query_queue_elements = 5;
    settings.ttl_queue_size = 50;
    settings.ttl_queue_elements = 5;
    settings.capacity = 100;
    settings.max_file_block_size = 30;
    settings.max_query_cache_size = 30;
    io::CacheContext context;
    ReadStatistics rstats;
    context.stats = &rstats;
    context.cache_type = io::FileCacheType::TTL;
    context.query_id = query_id;
    context.expiration_time = 120;
    auto key1 = io::BlockFileCache::hash("key5");
    auto key2 = io::BlockFileCache::hash("key6");
    io::BlockFileCache cache(cache_base_path, settings);
    ASSERT_TRUE(cache.initialize());
    for (int i = 0; i < 100; i++) {
        if (cache.get_async_open_success()) {
            break;
        };
        std::this_thread::sleep_for(std::chrono::milliseconds(1));
    }
    {
        auto holder = cache.get_or_set(key1, 50, 10, context); /// Add range [50, 59]
        auto blocks = fromHolder(holder);
        ASSERT_EQ(blocks.size(), 1);
        assert_range(1, blocks[0], io::FileBlock::Range(50, 59), io::FileBlock::State::EMPTY);
        ASSERT_TRUE(blocks[0]->get_or_set_downloader() == io::FileBlock::get_caller_id());
        download(blocks[0]);
        assert_range(1, blocks[0], io::FileBlock::Range(50, 59), io::FileBlock::State::DOWNLOADED);
        EXPECT_EQ(blocks[0]->cache_type(), io::FileCacheType::TTL);
    }
    {
        auto holder = cache.get_or_set(key2, 50, 10, context); /// Add range [50, 59]
        auto blocks = fromHolder(holder);
        ASSERT_EQ(blocks.size(), 1);
        assert_range(1, blocks[0], io::FileBlock::Range(50, 59), io::FileBlock::State::EMPTY);
        ASSERT_TRUE(blocks[0]->get_or_set_downloader() == io::FileBlock::get_caller_id());
        download(blocks[0]);
        assert_range(1, blocks[0], io::FileBlock::Range(50, 59), io::FileBlock::State::DOWNLOADED);
        EXPECT_EQ(blocks[0]->cache_type(), io::FileCacheType::TTL);
    }
    {
        context.cache_type = io::FileCacheType::INDEX;
        context.expiration_time = 100;
        auto holder = cache.get_or_set(key2, 60, 10, context); /// Add range [60, 69]
        auto blocks = fromHolder(holder);
        ASSERT_EQ(blocks.size(), 1);
        assert_range(1, blocks[0], io::FileBlock::Range(60, 69), io::FileBlock::State::EMPTY);
        ASSERT_TRUE(blocks[0]->get_or_set_downloader() == io::FileBlock::get_caller_id());
        download(blocks[0]);
        assert_range(1, blocks[0], io::FileBlock::Range(60, 69), io::FileBlock::State::DOWNLOADED);
        EXPECT_EQ(blocks[0]->cache_type(), io::FileCacheType::TTL);
    }
    if (fs::exists(cache_base_path)) {
        fs::remove_all(cache_base_path);
    }
}

TEST_F(BlockFileCacheTest, ttl_modify) {
    if (fs::exists(cache_base_path)) {
        fs::remove_all(cache_base_path);
    }
    fs::create_directories(cache_base_path);
    test_file_cache(io::FileCacheType::NORMAL);
    auto sp = SyncPoint::get_instance();
    SyncPoint::CallbackGuard guard1;
    sp->set_call_back(
            "BlockFileCache::set_sleep_time",
            [](auto&& args) { *try_any_cast<int64_t*>(args[0]) = 1000; }, &guard1);
    sp->enable_processing();
    TUniqueId query_id;
    query_id.hi = 1;
    query_id.lo = 1;
    io::FileCacheSettings settings;
    settings.query_queue_size = 30;
    settings.query_queue_elements = 5;
    settings.ttl_queue_size = 30;
    settings.ttl_queue_elements = 5;
    settings.capacity = 60;
    settings.max_file_block_size = 30;
    settings.max_query_cache_size = 30;
    io::CacheContext context;
    ReadStatistics rstats;
    context.stats = &rstats;
    context.cache_type = io::FileCacheType::TTL;
    context.query_id = query_id;
    context.expiration_time = 120;
    auto key1 = io::BlockFileCache::hash("key5");
    auto key2 = io::BlockFileCache::hash("key6");
    io::BlockFileCache cache(cache_base_path, settings);
    ASSERT_TRUE(cache.initialize());
    for (int i = 0; i < 100; i++) {
        if (cache.get_async_open_success()) {
            break;
        };
        std::this_thread::sleep_for(std::chrono::milliseconds(1));
    }
    {
        auto holder = cache.get_or_set(key1, 50, 10, context); /// Add range [50, 59]
        auto blocks = fromHolder(holder);
        ASSERT_EQ(blocks.size(), 1);
        assert_range(1, blocks[0], io::FileBlock::Range(50, 59), io::FileBlock::State::EMPTY);
        ASSERT_TRUE(blocks[0]->get_or_set_downloader() == io::FileBlock::get_caller_id());
        download(blocks[0]);
        assert_range(1, blocks[0], io::FileBlock::Range(50, 59), io::FileBlock::State::DOWNLOADED);
        EXPECT_EQ(blocks[0]->cache_type(), io::FileCacheType::TTL);
    }
    {
        auto holder = cache.get_or_set(key2, 50, 10, context); /// Add range [50, 59]
        auto blocks = fromHolder(holder);
        ASSERT_EQ(blocks.size(), 1);
        assert_range(1, blocks[0], io::FileBlock::Range(50, 59), io::FileBlock::State::EMPTY);
        ASSERT_TRUE(blocks[0]->get_or_set_downloader() == io::FileBlock::get_caller_id());
        download(blocks[0]);
        assert_range(1, blocks[0], io::FileBlock::Range(50, 59), io::FileBlock::State::DOWNLOADED);
        EXPECT_EQ(blocks[0]->cache_type(), io::FileCacheType::TTL);
    }
    if (fs::exists(cache_base_path)) {
        fs::remove_all(cache_base_path);
    }
}

TEST_F(BlockFileCacheTest, ttl_modify_memory_storage) {
    test_file_cache_memory_storage(io::FileCacheType::NORMAL);
    auto sp = SyncPoint::get_instance();
    SyncPoint::CallbackGuard guard1;
    sp->set_call_back(
            "BlockFileCache::set_sleep_time",
            [](auto&& args) { *try_any_cast<int64_t*>(args[0]) = 1000; }, &guard1);
    sp->enable_processing();
    TUniqueId query_id;
    query_id.hi = 1;
    query_id.lo = 1;
    io::FileCacheSettings settings;
    settings.query_queue_size = 30;
    settings.query_queue_elements = 5;
    settings.capacity = 30;
    settings.max_file_block_size = 30;
    settings.max_query_cache_size = 30;
    settings.storage = "memory";
    io::CacheContext context;
    ReadStatistics rstats;
    context.stats = &rstats;
    context.cache_type = io::FileCacheType::TTL;
    context.query_id = query_id;
    context.expiration_time = 120;
    auto key1 = io::BlockFileCache::hash("key5");
    auto key2 = io::BlockFileCache::hash("key6");
    io::BlockFileCache cache(cache_base_path, settings);
    ASSERT_TRUE(cache.initialize());
    for (int i = 0; i < 100; i++) {
        if (cache.get_async_open_success()) {
            break;
        };
        std::this_thread::sleep_for(std::chrono::milliseconds(1));
    }
    {
        auto holder = cache.get_or_set(key1, 50, 10, context); /// Add range [50, 59]
        auto blocks = fromHolder(holder);
        ASSERT_EQ(blocks.size(), 1);
        assert_range(1, blocks[0], io::FileBlock::Range(50, 59), io::FileBlock::State::EMPTY);
        ASSERT_TRUE(blocks[0]->get_or_set_downloader() == io::FileBlock::get_caller_id());
        download_into_memory(blocks[0]);
        assert_range(1, blocks[0], io::FileBlock::Range(50, 59), io::FileBlock::State::DOWNLOADED);
        EXPECT_EQ(blocks[0]->cache_type(), io::FileCacheType::TTL);
    }
    {
        auto holder = cache.get_or_set(key2, 50, 10, context); /// Add range [50, 59]
        auto blocks = fromHolder(holder);
        ASSERT_EQ(blocks.size(), 1);
        assert_range(1, blocks[0], io::FileBlock::Range(50, 59), io::FileBlock::State::EMPTY);
        ASSERT_TRUE(blocks[0]->get_or_set_downloader() == io::FileBlock::get_caller_id());
        download_into_memory(blocks[0]);
        assert_range(1, blocks[0], io::FileBlock::Range(50, 59), io::FileBlock::State::DOWNLOADED);
        EXPECT_EQ(blocks[0]->cache_type(), io::FileCacheType::TTL);
    }
    if (fs::exists(cache_base_path)) {
        fs::remove_all(cache_base_path);
    }
}

TEST_F(BlockFileCacheTest, io_error) {
    if (fs::exists(cache_base_path)) {
        fs::remove_all(cache_base_path);
    }
    fs::create_directories(cache_base_path);
    config::file_cache_max_file_reader_cache_size = 0;
    test_file_cache(io::FileCacheType::NORMAL);
    TUniqueId query_id;
    query_id.hi = 1;
    query_id.lo = 1;
    io::FileCacheSettings settings;
    settings.query_queue_size = 30;
    settings.query_queue_elements = 5;
    settings.capacity = 30;
    settings.max_file_block_size = 30;
    settings.max_query_cache_size = 30;
    io::CacheContext context, other_context;
    ReadStatistics rstats;
    context.stats = &rstats;
    other_context.stats = &rstats;
    context.cache_type = other_context.cache_type = io::FileCacheType::NORMAL;
    context.query_id = query_id;
    auto key = io::BlockFileCache::hash("key1");
    io::BlockFileCache cache(cache_base_path, settings);
    ASSERT_TRUE(cache.initialize());
    for (int i = 0; i < 100; i++) {
        if (cache.get_async_open_success()) {
            break;
        };
        std::this_thread::sleep_for(std::chrono::milliseconds(1));
    }
    auto sp = SyncPoint::get_instance();
    sp->enable_processing();
    {
        SyncPoint::CallbackGuard guard1;
        sp->set_call_back(
                "LocalFileSystem::open_file_impl",
                [&](auto&& values) {
                    std::pair<Status, bool>* pairs =
                            try_any_cast<std::pair<Status, bool>*>(values.back());
                    pairs->second = true;
                },
                &guard1);
        auto holder = cache.get_or_set(key, 0, 10, context); /// Add range [0, 9]
        auto blocks = fromHolder(holder);
        ASSERT_EQ(blocks.size(), 1);
        assert_range(1, blocks[0], io::FileBlock::Range(0, 9), io::FileBlock::State::DOWNLOADED);
        auto buffer = std::make_unique<char[]>(10);
        EXPECT_FALSE(blocks[0]->read(Slice(buffer.get(), 10), 0).ok());
    }
    {
        SyncPoint::CallbackGuard guard1;
        sp->set_call_back(
                "LocalFileReader::read_at_impl",
                [&](auto&& values) {
                    std::pair<Status, bool>* pairs =
                            try_any_cast<std::pair<Status, bool>*>(values.back());
                    pairs->second = true;
                },
                &guard1);
        auto holder = cache.get_or_set(key, 0, 10, context); /// Add range [0, 9]
        auto blocks = fromHolder(holder);
        ASSERT_EQ(blocks.size(), 1);
        assert_range(1, blocks[0], io::FileBlock::Range(0, 9), io::FileBlock::State::DOWNLOADED);
        auto buffer = std::make_unique<char[]>(10);
        EXPECT_FALSE(blocks[0]->read(Slice(buffer.get(), 10), 0).ok());
    }
    {
        SyncPoint::CallbackGuard guard1;
        sp->set_call_back(
                "LocalFileSystem::create_file_impl",
                [&](auto&& values) {
                    std::pair<Status, bool>* pairs =
                            try_any_cast<std::pair<Status, bool>*>(values.back());
                    pairs->second = true;
                },
                &guard1);
        auto holder = cache.get_or_set(key, 50, 10, context); /// Add range [50, 59]
        auto blocks = fromHolder(holder);
        ASSERT_EQ(blocks.size(), 1);
        assert_range(1, blocks[0], io::FileBlock::Range(50, 59), io::FileBlock::State::EMPTY);
        std::string data(10, '0');
        Slice result(data.data(), 10);
        EXPECT_FALSE(blocks[0]->append(result).ok());
    }
    {
        SyncPoint::CallbackGuard guard1;
        sp->set_call_back(
                "LocalFileWriter::appendv",
                [&](auto&& values) {
                    std::pair<Status, bool>* pairs =
                            try_any_cast<std::pair<Status, bool>*>(values.back());
                    pairs->second = true;
                },
                &guard1);
        auto holder = cache.get_or_set(key, 50, 10, context); /// Add range [50, 59]
        auto blocks = fromHolder(holder);
        ASSERT_EQ(blocks.size(), 1);
        assert_range(1, blocks[0], io::FileBlock::Range(50, 59), io::FileBlock::State::EMPTY);
        ASSERT_TRUE(blocks[0]->get_or_set_downloader() == io::FileBlock::get_caller_id());
        std::string data(10, '0');
        Slice result(data.data(), 10);
        EXPECT_FALSE(blocks[0]->append(result).ok());
    }
    {
        SyncPoint::CallbackGuard guard1;
        sp->set_call_back(
                "LocalFileSystem::rename",
                [](auto&& values) {
                    std::pair<Status, bool>* pairs =
                            try_any_cast<std::pair<Status, bool>*>(values.back());
                    pairs->second = true;
                },
                &guard1);
        auto holder = cache.get_or_set(key, 50, 10, context); /// Add range [50, 59]
        auto blocks = fromHolder(holder);
        ASSERT_EQ(blocks.size(), 1);
        assert_range(1, blocks[0], io::FileBlock::Range(50, 59), io::FileBlock::State::EMPTY);
        ASSERT_TRUE(blocks[0]->get_or_set_downloader() == io::FileBlock::get_caller_id());
        std::string data(10, '0');
        Slice result(data.data(), 10);
        EXPECT_TRUE(blocks[0]->append(result).ok());
        EXPECT_FALSE(blocks[0]->finalize().ok());
    }
    {
        SyncPoint::CallbackGuard guard1;
        sp->set_call_back(
                "LocalFileWriter::close",
                [&](auto&& values) {
                    std::pair<Status, bool>* pairs =
                            try_any_cast<std::pair<Status, bool>*>(values.back());
                    pairs->second = true;
                },
                &guard1);
        auto holder = cache.get_or_set(key, 50, 10, context); /// Add range [50, 59]
        auto blocks = fromHolder(holder);
        ASSERT_EQ(blocks.size(), 1);
        assert_range(1, blocks[0], io::FileBlock::Range(50, 59), io::FileBlock::State::EMPTY);
        ASSERT_TRUE(blocks[0]->get_or_set_downloader() == io::FileBlock::get_caller_id());
        std::string data(10, '0');
        Slice result(data.data(), 10);
        EXPECT_TRUE(blocks[0]->append(result).ok());
        EXPECT_FALSE(blocks[0]->finalize().ok());
    }
    {
        auto holder = cache.get_or_set(key, 50, 10, context); /// Add range [50, 59]
        auto blocks = fromHolder(holder);
        ASSERT_EQ(blocks.size(), 1);
        assert_range(1, blocks[0], io::FileBlock::Range(50, 59), io::FileBlock::State::EMPTY);
        ASSERT_TRUE(blocks[0]->get_or_set_downloader() == io::FileBlock::get_caller_id());
        download(blocks[0]);
        assert_range(1, blocks[0], io::FileBlock::Range(50, 59), io::FileBlock::State::DOWNLOADED);
    }
    if (fs::exists(cache_base_path)) {
        fs::remove_all(cache_base_path);
    }
}

TEST_F(BlockFileCacheTest, remove_directly_when_normal_change_to_ttl) {
    if (fs::exists(cache_base_path)) {
        fs::remove_all(cache_base_path);
    }
    fs::create_directories(cache_base_path);
    TUniqueId query_id;
    query_id.hi = 1;
    query_id.lo = 1;
    io::FileCacheSettings settings;
    settings.query_queue_size = 30;
    settings.query_queue_elements = 5;
    settings.index_queue_size = 30;
    settings.index_queue_elements = 5;
    settings.disposable_queue_size = 30;
    settings.disposable_queue_elements = 5;
    settings.capacity = 90;
    settings.max_file_block_size = 30;
    settings.max_query_cache_size = 30;
    io::CacheContext context;
    ReadStatistics rstats;
    context.stats = &rstats;
    context.query_id = query_id;
    auto key1 = io::BlockFileCache::hash("key1");
    io::BlockFileCache cache(cache_base_path, settings);
    ASSERT_TRUE(cache.initialize());
    for (int i = 0; i < 100; i++) {
        if (cache.get_async_open_success()) {
            break;
        };
        std::this_thread::sleep_for(std::chrono::milliseconds(1));
    }

    context.expiration_time = 0;
    context.cache_type = io::FileCacheType::NORMAL;
    {
        auto holder = cache.get_or_set(key1, 0, 5, context);
        auto blocks = fromHolder(holder);
        ASSERT_EQ(blocks.size(), 1);
        assert_range(1, blocks[0], io::FileBlock::Range(0, 4), io::FileBlock::State::EMPTY);
        ASSERT_TRUE(blocks[0]->get_or_set_downloader() == io::FileBlock::get_caller_id());
        download(blocks[0]);
        assert_range(1, blocks[0], io::FileBlock::Range(0, 4), io::FileBlock::State::DOWNLOADED);
    }

    context.cache_type = io::FileCacheType::TTL;
    context.expiration_time = 3600;
    {
        auto holder = cache.get_or_set(key1, 0, 5, context);
        auto blocks = fromHolder(holder);
        ASSERT_EQ(blocks.size(), 1);
        assert_range(1, blocks[0], io::FileBlock::Range(0, 4), io::FileBlock::State::DOWNLOADED);
    }
    cache.remove_if_cached(key1);

    EXPECT_EQ(cache._cur_cache_size, 0);
    if (fs::exists(cache_base_path)) {
        fs::remove_all(cache_base_path);
    }
}

<<<<<<< HEAD
TEST_F(BlockFileCacheTest, ttl_gc) {
    if (fs::exists(cache_base_path)) {
        fs::remove_all(cache_base_path);
    }
    fs::create_directories(cache_base_path);
    auto sp = SyncPoint::get_instance();
    SyncPoint::CallbackGuard guard1;
    sp->enable_processing();
    TUniqueId query_id;
    query_id.hi = 1;
    query_id.lo = 1;
    io::FileCacheSettings settings;
    settings.query_queue_size = 50;
    settings.query_queue_elements = 5;
    settings.ttl_queue_size = 500;
    settings.ttl_queue_elements = 500;
    settings.capacity = 500;
    settings.max_file_block_size = 30;
    settings.max_query_cache_size = 30;

    config::file_cache_background_ttl_gc_batch = 6;
    config::file_cache_background_ttl_gc_interval_ms =
            3000; // make it big enough to disable auto ttl_gc

    io::BlockFileCache cache(cache_base_path, settings);
    ASSERT_TRUE(cache.initialize());
    for (int i = 0; i < 100; i++) {
        if (cache.get_async_open_success()) {
            break;
        };
        std::this_thread::sleep_for(std::chrono::milliseconds(1));
    }

    io::CacheContext context;
    ReadStatistics rstats;
    context.stats = &rstats;
    context.cache_type = io::FileCacheType::TTL;
    context.query_id = query_id;
    int64_t cur_time = UnixSeconds();
    context.expiration_time = cur_time + 2;

    for (int64_t i = 0; i < 12; ++i) {
        auto key = io::BlockFileCache::hash(fmt::format("key{}", i));
        auto holder = cache.get_or_set(key, 0, 5, context);
        auto blocks = fromHolder(holder);
        ASSERT_EQ(blocks.size(), 1);
        assert_range(1, blocks[0], io::FileBlock::Range(0, 4), io::FileBlock::State::EMPTY);
        ASSERT_TRUE(blocks[0]->get_or_set_downloader() == io::FileBlock::get_caller_id());
        download(blocks[0]);
        assert_range(1, blocks[0], io::FileBlock::Range(0, 4), io::FileBlock::State::DOWNLOADED);
    }
    ASSERT_EQ(cache._time_to_key.size(), 12);

    std::this_thread::sleep_for(std::chrono::milliseconds(3000));
    ASSERT_GT(cache._time_to_key.size(), 0);

    std::this_thread::sleep_for(std::chrono::milliseconds(3000));
    ASSERT_EQ(cache._time_to_key.size(), 0);

    if (fs::exists(cache_base_path)) {
        fs::remove_all(cache_base_path);
    }
}

=======
>>>>>>> b4e78baf
TEST_F(BlockFileCacheTest, recyle_cache_async) {
    if (fs::exists(cache_base_path)) {
        fs::remove_all(cache_base_path);
    }
    fs::create_directories(cache_base_path);
    TUniqueId query_id;
    query_id.hi = 1;
    query_id.lo = 1;
    io::FileCacheSettings settings;
    settings.query_queue_size = 30;
    settings.query_queue_elements = 5;
    settings.index_queue_size = 30;
    settings.index_queue_elements = 5;
    settings.disposable_queue_size = 30;
    settings.disposable_queue_elements = 5;
    settings.capacity = 90;
    settings.max_file_block_size = 30;
    settings.max_query_cache_size = 30;
    io::CacheContext context;
    ReadStatistics rstats;
    context.stats = &rstats;
    context.query_id = query_id;
    auto key = io::BlockFileCache::hash("key1");
    io::BlockFileCache cache(cache_base_path, settings);
    auto sp = SyncPoint::get_instance();
    FileBlocksHolder* holder;
    SyncPoint::CallbackGuard guard1;
    // use first block before clean cache
    sp->set_call_back(
            "BlockFileCache::clear_file_cache_async",
            [&](auto&&) {
                context.cache_type = io::FileCacheType::NORMAL;
                FileBlocksHolder h = cache.get_or_set(key, 0, 5, context);
                holder = new FileBlocksHolder(std::move(h));
            },
            &guard1);

    sp->enable_processing();
    ASSERT_TRUE(cache.initialize());
    for (int i = 0; i < 100; i++) {
        if (cache.get_async_open_success()) {
            break;
        };
        std::this_thread::sleep_for(std::chrono::milliseconds(1));
    }
    for (int64_t offset = 0; offset < 60; offset += 5) {
        context.cache_type = static_cast<io::FileCacheType>((offset / 5) % 3);
        auto holder = cache.get_or_set(key, offset, 5, context);
        auto blocks = fromHolder(holder);
        ASSERT_EQ(blocks.size(), 1);
        assert_range(1, blocks[0], io::FileBlock::Range(offset, offset + 4),
                     io::FileBlock::State::EMPTY);
        ASSERT_TRUE(blocks[0]->get_or_set_downloader() == io::FileBlock::get_caller_id());
        download(blocks[0]);
        assert_range(1, blocks[0], io::FileBlock::Range(offset, offset + 4),
                     io::FileBlock::State::DOWNLOADED);
    }
    cache.clear_file_cache_async();

    EXPECT_EQ(cache._cur_cache_size, 5); // only one block is used, other is cleared
    if (fs::exists(cache_base_path)) {
        fs::remove_all(cache_base_path);
    }
    delete holder;
}

TEST_F(BlockFileCacheTest, recyle_cache_async_ttl) {
    if (fs::exists(cache_base_path)) {
        fs::remove_all(cache_base_path);
    }
    fs::create_directories(cache_base_path);
    TUniqueId query_id;
    query_id.hi = 1;
    query_id.lo = 1;
    io::FileCacheSettings settings;
    settings.query_queue_size = 120;
    settings.query_queue_elements = 20;
    settings.index_queue_size = 30;
    settings.index_queue_elements = 5;
    settings.disposable_queue_size = 30;
    settings.disposable_queue_elements = 5;
    settings.capacity = 1800;
    settings.max_file_block_size = 30;
    settings.max_query_cache_size = 30;
    io::CacheContext context;
    ReadStatistics rstats;
    context.stats = &rstats;
    context.query_id = query_id;
    auto key = io::BlockFileCache::hash("key1");
    auto key2 = io::BlockFileCache::hash("key2");
    io::BlockFileCache cache(cache_base_path, settings);
    context.cache_type = io::FileCacheType::TTL;
    context.expiration_time = 3600;
    FileBlocksHolder* holder;
    auto sp = SyncPoint::get_instance();
    SyncPoint::CallbackGuard guard1;
    sp->set_call_back(
            "BlockFileCache::set_sleep_time",
            [](auto&& args) { *try_any_cast<int64_t*>(args[0]) = 1000; }, &guard1);
    SyncPoint::CallbackGuard guard2;
    sp->set_call_back(
            "BlockFileCache::set_remove_batch",
            [](auto&& args) { *try_any_cast<int*>(args[0]) = 2; }, &guard2);
    SyncPoint::CallbackGuard guard3;
    sp->set_call_back(
            "BlockFileCache::clear_file_cache_async",
            [&](auto&&) {
                context.cache_type = io::FileCacheType::NORMAL;
                FileBlocksHolder h = cache.get_or_set(key, 0, 5, context);
                holder = new FileBlocksHolder(std::move(h));
            },
            &guard3);
    sp->enable_processing();
    ASSERT_TRUE(cache.initialize());
    for (int i = 0; i < 100; i++) {
        if (cache.get_async_open_success()) {
            break;
        };
        std::this_thread::sleep_for(std::chrono::milliseconds(1));
    }
    for (int64_t offset = 0; offset < 60; offset += 5) {
        auto holder = cache.get_or_set(key, offset, 5, context);
        auto blocks = fromHolder(holder);
        ASSERT_EQ(blocks.size(), 1);
        assert_range(1, blocks[0], io::FileBlock::Range(offset, offset + 4),
                     io::FileBlock::State::EMPTY);
        ASSERT_TRUE(blocks[0]->get_or_set_downloader() == io::FileBlock::get_caller_id());
        download(blocks[0]);
        assert_range(1, blocks[0], io::FileBlock::Range(offset, offset + 4),
                     io::FileBlock::State::DOWNLOADED);
    }
    for (int64_t offset = 0; offset < 60; offset += 5) {
        auto holder = cache.get_or_set(key2, offset, 5, context);
        auto blocks = fromHolder(holder);
        ASSERT_EQ(blocks.size(), 1);
        assert_range(1, blocks[0], io::FileBlock::Range(offset, offset + 4),
                     io::FileBlock::State::EMPTY);
        ASSERT_TRUE(blocks[0]->get_or_set_downloader() == io::FileBlock::get_caller_id());
        download(blocks[0]);
        assert_range(1, blocks[0], io::FileBlock::Range(offset, offset + 4),
                     io::FileBlock::State::DOWNLOADED);
    }
    cache.clear_file_cache_async();

    EXPECT_EQ(cache._cur_cache_size, 5);
    if (fs::exists(cache_base_path)) {
        fs::remove_all(cache_base_path);
    }
    delete holder;
}

TEST_F(BlockFileCacheTest, remove_directly) {
    if (fs::exists(cache_base_path)) {
        fs::remove_all(cache_base_path);
    }
    fs::create_directories(cache_base_path);
    TUniqueId query_id;
    query_id.hi = 1;
    query_id.lo = 1;
    io::FileCacheSettings settings;
    settings.query_queue_size = 30;
    settings.query_queue_elements = 5;
    settings.index_queue_size = 30;
    settings.index_queue_elements = 5;
    settings.disposable_queue_size = 30;
    settings.disposable_queue_elements = 5;
    settings.capacity = 90;
    settings.max_file_block_size = 30;
    settings.max_query_cache_size = 30;
    io::CacheContext context;
    ReadStatistics rstats;
    context.stats = &rstats;
    context.query_id = query_id;
    auto key1 = io::BlockFileCache::hash("key1");
    auto key2 = io::BlockFileCache::hash("key2");
    io::BlockFileCache cache(cache_base_path, settings);
    context.cache_type = io::FileCacheType::TTL;
    context.expiration_time = 3600;
    ASSERT_TRUE(cache.initialize());
    for (int i = 0; i < 100; i++) {
        if (cache.get_async_open_success()) {
            break;
        };
        std::this_thread::sleep_for(std::chrono::milliseconds(1));
    }
    {
        auto holder = cache.get_or_set(key1, 0, 5, context);
        auto blocks = fromHolder(holder);
        ASSERT_EQ(blocks.size(), 1);
        assert_range(1, blocks[0], io::FileBlock::Range(0, 4), io::FileBlock::State::EMPTY);
        ASSERT_TRUE(blocks[0]->get_or_set_downloader() == io::FileBlock::get_caller_id());
        download(blocks[0]);
        assert_range(1, blocks[0], io::FileBlock::Range(0, 4), io::FileBlock::State::DOWNLOADED);
    }

    context.expiration_time = 0;
    context.cache_type = io::FileCacheType::NORMAL;
    {
        auto holder = cache.get_or_set(key2, 0, 5, context);
        auto blocks = fromHolder(holder);
        ASSERT_EQ(blocks.size(), 1);
        assert_range(1, blocks[0], io::FileBlock::Range(0, 4), io::FileBlock::State::EMPTY);
        ASSERT_TRUE(blocks[0]->get_or_set_downloader() == io::FileBlock::get_caller_id());
        download(blocks[0]);
        assert_range(1, blocks[0], io::FileBlock::Range(0, 4), io::FileBlock::State::DOWNLOADED);
    }
    cache.remove_if_cached(key1);
    cache.remove_if_cached(key2);

    EXPECT_EQ(cache._cur_cache_size, 0);
    if (fs::exists(cache_base_path)) {
        fs::remove_all(cache_base_path);
    }
}

TEST_F(BlockFileCacheTest, test_factory_1) {
    std::string cache_path2 = caches_dir / "cache2" / "";
    std::string cache_path3 = caches_dir / "cache3" / "";
    if (fs::exists(cache_base_path)) {
        fs::remove_all(cache_base_path);
    }
    if (fs::exists(cache_path2)) {
        fs::remove_all(cache_path2);
    }
    auto sp = SyncPoint::get_instance();
    SyncPoint::CallbackGuard guard1;
    sp->set_call_back(
            "BlockFileCache::set_sleep_time",
            [](auto&& args) { *try_any_cast<int64_t*>(args[0]) = 1000; }, &guard1);
    SyncPoint::CallbackGuard guard2;
    sp->set_call_back(
            "BlockFileCache::set_remove_batch",
            [](auto&& args) { *try_any_cast<int*>(args[0]) = 2; }, &guard2);
    sp->enable_processing();
    io::FileCacheSettings settings;
    settings.query_queue_size = 30;
    settings.query_queue_elements = 5;
    settings.index_queue_size = 30;
    settings.index_queue_elements = 5;
    settings.disposable_queue_size = 30;
    settings.disposable_queue_elements = 5;
    settings.capacity = 90;
    settings.max_file_block_size = 30;
    settings.max_query_cache_size = 30;
    ASSERT_TRUE(FileCacheFactory::instance()->create_file_cache(cache_base_path, settings).ok());
    ASSERT_TRUE(FileCacheFactory::instance()->create_file_cache(cache_path2, settings).ok());
    EXPECT_EQ(FileCacheFactory::instance()->get_cache_instance_size(), 2);
    EXPECT_EQ(FileCacheFactory::instance()->get_capacity(), 180);
    EXPECT_EQ(FileCacheFactory::instance()->get_by_path(cache_path2)->get_base_path(), cache_path2);
    auto key1 = io::BlockFileCache::hash("key1");
    EXPECT_EQ(FileCacheFactory::instance()->get_by_path(key1)->get_base_path(), cache_base_path);
    EXPECT_EQ(FileCacheFactory::instance()->get_by_path(cache_path3), nullptr);

    io::CacheContext context;
    ReadStatistics rstats;
    context.stats = &rstats;
    auto cache = FileCacheFactory::instance()->get_by_path(key1);
    int i = 0;
    while (i++ < 1000) {
        if (cache->get_async_open_success()) {
            break;
        };
        std::this_thread::sleep_for(std::chrono::milliseconds(1));
    }
    ASSERT_LT(i, 1000);
    context.cache_type = io::FileCacheType::NORMAL;
    for (int64_t offset = 0; offset < 60; offset += 5) {
        auto holder = cache->get_or_set(key1, offset, 5, context);
        auto blocks = fromHolder(holder);
        ASSERT_EQ(blocks.size(), 1);
        assert_range(1, blocks[0], io::FileBlock::Range(offset, offset + 4),
                     io::FileBlock::State::EMPTY);
        ASSERT_TRUE(blocks[0]->get_or_set_downloader() == io::FileBlock::get_caller_id());
        download(blocks[0]);
        assert_range(1, blocks[0], io::FileBlock::Range(offset, offset + 4),
                     io::FileBlock::State::DOWNLOADED);
    }
    FileCacheFactory::instance()->clear_file_caches(false);

    EXPECT_EQ(cache->_cur_cache_size, 0);

    for (int64_t offset = 0; offset < 60; offset += 5) {
        auto holder = cache->get_or_set(key1, offset, 5, context);
        auto blocks = fromHolder(holder);
        ASSERT_EQ(blocks.size(), 1);
        assert_range(1, blocks[0], io::FileBlock::Range(offset, offset + 4),
                     io::FileBlock::State::EMPTY);
        ASSERT_TRUE(blocks[0]->get_or_set_downloader() == io::FileBlock::get_caller_id());
        download(blocks[0]);
        assert_range(1, blocks[0], io::FileBlock::Range(offset, offset + 4),
                     io::FileBlock::State::DOWNLOADED);
    }
    FileCacheFactory::instance()->clear_file_caches(true);
    EXPECT_EQ(cache->_cur_cache_size, 0);
    std::this_thread::sleep_for(std::chrono::seconds(1));
    if (fs::exists(cache_base_path)) {
        fs::remove_all(cache_base_path);
    }
    FileCacheFactory::instance()->_caches.clear();
    FileCacheFactory::instance()->_path_to_cache.clear();
    FileCacheFactory::instance()->_capacity = 0;
}

TEST_F(BlockFileCacheTest, test_factory_2) {
    if (fs::exists(cache_base_path)) {
        fs::remove_all(cache_base_path);
    }
    fs::create_directories(cache_base_path);
    test_file_cache(io::FileCacheType::NORMAL);
    config::clear_file_cache = true;
    io::FileCacheSettings settings;
    settings.query_queue_size = 30;
    settings.query_queue_elements = 5;
    settings.index_queue_size = 30;
    settings.index_queue_elements = 5;
    settings.disposable_queue_size = 30;
    settings.disposable_queue_elements = 5;
    settings.capacity = 90;
    settings.max_file_block_size = 30;
    settings.max_query_cache_size = 30;
    ASSERT_TRUE(FileCacheFactory::instance()->create_file_cache(cache_base_path, settings).ok());
    auto key = io::BlockFileCache::hash("key1");
    auto cache = FileCacheFactory::instance()->get_by_path(key);
    int i = 0;
    while (i++ < 1000) {
        if (cache->get_async_open_success()) {
            break;
        };
        std::this_thread::sleep_for(std::chrono::milliseconds(1));
    }
    ASSERT_LT(i, 1000);
    EXPECT_EQ(cache->_cur_cache_size, 0);
    if (fs::exists(cache_base_path)) {
        fs::remove_all(cache_base_path);
    }
    config::clear_file_cache = false;
    FileCacheFactory::instance()->_caches.clear();
    FileCacheFactory::instance()->_path_to_cache.clear();
    FileCacheFactory::instance()->_capacity = 0;
}

TEST_F(BlockFileCacheTest, test_factory_3) {
    if (fs::exists(cache_base_path)) {
        fs::remove_all(cache_base_path);
    }
    io::FileCacheSettings settings;
    settings.query_queue_size = INT64_MAX;
    settings.query_queue_elements = 100000000;
    settings.index_queue_size = 0;
    settings.index_queue_elements = 0;
    settings.disposable_queue_size = 0;
    settings.disposable_queue_elements = 0;
    settings.capacity = INT64_MAX;
    settings.max_file_block_size = 30;
    settings.max_query_cache_size = 30;
    ASSERT_TRUE(FileCacheFactory::instance()->create_file_cache(cache_base_path, settings).ok());
    auto key = io::BlockFileCache::hash("key1");
    auto cache = FileCacheFactory::instance()->get_by_path(key);
    int i = 0;
    while (i++ < 1000) {
        if (cache->get_async_open_success()) {
            break;
        };
        std::this_thread::sleep_for(std::chrono::milliseconds(1));
    }
    ASSERT_LT(i, 1000);
    EXPECT_LT(cache->capacity(), INT64_MAX);
    if (fs::exists(cache_base_path)) {
        fs::remove_all(cache_base_path);
    }
    FileCacheFactory::instance()->_caches.clear();
    FileCacheFactory::instance()->_path_to_cache.clear();
    FileCacheFactory::instance()->_capacity = 0;
}

TEST_F(BlockFileCacheTest, test_hash_key) {
    auto key1 = io::BlockFileCache::hash("key1");
    EXPECT_EQ(key1.to_string(), "f36131fb4ba563c17e727cd0cdd63689");
}

TEST_F(BlockFileCacheTest, test_cache_context) {
    {
        io::IOContext io_ctx;
        io_ctx.is_index_data = true;
        CacheContext cache_context;
        cache_context.cache_type = FileCacheType::INDEX;
        EXPECT_EQ(CacheContext(&io_ctx), cache_context);
    }
    {
        TUniqueId query_id;
        query_id.hi = 1;
        query_id.lo = 2;
        io::IOContext io_ctx;
        io_ctx.query_id = &query_id;
        CacheContext cache_context;
        cache_context.query_id = query_id;
        cache_context.cache_type = FileCacheType::NORMAL;
        EXPECT_EQ(CacheContext(&io_ctx), cache_context);
    }
    {
        io::IOContext io_ctx;
        io_ctx.is_disposable = true;
        CacheContext cache_context;
        cache_context.cache_type = FileCacheType::DISPOSABLE;
        EXPECT_EQ(CacheContext(&io_ctx), cache_context);
    }
    {
        io::IOContext io_ctx;
        int64_t expiration_time = 120;
        io_ctx.expiration_time = expiration_time;
        CacheContext cache_context;
        cache_context.cache_type = FileCacheType::TTL;
        cache_context.expiration_time = expiration_time;
        EXPECT_EQ(CacheContext(&io_ctx), cache_context);
    }
}

TEST_F(BlockFileCacheTest, test_disposable) {
    if (fs::exists(cache_base_path)) {
        fs::remove_all(cache_base_path);
    }

    fs::create_directories(cache_base_path);
    test_file_cache(io::FileCacheType::NORMAL);
    io::FileCacheSettings settings;
    settings.query_queue_size = 30;
    settings.query_queue_elements = 5;
    settings.capacity = 30;
    settings.max_file_block_size = 30;
    settings.max_query_cache_size = 30;
    io::CacheContext context;
    ReadStatistics rstats;
    context.stats = &rstats;
    context.cache_type = FileCacheType::DISPOSABLE;
    auto key = io::BlockFileCache::hash("key1");
    io::BlockFileCache cache(cache_base_path, settings);
    ASSERT_TRUE(cache.initialize());
    for (int i = 0; i < 100; i++) {
        if (cache.get_async_open_success()) {
            break;
        };
        std::this_thread::sleep_for(std::chrono::milliseconds(1));
    }
    std::string queue_str;
    {
        std::lock_guard lock(cache._mutex);
        queue_str = cache._normal_queue.to_string(lock);
    }
    cache.get_or_set(key, 28, 1, context);
    {
        std::lock_guard lock(cache._mutex);
        EXPECT_EQ(queue_str, cache._normal_queue.to_string(lock));
    }
    EXPECT_EQ(cache.get_used_cache_size(FileCacheType::DISPOSABLE), 0);
}

TEST_F(BlockFileCacheTest, test_query_limit) {
    {
        config::enable_file_cache_query_limit = true;
        if (fs::exists(cache_base_path)) {
            fs::remove_all(cache_base_path);
        }
        fs::create_directories(cache_base_path);
        TUniqueId query_id;
        query_id.hi = 1;
        query_id.lo = 1;
        io::FileCacheSettings settings;
        settings.query_queue_size = 30;
        settings.query_queue_elements = 5;
        settings.index_queue_size = 0;
        settings.index_queue_elements = 0;
        settings.disposable_queue_size = 0;
        settings.disposable_queue_elements = 0;
        settings.capacity = 30;
        settings.max_file_block_size = 30;
        settings.max_query_cache_size = 15;
        io::CacheContext context;
        ReadStatistics rstats;
        context.stats = &rstats;
        context.cache_type = FileCacheType::NORMAL;
        context.query_id = query_id;
        auto key = io::BlockFileCache::hash("key1");

        ASSERT_TRUE(
                FileCacheFactory::instance()->create_file_cache(cache_base_path, settings).ok());
        auto cache = FileCacheFactory::instance()->get_by_path(key);
        int i = 0;
        while (i++ < 1000) {
            if (cache->get_async_open_success()) {
                break;
            };
            std::this_thread::sleep_for(std::chrono::milliseconds(1));
        }
        ASSERT_LT(i, 1000);
        auto query_context_holder =
                FileCacheFactory::instance()->get_query_context_holders(query_id, 50);
        for (int64_t offset = 0; offset < 60; offset += 5) {
            auto holder = cache->get_or_set(key, offset, 5, context);
            auto blocks = fromHolder(holder);
            ASSERT_EQ(blocks.size(), 1);
            assert_range(1, blocks[0], io::FileBlock::Range(offset, offset + 4),
                         io::FileBlock::State::EMPTY);
            ASSERT_TRUE(blocks[0]->get_or_set_downloader() == io::FileBlock::get_caller_id());
            download(blocks[0]);
            assert_range(1, blocks[0], io::FileBlock::Range(offset, offset + 4),
                         io::FileBlock::State::DOWNLOADED);
        }
        EXPECT_EQ(cache->_cur_cache_size, 15);
        if (fs::exists(cache_base_path)) {
            fs::remove_all(cache_base_path);
        }
    }
    FileCacheFactory::instance()->_caches.clear();
    FileCacheFactory::instance()->_path_to_cache.clear();
    FileCacheFactory::instance()->_capacity = 0;
}

TEST_F(BlockFileCacheTest, state_to_string) {
    EXPECT_EQ(FileBlock::state_to_string(FileBlock::State::EMPTY), "EMPTY");
    EXPECT_EQ(FileBlock::state_to_string(FileBlock::State::SKIP_CACHE), "SKIP_CACHE");
    EXPECT_EQ(FileBlock::state_to_string(FileBlock::State::DOWNLOADING), "DOWNLOADING");
    EXPECT_EQ(FileBlock::state_to_string(FileBlock::State::DOWNLOADED), "DOWNLOADED");
}

TEST_F(BlockFileCacheTest, surfix_to_cache_type) {
    EXPECT_EQ(surfix_to_cache_type("idx"), FileCacheType::INDEX);
    EXPECT_EQ(surfix_to_cache_type("disposable"), FileCacheType::DISPOSABLE);
    EXPECT_EQ(surfix_to_cache_type("ttl"), FileCacheType::TTL);
}

TEST_F(BlockFileCacheTest, append_many_time) {
    if (fs::exists(cache_base_path)) {
        fs::remove_all(cache_base_path);
    }
    fs::create_directories(cache_base_path);
    io::FileCacheSettings settings;
    settings.query_queue_size = 30;
    settings.query_queue_elements = 5;
    settings.index_queue_size = 0;
    settings.index_queue_elements = 0;
    settings.disposable_queue_size = 0;
    settings.disposable_queue_elements = 0;
    settings.capacity = 30;
    settings.max_file_block_size = 30;
    settings.max_query_cache_size = 15;
    auto key = io::BlockFileCache::hash("key1");
    io::CacheContext context;
    ReadStatistics rstats;
    context.stats = &rstats;
    context.cache_type = FileCacheType::NORMAL;
    io::BlockFileCache cache(cache_base_path, settings);
    ASSERT_TRUE(cache.initialize());
    for (int i = 0; i < 100; i++) {
        if (cache.get_async_open_success()) {
            break;
        };
        std::this_thread::sleep_for(std::chrono::milliseconds(1));
    }
    {
        auto holder = cache.get_or_set(key, 0, 5, context);
        for (int64_t i = 0; i < 5; i++) {
            auto blocks = fromHolder(holder);
            ASSERT_EQ(blocks.size(), 1);
            ASSERT_TRUE(blocks[0]->get_or_set_downloader() == io::FileBlock::get_caller_id());
            ASSERT_TRUE(blocks[0]->append(Slice("0", 1)).ok());
            std::lock_guard lock(blocks[0]->_mutex);
            EXPECT_EQ(blocks[0]->_downloaded_size, i + 1);
        }
    }
    {
        auto holder = cache.get_or_set(key, 0, 5, context);
        auto blocks = fromHolder(holder);
        assert_range(1, blocks[0], io::FileBlock::Range(0, 4), io::FileBlock::State::DOWNLOADED);
        ASSERT_TRUE(blocks[0]->change_cache_type(FileCacheType::INDEX).ok());
        if (auto storage = dynamic_cast<FSFileCacheStorage*>(cache._storage.get());
            storage != nullptr) {
            auto dir = storage->get_path_in_local_cache_v3(blocks[0]->get_hash_value());
            EXPECT_TRUE(fs::exists(storage->get_path_in_local_cache_v3(dir, blocks[0]->offset())));
        }
        ASSERT_TRUE(blocks[0]->change_cache_type(FileCacheType::INDEX).ok());
        auto sp = SyncPoint::get_instance();
        sp->enable_processing();
        SyncPoint::CallbackGuard guard1;
        sp->set_call_back(
                "LocalFileSystem::rename",
                [&](auto&& values) {
                    std::pair<Status, bool>* pairs =
                            try_any_cast<std::pair<Status, bool>*>(values.back());
                    pairs->second = true;
                },
                &guard1);
        {
            ASSERT_TRUE(blocks[0]->change_cache_type(FileCacheType::NORMAL).ok());
            EXPECT_EQ(blocks[0]->cache_type(), FileCacheType::NORMAL);
            std::string buffer;
            buffer.resize(5);
            EXPECT_TRUE(blocks[0]->read(Slice(buffer.data(), 5), 0).ok());
            EXPECT_EQ(buffer, std::string(5, '0'));
        }
    }
    {
        auto sp = SyncPoint::get_instance();
        sp->enable_processing();
        SyncPoint::CallbackGuard guard1;
        sp->set_call_back(
                "LocalFileWriter::close",
                [&](auto&& values) {
                    std::pair<Status, bool>* pairs =
                            try_any_cast<std::pair<Status, bool>*>(values.back());
                    pairs->second = true;
                },
                &guard1);
        auto holder = cache.get_or_set(key, 5, 5, context);
        auto blocks = fromHolder(holder);
        ASSERT_EQ(blocks.size(), 1);
        ASSERT_TRUE(blocks[0]->get_or_set_downloader() == io::FileBlock::get_caller_id());
        ASSERT_TRUE(blocks[0]->append(Slice("00000", 5)).ok());
    }
    {
        auto holder = cache.get_or_set(key, 5, 5, context);
        auto blocks = fromHolder(holder);
        assert_range(1, blocks[0], io::FileBlock::Range(5, 9), io::FileBlock::State::EMPTY);
    }
    {
        auto holder = cache.get_or_set(key, 5, 5, context);
        auto blocks = fromHolder(holder);
        ASSERT_EQ(blocks.size(), 1);
        ASSERT_TRUE(blocks[0]->get_or_set_downloader() == io::FileBlock::get_caller_id());
        ASSERT_TRUE(blocks[0]->append(Slice("00000", 5)).ok());
        ASSERT_TRUE(blocks[0]->finalize().ok());
        assert_range(1, blocks[0], io::FileBlock::Range(5, 9), io::FileBlock::State::DOWNLOADED);
        EXPECT_EQ(blocks[0]->wait(), FileBlock::State::DOWNLOADED);
    }
    if (fs::exists(cache_base_path)) {
        fs::remove_all(cache_base_path);
    }
}

TEST_F(BlockFileCacheTest, query_file_cache) {
    if (fs::exists(cache_base_path)) {
        fs::remove_all(cache_base_path);
    }
    TUniqueId id;
    id.hi = id.lo = 1;
    config::enable_file_cache_query_limit = false;
    fs::create_directories(cache_base_path);
    io::FileCacheSettings settings;
    settings.query_queue_size = 30;
    settings.query_queue_elements = 5;
    settings.index_queue_size = 0;
    settings.index_queue_elements = 0;
    settings.disposable_queue_size = 0;
    settings.disposable_queue_elements = 0;
    settings.capacity = 30;
    settings.max_file_block_size = 30;
    settings.max_query_cache_size = 15;
    auto key = io::BlockFileCache::hash("key1");
    io::CacheContext context;
    ReadStatistics rstats;
    context.stats = &rstats;
    context.cache_type = FileCacheType::NORMAL;
    {
        io::BlockFileCache cache(cache_base_path, settings);
        ASSERT_TRUE(cache.initialize());
        for (int i = 0; i < 100; i++) {
            if (cache.get_async_open_success()) {
                break;
            };
            std::this_thread::sleep_for(std::chrono::milliseconds(1));
        }
        EXPECT_EQ(cache.get_query_context_holder(id, 50), nullptr);
    }
    config::enable_file_cache_query_limit = true;
    io::BlockFileCache cache(cache_base_path, settings);
    ASSERT_TRUE(cache.initialize());
    for (int i = 0; i < 100; i++) {
        if (cache.get_async_open_success()) {
            break;
        };
        std::this_thread::sleep_for(std::chrono::milliseconds(1));
    }
    id.hi = id.lo = 0;
    EXPECT_EQ(cache.get_query_context_holder(id, 50)->context, nullptr);
    id.hi = id.lo = 1;
    auto query_ctx_1 = cache.get_query_context_holder(id, 50);
    ASSERT_NE(query_ctx_1, nullptr);
    for (int64_t offset = 0; offset < 60; offset += 5) {
        auto holder = cache.get_or_set(key, offset, 5, context);
        auto blocks = fromHolder(holder);
        ASSERT_EQ(blocks.size(), 1);
        assert_range(1, blocks[0], io::FileBlock::Range(offset, offset + 4),
                     io::FileBlock::State::EMPTY);
        ASSERT_TRUE(blocks[0]->get_or_set_downloader() == io::FileBlock::get_caller_id());
        download(blocks[0]);
        assert_range(1, blocks[0], io::FileBlock::Range(offset, offset + 4),
                     io::FileBlock::State::DOWNLOADED);
    }
    auto query_ctx_2 = cache.get_query_context_holder(id, 50);
    EXPECT_EQ(query_ctx_1->query_id, query_ctx_2->query_id);
    std::lock_guard lock(cache._mutex);
    EXPECT_EQ(query_ctx_1->context->get_cache_size(lock),
              query_ctx_2->context->get_cache_size(lock));
    if (fs::exists(cache_base_path)) {
        fs::remove_all(cache_base_path);
    }
}

TEST_F(BlockFileCacheTest, query_file_cache_reserve) {
    if (fs::exists(cache_base_path)) {
        fs::remove_all(cache_base_path);
    }
    TUniqueId id;
    id.hi = id.lo = 1;
    fs::create_directories(cache_base_path);
    io::FileCacheSettings settings;
    settings.query_queue_size = 30;
    settings.query_queue_elements = 5;
    settings.index_queue_size = 0;
    settings.index_queue_elements = 0;
    settings.disposable_queue_size = 0;
    settings.disposable_queue_elements = 0;
    settings.capacity = 30;
    settings.max_file_block_size = 30;
    settings.max_query_cache_size = 15;
    auto key = io::BlockFileCache::hash("key1");
    auto key2 = io::BlockFileCache::hash("key2");
    io::CacheContext context;
    ReadStatistics rstats;
    context.stats = &rstats;
    context.cache_type = FileCacheType::NORMAL;
    context.query_id = id;
    config::enable_file_cache_query_limit = true;
    io::BlockFileCache cache(cache_base_path, settings);
    ASSERT_TRUE(cache.initialize());
    for (int i = 0; i < 100; i++) {
        if (cache.get_async_open_success()) {
            break;
        };
        std::this_thread::sleep_for(std::chrono::milliseconds(1));
    }
    auto query_ctx_1 = cache.get_query_context_holder(id, 50);
    ASSERT_NE(query_ctx_1, nullptr);
    {
        auto holder = cache.get_or_set(key, 0, 5, context);
        auto blocks = fromHolder(holder);
        ASSERT_EQ(blocks.size(), 1);
        assert_range(1, blocks[0], io::FileBlock::Range(0, 4), io::FileBlock::State::EMPTY);
        ASSERT_TRUE(blocks[0]->get_or_set_downloader() == io::FileBlock::get_caller_id());
        download(blocks[0]);
        assert_range(1, blocks[0], io::FileBlock::Range(0, 4), io::FileBlock::State::DOWNLOADED);
    }
    {
        auto holder = cache.get_or_set(key2, 0, 5, context);
        auto blocks = fromHolder(holder);
        ASSERT_EQ(blocks.size(), 1);
        assert_range(1, blocks[0], io::FileBlock::Range(0, 4), io::FileBlock::State::EMPTY);
        ASSERT_TRUE(blocks[0]->get_or_set_downloader() == io::FileBlock::get_caller_id());
        download(blocks[0]);
        assert_range(1, blocks[0], io::FileBlock::Range(0, 4), io::FileBlock::State::DOWNLOADED);
    }
    context.query_id.hi = context.query_id.lo = 0;
    for (int64_t offset = 5; offset < 30; offset += 5) {
        auto holder = cache.get_or_set(key, offset, 5, context);
        auto blocks = fromHolder(holder);
        ASSERT_EQ(blocks.size(), 1);
        assert_range(1, blocks[0], io::FileBlock::Range(offset, offset + 4),
                     io::FileBlock::State::EMPTY);
        ASSERT_TRUE(blocks[0]->get_or_set_downloader() == io::FileBlock::get_caller_id());
        download(blocks[0]);
        assert_range(1, blocks[0], io::FileBlock::Range(offset, offset + 4),
                     io::FileBlock::State::DOWNLOADED);
    }
    context.query_id.hi = context.query_id.lo = 1;
    for (int64_t offset = 35; offset < 65; offset += 5) {
        auto holder = cache.get_or_set(key, offset, 5, context);
        auto blocks = fromHolder(holder);
        ASSERT_EQ(blocks.size(), 1);
        assert_range(1, blocks[0], io::FileBlock::Range(offset, offset + 4),
                     io::FileBlock::State::EMPTY);
        ASSERT_TRUE(blocks[0]->get_or_set_downloader() == io::FileBlock::get_caller_id());
        download(blocks[0]);
        assert_range(1, blocks[0], io::FileBlock::Range(offset, offset + 4),
                     io::FileBlock::State::DOWNLOADED);
    }
    if (fs::exists(cache_base_path)) {
        fs::remove_all(cache_base_path);
    }
}

TEST_F(BlockFileCacheTest, cached_remote_file_reader) {
    std::string cache_base_path = caches_dir / "cached_remote_file_reader" / "";
    if (fs::exists(cache_base_path)) {
        fs::remove_all(cache_base_path);
    }
    fs::create_directories(cache_base_path);
    TUniqueId query_id;
    query_id.hi = 1;
    query_id.lo = 1;
    io::FileCacheSettings settings;
    settings.query_queue_size = 6291456;
    settings.query_queue_elements = 6;
    settings.index_queue_size = 1048576;
    settings.index_queue_elements = 1;
    settings.disposable_queue_size = 1048576;
    settings.disposable_queue_elements = 1;
    settings.capacity = 8388608;
    settings.max_file_block_size = 1048576;
    settings.max_query_cache_size = 0;
    io::CacheContext context;
    ReadStatistics rstats;
    context.stats = &rstats;
    context.query_id = query_id;
    ASSERT_TRUE(FileCacheFactory::instance()->create_file_cache(cache_base_path, settings).ok());
    FileReaderSPtr local_reader;
    ASSERT_TRUE(global_local_filesystem()->open_file(tmp_file, &local_reader));
    io::FileReaderOptions opts;
    opts.cache_type = io::cache_type_from_string("file_block_cache");
    opts.is_doris_table = true;
    CachedRemoteFileReader reader(local_reader, opts);
    auto key = io::BlockFileCache::hash("tmp_file");
    EXPECT_EQ(reader._cache_hash, key);
    EXPECT_EQ(local_reader->path().native(), reader.path().native());
    EXPECT_EQ(local_reader->size(), reader.size());
    EXPECT_FALSE(reader.closed());
    EXPECT_EQ(local_reader->path().native(), reader.get_remote_reader()->path().native());
    {
        std::string buffer;
        buffer.resize(64_kb);
        IOContext io_ctx;
        RuntimeProfile profile("file_cache_test");
        FileCacheProfileReporter reporter(&profile);
        FileCacheStatistics stats;
        io_ctx.file_cache_stats = &stats;
        size_t bytes_read {0};
        ASSERT_TRUE(reader.read_at(32222, Slice(buffer.data(), buffer.size()), &bytes_read, &io_ctx)
                            .ok());
        EXPECT_EQ(std::string(64_kb, '0'), buffer);
        reporter.update(&stats);
    }
    {
        std::string buffer;
        buffer.resize(64_kb);
        IOContext io_ctx;
        FileCacheStatistics stats;
        io_ctx.file_cache_stats = &stats;
        size_t bytes_read {0};
        EXPECT_FALSE(
                reader.read_at(10_mb + 2, Slice(buffer.data(), buffer.size()), &bytes_read, &io_ctx)
                        .ok());
    }
    {
        std::string buffer;
        IOContext io_ctx;
        FileCacheStatistics stats;
        io_ctx.file_cache_stats = &stats;
        size_t bytes_read {0};
        EXPECT_TRUE(
                reader.read_at(0, Slice(buffer.data(), buffer.size()), &bytes_read, &io_ctx).ok());
        EXPECT_EQ(bytes_read, 0);
    }
    {
        std::string buffer;
        buffer.resize(64_kb);
        IOContext io_ctx;
        FileCacheStatistics stats;
        io_ctx.file_cache_stats = &stats;
        size_t bytes_read {0};
        ASSERT_TRUE(reader.read_at(32222, Slice(buffer.data(), buffer.size()), &bytes_read, &io_ctx)
                            .ok());
        EXPECT_EQ(std::string(64_kb, '0'), buffer);
    }
    {
        std::string buffer;
        buffer.resize(10_mb + 1);
        IOContext io_ctx;
        FileCacheStatistics stats;
        io_ctx.file_cache_stats = &stats;
        size_t bytes_read {0};
        ASSERT_TRUE(
                reader.read_at(0, Slice(buffer.data(), buffer.size()), &bytes_read, &io_ctx).ok());
        for (int i = 0; i < 10; i++) {
            std::string data(1_mb, '0' + i);
            EXPECT_EQ(data, buffer.substr(i * 1024 * 1024, 1_mb));
        }
        std::string data(1, '0');
        EXPECT_EQ(data, buffer.substr(10_mb, 1));
    }
    EXPECT_TRUE(reader.close().ok());
    EXPECT_TRUE(reader.closed());
    std::this_thread::sleep_for(std::chrono::seconds(1));
    if (fs::exists(cache_base_path)) {
        fs::remove_all(cache_base_path);
    }
    FileCacheFactory::instance()->_caches.clear();
    FileCacheFactory::instance()->_path_to_cache.clear();
    FileCacheFactory::instance()->_capacity = 0;
}

TEST_F(BlockFileCacheTest, cached_remote_file_reader_tail) {
    std::string cache_base_path = caches_dir / "cached_remote_file_reader_tail" / "";
    if (fs::exists(cache_base_path)) {
        fs::remove_all(cache_base_path);
    }
    fs::create_directories(cache_base_path);
    io::FileCacheSettings settings;
    settings.query_queue_size = 6291456;
    settings.query_queue_elements = 6;
    settings.index_queue_size = 1048576;
    settings.index_queue_elements = 1;
    settings.disposable_queue_size = 1048576;
    settings.disposable_queue_elements = 1;
    settings.capacity = 8388608;
    settings.max_file_block_size = 1048576;
    settings.max_query_cache_size = 0;
    io::CacheContext context;
    ReadStatistics rstats;
    context.stats = &rstats;
    context.cache_type = io::FileCacheType::NORMAL;
    ASSERT_TRUE(FileCacheFactory::instance()->create_file_cache(cache_base_path, settings).ok());
    FileReaderSPtr local_reader;
    ASSERT_TRUE(global_local_filesystem()->open_file(tmp_file, &local_reader));
    io::FileReaderOptions opts;
    opts.cache_type = io::cache_type_from_string("file_block_cache");
    opts.is_doris_table = true;
    CachedRemoteFileReader reader(local_reader, opts);
    {
        std::string buffer;
        buffer.resize(1);
        IOContext io_ctx;
        RuntimeProfile profile("file_cache_test");
        FileCacheProfileReporter reporter(&profile);
        FileCacheStatistics stats;
        io_ctx.file_cache_stats = &stats;
        size_t bytes_read {0};
        ASSERT_TRUE(reader.read_at(10_mb, Slice(buffer.data(), buffer.size()), &bytes_read, &io_ctx)
                            .ok());
        EXPECT_EQ(std::string(1, '0'), buffer);
        reporter.update(&stats);
    }
    EXPECT_TRUE(reader.close().ok());
    EXPECT_TRUE(reader.closed());
    {
        auto key = io::BlockFileCache::hash("tmp_file");
        auto cache = FileCacheFactory::instance()->get_by_path(key);
        auto holder = cache->get_or_set(key, 9_mb, 1024_kb + 1, context);
        auto blocks = fromHolder(holder);
        ASSERT_EQ(blocks.size(), 2);
        assert_range(1, blocks[0], io::FileBlock::Range(9_mb, 10_mb - 1),
                     io::FileBlock::State::DOWNLOADED);
        assert_range(2, blocks[1], io::FileBlock::Range(10_mb, 10_mb),
                     io::FileBlock::State::DOWNLOADED);
    }
    std::this_thread::sleep_for(std::chrono::seconds(1));
    if (fs::exists(cache_base_path)) {
        fs::remove_all(cache_base_path);
    }
    FileCacheFactory::instance()->_caches.clear();
    FileCacheFactory::instance()->_path_to_cache.clear();
    FileCacheFactory::instance()->_capacity = 0;
}

TEST_F(BlockFileCacheTest, cached_remote_file_reader_error_handle) {
    std::string cache_base_path = caches_dir / "cached_remote_file_reader_error_handle" / "";
    if (fs::exists(cache_base_path)) {
        fs::remove_all(cache_base_path);
    }
    fs::create_directories(cache_base_path);
    TUniqueId query_id;
    query_id.hi = 1;
    query_id.lo = 1;
    io::FileCacheSettings settings;
    settings.query_queue_size = 6291456;
    settings.query_queue_elements = 6;
    settings.index_queue_size = 1048576;
    settings.index_queue_elements = 1;
    settings.disposable_queue_size = 1048576;
    settings.disposable_queue_elements = 1;
    settings.capacity = 8388608;
    settings.max_file_block_size = 1048576;
    settings.max_query_cache_size = 0;
    io::CacheContext context;
    ReadStatistics rstats;
    context.stats = &rstats;
    context.query_id = query_id;
    ASSERT_TRUE(FileCacheFactory::instance()->create_file_cache(cache_base_path, settings).ok());
    auto cache = FileCacheFactory::instance()->_caches[0].get();
    for (int i = 0; i < 100; i++) {
        if (cache->get_async_open_success()) {
            break;
        };
        std::this_thread::sleep_for(std::chrono::milliseconds(1));
    }
    FileReaderSPtr local_reader;
    ASSERT_TRUE(global_local_filesystem()->open_file(tmp_file, &local_reader));
    io::FileReaderOptions opts;
    opts.cache_type = io::cache_type_from_string("file_block_cache");
    opts.is_doris_table = true;
    CachedRemoteFileReader reader(local_reader, opts);
    auto sp = SyncPoint::get_instance();
    sp->enable_processing();
    {
        Defer defer {[sp] { sp->clear_call_back("LocalFileWriter::appendv"); }};
        sp->set_call_back("LocalFileWriter::appendv", [&](auto&& values) {
            std::pair<Status, bool>* pairs = try_any_cast<std::pair<Status, bool>*>(values.back());
            pairs->second = true;
        });
        std::string buffer;
        buffer.resize(64_kb);
        IOContext io_ctx;
        FileCacheStatistics stats;
        io_ctx.file_cache_stats = &stats;
        size_t bytes_read {0};
        ASSERT_TRUE(
                reader.read_at(0, Slice(buffer.data(), buffer.size()), &bytes_read, &io_ctx).ok());
        EXPECT_EQ(std::string(64_kb, '0'), buffer);
    }
    {
        Defer defer {[sp] { sp->clear_call_back("LocalFileWriter::close"); }};
        sp->set_call_back("LocalFileWriter::close", [&](auto&& values) {
            std::pair<Status, bool>* pairs = try_any_cast<std::pair<Status, bool>*>(values.back());
            pairs->second = true;
        });
        std::string buffer;
        buffer.resize(64_kb);
        IOContext io_ctx;
        FileCacheStatistics stats;
        io_ctx.file_cache_stats = &stats;
        size_t bytes_read {0};
        ASSERT_TRUE(
                reader.read_at(0, Slice(buffer.data(), buffer.size()), &bytes_read, &io_ctx).ok());
        EXPECT_EQ(std::string(64_kb, '0'), buffer);
    }
    EXPECT_TRUE(reader.close().ok());
    EXPECT_TRUE(reader.closed());
    std::this_thread::sleep_for(std::chrono::seconds(1));
    if (fs::exists(cache_base_path)) {
        fs::remove_all(cache_base_path);
    }
    FileCacheFactory::instance()->_caches.clear();
    FileCacheFactory::instance()->_path_to_cache.clear();
    FileCacheFactory::instance()->_capacity = 0;
}

TEST_F(BlockFileCacheTest, cached_remote_file_reader_init) {
    std::string cache_base_path = caches_dir / "cached_remote_file_reader_init" / "";
    if (fs::exists(cache_base_path)) {
        fs::remove_all(cache_base_path);
    }
    fs::create_directories(cache_base_path);
    TUniqueId query_id;
    query_id.hi = 1;
    query_id.lo = 1;
    io::FileCacheSettings settings;
    settings.query_queue_size = 83886080;
    settings.query_queue_elements = 80;
    settings.index_queue_size = 10485760;
    settings.index_queue_elements = 10;
    settings.disposable_queue_size = 10485760;
    settings.disposable_queue_elements = 10;
    settings.capacity = 104857600;
    settings.max_file_block_size = 1048576;
    settings.max_query_cache_size = 0;
    io::CacheContext context;
    ReadStatistics rstats;
    context.stats = &rstats;
    context.query_id = query_id;
    ASSERT_TRUE(FileCacheFactory::instance()->create_file_cache(cache_base_path, settings).ok());
    auto cache = FileCacheFactory::instance()->_caches[0].get();
    for (int i = 0; i < 100; i++) {
        if (cache->get_async_open_success()) {
            break;
        };
        std::this_thread::sleep_for(std::chrono::milliseconds(1));
    }
    FileReaderSPtr local_reader;
    ASSERT_TRUE(global_local_filesystem()->open_file(tmp_file, &local_reader));
    io::FileReaderOptions opts;
    opts.cache_type = io::cache_type_from_string("file_block_cache");
    opts.is_doris_table = false;
    {
        opts.mtime = UnixSeconds() - 1000;
        CachedRemoteFileReader reader(local_reader, opts);
        auto key = io::BlockFileCache::hash(
                fmt::format("{}:{}", local_reader->path().native(), opts.mtime));
        EXPECT_EQ(reader._cache_hash, key);
    }
    {
        opts.cache_base_path = cache_base_path;
        CachedRemoteFileReader reader(local_reader, opts);
        EXPECT_EQ(reader._cache->get_base_path(), cache_base_path);
    }
    {
        opts.cache_base_path = caches_dir / "cache2" / "";
        CachedRemoteFileReader reader(local_reader, opts);
        EXPECT_EQ(reader._cache->get_base_path(), cache_base_path);
    }
    std::this_thread::sleep_for(std::chrono::seconds(1));
    if (fs::exists(cache_base_path)) {
        fs::remove_all(cache_base_path);
    }
    FileCacheFactory::instance()->_caches.clear();
    FileCacheFactory::instance()->_path_to_cache.clear();
    FileCacheFactory::instance()->_capacity = 0;
}

TEST_F(BlockFileCacheTest, cached_remote_file_reader_concurrent) {
    std::string cache_base_path = caches_dir / "cached_remote_file_reader_concurrent" / "";
    if (fs::exists(cache_base_path)) {
        fs::remove_all(cache_base_path);
    }
    fs::create_directories(cache_base_path);
    TUniqueId query_id;
    query_id.hi = 1;
    query_id.lo = 1;
    io::FileCacheSettings settings;
    settings.query_queue_size = 6291456;
    settings.query_queue_elements = 6;
    settings.index_queue_size = 1048576;
    settings.index_queue_elements = 1;
    settings.disposable_queue_size = 1048576;
    settings.disposable_queue_elements = 1;
    settings.capacity = 8388608;
    settings.max_file_block_size = 1048576;
    settings.max_query_cache_size = 0;
    io::CacheContext context;
    ReadStatistics rstats;
    context.stats = &rstats;
    context.query_id = query_id;
    ASSERT_TRUE(FileCacheFactory::instance()->create_file_cache(cache_base_path, settings).ok());
    FileReaderSPtr local_reader;
    ASSERT_TRUE(global_local_filesystem()->open_file(tmp_file, &local_reader));
    io::FileReaderOptions opts;
    opts.cache_type = io::cache_type_from_string("file_block_cache");
    opts.is_doris_table = true;
    bool flag1 = false;
    auto reader = std::make_shared<CachedRemoteFileReader>(local_reader, opts);
    auto sp = SyncPoint::get_instance();
    sp->enable_processing();
    Defer defer {[sp] {
        sp->clear_call_back("CachedRemoteFileReader::DOWNLOADING");
        sp->clear_call_back("CachedRemoteFileReader::EMPTY");
    }};
    sp->set_call_back("CachedRemoteFileReader::DOWNLOADING", [&](auto&&) { flag1 = true; });
    sp->set_call_back("CachedRemoteFileReader::EMPTY", [&](auto&&) {
        while (!flag1) {
        }
    });
    std::thread thread([&]() {
        SCOPED_INIT_THREAD_CONTEXT();
        std::string buffer;
        buffer.resize(64_kb);
        IOContext io_ctx;
        FileCacheStatistics stats;
        io_ctx.file_cache_stats = &stats;
        size_t bytes_read {0};
        ASSERT_TRUE(reader->read_at(100, Slice(buffer.data(), buffer.size()), &bytes_read, &io_ctx)
                            .ok());
        EXPECT_EQ(std::string(64_kb, '0'), buffer);
    });
    std::string buffer;
    buffer.resize(64_kb);
    IOContext io_ctx;
    FileCacheStatistics stats;
    io_ctx.file_cache_stats = &stats;
    size_t bytes_read {0};
    ASSERT_TRUE(
            reader->read_at(100, Slice(buffer.data(), buffer.size()), &bytes_read, &io_ctx).ok());
    EXPECT_EQ(std::string(64_kb, '0'), buffer);
    if (thread.joinable()) {
        thread.join();
    }
    EXPECT_TRUE(reader->close().ok());
    EXPECT_TRUE(reader->closed());
    std::this_thread::sleep_for(std::chrono::seconds(1));
    if (fs::exists(cache_base_path)) {
        fs::remove_all(cache_base_path);
    }
    FileCacheFactory::instance()->_caches.clear();
    FileCacheFactory::instance()->_path_to_cache.clear();
    FileCacheFactory::instance()->_capacity = 0;
}

TEST_F(BlockFileCacheTest, cached_remote_file_reader_concurrent_2) {
    std::string cache_base_path = caches_dir / "cached_remote_file_reader_concurrent_2" / "";
    if (fs::exists(cache_base_path)) {
        fs::remove_all(cache_base_path);
    }
    fs::create_directories(cache_base_path);
    TUniqueId query_id;
    query_id.hi = 1;
    query_id.lo = 1;
    io::FileCacheSettings settings;
    settings.query_queue_size = 6291456;
    settings.query_queue_elements = 6;
    settings.index_queue_size = 1048576;
    settings.index_queue_elements = 1;
    settings.disposable_queue_size = 1048576;
    settings.disposable_queue_elements = 1;
    settings.capacity = 8388608;
    settings.max_file_block_size = 1048576;
    settings.max_query_cache_size = 0;
    io::CacheContext context;
    ReadStatistics rstats;
    context.stats = &rstats;
    context.query_id = query_id;
    ASSERT_TRUE(FileCacheFactory::instance()->create_file_cache(cache_base_path, settings).ok());
    FileReaderSPtr local_reader;
    ASSERT_TRUE(global_local_filesystem()->open_file(tmp_file, &local_reader));
    io::FileReaderOptions opts;
    opts.cache_type = io::cache_type_from_string("file_block_cache");
    opts.is_doris_table = true;
    auto reader = std::make_shared<CachedRemoteFileReader>(local_reader, opts);
    auto sp = SyncPoint::get_instance();
    sp->enable_processing();
    Defer defer {[sp] {
        sp->clear_call_back("CachedRemoteFileReader::DOWNLOADING");
        sp->clear_call_back("CachedRemoteFileReader::EMPTY");
        sp->clear_call_back("CachedRemoteFileReader::max_wait_time");
    }};
    sp->set_call_back("CachedRemoteFileReader::EMPTY",
                      [&](auto&&) { std::this_thread::sleep_for(std::chrono::seconds(3)); });
    sp->set_call_back("CachedRemoteFileReader::max_wait_time",
                      [](auto&& args) { *try_any_cast<int64_t*>(args[0]) = 2; });
    std::thread thread([&]() {
        SCOPED_INIT_THREAD_CONTEXT();
        std::string buffer;
        buffer.resize(64_kb);
        IOContext io_ctx;
        FileCacheStatistics stats;
        io_ctx.file_cache_stats = &stats;
        size_t bytes_read {0};
        ASSERT_TRUE(reader->read_at(100, Slice(buffer.data(), buffer.size()), &bytes_read, &io_ctx)
                            .ok());
        EXPECT_EQ(std::string(64_kb, '0'), buffer);
    });
    std::string buffer;
    buffer.resize(64_kb);
    IOContext io_ctx;
    FileCacheStatistics stats;
    io_ctx.file_cache_stats = &stats;
    size_t bytes_read {0};
    ASSERT_TRUE(
            reader->read_at(100, Slice(buffer.data(), buffer.size()), &bytes_read, &io_ctx).ok());
    EXPECT_EQ(std::string(64_kb, '0'), buffer);
    if (thread.joinable()) {
        thread.join();
    }
    EXPECT_TRUE(reader->close().ok());
    EXPECT_TRUE(reader->closed());
    std::this_thread::sleep_for(std::chrono::seconds(1));
    if (fs::exists(cache_base_path)) {
        fs::remove_all(cache_base_path);
    }
    FileCacheFactory::instance()->_caches.clear();
    FileCacheFactory::instance()->_path_to_cache.clear();
    FileCacheFactory::instance()->_capacity = 0;
}

TEST_F(BlockFileCacheTest, test_hot_data) {
    if (fs::exists(cache_base_path)) {
        fs::remove_all(cache_base_path);
    }
    fs::create_directories(cache_base_path);
    io::FileCacheSettings settings;
    settings.query_queue_size = 30;
    settings.query_queue_elements = 5;
    settings.index_queue_size = 30;
    settings.index_queue_elements = 5;
    settings.disposable_queue_size = 30;
    settings.disposable_queue_elements = 5;
    settings.capacity = 90;
    settings.max_file_block_size = 30;
    settings.max_query_cache_size = 30;
    io::CacheContext context;
    ReadStatistics rstats;
    context.stats = &rstats;
    auto key1 = io::BlockFileCache::hash("key1");
    auto key2 = io::BlockFileCache::hash("key2");
    int64_t expiration_time = 300;
    io::BlockFileCache cache(cache_base_path, settings);
    ASSERT_TRUE(cache.initialize());
    for (int i = 0; i < 100; i++) {
        if (cache.get_async_open_success()) {
            break;
        };
        std::this_thread::sleep_for(std::chrono::milliseconds(1));
    }
    cache._normal_queue.hot_data_interval = 1;
    {
        context.cache_type = FileCacheType::INDEX;
        auto holder = cache.get_or_set(key1, 0, 5, context);
        auto blocks = fromHolder(holder);
        ASSERT_EQ(blocks.size(), 1);
        assert_range(1, blocks[0], io::FileBlock::Range(0, 4), io::FileBlock::State::EMPTY);
        ASSERT_TRUE(blocks[0]->get_or_set_downloader() == io::FileBlock::get_caller_id());
        download(blocks[0]);
        assert_range(1, blocks[0], io::FileBlock::Range(0, 4), io::FileBlock::State::DOWNLOADED);
    }
    {
        context.cache_type = FileCacheType::INDEX;
        auto holder = cache.get_or_set(key1, 15, 5, context);
        auto blocks = fromHolder(holder);
        ASSERT_EQ(blocks.size(), 1);
        assert_range(1, blocks[0], io::FileBlock::Range(15, 19), io::FileBlock::State::EMPTY);
        ASSERT_TRUE(blocks[0]->get_or_set_downloader() == io::FileBlock::get_caller_id());
        download(blocks[0]);
        assert_range(1, blocks[0], io::FileBlock::Range(15, 19), io::FileBlock::State::DOWNLOADED);
    }
    {
        context.cache_type = FileCacheType::DISPOSABLE;
        auto holder = cache.get_or_set(key1, 5, 5, context);
        auto blocks = fromHolder(holder);
        ASSERT_EQ(blocks.size(), 1);
        assert_range(1, blocks[0], io::FileBlock::Range(5, 9), io::FileBlock::State::EMPTY);
        ASSERT_TRUE(blocks[0]->get_or_set_downloader() == io::FileBlock::get_caller_id());
        download(blocks[0]);
        assert_range(1, blocks[0], io::FileBlock::Range(5, 9), io::FileBlock::State::DOWNLOADED);
    }
    {
        context.cache_type = FileCacheType::NORMAL;
        auto holder = cache.get_or_set(key1, 10, 5, context);
        auto blocks = fromHolder(holder);
        ASSERT_EQ(blocks.size(), 1);
        assert_range(1, blocks[0], io::FileBlock::Range(10, 14), io::FileBlock::State::EMPTY);
        ASSERT_TRUE(blocks[0]->get_or_set_downloader() == io::FileBlock::get_caller_id());
        download(blocks[0]);
        assert_range(1, blocks[0], io::FileBlock::Range(10, 14), io::FileBlock::State::DOWNLOADED);
    }
    {
        context.cache_type = FileCacheType::TTL;
        context.expiration_time = expiration_time;
        auto holder = cache.get_or_set(key2, 0, 5, context);
        auto blocks = fromHolder(holder);
        ASSERT_EQ(blocks.size(), 1);
        assert_range(1, blocks[0], io::FileBlock::Range(0, 4), io::FileBlock::State::EMPTY);
        ASSERT_TRUE(blocks[0]->get_or_set_downloader() == io::FileBlock::get_caller_id());
        download(blocks[0]);
        assert_range(1, blocks[0], io::FileBlock::Range(0, 4), io::FileBlock::State::DOWNLOADED);
    }
    std::this_thread::sleep_for(std::chrono::seconds(1));
    EXPECT_EQ(cache.get_hot_blocks_meta(key1).size(), 2);
    EXPECT_EQ(cache.get_hot_blocks_meta(key2).size(), 1);
}

#if 0 // load from meta store won't trigger this test
TEST_F(BlockFileCacheTest, test_async_load_with_error_file_1) {
    if (fs::exists(cache_base_path)) {
        fs::remove_all(cache_base_path);
    }
    fs::create_directories(cache_base_path);
    test_file_cache(io::FileCacheType::INDEX);
    auto sp = SyncPoint::get_instance();
    Defer defer {[sp] { sp->clear_all_call_backs(); }};
    sp->enable_processing();
    io::FileCacheSettings settings;
    settings.index_queue_size = 30;
    settings.index_queue_elements = 5;
    settings.capacity = 30;
    settings.max_file_block_size = 30;
    settings.max_query_cache_size = 30;
    io::CacheContext context;
    ReadStatistics rstats;
    context.stats = &rstats;
    context.cache_type = io::FileCacheType::INDEX;
    auto key = io::BlockFileCache::hash("key1");
    io::BlockFileCache cache(cache_base_path, settings);
    ASSERT_TRUE(cache.initialize());
    for (int i = 0; i < 100; i++) {
        if (cache.get_async_open_success()) {
            break;
        };
        std::this_thread::sleep_for(std::chrono::milliseconds(1));
    }
    std::string dir;
    if (auto storage = dynamic_cast<FSFileCacheStorage*>(cache._storage.get());
        storage != nullptr) {
        dir = storage->get_path_in_local_cache_v2(key, 0);
    }
    sp->set_call_back("BlockFileCache::TmpFile1", [&](auto&&) {
        FileWriterPtr writer;
        ASSERT_TRUE(global_local_filesystem()->create_file(dir / "error", &writer).ok());
        ASSERT_TRUE(writer->append(Slice("111", 3)).ok());
        ASSERT_TRUE(writer->close().ok());

        ASSERT_TRUE(global_local_filesystem()->create_file(dir / "10086_tmp", &writer).ok());
        ASSERT_TRUE(writer->append(Slice("111", 3)).ok());
        ASSERT_TRUE(writer->close().ok());

        ASSERT_TRUE(global_local_filesystem()->create_file(dir / "20086_idx", &writer).ok());
        ASSERT_TRUE(writer->close().ok());

        ASSERT_TRUE(global_local_filesystem()->create_file(dir / "30086_idx", &writer).ok());
        ASSERT_TRUE(writer->append(Slice("111", 3)).ok());
        ASSERT_TRUE(writer->close().ok());
    });
    sp->set_call_back("BlockFileCache::REMOVE_FILE", [&](auto&& args) {
        if (*try_any_cast<std::string*>(args[0]) == "30086_idx") {
            static_cast<void>(global_local_filesystem()->delete_file(dir / "30086_idx"));
        }
    });
    auto holder = cache.get_or_set(key, 100, 1, context); /// Add range [9, 9]
    auto blocks = fromHolder(holder);
    ASSERT_EQ(blocks.size(), 1);
    assert_range(1, blocks[0], io::FileBlock::Range(100, 100), io::FileBlock::State::EMPTY);
    ASSERT_TRUE(blocks[0]->get_or_set_downloader() == io::FileBlock::get_caller_id());
    assert_range(2, blocks[0], io::FileBlock::Range(100, 100), io::FileBlock::State::DOWNLOADING);
    auto key_str = key.to_string();
    auto subdir = fs::path(cache_base_path) / key_str.substr(0, 3) /
                  (key_str + "_" + std::to_string(blocks[0]->expiration_time()));
    ASSERT_TRUE(fs::exists(subdir));
    size_t size = blocks[0]->range().size();
    std::string data(size, '0');
    Slice result(data.data(), size);
    ASSERT_TRUE(blocks[0]->append(result));
    ASSERT_TRUE(blocks[0]->finalize());
    if (fs::exists(cache_base_path)) {
        fs::remove_all(cache_base_path);
    }
}

TEST_F(BlockFileCacheTest, test_async_load_with_error_file_2) {
    if (fs::exists(cache_base_path)) {
        fs::remove_all(cache_base_path);
    }
    fs::create_directories(cache_base_path);
    test_file_cache(io::FileCacheType::INDEX);
    auto sp = SyncPoint::get_instance();
    Defer defer {[sp] { sp->clear_all_call_backs(); }};
    sp->enable_processing();
    io::FileCacheSettings settings;
    settings.index_queue_size = 30;
    settings.index_queue_elements = 5;
    settings.capacity = 30;
    settings.max_file_block_size = 30;
    settings.max_query_cache_size = 30;
    io::CacheContext context;
    ReadStatistics rstats;
    context.stats = &rstats;
    context.cache_type = io::FileCacheType::INDEX;
    auto key = io::BlockFileCache::hash("key1");
    io::BlockFileCache cache(cache_base_path, settings);
    ASSERT_TRUE(cache.initialize());
    std::string dir;
    if (auto storage = dynamic_cast<FSFileCacheStorage*>(cache._storage.get());
        storage != nullptr) {
        dir = storage->get_path_in_local_cache_v2(key, 0);
    }
    std::atomic_bool flag1 = false;
    std::atomic_bool flag2 = false;
    sp->set_call_back("BlockFileCache::TmpFile1", [&](auto&&) {
        FileWriterPtr writer;
        ASSERT_TRUE(global_local_filesystem()->create_file(dir / "error", &writer).ok());
        ASSERT_TRUE(writer->append(Slice("111", 3)).ok());
        ASSERT_TRUE(writer->close().ok());

        ASSERT_TRUE(global_local_filesystem()->create_file(dir / "10086_tmp", &writer).ok());
        ASSERT_TRUE(writer->append(Slice("111", 3)).ok());
        ASSERT_TRUE(writer->close().ok());

        ASSERT_TRUE(global_local_filesystem()->create_file(dir / "20086_idx", &writer).ok());
        ASSERT_TRUE(writer->close().ok());

        ASSERT_TRUE(global_local_filesystem()->create_file(dir / "30086_idx", &writer).ok());
        ASSERT_TRUE(writer->append(Slice("111", 3)).ok());
        ASSERT_TRUE(writer->close().ok());
        flag2 = true;
        while (!flag1) {
        }
    });
    sp->set_call_back("BlockFileCache::REMOVE_FILE", [&](auto&& args) {
        if (*try_any_cast<std::string*>(args[0]) == "30086_idx") {
            static_cast<void>(global_local_filesystem()->delete_file(dir / "30086_idx"));
        }
    });
    while (!flag2) {
    }
    auto holder = cache.get_or_set(key, 100, 1, context); /// Add range [9, 9]
    auto blocks = fromHolder(holder);
    ASSERT_EQ(blocks.size(), 1);
    assert_range(1, blocks[0], io::FileBlock::Range(100, 100), io::FileBlock::State::EMPTY);
    ASSERT_TRUE(blocks[0]->get_or_set_downloader() == io::FileBlock::get_caller_id());
    assert_range(2, blocks[0], io::FileBlock::Range(100, 100), io::FileBlock::State::DOWNLOADING);
    auto key_str = key.to_string();
    auto subdir = fs::path(cache_base_path) / key_str.substr(0, 3) /
                  (key_str + "_" + std::to_string(blocks[0]->expiration_time()));
    ASSERT_TRUE(fs::exists(subdir));
    size_t size = blocks[0]->range().size();
    std::string data(size, '0');
    Slice result(data.data(), size);
    ASSERT_TRUE(blocks[0]->append(result));
    ASSERT_TRUE(blocks[0]->finalize());
    flag1 = true;
    for (int i = 0; i < 100; i++) {
        if (cache.get_async_open_success()) {
            break;
        };
        std::this_thread::sleep_for(std::chrono::milliseconds(1));
    }
    if (fs::exists(cache_base_path)) {
        fs::remove_all(cache_base_path);
    }
}
#endif

TEST_F(BlockFileCacheTest, test_check_disk_reource_limit_1) {
    if (fs::exists(cache_base_path)) {
        fs::remove_all(cache_base_path);
    }
    fs::create_directories(cache_base_path);
    io::FileCacheSettings settings;
    settings.index_queue_size = 30;
    settings.index_queue_elements = 5;
    settings.capacity = 30;
    settings.max_file_block_size = 30;
    settings.max_query_cache_size = 30;
    io::BlockFileCache cache(cache_base_path, settings);
    config::file_cache_enter_disk_resource_limit_mode_percent = 49;
    config::file_cache_exit_disk_resource_limit_mode_percent = 50;
    ASSERT_TRUE(cache.initialize());
    for (int i = 0; i < 100; i++) {
        if (cache.get_async_open_success()) {
            break;
        };
        std::this_thread::sleep_for(std::chrono::milliseconds(1));
    }
    std::this_thread::sleep_for(std::chrono::milliseconds(10));
    EXPECT_EQ(config::file_cache_enter_disk_resource_limit_mode_percent, 88);
    EXPECT_EQ(config::file_cache_exit_disk_resource_limit_mode_percent, 80);
    config::file_cache_enter_disk_resource_limit_mode_percent = 99;
    if (fs::exists(cache_base_path)) {
        fs::remove_all(cache_base_path);
    }
}

TEST_F(BlockFileCacheTest, test_check_disk_reource_limit_2) {
    if (fs::exists(cache_base_path)) {
        fs::remove_all(cache_base_path);
    }
    fs::create_directories(cache_base_path);
    io::FileCacheSettings settings;
    settings.index_queue_size = 30;
    settings.index_queue_elements = 5;
    settings.capacity = 30;
    settings.max_file_block_size = 30;
    settings.max_query_cache_size = 30;
    io::BlockFileCache cache(cache_base_path, settings);
    config::file_cache_enter_disk_resource_limit_mode_percent = 2;
    config::file_cache_exit_disk_resource_limit_mode_percent = 1;
    ASSERT_TRUE(cache.initialize());
    for (int i = 0; i < 100; i++) {
        if (cache.get_async_open_success()) {
            break;
        };
        std::this_thread::sleep_for(std::chrono::milliseconds(1));
    }
    std::this_thread::sleep_for(std::chrono::milliseconds(10));
    EXPECT_EQ(config::file_cache_enter_disk_resource_limit_mode_percent, 2);
    EXPECT_EQ(config::file_cache_exit_disk_resource_limit_mode_percent, 1);
    EXPECT_TRUE(cache._disk_resource_limit_mode);
    config::file_cache_enter_disk_resource_limit_mode_percent = 99;
    if (fs::exists(cache_base_path)) {
        fs::remove_all(cache_base_path);
    }
}

TEST_F(BlockFileCacheTest, test_check_disk_reource_limit_3) {
    if (fs::exists(cache_base_path)) {
        fs::remove_all(cache_base_path);
    }
    fs::create_directories(cache_base_path);
    io::FileCacheSettings settings;
    settings.index_queue_size = 30;
    settings.index_queue_elements = 5;
    settings.capacity = 30;
    settings.max_file_block_size = 30;
    settings.max_query_cache_size = 30;
    io::BlockFileCache cache(cache_base_path, settings);
    cache._disk_resource_limit_mode = true;
    config::file_cache_exit_disk_resource_limit_mode_percent = 98;
    ASSERT_TRUE(cache.initialize());
    for (int i = 0; i < 100; i++) {
        if (cache.get_async_open_success()) {
            break;
        };
        std::this_thread::sleep_for(std::chrono::milliseconds(1));
    }
    std::this_thread::sleep_for(std::chrono::milliseconds(10));
    EXPECT_FALSE(cache._disk_resource_limit_mode);
    config::file_cache_exit_disk_resource_limit_mode_percent = 80;
    if (fs::exists(cache_base_path)) {
        fs::remove_all(cache_base_path);
    }
}

TEST_F(BlockFileCacheTest, test_align_size) {
    const size_t total_size = 10_mb + 10086;
    {
        auto [offset, size] = CachedRemoteFileReader::s_align_size(0, 100, total_size);
        EXPECT_EQ(offset, 0);
        EXPECT_EQ(size, 1_mb);
    }
    {
        auto [offset, size] = CachedRemoteFileReader::s_align_size(1_mb - 1, 2, total_size);
        EXPECT_EQ(offset, 0);
        EXPECT_EQ(size, 2_mb);
    }
    {
        auto [offset, size] = CachedRemoteFileReader::s_align_size(0, 1_mb + 10086, total_size);
        EXPECT_EQ(offset, 0);
        EXPECT_EQ(size, 2_mb);
    }
    {
        auto [offset, size] = CachedRemoteFileReader::s_align_size(10_mb + 1, 1086, total_size);
        EXPECT_EQ(offset, 9_mb);
        EXPECT_EQ(size, 1_mb + 10086);
    }
    {
        auto [offset, size] = CachedRemoteFileReader::s_align_size(10_mb + 1, 108600, total_size);
        EXPECT_EQ(offset, 9_mb);
        EXPECT_EQ(size, 1_mb + 10086);
    }
    {
        auto [offset, size] =
                CachedRemoteFileReader::s_align_size(4_mb + 108600, 108600, total_size);
        EXPECT_EQ(offset, 4_mb);
        EXPECT_EQ(size, 1_mb);
    }
    {
        auto [offset, size] = CachedRemoteFileReader::s_align_size(4_mb, 1_mb, total_size);
        EXPECT_EQ(offset, 4_mb);
        EXPECT_EQ(size, 1_mb);
    }
    {
        auto [offset, size] = CachedRemoteFileReader::s_align_size(4_mb, 1, total_size);
        EXPECT_EQ(offset, 4_mb);
        EXPECT_EQ(size, 1_mb);
    }
    {
        auto [offset, size] = CachedRemoteFileReader::s_align_size(4_mb + 108600, 1_mb, total_size);
        EXPECT_EQ(offset, 4_mb);
        EXPECT_EQ(size, 2_mb);
    }
    std::random_device rd;  // a seed source for the random number engine
    std::mt19937 gen(rd()); // mersenne_twister_engine seeded with rd()
    std::uniform_int_distribution<> distrib(0, 10_mb + 10086);
    std::ranges::for_each(std::ranges::iota_view {0, 1000}, [&](int) {
        size_t read_size = distrib(gen) % 1_mb;
        size_t read_offset = distrib(gen);
        auto [offset, size] =
                CachedRemoteFileReader::s_align_size(read_offset, read_size, total_size);
        EXPECT_EQ(offset % 1_mb, 0);
        EXPECT_GE(size, 1_mb);
        EXPECT_LE(size, 2_mb);
    });
}

TEST_F(BlockFileCacheTest, remove_if_cached_when_isnt_releasable) {
    if (fs::exists(cache_base_path)) {
        fs::remove_all(cache_base_path);
    }
    fs::create_directories(cache_base_path);
    TUniqueId query_id;
    query_id.hi = 1;
    query_id.lo = 1;
    io::FileCacheSettings settings;
    settings.query_queue_size = 30;
    settings.query_queue_elements = 5;
    settings.index_queue_size = 30;
    settings.index_queue_elements = 5;
    settings.disposable_queue_size = 30;
    settings.disposable_queue_elements = 5;
    settings.capacity = 90;
    settings.max_file_block_size = 30;
    settings.max_query_cache_size = 30;
    io::CacheContext context;
    ReadStatistics rstats;
    context.stats = &rstats;
    context.cache_type = io::FileCacheType::NORMAL;
    context.query_id = query_id;
    auto key = io::BlockFileCache::hash("key1");
    io::BlockFileCache cache(cache_base_path, settings);
    ASSERT_TRUE(cache.initialize());
    for (int i = 0; i < 100; i++) {
        if (cache.get_async_open_success()) {
            break;
        };
        std::this_thread::sleep_for(std::chrono::milliseconds(1));
    }
    auto holder = cache.get_or_set(key, 0, 10, context); /// Add range [0, 9]
    auto blocks = fromHolder(holder);
    ASSERT_EQ(blocks.size(), 1);
    ASSERT_TRUE(blocks[0]->get_or_set_downloader() == io::FileBlock::get_caller_id());
    assert_range(1, blocks[0], io::FileBlock::Range(0, 9), io::FileBlock::State::DOWNLOADING);
    cache.remove_if_cached(key);
    ASSERT_TRUE(blocks[0]->append(Slice("aaaa", 4)).ok());
    ASSERT_TRUE(blocks[0]->finalize().ok());
}

TEST_F(BlockFileCacheTest, cached_remote_file_reader_opt_lock) {
    std::string cache_base_path = caches_dir / "cached_remote_file_reader_opt_lock" / "";
    config::enable_read_cache_file_directly = true;
    if (fs::exists(cache_base_path)) {
        fs::remove_all(cache_base_path);
    }
    fs::create_directories(cache_base_path);
    TUniqueId query_id;
    query_id.hi = 1;
    query_id.lo = 1;
    io::FileCacheSettings settings;
    settings.query_queue_size = 6291456;
    settings.query_queue_elements = 6;
    settings.index_queue_size = 1048576;
    settings.index_queue_elements = 1;
    settings.disposable_queue_size = 1048576;
    settings.disposable_queue_elements = 1;
    settings.capacity = 8388608;
    settings.max_file_block_size = 1048576;
    settings.max_query_cache_size = 0;
    io::CacheContext context;
    ReadStatistics rstats;
    context.stats = &rstats;
    context.query_id = query_id;
    ASSERT_TRUE(FileCacheFactory::instance()->create_file_cache(cache_base_path, settings).ok());
    io::FileReaderOptions opts;
    opts.cache_type = FileCachePolicy::FILE_BLOCK_CACHE;
    opts.is_doris_table = true;
    {
        FileReaderSPtr local_reader;
        ASSERT_TRUE(global_local_filesystem()->open_file(tmp_file, &local_reader).ok());
        auto reader = CachedRemoteFileReader(local_reader, opts);
        EXPECT_EQ(reader._cache_file_readers.size(), 0);
        std::string buffer;
        buffer.resize(6_mb);
        IOContext io_ctx;
        size_t bytes_read {0};
        ASSERT_TRUE(reader.read_at(1_mb, Slice(buffer.data(), buffer.size()), &bytes_read, &io_ctx)
                            .ok());
        EXPECT_EQ(reader._cache_file_readers.size(), 6);
    }
    {
        FileReaderSPtr local_reader;
        ASSERT_TRUE(global_local_filesystem()->open_file(tmp_file, &local_reader).ok());
        auto reader = CachedRemoteFileReader(local_reader, opts);
        EXPECT_EQ(reader._cache_file_readers.size(), 6);
        std::random_device rd;  // a seed source for the random number engine
        std::mt19937 gen(rd()); // mersenne_twister_engine seeded with rd()
        std::uniform_int_distribution<> distrib(1_mb, 7_mb);
        std::ranges::for_each(std::ranges::iota_view {0, 1000}, [&](int) {
            size_t read_offset = distrib(gen);
            size_t read_size = distrib(gen) % 1_mb;
            if (read_offset + read_size > 7_mb || read_size == 0) {
                read_size = 1;
            }
            std::string buffer;
            buffer.resize(read_size);
            IOContext io_ctx;
            size_t bytes_read {0};
            ASSERT_TRUE(reader.read_at(read_offset, Slice(buffer.data(), buffer.size()),
                                       &bytes_read, &io_ctx)
                                .ok());
            EXPECT_EQ(bytes_read, read_size);
            int num = read_offset / 1_mb;
            size_t upper_offset = (num + 1) * 1_mb;
            if (upper_offset < read_offset + read_size) {
                size_t limit_size = upper_offset - read_offset;
                EXPECT_EQ(std::string(limit_size, '0' + num), buffer.substr(0, limit_size));
                EXPECT_EQ(std::string(read_size - limit_size, '0' + (num + 1)),
                          buffer.substr(limit_size));
            } else {
                EXPECT_EQ(std::string(read_size, '0' + num), buffer);
            }
        });
    }
    {
        FileReaderSPtr local_reader;
        ASSERT_TRUE(global_local_filesystem()->open_file(tmp_file, &local_reader).ok());
        auto reader = CachedRemoteFileReader(local_reader, opts);
        std::string buffer;
        buffer.resize(10086);
        IOContext io_ctx;
        size_t bytes_read {0};
        ASSERT_TRUE(reader.read_at(9_mb, Slice(buffer.data(), buffer.size()), &bytes_read, &io_ctx)
                            .ok());
        EXPECT_EQ(buffer, std::string(10086, '9'));
        EXPECT_EQ(reader._cache_file_readers.size(), 7);
    }
    {
        FileReaderSPtr local_reader;
        ASSERT_TRUE(global_local_filesystem()->open_file(tmp_file, &local_reader).ok());
        auto reader = CachedRemoteFileReader(local_reader, opts);
        std::string buffer;
        buffer.resize(10086);
        IOContext io_ctx;
        size_t bytes_read {0};
        ASSERT_TRUE(
                reader.read_at(0, Slice(buffer.data(), buffer.size()), &bytes_read, &io_ctx).ok());
        EXPECT_EQ(buffer, std::string(10086, '0'));
        EXPECT_EQ(reader._cache_file_readers.size(), 8);
    }
    std::this_thread::sleep_for(std::chrono::seconds(1));
    if (fs::exists(cache_base_path)) {
        fs::remove_all(cache_base_path);
    }
    FileCacheFactory::instance()->_caches.clear();
    FileCacheFactory::instance()->_path_to_cache.clear();
    FileCacheFactory::instance()->_capacity = 0;
    config::enable_read_cache_file_directly = false;
}

TEST_F(BlockFileCacheTest, remove_from_other_queue_1) {
    config::file_cache_enable_evict_from_other_queue_by_size = false;
    if (fs::exists(cache_base_path)) {
        fs::remove_all(cache_base_path);
    }
    fs::create_directories(cache_base_path);
    TUniqueId query_id;
    query_id.hi = 1;
    query_id.lo = 1;
    io::FileCacheSettings settings;
    settings.query_queue_size = 30;
    settings.query_queue_elements = 5;
    settings.index_queue_size = 30;
    settings.index_queue_elements = 5;
    settings.disposable_queue_size = 0;
    settings.disposable_queue_elements = 0;
    settings.capacity = 60;
    settings.max_file_block_size = 30;
    settings.max_query_cache_size = 30;
    io::CacheContext context;
    ReadStatistics rstats;
    context.stats = &rstats;
    context.query_id = query_id;
    auto key = io::BlockFileCache::hash("key1");
    io::BlockFileCache cache(cache_base_path, settings);
    context.cache_type = io::FileCacheType::INDEX;

    ASSERT_TRUE(cache.initialize());
    for (int i = 0; i < 100; i++) {
        if (cache.get_async_open_success()) {
            break;
        };
        std::this_thread::sleep_for(std::chrono::milliseconds(1));
    }
    for (int64_t offset = 0; offset < 60; offset += 5) {
        auto holder = cache.get_or_set(key, offset, 5, context);
        auto segments = fromHolder(holder);
        ASSERT_EQ(segments.size(), 1);
        assert_range(1, segments[0], io::FileBlock::Range(offset, offset + 4),
                     io::FileBlock::State::EMPTY);
        ASSERT_TRUE(segments[0]->get_or_set_downloader() == io::FileBlock::get_caller_id());
        download(segments[0]);
        assert_range(1, segments[0], io::FileBlock::Range(offset, offset + 4),
                     io::FileBlock::State::DOWNLOADED);
    }
    context.cache_type = io::FileCacheType::NORMAL;
    for (int64_t offset = 60; offset < 70; offset += 5) {
        auto holder = cache.get_or_set(key, offset, 5, context);
        auto segments = fromHolder(holder);
        ASSERT_EQ(segments.size(), 1);
        assert_range(1, segments[0], io::FileBlock::Range(offset, offset + 4),
                     io::FileBlock::State::SKIP_CACHE);
    }
    config::file_cache_enable_evict_from_other_queue_by_size = true;
    for (int64_t offset = 60; offset < 70; offset += 5) {
        auto holder = cache.get_or_set(key, offset, 5, context);
        auto segments = fromHolder(holder);
        ASSERT_EQ(segments.size(), 1);
        assert_range(1, segments[0], io::FileBlock::Range(offset, offset + 4),
                     io::FileBlock::State::EMPTY);
        ASSERT_TRUE(segments[0]->get_or_set_downloader() == io::FileBlock::get_caller_id());
        download(segments[0]);
        assert_range(1, segments[0], io::FileBlock::Range(offset, offset + 4),
                     io::FileBlock::State::DOWNLOADED);
    }
    EXPECT_EQ(cache._cur_cache_size, 60);
    EXPECT_EQ(cache._index_queue.cache_size, 50);
    EXPECT_EQ(cache._normal_queue.cache_size, 10);
    if (fs::exists(cache_base_path)) {
        fs::remove_all(cache_base_path);
    }
}

TEST_F(BlockFileCacheTest, remove_from_other_queue_2) {
    config::file_cache_enable_evict_from_other_queue_by_size = true;
    if (fs::exists(cache_base_path)) {
        fs::remove_all(cache_base_path);
    }
    fs::create_directories(cache_base_path);
    TUniqueId query_id;
    query_id.hi = 1;
    query_id.lo = 1;
    io::FileCacheSettings settings;
    settings.query_queue_size = 30;
    settings.query_queue_elements = 5;
    settings.index_queue_size = 30;
    settings.index_queue_elements = 5;
    settings.disposable_queue_size = 0;
    settings.disposable_queue_elements = 0;
    settings.capacity = 60;
    settings.max_file_block_size = 30;
    settings.max_query_cache_size = 30;
    io::CacheContext context;
    ReadStatistics rstats;
    context.stats = &rstats;
    context.query_id = query_id;
    auto key = io::BlockFileCache::hash("key1");
    io::BlockFileCache cache(cache_base_path, settings);
    context.cache_type = io::FileCacheType::INDEX;

    ASSERT_TRUE(cache.initialize());
    for (int i = 0; i < 100; i++) {
        if (cache.get_async_open_success()) {
            break;
        };
        std::this_thread::sleep_for(std::chrono::milliseconds(1));
    }
    for (int64_t offset = 0; offset < 40; offset += 5) {
        auto holder = cache.get_or_set(key, offset, 5, context);
        auto segments = fromHolder(holder);
        ASSERT_EQ(segments.size(), 1);
        assert_range(1, segments[0], io::FileBlock::Range(offset, offset + 4),
                     io::FileBlock::State::EMPTY);
        ASSERT_TRUE(segments[0]->get_or_set_downloader() == io::FileBlock::get_caller_id());
        download(segments[0]);
        assert_range(1, segments[0], io::FileBlock::Range(offset, offset + 4),
                     io::FileBlock::State::DOWNLOADED);
    }
    context.cache_type = io::FileCacheType::NORMAL;
    for (int64_t offset = 40; offset < 60; offset += 5) {
        auto holder = cache.get_or_set(key, offset, 5, context);
        auto segments = fromHolder(holder);
        ASSERT_EQ(segments.size(), 1);
        assert_range(1, segments[0], io::FileBlock::Range(offset, offset + 4),
                     io::FileBlock::State::EMPTY);
        ASSERT_TRUE(segments[0]->get_or_set_downloader() == io::FileBlock::get_caller_id());
        download(segments[0]);
        assert_range(1, segments[0], io::FileBlock::Range(offset, offset + 4),
                     io::FileBlock::State::DOWNLOADED);
    }
    context.cache_type = io::FileCacheType::INDEX;
    {
        int64_t offset = 60;
        auto holder = cache.get_or_set(key, offset, 1, context);
        auto segments = fromHolder(holder);
        ASSERT_EQ(segments.size(), 1);
        assert_range(1, segments[0], io::FileBlock::Range(offset, offset),
                     io::FileBlock::State::EMPTY);
        ASSERT_TRUE(segments[0]->get_or_set_downloader() == io::FileBlock::get_caller_id());
        download(segments[0]);
        assert_range(1, segments[0], io::FileBlock::Range(offset, offset),
                     io::FileBlock::State::DOWNLOADED);
        EXPECT_EQ(cache._cur_cache_size, 56);
        EXPECT_EQ(cache._index_queue.cache_size, 36);
        EXPECT_EQ(cache._normal_queue.cache_size, 20);
    }
    {
        int64_t offset = 61;
        auto holder = cache.get_or_set(key, offset, 9, context);
        auto segments = fromHolder(holder);
        ASSERT_EQ(segments.size(), 1);
        assert_range(1, segments[0], io::FileBlock::Range(offset, offset + 8),
                     io::FileBlock::State::EMPTY);
        ASSERT_TRUE(segments[0]->get_or_set_downloader() == io::FileBlock::get_caller_id());
        download(segments[0]);
        assert_range(1, segments[0], io::FileBlock::Range(offset, offset + 8),
                     io::FileBlock::State::DOWNLOADED);
        EXPECT_EQ(cache._cur_cache_size, 60);
        EXPECT_EQ(cache._index_queue.cache_size, 40);
        EXPECT_EQ(cache._normal_queue.cache_size, 20);
    }
    {
        int64_t offset = 70;
        auto holder = cache.get_or_set(key, offset, 5, context);
        auto segments = fromHolder(holder);
        ASSERT_EQ(segments.size(), 1);
        assert_range(1, segments[0], io::FileBlock::Range(offset, offset + 4),
                     io::FileBlock::State::EMPTY);
        ASSERT_TRUE(segments[0]->get_or_set_downloader() == io::FileBlock::get_caller_id());
        download(segments[0]);
        assert_range(1, segments[0], io::FileBlock::Range(offset, offset + 4),
                     io::FileBlock::State::DOWNLOADED);
        EXPECT_EQ(cache._cur_cache_size, 60);
        EXPECT_EQ(cache._index_queue.cache_size, 40);
        EXPECT_EQ(cache._normal_queue.cache_size, 20);
    }
    if (fs::exists(cache_base_path)) {
        fs::remove_all(cache_base_path);
    }
}

TEST_F(BlockFileCacheTest, reset_capacity) {
    if (fs::exists(cache_base_path)) {
        fs::remove_all(cache_base_path);
    }
    fs::create_directories(cache_base_path);
    TUniqueId query_id;
    query_id.hi = 1;
    query_id.lo = 1;
    io::FileCacheSettings settings;
    settings.query_queue_size = 30;
    settings.query_queue_elements = 5;
    settings.index_queue_size = 30;
    settings.index_queue_elements = 5;
    settings.disposable_queue_size = 30;
    settings.disposable_queue_elements = 5;
    settings.capacity = 90;
    settings.max_file_block_size = 30;
    settings.max_query_cache_size = 30;
    io::CacheContext context;
    ReadStatistics rstats;
    context.stats = &rstats;
    context.query_id = query_id;
    auto key = io::BlockFileCache::hash("key1");
    auto key2 = io::BlockFileCache::hash("key2");
    io::BlockFileCache cache(cache_base_path, settings);
    auto sp = SyncPoint::get_instance();
    Defer defer {[sp] {
        sp->clear_call_back("BlockFileCache::set_remove_batch");
        sp->clear_call_back("BlockFileCache::set_sleep_time");
    }};
    sp->set_call_back("BlockFileCache::set_sleep_time",
                      [](auto&& args) { *try_any_cast<int64_t*>(args[0]) = 1000; });
    sp->set_call_back("BlockFileCache::set_remove_batch",
                      [](auto&& args) { *try_any_cast<int*>(args[0]) = 2; });
    sp->enable_processing();
    ASSERT_TRUE(cache.initialize());
    for (int i = 0; i < 100; i++) {
        if (cache.get_async_open_success()) {
            break;
        };
        std::this_thread::sleep_for(std::chrono::milliseconds(1));
    }
    for (int64_t offset = 0; offset < 45; offset += 5) {
        context.cache_type = static_cast<io::FileCacheType>((offset / 5) % 3);
        auto holder = cache.get_or_set(key, offset, 5, context);
        auto segments = fromHolder(holder);
        ASSERT_EQ(segments.size(), 1);
        assert_range(1, segments[0], io::FileBlock::Range(offset, offset + 4),
                     io::FileBlock::State::EMPTY);
        ASSERT_TRUE(segments[0]->get_or_set_downloader() == io::FileBlock::get_caller_id());
        download(segments[0]);
        assert_range(1, segments[0], io::FileBlock::Range(offset, offset + 4),
                     io::FileBlock::State::DOWNLOADED);
    }
    context.cache_type = io::FileCacheType::TTL;
    context.expiration_time = 120;
    for (int64_t offset = 45; offset < 90; offset += 5) {
        auto holder = cache.get_or_set(key2, offset, 5, context);
        auto segments = fromHolder(holder);
        ASSERT_EQ(segments.size(), 1);
        assert_range(1, segments[0], io::FileBlock::Range(offset, offset + 4),
                     io::FileBlock::State::EMPTY);
        ASSERT_TRUE(segments[0]->get_or_set_downloader() == io::FileBlock::get_caller_id());
        download(segments[0]);
        assert_range(1, segments[0], io::FileBlock::Range(offset, offset + 4),
                     io::FileBlock::State::DOWNLOADED);
    }
    std::cout << cache.reset_capacity(30) << std::endl;

    EXPECT_EQ(cache._cur_cache_size, 30);
    if (fs::exists(cache_base_path)) {
        fs::remove_all(cache_base_path);
    }
}

/*
 TEST_F(BlockFileCacheTest, load_cache1) {
     if (fs::exists(cache_base_path)) {
         fs::remove_all(cache_base_path);
     }
     fs::create_directories(cache_base_path);
     test_file_cache(FileCacheType::NORMAL);
     int64_t expiration_time = 120;
     auto key1 = io::BlockFileCache::hash("key1");
     ASSERT_TRUE(global_local_filesystem()
                         ->rename(cache_base_path + "/" + key1.to_string().substr(0, 3) + "/" +
                                          key1.to_string() + "_0",
                                  cache_base_path + "/" + key1.to_string().substr(0, 3) + "/" +
                                          key1.to_string() + "_" + std::to_string(expiration_time))
                         .ok());
     io::FileCacheSettings settings;
     settings.query_queue_size = 30;
     settings.query_queue_elements = 5;
     settings.capacity = 30;
     settings.max_file_block_size = 30;
     settings.max_query_cache_size = 30;
     io::BlockFileCache cache(cache_base_path, settings);
     ASSERT_TRUE(cache.initialize());
     for (int i = 0; i < 100; i++) {
         if (cache.get_async_open_success()) {
             break;
         };
         std::this_thread::sleep_for(std::chrono::milliseconds(1));
     }
     EXPECT_EQ(cache._normal_queue.cache_size, 0);
     EXPECT_TRUE(cache._key_to_time.contains(key1));
     auto& offset = cache._files[key1];
     for (auto& [offset, cell] : offset) {
         EXPECT_EQ(cell.file_block->cache_type(), FileCacheType::TTL);
         std::string cur_path;
         if (auto storage = dynamic_cast<FSFileCacheStorage*>(cache._storage.get());
             storage != nullptr) {
             std::string dir =
                     storage->get_path_in_local_cache(key1, cell.file_block->expiration_time());
             cur_path = storage->get_path_in_local_cache(dir, cell.file_block->offset(),
                                                         cell.file_block->cache_type());
         }
         EXPECT_EQ(cur_path, cache_base_path + key1.to_string().substr(0, 3) + "/" +
                                     key1.to_string() + "_" + std::to_string(expiration_time) + "/" +
                                     std::to_string(offset) + "_ttl");
     }
 }
 TEST_F(BlockFileCacheTest, load_cache2) {
     if (fs::exists(cache_base_path)) {
         fs::remove_all(cache_base_path);
     }
     fs::create_directories(cache_base_path);
     test_file_cache(FileCacheType::NORMAL);
     auto key1 = io::BlockFileCache::hash("key1");
     ASSERT_TRUE(global_local_filesystem()
                         ->rename(cache_base_path + "/" + key1.to_string().substr(0, 3) + "/" +
                                          key1.to_string() + "_0/0",
                                  cache_base_path + "/" + key1.to_string().substr(0, 3) + "/" +
                                          key1.to_string() + "_0/0_ttl")
                         .ok());
     io::FileCacheSettings settings;
     settings.query_queue_size = 30;
     settings.query_queue_elements = 5;
     settings.capacity = 30;
     settings.max_file_block_size = 30;
     settings.max_query_cache_size = 30;
     io::BlockFileCache cache(cache_base_path, settings);
     ASSERT_TRUE(cache.initialize());
     for (int i = 0; i < 100; i++) {
         if (cache.get_async_open_success()) {
             break;
         };
         std::this_thread::sleep_for(std::chrono::milliseconds(1));
     }
     auto& offset = cache._files[key1];
     for (auto& [offset, cell] : offset) {
         EXPECT_EQ(cell.file_block->cache_type(), FileCacheType::NORMAL);
         std::string cur_path;
         if (auto storage = dynamic_cast<FSFileCacheStorage*>(cache._storage.get());
             storage != nullptr) {
             std::string dir =
                     storage->get_path_in_local_cache(key1, cell.file_block->expiration_time());
             cur_path = storage->get_path_in_local_cache(dir, cell.file_block->offset(),
                                                         cell.file_block->cache_type());
         }
         EXPECT_EQ(cur_path, cache_base_path + key1.to_string().substr(0, 3) + "/" +
                                     key1.to_string() + "_0/" + std::to_string(offset));
     }
 }
 */

TEST_F(BlockFileCacheTest, DISABLE_test_load) {
    GTEST_SKIP();
    // test both path formats when loading file cache into memory
    // old file path format, [hash]_[expiration]/[offset]_ttl
    // new file path format, [hash]_[expiration]/[offset]
    const int64_t expiration = 1987654321;
    if (fs::exists(cache_base_path)) {
        fs::remove_all(cache_base_path);
    }
    fs::create_directories(cache_base_path);
    auto sp = SyncPoint::get_instance();
    Defer defer {[sp] { sp->clear_all_call_backs(); }};
    io::FileCacheSettings settings;
    settings.index_queue_size = 30;
    settings.index_queue_elements = 5;
    settings.capacity = 30;
    settings.max_file_block_size = 30;
    settings.max_query_cache_size = 30;
    io::CacheContext context;
    ReadStatistics rstats;
    context.stats = &rstats;
    context.cache_type = io::FileCacheType::TTL;
    context.expiration_time = expiration;
    auto key = io::BlockFileCache::hash("key1");
    io::BlockFileCache cache(cache_base_path, settings);
    std::string dir = cache_base_path + key.to_string().substr(0, 3) + "/" + key.to_string() + "_0";
    std::cout << dir << std::endl;
    auto st = global_local_filesystem()->create_directory(dir, false);
    if (!st.ok()) {
        std::cout << dir << " create failed";
        ASSERT_TRUE(false);
    }
    sp->set_call_back("BlockFileCache::BeforeScan", [&](auto&&) {
        FileWriterPtr writer;
        ASSERT_TRUE(global_local_filesystem()->create_file(dir / "10086", &writer).ok());
        ASSERT_TRUE(writer->append(Slice("111", 3)).ok());
        ASSERT_TRUE(writer->close().ok());

        ASSERT_TRUE(global_local_filesystem()->create_file(dir / "20086", &writer).ok());
        ASSERT_TRUE(writer->append(Slice("222", 3)).ok());
        ASSERT_TRUE(writer->close().ok());

        ASSERT_TRUE(global_local_filesystem()->create_file(dir / "30086", &writer).ok());
        ASSERT_TRUE(writer->append(Slice("333", 3)).ok());
        ASSERT_TRUE(writer->close().ok());
    });
    sp->enable_processing();
    ASSERT_TRUE(cache.initialize());
    for (int i = 0; i < 100; i++) {
        if (cache.get_async_open_success()) {
            break;
        };
        std::this_thread::sleep_for(std::chrono::milliseconds(1));
    }

    {
        auto type = cache.dump_single_cache_type(key, 10086);
        ASSERT_TRUE(type == "ttl");
        auto holder = cache.get_or_set(key, 10086, 3, context);
        auto blocks = fromHolder(holder);
        ASSERT_EQ(blocks.size(), 1);
        assert_range(1, blocks[0], io::FileBlock::Range(10086, 10086 + 3 - 1),
                     io::FileBlock::State::DOWNLOADED);
        ASSERT_TRUE(blocks[0]->cache_type() == io::FileCacheType::TTL);
        // OK, looks like old format is correctly loaded, let's read it
        std::string buffer;
        buffer.resize(3);
        ASSERT_TRUE(blocks[0]->read(Slice(buffer.data(), buffer.size()), 0).ok());
        ASSERT_EQ(buffer, "111");
        // OK, read successfully, let's try removing it
        std::mutex m1, m2;
        std::lock_guard cache_lock(m1);
        std::lock_guard block_lock(m2);
        cache.remove(blocks[0], cache_lock, block_lock);
        ASSERT_FALSE(fs::exists(dir / "10086"));
    }
    {
        auto type = cache.dump_single_cache_type(key, 20086);
        ASSERT_TRUE(type == "normal");
        auto holder = cache.get_or_set(key, 20086, 3, context);
        auto blocks = fromHolder(holder);
        ASSERT_EQ(blocks.size(), 1);
        assert_range(1, blocks[0], io::FileBlock::Range(20086, 20086 + 3 - 1),
                     io::FileBlock::State::DOWNLOADED);
        ASSERT_TRUE(blocks[0]->cache_type() == io::FileCacheType::NORMAL);
        // OK, looks like old format is correctly loaded, let's read it
        std::string buffer;
        buffer.resize(3);
        ASSERT_TRUE(blocks[0]->read(Slice(buffer.data(), buffer.size()), 0).ok());
        ASSERT_EQ(buffer, "222");
        // OK, read successfully, let's try removing it
        std::mutex m1, m2;
        std::lock_guard cache_lock(m1);
        std::lock_guard block_lock(m2);
        cache.remove(blocks[0], cache_lock, block_lock);
        ASSERT_FALSE(fs::exists(dir / "20086"));
    }
}

TEST_F(BlockFileCacheTest, file_cache_path_storage_parse) {
    {
        std::string file_cache_path =
                "[{\"path\": \"xxx\", \"total_size\":102400, \"storage\": \"memory\"}]";
        std::vector<doris::CachePath> cache_paths;
        ASSERT_TRUE(parse_conf_cache_paths(file_cache_path, cache_paths).ok());
        ASSERT_EQ(cache_paths.size(), 1);
        ASSERT_TRUE(cache_paths[0].path == "memory");
        ASSERT_TRUE(cache_paths[0].total_bytes == 102400);
        ASSERT_TRUE(cache_paths[0].storage == "memory");
    }
    {
        std::string file_cache_path = "[{\"path\": \"memory\", \"total_size\":102400}]";
        std::vector<doris::CachePath> cache_paths;
        ASSERT_TRUE(parse_conf_cache_paths(file_cache_path, cache_paths).ok());
        ASSERT_EQ(cache_paths.size(), 1);
        ASSERT_TRUE(cache_paths[0].path == "memory");
        ASSERT_TRUE(cache_paths[0].total_bytes == 102400);
        ASSERT_TRUE(cache_paths[0].storage == "disk");
    }
}

//TODO(zhengyu): should be compatible with version3 format
TEST_F(BlockFileCacheTest, DISABLE_check_file_cache_consistency) {
    GTEST_SKIP();
    if (fs::exists(cache_base_path)) {
        fs::remove_all(cache_base_path);
    }
    fs::create_directories(cache_base_path);
    TUniqueId query_id;
    query_id.hi = 1;
    query_id.lo = 1;
    io::FileCacheSettings settings;
    settings.query_queue_size = 30;
    settings.query_queue_elements = 5;
    settings.index_queue_size = 30;
    settings.index_queue_elements = 5;
    settings.disposable_queue_size = 30;
    settings.disposable_queue_elements = 5;
    settings.capacity = 90;
    settings.max_file_block_size = 30;
    settings.max_query_cache_size = 30;
    auto key1 = io::BlockFileCache::hash("key1");
    auto key2 = io::BlockFileCache::hash("key2");

    io::BlockFileCache mgr(cache_base_path, settings);
    ASSERT_TRUE(mgr.initialize());
    for (int i = 0; i < 100; i++) {
        if (mgr.get_async_open_success()) {
            break;
        };
        std::this_thread::sleep_for(std::chrono::milliseconds(1));
    }
    io::CacheContext cache_context;
    ReadStatistics rstats;
    cache_context.stats = &rstats;
    cache_context.cache_type = io::FileCacheType::TTL;
    cache_context.query_id = query_id;
    cache_context.expiration_time = 0;
    {
        cache_context.cache_type = io::FileCacheType::NORMAL;
        auto holder = mgr.get_or_set(key1, 0, 9, cache_context);
        auto blocks = fromHolder(holder);
        ASSERT_EQ(blocks.size(), 1);
        assert_range(1, blocks[0], io::FileBlock::Range(0, 8), io::FileBlock::State::EMPTY);
        ASSERT_TRUE(blocks[0]->get_or_set_downloader() == io::FileBlock::get_caller_id());
        assert_range(2, blocks[0], io::FileBlock::Range(0, 8), io::FileBlock::State::DOWNLOADING);
        download(blocks[0]);
        std::vector<std::string> result;
        Status status = mgr.report_file_cache_inconsistency(result);
        ASSERT_TRUE(result.empty());
    }

    {
        auto holder = mgr.get_or_set(key1, 10, 9, cache_context);
        auto blocks = fromHolder(holder);
        ASSERT_EQ(blocks.size(), 1);
        assert_range(1, blocks[0], io::FileBlock::Range(10, 18), io::FileBlock::State::EMPTY);
        ASSERT_TRUE(blocks[0]->get_or_set_downloader() == io::FileBlock::get_caller_id());
        assert_range(2, blocks[0], io::FileBlock::Range(10, 18), io::FileBlock::State::DOWNLOADING);
        download(blocks[0]);
        mgr._files[key1].erase(10);
    }

    {
        auto holder = mgr.get_or_set(key1, 20, 9, cache_context);
        auto blocks = fromHolder(holder);
        ASSERT_EQ(blocks.size(), 1);
        assert_range(1, blocks[0], io::FileBlock::Range(20, 28), io::FileBlock::State::EMPTY);
        ASSERT_TRUE(blocks[0]->get_or_set_downloader() == io::FileBlock::get_caller_id());
        assert_range(2, blocks[0], io::FileBlock::Range(20, 28), io::FileBlock::State::DOWNLOADING);
        download(blocks[0]);
        auto* fs_file_cache_storage = dynamic_cast<FSFileCacheStorage*>(mgr._storage.get());
        std::string dir_path = fs_file_cache_storage->get_path_in_local_cache_v2(key1, 0);
        fs::path block_file_path = std::filesystem::path(dir_path) / "20";
        fs::remove(block_file_path);
    }

    {
        auto holder = mgr.get_or_set(key1, 30, 9, cache_context);
        auto blocks = fromHolder(holder);
        ASSERT_EQ(blocks.size(), 1);
        assert_range(1, blocks[0], io::FileBlock::Range(30, 38), io::FileBlock::State::EMPTY);
        ASSERT_TRUE(blocks[0]->get_or_set_downloader() == io::FileBlock::get_caller_id());
        assert_range(2, blocks[0], io::FileBlock::Range(30, 38), io::FileBlock::State::DOWNLOADING);
        download(blocks[0]);
        auto* fs_file_cache_storage = dynamic_cast<FSFileCacheStorage*>(mgr._storage.get());
        std::string dir_path = fs_file_cache_storage->get_path_in_local_cache_v2(key1, 0);
        fs::path block_file_path = std::filesystem::path(dir_path) / "30";
        std::string data = "This is a test message.";
        std::ofstream out_file(block_file_path, std::ios::out | std::ios::app);
        out_file << data;
        out_file.close();
    }

    {
        auto holder = mgr.get_or_set(key1, 40, 9, cache_context);
        auto blocks = fromHolder(holder);
        ASSERT_EQ(blocks.size(), 1);
        assert_range(1, blocks[0], io::FileBlock::Range(40, 48), io::FileBlock::State::EMPTY);
        ASSERT_TRUE(blocks[0]->get_or_set_downloader() == io::FileBlock::get_caller_id());
        assert_range(2, blocks[0], io::FileBlock::Range(40, 48), io::FileBlock::State::DOWNLOADING);
        download(blocks[0]);
        blocks[0]->_key.meta.type = io::FileCacheType::INDEX;
    }

    int64_t expiration_time = 120;
    {
        cache_context.cache_type = FileCacheType::TTL;
        cache_context.expiration_time = expiration_time;
        auto holder = mgr.get_or_set(key2, 0, 9, cache_context);
        auto blocks = fromHolder(holder);
        ASSERT_EQ(blocks.size(), 1);
        assert_range(1, blocks[0], io::FileBlock::Range(0, 8), io::FileBlock::State::EMPTY);
        ASSERT_TRUE(blocks[0]->get_or_set_downloader() == io::FileBlock::get_caller_id());
        assert_range(2, blocks[0], io::FileBlock::Range(0, 8), io::FileBlock::State::DOWNLOADING);
        download(blocks[0]);
        blocks[0]->_key.meta.expiration_time = 0;
    }
    std::this_thread::sleep_for(std::chrono::milliseconds(1000));
    std::vector<std::string> results;
    Status status = mgr.report_file_cache_inconsistency(results);
    std::unordered_set<std::string> expected_results = {
            "File cache info in manager:\nHash: 62434304659ae12df53386481113dfe1\nExpiration Time: "
            "0\nOffset: 0\nCache Type: ttl\nFile cache info in storage:\nHash: "
            "62434304659ae12df53386481113dfe1\nExpiration Time: " +
                    std::to_string(expiration_time) +
                    "\nOffset: 0\nCache Type: "
                    "ttl\nInconsistency Reason: EXPIRATION_TIME_INCONSISTENT \n\n",
            "File cache info in manager:\nHash: f36131fb4ba563c17e727cd0cdd63689\nExpiration Time: "
            "0\nOffset: 30\nCache Type: normal\nFile cache info in storage:\nHash: "
            "f36131fb4ba563c17e727cd0cdd63689\nExpiration Time: 0\nOffset: 30\nCache Type: "
            "normal\nInconsistency Reason: SIZE_INCONSISTENT \n\n",
            "File cache info in manager:\nHash: f36131fb4ba563c17e727cd0cdd63689\nExpiration Time: "
            "0\nOffset: 40\nCache Type: index\nFile cache info in storage:\nHash: "
            "f36131fb4ba563c17e727cd0cdd63689\nExpiration Time: 0\nOffset: 40\nCache Type: "
            "normal\nInconsistency Reason: CACHE_TYPE_INCONSISTENT \n\n",
            "File cache info in manager:\nHash: 00000000000000000000000000000000\nExpiration Time: "
            "0\nOffset: 0\nCache Type: normal\nFile cache info in storage:\nHash: "
            "f36131fb4ba563c17e727cd0cdd63689\nExpiration Time: 0\nOffset: 10\nCache Type: "
            "normal\nInconsistency Reason: NOT_LOADED \n\n",
            "File cache info in manager:\nHash: f36131fb4ba563c17e727cd0cdd63689\nExpiration Time: "
            "0\nOffset: 20\nCache Type: normal\nFile cache info in storage:\nHash: "
            "00000000000000000000000000000000\nExpiration Time: 0\nOffset: 0\nCache Type: "
            "normal\nInconsistency Reason: MISSING_IN_STORAGE \n\n"};
    ASSERT_EQ(results.size(), expected_results.size());
    for (const auto& result : results) {
        ASSERT_TRUE(expected_results.contains(result));
    }
}

TEST_F(BlockFileCacheTest, populate_empty_cache_with_disposable) {
    if (fs::exists(cache_base_path)) {
        fs::remove_all(cache_base_path);
    }
    fs::create_directories(cache_base_path);
    TUniqueId query_id;
    query_id.hi = 1;
    query_id.lo = 1;
    io::FileCacheSettings settings;

    settings.ttl_queue_size = 5000000;
    settings.ttl_queue_elements = 50000;
    settings.query_queue_size = 3000000;
    settings.query_queue_elements = 30000;
    settings.index_queue_size = 1000000;
    settings.index_queue_elements = 10000;
    settings.disposable_queue_size = 1000000;
    settings.disposable_queue_elements = 10000;
    settings.capacity = 10000000;
    settings.max_file_block_size = 100000;
    settings.max_query_cache_size = 30;

    size_t limit = 1000000;
    size_t cache_max = 10000000;
    io::CacheContext context;
    ReadStatistics rstats;
    context.stats = &rstats;
    context.cache_type = io::FileCacheType::DISPOSABLE;
    context.query_id = query_id;
    // context.expiration_time = 120;
    auto key1 = io::BlockFileCache::hash("key1");
    io::BlockFileCache cache(cache_base_path, settings);
    ASSERT_TRUE(cache.initialize());
    int i = 0;
    for (; i < 100; i++) {
        if (cache.get_async_open_success()) {
            break;
        }
        std::this_thread::sleep_for(std::chrono::milliseconds(1));
    }
    ASSERT_TRUE(cache.get_async_open_success());
    int64_t offset = 0;
    // fill the cache to its limit
    for (; offset < limit; offset += 100000) {
        auto holder = cache.get_or_set(key1, offset, 100000, context);
        auto blocks = fromHolder(holder);
        ASSERT_EQ(blocks.size(), 1);

        assert_range(1, blocks[0], io::FileBlock::Range(offset, offset + 99999),
                     io::FileBlock::State::EMPTY);
        ASSERT_TRUE(blocks[0]->get_or_set_downloader() == io::FileBlock::get_caller_id());
        download(blocks[0]);
        assert_range(2, blocks[0], io::FileBlock::Range(offset, offset + 99999),
                     io::FileBlock::State::DOWNLOADED);

        blocks.clear();
    }
    // grab more exceed the limit to max cache capacity
    for (; offset < cache_max; offset += 100000) {
        auto holder = cache.get_or_set(key1, offset, 100000, context);
        auto blocks = fromHolder(holder);
        ASSERT_EQ(blocks.size(), 1);

        assert_range(3, blocks[0], io::FileBlock::Range(offset, offset + 99999),
                     io::FileBlock::State::EMPTY);
        ASSERT_TRUE(blocks[0]->get_or_set_downloader() == io::FileBlock::get_caller_id());
        download(blocks[0]);
        assert_range(4, blocks[0], io::FileBlock::Range(offset, offset + 99999),
                     io::FileBlock::State::DOWNLOADED);

        blocks.clear();
    }
    ASSERT_EQ(cache.get_stats_unsafe()["disposable_queue_curr_size"], cache_max);
    ASSERT_EQ(cache.get_stats_unsafe()["ttl_queue_curr_size"], 0);
    ASSERT_EQ(cache.get_stats_unsafe()["index_queue_curr_size"], 0);
    ASSERT_EQ(cache.get_stats_unsafe()["normal_queue_curr_size"], 0);
    ASSERT_EQ(cache._evict_by_self_lru_metrics_matrix[FileCacheType::DISPOSABLE]->get_value(), 0);

    // grab more exceed the cache capacity
    size_t exceed = 2000000;
    for (; offset < (cache_max + exceed); offset += 100000) {
        auto holder = cache.get_or_set(key1, offset, 100000, context);
        auto blocks = fromHolder(holder);
        ASSERT_EQ(blocks.size(), 1);

        assert_range(5, blocks[0], io::FileBlock::Range(offset, offset + 99999),
                     io::FileBlock::State::EMPTY);
        ASSERT_TRUE(blocks[0]->get_or_set_downloader() == io::FileBlock::get_caller_id());
        download(blocks[0]);
        assert_range(6, blocks[0], io::FileBlock::Range(offset, offset + 99999),
                     io::FileBlock::State::DOWNLOADED);

        blocks.clear();
    }
    ASSERT_EQ(cache.get_stats_unsafe()["disposable_queue_curr_size"], cache_max);
    ASSERT_EQ(cache.get_stats_unsafe()["ttl_queue_curr_size"], 0);
    ASSERT_EQ(cache.get_stats_unsafe()["index_queue_curr_size"], 0);
    ASSERT_EQ(cache.get_stats_unsafe()["normal_queue_curr_size"], 0);
    ASSERT_EQ(cache._evict_by_self_lru_metrics_matrix[FileCacheType::DISPOSABLE]->get_value(),
              exceed);

    if (fs::exists(cache_base_path)) {
        fs::remove_all(cache_base_path);
    }
}

TEST_F(BlockFileCacheTest, populate_empty_cache_with_normal) {
    if (fs::exists(cache_base_path)) {
        fs::remove_all(cache_base_path);
    }
    fs::create_directories(cache_base_path);
    TUniqueId query_id;
    query_id.hi = 1;
    query_id.lo = 1;
    io::FileCacheSettings settings;

    settings.ttl_queue_size = 5000000;
    settings.ttl_queue_elements = 50000;
    settings.query_queue_size = 3000000;
    settings.query_queue_elements = 30000;
    settings.index_queue_size = 1000000;
    settings.index_queue_elements = 10000;
    settings.disposable_queue_size = 1000000;
    settings.disposable_queue_elements = 10000;
    settings.capacity = 10000000;
    settings.max_file_block_size = 100000;
    settings.max_query_cache_size = 30;

    size_t limit = 3000000;
    size_t cache_max = 10000000;
    io::CacheContext context;
    ReadStatistics rstats;
    context.stats = &rstats;
    context.cache_type = io::FileCacheType::NORMAL;
    context.query_id = query_id;
    // context.expiration_time = 120;
    auto key1 = io::BlockFileCache::hash("key1");
    io::BlockFileCache cache(cache_base_path, settings);
    ASSERT_TRUE(cache.initialize());
    int i = 0;
    for (; i < 5000; i++) {
        if (cache.get_async_open_success()) {
            break;
        }
        std::this_thread::sleep_for(std::chrono::milliseconds(1));
    }
    ASSERT_TRUE(cache.get_async_open_success());
    int64_t offset = 0;
    // fill the cache to its limit
    for (; offset < limit; offset += 100000) {
        auto holder = cache.get_or_set(key1, offset, 100000, context);
        auto blocks = fromHolder(holder);
        ASSERT_EQ(blocks.size(), 1);

        assert_range(1, blocks[0], io::FileBlock::Range(offset, offset + 99999),
                     io::FileBlock::State::EMPTY);
        ASSERT_TRUE(blocks[0]->get_or_set_downloader() == io::FileBlock::get_caller_id());
        download(blocks[0]);
        assert_range(2, blocks[0], io::FileBlock::Range(offset, offset + 99999),
                     io::FileBlock::State::DOWNLOADED);

        blocks.clear();
    }
    // grab more exceed the limit to max cache capacity
    for (; offset < cache_max; offset += 100000) {
        auto holder = cache.get_or_set(key1, offset, 100000, context);
        auto blocks = fromHolder(holder);
        ASSERT_EQ(blocks.size(), 1);

        assert_range(3, blocks[0], io::FileBlock::Range(offset, offset + 99999),
                     io::FileBlock::State::EMPTY);
        ASSERT_TRUE(blocks[0]->get_or_set_downloader() == io::FileBlock::get_caller_id());
        download(blocks[0]);
        assert_range(4, blocks[0], io::FileBlock::Range(offset, offset + 99999),
                     io::FileBlock::State::DOWNLOADED);

        blocks.clear();
    }
    ASSERT_EQ(cache.get_stats_unsafe()["disposable_queue_curr_size"], 0);
    ASSERT_EQ(cache.get_stats_unsafe()["ttl_queue_curr_size"], 0);
    ASSERT_EQ(cache.get_stats_unsafe()["index_queue_curr_size"], 0);
    ASSERT_EQ(cache.get_stats_unsafe()["normal_queue_curr_size"], cache_max);
    ASSERT_EQ(cache._evict_by_self_lru_metrics_matrix[FileCacheType::NORMAL]->get_value(), 0);

    // grab more exceed the cache capacity
    size_t exceed = 2000000;
    for (; offset < (cache_max + exceed); offset += 100000) {
        auto holder = cache.get_or_set(key1, offset, 100000, context);
        auto blocks = fromHolder(holder);
        ASSERT_EQ(blocks.size(), 1);

        assert_range(5, blocks[0], io::FileBlock::Range(offset, offset + 99999),
                     io::FileBlock::State::EMPTY);
        ASSERT_TRUE(blocks[0]->get_or_set_downloader() == io::FileBlock::get_caller_id());
        download(blocks[0]);
        assert_range(6, blocks[0], io::FileBlock::Range(offset, offset + 99999),
                     io::FileBlock::State::DOWNLOADED);

        blocks.clear();
    }
    ASSERT_EQ(cache.get_stats_unsafe()["disposable_queue_curr_size"], 0);
    ASSERT_EQ(cache.get_stats_unsafe()["ttl_queue_curr_size"], 0);
    ASSERT_EQ(cache.get_stats_unsafe()["index_queue_curr_size"], 0);
    ASSERT_EQ(cache.get_stats_unsafe()["normal_queue_curr_size"], cache_max);
    ASSERT_EQ(cache._evict_by_self_lru_metrics_matrix[FileCacheType::NORMAL]->get_value(), exceed);

    if (fs::exists(cache_base_path)) {
        fs::remove_all(cache_base_path);
    }
}

TEST_F(BlockFileCacheTest, populate_empty_cache_with_index) {
    if (fs::exists(cache_base_path)) {
        fs::remove_all(cache_base_path);
    }
    fs::create_directories(cache_base_path);
    TUniqueId query_id;
    query_id.hi = 1;
    query_id.lo = 1;
    io::FileCacheSettings settings;

    settings.ttl_queue_size = 5000000;
    settings.ttl_queue_elements = 50000;
    settings.query_queue_size = 3000000;
    settings.query_queue_elements = 30000;
    settings.index_queue_size = 1000000;
    settings.index_queue_elements = 10000;
    settings.disposable_queue_size = 1000000;
    settings.disposable_queue_elements = 10000;
    settings.capacity = 10000000;
    settings.max_file_block_size = 100000;
    settings.max_query_cache_size = 30;

    size_t limit = 1000000;
    size_t cache_max = 10000000;
    io::CacheContext context;
    ReadStatistics rstats;
    context.stats = &rstats;
    context.cache_type = io::FileCacheType::INDEX;
    context.query_id = query_id;
    // context.expiration_time = 120;
    auto key1 = io::BlockFileCache::hash("key1");
    io::BlockFileCache cache(cache_base_path, settings);
    ASSERT_TRUE(cache.initialize());
    int i = 0;
    for (; i < 100; i++) {
        if (cache.get_async_open_success()) {
            break;
        }
        std::this_thread::sleep_for(std::chrono::milliseconds(1));
    }
    ASSERT_TRUE(cache.get_async_open_success());
    int64_t offset = 0;
    // fill the cache to its limit
    for (; offset < limit; offset += 100000) {
        auto holder = cache.get_or_set(key1, offset, 100000, context);
        auto blocks = fromHolder(holder);
        ASSERT_EQ(blocks.size(), 1);

        assert_range(1, blocks[0], io::FileBlock::Range(offset, offset + 99999),
                     io::FileBlock::State::EMPTY);
        ASSERT_TRUE(blocks[0]->get_or_set_downloader() == io::FileBlock::get_caller_id());
        download(blocks[0]);
        assert_range(2, blocks[0], io::FileBlock::Range(offset, offset + 99999),
                     io::FileBlock::State::DOWNLOADED);

        blocks.clear();
    }
    // grab more exceed the limit to max cache capacity
    for (; offset < cache_max; offset += 100000) {
        auto holder = cache.get_or_set(key1, offset, 100000, context);
        auto blocks = fromHolder(holder);
        ASSERT_EQ(blocks.size(), 1);

        assert_range(3, blocks[0], io::FileBlock::Range(offset, offset + 99999),
                     io::FileBlock::State::EMPTY);
        ASSERT_TRUE(blocks[0]->get_or_set_downloader() == io::FileBlock::get_caller_id());
        download(blocks[0]);
        assert_range(4, blocks[0], io::FileBlock::Range(offset, offset + 99999),
                     io::FileBlock::State::DOWNLOADED);

        blocks.clear();
    }
    ASSERT_EQ(cache.get_stats_unsafe()["disposable_queue_curr_size"], 0);
    ASSERT_EQ(cache.get_stats_unsafe()["ttl_queue_curr_size"], 0);
    ASSERT_EQ(cache.get_stats_unsafe()["index_queue_curr_size"], cache_max);
    ASSERT_EQ(cache.get_stats_unsafe()["normal_queue_curr_size"], 0);
    ASSERT_EQ(cache._evict_by_self_lru_metrics_matrix[FileCacheType::INDEX]->get_value(), 0);

    // grab more exceed the cache capacity
    size_t exceed = 2000000;
    for (; offset < (cache_max + exceed); offset += 100000) {
        auto holder = cache.get_or_set(key1, offset, 100000, context);
        auto blocks = fromHolder(holder);
        ASSERT_EQ(blocks.size(), 1);

        assert_range(5, blocks[0], io::FileBlock::Range(offset, offset + 99999),
                     io::FileBlock::State::EMPTY);
        ASSERT_TRUE(blocks[0]->get_or_set_downloader() == io::FileBlock::get_caller_id());
        download(blocks[0]);
        assert_range(6, blocks[0], io::FileBlock::Range(offset, offset + 99999),
                     io::FileBlock::State::DOWNLOADED);

        blocks.clear();
    }
    ASSERT_EQ(cache.get_stats_unsafe()["disposable_queue_curr_size"], 0);
    ASSERT_EQ(cache.get_stats_unsafe()["ttl_queue_curr_size"], 0);
    ASSERT_EQ(cache.get_stats_unsafe()["index_queue_curr_size"], cache_max);
    ASSERT_EQ(cache.get_stats_unsafe()["normal_queue_curr_size"], 0);
    ASSERT_EQ(cache._evict_by_self_lru_metrics_matrix[FileCacheType::INDEX]->get_value(), exceed);

    if (fs::exists(cache_base_path)) {
        fs::remove_all(cache_base_path);
    }
}

TEST_F(BlockFileCacheTest, populate_empty_cache_with_ttl) {
    if (fs::exists(cache_base_path)) {
        fs::remove_all(cache_base_path);
    }
    fs::create_directories(cache_base_path);
    TUniqueId query_id;
    query_id.hi = 1;
    query_id.lo = 1;
    io::FileCacheSettings settings;

    settings.ttl_queue_size = 5000000;
    settings.ttl_queue_elements = 50000;
    settings.query_queue_size = 3000000;
    settings.query_queue_elements = 30000;
    settings.index_queue_size = 1000000;
    settings.index_queue_elements = 10000;
    settings.disposable_queue_size = 1000000;
    settings.disposable_queue_elements = 10000;
    settings.capacity = 10000000;
    settings.max_file_block_size = 100000;
    settings.max_query_cache_size = 30;

    size_t limit = 5000000;
    size_t cache_max = 10000000;
    io::CacheContext context;
    ReadStatistics rstats;
    context.stats = &rstats;
    context.cache_type = io::FileCacheType::TTL;
    context.query_id = query_id;
    context.expiration_time = 120;
    auto key1 = io::BlockFileCache::hash("key1");
    io::BlockFileCache cache(cache_base_path, settings);
    ASSERT_TRUE(cache.initialize());
    int i = 0;
    for (; i < 100; i++) {
        if (cache.get_async_open_success()) {
            break;
        }
        std::this_thread::sleep_for(std::chrono::milliseconds(1));
    }
    ASSERT_TRUE(cache.get_async_open_success());
    int64_t offset = 0;
    // fill the cache to its limit
    for (; offset < limit; offset += 100000) {
        auto holder = cache.get_or_set(key1, offset, 100000, context);
        auto blocks = fromHolder(holder);
        ASSERT_EQ(blocks.size(), 1);

        assert_range(1, blocks[0], io::FileBlock::Range(offset, offset + 99999),
                     io::FileBlock::State::EMPTY);
        ASSERT_TRUE(blocks[0]->get_or_set_downloader() == io::FileBlock::get_caller_id());
        download(blocks[0]);
        assert_range(2, blocks[0], io::FileBlock::Range(offset, offset + 99999),
                     io::FileBlock::State::DOWNLOADED);

        blocks.clear();
    }
    // grab more exceed the limit to max cache capacity
    for (; offset < cache_max; offset += 100000) {
        auto holder = cache.get_or_set(key1, offset, 100000, context);
        auto blocks = fromHolder(holder);
        ASSERT_EQ(blocks.size(), 1);

        assert_range(3, blocks[0], io::FileBlock::Range(offset, offset + 99999),
                     io::FileBlock::State::EMPTY);
        ASSERT_TRUE(blocks[0]->get_or_set_downloader() == io::FileBlock::get_caller_id());
        download(blocks[0]);
        assert_range(4, blocks[0], io::FileBlock::Range(offset, offset + 99999),
                     io::FileBlock::State::DOWNLOADED);

        blocks.clear();
    }
    ASSERT_EQ(cache.get_stats_unsafe()["disposable_queue_curr_size"], 0);
    ASSERT_EQ(cache.get_stats_unsafe()["ttl_queue_curr_size"], cache_max);
    ASSERT_EQ(cache.get_stats_unsafe()["index_queue_curr_size"], 0);
    ASSERT_EQ(cache.get_stats_unsafe()["normal_queue_curr_size"], 0);
    ASSERT_EQ(cache._evict_by_self_lru_metrics_matrix[FileCacheType::TTL]->get_value(), 0);

    // grab more exceed the cache capacity
    size_t exceed = 2000000;
    for (; offset < (cache_max + exceed); offset += 100000) {
        auto holder = cache.get_or_set(key1, offset, 100000, context);
        auto blocks = fromHolder(holder);
        ASSERT_EQ(blocks.size(), 1);

        assert_range(5, blocks[0], io::FileBlock::Range(offset, offset + 99999),
                     io::FileBlock::State::EMPTY);
        ASSERT_TRUE(blocks[0]->get_or_set_downloader() == io::FileBlock::get_caller_id());
        download(blocks[0]);
        assert_range(6, blocks[0], io::FileBlock::Range(offset, offset + 99999),
                     io::FileBlock::State::DOWNLOADED);

        blocks.clear();
    }
    ASSERT_EQ(cache.get_stats_unsafe()["disposable_queue_curr_size"], 0);
    ASSERT_EQ(cache.get_stats_unsafe()["ttl_queue_curr_size"], cache_max);
    ASSERT_EQ(cache.get_stats_unsafe()["index_queue_curr_size"], 0);
    ASSERT_EQ(cache.get_stats_unsafe()["normal_queue_curr_size"], 0);
    ASSERT_EQ(cache._evict_by_self_lru_metrics_matrix[FileCacheType::TTL]->get_value(), exceed);

    if (fs::exists(cache_base_path)) {
        fs::remove_all(cache_base_path);
    }
}

TEST_F(BlockFileCacheTest, disposable_seize_after_normal) {
    if (fs::exists(cache_base_path)) {
        fs::remove_all(cache_base_path);
    }
    fs::create_directories(cache_base_path);
    TUniqueId query_id;
    query_id.hi = 1;
    query_id.lo = 1;
    io::FileCacheSettings settings;

    settings.ttl_queue_size = 5000000;
    settings.ttl_queue_elements = 50000;
    settings.query_queue_size = 3000000;
    settings.query_queue_elements = 30000;
    settings.index_queue_size = 1000000;
    settings.index_queue_elements = 10000;
    settings.disposable_queue_size = 1000000;
    settings.disposable_queue_elements = 10000;
    settings.capacity = 10000000;
    settings.max_file_block_size = 100000;
    settings.max_query_cache_size = 30;

    io::BlockFileCache cache(cache_base_path, settings);
    ASSERT_TRUE(cache.initialize());
    int i = 0;
    for (; i < 100; i++) {
        if (cache.get_async_open_success()) {
            break;
        }
        std::this_thread::sleep_for(std::chrono::milliseconds(1));
    }
    ASSERT_TRUE(cache.get_async_open_success());

    size_t limit = 1000000;
    size_t cache_max = 10000000;

    io::CacheContext context1;
    ReadStatistics rstats;
    context1.stats = &rstats;
    context1.cache_type = io::FileCacheType::NORMAL;
    context1.query_id = query_id;
    auto key1 = io::BlockFileCache::hash("key1");

    int64_t offset = 0;
    // fill the cache
    for (; offset < cache_max; offset += 100000) {
        auto holder = cache.get_or_set(key1, offset, 100000, context1);
        auto blocks = fromHolder(holder);
        ASSERT_EQ(blocks.size(), 1);

        assert_range(1, blocks[0], io::FileBlock::Range(offset, offset + 99999),
                     io::FileBlock::State::EMPTY);
        ASSERT_TRUE(blocks[0]->get_or_set_downloader() == io::FileBlock::get_caller_id());
        download(blocks[0]);
        assert_range(2, blocks[0], io::FileBlock::Range(offset, offset + 99999),
                     io::FileBlock::State::DOWNLOADED);

        blocks.clear();
    }
    ASSERT_EQ(cache.get_stats_unsafe()["disposable_queue_curr_size"], 0);
    ASSERT_EQ(cache.get_stats_unsafe()["ttl_queue_curr_size"], 0);
    ASSERT_EQ(cache.get_stats_unsafe()["index_queue_curr_size"], 0);
    ASSERT_EQ(cache.get_stats_unsafe()["normal_queue_curr_size"], cache_max);
    // our hero comes to the stage
    io::CacheContext context2;
    context2.stats = &rstats;
    context2.cache_type = io::FileCacheType::DISPOSABLE;
    context2.query_id = query_id;
    auto key2 = io::BlockFileCache::hash("key2");
    offset = 0;
    for (; offset < limit; offset += 100000) {
        auto holder = cache.get_or_set(key2, offset, 100000, context2);
        auto blocks = fromHolder(holder);
        ASSERT_EQ(blocks.size(), 1);

        assert_range(3, blocks[0], io::FileBlock::Range(offset, offset + 99999),
                     io::FileBlock::State::EMPTY);
        ASSERT_TRUE(blocks[0]->get_or_set_downloader() == io::FileBlock::get_caller_id());
        download(blocks[0]);
        assert_range(4, blocks[0], io::FileBlock::Range(offset, offset + 99999),
                     io::FileBlock::State::DOWNLOADED);

        blocks.clear();
    }
    ASSERT_EQ(cache.get_stats_unsafe()["disposable_queue_curr_size"], limit);
    ASSERT_EQ(cache.get_stats_unsafe()["ttl_queue_curr_size"], 0);
    ASSERT_EQ(cache.get_stats_unsafe()["index_queue_curr_size"], 0);
    ASSERT_EQ(cache.get_stats_unsafe()["normal_queue_curr_size"], cache_max - limit);
    ASSERT_EQ(cache._evict_by_size_metrics_matrix[FileCacheType::NORMAL][FileCacheType::DISPOSABLE]
                      ->get_value(),
              limit);

    // grab more exceed the limit
    size_t exceed = 2000000;
    for (; offset < (limit + exceed); offset += 100000) {
        auto holder = cache.get_or_set(key2, offset, 100000, context2);
        auto blocks = fromHolder(holder);
        ASSERT_EQ(blocks.size(), 1);

        assert_range(5, blocks[0], io::FileBlock::Range(offset, offset + 99999),
                     io::FileBlock::State::EMPTY);
        ASSERT_TRUE(blocks[0]->get_or_set_downloader() == io::FileBlock::get_caller_id());
        download(blocks[0]);
        assert_range(6, blocks[0], io::FileBlock::Range(offset, offset + 99999),
                     io::FileBlock::State::DOWNLOADED);

        blocks.clear();
    }
    ASSERT_EQ(cache.get_stats_unsafe()["disposable_queue_curr_size"], limit);
    ASSERT_EQ(cache.get_stats_unsafe()["ttl_queue_curr_size"], 0);
    ASSERT_EQ(cache.get_stats_unsafe()["index_queue_curr_size"], 0);
    ASSERT_EQ(cache.get_stats_unsafe()["normal_queue_curr_size"], cache_max - limit);
    ASSERT_EQ(cache._evict_by_self_lru_metrics_matrix[FileCacheType::DISPOSABLE]->get_value(),
              exceed);

    if (fs::exists(cache_base_path)) {
        fs::remove_all(cache_base_path);
    }
}

TEST_F(BlockFileCacheTest, seize_after_full) {
    struct Args {
        io::FileCacheType first_type;
        io::FileCacheType second_type;
        size_t second_limit;
        std::string first_metrics;
        std::string second_metrics;
    };

    std::vector<Args> args_vec = {
            {io::FileCacheType::NORMAL, io::FileCacheType::DISPOSABLE, 1000000,
             "normal_queue_curr_size", "disposable_queue_curr_size"},
            {io::FileCacheType::NORMAL, io::FileCacheType::INDEX, 1000000, "normal_queue_curr_size",
             "index_queue_curr_size"},
            {io::FileCacheType::NORMAL, io::FileCacheType::TTL, 5000000, "normal_queue_curr_size",
             "ttl_queue_curr_size"},
            {io::FileCacheType::DISPOSABLE, io::FileCacheType::NORMAL, 3000000,
             "disposable_queue_curr_size", "normal_queue_curr_size"},
            {io::FileCacheType::DISPOSABLE, io::FileCacheType::INDEX, 1000000,
             "disposable_queue_curr_size", "index_queue_curr_size"},
            {io::FileCacheType::DISPOSABLE, io::FileCacheType::TTL, 5000000,
             "disposable_queue_curr_size", "ttl_queue_curr_size"},
            {io::FileCacheType::INDEX, io::FileCacheType::NORMAL, 3000000, "index_queue_curr_size",
             "normal_queue_curr_size"},
            {io::FileCacheType::INDEX, io::FileCacheType::DISPOSABLE, 1000000,
             "index_queue_curr_size", "disposable_queue_curr_size"},
            {io::FileCacheType::INDEX, io::FileCacheType::TTL, 5000000, "index_queue_curr_size",
             "ttl_queue_curr_size"},
            {io::FileCacheType::TTL, io::FileCacheType::NORMAL, 3000000, "ttl_queue_curr_size",
             "normal_queue_curr_size"},
            {io::FileCacheType::TTL, io::FileCacheType::DISPOSABLE, 1000000, "ttl_queue_curr_size",
             "disposable_queue_curr_size"},
            {io::FileCacheType::TTL, io::FileCacheType::INDEX, 1000000, "ttl_queue_curr_size",
             "index_queue_curr_size"},
    };

    for (auto& args : args_vec) {
        std::cout << "filled with " << io::cache_type_to_string(args.first_type)
                  << " and seize with " << io::cache_type_to_string(args.second_type) << std::endl;
        if (fs::exists(cache_base_path)) {
            fs::remove_all(cache_base_path);
        }
        fs::create_directories(cache_base_path);
        TUniqueId query_id;
        query_id.hi = 1;
        query_id.lo = 1;
        io::FileCacheSettings settings;

        settings.ttl_queue_size = 5000000;
        settings.ttl_queue_elements = 50000;
        settings.query_queue_size = 3000000;
        settings.query_queue_elements = 30000;
        settings.index_queue_size = 1000000;
        settings.index_queue_elements = 10000;
        settings.disposable_queue_size = 1000000;
        settings.disposable_queue_elements = 10000;
        settings.capacity = 10000000;
        settings.max_file_block_size = 100000;
        settings.max_query_cache_size = 30;

        io::BlockFileCache cache(cache_base_path, settings);
        ASSERT_TRUE(cache.initialize());
        int i = 0;
        for (; i < 100; i++) {
            if (cache.get_async_open_success()) {
                break;
            }
            std::this_thread::sleep_for(std::chrono::milliseconds(100));
        }
        ASSERT_TRUE(cache.get_async_open_success());

        size_t limit = args.second_limit;
        size_t cache_max = 10000000;

        io::CacheContext context1;
        ReadStatistics rstats;
        context1.stats = &rstats;
        context1.cache_type = args.first_type;
        context1.query_id = query_id;
        if (args.first_type == io::FileCacheType::TTL) {
            context1.expiration_time = 120;
        }
        auto key1 = io::BlockFileCache::hash("key1");

        int64_t offset = 0;
        // fill the cache
        for (; offset < cache_max; offset += 100000) {
            auto holder = cache.get_or_set(key1, offset, 100000, context1);
            auto blocks = fromHolder(holder);
            ASSERT_EQ(blocks.size(), 1);

            assert_range(1, blocks[0], io::FileBlock::Range(offset, offset + 99999),
                         io::FileBlock::State::EMPTY);
            ASSERT_TRUE(blocks[0]->get_or_set_downloader() == io::FileBlock::get_caller_id());
            download(blocks[0]);
            assert_range(2, blocks[0], io::FileBlock::Range(offset, offset + 99999),
                         io::FileBlock::State::DOWNLOADED);

            blocks.clear();
        }
        ASSERT_EQ(cache.get_stats_unsafe()[args.first_metrics], cache_max);
        // our hero comes to the stage
        io::CacheContext context2;
        context2.stats = &rstats;
        context2.cache_type = args.second_type;
        context2.query_id = query_id;
        if (context2.cache_type == io::FileCacheType::TTL) {
            context2.expiration_time = 120;
        }
        auto key2 = io::BlockFileCache::hash("key2");
        offset = 0;
        for (; offset < limit; offset += 100000) {
            auto holder = cache.get_or_set(key2, offset, 100000, context2);
            auto blocks = fromHolder(holder);
            ASSERT_EQ(blocks.size(), 1);

            assert_range(3, blocks[0], io::FileBlock::Range(offset, offset + 99999),
                         io::FileBlock::State::EMPTY);
            ASSERT_TRUE(blocks[0]->get_or_set_downloader() == io::FileBlock::get_caller_id());
            download(blocks[0]);
            assert_range(4, blocks[0], io::FileBlock::Range(offset, offset + 99999),
                         io::FileBlock::State::DOWNLOADED);

            blocks.clear();
        }
        ASSERT_EQ(cache.get_stats_unsafe()[args.second_metrics], limit);
        ASSERT_EQ(cache.get_stats_unsafe()[args.first_metrics], cache_max - limit);
        ASSERT_EQ(
                cache._evict_by_size_metrics_matrix[args.first_type][args.second_type]->get_value(),
                limit);

        // grab more exceed the limit
        size_t exceed = 2000000;
        for (; offset < (limit + exceed); offset += 100000) {
            auto holder = cache.get_or_set(key2, offset, 100000, context2);
            auto blocks = fromHolder(holder);
            ASSERT_EQ(blocks.size(), 1);

            assert_range(5, blocks[0], io::FileBlock::Range(offset, offset + 99999),
                         io::FileBlock::State::EMPTY);
            ASSERT_TRUE(blocks[0]->get_or_set_downloader() == io::FileBlock::get_caller_id());
            download(blocks[0]);
            assert_range(6, blocks[0], io::FileBlock::Range(offset, offset + 99999),
                         io::FileBlock::State::DOWNLOADED);

            blocks.clear();
        }
        ASSERT_EQ(cache.get_stats_unsafe()[args.second_metrics], limit);
        ASSERT_EQ(cache.get_stats_unsafe()[args.first_metrics], cache_max - limit);
        ASSERT_EQ(cache._evict_by_self_lru_metrics_matrix[args.second_type]->get_value(), exceed);

        if (fs::exists(cache_base_path)) {
            fs::remove_all(cache_base_path);
        }
    }
}

TEST_F(BlockFileCacheTest, evict_privilege_order_for_disposable) {
    if (fs::exists(cache_base_path)) {
        fs::remove_all(cache_base_path);
    }
    fs::create_directories(cache_base_path);
    TUniqueId query_id;
    query_id.hi = 1;
    query_id.lo = 1;
    io::FileCacheSettings settings;

    settings.ttl_queue_size = 5000000;
    settings.ttl_queue_elements = 50000;
    settings.query_queue_size = 3000000;
    settings.query_queue_elements = 30000;
    settings.index_queue_size = 1000000;
    settings.index_queue_elements = 10000;
    settings.disposable_queue_size = 1000000;
    settings.disposable_queue_elements = 10000;
    settings.capacity = 10000000;
    settings.max_file_block_size = 100000;
    settings.max_query_cache_size = 30;

    io::BlockFileCache cache(cache_base_path, settings);
    ASSERT_TRUE(cache.initialize());
    int i = 0;
    for (; i < 100; i++) {
        if (cache.get_async_open_success()) {
            break;
        }
        std::this_thread::sleep_for(std::chrono::milliseconds(1));
    }
    ASSERT_TRUE(cache.get_async_open_success());

    io::CacheContext context1;
    ReadStatistics rstats;
    context1.stats = &rstats;
    context1.cache_type = io::FileCacheType::NORMAL;
    context1.query_id = query_id;
    auto key1 = io::BlockFileCache::hash("key1");

    int64_t offset = 0;

    for (; offset < 3500000; offset += 100000) {
        auto holder = cache.get_or_set(key1, offset, 100000, context1);
        auto blocks = fromHolder(holder);
        ASSERT_EQ(blocks.size(), 1);

        assert_range(1, blocks[0], io::FileBlock::Range(offset, offset + 99999),
                     io::FileBlock::State::EMPTY);
        ASSERT_TRUE(blocks[0]->get_or_set_downloader() == io::FileBlock::get_caller_id());
        download(blocks[0]);
        assert_range(2, blocks[0], io::FileBlock::Range(offset, offset + 99999),
                     io::FileBlock::State::DOWNLOADED);

        blocks.clear();
    }
    io::CacheContext context2;
    context2.stats = &rstats;
    context2.cache_type = io::FileCacheType::INDEX;
    context2.query_id = query_id;
    auto key2 = io::BlockFileCache::hash("key2");

    offset = 0;

    for (; offset < 1300000; offset += 100000) {
        auto holder = cache.get_or_set(key2, offset, 100000, context2);
        auto blocks = fromHolder(holder);
        ASSERT_EQ(blocks.size(), 1);

        assert_range(1, blocks[0], io::FileBlock::Range(offset, offset + 99999),
                     io::FileBlock::State::EMPTY);
        ASSERT_TRUE(blocks[0]->get_or_set_downloader() == io::FileBlock::get_caller_id());
        download(blocks[0]);
        assert_range(2, blocks[0], io::FileBlock::Range(offset, offset + 99999),
                     io::FileBlock::State::DOWNLOADED);

        blocks.clear();
    }
    io::CacheContext context3;
    context3.stats = &rstats;
    context3.cache_type = io::FileCacheType::TTL;
    context3.query_id = query_id;
    context3.expiration_time = 120;
    auto key3 = io::BlockFileCache::hash("key3");

    offset = 0;

    for (; offset < 5200000; offset += 100000) {
        auto holder = cache.get_or_set(key3, offset, 100000, context3);
        auto blocks = fromHolder(holder);
        ASSERT_EQ(blocks.size(), 1);

        assert_range(1, blocks[0], io::FileBlock::Range(offset, offset + 99999),
                     io::FileBlock::State::EMPTY);
        ASSERT_TRUE(blocks[0]->get_or_set_downloader() == io::FileBlock::get_caller_id());
        download(blocks[0]);
        assert_range(2, blocks[0], io::FileBlock::Range(offset, offset + 99999),
                     io::FileBlock::State::DOWNLOADED);

        blocks.clear();
    }
    ASSERT_EQ(cache.get_stats_unsafe()["disposable_queue_curr_size"], 0);
    ASSERT_EQ(cache.get_stats_unsafe()["ttl_queue_curr_size"], 5200000);
    ASSERT_EQ(cache.get_stats_unsafe()["index_queue_curr_size"], 1300000);
    ASSERT_EQ(cache.get_stats_unsafe()["normal_queue_curr_size"], 3500000);

    // our hero comes to the stage
    io::CacheContext context4;
    context4.stats = &rstats;
    context4.cache_type = io::FileCacheType::DISPOSABLE;
    context4.query_id = query_id;
    auto key4 = io::BlockFileCache::hash("key4");

    offset = 0;

    for (; offset < 1000000; offset += 100000) {
        auto holder = cache.get_or_set(key4, offset, 100000, context4);
        auto blocks = fromHolder(holder);
        ASSERT_EQ(blocks.size(), 1);

        assert_range(1, blocks[0], io::FileBlock::Range(offset, offset + 99999),
                     io::FileBlock::State::EMPTY);
        ASSERT_TRUE(blocks[0]->get_or_set_downloader() == io::FileBlock::get_caller_id());
        download(blocks[0]);
        assert_range(2, blocks[0], io::FileBlock::Range(offset, offset + 99999),
                     io::FileBlock::State::DOWNLOADED);

        blocks.clear();
    }
    ASSERT_EQ(cache.get_stats_unsafe()["disposable_queue_curr_size"], 1000000);
    ASSERT_EQ(cache.get_stats_unsafe()["ttl_queue_curr_size"], 5000000);
    ASSERT_EQ(cache.get_stats_unsafe()["index_queue_curr_size"], 1000000);
    ASSERT_EQ(cache.get_stats_unsafe()["normal_queue_curr_size"], 3000000);
    ASSERT_EQ(cache._evict_by_size_metrics_matrix[FileCacheType::NORMAL][FileCacheType::DISPOSABLE]
                      ->get_value(),
              500000);
    ASSERT_EQ(cache._evict_by_size_metrics_matrix[FileCacheType::INDEX][FileCacheType::DISPOSABLE]
                      ->get_value(),
              300000);
    ASSERT_EQ(cache._evict_by_size_metrics_matrix[FileCacheType::TTL][FileCacheType::DISPOSABLE]
                      ->get_value(),
              200000);

    size_t exceed = 200000;
    for (; offset < (1000000 + exceed); offset += 100000) {
        auto holder = cache.get_or_set(key4, offset, 100000, context4);
        auto blocks = fromHolder(holder);
        ASSERT_EQ(blocks.size(), 1);

        assert_range(3, blocks[0], io::FileBlock::Range(offset, offset + 99999),
                     io::FileBlock::State::EMPTY);
        ASSERT_TRUE(blocks[0]->get_or_set_downloader() == io::FileBlock::get_caller_id());
        download(blocks[0]);
        assert_range(4, blocks[0], io::FileBlock::Range(offset, offset + 99999),
                     io::FileBlock::State::DOWNLOADED);

        blocks.clear();
    }
    ASSERT_EQ(cache.get_stats_unsafe()["disposable_queue_curr_size"], 1000000);
    ASSERT_EQ(cache.get_stats_unsafe()["ttl_queue_curr_size"], 5000000);
    ASSERT_EQ(cache.get_stats_unsafe()["index_queue_curr_size"], 1000000);
    ASSERT_EQ(cache.get_stats_unsafe()["normal_queue_curr_size"], 3000000);
    ASSERT_EQ(cache._evict_by_size_metrics_matrix[FileCacheType::NORMAL][FileCacheType::DISPOSABLE]
                      ->get_value(),
              500000);
    ASSERT_EQ(cache._evict_by_size_metrics_matrix[FileCacheType::INDEX][FileCacheType::DISPOSABLE]
                      ->get_value(),
              300000);
    ASSERT_EQ(cache._evict_by_size_metrics_matrix[FileCacheType::TTL][FileCacheType::DISPOSABLE]
                      ->get_value(),
              200000);
    ASSERT_EQ(cache._evict_by_self_lru_metrics_matrix[FileCacheType::DISPOSABLE]->get_value(),
              exceed);

    if (fs::exists(cache_base_path)) {
        fs::remove_all(cache_base_path);
    }
}

TEST_F(BlockFileCacheTest, evict_privilege_order_for_normal) {
    if (fs::exists(cache_base_path)) {
        fs::remove_all(cache_base_path);
    }
    fs::create_directories(cache_base_path);
    TUniqueId query_id;
    query_id.hi = 1;
    query_id.lo = 1;
    io::FileCacheSettings settings;

    settings.ttl_queue_size = 5000000;
    settings.ttl_queue_elements = 50000;
    settings.query_queue_size = 3000000;
    settings.query_queue_elements = 30000;
    settings.index_queue_size = 1000000;
    settings.index_queue_elements = 10000;
    settings.disposable_queue_size = 1000000;
    settings.disposable_queue_elements = 10000;
    settings.capacity = 10000000;
    settings.max_file_block_size = 100000;
    settings.max_query_cache_size = 30;

    io::BlockFileCache cache(cache_base_path, settings);
    ASSERT_TRUE(cache.initialize());
    int i = 0;
    for (; i < 100; i++) {
        if (cache.get_async_open_success()) {
            break;
        }
        std::this_thread::sleep_for(std::chrono::milliseconds(1));
    }
    ASSERT_TRUE(cache.get_async_open_success());

    io::CacheContext context1;
    ReadStatistics rstats;
    context1.stats = &rstats;
    context1.cache_type = io::FileCacheType::DISPOSABLE;
    context1.query_id = query_id;
    auto key1 = io::BlockFileCache::hash("key1");

    int64_t offset = 0;

    for (; offset < 1500000; offset += 100000) {
        auto holder = cache.get_or_set(key1, offset, 100000, context1);
        auto blocks = fromHolder(holder);
        ASSERT_EQ(blocks.size(), 1);

        assert_range(1, blocks[0], io::FileBlock::Range(offset, offset + 99999),
                     io::FileBlock::State::EMPTY);
        ASSERT_TRUE(blocks[0]->get_or_set_downloader() == io::FileBlock::get_caller_id());
        download(blocks[0]);
        assert_range(2, blocks[0], io::FileBlock::Range(offset, offset + 99999),
                     io::FileBlock::State::DOWNLOADED);

        blocks.clear();
    }
    io::CacheContext context2;
    context2.stats = &rstats;
    context2.cache_type = io::FileCacheType::INDEX;
    context2.query_id = query_id;
    auto key2 = io::BlockFileCache::hash("key2");

    offset = 0;

    for (; offset < 1300000; offset += 100000) {
        auto holder = cache.get_or_set(key2, offset, 100000, context2);
        auto blocks = fromHolder(holder);
        ASSERT_EQ(blocks.size(), 1);

        assert_range(1, blocks[0], io::FileBlock::Range(offset, offset + 99999),
                     io::FileBlock::State::EMPTY);
        ASSERT_TRUE(blocks[0]->get_or_set_downloader() == io::FileBlock::get_caller_id());
        download(blocks[0]);
        assert_range(2, blocks[0], io::FileBlock::Range(offset, offset + 99999),
                     io::FileBlock::State::DOWNLOADED);

        blocks.clear();
    }
    io::CacheContext context3;
    context3.stats = &rstats;
    context3.cache_type = io::FileCacheType::TTL;
    context3.query_id = query_id;
    context3.expiration_time = 120;
    auto key3 = io::BlockFileCache::hash("key3");

    offset = 0;

    for (; offset < 7200000; offset += 100000) {
        auto holder = cache.get_or_set(key3, offset, 100000, context3);
        auto blocks = fromHolder(holder);
        ASSERT_EQ(blocks.size(), 1);

        assert_range(1, blocks[0], io::FileBlock::Range(offset, offset + 99999),
                     io::FileBlock::State::EMPTY);
        ASSERT_TRUE(blocks[0]->get_or_set_downloader() == io::FileBlock::get_caller_id());
        download(blocks[0]);
        assert_range(2, blocks[0], io::FileBlock::Range(offset, offset + 99999),
                     io::FileBlock::State::DOWNLOADED);

        blocks.clear();
    }
    ASSERT_EQ(cache.get_stats_unsafe()["disposable_queue_curr_size"], 1500000);
    ASSERT_EQ(cache.get_stats_unsafe()["ttl_queue_curr_size"], 7200000);
    ASSERT_EQ(cache.get_stats_unsafe()["index_queue_curr_size"], 1300000);
    ASSERT_EQ(cache.get_stats_unsafe()["normal_queue_curr_size"], 0);

    // our hero comes to the stage
    io::CacheContext context4;
    context4.stats = &rstats;
    context4.cache_type = io::FileCacheType::NORMAL;
    context4.query_id = query_id;
    auto key4 = io::BlockFileCache::hash("key4");

    offset = 0;

    for (; offset < 3000000; offset += 100000) {
        auto holder = cache.get_or_set(key4, offset, 100000, context4);
        auto blocks = fromHolder(holder);
        ASSERT_EQ(blocks.size(), 1);

        assert_range(1, blocks[0], io::FileBlock::Range(offset, offset + 99999),
                     io::FileBlock::State::EMPTY);
        ASSERT_TRUE(blocks[0]->get_or_set_downloader() == io::FileBlock::get_caller_id());
        download(blocks[0]);
        assert_range(2, blocks[0], io::FileBlock::Range(offset, offset + 99999),
                     io::FileBlock::State::DOWNLOADED);

        blocks.clear();
    }
    ASSERT_EQ(cache.get_stats_unsafe()["disposable_queue_curr_size"], 1000000);
    ASSERT_EQ(cache.get_stats_unsafe()["ttl_queue_curr_size"], 5000000);
    ASSERT_EQ(cache.get_stats_unsafe()["index_queue_curr_size"], 1000000);
    ASSERT_EQ(cache.get_stats_unsafe()["normal_queue_curr_size"], 3000000);
    ASSERT_EQ(cache._evict_by_size_metrics_matrix[FileCacheType::DISPOSABLE][FileCacheType::NORMAL]
                      ->get_value(),
              500000);
    ASSERT_EQ(cache._evict_by_size_metrics_matrix[FileCacheType::INDEX][FileCacheType::NORMAL]
                      ->get_value(),
              300000);
    ASSERT_EQ(cache._evict_by_size_metrics_matrix[FileCacheType::TTL][FileCacheType::NORMAL]
                      ->get_value(),
              2200000);

    size_t exceed = 200000;
    for (; offset < (3000000 + exceed); offset += 100000) {
        auto holder = cache.get_or_set(key4, offset, 100000, context4);
        auto blocks = fromHolder(holder);
        ASSERT_EQ(blocks.size(), 1);

        assert_range(3, blocks[0], io::FileBlock::Range(offset, offset + 99999),
                     io::FileBlock::State::EMPTY);
        ASSERT_TRUE(blocks[0]->get_or_set_downloader() == io::FileBlock::get_caller_id());
        download(blocks[0]);
        assert_range(4, blocks[0], io::FileBlock::Range(offset, offset + 99999),
                     io::FileBlock::State::DOWNLOADED);

        blocks.clear();
    }
    ASSERT_EQ(cache.get_stats_unsafe()["disposable_queue_curr_size"], 1000000);
    ASSERT_EQ(cache.get_stats_unsafe()["ttl_queue_curr_size"], 5000000);
    ASSERT_EQ(cache.get_stats_unsafe()["index_queue_curr_size"], 1000000);
    ASSERT_EQ(cache.get_stats_unsafe()["normal_queue_curr_size"], 3000000);
    ASSERT_EQ(cache._evict_by_size_metrics_matrix[FileCacheType::DISPOSABLE][FileCacheType::NORMAL]
                      ->get_value(),
              500000);
    ASSERT_EQ(cache._evict_by_size_metrics_matrix[FileCacheType::INDEX][FileCacheType::NORMAL]
                      ->get_value(),
              300000);
    ASSERT_EQ(cache._evict_by_size_metrics_matrix[FileCacheType::TTL][FileCacheType::NORMAL]
                      ->get_value(),
              2200000);
    ASSERT_EQ(cache._evict_by_self_lru_metrics_matrix[FileCacheType::NORMAL]->get_value(), exceed);

    if (fs::exists(cache_base_path)) {
        fs::remove_all(cache_base_path);
    }
}

TEST_F(BlockFileCacheTest, evict_privilege_order_for_index) {
    if (fs::exists(cache_base_path)) {
        fs::remove_all(cache_base_path);
    }
    fs::create_directories(cache_base_path);
    TUniqueId query_id;
    query_id.hi = 1;
    query_id.lo = 1;
    io::FileCacheSettings settings;

    settings.ttl_queue_size = 5000000;
    settings.ttl_queue_elements = 50000;
    settings.query_queue_size = 3000000;
    settings.query_queue_elements = 30000;
    settings.index_queue_size = 1000000;
    settings.index_queue_elements = 10000;
    settings.disposable_queue_size = 1000000;
    settings.disposable_queue_elements = 10000;
    settings.capacity = 10000000;
    settings.max_file_block_size = 100000;
    settings.max_query_cache_size = 30;

    io::BlockFileCache cache(cache_base_path, settings);
    ASSERT_TRUE(cache.initialize());
    int i = 0;
    for (; i < 100; i++) {
        if (cache.get_async_open_success()) {
            break;
        }
        std::this_thread::sleep_for(std::chrono::milliseconds(1));
    }
    ASSERT_TRUE(cache.get_async_open_success());

    io::CacheContext context1;
    ReadStatistics rstats;
    context1.stats = &rstats;
    context1.cache_type = io::FileCacheType::DISPOSABLE;
    context1.query_id = query_id;
    auto key1 = io::BlockFileCache::hash("key1");

    int64_t offset = 0;

    for (; offset < 1500000; offset += 100000) {
        auto holder = cache.get_or_set(key1, offset, 100000, context1);
        auto blocks = fromHolder(holder);
        ASSERT_EQ(blocks.size(), 1);

        assert_range(1, blocks[0], io::FileBlock::Range(offset, offset + 99999),
                     io::FileBlock::State::EMPTY);
        ASSERT_TRUE(blocks[0]->get_or_set_downloader() == io::FileBlock::get_caller_id());
        download(blocks[0]);
        assert_range(2, blocks[0], io::FileBlock::Range(offset, offset + 99999),
                     io::FileBlock::State::DOWNLOADED);

        blocks.clear();
    }
    io::CacheContext context2;
    context2.stats = &rstats;
    context2.cache_type = io::FileCacheType::NORMAL;
    context2.query_id = query_id;
    auto key2 = io::BlockFileCache::hash("key2");

    offset = 0;

    for (; offset < 3300000; offset += 100000) {
        auto holder = cache.get_or_set(key2, offset, 100000, context2);
        auto blocks = fromHolder(holder);
        ASSERT_EQ(blocks.size(), 1);

        assert_range(1, blocks[0], io::FileBlock::Range(offset, offset + 99999),
                     io::FileBlock::State::EMPTY);
        ASSERT_TRUE(blocks[0]->get_or_set_downloader() == io::FileBlock::get_caller_id());
        download(blocks[0]);
        assert_range(2, blocks[0], io::FileBlock::Range(offset, offset + 99999),
                     io::FileBlock::State::DOWNLOADED);

        blocks.clear();
    }
    io::CacheContext context3;
    context3.stats = &rstats;
    context3.cache_type = io::FileCacheType::TTL;
    context3.query_id = query_id;
    context3.expiration_time = 120;
    auto key3 = io::BlockFileCache::hash("key3");

    offset = 0;

    for (; offset < 5200000; offset += 100000) {
        auto holder = cache.get_or_set(key3, offset, 100000, context3);
        auto blocks = fromHolder(holder);
        ASSERT_EQ(blocks.size(), 1);

        assert_range(1, blocks[0], io::FileBlock::Range(offset, offset + 99999),
                     io::FileBlock::State::EMPTY);
        ASSERT_TRUE(blocks[0]->get_or_set_downloader() == io::FileBlock::get_caller_id());
        download(blocks[0]);
        assert_range(2, blocks[0], io::FileBlock::Range(offset, offset + 99999),
                     io::FileBlock::State::DOWNLOADED);

        blocks.clear();
    }
    ASSERT_EQ(cache.get_stats_unsafe()["disposable_queue_curr_size"], 1500000);
    ASSERT_EQ(cache.get_stats_unsafe()["ttl_queue_curr_size"], 5200000);
    ASSERT_EQ(cache.get_stats_unsafe()["index_queue_curr_size"], 0);
    ASSERT_EQ(cache.get_stats_unsafe()["normal_queue_curr_size"], 3300000);

    // our hero comes to the stage
    io::CacheContext context4;
    context4.stats = &rstats;
    context4.cache_type = io::FileCacheType::INDEX;
    context4.query_id = query_id;
    auto key4 = io::BlockFileCache::hash("key4");

    offset = 0;

    for (; offset < 1000000; offset += 100000) {
        auto holder = cache.get_or_set(key4, offset, 100000, context4);
        auto blocks = fromHolder(holder);
        ASSERT_EQ(blocks.size(), 1);

        assert_range(1, blocks[0], io::FileBlock::Range(offset, offset + 99999),
                     io::FileBlock::State::EMPTY);
        ASSERT_TRUE(blocks[0]->get_or_set_downloader() == io::FileBlock::get_caller_id());
        download(blocks[0]);
        assert_range(2, blocks[0], io::FileBlock::Range(offset, offset + 99999),
                     io::FileBlock::State::DOWNLOADED);

        blocks.clear();
    }
    ASSERT_EQ(cache.get_stats_unsafe()["disposable_queue_curr_size"], 1000000);
    ASSERT_EQ(cache.get_stats_unsafe()["ttl_queue_curr_size"], 5000000);
    ASSERT_EQ(cache.get_stats_unsafe()["index_queue_curr_size"], 1000000);
    ASSERT_EQ(cache.get_stats_unsafe()["normal_queue_curr_size"], 3000000);
    ASSERT_EQ(cache._evict_by_size_metrics_matrix[FileCacheType::DISPOSABLE][FileCacheType::INDEX]
                      ->get_value(),
              500000);
    ASSERT_EQ(cache._evict_by_size_metrics_matrix[FileCacheType::NORMAL][FileCacheType::INDEX]
                      ->get_value(),
              300000);
    ASSERT_EQ(cache._evict_by_size_metrics_matrix[FileCacheType::TTL][FileCacheType::INDEX]
                      ->get_value(),
              200000);

    size_t exceed = 200000;
    for (; offset < (1000000 + exceed); offset += 100000) {
        auto holder = cache.get_or_set(key4, offset, 100000, context4);
        auto blocks = fromHolder(holder);
        ASSERT_EQ(blocks.size(), 1);

        assert_range(3, blocks[0], io::FileBlock::Range(offset, offset + 99999),
                     io::FileBlock::State::EMPTY);
        ASSERT_TRUE(blocks[0]->get_or_set_downloader() == io::FileBlock::get_caller_id());
        download(blocks[0]);
        assert_range(4, blocks[0], io::FileBlock::Range(offset, offset + 99999),
                     io::FileBlock::State::DOWNLOADED);

        blocks.clear();
    }
    ASSERT_EQ(cache.get_stats_unsafe()["disposable_queue_curr_size"], 1000000);
    ASSERT_EQ(cache.get_stats_unsafe()["ttl_queue_curr_size"], 5000000);
    ASSERT_EQ(cache.get_stats_unsafe()["index_queue_curr_size"], 1000000);
    ASSERT_EQ(cache.get_stats_unsafe()["normal_queue_curr_size"], 3000000);
    ASSERT_EQ(cache._evict_by_size_metrics_matrix[FileCacheType::DISPOSABLE][FileCacheType::INDEX]
                      ->get_value(),
              500000);
    ASSERT_EQ(cache._evict_by_size_metrics_matrix[FileCacheType::NORMAL][FileCacheType::INDEX]
                      ->get_value(),
              300000);
    ASSERT_EQ(cache._evict_by_size_metrics_matrix[FileCacheType::TTL][FileCacheType::INDEX]
                      ->get_value(),
              200000);
    ASSERT_EQ(cache._evict_by_self_lru_metrics_matrix[FileCacheType::INDEX]->get_value(), exceed);

    if (fs::exists(cache_base_path)) {
        fs::remove_all(cache_base_path);
    }
}

TEST_F(BlockFileCacheTest, evict_privilege_order_for_ttl) {
    if (fs::exists(cache_base_path)) {
        fs::remove_all(cache_base_path);
    }
    fs::create_directories(cache_base_path);
    TUniqueId query_id;
    query_id.hi = 1;
    query_id.lo = 1;
    io::FileCacheSettings settings;

    settings.ttl_queue_size = 5000000;
    settings.ttl_queue_elements = 50000;
    settings.query_queue_size = 3000000;
    settings.query_queue_elements = 30000;
    settings.index_queue_size = 1000000;
    settings.index_queue_elements = 10000;
    settings.disposable_queue_size = 1000000;
    settings.disposable_queue_elements = 10000;
    settings.capacity = 10000000;
    settings.max_file_block_size = 100000;
    settings.max_query_cache_size = 30;

    io::BlockFileCache cache(cache_base_path, settings);
    ASSERT_TRUE(cache.initialize());
    int i = 0;
    for (; i < 100; i++) {
        if (cache.get_async_open_success()) {
            break;
        }
        std::this_thread::sleep_for(std::chrono::milliseconds(1));
    }
    ASSERT_TRUE(cache.get_async_open_success());

    io::CacheContext context1;
    ReadStatistics rstats;
    context1.stats = &rstats;
    context1.cache_type = io::FileCacheType::DISPOSABLE;
    context1.query_id = query_id;
    auto key1 = io::BlockFileCache::hash("key1");

    int64_t offset = 0;

    for (; offset < 1500000; offset += 100000) {
        auto holder = cache.get_or_set(key1, offset, 100000, context1);
        auto blocks = fromHolder(holder);
        ASSERT_EQ(blocks.size(), 1);

        assert_range(1, blocks[0], io::FileBlock::Range(offset, offset + 99999),
                     io::FileBlock::State::EMPTY);
        ASSERT_TRUE(blocks[0]->get_or_set_downloader() == io::FileBlock::get_caller_id());
        download(blocks[0]);
        assert_range(2, blocks[0], io::FileBlock::Range(offset, offset + 99999),
                     io::FileBlock::State::DOWNLOADED);

        blocks.clear();
    }
    io::CacheContext context2;
    context2.stats = &rstats;
    context2.cache_type = io::FileCacheType::INDEX;
    context2.query_id = query_id;
    auto key2 = io::BlockFileCache::hash("key2");

    offset = 0;

    for (; offset < 1300000; offset += 100000) {
        auto holder = cache.get_or_set(key2, offset, 100000, context2);
        auto blocks = fromHolder(holder);
        ASSERT_EQ(blocks.size(), 1);

        assert_range(1, blocks[0], io::FileBlock::Range(offset, offset + 99999),
                     io::FileBlock::State::EMPTY);
        ASSERT_TRUE(blocks[0]->get_or_set_downloader() == io::FileBlock::get_caller_id());
        download(blocks[0]);
        assert_range(2, blocks[0], io::FileBlock::Range(offset, offset + 99999),
                     io::FileBlock::State::DOWNLOADED);

        blocks.clear();
    }
    io::CacheContext context3;
    context3.stats = &rstats;
    context3.cache_type = io::FileCacheType::NORMAL;
    context3.query_id = query_id;
    auto key3 = io::BlockFileCache::hash("key3");

    offset = 0;

    for (; offset < 7200000; offset += 100000) {
        auto holder = cache.get_or_set(key3, offset, 100000, context3);
        auto blocks = fromHolder(holder);
        ASSERT_EQ(blocks.size(), 1);

        assert_range(1, blocks[0], io::FileBlock::Range(offset, offset + 99999),
                     io::FileBlock::State::EMPTY);
        ASSERT_TRUE(blocks[0]->get_or_set_downloader() == io::FileBlock::get_caller_id());
        download(blocks[0]);
        assert_range(2, blocks[0], io::FileBlock::Range(offset, offset + 99999),
                     io::FileBlock::State::DOWNLOADED);

        blocks.clear();
    }
    ASSERT_EQ(cache.get_stats_unsafe()["disposable_queue_curr_size"], 1500000);
    ASSERT_EQ(cache.get_stats_unsafe()["ttl_queue_curr_size"], 0);
    ASSERT_EQ(cache.get_stats_unsafe()["index_queue_curr_size"], 1300000);
    ASSERT_EQ(cache.get_stats_unsafe()["normal_queue_curr_size"], 7200000);

    // our hero comes to the stage
    io::CacheContext context4;
    context4.stats = &rstats;
    context4.cache_type = io::FileCacheType::TTL;
    context4.query_id = query_id;
    context4.expiration_time = 120;
    auto key4 = io::BlockFileCache::hash("key4");

    offset = 0;

    for (; offset < 5000000; offset += 100000) {
        auto holder = cache.get_or_set(key4, offset, 100000, context4);
        auto blocks = fromHolder(holder);
        ASSERT_EQ(blocks.size(), 1);

        assert_range(1, blocks[0], io::FileBlock::Range(offset, offset + 99999),
                     io::FileBlock::State::EMPTY);
        ASSERT_TRUE(blocks[0]->get_or_set_downloader() == io::FileBlock::get_caller_id());
        download(blocks[0]);
        assert_range(2, blocks[0], io::FileBlock::Range(offset, offset + 99999),
                     io::FileBlock::State::DOWNLOADED);

        blocks.clear();
    }
    ASSERT_EQ(cache.get_stats_unsafe()["disposable_queue_curr_size"], 1000000);
    ASSERT_EQ(cache.get_stats_unsafe()["ttl_queue_curr_size"], 5000000);
    ASSERT_EQ(cache.get_stats_unsafe()["index_queue_curr_size"], 1000000);
    ASSERT_EQ(cache.get_stats_unsafe()["normal_queue_curr_size"], 3000000);
    ASSERT_EQ(cache._evict_by_size_metrics_matrix[FileCacheType::DISPOSABLE][FileCacheType::TTL]
                      ->get_value(),
              500000);
    ASSERT_EQ(cache._evict_by_size_metrics_matrix[FileCacheType::INDEX][FileCacheType::TTL]
                      ->get_value(),
              300000);
    ASSERT_EQ(cache._evict_by_size_metrics_matrix[FileCacheType::NORMAL][FileCacheType::TTL]
                      ->get_value(),
              4200000);

    size_t exceed = 200000;
    for (; offset < (5000000 + exceed); offset += 100000) {
        auto holder = cache.get_or_set(key4, offset, 100000, context4);
        auto blocks = fromHolder(holder);
        ASSERT_EQ(blocks.size(), 1);

        assert_range(3, blocks[0], io::FileBlock::Range(offset, offset + 99999),
                     io::FileBlock::State::EMPTY);
        ASSERT_TRUE(blocks[0]->get_or_set_downloader() == io::FileBlock::get_caller_id());
        download(blocks[0]);
        assert_range(4, blocks[0], io::FileBlock::Range(offset, offset + 99999),
                     io::FileBlock::State::DOWNLOADED);

        blocks.clear();
    }
    ASSERT_EQ(cache.get_stats_unsafe()["disposable_queue_curr_size"], 1000000);
    ASSERT_EQ(cache.get_stats_unsafe()["ttl_queue_curr_size"], 5000000);
    ASSERT_EQ(cache.get_stats_unsafe()["index_queue_curr_size"], 1000000);
    ASSERT_EQ(cache.get_stats_unsafe()["normal_queue_curr_size"], 3000000);
    ASSERT_EQ(cache._evict_by_size_metrics_matrix[FileCacheType::DISPOSABLE][FileCacheType::TTL]
                      ->get_value(),
              500000);
    ASSERT_EQ(cache._evict_by_size_metrics_matrix[FileCacheType::INDEX][FileCacheType::TTL]
                      ->get_value(),
              300000);
    ASSERT_EQ(cache._evict_by_size_metrics_matrix[FileCacheType::NORMAL][FileCacheType::TTL]
                      ->get_value(),
              4200000);
    ASSERT_EQ(cache._evict_by_self_lru_metrics_matrix[FileCacheType::TTL]->get_value(), exceed);

    if (fs::exists(cache_base_path)) {
        fs::remove_all(cache_base_path);
    }
}

TEST_F(BlockFileCacheTest, evict_in_advance) {
    if (fs::exists(cache_base_path)) {
        fs::remove_all(cache_base_path);
    }
    auto sp = SyncPoint::get_instance();
    SyncPoint::CallbackGuard guard1;
    sp->set_call_back(
            "BlockFileCache::set_sleep_time",
            [](auto&& args) { *try_any_cast<int64_t*>(args[0]) = 1000; }, &guard1);
    sp->enable_processing();
    fs::create_directories(cache_base_path);
    TUniqueId query_id;
    query_id.hi = 1;
    query_id.lo = 1;
    io::FileCacheSettings settings;

    settings.ttl_queue_size = 5000000;
    settings.ttl_queue_elements = 50000;
    settings.query_queue_size = 3000000;
    settings.query_queue_elements = 30000;
    settings.index_queue_size = 1000000;
    settings.index_queue_elements = 10000;
    settings.disposable_queue_size = 1000000;
    settings.disposable_queue_elements = 10000;
    settings.capacity = 10000000;
    settings.max_file_block_size = 100000;
    settings.max_query_cache_size = 30;

    size_t limit = 1000000;
    size_t cache_max = 10000000;
    io::CacheContext context;
    ReadStatistics rstats;
    context.stats = &rstats;
    context.cache_type = io::FileCacheType::NORMAL;
    context.query_id = query_id;
    // context.expiration_time = 120;
    auto key1 = io::BlockFileCache::hash("key1");
    io::BlockFileCache cache(cache_base_path, settings);
    ASSERT_TRUE(cache.initialize());

    int i = 0;
    for (; i < 100; i++) {
        if (cache.get_async_open_success()) {
            break;
        }
        std::this_thread::sleep_for(std::chrono::milliseconds(1));
    }
    ASSERT_TRUE(cache.get_async_open_success());
    int64_t offset = 0;
    // fill the cache to its limit
    for (; offset < limit; offset += 100000) {
        auto holder = cache.get_or_set(key1, offset, 100000, context);
        auto blocks = fromHolder(holder);
        ASSERT_EQ(blocks.size(), 1);

        assert_range(1, blocks[0], io::FileBlock::Range(offset, offset + 99999),
                     io::FileBlock::State::EMPTY);
        ASSERT_TRUE(blocks[0]->get_or_set_downloader() == io::FileBlock::get_caller_id());
        download(blocks[0]);
        assert_range(2, blocks[0], io::FileBlock::Range(offset, offset + 99999),
                     io::FileBlock::State::DOWNLOADED);

        blocks.clear();
    }
    // grab more exceed the limit to max cache capacity
    for (; offset < cache_max; offset += 100000) {
        auto holder = cache.get_or_set(key1, offset, 100000, context);
        auto blocks = fromHolder(holder);
        ASSERT_EQ(blocks.size(), 1);

        assert_range(3, blocks[0], io::FileBlock::Range(offset, offset + 99999),
                     io::FileBlock::State::EMPTY);
        ASSERT_TRUE(blocks[0]->get_or_set_downloader() == io::FileBlock::get_caller_id());
        download(blocks[0]);
        assert_range(4, blocks[0], io::FileBlock::Range(offset, offset + 99999),
                     io::FileBlock::State::DOWNLOADED);

        blocks.clear();
    }
    ASSERT_EQ(cache.get_stats_unsafe()["disposable_queue_curr_size"], 0);
    ASSERT_EQ(cache.get_stats_unsafe()["ttl_queue_curr_size"], 0);
    ASSERT_EQ(cache.get_stats_unsafe()["index_queue_curr_size"], 0);
    ASSERT_EQ(cache.get_stats_unsafe()["normal_queue_curr_size"], cache_max);
    ASSERT_EQ(cache._evict_by_self_lru_metrics_matrix[FileCacheType::INDEX]->get_value(), 0);

    // grab more exceed the cache capacity
    size_t exceed = 2000000;
    for (; offset < (cache_max + exceed); offset += 100000) {
        auto holder = cache.get_or_set(key1, offset, 100000, context);
        auto blocks = fromHolder(holder);
        ASSERT_EQ(blocks.size(), 1);

        assert_range(5, blocks[0], io::FileBlock::Range(offset, offset + 99999),
                     io::FileBlock::State::EMPTY);
        ASSERT_TRUE(blocks[0]->get_or_set_downloader() == io::FileBlock::get_caller_id());
        download(blocks[0]);
        assert_range(6, blocks[0], io::FileBlock::Range(offset, offset + 99999),
                     io::FileBlock::State::DOWNLOADED);

        blocks.clear();
    }
    ASSERT_EQ(cache.get_stats_unsafe()["disposable_queue_curr_size"], 0);
    ASSERT_EQ(cache.get_stats_unsafe()["ttl_queue_curr_size"], 0);
    ASSERT_EQ(cache.get_stats_unsafe()["index_queue_curr_size"], 0);
    ASSERT_EQ(cache.get_stats_unsafe()["normal_queue_curr_size"], cache_max);

    config::file_cache_evict_in_advance_batch_bytes = 200000;     // evict 2 200000 blocks
    config::enable_evict_file_cache_in_advance = true;            // enable evict in advance
    std::this_thread::sleep_for(std::chrono::milliseconds(2000)); // wait for clear
    ASSERT_EQ(cache.get_stats_unsafe()["disposable_queue_curr_size"], 0);
    ASSERT_EQ(cache.get_stats_unsafe()["ttl_queue_curr_size"], 0);
    ASSERT_EQ(cache.get_stats_unsafe()["index_queue_curr_size"], 0);
    ASSERT_LE(cache.get_stats_unsafe()["normal_queue_curr_size"], cache_max - 400000);

    if (fs::exists(cache_base_path)) {
        fs::remove_all(cache_base_path);
    }
}

TEST_F(BlockFileCacheTest, test_check_need_evict_cache_in_advance) {
    std::string cache_base_path = "./ut_file_cache_dir";
    fs::create_directories(cache_base_path);

    io::FileCacheSettings settings;
    settings.capacity = 100_mb;
    settings.storage = "disk";
    settings.query_queue_size = 50_mb;
    settings.index_queue_size = 20_mb;
    settings.disposable_queue_size = 20_mb;
    settings.ttl_queue_size = 10_mb;

    // this one for memory storage
    {
        settings.storage = "memory";
        io::BlockFileCache cache(cache_base_path, settings);
        ASSERT_FALSE(cache._need_evict_cache_in_advance);
        cache.check_need_evict_cache_in_advance();
        ASSERT_FALSE(cache._need_evict_cache_in_advance);
    }

    // the rest for disk
    settings.storage = "disk";

    // bad disk path
    {
        io::BlockFileCache cache(cache_base_path, settings);
        ASSERT_FALSE(cache._need_evict_cache_in_advance);

        cache._cache_base_path = "/non/existent/path/OOXXOO";
        cache.check_need_evict_cache_in_advance();
        ASSERT_FALSE(cache._need_evict_cache_in_advance);
    }

    // conditions for enter need evict cache in advance
    {
        io::BlockFileCache cache(cache_base_path, settings);
        ASSERT_FALSE(cache._need_evict_cache_in_advance);

        // condition1 space usage rate exceed threshold
        config::file_cache_enter_need_evict_cache_in_advance_percent = 70;
        config::file_cache_exit_need_evict_cache_in_advance_percent = 65;

        SyncPoint::get_instance()->set_call_back(
                "BlockFileCache::disk_used_percentage:1", [](std::vector<std::any>&& values) {
                    auto* percent = try_any_cast<std::pair<int, int>*>(values.back());
                    percent->first = 75; // set high
                    percent->second = 60;
                });

        SyncPoint::get_instance()->enable_processing();
        cache.check_need_evict_cache_in_advance();
        ASSERT_TRUE(cache._need_evict_cache_in_advance);
        SyncPoint::get_instance()->disable_processing();
        SyncPoint::get_instance()->clear_all_call_backs();

        // condition2 inode usage rate exceed threshold
        cache._need_evict_cache_in_advance = false;

        SyncPoint::get_instance()->set_call_back(
                "BlockFileCache::disk_used_percentage:1", [](std::vector<std::any>&& values) {
                    auto* percent = try_any_cast<std::pair<int, int>*>(values.back());
                    percent->first = 60;
                    percent->second = 75; // set high
                });

        SyncPoint::get_instance()->enable_processing();
        cache.check_need_evict_cache_in_advance();
        ASSERT_TRUE(cache._need_evict_cache_in_advance);
        SyncPoint::get_instance()->disable_processing();
        SyncPoint::get_instance()->clear_all_call_backs();

        // condition3 cache size usage rate exceed threshold
        cache._need_evict_cache_in_advance = false;
        cache._cur_cache_size = 80_mb; // set high
        cache.check_need_evict_cache_in_advance();
        ASSERT_TRUE(cache._need_evict_cache_in_advance);
    }

    // conditions for exit need evict cache in advance
    {
        io::BlockFileCache cache(cache_base_path, settings);
        cache._need_evict_cache_in_advance = true;
        cache._cur_cache_size = 50_mb; // set low

        SyncPoint::get_instance()->set_call_back(
                "BlockFileCache::disk_used_percentage:1", [](std::vector<std::any>&& values) {
                    auto* percent = try_any_cast<std::pair<int, int>*>(values.back());
                    percent->first = 50;  // set low
                    percent->second = 50; // set low
                });

        SyncPoint::get_instance()->enable_processing();
        cache.check_need_evict_cache_in_advance();
        ASSERT_FALSE(cache._need_evict_cache_in_advance);
        SyncPoint::get_instance()->disable_processing();
        SyncPoint::get_instance()->clear_all_call_backs();
    }

    // config parameter validation
    {
        io::BlockFileCache cache(cache_base_path, settings);

        // set wrong config value
        config::file_cache_enter_need_evict_cache_in_advance_percent = 70;
        config::file_cache_exit_need_evict_cache_in_advance_percent = 75;

        cache.check_need_evict_cache_in_advance();

        // reset to default value
        ASSERT_EQ(config::file_cache_enter_need_evict_cache_in_advance_percent, 78);
        ASSERT_EQ(config::file_cache_exit_need_evict_cache_in_advance_percent, 75);
    }

    fs::remove_all(cache_base_path);
}

TEST_F(BlockFileCacheTest, test_evict_cache_in_advance_skip) {
    // std::string cache_base_path = "./ut_file_cache_dir";
    if (fs::exists(cache_base_path)) {
        fs::remove_all(cache_base_path);
    }

    fs::create_directories(cache_base_path);

    io::FileCacheSettings settings;
    settings.ttl_queue_size = 5000000;
    settings.ttl_queue_elements = 50000;
    settings.query_queue_size = 3000000;
    settings.query_queue_elements = 30000;
    settings.index_queue_size = 1000000;
    settings.index_queue_elements = 10000;
    settings.disposable_queue_size = 1000000;
    settings.disposable_queue_elements = 10000;
    settings.capacity = 10000000;
    settings.max_file_block_size = 100000;
    settings.max_query_cache_size = 30;

    // Setup disk usage conditions to trigger need_evict_cache_in_advance
    int64_t origin_enter = config::file_cache_enter_need_evict_cache_in_advance_percent;
    int64_t origin_exit = config::file_cache_exit_need_evict_cache_in_advance_percent;
    int64_t origin_threshold = config::file_cache_evict_in_advance_recycle_keys_num_threshold;
    config::file_cache_enter_need_evict_cache_in_advance_percent = 70;
    config::file_cache_exit_need_evict_cache_in_advance_percent = 65;
    config::file_cache_background_gc_interval_ms = 10000000; // no gc at all

    SyncPoint::get_instance()->set_call_back(
            "BlockFileCache::disk_used_percentage:1", [](std::vector<std::any>&& values) {
                auto* percent = try_any_cast<std::pair<int, int>*>(values.back());
                percent->first = 75; // set high
                percent->second = 60;
            });
    SyncPoint::get_instance()->enable_processing();

    io::BlockFileCache cache(cache_base_path, settings);
    ASSERT_TRUE(cache.initialize());

    int i = 0;
    for (; i < 100; i++) {
        if (cache.get_async_open_success()) {
            break;
        }
        std::this_thread::sleep_for(std::chrono::milliseconds(1));
    }
    ASSERT_TRUE(cache.get_async_open_success());

    cache.check_need_evict_cache_in_advance();
    ASSERT_TRUE(cache._need_evict_cache_in_advance);

    // Set recycle keys threshold and fill with enough keys
    config::file_cache_evict_in_advance_recycle_keys_num_threshold = 10;
    for (int i = 0; i < 15; i++) {
        io::FileCacheKey key;
        key.hash = io::BlockFileCache::hash("key" + std::to_string(i));
        key.offset = 0;
        key.meta = {};
        cache._recycle_keys.enqueue(key);
    }

    // Fill cache similar to evict_in_advance test
    TUniqueId query_id;
    query_id.hi = 1;
    query_id.lo = 1;
    io::CacheContext context;
    ReadStatistics rstats;
    context.stats = &rstats;
    context.cache_type = io::FileCacheType::NORMAL;
    context.query_id = query_id;
    auto key1 = io::BlockFileCache::hash("key1");

    // Fill cache to its limit
    size_t limit = 1000000;
    int64_t offset = 0;
    for (; offset < limit; offset += 100000) {
        auto holder = cache.get_or_set(key1, offset, 100000, context);
        auto blocks = fromHolder(holder);
        ASSERT_EQ(blocks.size(), 1);
        download(blocks[0]);
        blocks.clear();
    }

    // Get initial recycle keys size
    size_t initial_recycle_keys_size = cache._recycle_keys.size_approx();

    // Run background evict in advance

    std::this_thread::sleep_for(
            std::chrono::milliseconds(config::file_cache_evict_in_advance_interval_ms * 10));

    // Verify no new items were added to recycle keys
    ASSERT_EQ(cache._recycle_keys.size_approx(), initial_recycle_keys_size);

    SyncPoint::get_instance()->disable_processing();
    SyncPoint::get_instance()->clear_all_call_backs();
    // fs::remove_all(cache_base_path);
    config::file_cache_enter_need_evict_cache_in_advance_percent = origin_enter;
    config::file_cache_exit_need_evict_cache_in_advance_percent = origin_exit;
    config::file_cache_evict_in_advance_recycle_keys_num_threshold = origin_threshold;
}

TEST_F(BlockFileCacheTest, validate_get_or_set_crash) {
    {
        if (fs::exists(cache_base_path)) {
            fs::remove_all(cache_base_path);
        }
        fs::create_directories(cache_base_path);

        auto sp = SyncPoint::get_instance();
        sp->enable_processing();

        TUniqueId query_id;
        query_id.hi = 1;
        query_id.lo = 1;
        io::FileCacheSettings settings;

        settings.ttl_queue_size = 5000000;
        settings.ttl_queue_elements = 50000;
        settings.query_queue_size = 3000000;
        settings.query_queue_elements = 30000;
        settings.index_queue_size = 1000000;
        settings.index_queue_elements = 10000;
        settings.disposable_queue_size = 1000000;
        settings.disposable_queue_elements = 10000;
        settings.capacity = 10000000;
        settings.max_file_block_size = 100000;
        settings.max_query_cache_size = 30;

        // block the async load process
        std::atomic_bool flag1 {false};
        SyncPoint::CallbackGuard guard1;
        sp->set_call_back(
                "BlockFileCache::BeforeScan",
                [&](auto&&) {
                    // create a tmp file in hash "key1"   lru_cache_test/cache1/f36/f36131fb4ba563c17e727cd0cdd63689_0/0_tmp
                    ASSERT_TRUE(global_local_filesystem()->create_directory(
                            fs::current_path() / "lru_cache_test" / "cache1" / "f36" /
                            "f36131fb4ba563c17e727cd0cdd63689_0"));
                    FileWriterPtr writer;
                    ASSERT_TRUE(global_local_filesystem()
                                        ->create_file("lru_cache_test/cache1/f36/"
                                                      "f36131fb4ba563c17e727cd0cdd63689_0/0_tmp",
                                                      &writer)
                                        .ok());
                    ASSERT_TRUE(writer->append(Slice("333", 3)).ok());
                    ASSERT_TRUE(writer->close().ok());
                    while (!flag1) {
                    }
                },
                &guard1);

        io::BlockFileCache cache(cache_base_path, settings);
        ASSERT_TRUE(cache.initialize());

        std::this_thread::sleep_for(std::chrono::milliseconds(1000));
        // make a get request in async open phase
        {
            io::CacheContext context1;
            ReadStatistics rstats;
            context1.stats = &rstats;
            context1.cache_type = io::FileCacheType::DISPOSABLE;
            context1.query_id = query_id;
            auto key1 = io::BlockFileCache::hash("key1");
            LOG(INFO) << key1.to_string();
            auto holder = cache.get_or_set(key1, 0, 100000, context1);
        }

        // continue async load
        flag1 = true;
        int i = 0;
        for (; i < 100; i++) {
            if (cache.get_async_open_success()) {
                break;
            }
            std::this_thread::sleep_for(std::chrono::milliseconds(1));
        }
        ASSERT_TRUE(cache.get_async_open_success());

        io::CacheContext context1;
        ReadStatistics rstats;
        context1.stats = &rstats;
        context1.cache_type = io::FileCacheType::DISPOSABLE;
        context1.query_id = query_id;
        auto key1 = io::BlockFileCache::hash("key1");

        // get key1 againqq
        int64_t offset = 0;
        {
            auto holder = cache.get_or_set(key1, offset, 100000, context1);
            auto blocks = fromHolder(holder);
            ASSERT_EQ(blocks.size(), 1);

            assert_range(1, blocks[0], io::FileBlock::Range(offset, offset + 99999),
                         io::FileBlock::State::EMPTY);
            ASSERT_TRUE(blocks[0]->get_or_set_downloader() == io::FileBlock::get_caller_id());
            download(blocks[0]);
            assert_range(2, blocks[0], io::FileBlock::Range(offset, offset + 99999),
                         io::FileBlock::State::DOWNLOADED);

            blocks.clear();
        }
    }

    SyncPoint::get_instance()->disable_processing();
    SyncPoint::get_instance()->clear_all_call_backs();

    if (fs::exists(cache_base_path)) {
        fs::remove_all(cache_base_path);
    }
}

extern bvar::Adder<uint64_t> g_skip_local_cache_io_sum_bytes;

TEST_F(BlockFileCacheTest, reader_dryrun_when_download_file_cache) {
    std::string cache_base_path = caches_dir / "reader_dryrun_when_download_file_cache" / "";
    bool org = config::enable_reader_dryrun_when_download_file_cache;
    config::enable_reader_dryrun_when_download_file_cache = true;
    if (fs::exists(cache_base_path)) {
        fs::remove_all(cache_base_path);
    }
    fs::create_directories(cache_base_path);
    TUniqueId query_id;
    query_id.hi = 1;
    query_id.lo = 1;
    io::FileCacheSettings settings;
    settings.query_queue_size = 6291456;
    settings.query_queue_elements = 6;
    settings.index_queue_size = 1048576;
    settings.index_queue_elements = 1;
    settings.disposable_queue_size = 1048576;
    settings.disposable_queue_elements = 1;
    settings.capacity = 8388608;
    settings.max_file_block_size = 1048576;
    settings.max_query_cache_size = 0;
    io::CacheContext context;
    ReadStatistics rstats;
    context.stats = &rstats;
    context.query_id = query_id;
    ASSERT_TRUE(FileCacheFactory::instance()->create_file_cache(cache_base_path, settings).ok());
    FileReaderSPtr local_reader;
    ASSERT_TRUE(global_local_filesystem()->open_file(tmp_file, &local_reader));
    io::FileReaderOptions opts;
    opts.cache_type = io::cache_type_from_string("file_block_cache");
    opts.is_doris_table = true;
    CachedRemoteFileReader reader(local_reader, opts);
    auto key = io::BlockFileCache::hash("tmp_file");
    EXPECT_EQ(reader._cache_hash, key);
    EXPECT_EQ(local_reader->path().native(), reader.path().native());
    EXPECT_EQ(local_reader->size(), reader.size());
    EXPECT_FALSE(reader.closed());
    EXPECT_EQ(local_reader->path().native(), reader.get_remote_reader()->path().native());
    {
        std::string buffer;
        buffer.resize(64_kb);
        IOContext io_ctx;
        RuntimeProfile profile("file_cache_test");
        FileCacheProfileReporter reporter(&profile);
        FileCacheStatistics stats;
        io_ctx.file_cache_stats = &stats;
        io_ctx.is_dryrun = true;
        size_t bytes_read {0};
        ASSERT_TRUE(reader.read_at(32222, Slice(buffer.data(), buffer.size()), &bytes_read, &io_ctx)
                            .ok());
        EXPECT_TRUE(std::all_of(buffer.begin(), buffer.end(), [](char c) { return c == '\0'; }));
        reporter.update(&stats);
    }
    {
        std::string buffer;
        buffer.resize(64_kb);
        IOContext io_ctx;
        RuntimeProfile profile("file_cache_test");
        FileCacheProfileReporter reporter(&profile);
        FileCacheStatistics stats;
        io_ctx.file_cache_stats = &stats;
        io_ctx.is_dryrun = true;
        size_t bytes_read {0};
        ASSERT_TRUE(reader.read_at(32222, Slice(buffer.data(), buffer.size()), &bytes_read, &io_ctx)
                            .ok());

        EXPECT_TRUE(std::all_of(buffer.begin(), buffer.end(), [](char c) { return c == '\0'; }));
        reporter.update(&stats);
    }
    EXPECT_EQ(g_skip_local_cache_io_sum_bytes.get_value(), 65536);

    EXPECT_TRUE(reader.close().ok());
    EXPECT_TRUE(reader.closed());
    std::this_thread::sleep_for(std::chrono::seconds(1));
    if (fs::exists(cache_base_path)) {
        fs::remove_all(cache_base_path);
    }
    FileCacheFactory::instance()->_caches.clear();
    FileCacheFactory::instance()->_path_to_cache.clear();
    FileCacheFactory::instance()->_capacity = 0;
    config::enable_reader_dryrun_when_download_file_cache = org;
}

TEST_F(BlockFileCacheTest, cached_remote_file_reader_tablet_id_guard) {
    // Ensure get_tablet_id gracefully returns nullopt
    std::string fake_path = "/mnt/data";
    auto tablet_id = get_tablet_id(fake_path);
    EXPECT_FALSE(tablet_id.has_value());
}

void move_dir_to_version1(const std::string& dirPath) {
    try {
        // layer 1
        for (const auto& entry : fs::directory_iterator(dirPath)) {
            if (fs::is_directory(entry)) {
                std::string firstLevelDir = entry.path().string();

                // layer 2
                for (const auto& subEntry : fs::directory_iterator(firstLevelDir)) {
                    if (fs::is_directory(subEntry)) {
                        std::string secondLevelDir = subEntry.path().string();
                        std::string newPath = dirPath + subEntry.path().filename().string();

                        // Check if newPath ends with "_0"
                        if (newPath.size() >= 2 && newPath.substr(newPath.size() - 2) == "_0") {
                            // Remove the "_0" suffix
                            newPath = newPath.substr(0, newPath.size() - 2);
                        }

                        // move 2 to 1
                        fs::rename(secondLevelDir, newPath);
                        LOG(INFO) << "Moved: " << secondLevelDir << " to " << newPath;
                    }
                }

                // rm original 1
                fs::remove_all(firstLevelDir);
                LOG(INFO) << "Deleted: " << firstLevelDir;
            }
        }
        std::fstream file(dirPath + "/version", std::ios::out | std::ios::in);
        if (file.is_open()) {
            file << "1.0";
            file.close();
            LOG(INFO) << "version 1.0 written";
        }
    } catch (const std::filesystem::filesystem_error& e) {
        LOG(WARNING) << "Error: " << e.what();
    }
}

void copy_dir(const fs::path& sourceDir, const fs::path& destinationDir) {
    if (!fs::exists(destinationDir)) {
        fs::create_directories(destinationDir);
    }

    for (const auto& entry : fs::directory_iterator(sourceDir)) {
        const auto& path = entry.path();
        if (fs::is_directory(path)) {
            copy_dir(path, destinationDir / path.filename());
        } else {
            fs::copy_file(path, destinationDir / path.filename(),
                          fs::copy_options::overwrite_existing);
        }
    }
}

//TODO(zhengyu): add v2 -> v3 upgrade test
TEST_F(BlockFileCacheTest, DISABLE_test_upgrade_cache_dir_version) {
    GTEST_SKIP();
    config::enable_evict_file_cache_in_advance = false;
    config::file_cache_enter_disk_resource_limit_mode_percent = 99;

    if (fs::exists(cache_base_path)) {
        fs::remove_all(cache_base_path);
    }

    auto sp = SyncPoint::get_instance();
    sp->set_call_back("FSFileCacheStorage::read_file_cache_version", [](auto&& args) {
        *try_any_cast<Status*>(args[0]) = Status::IOError("inject io error");
    });

    fs::create_directories(cache_base_path);
    TUniqueId query_id;
    query_id.hi = 1;
    query_id.lo = 1;
    io::FileCacheSettings settings;

    settings.ttl_queue_size = 5000000;
    settings.ttl_queue_elements = 50000;
    settings.query_queue_size = 3000000;
    settings.query_queue_elements = 30000;
    settings.index_queue_size = 1000000;
    settings.index_queue_elements = 10000;
    settings.disposable_queue_size = 1000000;
    settings.disposable_queue_elements = 10000;
    settings.capacity = 10000000;
    settings.max_file_block_size = 100000;
    settings.max_query_cache_size = 30;

    size_t limit = 1000000;
    io::CacheContext context;
    ReadStatistics rstats;
    context.stats = &rstats;
    context.cache_type = io::FileCacheType::NORMAL;
    context.query_id = query_id;
    // context.expiration_time = 120;
    LOG(INFO) << "start from empty";
    auto key1 = io::BlockFileCache::hash("key1");
    config::ignore_file_cache_dir_upgrade_failure = true;
    { // the 1st cache initialize
        io::BlockFileCache cache(cache_base_path, settings);
        ASSERT_TRUE(cache.initialize());
        int i = 0;
        for (; i < 100; i++) {
            if (cache.get_async_open_success()) {
                break;
            }
            std::this_thread::sleep_for(std::chrono::milliseconds(1));
        }
        ASSERT_TRUE(cache.get_async_open_success());
        int64_t offset = 0;
        // fill the cache to its limit
        for (; offset < limit; offset += 100000) {
            auto holder = cache.get_or_set(key1, offset, 100000, context);
            auto blocks = fromHolder(holder);
            ASSERT_EQ(blocks.size(), 1);

            assert_range(1, blocks[0], io::FileBlock::Range(offset, offset + 99999),
                         io::FileBlock::State::EMPTY);
            ASSERT_TRUE(blocks[0]->get_or_set_downloader() == io::FileBlock::get_caller_id());
            download(blocks[0]);
            assert_range(2, blocks[0], io::FileBlock::Range(offset, offset + 99999),
                         io::FileBlock::State::DOWNLOADED);

            blocks.clear();
        }
    }
    std::this_thread::sleep_for(std::chrono::milliseconds(1000));
    LOG(INFO) << "normal no upgrade";
    { // the 2nd cache initialize
        io::BlockFileCache cache(cache_base_path, settings);
        ASSERT_TRUE(cache.initialize());
        int i = 0;
        for (; i < 100; i++) {
            if (cache.get_async_open_success()) {
                break;
            }
            std::this_thread::sleep_for(std::chrono::milliseconds(10));
        }
        ASSERT_TRUE(cache.get_async_open_success());
        int64_t offset = 0;
        // fill the cache to its limit
        for (; offset < limit; offset += 100000) {
            auto holder = cache.get_or_set(key1, offset, 100000, context);
            auto blocks = fromHolder(holder);
            ASSERT_EQ(blocks.size(), 1);

            assert_range(3, blocks[0], io::FileBlock::Range(offset, offset + 99999),
                         io::FileBlock::State::DOWNLOADED); // already download in the 1st try
            blocks.clear();
        }
    }
    std::this_thread::sleep_for(std::chrono::milliseconds(1000));
    move_dir_to_version1(cache_base_path);
    std::this_thread::sleep_for(std::chrono::milliseconds(1000));
    // try the 3rd, update dir
    LOG(INFO) << "normal upgrade";
    {
        io::BlockFileCache cache(cache_base_path, settings);
        ASSERT_TRUE(cache.initialize());
        int i = 0;
        for (; i < 100; i++) {
            if (cache.get_async_open_success()) {
                break;
            }
            std::this_thread::sleep_for(std::chrono::milliseconds(1));
        }
        ASSERT_TRUE(cache.get_async_open_success());
        int64_t offset = 0;
        // fill the cache to its limit
        for (; offset < limit; offset += 100000) {
            auto holder = cache.get_or_set(key1, offset, 100000, context);
            auto blocks = fromHolder(holder);
            ASSERT_EQ(blocks.size(), 1);
            assert_range(4, blocks[0], io::FileBlock::Range(offset, offset + 99999),
                         io::FileBlock::State::DOWNLOADED); // update should success

            blocks.clear();
        }
    }

    std::this_thread::sleep_for(std::chrono::milliseconds(1000));
    move_dir_to_version1(cache_base_path);
    std::this_thread::sleep_for(std::chrono::milliseconds(1000));
    // inject failure and try the 4th
    sp->enable_processing();
    LOG(INFO) << "error injected upgrade";
    {
        io::BlockFileCache cache(cache_base_path, settings);
        ASSERT_TRUE(cache.initialize());
        int i = 0;
        for (; i < 100; i++) {
            if (cache.get_async_open_success()) {
                break;
            }
            std::this_thread::sleep_for(std::chrono::milliseconds(10));
        }
        ASSERT_TRUE(cache.get_async_open_success());
        int64_t offset = 0;
        // fill the cache to its limit
        for (; offset < limit; offset += 100000) {
            auto holder = cache.get_or_set(key1, offset, 100000, context);
            auto blocks = fromHolder(holder);
            ASSERT_EQ(blocks.size(), 1);

            assert_range(5, blocks[0], io::FileBlock::Range(offset, offset + 99999),
                         io::FileBlock::State::EMPTY); // inject failure removed the files
            download(blocks[0]);
            assert_range(6, blocks[0], io::FileBlock::Range(offset, offset + 99999),
                         io::FileBlock::State::DOWNLOADED);
            blocks.clear();
        }
    }

    std::this_thread::sleep_for(std::chrono::milliseconds(1000));
    move_dir_to_version1(cache_base_path);
    std::this_thread::sleep_for(std::chrono::milliseconds(1000));
    config::ignore_file_cache_dir_upgrade_failure = false;
    LOG(INFO) << "error injected upgrade without ignore";
    { // set ignore_file_cache_dir_upgrade_failure = false, inject failure and try the 5th cache initialize
        io::BlockFileCache cache(cache_base_path, settings);
        // (void)cache.initialize(); // thow exception!
    }
    std::this_thread::sleep_for(std::chrono::milliseconds(1000));
    sp->clear_call_back("FSFileCacheStorage::read_file_cache_version");

    std::this_thread::sleep_for(std::chrono::milliseconds(1000));
    move_dir_to_version1(cache_base_path);
    std::this_thread::sleep_for(std::chrono::milliseconds(1000));
    config::ignore_file_cache_dir_upgrade_failure = true;
    sp->set_call_back("FSFileCacheStorage::collect_directory_entries", [](auto&& args) {
        throw doris::Exception(
                Status::InternalError("Inject exception to collect_directory_entries"));
    });
    LOG(INFO) << "collect_directory_entries exception injected upgrade";
    {
        io::BlockFileCache cache(cache_base_path, settings);
        ASSERT_TRUE(cache.initialize());
        int i = 0;
        for (; i < 1000; i++) {
            if (cache.get_async_open_success()) {
                break;
            }
            std::this_thread::sleep_for(std::chrono::milliseconds(100));
        }
        ASSERT_TRUE(cache.get_async_open_success());
        int64_t offset = 0;
        // fill the cache to its limit
        for (; offset < limit; offset += 100000) {
            auto holder = cache.get_or_set(key1, offset, 100000, context);
            auto blocks = fromHolder(holder);
            ASSERT_EQ(blocks.size(), 1);

            assert_range(7, blocks[0], io::FileBlock::Range(offset, offset + 99999),
                         io::FileBlock::State::EMPTY); // inject failure removed the files
            download(blocks[0]);
            assert_range(8, blocks[0], io::FileBlock::Range(offset, offset + 99999),
                         io::FileBlock::State::DOWNLOADED);
            blocks.clear();
        }
    }
    sp->clear_call_back("FSFileCacheStorage::collect_directory_entries");

    LOG(INFO) << "upgrade_cache_dir_if_necessary_rename exception injected upgrade";
    sp->set_call_back("FSFileCacheStorage::upgrade_cache_dir_if_necessary_rename", [](auto&& args) {
        throw doris::Exception(
                Status::InternalError("Inject exception to upgrade_cache_dir_if_necessary_rename"));
    });
    std::this_thread::sleep_for(std::chrono::milliseconds(1000));
    move_dir_to_version1(cache_base_path);
    std::this_thread::sleep_for(std::chrono::milliseconds(1000));
    config::ignore_file_cache_dir_upgrade_failure = true;
    {
        io::BlockFileCache cache(cache_base_path, settings);
        ASSERT_TRUE(cache.initialize());
        int i = 0;
        for (; i < 1000; i++) {
            if (cache.get_async_open_success()) {
                break;
            }
            std::this_thread::sleep_for(std::chrono::milliseconds(100));
        }
        ASSERT_TRUE(cache.get_async_open_success());
        int64_t offset = 0;
        // fill the cache to its limit
        for (; offset < limit; offset += 100000) {
            auto holder = cache.get_or_set(key1, offset, 100000, context);
            auto blocks = fromHolder(holder);
            ASSERT_EQ(blocks.size(), 1);

            assert_range(9, blocks[0], io::FileBlock::Range(offset, offset + 99999),
                         io::FileBlock::State::EMPTY); // inject failure removed the files
            download(blocks[0]);
            assert_range(10, blocks[0], io::FileBlock::Range(offset, offset + 99999),
                         io::FileBlock::State::DOWNLOADED);
            blocks.clear();
        }
    }
    sp->clear_call_back("FSFileCacheStorage::upgrade_cache_dir_if_necessary_rename");

    // mock upgrade when delete
    LOG(INFO) << "upgrade_cache_dir_if_necessary_rename delete old error injected upgrade";
    sp->set_call_back("FSFileCacheStorage::upgrade_cache_dir_if_necessary_rename", [](auto&& args) {
        std::string file_path = *try_any_cast<const std::string*>(args.at(0));
        LOG(INFO) << "file_path=" << file_path;
        std::error_code ec;
        bool is_exist = std::filesystem::exists(file_path, ec);
        ASSERT_TRUE(is_exist);
        fs::remove_all(file_path);
        is_exist = std::filesystem::exists(file_path, ec);
        ASSERT_FALSE(is_exist);
    });
    std::this_thread::sleep_for(std::chrono::milliseconds(1000));
    move_dir_to_version1(cache_base_path);
    std::this_thread::sleep_for(std::chrono::milliseconds(1000));
    config::ignore_file_cache_dir_upgrade_failure = true;
    {
        io::BlockFileCache cache(cache_base_path, settings);
        ASSERT_TRUE(cache.initialize());
        int i = 0;
        for (; i < 1000; i++) {
            if (cache.get_async_open_success()) {
                break;
            }
            std::this_thread::sleep_for(std::chrono::milliseconds(100));
        }
        ASSERT_TRUE(cache.get_async_open_success());
        int64_t offset = 0;
        // fill the cache to its limit
        for (; offset < limit; offset += 100000) {
            auto holder = cache.get_or_set(key1, offset, 100000, context);
            auto blocks = fromHolder(holder);
            ASSERT_EQ(blocks.size(), 1);

            assert_range(11, blocks[0], io::FileBlock::Range(offset, offset + 99999),
                         io::FileBlock::State::EMPTY); // inject failure removed the files
            download(blocks[0]);
            assert_range(12, blocks[0], io::FileBlock::Range(offset, offset + 99999),
                         io::FileBlock::State::DOWNLOADED);
            blocks.clear();
        }
    }
    sp->clear_call_back("FSFileCacheStorage::upgrade_cache_dir_if_necessary_rename");

    // mock concurrent query create target file while upgrading
    LOG(INFO) << "upgrade_cache_dir_if_necessary_rename new already exists error injected upgrade";
    sp->set_call_back("FSFileCacheStorage::upgrade_cache_dir_if_necessary_rename", [](auto&& args) {
        std::string file_path = *try_any_cast<const std::string*>(args.at(0));
        LOG(INFO) << "file_path=" << file_path;
        std::string new_file_path = *try_any_cast<const std::string*>(args.at(1));
        LOG(INFO) << "new_file_path=" << new_file_path;
        std::error_code ec;
        bool is_exist = std::filesystem::exists(new_file_path, ec);
        ASSERT_FALSE(is_exist);
        is_exist = std::filesystem::exists(file_path, ec);
        ASSERT_TRUE(is_exist);
        copy_dir(file_path, new_file_path);
        is_exist = std::filesystem::exists(new_file_path, ec);
        ASSERT_TRUE(is_exist);
        is_exist = std::filesystem::exists(file_path, ec);
        ASSERT_TRUE(is_exist);
    });
    std::this_thread::sleep_for(std::chrono::milliseconds(1000));
    move_dir_to_version1(cache_base_path);
    std::this_thread::sleep_for(std::chrono::milliseconds(1000));
    config::ignore_file_cache_dir_upgrade_failure = true;
    {
        io::BlockFileCache cache(cache_base_path, settings);
        ASSERT_TRUE(cache.initialize());
        int i = 0;
        for (; i < 1000; i++) {
            if (cache.get_async_open_success()) {
                break;
            }
            std::this_thread::sleep_for(std::chrono::milliseconds(100));
        }
        ASSERT_TRUE(cache.get_async_open_success());
        int64_t offset = 0;
        // fill the cache to its limit
        for (; offset < limit; offset += 100000) {
            auto holder = cache.get_or_set(key1, offset, 100000, context);
            auto blocks = fromHolder(holder);
            ASSERT_EQ(blocks.size(), 1);
            assert_range(13, blocks[0], io::FileBlock::Range(offset, offset + 99999),
                         io::FileBlock::State::DOWNLOADED);
            blocks.clear();
        }
    }
    sp->clear_call_back("FSFileCacheStorage::upgrade_cache_dir_if_necessary_rename");

    if (fs::exists(cache_base_path)) {
        fs::remove_all(cache_base_path);
    }
}

TEST_F(BlockFileCacheTest, cached_remote_file_reader_ttl_index) {
    config::enable_evict_file_cache_in_advance = false;
    config::file_cache_enter_disk_resource_limit_mode_percent = 99;
    std::string cache_base_path = caches_dir / "cached_remote_file_reader_ttl_index" / "";
    if (fs::exists(cache_base_path)) {
        fs::remove_all(cache_base_path);
    }
    fs::create_directories(cache_base_path);
    TUniqueId query_id;
    query_id.hi = 1;
    query_id.lo = 1;
    io::FileCacheSettings settings;
    settings.query_queue_size = 6291456;
    settings.query_queue_elements = 6;
    settings.index_queue_size = 1048576;
    settings.index_queue_elements = 1;
    settings.disposable_queue_size = 1048576;
    settings.disposable_queue_elements = 1;
    settings.capacity = 8388608;
    settings.max_file_block_size = 1048576;
    settings.max_query_cache_size = 0;
    io::CacheContext context;
    ReadStatistics rstats;
    context.stats = &rstats;
    context.query_id = query_id;
    ASSERT_TRUE(FileCacheFactory::instance()->create_file_cache(cache_base_path, settings).ok());
    BlockFileCache* cache = FileCacheFactory::instance()->get_by_path(cache_base_path);

    for (int i = 0; i < 100; i++) {
        if (cache->get_async_open_success()) {
            break;
        };
        std::this_thread::sleep_for(std::chrono::milliseconds(1));
    }

    FileReaderSPtr local_reader;
    ASSERT_TRUE(global_local_filesystem()->open_file(tmp_file, &local_reader));
    io::FileReaderOptions opts;
    opts.cache_type = io::cache_type_from_string("file_block_cache");
    opts.is_doris_table = true;
    CachedRemoteFileReader reader(local_reader, opts);
    auto key = io::BlockFileCache::hash("tmp_file");
    EXPECT_EQ(reader._cache_hash, key);
    EXPECT_EQ(local_reader->path().native(), reader.path().native());
    EXPECT_EQ(local_reader->size(), reader.size());
    EXPECT_FALSE(reader.closed());
    EXPECT_EQ(local_reader->path().native(), reader.get_remote_reader()->path().native());
    {
        std::string buffer;
        buffer.resize(64_kb);
        IOContext io_ctx;
        FileCacheStatistics stats;
        io_ctx.file_cache_stats = &stats;
        io_ctx.expiration_time = 120;
        size_t bytes_read {0};
        EXPECT_TRUE(
                reader.read_at(0, Slice(buffer.data(), buffer.size()), &bytes_read, &io_ctx).ok());
    }
    std::this_thread::sleep_for(std::chrono::seconds(3));
    LOG(INFO) << "ttl:" << cache->_ttl_queue.cache_size;
    LOG(INFO) << "index:" << cache->_index_queue.cache_size;
    LOG(INFO) << "normal:" << cache->_normal_queue.cache_size;
    LOG(INFO) << "disp:" << cache->_disposable_queue.cache_size;
    EXPECT_EQ(cache->_ttl_queue.cache_size, 1048576);
    EXPECT_EQ(cache->_index_queue.cache_size, 0);
    EXPECT_EQ(cache->_normal_queue.cache_size, 0);

    EXPECT_TRUE(reader.close().ok());
    EXPECT_TRUE(reader.closed());
    std::this_thread::sleep_for(std::chrono::seconds(1));
    if (fs::exists(cache_base_path)) {
        fs::remove_all(cache_base_path);
    }
    // First clear the file caches properly
    FileCacheFactory::instance()->clear_file_caches(true);
    std::this_thread::sleep_for(std::chrono::seconds(1));

    // Then clean up internal state (following the pattern from other tests)
    FileCacheFactory::instance()->_caches.clear();
    FileCacheFactory::instance()->_path_to_cache.clear();
    FileCacheFactory::instance()->_capacity = 0;
}

TEST_F(BlockFileCacheTest, cached_remote_file_reader_normal_index) {
    std::string cache_base_path = caches_dir / "cached_remote_file_reader_normal_index" / "";
    if (fs::exists(cache_base_path)) {
        fs::remove_all(cache_base_path);
    }
    fs::create_directories(cache_base_path);
    TUniqueId query_id;
    query_id.hi = 1;
    query_id.lo = 1;
    io::FileCacheSettings settings;
    settings.query_queue_size = 6291456;
    settings.query_queue_elements = 6;
    settings.index_queue_size = 1048576;
    settings.index_queue_elements = 1;
    settings.disposable_queue_size = 1048576;
    settings.disposable_queue_elements = 1;
    settings.capacity = 8388608;
    settings.max_file_block_size = 1048576;
    settings.max_query_cache_size = 0;
    io::CacheContext context;
    ReadStatistics rstats;
    context.stats = &rstats;
    context.query_id = query_id;
    ASSERT_TRUE(FileCacheFactory::instance()->create_file_cache(cache_base_path, settings).ok());
    BlockFileCache* cache = FileCacheFactory::instance()->get_by_path(cache_base_path);

    for (int i = 0; i < 100; i++) {
        if (cache->get_async_open_success()) {
            break;
        };
        std::this_thread::sleep_for(std::chrono::milliseconds(1));
    }

    FileReaderSPtr local_reader;
    ASSERT_TRUE(global_local_filesystem()->open_file(tmp_file, &local_reader));
    io::FileReaderOptions opts;
    opts.cache_type = io::cache_type_from_string("file_block_cache");
    opts.is_doris_table = true;
    CachedRemoteFileReader reader(local_reader, opts);
    auto key = io::BlockFileCache::hash("tmp_file");
    EXPECT_EQ(reader._cache_hash, key);
    EXPECT_EQ(local_reader->path().native(), reader.path().native());
    EXPECT_EQ(local_reader->size(), reader.size());
    EXPECT_FALSE(reader.closed());
    EXPECT_EQ(local_reader->path().native(), reader.get_remote_reader()->path().native());

    {
        std::string buffer;
        buffer.resize(64_kb);
        IOContext io_ctx;
        FileCacheStatistics stats;
        io_ctx.file_cache_stats = &stats;
        io_ctx.is_index_data = true;
        // io_ctx.expiration_time = 120;
        size_t bytes_read {0};
        EXPECT_TRUE(
                reader.read_at(0, Slice(buffer.data(), buffer.size()), &bytes_read, &io_ctx).ok());
    }
    std::this_thread::sleep_for(std::chrono::seconds(3));
    LOG(INFO) << "ttl:" << cache->_ttl_queue.cache_size;
    LOG(INFO) << "index:" << cache->_index_queue.cache_size;
    LOG(INFO) << "normal:" << cache->_normal_queue.cache_size;
    LOG(INFO) << "disp:" << cache->_disposable_queue.cache_size;
    EXPECT_EQ(cache->_ttl_queue.cache_size, 0);
    EXPECT_EQ(cache->_index_queue.cache_size, 1048576);

    EXPECT_TRUE(reader.close().ok());
    EXPECT_TRUE(reader.closed());
    std::this_thread::sleep_for(std::chrono::seconds(1));
    if (fs::exists(cache_base_path)) {
        fs::remove_all(cache_base_path);
    }
    FileCacheFactory::instance()->_caches.clear();
    FileCacheFactory::instance()->_path_to_cache.clear();
    FileCacheFactory::instance()->_capacity = 0;
}

TEST_F(BlockFileCacheTest, test_reset_capacity) {
    std::string cache_path2 = caches_dir / "cache2" / "";

    if (fs::exists(cache_base_path)) {
        fs::remove_all(cache_base_path);
    }
    if (fs::exists(cache_path2)) {
        fs::remove_all(cache_path2);
    }

    io::FileCacheSettings settings;
    settings.query_queue_size = 30;
    settings.query_queue_elements = 5;
    settings.index_queue_size = 30;
    settings.index_queue_elements = 5;
    settings.disposable_queue_size = 30;
    settings.disposable_queue_elements = 5;
    settings.capacity = 90;
    settings.max_file_block_size = 30;
    settings.max_query_cache_size = 30;
    ASSERT_TRUE(FileCacheFactory::instance()->create_file_cache(cache_base_path, settings).ok());
    ASSERT_TRUE(FileCacheFactory::instance()->create_file_cache(cache_path2, settings).ok());
    EXPECT_EQ(FileCacheFactory::instance()->get_cache_instance_size(), 2);
    EXPECT_EQ(FileCacheFactory::instance()->get_capacity(), 180);

    // valid path + valid capacity
    auto s = FileCacheFactory::instance()->reset_capacity(cache_base_path, 80);
    LOG(INFO) << s;
    EXPECT_EQ(FileCacheFactory::instance()->get_capacity(), 170);

    // empty path + valid capacity
    s = FileCacheFactory::instance()->reset_capacity("", 70);
    LOG(INFO) << s;
    EXPECT_EQ(FileCacheFactory::instance()->get_capacity(), 140);

    // invalid path + valid capacity
    s = FileCacheFactory::instance()->reset_capacity("/not/exist/haha", 70);
    LOG(INFO) << s;
    EXPECT_EQ(FileCacheFactory::instance()->get_capacity(), 140);

    // valid path + invalid capacity
    s = FileCacheFactory::instance()->reset_capacity(cache_base_path, INT64_MAX);
    LOG(INFO) << s;
    EXPECT_LT(FileCacheFactory::instance()->get_capacity(), INT64_MAX);
    EXPECT_GT(FileCacheFactory::instance()->get_capacity(), 70);

    // valid path + zero capacity
    s = FileCacheFactory::instance()->reset_capacity(cache_base_path, 0);
    LOG(INFO) << s;
    EXPECT_LT(FileCacheFactory::instance()->get_capacity(), INT64_MAX);
    EXPECT_GT(FileCacheFactory::instance()->get_capacity(), 70);

    // empty path + invalid capacity
    s = FileCacheFactory::instance()->reset_capacity("", INT64_MAX);
    LOG(INFO) << s;
    EXPECT_LT(FileCacheFactory::instance()->get_capacity(), INT64_MAX);
    EXPECT_GT(FileCacheFactory::instance()->get_capacity(), 70);

    // empty path + zero capacity
    s = FileCacheFactory::instance()->reset_capacity("", 0);
    LOG(INFO) << s;
    EXPECT_LT(FileCacheFactory::instance()->get_capacity(), INT64_MAX);
    EXPECT_GT(FileCacheFactory::instance()->get_capacity(), 70);

    FileCacheFactory::instance()->clear_file_caches(true);
    std::this_thread::sleep_for(std::chrono::seconds(1));
    if (fs::exists(cache_base_path)) {
        fs::remove_all(cache_base_path);
    }
    if (fs::exists(cache_path2)) {
        fs::remove_all(cache_path2);
    }
    FileCacheFactory::instance()->_caches.clear();
    FileCacheFactory::instance()->_path_to_cache.clear();
    FileCacheFactory::instance()->_capacity = 0;
}

TEST_F(BlockFileCacheTest, DISABLE_cached_remote_file_reader_direct_read_and_evict_cache) {
    GTEST_SKIP();
    config::enable_read_cache_file_directly = true;
    std::string cache_base_path = caches_dir / "cache_direct_read" / "";
    if (fs::exists(cache_base_path)) {
        fs::remove_all(cache_base_path);
    }
    fs::create_directories(cache_base_path);
    TUniqueId query_id;
    query_id.hi = 1;
    query_id.lo = 1;
    io::FileCacheSettings settings;
    settings.query_queue_size = 6291456;
    settings.query_queue_elements = 6;
    settings.index_queue_size = 1048576;
    settings.index_queue_elements = 1;
    settings.disposable_queue_size = 1048576;
    settings.disposable_queue_elements = 1;
    settings.capacity = 8388608;
    settings.max_file_block_size = 1048576;
    settings.max_query_cache_size = 0;
    io::CacheContext context;
    ReadStatistics rstats;
    context.stats = &rstats;
    context.query_id = query_id;
    ASSERT_TRUE(FileCacheFactory::instance()->create_file_cache(cache_base_path, settings).ok());
    FileReaderSPtr local_reader;
    ASSERT_TRUE(global_local_filesystem()->open_file(tmp_file, &local_reader));
    io::FileReaderOptions opts;
    opts.cache_type = io::cache_type_from_string("file_block_cache");
    opts.is_doris_table = true;
    auto reader = std::make_shared<CachedRemoteFileReader>(local_reader, opts);

    std::string buffer;
    buffer.resize(64_kb);
    IOContext io_ctx;
    FileCacheStatistics stats;
    io_ctx.file_cache_stats = &stats;
    size_t bytes_read {0};
    ASSERT_TRUE(
            reader->read_at(100, Slice(buffer.data(), buffer.size()), &bytes_read, &io_ctx).ok());
    EXPECT_EQ(std::string(64_kb, '0'), buffer);

    auto cache = FileCacheFactory::instance()->_path_to_cache[cache_base_path];
    EXPECT_GT(cache->_cur_cache_size, 0);

    auto ret_str = FileCacheFactory::instance()->clear_file_caches(
            /*sync*/ false); // use async to evict cache
    std::cout << ret_str << std::endl;
    std::this_thread::sleep_for(std::chrono::seconds(5));

    // evict would be success even if one reference is held by the reader
    EXPECT_EQ(cache->_cur_cache_size, 0);

    // try to read sth
    ASSERT_TRUE(
            reader->read_at(100, Slice(buffer.data(), buffer.size()), &bytes_read, &io_ctx).ok());
    EXPECT_EQ(std::string(64_kb, '0'), buffer);

    EXPECT_TRUE(reader->close().ok());
    EXPECT_TRUE(reader->closed());
    std::this_thread::sleep_for(std::chrono::seconds(1));
    if (fs::exists(cache_base_path)) {
        fs::remove_all(cache_base_path);
    }
    FileCacheFactory::instance()->_caches.clear();
    FileCacheFactory::instance()->_path_to_cache.clear();
    FileCacheFactory::instance()->_capacity = 0;
}

extern bvar::Adder<uint64_t> g_read_cache_direct_whole_num;
extern bvar::Adder<uint64_t> g_read_cache_direct_partial_num;
extern bvar::Adder<uint64_t> g_read_cache_indirect_num;
extern bvar::Adder<uint64_t> g_read_cache_direct_whole_bytes;
extern bvar::Adder<uint64_t> g_read_cache_direct_partial_bytes;
extern bvar::Adder<uint64_t> g_read_cache_indirect_bytes;

TEST_F(BlockFileCacheTest, cached_remote_file_reader_direct_read_bytes_check) {
    std::string cache_base_path = caches_dir / "cache_direct_read_bytes_check" / "";
    uint64_t org_g_read_cache_direct_whole_num = g_read_cache_direct_whole_num.get_value();
    uint64_t org_g_read_cache_direct_whole_bytes = g_read_cache_direct_whole_bytes.get_value();
    uint64_t org_g_read_cache_direct_partial_num = g_read_cache_direct_partial_num.get_value();
    uint64_t org_g_read_cache_indirect_num = g_read_cache_indirect_num.get_value();
    uint64_t org_g_read_cache_direct_partial_bytes = g_read_cache_direct_partial_bytes.get_value();
    uint64_t org_g_read_cache_indirect_bytes = g_read_cache_indirect_bytes.get_value();
    config::enable_evict_file_cache_in_advance = false;
    config::file_cache_enter_disk_resource_limit_mode_percent = 99;

    config::enable_read_cache_file_directly = true;
    if (fs::exists(cache_base_path)) {
        fs::remove_all(cache_base_path);
    }
    fs::create_directories(cache_base_path);
    TUniqueId query_id;
    query_id.hi = 1;
    query_id.lo = 1;
    io::FileCacheSettings settings;
    settings.query_queue_size = 6291456;
    settings.query_queue_elements = 6;
    settings.index_queue_size = 1048576;
    settings.index_queue_elements = 1;
    settings.disposable_queue_size = 1048576;
    settings.disposable_queue_elements = 1;
    settings.capacity = 8388608;
    settings.max_file_block_size = 1048576;
    settings.max_query_cache_size = 0;
    io::CacheContext context;
    ReadStatistics rstats;
    context.stats = &rstats;
    context.query_id = query_id;
    ASSERT_TRUE(FileCacheFactory::instance()->create_file_cache(cache_base_path, settings).ok());
    FileReaderSPtr local_reader;
    ASSERT_TRUE(global_local_filesystem()->open_file(tmp_file, &local_reader));
    io::FileReaderOptions opts;
    opts.cache_type = io::cache_type_from_string("file_block_cache");
    opts.is_doris_table = true;
    auto reader = std::make_shared<CachedRemoteFileReader>(local_reader, opts);

    std::string buffer;
    buffer.resize(64_kb);
    IOContext io_ctx;
    FileCacheStatistics stats;
    io_ctx.file_cache_stats = &stats;
    size_t bytes_read {0};
    // read offset 100 size 64k
    ASSERT_TRUE(
            reader->read_at(100, Slice(buffer.data(), buffer.size()), &bytes_read, &io_ctx).ok());
    EXPECT_EQ(std::string(64_kb, '0'), buffer);

    auto cache = FileCacheFactory::instance()->_path_to_cache[cache_base_path];
    std::this_thread::sleep_for(std::chrono::seconds(1));
    EXPECT_EQ(cache->_cur_cache_size, 1048576);
    EXPECT_EQ(g_read_cache_indirect_num.get_value() - org_g_read_cache_indirect_num, 1);
    EXPECT_EQ(g_read_cache_indirect_bytes.get_value() - org_g_read_cache_indirect_bytes, 64_kb);

    // read offset 640k size 64k
    ASSERT_TRUE(
            reader->read_at(10 * 64_kb, Slice(buffer.data(), buffer.size()), &bytes_read, &io_ctx)
                    .ok());
    EXPECT_EQ(std::string(64_kb, '0'), buffer);
    std::this_thread::sleep_for(std::chrono::seconds(1));
    EXPECT_EQ(cache->_cur_cache_size, 1048576);
    EXPECT_EQ(g_read_cache_direct_whole_num.get_value() - org_g_read_cache_direct_whole_num, 1);
    EXPECT_EQ(g_read_cache_direct_whole_bytes.get_value() - org_g_read_cache_direct_whole_bytes,
              64_kb);

    // try to read first two blocks
    ASSERT_TRUE(reader->read_at(1048576 - 100, Slice(buffer.data(), buffer.size()), &bytes_read,
                                &io_ctx)
                        .ok());
    std::this_thread::sleep_for(std::chrono::seconds(1));
    EXPECT_EQ(cache->_cur_cache_size, 2097152);
    EXPECT_EQ(g_read_cache_direct_partial_num.get_value() - org_g_read_cache_direct_partial_num, 1);
    EXPECT_EQ(g_read_cache_direct_partial_bytes.get_value() - org_g_read_cache_direct_partial_bytes,
              100);
    EXPECT_EQ(g_read_cache_indirect_bytes.get_value() - org_g_read_cache_indirect_bytes,
              64_kb + 64_kb - 100);

    EXPECT_TRUE(reader->close().ok());
    EXPECT_TRUE(reader->closed());
    std::this_thread::sleep_for(std::chrono::seconds(1));
    if (fs::exists(cache_base_path)) {
        fs::remove_all(cache_base_path);
    }
    FileCacheFactory::instance()->_caches.clear();
    FileCacheFactory::instance()->_path_to_cache.clear();
    FileCacheFactory::instance()->_capacity = 0;
}

} // namespace doris::io<|MERGE_RESOLUTION|>--- conflicted
+++ resolved
@@ -2492,73 +2492,6 @@
     }
 }
 
-<<<<<<< HEAD
-TEST_F(BlockFileCacheTest, ttl_gc) {
-    if (fs::exists(cache_base_path)) {
-        fs::remove_all(cache_base_path);
-    }
-    fs::create_directories(cache_base_path);
-    auto sp = SyncPoint::get_instance();
-    SyncPoint::CallbackGuard guard1;
-    sp->enable_processing();
-    TUniqueId query_id;
-    query_id.hi = 1;
-    query_id.lo = 1;
-    io::FileCacheSettings settings;
-    settings.query_queue_size = 50;
-    settings.query_queue_elements = 5;
-    settings.ttl_queue_size = 500;
-    settings.ttl_queue_elements = 500;
-    settings.capacity = 500;
-    settings.max_file_block_size = 30;
-    settings.max_query_cache_size = 30;
-
-    config::file_cache_background_ttl_gc_batch = 6;
-    config::file_cache_background_ttl_gc_interval_ms =
-            3000; // make it big enough to disable auto ttl_gc
-
-    io::BlockFileCache cache(cache_base_path, settings);
-    ASSERT_TRUE(cache.initialize());
-    for (int i = 0; i < 100; i++) {
-        if (cache.get_async_open_success()) {
-            break;
-        };
-        std::this_thread::sleep_for(std::chrono::milliseconds(1));
-    }
-
-    io::CacheContext context;
-    ReadStatistics rstats;
-    context.stats = &rstats;
-    context.cache_type = io::FileCacheType::TTL;
-    context.query_id = query_id;
-    int64_t cur_time = UnixSeconds();
-    context.expiration_time = cur_time + 2;
-
-    for (int64_t i = 0; i < 12; ++i) {
-        auto key = io::BlockFileCache::hash(fmt::format("key{}", i));
-        auto holder = cache.get_or_set(key, 0, 5, context);
-        auto blocks = fromHolder(holder);
-        ASSERT_EQ(blocks.size(), 1);
-        assert_range(1, blocks[0], io::FileBlock::Range(0, 4), io::FileBlock::State::EMPTY);
-        ASSERT_TRUE(blocks[0]->get_or_set_downloader() == io::FileBlock::get_caller_id());
-        download(blocks[0]);
-        assert_range(1, blocks[0], io::FileBlock::Range(0, 4), io::FileBlock::State::DOWNLOADED);
-    }
-    ASSERT_EQ(cache._time_to_key.size(), 12);
-
-    std::this_thread::sleep_for(std::chrono::milliseconds(3000));
-    ASSERT_GT(cache._time_to_key.size(), 0);
-
-    std::this_thread::sleep_for(std::chrono::milliseconds(3000));
-    ASSERT_EQ(cache._time_to_key.size(), 0);
-
-    if (fs::exists(cache_base_path)) {
-        fs::remove_all(cache_base_path);
-    }
-}
-
-=======
->>>>>>> b4e78baf
 TEST_F(BlockFileCacheTest, recyle_cache_async) {
     if (fs::exists(cache_base_path)) {
         fs::remove_all(cache_base_path);
