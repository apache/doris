--- conflicted
+++ resolved
@@ -60,7 +60,124 @@
     ${CMAKE_CURRENT_SOURCE_DIR}/runtime/jsonb_value_test.cpp
     ${CMAKE_CURRENT_SOURCE_DIR}/runtime/large_int_value_test.cpp
 )
-<<<<<<< HEAD
+
+set(RUNTIME_TEST_FILES
+    # runtime/buffered_tuple_stream_test.cpp
+    # runtime/sorter_test.cpp
+    # runtime/buffer_control_block_test.cpp
+    # runtime/result_buffer_mgr_test.cpp
+    # runtime/result_sink_test.cpp
+    # runtime/data_stream_test.cpp
+    # runtime/parallel_executor_test.cpp
+    # runtime/datetime_value_test.cpp
+    # runtime/dpp_sink_internal_test.cpp
+    # runtime/dpp_sink_test.cpp
+    # runtime/data_spliter_test.cpp
+    # runtime/tmp_file_mgr_test.cpp
+    # runtime/disk_io_mgr_test.cpp
+    # runtime/thread_resource_mgr_test.cpp
+    # runtime/qsorter_test.cpp
+    # runtime/buffered_block_mgr2_test.cpp
+    # runtime/buffered_tuple_stream2_test.cpp
+    # runtime/export_task_mgr_test.cpp
+    runtime/mem_pool_test.cpp
+    runtime/string_buffer_test.cpp
+    runtime/decimalv2_value_test.cpp
+    runtime/large_int_value_test.cpp
+    runtime/string_value_test.cpp
+    runtime/fragment_mgr_test.cpp
+    runtime/mem_limit_test.cpp
+    runtime/stream_load_pipe_test.cpp
+    # TODO this test will override DeltaWriter, will make other test failed
+    # runtime/load_channel_mgr_test.cpp
+    runtime/snapshot_loader_test.cpp
+    runtime/user_function_cache_test.cpp
+    runtime/kafka_consumer_pipe_test.cpp
+    runtime/routine_load_task_executor_test.cpp
+    runtime/small_file_mgr_test.cpp
+    runtime/heartbeat_flags_test.cpp
+    runtime/result_queue_mgr_test.cpp
+    runtime/memory_scratch_sink_test.cpp
+    runtime/test_env.cc
+    runtime/external_scan_context_mgr_test.cpp
+    runtime/memory/chunk_allocator_test.cpp
+    runtime/memory/system_allocator_test.cpp
+    runtime/cache/partition_cache_test.cpp
+    runtime/collection_value_test.cpp
+    #runtime/array_test.cpp
+)
+set(TESTUTIL_TEST_FILES
+    testutil/test_util.cpp
+    testutil/array_utils.cpp
+    testutil/desc_tbl_builder.cc
+    testutil/function_utils.cpp
+    testutil/run_all_tests.cpp
+)
+set(UDF_TEST_FILES
+    # udf/udf_test.cpp
+    # udf/uda_test.cpp
+)
+set(UTIL_TEST_FILES
+    util/bit_util_test.cpp
+    util/brpc_client_cache_test.cpp
+    util/path_trie_test.cpp
+    util/coding_test.cpp
+    util/crc32c_test.cpp
+    util/lru_cache_util_test.cpp
+    util/filesystem_util_test.cpp
+    util/internal_queue_test.cpp
+    util/cidr_test.cpp
+    util/metrics_test.cpp
+    util/doris_metrics_test.cpp
+    util/system_metrics_test.cpp
+    util/string_util_test.cpp
+    util/string_parser_test.cpp
+    util/core_local_test.cpp
+    util/byte_buffer2_test.cpp
+    util/uid_util_test.cpp
+    util/encryption_util_test.cpp
+    util/md5_test.cpp
+    util/sm3_test.cpp
+    util/bitmap_test.cpp
+    util/bitmap_value_test.cpp
+    util/faststring_test.cpp
+    util/rle_encoding_test.cpp
+    util/tdigest_test.cpp
+    util/block_compression_test.cpp
+    util/arrow/arrow_row_block_test.cpp
+    util/arrow/arrow_row_batch_test.cpp
+    util/arrow/arrow_work_flow_test.cpp
+    util/counter_cond_variable_test.cpp
+    util/frame_of_reference_coding_test.cpp
+    util/bit_stream_utils_test.cpp
+    util/radix_sort_test.cpp
+    util/zip_util_test.cpp
+    util/utf8_check_test.cpp
+    util/cgroup_util_test.cpp
+    util/path_util_test.cpp
+    util/file_cache_test.cpp
+    util/parse_util_test.cpp
+    util/countdown_latch_test.cpp
+    util/scoped_cleanup_test.cpp
+    util/thread_test.cpp
+    util/threadpool_test.cpp
+    util/mysql_row_buffer_test.cpp
+    util/trace_test.cpp
+    util/easy_json-test.cpp
+    util/http_channel_test.cpp
+    util/histogram_test.cpp
+    util/s3_uri_test.cpp
+    util/s3_storage_backend_test.cpp
+    util/broker_storage_backend_test.cpp
+    util/sort_heap_test.cpp
+    util/counts_test.cpp
+    util/date_func_test.cpp
+    util/tuple_row_zorder_compare_test.cpp
+    util/array_parser_test.cpp
+    util/quantile_state_test.cpp
+    util/hdfs_storage_backend_test.cpp
+    util/interval_tree_test.cpp
+)
 set(VEC_TEST_FILES
     vec/aggregate_functions/agg_collect_test.cpp
     vec/aggregate_functions/agg_test.cpp
@@ -103,7 +220,7 @@
     vec/runtime/agg_state_csv_test.cpp
     vec/utils/arrow_column_to_doris_column_test.cpp
     vec/olap/char_type_padding_test.cpp
-=======
+)
 
 message(STATUS "Disable the metrics collection for orc")
 add_compile_definitions(ENABLE_METRICS=0)
@@ -140,7 +257,6 @@
     ${CONTRIB_PATH}/apache-orc/c++/test/TestTimezone.cc
     ${CONTRIB_PATH}/apache-orc/c++/test/TestType.cc
     ${CONTRIB_PATH}/apache-orc/c++/test/TestWriter.cc
->>>>>>> 909cdfde
 )
 
 include_directories(
@@ -154,7 +270,7 @@
 
 add_executable(doris_be_test ${UT_FILES})
 
-target_link_libraries(doris_be_test ${TEST_LINK_LIBS} 
+target_link_libraries(doris_be_test ${TEST_LINK_LIBS}
     -Wl,--whole-archive vector_search_test -Wl,--no-whole-archive)
 set_target_properties(doris_be_test PROPERTIES COMPILE_FLAGS "-fno-access-control")
 target_compile_options(doris_be_test PRIVATE -include gtest/gtest.h -Wno-shadow -Wno-shadow-field)
