--- conflicted
+++ resolved
@@ -501,11 +501,7 @@
     ASSERT_TRUE( st == OLAP_ERR_INVALID_SCHEMA);
 }
 
-<<<<<<< HEAD
-TEST_F(TestColumn, ConvertVarcharToDate) {
-=======
 TEST_F(TestColumn, ConvertVarcharToInt) {
->>>>>>> 89003b77
     AddColumn(
             "VarcharColumn",
             "VARCHAR",
@@ -515,16 +511,6 @@
             true);
 
     AddColumn(
-<<<<<<< HEAD
-            "DateColumn",
-            "DATE",
-            "REPLACE",
-            3,
-            false,
-            false);
-
-
-=======
             "IntColumn",
             "INT",
             "REPLACE",
@@ -532,7 +518,6 @@
             false,
             false);
 
->>>>>>> 89003b77
     TabletSchema tablet_schema;
     InitTablet(&tablet_schema);
     CreateColumnWriter(tablet_schema);
@@ -545,7 +530,94 @@
     block_info.row_num = 10000;
     block.init(block_info);
 
-<<<<<<< HEAD
+    // test max int range
+    std::string src_str = "2147483647";
+    write_row.set_field_content(0, src_str.data(), _mem_pool.get());
+    block.set_row(0, write_row);
+    block.finalize(1);
+    ASSERT_EQ(_column_writer->write_batch(&block, &write_row), OLAP_SUCCESS);
+
+    ColumnDataHeaderMessage header;
+    ASSERT_EQ(_column_writer->finalize(&header), OLAP_SUCCESS);
+
+    CreateColumnReader(tablet_schema);
+
+    RowCursor read_row;
+    read_row.init(tablet_schema);
+
+    _col_vector.reset(new ColumnVector());
+    ASSERT_EQ(_column_reader->next_vector(_col_vector.get(), 1, _mem_pool.get()), OLAP_SUCCESS);
+    char* data = reinterpret_cast<char*>(_col_vector->col_data());
+    read_row.set_field_content(0, data, _mem_pool.get());
+    const Field* src_field = read_row.column_schema(0);
+    read_row.convert_from(1, read_row.cell_ptr(0), src_field->type_info(), _mem_pool.get());
+    std::string dst_str = read_row.column_schema(1)->to_string(read_row.cell_ptr(1));
+    ASSERT_EQ(src_str, dst_str);
+
+    // test invalid schema change
+    src_str = "invalid";
+    write_row.set_field_content(0, src_str.data(), _mem_pool.get());
+    block.set_row(0, write_row);
+    block.finalize(1);
+    ASSERT_EQ(_column_writer->write_batch(&block, &write_row), OLAP_SUCCESS);
+
+    _col_vector.reset(new ColumnVector());
+    ASSERT_EQ(_column_reader->next_vector(_col_vector.get(), 1, _mem_pool.get()), OLAP_SUCCESS);
+    data = reinterpret_cast<char*>(_col_vector->col_data());
+    read_row.set_field_content(0, data, _mem_pool.get());
+    const Field* src_field2 = read_row.column_schema(0);
+    ASSERT_EQ(read_row.convert_from(1, read_row.cell_ptr(0), src_field2->type_info(), _mem_pool.get()), OLAP_ERR_INVALID_SCHEMA);
+
+    // test overflow
+    src_str = "2147483648";
+    write_row.set_field_content(0, src_str.data(), _mem_pool.get());
+    block.set_row(0, write_row);
+    block.finalize(1);
+    ASSERT_EQ(_column_writer->write_batch(&block, &write_row), OLAP_SUCCESS);
+
+    _col_vector.reset(new ColumnVector());
+    ASSERT_EQ(_column_reader->next_vector(_col_vector.get(), 1, _mem_pool.get()), OLAP_SUCCESS);
+    data = reinterpret_cast<char*>(_col_vector->col_data());
+    read_row.set_field_content(0, data, _mem_pool.get());
+    const Field* src_field3 = read_row.column_schema(0);
+    ASSERT_EQ(read_row.convert_from(1, read_row.cell_ptr(0), src_field3->type_info(), _mem_pool.get()), OLAP_ERR_INVALID_SCHEMA);
+
+    //test not support type
+    TypeInfo* tp = get_type_info(OLAP_FIELD_TYPE_HLL);
+    OLAPStatus st = read_row.convert_from(1, read_row.cell_ptr(0), tp, _mem_pool.get());
+    ASSERT_EQ(st, OLAP_ERR_INVALID_SCHEMA);
+}
+
+TEST_F(TestColumn, ConvertVarcharToDate) {
+    AddColumn(
+            "VarcharColumn",
+            "VARCHAR",
+            "REPLACE",
+            255,
+            false,
+            true);
+
+    AddColumn(
+            "DateColumn",
+            "DATE",
+            "REPLACE",
+            3,
+            false,
+            false);
+
+
+    TabletSchema tablet_schema;
+    InitTablet(&tablet_schema);
+    CreateColumnWriter(tablet_schema);
+
+    RowCursor write_row;
+    write_row.init(tablet_schema);
+
+    RowBlock block(&tablet_schema);
+    RowBlockInfo block_info;
+    block_info.row_num = 10000;
+    block.init(block_info);
+
     // test valid format convert
     std::vector<std::string> valid_src_strs = {
         "2019-12-17",
@@ -581,75 +653,26 @@
 
     // test invalid schema change
     std::string src_str = "invalid";
-=======
-    // test max int range
-    std::string src_str = "2147483647";
     write_row.set_field_content(0, src_str.data(), _mem_pool.get());
     block.set_row(0, write_row);
     block.finalize(1);
     ASSERT_EQ(_column_writer->write_batch(&block, &write_row), OLAP_SUCCESS);
 
-    ColumnDataHeaderMessage header;
-    ASSERT_EQ(_column_writer->finalize(&header), OLAP_SUCCESS);
-
-    CreateColumnReader(tablet_schema);
-
-    RowCursor read_row;
-    read_row.init(tablet_schema);
-
     _col_vector.reset(new ColumnVector());
     ASSERT_EQ(_column_reader->next_vector(_col_vector.get(), 1, _mem_pool.get()), OLAP_SUCCESS);
-    char* data = reinterpret_cast<char*>(_col_vector->col_data());
-    read_row.set_field_content(0, data, _mem_pool.get());
-    const Field* src_field = read_row.column_schema(0);
-    read_row.convert_from(1, read_row.cell_ptr(0), src_field->type_info(), _mem_pool.get());
-    std::string dst_str = read_row.column_schema(1)->to_string(read_row.cell_ptr(1));
-    ASSERT_EQ(src_str, dst_str);
-
-    // test invalid schema change
-    src_str = "invalid";
->>>>>>> 89003b77
-    write_row.set_field_content(0, src_str.data(), _mem_pool.get());
-    block.set_row(0, write_row);
-    block.finalize(1);
-    ASSERT_EQ(_column_writer->write_batch(&block, &write_row), OLAP_SUCCESS);
-
-    _col_vector.reset(new ColumnVector());
-    ASSERT_EQ(_column_reader->next_vector(_col_vector.get(), 1, _mem_pool.get()), OLAP_SUCCESS);
-<<<<<<< HEAD
     char* data = reinterpret_cast<char*>(_col_vector->col_data());
     RowCursor read_row;
     read_row.init(tablet_schema);
-=======
-    data = reinterpret_cast<char*>(_col_vector->col_data());
->>>>>>> 89003b77
     read_row.set_field_content(0, data, _mem_pool.get());
     const Field* src_field2 = read_row.column_schema(0);
     ASSERT_EQ(read_row.convert_from(1, read_row.cell_ptr(0), src_field2->type_info(), _mem_pool.get()), OLAP_ERR_INVALID_SCHEMA);
 
-<<<<<<< HEAD
-=======
-    // test overflow
-    src_str = "2147483648";
-    write_row.set_field_content(0, src_str.data(), _mem_pool.get());
-    block.set_row(0, write_row);
-    block.finalize(1);
-    ASSERT_EQ(_column_writer->write_batch(&block, &write_row), OLAP_SUCCESS);
-
-    _col_vector.reset(new ColumnVector());
-    ASSERT_EQ(_column_reader->next_vector(_col_vector.get(), 1, _mem_pool.get()), OLAP_SUCCESS);
-    data = reinterpret_cast<char*>(_col_vector->col_data());
-    read_row.set_field_content(0, data, _mem_pool.get());
-    const Field* src_field3 = read_row.column_schema(0);
-    ASSERT_EQ(read_row.convert_from(1, read_row.cell_ptr(0), src_field3->type_info(), _mem_pool.get()), OLAP_ERR_INVALID_SCHEMA);
-
->>>>>>> 89003b77
     //test not support type
     TypeInfo* tp = get_type_info(OLAP_FIELD_TYPE_HLL);
     OLAPStatus st = read_row.convert_from(1, read_row.cell_ptr(0), tp, _mem_pool.get());
     ASSERT_EQ(st, OLAP_ERR_INVALID_SCHEMA);
 }
-
+  
 }
 
 int main(int argc, char** argv) {
