// Licensed to the Apache Software Foundation (ASF) under one
// or more contributor license agreements.  See the NOTICE file
// distributed with this work for additional information
// regarding copyright ownership.  The ASF licenses this file
// to you under the Apache License, Version 2.0 (the
// "License"); you may not use this file except in compliance
// with the License.  You may obtain a copy of the License at
//
//   http://www.apache.org/licenses/LICENSE-2.0
//
// Unless required by applicable law or agreed to in writing,
// software distributed under the License is distributed on an
// "AS IS" BASIS, WITHOUT WARRANTIES OR CONDITIONS OF ANY
// KIND, either express or implied.  See the License for the
// specific language governing permissions and limitations
// under the License.

#include "olap/delete_handler.h"

#include <gtest/gtest.h>
#include <unistd.h>

#include <algorithm>
#include <boost/assign.hpp>
#include <iostream>
#include <regex>
#include <string>
#include <vector>

#include "olap/olap_define.h"
#include "olap/options.h"
#include "olap/push_handler.h"
#include "olap/storage_engine.h"
#include "olap/utils.h"
#include "util/cpu_info.h"
#include "util/file_utils.h"
#include "util/logging.h"

using namespace std;
using namespace doris;
using google::protobuf::RepeatedPtrField;

namespace doris {

static const uint32_t MAX_PATH_LEN = 1024;
static StorageEngine* k_engine = nullptr;

void set_up() {
    char buffer[MAX_PATH_LEN];
    getcwd(buffer, MAX_PATH_LEN);
    config::storage_root_path = string(buffer) + "/data_test";
    FileUtils::remove_all(config::storage_root_path);
    FileUtils::remove_all(string(getenv("DORIS_HOME")) + UNUSED_PREFIX);
    FileUtils::create_dir(config::storage_root_path);
    std::vector<StorePath> paths;
    paths.emplace_back(config::storage_root_path, -1);
    config::min_file_descriptor_number = 1000;
    config::tablet_map_shard_size = 1;
    config::txn_map_shard_size = 1;
    config::txn_shard_size = 1;

    doris::EngineOptions options;
    options.store_paths = paths;
    Status s = doris::StorageEngine::open(options, &k_engine);
    ASSERT_TRUE(s.ok()) << s.to_string();
}

void tear_down() {
    char buffer[MAX_PATH_LEN];
    getcwd(buffer, MAX_PATH_LEN);
    config::storage_root_path = string(buffer) + "/data_test";
    FileUtils::remove_all(config::storage_root_path);
    FileUtils::remove_all(string(getenv("DORIS_HOME")) + UNUSED_PREFIX);
}

void set_default_create_tablet_request(TCreateTabletReq* request) {
    request->tablet_id = 10003;
    request->__set_version(1);
    request->__set_version_hash(0);
    request->tablet_schema.schema_hash = 270068375;
    request->tablet_schema.short_key_column_count = 2;
    request->tablet_schema.keys_type = TKeysType::AGG_KEYS;
    request->tablet_schema.storage_type = TStorageType::COLUMN;

    TColumn k1;
    k1.column_name = "k1";
    k1.__set_is_key(true);
    k1.column_type.type = TPrimitiveType::TINYINT;
    request->tablet_schema.columns.push_back(k1);

    TColumn k2;
    k2.column_name = "k2";
    k2.__set_is_key(true);
    k2.column_type.type = TPrimitiveType::SMALLINT;
    request->tablet_schema.columns.push_back(k2);

    TColumn k3;
    k3.column_name = "k3";
    k3.__set_is_key(true);
    k3.column_type.type = TPrimitiveType::INT;
    request->tablet_schema.columns.push_back(k3);

    TColumn k4;
    k4.column_name = "k4";
    k4.__set_is_key(true);
    k4.column_type.type = TPrimitiveType::BIGINT;
    request->tablet_schema.columns.push_back(k4);

    TColumn k5;
    k5.column_name = "k5";
    k5.__set_is_key(true);
    k5.column_type.type = TPrimitiveType::LARGEINT;
    request->tablet_schema.columns.push_back(k5);

    TColumn k9;
    k9.column_name = "k9";
    k9.__set_is_key(true);
    k9.column_type.type = TPrimitiveType::DECIMALV2;
    k9.column_type.__set_precision(6);
    k9.column_type.__set_scale(3);
    request->tablet_schema.columns.push_back(k9);

    TColumn k10;
    k10.column_name = "k10";
    k10.__set_is_key(true);
    k10.column_type.type = TPrimitiveType::DATE;
    request->tablet_schema.columns.push_back(k10);

    TColumn k11;
    k11.column_name = "k11";
    k11.__set_is_key(true);
    k11.column_type.type = TPrimitiveType::DATETIME;
    request->tablet_schema.columns.push_back(k11);

    TColumn k12;
    k12.column_name = "k12";
    k12.__set_is_key(true);
    k12.column_type.__set_len(64);
    k12.column_type.type = TPrimitiveType::CHAR;
    request->tablet_schema.columns.push_back(k12);

    TColumn k13;
    k13.column_name = "k13";
    k13.__set_is_key(true);
    k13.column_type.__set_len(64);
    k13.column_type.type = TPrimitiveType::VARCHAR;
    request->tablet_schema.columns.push_back(k13);

    TColumn v;
    v.column_name = "v";
    v.__set_is_key(false);
    v.column_type.type = TPrimitiveType::BIGINT;
    v.__set_aggregation_type(TAggregationType::SUM);
    request->tablet_schema.columns.push_back(v);
}

void set_create_duplicate_tablet_request(TCreateTabletReq* request) {
    request->tablet_id = 10009;
    request->__set_version(1);
    request->__set_version_hash(0);
    request->tablet_schema.schema_hash = 270068376;
    request->tablet_schema.short_key_column_count = 2;
    request->tablet_schema.keys_type = TKeysType::DUP_KEYS;
    request->tablet_schema.storage_type = TStorageType::COLUMN;

    TColumn k1;
    k1.column_name = "k1";
    k1.__set_is_key(true);
    k1.column_type.type = TPrimitiveType::TINYINT;
    request->tablet_schema.columns.push_back(k1);

    TColumn k2;
    k2.column_name = "k2";
    k2.__set_is_key(true);
    k2.column_type.type = TPrimitiveType::SMALLINT;
    request->tablet_schema.columns.push_back(k2);

    TColumn k3;
    k3.column_name = "k3";
    k3.__set_is_key(true);
    k3.column_type.type = TPrimitiveType::INT;
    request->tablet_schema.columns.push_back(k3);

    TColumn k4;
    k4.column_name = "k4";
    k4.__set_is_key(true);
    k4.column_type.type = TPrimitiveType::BIGINT;
    request->tablet_schema.columns.push_back(k4);

    TColumn k5;
    k5.column_name = "k5";
    k5.__set_is_key(true);
    k5.column_type.type = TPrimitiveType::LARGEINT;
    request->tablet_schema.columns.push_back(k5);

    TColumn k9;
    k9.column_name = "k9";
    k9.__set_is_key(true);
    k9.column_type.type = TPrimitiveType::DECIMALV2;
    k9.column_type.__set_precision(6);
    k9.column_type.__set_scale(3);
    request->tablet_schema.columns.push_back(k9);

    TColumn k10;
    k10.column_name = "k10";
    k10.__set_is_key(true);
    k10.column_type.type = TPrimitiveType::DATE;
    request->tablet_schema.columns.push_back(k10);

    TColumn k11;
    k11.column_name = "k11";
    k11.__set_is_key(true);
    k11.column_type.type = TPrimitiveType::DATETIME;
    request->tablet_schema.columns.push_back(k11);

    TColumn k12;
    k12.column_name = "k12";
    k12.__set_is_key(true);
    k12.column_type.__set_len(64);
    k12.column_type.type = TPrimitiveType::CHAR;
    request->tablet_schema.columns.push_back(k12);

    TColumn k13;
    k13.column_name = "k13";
    k13.__set_is_key(true);
    k13.column_type.__set_len(64);
    k13.column_type.type = TPrimitiveType::VARCHAR;
    request->tablet_schema.columns.push_back(k13);

    TColumn v;
    v.column_name = "v";
    v.__set_is_key(false);
    v.column_type.type = TPrimitiveType::BIGINT;
    request->tablet_schema.columns.push_back(v);
}

void set_default_push_request(TPushReq* request) {
    request->tablet_id = 10003;
    request->schema_hash = 270068375;
    request->timeout = 86400;
    request->push_type = TPushType::LOAD;
}

class TestDeleteConditionHandler : public testing::Test {
protected:
    void SetUp() {
        // Create local data dir for StorageEngine.
        char buffer[MAX_PATH_LEN];
        getcwd(buffer, MAX_PATH_LEN);
        config::storage_root_path = string(buffer) + "/data_delete_condition";
        FileUtils::remove_all(config::storage_root_path);
        ASSERT_TRUE(FileUtils::create_dir(config::storage_root_path).ok());

        // 1. Prepare for query split key.
        // create base tablet
        OLAPStatus res = OLAP_SUCCESS;
        set_default_create_tablet_request(&_create_tablet);
        res = k_engine->create_tablet(_create_tablet);
        ASSERT_EQ(OLAP_SUCCESS, res);
        tablet = k_engine->tablet_manager()->get_tablet(_create_tablet.tablet_id,
                                                        _create_tablet.tablet_schema.schema_hash);
<<<<<<< HEAD
        ASSERT_TRUE(tablet.get() != NULL);
        _tablet_path = tablet->tablet_path_desc().filepath;
=======
        ASSERT_TRUE(tablet.get() != nullptr);
        _tablet_path = tablet->tablet_path();
>>>>>>> d8ba6e3e

        set_create_duplicate_tablet_request(&_create_dup_tablet);
        res = k_engine->create_tablet(_create_dup_tablet);
        ASSERT_EQ(OLAP_SUCCESS, res);
        dup_tablet = k_engine->tablet_manager()->get_tablet(
                _create_dup_tablet.tablet_id, _create_dup_tablet.tablet_schema.schema_hash);
<<<<<<< HEAD
        ASSERT_TRUE(dup_tablet.get() != NULL);
        _dup_tablet_path = tablet->tablet_path_desc().filepath;
=======
        ASSERT_TRUE(dup_tablet.get() != nullptr);
        _dup_tablet_path = tablet->tablet_path();
>>>>>>> d8ba6e3e
    }

    void TearDown() {
        // Remove all dir.
        tablet.reset();
        dup_tablet.reset();
        StorageEngine::instance()->tablet_manager()->drop_tablet(
                _create_tablet.tablet_id, _create_tablet.tablet_schema.schema_hash);
        ASSERT_TRUE(FileUtils::remove_all(config::storage_root_path).ok());
    }

    std::string _tablet_path;
    std::string _dup_tablet_path;
    TabletSharedPtr tablet;
    TabletSharedPtr dup_tablet;
    TCreateTabletReq _create_tablet;
    TCreateTabletReq _create_dup_tablet;
    DeleteConditionHandler _delete_condition_handler;
};

TEST_F(TestDeleteConditionHandler, StoreCondSucceed) {
    OLAPStatus success_res;
    std::vector<TCondition> conditions;

    TCondition condition;
    condition.column_name = "k1";
    condition.condition_op = "=";
    condition.condition_values.clear();
    condition.condition_values.push_back("1");
    conditions.push_back(condition);

    condition.column_name = "k2";
    condition.condition_op = ">";
    condition.condition_values.clear();
    condition.condition_values.push_back("3");
    conditions.push_back(condition);

    condition.column_name = "k3";
    condition.condition_op = "<=";
    condition.condition_values.clear();
    condition.condition_values.push_back("5");
    conditions.push_back(condition);

    condition.column_name = "k4";
    condition.condition_op = "IS";
    condition.condition_values.clear();
    condition.condition_values.push_back("NULL");
    conditions.push_back(condition);

    condition.column_name = "k5";
    condition.condition_op = "*=";
    condition.condition_values.clear();
    condition.condition_values.push_back("7");
    conditions.push_back(condition);

    condition.column_name = "k12";
    condition.condition_op = "!*=";
    condition.condition_values.clear();
    condition.condition_values.push_back("9");
    conditions.push_back(condition);

    condition.column_name = "k13";
    condition.condition_op = "*=";
    condition.condition_values.clear();
    condition.condition_values.push_back("1");
    condition.condition_values.push_back("3");
    conditions.push_back(condition);

    DeletePredicatePB del_pred;
    success_res = _delete_condition_handler.generate_delete_predicate(tablet->tablet_schema(),
                                                                      conditions, &del_pred);
    ASSERT_EQ(OLAP_SUCCESS, success_res);

    // 验证存储在header中的过滤条件正确
    ASSERT_EQ(size_t(6), del_pred.sub_predicates_size());
    EXPECT_STREQ("k1=1", del_pred.sub_predicates(0).c_str());
    EXPECT_STREQ("k2>>3", del_pred.sub_predicates(1).c_str());
    EXPECT_STREQ("k3<=5", del_pred.sub_predicates(2).c_str());
    EXPECT_STREQ("k4 IS NULL", del_pred.sub_predicates(3).c_str());
    EXPECT_STREQ("k5=7", del_pred.sub_predicates(4).c_str());
    EXPECT_STREQ("k12!=9", del_pred.sub_predicates(5).c_str());

    ASSERT_EQ(size_t(1), del_pred.in_predicates_size());
    ASSERT_FALSE(del_pred.in_predicates(0).is_not_in());
    EXPECT_STREQ("k13", del_pred.in_predicates(0).column_name().c_str());
    ASSERT_EQ(std::size_t(2), del_pred.in_predicates(0).values().size());
}

// 检测参数不正确的情况，包括：空的过滤条件字符串
TEST_F(TestDeleteConditionHandler, StoreCondInvalidParameters) {
    // 空的过滤条件
    std::vector<TCondition> conditions;
    DeletePredicatePB del_pred;
    OLAPStatus failed_res = _delete_condition_handler.generate_delete_predicate(
            tablet->tablet_schema(), conditions, &del_pred);
    ;
    ASSERT_EQ(OLAP_ERR_DELETE_INVALID_PARAMETERS, failed_res);
}

// 检测过滤条件中指定的列不存在,或者列不符合要求
TEST_F(TestDeleteConditionHandler, StoreCondNonexistentColumn) {
    // 'k100'是一个不存在的列
    std::vector<TCondition> conditions;
    TCondition condition;
    condition.column_name = "k100";
    condition.condition_op = "=";
    condition.condition_values.clear();
    condition.condition_values.push_back("2");
    conditions.push_back(condition);
    DeletePredicatePB del_pred;
    OLAPStatus failed_res = _delete_condition_handler.generate_delete_predicate(
            tablet->tablet_schema(), conditions, &del_pred);
    ;
    ASSERT_EQ(OLAP_ERR_DELETE_INVALID_CONDITION, failed_res);

    // 'v'是value列
    conditions.clear();
    condition.column_name = "v";
    condition.condition_op = "=";
    condition.condition_values.clear();
    condition.condition_values.push_back("5");
    conditions.push_back(condition);

    failed_res = _delete_condition_handler.generate_delete_predicate(tablet->tablet_schema(),
                                                                     conditions, &del_pred);
    ;
    ASSERT_EQ(OLAP_ERR_DELETE_INVALID_CONDITION, failed_res);

    // value column in duplicate model can be deleted;
    conditions.clear();
    condition.column_name = "v";
    condition.condition_op = "=";
    condition.condition_values.clear();
    condition.condition_values.push_back("5");
    conditions.push_back(condition);

    OLAPStatus success_res = _delete_condition_handler.generate_delete_predicate(
            dup_tablet->tablet_schema(), conditions, &del_pred);
    ;
    ASSERT_EQ(OLAP_SUCCESS, success_res);
}

// 测试删除条件值不符合类型要求
class TestDeleteConditionHandler2 : public testing::Test {
protected:
    void SetUp() {
        // Create local data dir for StorageEngine.
        char buffer[MAX_PATH_LEN];
        getcwd(buffer, MAX_PATH_LEN);
        config::storage_root_path = string(buffer) + "/data_delete_condition";
        FileUtils::remove_all(config::storage_root_path);
        ASSERT_TRUE(FileUtils::create_dir(config::storage_root_path).ok());

        // 1. Prepare for query split key.
        // create base tablet
        OLAPStatus res = OLAP_SUCCESS;
        set_default_create_tablet_request(&_create_tablet);
        res = k_engine->create_tablet(_create_tablet);
        ASSERT_EQ(OLAP_SUCCESS, res);
        tablet = k_engine->tablet_manager()->get_tablet(_create_tablet.tablet_id,
                                                        _create_tablet.tablet_schema.schema_hash);
<<<<<<< HEAD
        ASSERT_TRUE(tablet.get() != NULL);
        _tablet_path = tablet->tablet_path_desc().filepath;
=======
        ASSERT_TRUE(tablet.get() != nullptr);
        _tablet_path = tablet->tablet_path();
>>>>>>> d8ba6e3e
    }

    void TearDown() {
        // Remove all dir.
        tablet.reset();
        StorageEngine::instance()->tablet_manager()->drop_tablet(
                _create_tablet.tablet_id, _create_tablet.tablet_schema.schema_hash);
        ASSERT_TRUE(FileUtils::remove_all(config::storage_root_path).ok());
    }

    std::string _tablet_path;
    TabletSharedPtr tablet;
    TCreateTabletReq _create_tablet;
    DeleteConditionHandler _delete_condition_handler;
};

TEST_F(TestDeleteConditionHandler2, ValidConditionValue) {
    OLAPStatus res;
    std::vector<TCondition> conditions;

    // 测试数据中, k1,k2,k3,k4类型分别为int8, int16, int32, int64
    TCondition condition;
    condition.column_name = "k1";
    condition.condition_op = "=";
    condition.condition_values.clear();
    condition.condition_values.push_back("-1");
    conditions.push_back(condition);

    condition.column_name = "k2";
    condition.condition_op = "=";
    condition.condition_values.clear();
    condition.condition_values.push_back("-1");
    conditions.push_back(condition);

    condition.column_name = "k3";
    condition.condition_op = "=";
    condition.condition_values.clear();
    condition.condition_values.push_back("-1");
    conditions.push_back(condition);

    condition.column_name = "k4";
    condition.condition_op = "=";
    condition.condition_values.clear();
    condition.condition_values.push_back("-1");
    conditions.push_back(condition);

    DeletePredicatePB del_pred;
    res = _delete_condition_handler.generate_delete_predicate(tablet->tablet_schema(), conditions,
                                                              &del_pred);
    ASSERT_EQ(OLAP_SUCCESS, res);

    // k5类型为int128
    conditions.clear();
    condition.column_name = "k5";
    condition.condition_op = "=";
    condition.condition_values.clear();
    condition.condition_values.push_back("1");
    conditions.push_back(condition);

    DeletePredicatePB del_pred_2;
    res = _delete_condition_handler.generate_delete_predicate(tablet->tablet_schema(), conditions,
                                                              &del_pred_2);
    ASSERT_EQ(OLAP_SUCCESS, res);

    // k9类型为decimal, precision=6, frac=3
    conditions.clear();
    condition.column_name = "k9";
    condition.condition_op = "=";
    condition.condition_values.clear();
    condition.condition_values.push_back("2.3");
    conditions.push_back(condition);

    DeletePredicatePB del_pred_3;
    res = _delete_condition_handler.generate_delete_predicate(tablet->tablet_schema(), conditions,
                                                              &del_pred_3);
    ASSERT_EQ(OLAP_SUCCESS, res);

    conditions[0].condition_values.clear();
    conditions[0].condition_values.push_back("2");
    DeletePredicatePB del_pred_4;
    res = _delete_condition_handler.generate_delete_predicate(tablet->tablet_schema(), conditions,
                                                              &del_pred_4);
    ASSERT_EQ(OLAP_SUCCESS, res);

    conditions[0].condition_values.clear();
    conditions[0].condition_values.push_back("-2");
    DeletePredicatePB del_pred_5;
    res = _delete_condition_handler.generate_delete_predicate(tablet->tablet_schema(), conditions,
                                                              &del_pred_5);
    ASSERT_EQ(OLAP_SUCCESS, res);

    conditions[0].condition_values.clear();
    conditions[0].condition_values.push_back("-2.3");
    DeletePredicatePB del_pred_6;
    res = _delete_condition_handler.generate_delete_predicate(tablet->tablet_schema(), conditions,
                                                              &del_pred_6);
    ASSERT_EQ(OLAP_SUCCESS, res);

    // k10,k11类型分别为date, datetime
    conditions.clear();
    condition.column_name = "k10";
    condition.condition_op = "=";
    condition.condition_values.clear();
    condition.condition_values.push_back("2014-01-01");
    conditions.push_back(condition);

    condition.column_name = "k10";
    condition.condition_op = "=";
    condition.condition_values.clear();
    condition.condition_values.push_back("2014-01-01 00:00:00");
    conditions.push_back(condition);

    DeletePredicatePB del_pred_7;
    res = _delete_condition_handler.generate_delete_predicate(tablet->tablet_schema(), conditions,
                                                              &del_pred_7);
    ASSERT_EQ(OLAP_SUCCESS, res);

    // k12,k13类型分别为string(64), varchar(64)
    conditions.clear();
    condition.column_name = "k12";
    condition.condition_op = "=";
    condition.condition_values.clear();
    condition.condition_values.push_back("YWFh");
    conditions.push_back(condition);

    condition.column_name = "k13";
    condition.condition_op = "=";
    condition.condition_values.clear();
    condition.condition_values.push_back("YWFhYQ==");
    conditions.push_back(condition);

    DeletePredicatePB del_pred_8;
    res = _delete_condition_handler.generate_delete_predicate(tablet->tablet_schema(), conditions,
                                                              &del_pred_8);
    ASSERT_EQ(OLAP_SUCCESS, res);
}

TEST_F(TestDeleteConditionHandler2, InvalidConditionValue) {
    OLAPStatus res;
    std::vector<TCondition> conditions;

    // 测试k1的值越上界，k1类型为int8
    TCondition condition;
    condition.column_name = "k1";
    condition.condition_op = "=";
    condition.condition_values.clear();
    condition.condition_values.push_back("1000");
    conditions.push_back(condition);

    DeletePredicatePB del_pred_1;
    res = _delete_condition_handler.generate_delete_predicate(tablet->tablet_schema(), conditions,
                                                              &del_pred_1);
    EXPECT_EQ(OLAP_ERR_DELETE_INVALID_CONDITION, res);

    // 测试k1的值越下界，k1类型为int8
    conditions[0].condition_values.clear();
    conditions[0].condition_values.push_back("-1000");
    DeletePredicatePB del_pred_2;
    res = _delete_condition_handler.generate_delete_predicate(tablet->tablet_schema(), conditions,
                                                              &del_pred_2);
    EXPECT_EQ(OLAP_ERR_DELETE_INVALID_CONDITION, res);

    // 测试k2的值越上界，k2类型为int16
    conditions[0].condition_values.clear();
    conditions[0].column_name = "k2";
    conditions[0].condition_values.push_back("32768");
    DeletePredicatePB del_pred_3;
    res = _delete_condition_handler.generate_delete_predicate(tablet->tablet_schema(), conditions,
                                                              &del_pred_3);
    EXPECT_EQ(OLAP_ERR_DELETE_INVALID_CONDITION, res);

    // 测试k2的值越下界，k2类型为int16
    conditions[0].condition_values.clear();
    conditions[0].condition_values.push_back("-32769");
    DeletePredicatePB del_pred_4;
    res = _delete_condition_handler.generate_delete_predicate(tablet->tablet_schema(), conditions,
                                                              &del_pred_4);
    EXPECT_EQ(OLAP_ERR_DELETE_INVALID_CONDITION, res);

    // 测试k3的值越上界，k3类型为int32
    conditions[0].condition_values.clear();
    conditions[0].column_name = "k3";
    conditions[0].condition_values.push_back("2147483648");
    DeletePredicatePB del_pred_5;
    res = _delete_condition_handler.generate_delete_predicate(tablet->tablet_schema(), conditions,
                                                              &del_pred_5);
    EXPECT_EQ(OLAP_ERR_DELETE_INVALID_CONDITION, res);

    // 测试k3的值越下界，k3类型为int32
    conditions[0].condition_values.clear();
    conditions[0].condition_values.push_back("-2147483649");
    DeletePredicatePB del_pred_6;
    res = _delete_condition_handler.generate_delete_predicate(tablet->tablet_schema(), conditions,
                                                              &del_pred_6);
    EXPECT_EQ(OLAP_ERR_DELETE_INVALID_CONDITION, res);

    // 测试k4的值越上界，k2类型为int64
    conditions[0].condition_values.clear();
    conditions[0].column_name = "k4";
    conditions[0].condition_values.push_back("9223372036854775808");
    DeletePredicatePB del_pred_7;
    res = _delete_condition_handler.generate_delete_predicate(tablet->tablet_schema(), conditions,
                                                              &del_pred_7);
    EXPECT_EQ(OLAP_ERR_DELETE_INVALID_CONDITION, res);

    // 测试k4的值越下界，k1类型为int64
    conditions[0].condition_values.clear();
    conditions[0].condition_values.push_back("-9223372036854775809");
    DeletePredicatePB del_pred_8;
    res = _delete_condition_handler.generate_delete_predicate(tablet->tablet_schema(), conditions,
                                                              &del_pred_8);
    EXPECT_EQ(OLAP_ERR_DELETE_INVALID_CONDITION, res);

    // 测试k5的值越上界，k5类型为int128
    conditions[0].condition_values.clear();
    conditions[0].column_name = "k5";
    conditions[0].condition_values.push_back("170141183460469231731687303715884105728");
    DeletePredicatePB del_pred_9;
    res = _delete_condition_handler.generate_delete_predicate(tablet->tablet_schema(), conditions,
                                                              &del_pred_9);
    EXPECT_EQ(OLAP_ERR_DELETE_INVALID_CONDITION, res);

    // 测试k5的值越下界，k5类型为int128
    conditions[0].condition_values.clear();
    conditions[0].condition_values.push_back("-170141183460469231731687303715884105729");
    DeletePredicatePB del_pred_10;
    res = _delete_condition_handler.generate_delete_predicate(tablet->tablet_schema(), conditions,
                                                              &del_pred_10);
    EXPECT_EQ(OLAP_ERR_DELETE_INVALID_CONDITION, res);

    // 测试k9整数部分长度过长，k9类型为decimal, precision=6, frac=3
    conditions[0].condition_values.clear();
    conditions[0].column_name = "k9";
    conditions[0].condition_values.push_back("12347876.5");
    DeletePredicatePB del_pred_11;
    res = _delete_condition_handler.generate_delete_predicate(tablet->tablet_schema(), conditions,
                                                              &del_pred_11);
    EXPECT_EQ(OLAP_ERR_DELETE_INVALID_CONDITION, res);

    // 测试k9小数部分长度过长，k9类型为decimal, precision=6, frac=3
    conditions[0].condition_values.clear();
    conditions[0].condition_values.push_back("1.2345678");
    DeletePredicatePB del_pred_12;
    res = _delete_condition_handler.generate_delete_predicate(tablet->tablet_schema(), conditions,
                                                              &del_pred_12);
    EXPECT_EQ(OLAP_ERR_DELETE_INVALID_CONDITION, res);

    // 测试k9没有小数部分，但包含小数点
    conditions[0].condition_values.clear();
    conditions[0].condition_values.push_back("1.");
    DeletePredicatePB del_pred_13;
    res = _delete_condition_handler.generate_delete_predicate(tablet->tablet_schema(), conditions,
                                                              &del_pred_13);
    EXPECT_EQ(OLAP_ERR_DELETE_INVALID_CONDITION, res);

    // 测试k10类型的过滤值不符合对应格式，k10为date
    conditions[0].condition_values.clear();
    conditions[0].column_name = "k10";
    conditions[0].condition_values.push_back("20130101");
    DeletePredicatePB del_pred_14;
    res = _delete_condition_handler.generate_delete_predicate(tablet->tablet_schema(), conditions,
                                                              &del_pred_14);
    EXPECT_EQ(OLAP_ERR_DELETE_INVALID_CONDITION, res);

    conditions[0].condition_values.clear();
    conditions[0].condition_values.push_back("2013-64-01");
    DeletePredicatePB del_pred_15;
    res = _delete_condition_handler.generate_delete_predicate(tablet->tablet_schema(), conditions,
                                                              &del_pred_15);
    EXPECT_EQ(OLAP_ERR_DELETE_INVALID_CONDITION, res);

    conditions[0].condition_values.clear();
    conditions[0].condition_values.push_back("2013-01-40");
    DeletePredicatePB del_pred_16;
    res = _delete_condition_handler.generate_delete_predicate(tablet->tablet_schema(), conditions,
                                                              &del_pred_16);
    EXPECT_EQ(OLAP_ERR_DELETE_INVALID_CONDITION, res);

    // 测试k11类型的过滤值不符合对应格式，k11为datetime
    conditions[0].condition_values.clear();
    conditions[0].column_name = "k11";
    conditions[0].condition_values.push_back("20130101 00:00:00");
    DeletePredicatePB del_pred_17;
    res = _delete_condition_handler.generate_delete_predicate(tablet->tablet_schema(), conditions,
                                                              &del_pred_17);
    EXPECT_EQ(OLAP_ERR_DELETE_INVALID_CONDITION, res);

    conditions[0].condition_values.clear();
    conditions[0].condition_values.push_back("2013-64-01 00:00:00");
    DeletePredicatePB del_pred_18;
    res = _delete_condition_handler.generate_delete_predicate(tablet->tablet_schema(), conditions,
                                                              &del_pred_18);
    EXPECT_EQ(OLAP_ERR_DELETE_INVALID_CONDITION, res);

    conditions[0].condition_values.clear();
    conditions[0].condition_values.push_back("2013-01-40 00:00:00");
    DeletePredicatePB del_pred_19;
    res = _delete_condition_handler.generate_delete_predicate(tablet->tablet_schema(), conditions,
                                                              &del_pred_19);
    EXPECT_EQ(OLAP_ERR_DELETE_INVALID_CONDITION, res);

    conditions[0].condition_values.clear();
    conditions[0].condition_values.push_back("2013-01-01 24:00:00");
    DeletePredicatePB del_pred_20;
    res = _delete_condition_handler.generate_delete_predicate(tablet->tablet_schema(), conditions,
                                                              &del_pred_20);
    EXPECT_EQ(OLAP_ERR_DELETE_INVALID_CONDITION, res);

    conditions[0].condition_values.clear();
    conditions[0].condition_values.push_back("2013-01-01 00:60:00");
    DeletePredicatePB del_pred_21;
    res = _delete_condition_handler.generate_delete_predicate(tablet->tablet_schema(), conditions,
                                                              &del_pred_21);
    EXPECT_EQ(OLAP_ERR_DELETE_INVALID_CONDITION, res);

    conditions[0].condition_values.clear();
    conditions[0].condition_values.push_back("2013-01-01 00:00:60");
    DeletePredicatePB del_pred_22;
    res = _delete_condition_handler.generate_delete_predicate(tablet->tablet_schema(), conditions,
                                                              &del_pred_22);
    EXPECT_EQ(OLAP_ERR_DELETE_INVALID_CONDITION, res);

    // 测试k12和k13类型的过滤值过长，k12,k13类型分别为string(64), varchar(64)
    conditions[0].condition_values.clear();
    conditions[0].column_name = "k12";
    conditions[0].condition_values.push_back(
            "YWFhYWFhYWFhYWFhYWFhYWFhYWFhYWFhYWFhYWFhYWFhYWFhYW"
            "FhYWFhYWFhYWFhYWFhYWFhYWFhYWFhYWFhYWFhYWFhYWFhYWFhYWFhYW"
            "FhYWFhYWFhYWFhYWFhYWFhYWFhYWE=;k13=YWFhYQ==");
    DeletePredicatePB del_pred_23;
    res = _delete_condition_handler.generate_delete_predicate(tablet->tablet_schema(), conditions,
                                                              &del_pred_23);
    EXPECT_EQ(OLAP_ERR_DELETE_INVALID_CONDITION, res);

    conditions[0].condition_values.clear();
    conditions[0].column_name = "k13";
    conditions[0].condition_values.push_back(
            "YWFhYWFhYWFhYWFhYWFhYWFhYWFhYWFhYWFhYWFhYWFhYWFhYW"
            "FhYWFhYWFhYWFhYWFhYWFhYWFhYWFhYWFhYWFhYWFhYWFhYWFhYWFhYW"
            "FhYWFhYWFhYWFhYWFhYWFhYWFhYWE=;k13=YWFhYQ==");
    DeletePredicatePB del_pred_24;
    res = _delete_condition_handler.generate_delete_predicate(tablet->tablet_schema(), conditions,
                                                              &del_pred_24);
    EXPECT_EQ(OLAP_ERR_DELETE_INVALID_CONDITION, res);
}

class TestDeleteHandler : public testing::Test {
protected:
    void SetUp() {
        CpuInfo::init();
        // Create local data dir for StorageEngine.
        char buffer[MAX_PATH_LEN];
        getcwd(buffer, MAX_PATH_LEN);
        config::storage_root_path = string(buffer) + "/data_delete_condition";
        FileUtils::remove_all(config::storage_root_path);
        ASSERT_TRUE(FileUtils::create_dir(config::storage_root_path).ok());

        // 1. Prepare for query split key.
        // create base tablet
        OLAPStatus res = OLAP_SUCCESS;
        set_default_create_tablet_request(&_create_tablet);
        res = k_engine->create_tablet(_create_tablet);
        ASSERT_EQ(OLAP_SUCCESS, res);
        tablet = k_engine->tablet_manager()->get_tablet(_create_tablet.tablet_id,
                                                        _create_tablet.tablet_schema.schema_hash);
        ASSERT_TRUE(tablet != nullptr);
        _tablet_path = tablet->tablet_path_desc().filepath;

        _data_row_cursor.init(tablet->tablet_schema());
        _data_row_cursor.allocate_memory_for_string_type(tablet->tablet_schema());
    }

    void TearDown() {
        // Remove all dir.
        tablet.reset();
        _delete_handler.finalize();
        StorageEngine::instance()->tablet_manager()->drop_tablet(
                _create_tablet.tablet_id, _create_tablet.tablet_schema.schema_hash);
        ASSERT_TRUE(FileUtils::remove_all(config::storage_root_path).ok());
    }

    std::string _tablet_path;
    RowCursor _data_row_cursor;
    TabletSharedPtr tablet;
    TCreateTabletReq _create_tablet;
    DeleteHandler _delete_handler;
    DeleteConditionHandler _delete_condition_handler;
};

TEST_F(TestDeleteHandler, InitSuccess) {
    OLAPStatus res;
    std::vector<TCondition> conditions;

    // 往头文件中添加过滤条件
    TCondition condition;
    condition.column_name = "k1";
    condition.condition_op = "=";
    condition.condition_values.clear();
    condition.condition_values.push_back("1");
    conditions.push_back(condition);

    condition.column_name = "k2";
    condition.condition_op = ">";
    condition.condition_values.clear();
    condition.condition_values.push_back("3");
    conditions.push_back(condition);

    condition.column_name = "k2";
    condition.condition_op = "<=";
    condition.condition_values.clear();
    condition.condition_values.push_back("5");
    conditions.push_back(condition);

    DeletePredicatePB del_pred;
    res = _delete_condition_handler.generate_delete_predicate(tablet->tablet_schema(), conditions,
                                                              &del_pred);
    ASSERT_EQ(OLAP_SUCCESS, res);
    tablet->add_delete_predicate(del_pred, 1);

    conditions.clear();
    condition.column_name = "k1";
    condition.condition_op = "!=";
    condition.condition_values.clear();
    condition.condition_values.push_back("3");
    conditions.push_back(condition);

    DeletePredicatePB del_pred_2;
    res = _delete_condition_handler.generate_delete_predicate(tablet->tablet_schema(), conditions,
                                                              &del_pred_2);
    ASSERT_EQ(OLAP_SUCCESS, res);
    tablet->add_delete_predicate(del_pred_2, 2);

    conditions.clear();
    condition.column_name = "k2";
    condition.condition_op = ">=";
    condition.condition_values.clear();
    condition.condition_values.push_back("1");
    conditions.push_back(condition);

    DeletePredicatePB del_pred_3;
    res = _delete_condition_handler.generate_delete_predicate(tablet->tablet_schema(), conditions,
                                                              &del_pred_3);
    ASSERT_EQ(OLAP_SUCCESS, res);
    tablet->add_delete_predicate(del_pred_3, 3);

    conditions.clear();
    condition.column_name = "k2";
    condition.condition_op = "!=";
    condition.condition_values.clear();
    condition.condition_values.push_back("3");
    conditions.push_back(condition);

    DeletePredicatePB del_pred_4;
    res = _delete_condition_handler.generate_delete_predicate(tablet->tablet_schema(), conditions,
                                                              &del_pred_4);
    ASSERT_EQ(OLAP_SUCCESS, res);
    tablet->add_delete_predicate(del_pred_4, 4);

    // 从header文件中取出版本号小于等于7的过滤条件
    res = _delete_handler.init(tablet->tablet_schema(), tablet->delete_predicates(), 4);
    ASSERT_EQ(OLAP_SUCCESS, res);
    ASSERT_EQ(4, _delete_handler.conditions_num());
    std::vector<int64_t> conds_version = _delete_handler.get_conds_version();
    EXPECT_EQ(4, conds_version.size());
    sort(conds_version.begin(), conds_version.end());
    EXPECT_EQ(1, conds_version[0]);
    EXPECT_EQ(2, conds_version[1]);
    EXPECT_EQ(3, conds_version[2]);
    EXPECT_EQ(4, conds_version[3]);

    _delete_handler.finalize();
}

// 测试一个过滤条件包含的子条件之间是and关系,
// 即只有满足一条过滤条件包含的所有子条件，这条数据才会被过滤
TEST_F(TestDeleteHandler, FilterDataSubconditions) {
    OLAPStatus res;
    std::vector<TCondition> conditions;

    // 往Header中添加过滤条件
    // 过滤条件1
    TCondition condition;
    condition.column_name = "k1";
    condition.condition_op = "=";
    condition.condition_values.clear();
    condition.condition_values.push_back("1");
    conditions.push_back(condition);

    condition.column_name = "k2";
    condition.condition_op = "!=";
    condition.condition_values.clear();
    condition.condition_values.push_back("4");
    conditions.push_back(condition);

    DeletePredicatePB del_pred;
    res = _delete_condition_handler.generate_delete_predicate(tablet->tablet_schema(), conditions,
                                                              &del_pred);
    ASSERT_EQ(OLAP_SUCCESS, res);
    tablet->add_delete_predicate(del_pred, 1);

    // 指定版本号为10以载入Header中的所有过滤条件(在这个case中，只有过滤条件1)
    res = _delete_handler.init(tablet->tablet_schema(), tablet->delete_predicates(), 4);
    ASSERT_EQ(OLAP_SUCCESS, res);
    ASSERT_EQ(1, _delete_handler.conditions_num());

    // 构造一行测试数据
    std::vector<string> data_str;
    data_str.push_back("1");
    data_str.push_back("6");
    data_str.push_back("8");
    data_str.push_back("-1");
    data_str.push_back("16");
    data_str.push_back("1.2");
    data_str.push_back("2014-01-01");
    data_str.push_back("2014-01-01 00:00:00");
    data_str.push_back("YWFH");
    data_str.push_back("YWFH==");
    data_str.push_back("1");
    OlapTuple tuple1(data_str);
    res = _data_row_cursor.from_tuple(tuple1);
    ASSERT_EQ(OLAP_SUCCESS, res);
    ASSERT_TRUE(_delete_handler.is_filter_data(1, _data_row_cursor));

    // 构造一行测试数据
    data_str[1] = "4";
    OlapTuple tuple2(data_str);
    res = _data_row_cursor.from_tuple(tuple2);
    ASSERT_EQ(OLAP_SUCCESS, res);
    // 不满足子条件：k2!=4
    ASSERT_FALSE(_delete_handler.is_filter_data(1, _data_row_cursor));

    _delete_handler.finalize();
}

// 测试多个过滤条件之间是or关系，
// 即如果存在多个过滤条件，会一次检查数据是否符合这些过滤条件；只要有一个过滤条件符合，则过滤数据
TEST_F(TestDeleteHandler, FilterDataConditions) {
    OLAPStatus res;
    std::vector<TCondition> conditions;

    // 往Header中添加过滤条件
    // 过滤条件1
    TCondition condition;
    condition.column_name = "k1";
    condition.condition_op = "=";
    condition.condition_values.clear();
    condition.condition_values.push_back("1");
    conditions.push_back(condition);

    condition.column_name = "k2";
    condition.condition_op = "!=";
    condition.condition_values.clear();
    condition.condition_values.push_back("4");
    conditions.push_back(condition);

    DeletePredicatePB del_pred;
    res = _delete_condition_handler.generate_delete_predicate(tablet->tablet_schema(), conditions,
                                                              &del_pred);
    ASSERT_EQ(OLAP_SUCCESS, res);
    tablet->add_delete_predicate(del_pred, 1);

    // 过滤条件2
    conditions.clear();
    condition.column_name = "k1";
    condition.condition_op = "=";
    condition.condition_values.clear();
    condition.condition_values.push_back("3");
    conditions.push_back(condition);

    DeletePredicatePB del_pred_2;
    res = _delete_condition_handler.generate_delete_predicate(tablet->tablet_schema(), conditions,
                                                              &del_pred_2);
    ASSERT_EQ(OLAP_SUCCESS, res);
    tablet->add_delete_predicate(del_pred_2, 2);

    // 过滤条件3
    conditions.clear();
    condition.column_name = "k2";
    condition.condition_op = "=";
    condition.condition_values.clear();
    condition.condition_values.push_back("5");
    conditions.push_back(condition);

    DeletePredicatePB del_pred_3;
    res = _delete_condition_handler.generate_delete_predicate(tablet->tablet_schema(), conditions,
                                                              &del_pred_3);
    ASSERT_EQ(OLAP_SUCCESS, res);
    tablet->add_delete_predicate(del_pred_3, 3);

    // 指定版本号为4以载入meta中的所有过滤条件(在这个case中，只有过滤条件1)
    res = _delete_handler.init(tablet->tablet_schema(), tablet->delete_predicates(), 4);
    ASSERT_EQ(OLAP_SUCCESS, res);
    ASSERT_EQ(3, _delete_handler.conditions_num());

    std::vector<string> data_str;
    data_str.push_back("4");
    data_str.push_back("5");
    data_str.push_back("8");
    data_str.push_back("-1");
    data_str.push_back("16");
    data_str.push_back("1.2");
    data_str.push_back("2014-01-01");
    data_str.push_back("2014-01-01 00:00:00");
    data_str.push_back("YWFH");
    data_str.push_back("YWFH==");
    data_str.push_back("1");
    OlapTuple tuple(data_str);
    res = _data_row_cursor.from_tuple(tuple);
    ASSERT_EQ(OLAP_SUCCESS, res);
    // 这行数据会因为过滤条件3而被过滤
    ASSERT_TRUE(_delete_handler.is_filter_data(3, _data_row_cursor));

    _delete_handler.finalize();
}

// 测试在过滤时，版本号小于数据版本的过滤条件将不起作用
TEST_F(TestDeleteHandler, FilterDataVersion) {
    OLAPStatus res;
    std::vector<TCondition> conditions;

    // 往Header中添加过滤条件
    // 过滤条件1
    TCondition condition;
    condition.column_name = "k1";
    condition.condition_op = "=";
    condition.condition_values.clear();
    condition.condition_values.push_back("1");
    conditions.push_back(condition);

    condition.column_name = "k2";
    condition.condition_op = "!=";
    condition.condition_values.clear();
    condition.condition_values.push_back("4");
    conditions.push_back(condition);

    DeletePredicatePB del_pred;
    res = _delete_condition_handler.generate_delete_predicate(tablet->tablet_schema(), conditions,
                                                              &del_pred);
    ASSERT_EQ(OLAP_SUCCESS, res);
    tablet->add_delete_predicate(del_pred, 3);

    // 过滤条件2
    conditions.clear();
    condition.column_name = "k1";
    condition.condition_op = "=";
    condition.condition_values.clear();
    condition.condition_values.push_back("3");
    conditions.push_back(condition);

    DeletePredicatePB del_pred_2;
    res = _delete_condition_handler.generate_delete_predicate(tablet->tablet_schema(), conditions,
                                                              &del_pred_2);
    ASSERT_EQ(OLAP_SUCCESS, res);
    tablet->add_delete_predicate(del_pred_2, 4);

    // 指定版本号为4以载入meta中的所有过滤条件(过滤条件1，过滤条件2)
    res = _delete_handler.init(tablet->tablet_schema(), tablet->delete_predicates(), 4);
    ASSERT_EQ(OLAP_SUCCESS, res);
    ASSERT_EQ(2, _delete_handler.conditions_num());

    // 构造一行测试数据
    std::vector<string> data_str;
    data_str.push_back("1");
    data_str.push_back("6");
    data_str.push_back("8");
    data_str.push_back("-1");
    data_str.push_back("16");
    data_str.push_back("1.2");
    data_str.push_back("2014-01-01");
    data_str.push_back("2014-01-01 00:00:00");
    data_str.push_back("YWFH");
    data_str.push_back("YWFH==");
    data_str.push_back("1");
    OlapTuple tuple(data_str);
    res = _data_row_cursor.from_tuple(tuple);
    ASSERT_EQ(OLAP_SUCCESS, res);
    // 如果数据版本小于3，则过滤条件1生效，这条数据被过滤
    ASSERT_TRUE(_delete_handler.is_filter_data(2, _data_row_cursor));
    // 如果数据版本大于3，则过滤条件1会被跳过
    ASSERT_FALSE(_delete_handler.is_filter_data(4, _data_row_cursor));

    _delete_handler.finalize();
}

} // namespace doris

int main(int argc, char** argv) {
    doris::init_glog("be-test");
    int ret = doris::OLAP_SUCCESS;
    testing::InitGoogleTest(&argc, argv);

    doris::set_up();
    ret = RUN_ALL_TESTS();
    doris::tear_down();

    google::protobuf::ShutdownProtobufLibrary();
    return ret;
}<|MERGE_RESOLUTION|>--- conflicted
+++ resolved
@@ -259,26 +259,16 @@
         ASSERT_EQ(OLAP_SUCCESS, res);
         tablet = k_engine->tablet_manager()->get_tablet(_create_tablet.tablet_id,
                                                         _create_tablet.tablet_schema.schema_hash);
-<<<<<<< HEAD
         ASSERT_TRUE(tablet.get() != NULL);
         _tablet_path = tablet->tablet_path_desc().filepath;
-=======
-        ASSERT_TRUE(tablet.get() != nullptr);
-        _tablet_path = tablet->tablet_path();
->>>>>>> d8ba6e3e
 
         set_create_duplicate_tablet_request(&_create_dup_tablet);
         res = k_engine->create_tablet(_create_dup_tablet);
         ASSERT_EQ(OLAP_SUCCESS, res);
         dup_tablet = k_engine->tablet_manager()->get_tablet(
                 _create_dup_tablet.tablet_id, _create_dup_tablet.tablet_schema.schema_hash);
-<<<<<<< HEAD
         ASSERT_TRUE(dup_tablet.get() != NULL);
         _dup_tablet_path = tablet->tablet_path_desc().filepath;
-=======
-        ASSERT_TRUE(dup_tablet.get() != nullptr);
-        _dup_tablet_path = tablet->tablet_path();
->>>>>>> d8ba6e3e
     }
 
     void TearDown() {
@@ -440,13 +430,8 @@
         ASSERT_EQ(OLAP_SUCCESS, res);
         tablet = k_engine->tablet_manager()->get_tablet(_create_tablet.tablet_id,
                                                         _create_tablet.tablet_schema.schema_hash);
-<<<<<<< HEAD
-        ASSERT_TRUE(tablet.get() != NULL);
+        ASSERT_TRUE(tablet.get() != nullptr);
         _tablet_path = tablet->tablet_path_desc().filepath;
-=======
-        ASSERT_TRUE(tablet.get() != nullptr);
-        _tablet_path = tablet->tablet_path();
->>>>>>> d8ba6e3e
     }
 
     void TearDown() {
