// Licensed to the Apache Software Foundation (ASF) under one
// or more contributor license agreements.  See the NOTICE file
// distributed with this work for additional information
// regarding copyright ownership.  The ASF licenses this file
// to you under the Apache License, Version 2.0 (the
// "License"); you may not use this file except in compliance
// with the License.  You may obtain a copy of the License at
//
//   http://www.apache.org/licenses/LICENSE-2.0
//
// Unless required by applicable law or agreed to in writing,
// software distributed under the License is distributed on an
// "AS IS" BASIS, WITHOUT WARRANTIES OR CONDITIONS OF ANY
// KIND, either express or implied.  See the License for the
// specific language governing permissions and limitations
// under the License.

#include <CLucene.h>
#include <CLucene/config/repl_wchar.h>
#include <CLucene/index/IndexReader.h>
#include <gtest/gtest-message.h>
#include <gtest/gtest-test-part.h>
#include <string.h>

#include <memory>
#include <string>

#include "gtest/gtest_pred_impl.h"
#include "io/fs/file_writer.h"
#include "io/fs/local_file_system.h"
#include "olap/rowset/segment_v2/inverted_index_compound_reader.h"
<<<<<<< HEAD
#include "olap/rowset/segment_v2/inverted_index_file_writer.h"
#include "olap/rowset/segment_v2/inverted_index_fs_directory.h"
=======
#include "olap/rowset/segment_v2/inverted_index_fs_directory.h"
#include "olap/rowset/segment_v2/inverted_index_file_writer.h"
>>>>>>> 93a501ca
#include "olap/rowset/segment_v2/inverted_index_writer.h"
#include "olap/rowset/segment_v2/zone_map_index.h"
#include "olap/tablet_schema.h"
#include "olap/tablet_schema_helper.h"
#include "runtime/exec_env.h"
#include "util/slice.h"
#include "vec/columns/column_array.h"
#include "vec/columns/column_nullable.h"
#include "vec/columns/column_string.h"
#include "vec/common/pod_array_fwd.h"
#include "vec/core/field.h"
#include "vec/core/types.h"
#include "vec/data_types/data_type_array.h"
#include "vec/data_types/data_type_factory.hpp"
#include "vec/olap/olap_data_convertor.h"
#include "runtime/exec_env.h"

using namespace lucene::index;
using doris::segment_v2::InvertedIndexFileWriter;

namespace doris {
namespace segment_v2 {

class InvertedIndexArrayTest : public testing::Test {
public:
    const std::string kTestDir = "./ut_dir/inverted_index_array_test";

    void check_terms_stats(string dir_str, string file_str) {
        auto fs = io::global_local_filesystem();
        std::unique_ptr<DorisCompoundReader> reader = std::make_unique<DorisCompoundReader>(
<<<<<<< HEAD
                DorisFSDirectoryFactory::getDirectory(fs, dir_str.c_str()), file_str.c_str(), 4096);
=======
                DorisFSDirectoryFactory::getDirectory(fs, dir_str.c_str()), file_str.c_str(),
                4096);
>>>>>>> 93a501ca
        std::cout << "Term statistics for " << file_str << std::endl;
        std::cout << "==================================" << std::endl;
        lucene::store::Directory* dir = reader.get();

        IndexReader* r = IndexReader::open(dir);

        printf("Max Docs: %d\n", r->maxDoc());
        printf("Num Docs: %d\n", r->numDocs());

        TermEnum* te = r->terms();
        int32_t nterms;
        for (nterms = 0; te->next(); nterms++) {
            /* empty */
            std::string token =
                    lucene_wcstoutf8string(te->term(false)->text(), te->term(false)->textLength());

            printf("Term: %s ", token.c_str());
            printf("Freq: %d\n", te->docFreq());
        }
        printf("Term count: %d\n\n", nterms);
        te->close();
        _CLLDELETE(te);

        r->close();
        _CLLDELETE(r);
        reader->close();
    }

    void SetUp() override {
        auto st = io::global_local_filesystem()->delete_directory(kTestDir);
        ASSERT_TRUE(st.ok()) << st;
        st = io::global_local_filesystem()->create_directory(kTestDir);
        ASSERT_TRUE(st.ok()) << st;
        config::enable_write_index_searcher_cache = false;
        std::vector<StorePath> paths;
        paths.emplace_back(kTestDir, 1024);
        auto tmp_file_dirs = std::make_unique<segment_v2::TmpFileDirs>(paths);
        st = tmp_file_dirs->init();
        if (!st.OK()) {
            std::cout << "init tmp file dirs error:" << st.to_string() << std::endl;
            return;
        }
        ExecEnv::GetInstance()->set_tmp_file_dir(std::move(tmp_file_dirs));
    }
    void TearDown() override {
        //        EXPECT_TRUE(io::global_local_filesystem()->delete_directory(kTestDir).ok());
    }

    void test_string(std::string testname, Field* field) {
        EXPECT_TRUE(field->type() == FieldType::OLAP_FIELD_TYPE_ARRAY);
        std::string filename = kTestDir + "/" + testname;
        auto fs = io::global_local_filesystem();

        io::FileWriterPtr file_writer;
        EXPECT_TRUE(fs->create_file(filename, &file_writer).ok());
        auto index_meta_pb = std::make_unique<TabletIndexPB>();
        index_meta_pb->set_index_type(IndexType::INVERTED);
        index_meta_pb->set_index_id(26033);
        index_meta_pb->set_index_name("index_inverted_arr1");
        index_meta_pb->clear_col_unique_id();
        index_meta_pb->add_col_unique_id(0);

        TabletIndex idx_meta;
        idx_meta.index_type();
        idx_meta.init_from_pb(*index_meta_pb.get());
        auto index_file_writer = std::make_unique<InvertedIndexFileWriter>(
                file_writer->fs(), file_writer->path().parent_path(),
                file_writer->path().filename(), InvertedIndexStorageFormatPB::V1);
        std::unique_ptr<segment_v2::InvertedIndexColumnWriter> _inverted_index_builder = nullptr;
<<<<<<< HEAD
        EXPECT_EQ(InvertedIndexColumnWriter::create(field, &_inverted_index_builder,
                                                    index_file_writer.get(), &idx_meta),
=======
        EXPECT_EQ(InvertedIndexColumnWriter::create(
                          field, &_inverted_index_builder, index_file_writer.get(), &idx_meta),
>>>>>>> 93a501ca
                  Status::OK());
        vectorized::PaddedPODArray<Slice> _slice;
        _slice.resize(5);

        vectorized::Array a1, a2;
        a1.push_back("amory");
        a1.push_back("doris");
        a2.push_back(vectorized::Null());
        a2.push_back("amory");
        a2.push_back("commiter");

        vectorized::DataTypePtr s1 = std::make_shared<vectorized::DataTypeNullable>(
                std::make_shared<vectorized::DataTypeString>());
        vectorized::DataTypePtr au = std::make_shared<vectorized::DataTypeArray>(s1);
        vectorized::MutableColumnPtr col = au->create_column();
        col->insert(a1);
        col->insert(a2);
        vectorized::ColumnPtr column_array = std::move(col);
        vectorized::ColumnWithTypeAndName type_and_name(column_array, au, "arr1");

        vectorized::PaddedPODArray<vectorized::UInt64> _offsets;
        _offsets.reserve(3);
        _offsets.emplace_back(0);
        _offsets.emplace_back(2);
        _offsets.emplace_back(5);
        const uint8_t* offsets_ptr = (const uint8_t*)(_offsets.data());

        auto* col_arr = assert_cast<const vectorized::ColumnArray*>(column_array.get());
        const vectorized::UInt8* nested_null_map =
                assert_cast<const vectorized::ColumnNullable*>(col_arr->get_data_ptr().get())
                        ->get_null_map_data()
                        .data();
        auto* col_arr_str = assert_cast<const vectorized::ColumnString*>(
                assert_cast<const vectorized::ColumnNullable*>(col_arr->get_data_ptr().get())
                        ->get_nested_column_ptr()
                        .get());
        const char* char_data = (const char*)(col_arr_str->get_chars().data());
        const vectorized::ColumnString::Offset* offset_cur = col_arr_str->get_offsets().data();
        const vectorized::ColumnString::Offset* offset_end = offset_cur + 5;

        Slice* slice = _slice.data();
        size_t string_offset = *(offset_cur - 1);
        const vectorized::UInt8* nullmap_cur = nested_null_map;
        while (offset_cur != offset_end) {
            if (!*nullmap_cur) {
                slice->data = const_cast<char*>(char_data + string_offset);
                slice->size = *offset_cur - string_offset;
            } else {
                slice->data = nullptr;
                slice->size = 0;
            }
            string_offset = *offset_cur;
            ++nullmap_cur;
            ++slice;
            ++offset_cur;
        }

        auto field_size = field->get_sub_field(0)->size();
        Status st = _inverted_index_builder->add_array_values(
                field_size, reinterpret_cast<const void*>(_slice.data()),
                reinterpret_cast<const uint8_t*>(nested_null_map), offsets_ptr, 2);
        EXPECT_EQ(st, Status::OK());
        EXPECT_EQ(_inverted_index_builder->finish(), Status::OK());
        EXPECT_EQ(index_file_writer->close(), Status::OK());

        {
            std::cout << "dir: " << file_writer->path().parent_path().string() << std::endl;
            string idx_file_name = file_writer->path().filename().string() + "_26033.idx";
            std::cout << "file: " << file_writer->path().filename().string() << std::endl;
            check_terms_stats(file_writer->path().parent_path().string(), idx_file_name);
        }
    }
};

TEST_F(InvertedIndexArrayTest, ArrayString) {
    TabletColumn arrayTabletColumn;
    arrayTabletColumn.set_unique_id(0);
    arrayTabletColumn.set_name("arr1");
    arrayTabletColumn.set_type(FieldType::OLAP_FIELD_TYPE_ARRAY);
    TabletColumn arraySubColumn;
    arraySubColumn.set_unique_id(1);
    arraySubColumn.set_name("arr_sub_string");
    arraySubColumn.set_type(FieldType::OLAP_FIELD_TYPE_STRING);
    arrayTabletColumn.add_sub_column(arraySubColumn);
    Field* field = FieldFactory::create(arrayTabletColumn);
    test_string("InvertedIndexArray", field);
    delete field;
}

} // namespace segment_v2
} // namespace doris<|MERGE_RESOLUTION|>--- conflicted
+++ resolved
@@ -29,13 +29,8 @@
 #include "io/fs/file_writer.h"
 #include "io/fs/local_file_system.h"
 #include "olap/rowset/segment_v2/inverted_index_compound_reader.h"
-<<<<<<< HEAD
-#include "olap/rowset/segment_v2/inverted_index_file_writer.h"
-#include "olap/rowset/segment_v2/inverted_index_fs_directory.h"
-=======
 #include "olap/rowset/segment_v2/inverted_index_fs_directory.h"
 #include "olap/rowset/segment_v2/inverted_index_file_writer.h"
->>>>>>> 93a501ca
 #include "olap/rowset/segment_v2/inverted_index_writer.h"
 #include "olap/rowset/segment_v2/zone_map_index.h"
 #include "olap/tablet_schema.h"
@@ -66,12 +61,7 @@
     void check_terms_stats(string dir_str, string file_str) {
         auto fs = io::global_local_filesystem();
         std::unique_ptr<DorisCompoundReader> reader = std::make_unique<DorisCompoundReader>(
-<<<<<<< HEAD
                 DorisFSDirectoryFactory::getDirectory(fs, dir_str.c_str()), file_str.c_str(), 4096);
-=======
-                DorisFSDirectoryFactory::getDirectory(fs, dir_str.c_str()), file_str.c_str(),
-                4096);
->>>>>>> 93a501ca
         std::cout << "Term statistics for " << file_str << std::endl;
         std::cout << "==================================" << std::endl;
         lucene::store::Directory* dir = reader.get();
@@ -141,13 +131,8 @@
                 file_writer->fs(), file_writer->path().parent_path(),
                 file_writer->path().filename(), InvertedIndexStorageFormatPB::V1);
         std::unique_ptr<segment_v2::InvertedIndexColumnWriter> _inverted_index_builder = nullptr;
-<<<<<<< HEAD
         EXPECT_EQ(InvertedIndexColumnWriter::create(field, &_inverted_index_builder,
                                                     index_file_writer.get(), &idx_meta),
-=======
-        EXPECT_EQ(InvertedIndexColumnWriter::create(
-                          field, &_inverted_index_builder, index_file_writer.get(), &idx_meta),
->>>>>>> 93a501ca
                   Status::OK());
         vectorized::PaddedPODArray<Slice> _slice;
         _slice.resize(5);
