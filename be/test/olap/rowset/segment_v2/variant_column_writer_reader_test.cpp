--- conflicted
+++ resolved
@@ -182,10 +182,7 @@
     st = io::global_local_filesystem()->open_file(file_path, &file_reader);
     EXPECT_TRUE(st.ok()) << st.msg();
     ColumnReaderOptions read_opts;
-<<<<<<< HEAD
-=======
     read_opts.tablet_schema = _tablet_schema;
->>>>>>> 23a520da
     std::unique_ptr<ColumnReader> column_reader;
     st = ColumnReader::create(read_opts, footer, 0, 1000, file_reader, &column_reader);
     EXPECT_TRUE(st.ok()) << st.msg();
@@ -243,16 +240,8 @@
 
     for (int i = 0; i < 1000; ++i) {
         std::string value;
-<<<<<<< HEAD
         assert_cast<ColumnObject*>(new_column_object.get())
                      ->serialize_one_row_to_string(i, &value);
-
-=======
-        st = assert_cast<ColumnObject*>(new_column_object.get())
-                     ->serialize_one_row_to_string(i, &value);
-
-        EXPECT_TRUE(st.ok()) << st.msg();
->>>>>>> 23a520da
         EXPECT_EQ(value, inserted_jsonstr[i]);
     }
 
@@ -267,14 +256,8 @@
     EXPECT_TRUE(st.ok()) << st.msg();
     for (int i = 0; i < row_ids.size(); ++i) {
         std::string value;
-<<<<<<< HEAD
         assert_cast<ColumnObject*>(new_column_object.get())
                      ->serialize_one_row_to_string(i, &value);
-=======
-        st = assert_cast<ColumnObject*>(new_column_object.get())
-                     ->serialize_one_row_to_string(i, &value);
-        EXPECT_TRUE(st.ok()) << st.msg();
->>>>>>> 23a520da
         EXPECT_EQ(value, inserted_jsonstr[row_ids[i]]);
     }
 
@@ -311,14 +294,8 @@
 
         for (int row = 0; row < 1000; ++row) {
             std::string value;
-<<<<<<< HEAD
             assert_cast<ColumnObject*>(new_column_object.get())
                          ->serialize_one_row_to_string(row, &value);
-=======
-            st = assert_cast<ColumnObject*>(new_column_object.get())
-                         ->serialize_one_row_to_string(row, &value);
-            EXPECT_TRUE(st.ok()) << st.msg();
->>>>>>> 23a520da
             if (inserted_jsonstr[row].find(key) != std::string::npos) {
                 if (i % 2 == 0) {
                     EXPECT_EQ(value, "88");
@@ -404,16 +381,8 @@
     auto check_empty_column = [&]() {
         for (int row = 0; row < 1000; ++row) {
             std::string value;
-<<<<<<< HEAD
             assert_cast<ColumnObject*>(new_column_object.get())
                          ->serialize_one_row_to_string(row, &value);
-
-=======
-            st = assert_cast<ColumnObject*>(new_column_object.get())
-                         ->serialize_one_row_to_string(row, &value);
-
-            EXPECT_TRUE(st.ok()) << st.msg();
->>>>>>> 23a520da
             EXPECT_EQ(value, "{}");
         }
     };
@@ -584,10 +553,7 @@
     st = io::global_local_filesystem()->open_file(file_path, &file_reader);
     EXPECT_TRUE(st.ok()) << st.msg();
     ColumnReaderOptions read_opts;
-<<<<<<< HEAD
-=======
     read_opts.tablet_schema = _tablet_schema;
->>>>>>> 23a520da
     std::unique_ptr<ColumnReader> column_reader;
     st = ColumnReader::create(read_opts, footer, 0, 1000, file_reader, &column_reader);
     EXPECT_TRUE(st.ok()) << st.msg();
@@ -598,17 +564,9 @@
     // 8. check statistics
     auto statistics = variant_column_reader->get_stats();
     for (const auto& [path, size] : statistics->subcolumns_non_null_size) {
-<<<<<<< HEAD
-        std::cout << "path: " << path << ", size: " << size << std::endl;
         EXPECT_EQ(path_with_size[path], size);
     }
     for (const auto& [path, size] : statistics->sparse_column_non_null_size) {
-        std::cout << "sparse path: " << path << ", size: " << size << std::endl;
-=======
-        EXPECT_EQ(path_with_size[path], size);
-    }
-    for (const auto& [path, size] : statistics->sparse_column_non_null_size) {
->>>>>>> 23a520da
         EXPECT_EQ(path_with_size[path], size);
     }
 
@@ -637,14 +595,8 @@
 
     for (int i = 0; i < 1000; ++i) {
         std::string value;
-<<<<<<< HEAD
         assert_cast<ColumnObject*>(new_column_object.get())
                      ->serialize_one_row_to_string(i, &value);
-=======
-        st = assert_cast<ColumnObject*>(new_column_object.get())
-                     ->serialize_one_row_to_string(i, &value);
-        EXPECT_TRUE(st.ok()) << st.msg();
->>>>>>> 23a520da
         EXPECT_EQ(value, inserted_jsonstr[i]);
     }
 
@@ -681,14 +633,8 @@
         size_t key_nested_count = 0;
         for (int row = 0; row < 1000; ++row) {
             std::string value;
-<<<<<<< HEAD
             assert_cast<ColumnObject*>(new_column_object.get())
                          ->serialize_one_row_to_string(row, &value);
-=======
-            st = assert_cast<ColumnObject*>(new_column_object.get())
-                         ->serialize_one_row_to_string(row, &value);
-            EXPECT_TRUE(st.ok()) << st.msg();
->>>>>>> 23a520da
             if (value.find("nested" + key_num) != std::string::npos) {
                 key_nested_count++;
             } else if (value.find("88") != std::string::npos) {
