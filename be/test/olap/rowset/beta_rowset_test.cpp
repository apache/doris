--- conflicted
+++ resolved
@@ -236,13 +236,8 @@
                             .region = "region",
                             .ak = "ak",
                             .sk = "sk",
-<<<<<<< HEAD
-                            .token = "token",
-                            .bucket = "bucket",
-=======
                             .token = "",
                             .bucket = "",
->>>>>>> 28707219
                     }};
     std::string resource_id = "10000";
     auto res = io::S3FileSystem::create(std::move(s3_conf), io::FileSystem::TMP_FS_ID);
