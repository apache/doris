// Licensed to the Apache Software Foundation (ASF) under one
// or more contributor license agreements.  See the NOTICE file
// distributed with this work for additional information
// regarding copyright ownership.  The ASF licenses this file
// to you under the Apache License, Version 2.0 (the
// "License"); you may not use this file except in compliance
// with the License.  You may obtain a copy of the License at
//
//   http://www.apache.org/licenses/LICENSE-2.0
//
// Unless required by applicable law or agreed to in writing,
// software distributed under the License is distributed on an
// "AS IS" BASIS, WITHOUT WARRANTIES OR CONDITIONS OF ANY
// KIND, either express or implied.  See the License for the
// specific language governing permissions and limitations
// under the License.
<<<<<<< HEAD
// #include "olap/wal/wal_manager.h"

// #include <gtest/gtest.h>

// #include <string>
// #include <vector>

// #include "common/object_pool.h"
// #include "cpp/sync_point.h"
// #include "gen_cpp/Descriptors_types.h"
// #include "gen_cpp/PlanNodes_types.h"
// #include "io/fs/local_file_system.h"
// #include "pipeline/exec/file_scan_operator.h"
// #include "runtime/cluster_info.h"
// #include "runtime/descriptors.h"
// #include "runtime/memory/mem_tracker.h"
// #include "runtime/runtime_state.h"
// #include "runtime/user_function_cache.h"
// #include "vec/exec/scan/file_scanner.h"

// namespace doris {

// namespace vectorized {

// class TestSplitSourceConnector : public SplitSourceConnector {
// private:
//     std::mutex _range_lock;
//     TFileScanRange _scan_range;
//     int _range_index = 0;

// public:
//     TestSplitSourceConnector(const TFileScanRange& scan_range) : _scan_range(scan_range) {}

//     Status get_next(bool* has_next, TFileRangeDesc* range) override {
//         std::lock_guard<std::mutex> l(_range_lock);
//         if (_range_index < _scan_range.ranges.size()) {
//             *has_next = true;
//             *range = _scan_range.ranges[_range_index++];
//         } else {
//             *has_next = false;
//         }
//         return Status::OK();
//     }

//     int num_scan_ranges() override { return _scan_range.ranges.size(); }

//     TFileScanRangeParams* get_params() override { return &_scan_range.params; }
// };

// class WalManagerTest : public testing::Test {
// public:
//     WalManagerTest() : _runtime_state(TQueryGlobals()), _global_profile("<global profile>") {
//         _runtime_state.resize_op_id_to_local_state(-1);
//         init();
//         _profile = _runtime_state.runtime_profile();
//         WARN_IF_ERROR(_runtime_state.init(_unique_id, _query_options, _query_globals, _env),
//                       "fail to init _runtime_state");
//     }
//     void init();
//     void generate_scanner(std::shared_ptr<FileScanner>& scanner);

//     void TearDown() override {
//         Status st = io::global_local_filesystem()->delete_directory(_wal_dir);
//         if (!st.ok()) {
//             LOG(WARNING) << "fail to delete " << _wal_dir;
//         } else {
//             LOG(INFO) << "delete " << _wal_dir;
//         }
//         WARN_IF_ERROR(_scan_node->close(&_runtime_state), "fail to close scan_node")
//         WARN_IF_ERROR(io::global_local_filesystem()->delete_directory(_wal_dir),
//                       fmt::format("fail to delete dir={}", _wal_dir));
//         SAFE_STOP(_env->_wal_manager);
//         delete _env->cluster_info();
//         _env->clear_wal_mgr();
//     }

// protected:
//     virtual void SetUp() override {}

// private:
//     void _prepare();
//     void _init_desc_table();

//     ExecEnv* _env = nullptr;
//     std::string _wal_dir = std::string(getenv("DORIS_HOME")) + "/wal_test";
//     int64_t _db_id = 1;
//     int64_t _tb_id = 2;
//     int64_t _txn_id_1 = 123;
//     int64_t _txn_id_2 = 456;
//     uint32_t _version_0 = 0;
//     uint32_t _version_1 = 1;
//     int64_t _backend_id = 1001;
//     std::string _label_1 = "test1";
//     std::string _label_2 = "test2";

//     TupleId _dst_tuple_id = 0;
//     RuntimeState _runtime_state;
//     RuntimeProfile _global_profile;
//     RuntimeProfile* _profile;
//     ObjectPool _obj_pool;
//     DescriptorTbl* _desc_tbl;
//     std::vector<TNetworkAddress> _addresses;
//     ScannerCounter _counter;
//     std::vector<TExpr> _pre_filter;
//     TPlanNode _tnode;
//     TUniqueId _unique_id;
//     TQueryOptions _query_options;
//     TQueryGlobals _query_globals;
//     std::shared_ptr<pipeline::FileScanOperatorX> _scan_node = nullptr;
//     std::vector<TFileRangeDesc> _ranges;
//     TFileRangeDesc _range_desc;
//     TFileScanRange _scan_range;
//     std::unique_ptr<ShardedKVCache> _kv_cache = nullptr;
//     std::unique_ptr<ClusterInfo> _cluster_info = nullptr;
// };

// void WalManagerTest::_prepare() {
//     Status st = io::global_local_filesystem()->create_directory(_wal_dir);
//     if (!st.ok()) {
//         LOG(WARNING) << "fail to create dir  " << _wal_dir;
//     }
// }
// void WalManagerTest::_init_desc_table() {
//     TDescriptorTable t_desc_table;

//     // table descriptors
//     TTableDescriptor t_table_desc;

//     t_table_desc.id = 0;
//     t_table_desc.tableType = TTableType::OLAP_TABLE;
//     t_table_desc.numCols = 0;
//     t_table_desc.numClusteringCols = 0;
//     t_desc_table.tableDescriptors.push_back(t_table_desc);
//     t_desc_table.__isset.tableDescriptors = true;

//     int next_slot_id = 1;
//     // TSlotDescriptor
//     // int offset = 1;
//     // int i = 0;
//     // c1
//     {
//         TSlotDescriptor slot_desc;

//         slot_desc.id = next_slot_id++;
//         slot_desc.parent = 0;
//         TTypeDesc type;
//         {
//             TTypeNode node;
//             node.__set_type(TTypeNodeType::SCALAR);
//             TScalarType scalar_type;
//             scalar_type.__set_type(TPrimitiveType::VARCHAR);
//             scalar_type.__set_len(32);
//             node.__set_scalar_type(scalar_type);
//             type.types.push_back(node);
//         }
//         slot_desc.slotType = type;
//         slot_desc.columnPos = 0;
//         slot_desc.byteOffset = 0;
//         slot_desc.nullIndicatorByte = 0;
//         slot_desc.nullIndicatorBit = -1;
//         slot_desc.colName = "c1";
//         slot_desc.slotIdx = 1;
//         slot_desc.col_unique_id = 0;

//         t_desc_table.slotDescriptors.push_back(slot_desc);
//     }
//     // c2
//     {
//         TSlotDescriptor slot_desc;

//         slot_desc.id = next_slot_id++;
//         slot_desc.parent = 0;
//         TTypeDesc type;
//         {
//             TTypeNode node;
//             node.__set_type(TTypeNodeType::SCALAR);
//             TScalarType scalar_type;
//             scalar_type.__set_type(TPrimitiveType::VARCHAR);
//             scalar_type.__set_len(32);
//             node.__set_scalar_type(scalar_type);
//             type.types.push_back(node);
//         }
//         slot_desc.slotType = type;
//         slot_desc.columnPos = 1;
//         slot_desc.byteOffset = 4;
//         slot_desc.nullIndicatorByte = 0;
//         slot_desc.nullIndicatorBit = -1;
//         slot_desc.colName = "c2";
//         slot_desc.slotIdx = 2;
//         slot_desc.col_unique_id = 1;

//         t_desc_table.slotDescriptors.push_back(slot_desc);
//     }
//     // c3
//     {
//         TSlotDescriptor slot_desc;

//         slot_desc.id = next_slot_id++;
//         slot_desc.parent = 0;
//         TTypeDesc type;
//         {
//             TTypeNode node;
//             node.__set_type(TTypeNodeType::SCALAR);
//             TScalarType scalar_type;
//             scalar_type.__set_type(TPrimitiveType::VARCHAR);
//             scalar_type.__set_len(32);
//             node.__set_scalar_type(scalar_type);
//             type.types.push_back(node);
//         }
//         slot_desc.slotType = type;
//         slot_desc.columnPos = 2;
//         slot_desc.byteOffset = 8;
//         slot_desc.nullIndicatorByte = 0;
//         slot_desc.nullIndicatorBit = -1;
//         slot_desc.colName = "c3";
//         slot_desc.slotIdx = 3;
//         slot_desc.col_unique_id = 2;

//         t_desc_table.slotDescriptors.push_back(slot_desc);
//     }

//     t_desc_table.__isset.slotDescriptors = true;
//     {
//         // TTupleDescriptor dest
//         TTupleDescriptor t_tuple_desc;
//         t_tuple_desc.id = 0;
//         t_tuple_desc.byteSize = 12;
//         t_tuple_desc.numNullBytes = 0;
//         t_tuple_desc.tableId = 0;
//         t_tuple_desc.__isset.tableId = true;
//         t_desc_table.tupleDescriptors.push_back(t_tuple_desc);
//     }

//     auto st = DescriptorTbl::create(&_obj_pool, t_desc_table, &_desc_tbl);

//     _runtime_state.set_desc_tbl(_desc_tbl);
// }

// void WalManagerTest::init() {
//     config::group_commit_wal_max_disk_limit = "100M";
//     _prepare();
//     _init_desc_table();
//     WARN_IF_ERROR(io::global_local_filesystem()->create_directory(
//                           _wal_dir + "/" + std::to_string(_db_id) + "/" + std::to_string(_tb_id)),
//                   "fail to creat directory");

//     // Node Id
//     _tnode.node_id = 0;
//     _tnode.node_type = TPlanNodeType::FILE_SCAN_NODE;
//     _tnode.num_children = 0;
//     _tnode.limit = -1;
//     _tnode.row_tuples.push_back(0);
//     _tnode.nullable_tuples.push_back(false);
//     _tnode.file_scan_node.tuple_id = 0;
//     _tnode.__isset.file_scan_node = true;

//     _scan_node =
//             std::make_shared<pipeline::FileScanOperatorX>(&_obj_pool, _tnode, 0, *_desc_tbl, 1);
//     _scan_node->_output_tuple_desc = _runtime_state.desc_tbl().get_tuple_descriptor(_dst_tuple_id);
//     WARN_IF_ERROR(_scan_node->init(_tnode, &_runtime_state), "fail to init scan_node");
//     WARN_IF_ERROR(_scan_node->prepare(&_runtime_state), "fail to prepare scan_node");

//     auto local_state =
//             pipeline::FileScanLocalState::create_unique(&_runtime_state, _scan_node.get());
//     std::vector<TScanRangeParams> scan_ranges;
//     pipeline::LocalStateInfo info {.parent_profile = &_global_profile,
//                                    .scan_ranges = scan_ranges,
//                                    .shared_state = nullptr,
//                                    .shared_state_map = {},
//                                    .task_idx = 0};
//     WARN_IF_ERROR(local_state->init(&_runtime_state, info), "fail to init local_state");
//     _runtime_state.emplace_local_state(_scan_node->operator_id(), std::move(local_state));

//     _range_desc.start_offset = 0;
//     _range_desc.size = 1000;
//     _ranges.push_back(_range_desc);
//     _scan_range.ranges = _ranges;
//     _scan_range.__isset.params = true;
//     _scan_range.params.format_type = TFileFormatType::FORMAT_WAL;
//     _kv_cache.reset(new ShardedKVCache(48));
//     _env = ExecEnv::GetInstance();
//     _env->set_cluster_info(new ClusterInfo());
//     _env->_cluster_info->master_fe_addr.hostname = "host name";
//     _env->_cluster_info->master_fe_addr.port = _backend_id;
//     _env->_cluster_info->backend_id = 1001;
//     _env->set_wal_mgr(WalManager::create_unique(_env, _wal_dir));
//     std::string base_path;
//     auto st = _env->_wal_manager->_init_wal_dirs_info();
//     st = _env->_wal_manager->create_wal_path(_db_id, _tb_id, _txn_id_1, _label_1, base_path,
//                                              _version_0);
//     std::string src = "./be/test/exec/test_data/wal_scanner/wal_version0";
//     std::string dst = _wal_dir + "/" + std::to_string(_db_id) + "/" + std::to_string(_tb_id) + "/" +
//                       std::to_string(_version_0) + "_" + std::to_string(_backend_id) + "_" +
//                       std::to_string(_txn_id_1) + "_" + _label_1;
//     std::filesystem::copy(src, dst);
//     st = _env->_wal_manager->create_wal_path(_db_id, _tb_id, _txn_id_2, _label_2, base_path,
//                                              _version_1);
//     src = "./be/test/exec/test_data/wal_scanner/wal_version1";
//     dst = _wal_dir + "/" + std::to_string(_db_id) + "/" + std::to_string(_tb_id) + "/" +
//           std::to_string(_version_1) + "_" + std::to_string(_backend_id) + "_" +
//           std::to_string(_txn_id_2) + "_" + _label_2;
//     std::filesystem::copy(src, dst);
// }

// void WalManagerTest::generate_scanner(std::shared_ptr<FileScanner>& scanner) {
//     auto split_source = std::make_shared<TestSplitSourceConnector>(_scan_range);
//     std::unordered_map<std::string, int> _colname_to_slot_id;
//     scanner = std::make_shared<FileScanner>(
//             &_runtime_state,
//             &(_runtime_state.get_local_state(0)->cast<pipeline::FileScanLocalState>()), -1,
//             split_source, _profile, _kv_cache.get(), &_colname_to_slot_id);
//     scanner->_is_load = false;
//     vectorized::VExprContextSPtrs _conjuncts;
//     WARN_IF_ERROR(scanner->init(&_runtime_state, _conjuncts), "fail to prepare scanner");
// }

// TEST_F(WalManagerTest, read_block_normal) {
//     // read wal file with wal_version=0
//     _runtime_state._wal_id = _txn_id_1;
//     std::shared_ptr<FileScanner> scanner = nullptr;
//     generate_scanner(scanner);
//     std::unique_ptr<vectorized::Block> block(new vectorized::Block());
//     bool eof = false;
//     auto st = scanner->get_block(&_runtime_state, block.get(), &eof);
//     ASSERT_TRUE(st.ok());
//     EXPECT_EQ(3, block->rows());
//     block->clear();
//     st = scanner->get_block(&_runtime_state, block.get(), &eof);
//     ASSERT_TRUE(st.ok());
//     EXPECT_EQ(0, block->rows());
//     ASSERT_TRUE(eof);
//     WARN_IF_ERROR(scanner->close(&_runtime_state), "fail to close scanner");
//     // read wal file with wal_version=1
//     eof = false;
//     _runtime_state._wal_id = _txn_id_2;
//     generate_scanner(scanner);
//     st = scanner->get_block(&_runtime_state, block.get(), &eof);
//     ASSERT_TRUE(st.ok());
//     EXPECT_EQ(3, block->rows());
//     block->clear();
//     st = scanner->get_block(&_runtime_state, block.get(), &eof);
//     ASSERT_TRUE(st.ok());
//     EXPECT_EQ(0, block->rows());
//     ASSERT_TRUE(eof);
//     WARN_IF_ERROR(scanner->close(&_runtime_state), "fail to close scanner");
// }

// TEST_F(WalManagerTest, read_block_fail_with_not_equal) {
//     auto sp = SyncPoint::get_instance();
//     SyncPoint::CallbackGuard guard1;
//     sp->set_call_back(
//             "WalReader::set_column_id_count",
//             [](auto&& args) { *try_any_cast<int64_t*>(args[0]) = 2; }, &guard1);
//     SyncPoint::CallbackGuard guard2;
//     sp->set_call_back(
//             "WalReader::set_out_block_column_size",
//             [](auto&& args) { *try_any_cast<size_t*>(args[0]) = 2; }, &guard2);
//     sp->enable_processing();

//     _runtime_state._wal_id = _txn_id_1;
//     std::shared_ptr<FileScanner> scanner = nullptr;
//     generate_scanner(scanner);
//     std::unique_ptr<vectorized::Block> block(new vectorized::Block());
//     bool eof = false;
//     auto st = scanner->get_block(&_runtime_state, block.get(), &eof);
//     ASSERT_FALSE(st.ok());
//     auto msg = st.to_string();
//     auto pos = msg.find("not equal");
//     ASSERT_TRUE(pos != msg.npos);
//     WARN_IF_ERROR(scanner->close(&_runtime_state), "fail to close scanner");
// }

// TEST_F(WalManagerTest, TestDynamicWalSpaceLimt) {
//     // 1T
//     size_t available_bytes = 1099511627776;
//     size_t wal_limit_bytes;

//     _env->wal_mgr()->wal_limit_test_bytes = available_bytes;
//     config::group_commit_wal_max_disk_limit = "0%";
//     EXPECT_EQ(_env->wal_mgr()->_init_wal_dirs_info(), Status::OK());
//     EXPECT_EQ(_env->wal_mgr()->wal_limit_test_bytes, 0);

//     _env->wal_mgr()->wal_limit_test_bytes = available_bytes;
//     config::group_commit_wal_max_disk_limit = "5%";
//     EXPECT_EQ(_env->wal_mgr()->_init_wal_dirs_info(), Status::OK());
//     wal_limit_bytes = size_t(available_bytes * 0.05);
//     EXPECT_EQ(_env->wal_mgr()->wal_limit_test_bytes, wal_limit_bytes);

//     _env->wal_mgr()->wal_limit_test_bytes = available_bytes;
//     config::group_commit_wal_max_disk_limit = "50%";
//     EXPECT_EQ(_env->wal_mgr()->_init_wal_dirs_info(), Status::OK());
//     wal_limit_bytes = size_t(available_bytes * 0.5);
//     EXPECT_EQ(_env->wal_mgr()->wal_limit_test_bytes, wal_limit_bytes);

//     _env->wal_mgr()->wal_limit_test_bytes = available_bytes;
//     config::group_commit_wal_max_disk_limit = "200%";
//     EXPECT_EQ(_env->wal_mgr()->_init_wal_dirs_info(), Status::OK());
//     wal_limit_bytes = available_bytes * 2;
//     EXPECT_EQ(_env->wal_mgr()->wal_limit_test_bytes, wal_limit_bytes);

//     _env->wal_mgr()->wal_limit_test_bytes = available_bytes;
//     config::group_commit_wal_max_disk_limit = "-10%";
//     EXPECT_EQ(_env->wal_mgr()->_init_wal_dirs_info(), Status::InternalError(""));
//     EXPECT_EQ(_env->wal_mgr()->wal_limit_test_bytes, available_bytes);

//     _env->wal_mgr()->wal_limit_test_bytes = available_bytes;
//     config::group_commit_wal_max_disk_limit = "0";
//     EXPECT_EQ(_env->wal_mgr()->_init_wal_dirs_info(), Status::OK());
//     EXPECT_EQ(_env->wal_mgr()->wal_limit_test_bytes, 0);

//     // 1M
//     _env->wal_mgr()->wal_limit_test_bytes = available_bytes;
//     config::group_commit_wal_max_disk_limit = "1048576";
//     EXPECT_EQ(_env->wal_mgr()->_init_wal_dirs_info(), Status::OK());
//     EXPECT_EQ(_env->wal_mgr()->wal_limit_test_bytes, 1048576);

//     // 1G
//     _env->wal_mgr()->wal_limit_test_bytes = available_bytes;
//     config::group_commit_wal_max_disk_limit = "1073741824";
//     EXPECT_EQ(_env->wal_mgr()->_init_wal_dirs_info(), Status::OK());
//     EXPECT_EQ(_env->wal_mgr()->wal_limit_test_bytes, 1073741824);

//     // 100G
//     _env->wal_mgr()->wal_limit_test_bytes = available_bytes;
//     config::group_commit_wal_max_disk_limit = "107374182400";
//     EXPECT_EQ(_env->wal_mgr()->_init_wal_dirs_info(), Status::OK());
//     EXPECT_EQ(_env->wal_mgr()->wal_limit_test_bytes, 107374182400);

//     // 1M
//     _env->wal_mgr()->wal_limit_test_bytes = available_bytes;
//     config::group_commit_wal_max_disk_limit = "1M";
//     EXPECT_EQ(_env->wal_mgr()->_init_wal_dirs_info(), Status::OK());
//     EXPECT_EQ(_env->wal_mgr()->wal_limit_test_bytes, 1048576);

//     // 1G
//     _env->wal_mgr()->wal_limit_test_bytes = available_bytes;
//     config::group_commit_wal_max_disk_limit = "1G";
//     EXPECT_EQ(_env->wal_mgr()->_init_wal_dirs_info(), Status::OK());
//     EXPECT_EQ(_env->wal_mgr()->wal_limit_test_bytes, 1073741824);

//     // 100G
//     _env->wal_mgr()->wal_limit_test_bytes = available_bytes;
//     config::group_commit_wal_max_disk_limit = "100G";
//     EXPECT_EQ(_env->wal_mgr()->_init_wal_dirs_info(), Status::OK());
//     EXPECT_EQ(_env->wal_mgr()->wal_limit_test_bytes, 107374182400);

//     _env->wal_mgr()->wal_limit_test_bytes = available_bytes;
//     config::group_commit_wal_max_disk_limit = "-1024";
//     EXPECT_EQ(_env->wal_mgr()->_init_wal_dirs_info(), Status::InternalError(""));
//     EXPECT_EQ(_env->wal_mgr()->wal_limit_test_bytes, available_bytes);

//     _env->wal_mgr()->wal_limit_test_bytes = available_bytes;
//     config::group_commit_wal_max_disk_limit = "-1M";
//     EXPECT_EQ(_env->wal_mgr()->_init_wal_dirs_info(), Status::InternalError(""));
//     EXPECT_EQ(_env->wal_mgr()->wal_limit_test_bytes, available_bytes);
// }

// } // namespace vectorized
// } // namespace doris
=======
#include "olap/wal/wal_manager.h"

#include <gtest/gtest.h>

#include <string>
#include <vector>

#include "common/object_pool.h"
#include "cpp/sync_point.h"
#include "gen_cpp/Descriptors_types.h"
#include "gen_cpp/PlanNodes_types.h"
#include "io/fs/local_file_system.h"
#include "pipeline/exec/file_scan_operator.h"
#include "runtime/cluster_info.h"
#include "runtime/descriptors.h"
#include "runtime/memory/mem_tracker.h"
#include "runtime/runtime_state.h"
#include "runtime/user_function_cache.h"
#include "vec/exec/scan/file_scanner.h"

namespace doris {

namespace vectorized {

class TestSplitSourceConnector : public SplitSourceConnector {
private:
    std::mutex _range_lock;
    TFileScanRange _scan_range;
    int _range_index = 0;

public:
    TestSplitSourceConnector(const TFileScanRange& scan_range) : _scan_range(scan_range) {}

    Status get_next(bool* has_next, TFileRangeDesc* range) override {
        std::lock_guard<std::mutex> l(_range_lock);
        if (_range_index < _scan_range.ranges.size()) {
            *has_next = true;
            *range = _scan_range.ranges[_range_index++];
        } else {
            *has_next = false;
        }
        return Status::OK();
    }

    int num_scan_ranges() override { return _scan_range.ranges.size(); }

    TFileScanRangeParams* get_params() override { return &_scan_range.params; }
};

class WalManagerTest : public testing::Test {
public:
    WalManagerTest()
            : _runtime_state(TQueryOptions(), TQueryGlobals()),
              _global_profile("<global profile>") {
        _runtime_state.resize_op_id_to_local_state(-1);
        init();
        _profile = _runtime_state.runtime_profile();
        WARN_IF_ERROR(_runtime_state.init(_unique_id, _query_options, _query_globals, _env),
                      "fail to init _runtime_state");
    }
    void init();
    void generate_scanner(std::shared_ptr<FileScanner>& scanner);

    void TearDown() override {
        Status st = io::global_local_filesystem()->delete_directory(_wal_dir);
        if (!st.ok()) {
            LOG(WARNING) << "fail to delete " << _wal_dir;
        } else {
            LOG(INFO) << "delete " << _wal_dir;
        }
        WARN_IF_ERROR(_scan_node->close(&_runtime_state), "fail to close scan_node")
        WARN_IF_ERROR(io::global_local_filesystem()->delete_directory(_wal_dir),
                      fmt::format("fail to delete dir={}", _wal_dir));
        SAFE_STOP(_env->_wal_manager);
        delete _env->cluster_info();
        _env->clear_wal_mgr();
    }

protected:
    virtual void SetUp() override {}

private:
    void _prepare();
    void _init_desc_table();

    ExecEnv* _env = nullptr;
    std::string _wal_dir = std::string(getenv("DORIS_HOME")) + "/wal_test";
    int64_t _db_id = 1;
    int64_t _tb_id = 2;
    int64_t _txn_id_1 = 123;
    int64_t _txn_id_2 = 456;
    uint32_t _version_0 = 0;
    uint32_t _version_1 = 1;
    int64_t _backend_id = 1001;
    std::string _label_1 = "test1";
    std::string _label_2 = "test2";

    TupleId _dst_tuple_id = 0;
    RuntimeState _runtime_state;
    RuntimeProfile _global_profile;
    RuntimeProfile* _profile;
    ObjectPool _obj_pool;
    DescriptorTbl* _desc_tbl;
    std::vector<TNetworkAddress> _addresses;
    ScannerCounter _counter;
    std::vector<TExpr> _pre_filter;
    TPlanNode _tnode;
    TUniqueId _unique_id;
    TQueryOptions _query_options;
    TQueryGlobals _query_globals;
    std::shared_ptr<pipeline::FileScanOperatorX> _scan_node = nullptr;
    std::vector<TFileRangeDesc> _ranges;
    TFileRangeDesc _range_desc;
    TFileScanRange _scan_range;
    std::unique_ptr<ShardedKVCache> _kv_cache = nullptr;
    std::unique_ptr<ClusterInfo> _cluster_info = nullptr;
};

void WalManagerTest::_prepare() {
    Status st = io::global_local_filesystem()->create_directory(_wal_dir);
    if (!st.ok()) {
        LOG(WARNING) << "fail to create dir  " << _wal_dir;
    }
}
void WalManagerTest::_init_desc_table() {
    TDescriptorTable t_desc_table;

    // table descriptors
    TTableDescriptor t_table_desc;

    t_table_desc.id = 0;
    t_table_desc.tableType = TTableType::OLAP_TABLE;
    t_table_desc.numCols = 0;
    t_table_desc.numClusteringCols = 0;
    t_desc_table.tableDescriptors.push_back(t_table_desc);
    t_desc_table.__isset.tableDescriptors = true;

    int next_slot_id = 1;
    // TSlotDescriptor
    // int offset = 1;
    // int i = 0;
    // c1
    {
        TSlotDescriptor slot_desc;

        slot_desc.id = next_slot_id++;
        slot_desc.parent = 0;
        TTypeDesc type;
        {
            TTypeNode node;
            node.__set_type(TTypeNodeType::SCALAR);
            TScalarType scalar_type;
            scalar_type.__set_type(TPrimitiveType::VARCHAR);
            scalar_type.__set_len(32);
            node.__set_scalar_type(scalar_type);
            type.types.push_back(node);
        }
        slot_desc.slotType = type;
        slot_desc.columnPos = 0;
        slot_desc.byteOffset = 0;
        slot_desc.nullIndicatorByte = 0;
        slot_desc.nullIndicatorBit = -1;
        slot_desc.colName = "c1";
        slot_desc.slotIdx = 1;
        slot_desc.col_unique_id = 0;

        t_desc_table.slotDescriptors.push_back(slot_desc);
    }
    // c2
    {
        TSlotDescriptor slot_desc;

        slot_desc.id = next_slot_id++;
        slot_desc.parent = 0;
        TTypeDesc type;
        {
            TTypeNode node;
            node.__set_type(TTypeNodeType::SCALAR);
            TScalarType scalar_type;
            scalar_type.__set_type(TPrimitiveType::VARCHAR);
            scalar_type.__set_len(32);
            node.__set_scalar_type(scalar_type);
            type.types.push_back(node);
        }
        slot_desc.slotType = type;
        slot_desc.columnPos = 1;
        slot_desc.byteOffset = 4;
        slot_desc.nullIndicatorByte = 0;
        slot_desc.nullIndicatorBit = -1;
        slot_desc.colName = "c2";
        slot_desc.slotIdx = 2;
        slot_desc.col_unique_id = 1;

        t_desc_table.slotDescriptors.push_back(slot_desc);
    }
    // c3
    {
        TSlotDescriptor slot_desc;

        slot_desc.id = next_slot_id++;
        slot_desc.parent = 0;
        TTypeDesc type;
        {
            TTypeNode node;
            node.__set_type(TTypeNodeType::SCALAR);
            TScalarType scalar_type;
            scalar_type.__set_type(TPrimitiveType::VARCHAR);
            scalar_type.__set_len(32);
            node.__set_scalar_type(scalar_type);
            type.types.push_back(node);
        }
        slot_desc.slotType = type;
        slot_desc.columnPos = 2;
        slot_desc.byteOffset = 8;
        slot_desc.nullIndicatorByte = 0;
        slot_desc.nullIndicatorBit = -1;
        slot_desc.colName = "c3";
        slot_desc.slotIdx = 3;
        slot_desc.col_unique_id = 2;

        t_desc_table.slotDescriptors.push_back(slot_desc);
    }

    t_desc_table.__isset.slotDescriptors = true;
    {
        // TTupleDescriptor dest
        TTupleDescriptor t_tuple_desc;
        t_tuple_desc.id = 0;
        t_tuple_desc.byteSize = 12;
        t_tuple_desc.numNullBytes = 0;
        t_tuple_desc.tableId = 0;
        t_tuple_desc.__isset.tableId = true;
        t_desc_table.tupleDescriptors.push_back(t_tuple_desc);
    }

    auto st = DescriptorTbl::create(&_obj_pool, t_desc_table, &_desc_tbl);

    _runtime_state.set_desc_tbl(_desc_tbl);
}

void WalManagerTest::init() {
    config::group_commit_wal_max_disk_limit = "100M";
    _prepare();
    _init_desc_table();
    WARN_IF_ERROR(io::global_local_filesystem()->create_directory(
                          _wal_dir + "/" + std::to_string(_db_id) + "/" + std::to_string(_tb_id)),
                  "fail to creat directory");

    // Node Id
    _tnode.node_id = 0;
    _tnode.node_type = TPlanNodeType::FILE_SCAN_NODE;
    _tnode.num_children = 0;
    _tnode.limit = -1;
    _tnode.row_tuples.push_back(0);
    _tnode.nullable_tuples.push_back(false);
    _tnode.file_scan_node.tuple_id = 0;
    _tnode.__isset.file_scan_node = true;

    _scan_node =
            std::make_shared<pipeline::FileScanOperatorX>(&_obj_pool, _tnode, 0, *_desc_tbl, 1);
    _scan_node->_output_tuple_desc = _runtime_state.desc_tbl().get_tuple_descriptor(_dst_tuple_id);
    WARN_IF_ERROR(_scan_node->init(_tnode, &_runtime_state), "fail to init scan_node");
    WARN_IF_ERROR(_scan_node->prepare(&_runtime_state), "fail to prepare scan_node");

    auto local_state =
            pipeline::FileScanLocalState::create_unique(&_runtime_state, _scan_node.get());
    std::vector<TScanRangeParams> scan_ranges;
    pipeline::LocalStateInfo info {.parent_profile = &_global_profile,
                                   .scan_ranges = scan_ranges,
                                   .shared_state = nullptr,
                                   .shared_state_map = {},
                                   .task_idx = 0};
    WARN_IF_ERROR(local_state->init(&_runtime_state, info), "fail to init local_state");
    _runtime_state.emplace_local_state(_scan_node->operator_id(), std::move(local_state));

    _range_desc.start_offset = 0;
    _range_desc.size = 1000;
    _ranges.push_back(_range_desc);
    _scan_range.ranges = _ranges;
    _scan_range.__isset.params = true;
    _scan_range.params.format_type = TFileFormatType::FORMAT_WAL;
    _kv_cache.reset(new ShardedKVCache(48));
    _env = ExecEnv::GetInstance();
    _env->set_cluster_info(new ClusterInfo());
    _env->_cluster_info->master_fe_addr.hostname = "host name";
    _env->_cluster_info->master_fe_addr.port = _backend_id;
    _env->_cluster_info->backend_id = 1001;
    _env->set_wal_mgr(WalManager::create_unique(_env, _wal_dir));
    std::string base_path;
    auto st = _env->_wal_manager->_init_wal_dirs_info();
    st = _env->_wal_manager->create_wal_path(_db_id, _tb_id, _txn_id_1, _label_1, base_path,
                                             _version_0);
    std::string src = "./be/test/exec/test_data/wal_scanner/wal_version0";
    std::string dst = _wal_dir + "/" + std::to_string(_db_id) + "/" + std::to_string(_tb_id) + "/" +
                      std::to_string(_version_0) + "_" + std::to_string(_backend_id) + "_" +
                      std::to_string(_txn_id_1) + "_" + _label_1;
    std::filesystem::copy(src, dst);
    st = _env->_wal_manager->create_wal_path(_db_id, _tb_id, _txn_id_2, _label_2, base_path,
                                             _version_1);
    src = "./be/test/exec/test_data/wal_scanner/wal_version1";
    dst = _wal_dir + "/" + std::to_string(_db_id) + "/" + std::to_string(_tb_id) + "/" +
          std::to_string(_version_1) + "_" + std::to_string(_backend_id) + "_" +
          std::to_string(_txn_id_2) + "_" + _label_2;
    std::filesystem::copy(src, dst);
}

void WalManagerTest::generate_scanner(std::shared_ptr<FileScanner>& scanner) {
    auto split_source = std::make_shared<TestSplitSourceConnector>(_scan_range);
    std::unordered_map<std::string, int> _colname_to_slot_id;
    scanner = std::make_shared<FileScanner>(
            &_runtime_state,
            &(_runtime_state.get_local_state(0)->cast<pipeline::FileScanLocalState>()), -1,
            split_source, _profile, _kv_cache.get(), &_colname_to_slot_id);
    scanner->_is_load = false;
    vectorized::VExprContextSPtrs _conjuncts;
    WARN_IF_ERROR(scanner->init(&_runtime_state, _conjuncts), "fail to prepare scanner");
}

TEST_F(WalManagerTest, read_block_normal) {
    // read wal file with wal_version=0
    _runtime_state._wal_id = _txn_id_1;
    std::shared_ptr<FileScanner> scanner = nullptr;
    generate_scanner(scanner);
    std::unique_ptr<vectorized::Block> block(new vectorized::Block());
    bool eof = false;
    auto st = scanner->get_block(&_runtime_state, block.get(), &eof);
    ASSERT_TRUE(st.ok());
    EXPECT_EQ(3, block->rows());
    block->clear();
    st = scanner->get_block(&_runtime_state, block.get(), &eof);
    ASSERT_TRUE(st.ok());
    EXPECT_EQ(0, block->rows());
    ASSERT_TRUE(eof);
    WARN_IF_ERROR(scanner->close(&_runtime_state), "fail to close scanner");
    // read wal file with wal_version=1
    eof = false;
    _runtime_state._wal_id = _txn_id_2;
    generate_scanner(scanner);
    st = scanner->get_block(&_runtime_state, block.get(), &eof);
    ASSERT_TRUE(st.ok());
    EXPECT_EQ(3, block->rows());
    block->clear();
    st = scanner->get_block(&_runtime_state, block.get(), &eof);
    ASSERT_TRUE(st.ok());
    EXPECT_EQ(0, block->rows());
    ASSERT_TRUE(eof);
    WARN_IF_ERROR(scanner->close(&_runtime_state), "fail to close scanner");
}

TEST_F(WalManagerTest, read_block_fail_with_not_equal) {
    auto sp = SyncPoint::get_instance();
    SyncPoint::CallbackGuard guard1;
    sp->set_call_back(
            "WalReader::set_column_id_count",
            [](auto&& args) { *try_any_cast<int64_t*>(args[0]) = 2; }, &guard1);
    SyncPoint::CallbackGuard guard2;
    sp->set_call_back(
            "WalReader::set_out_block_column_size",
            [](auto&& args) { *try_any_cast<size_t*>(args[0]) = 2; }, &guard2);
    sp->enable_processing();

    _runtime_state._wal_id = _txn_id_1;
    std::shared_ptr<FileScanner> scanner = nullptr;
    generate_scanner(scanner);
    std::unique_ptr<vectorized::Block> block(new vectorized::Block());
    bool eof = false;
    auto st = scanner->get_block(&_runtime_state, block.get(), &eof);
    ASSERT_FALSE(st.ok());
    auto msg = st.to_string();
    auto pos = msg.find("not equal");
    ASSERT_TRUE(pos != msg.npos);
    WARN_IF_ERROR(scanner->close(&_runtime_state), "fail to close scanner");
}

TEST_F(WalManagerTest, TestDynamicWalSpaceLimt) {
    // 1T
    size_t available_bytes = 1099511627776;
    size_t wal_limit_bytes;

    _env->wal_mgr()->wal_limit_test_bytes = available_bytes;
    config::group_commit_wal_max_disk_limit = "0%";
    EXPECT_EQ(_env->wal_mgr()->_init_wal_dirs_info(), Status::OK());
    EXPECT_EQ(_env->wal_mgr()->wal_limit_test_bytes, 0);

    _env->wal_mgr()->wal_limit_test_bytes = available_bytes;
    config::group_commit_wal_max_disk_limit = "5%";
    EXPECT_EQ(_env->wal_mgr()->_init_wal_dirs_info(), Status::OK());
    wal_limit_bytes = size_t(available_bytes * 0.05);
    EXPECT_EQ(_env->wal_mgr()->wal_limit_test_bytes, wal_limit_bytes);

    _env->wal_mgr()->wal_limit_test_bytes = available_bytes;
    config::group_commit_wal_max_disk_limit = "50%";
    EXPECT_EQ(_env->wal_mgr()->_init_wal_dirs_info(), Status::OK());
    wal_limit_bytes = size_t(available_bytes * 0.5);
    EXPECT_EQ(_env->wal_mgr()->wal_limit_test_bytes, wal_limit_bytes);

    _env->wal_mgr()->wal_limit_test_bytes = available_bytes;
    config::group_commit_wal_max_disk_limit = "200%";
    EXPECT_EQ(_env->wal_mgr()->_init_wal_dirs_info(), Status::OK());
    wal_limit_bytes = available_bytes * 2;
    EXPECT_EQ(_env->wal_mgr()->wal_limit_test_bytes, wal_limit_bytes);

    _env->wal_mgr()->wal_limit_test_bytes = available_bytes;
    config::group_commit_wal_max_disk_limit = "-10%";
    EXPECT_EQ(_env->wal_mgr()->_init_wal_dirs_info(), Status::InternalError(""));
    EXPECT_EQ(_env->wal_mgr()->wal_limit_test_bytes, available_bytes);

    _env->wal_mgr()->wal_limit_test_bytes = available_bytes;
    config::group_commit_wal_max_disk_limit = "0";
    EXPECT_EQ(_env->wal_mgr()->_init_wal_dirs_info(), Status::OK());
    EXPECT_EQ(_env->wal_mgr()->wal_limit_test_bytes, 0);

    // 1M
    _env->wal_mgr()->wal_limit_test_bytes = available_bytes;
    config::group_commit_wal_max_disk_limit = "1048576";
    EXPECT_EQ(_env->wal_mgr()->_init_wal_dirs_info(), Status::OK());
    EXPECT_EQ(_env->wal_mgr()->wal_limit_test_bytes, 1048576);

    // 1G
    _env->wal_mgr()->wal_limit_test_bytes = available_bytes;
    config::group_commit_wal_max_disk_limit = "1073741824";
    EXPECT_EQ(_env->wal_mgr()->_init_wal_dirs_info(), Status::OK());
    EXPECT_EQ(_env->wal_mgr()->wal_limit_test_bytes, 1073741824);

    // 100G
    _env->wal_mgr()->wal_limit_test_bytes = available_bytes;
    config::group_commit_wal_max_disk_limit = "107374182400";
    EXPECT_EQ(_env->wal_mgr()->_init_wal_dirs_info(), Status::OK());
    EXPECT_EQ(_env->wal_mgr()->wal_limit_test_bytes, 107374182400);

    // 1M
    _env->wal_mgr()->wal_limit_test_bytes = available_bytes;
    config::group_commit_wal_max_disk_limit = "1M";
    EXPECT_EQ(_env->wal_mgr()->_init_wal_dirs_info(), Status::OK());
    EXPECT_EQ(_env->wal_mgr()->wal_limit_test_bytes, 1048576);

    // 1G
    _env->wal_mgr()->wal_limit_test_bytes = available_bytes;
    config::group_commit_wal_max_disk_limit = "1G";
    EXPECT_EQ(_env->wal_mgr()->_init_wal_dirs_info(), Status::OK());
    EXPECT_EQ(_env->wal_mgr()->wal_limit_test_bytes, 1073741824);

    // 100G
    _env->wal_mgr()->wal_limit_test_bytes = available_bytes;
    config::group_commit_wal_max_disk_limit = "100G";
    EXPECT_EQ(_env->wal_mgr()->_init_wal_dirs_info(), Status::OK());
    EXPECT_EQ(_env->wal_mgr()->wal_limit_test_bytes, 107374182400);

    _env->wal_mgr()->wal_limit_test_bytes = available_bytes;
    config::group_commit_wal_max_disk_limit = "-1024";
    EXPECT_EQ(_env->wal_mgr()->_init_wal_dirs_info(), Status::InternalError(""));
    EXPECT_EQ(_env->wal_mgr()->wal_limit_test_bytes, available_bytes);

    _env->wal_mgr()->wal_limit_test_bytes = available_bytes;
    config::group_commit_wal_max_disk_limit = "-1M";
    EXPECT_EQ(_env->wal_mgr()->_init_wal_dirs_info(), Status::InternalError(""));
    EXPECT_EQ(_env->wal_mgr()->wal_limit_test_bytes, available_bytes);
}

} // namespace vectorized
} // namespace doris
>>>>>>> 7ce7925d
<|MERGE_RESOLUTION|>--- conflicted
+++ resolved
@@ -14,467 +14,6 @@
 // KIND, either express or implied.  See the License for the
 // specific language governing permissions and limitations
 // under the License.
-<<<<<<< HEAD
-// #include "olap/wal/wal_manager.h"
-
-// #include <gtest/gtest.h>
-
-// #include <string>
-// #include <vector>
-
-// #include "common/object_pool.h"
-// #include "cpp/sync_point.h"
-// #include "gen_cpp/Descriptors_types.h"
-// #include "gen_cpp/PlanNodes_types.h"
-// #include "io/fs/local_file_system.h"
-// #include "pipeline/exec/file_scan_operator.h"
-// #include "runtime/cluster_info.h"
-// #include "runtime/descriptors.h"
-// #include "runtime/memory/mem_tracker.h"
-// #include "runtime/runtime_state.h"
-// #include "runtime/user_function_cache.h"
-// #include "vec/exec/scan/file_scanner.h"
-
-// namespace doris {
-
-// namespace vectorized {
-
-// class TestSplitSourceConnector : public SplitSourceConnector {
-// private:
-//     std::mutex _range_lock;
-//     TFileScanRange _scan_range;
-//     int _range_index = 0;
-
-// public:
-//     TestSplitSourceConnector(const TFileScanRange& scan_range) : _scan_range(scan_range) {}
-
-//     Status get_next(bool* has_next, TFileRangeDesc* range) override {
-//         std::lock_guard<std::mutex> l(_range_lock);
-//         if (_range_index < _scan_range.ranges.size()) {
-//             *has_next = true;
-//             *range = _scan_range.ranges[_range_index++];
-//         } else {
-//             *has_next = false;
-//         }
-//         return Status::OK();
-//     }
-
-//     int num_scan_ranges() override { return _scan_range.ranges.size(); }
-
-//     TFileScanRangeParams* get_params() override { return &_scan_range.params; }
-// };
-
-// class WalManagerTest : public testing::Test {
-// public:
-//     WalManagerTest() : _runtime_state(TQueryGlobals()), _global_profile("<global profile>") {
-//         _runtime_state.resize_op_id_to_local_state(-1);
-//         init();
-//         _profile = _runtime_state.runtime_profile();
-//         WARN_IF_ERROR(_runtime_state.init(_unique_id, _query_options, _query_globals, _env),
-//                       "fail to init _runtime_state");
-//     }
-//     void init();
-//     void generate_scanner(std::shared_ptr<FileScanner>& scanner);
-
-//     void TearDown() override {
-//         Status st = io::global_local_filesystem()->delete_directory(_wal_dir);
-//         if (!st.ok()) {
-//             LOG(WARNING) << "fail to delete " << _wal_dir;
-//         } else {
-//             LOG(INFO) << "delete " << _wal_dir;
-//         }
-//         WARN_IF_ERROR(_scan_node->close(&_runtime_state), "fail to close scan_node")
-//         WARN_IF_ERROR(io::global_local_filesystem()->delete_directory(_wal_dir),
-//                       fmt::format("fail to delete dir={}", _wal_dir));
-//         SAFE_STOP(_env->_wal_manager);
-//         delete _env->cluster_info();
-//         _env->clear_wal_mgr();
-//     }
-
-// protected:
-//     virtual void SetUp() override {}
-
-// private:
-//     void _prepare();
-//     void _init_desc_table();
-
-//     ExecEnv* _env = nullptr;
-//     std::string _wal_dir = std::string(getenv("DORIS_HOME")) + "/wal_test";
-//     int64_t _db_id = 1;
-//     int64_t _tb_id = 2;
-//     int64_t _txn_id_1 = 123;
-//     int64_t _txn_id_2 = 456;
-//     uint32_t _version_0 = 0;
-//     uint32_t _version_1 = 1;
-//     int64_t _backend_id = 1001;
-//     std::string _label_1 = "test1";
-//     std::string _label_2 = "test2";
-
-//     TupleId _dst_tuple_id = 0;
-//     RuntimeState _runtime_state;
-//     RuntimeProfile _global_profile;
-//     RuntimeProfile* _profile;
-//     ObjectPool _obj_pool;
-//     DescriptorTbl* _desc_tbl;
-//     std::vector<TNetworkAddress> _addresses;
-//     ScannerCounter _counter;
-//     std::vector<TExpr> _pre_filter;
-//     TPlanNode _tnode;
-//     TUniqueId _unique_id;
-//     TQueryOptions _query_options;
-//     TQueryGlobals _query_globals;
-//     std::shared_ptr<pipeline::FileScanOperatorX> _scan_node = nullptr;
-//     std::vector<TFileRangeDesc> _ranges;
-//     TFileRangeDesc _range_desc;
-//     TFileScanRange _scan_range;
-//     std::unique_ptr<ShardedKVCache> _kv_cache = nullptr;
-//     std::unique_ptr<ClusterInfo> _cluster_info = nullptr;
-// };
-
-// void WalManagerTest::_prepare() {
-//     Status st = io::global_local_filesystem()->create_directory(_wal_dir);
-//     if (!st.ok()) {
-//         LOG(WARNING) << "fail to create dir  " << _wal_dir;
-//     }
-// }
-// void WalManagerTest::_init_desc_table() {
-//     TDescriptorTable t_desc_table;
-
-//     // table descriptors
-//     TTableDescriptor t_table_desc;
-
-//     t_table_desc.id = 0;
-//     t_table_desc.tableType = TTableType::OLAP_TABLE;
-//     t_table_desc.numCols = 0;
-//     t_table_desc.numClusteringCols = 0;
-//     t_desc_table.tableDescriptors.push_back(t_table_desc);
-//     t_desc_table.__isset.tableDescriptors = true;
-
-//     int next_slot_id = 1;
-//     // TSlotDescriptor
-//     // int offset = 1;
-//     // int i = 0;
-//     // c1
-//     {
-//         TSlotDescriptor slot_desc;
-
-//         slot_desc.id = next_slot_id++;
-//         slot_desc.parent = 0;
-//         TTypeDesc type;
-//         {
-//             TTypeNode node;
-//             node.__set_type(TTypeNodeType::SCALAR);
-//             TScalarType scalar_type;
-//             scalar_type.__set_type(TPrimitiveType::VARCHAR);
-//             scalar_type.__set_len(32);
-//             node.__set_scalar_type(scalar_type);
-//             type.types.push_back(node);
-//         }
-//         slot_desc.slotType = type;
-//         slot_desc.columnPos = 0;
-//         slot_desc.byteOffset = 0;
-//         slot_desc.nullIndicatorByte = 0;
-//         slot_desc.nullIndicatorBit = -1;
-//         slot_desc.colName = "c1";
-//         slot_desc.slotIdx = 1;
-//         slot_desc.col_unique_id = 0;
-
-//         t_desc_table.slotDescriptors.push_back(slot_desc);
-//     }
-//     // c2
-//     {
-//         TSlotDescriptor slot_desc;
-
-//         slot_desc.id = next_slot_id++;
-//         slot_desc.parent = 0;
-//         TTypeDesc type;
-//         {
-//             TTypeNode node;
-//             node.__set_type(TTypeNodeType::SCALAR);
-//             TScalarType scalar_type;
-//             scalar_type.__set_type(TPrimitiveType::VARCHAR);
-//             scalar_type.__set_len(32);
-//             node.__set_scalar_type(scalar_type);
-//             type.types.push_back(node);
-//         }
-//         slot_desc.slotType = type;
-//         slot_desc.columnPos = 1;
-//         slot_desc.byteOffset = 4;
-//         slot_desc.nullIndicatorByte = 0;
-//         slot_desc.nullIndicatorBit = -1;
-//         slot_desc.colName = "c2";
-//         slot_desc.slotIdx = 2;
-//         slot_desc.col_unique_id = 1;
-
-//         t_desc_table.slotDescriptors.push_back(slot_desc);
-//     }
-//     // c3
-//     {
-//         TSlotDescriptor slot_desc;
-
-//         slot_desc.id = next_slot_id++;
-//         slot_desc.parent = 0;
-//         TTypeDesc type;
-//         {
-//             TTypeNode node;
-//             node.__set_type(TTypeNodeType::SCALAR);
-//             TScalarType scalar_type;
-//             scalar_type.__set_type(TPrimitiveType::VARCHAR);
-//             scalar_type.__set_len(32);
-//             node.__set_scalar_type(scalar_type);
-//             type.types.push_back(node);
-//         }
-//         slot_desc.slotType = type;
-//         slot_desc.columnPos = 2;
-//         slot_desc.byteOffset = 8;
-//         slot_desc.nullIndicatorByte = 0;
-//         slot_desc.nullIndicatorBit = -1;
-//         slot_desc.colName = "c3";
-//         slot_desc.slotIdx = 3;
-//         slot_desc.col_unique_id = 2;
-
-//         t_desc_table.slotDescriptors.push_back(slot_desc);
-//     }
-
-//     t_desc_table.__isset.slotDescriptors = true;
-//     {
-//         // TTupleDescriptor dest
-//         TTupleDescriptor t_tuple_desc;
-//         t_tuple_desc.id = 0;
-//         t_tuple_desc.byteSize = 12;
-//         t_tuple_desc.numNullBytes = 0;
-//         t_tuple_desc.tableId = 0;
-//         t_tuple_desc.__isset.tableId = true;
-//         t_desc_table.tupleDescriptors.push_back(t_tuple_desc);
-//     }
-
-//     auto st = DescriptorTbl::create(&_obj_pool, t_desc_table, &_desc_tbl);
-
-//     _runtime_state.set_desc_tbl(_desc_tbl);
-// }
-
-// void WalManagerTest::init() {
-//     config::group_commit_wal_max_disk_limit = "100M";
-//     _prepare();
-//     _init_desc_table();
-//     WARN_IF_ERROR(io::global_local_filesystem()->create_directory(
-//                           _wal_dir + "/" + std::to_string(_db_id) + "/" + std::to_string(_tb_id)),
-//                   "fail to creat directory");
-
-//     // Node Id
-//     _tnode.node_id = 0;
-//     _tnode.node_type = TPlanNodeType::FILE_SCAN_NODE;
-//     _tnode.num_children = 0;
-//     _tnode.limit = -1;
-//     _tnode.row_tuples.push_back(0);
-//     _tnode.nullable_tuples.push_back(false);
-//     _tnode.file_scan_node.tuple_id = 0;
-//     _tnode.__isset.file_scan_node = true;
-
-//     _scan_node =
-//             std::make_shared<pipeline::FileScanOperatorX>(&_obj_pool, _tnode, 0, *_desc_tbl, 1);
-//     _scan_node->_output_tuple_desc = _runtime_state.desc_tbl().get_tuple_descriptor(_dst_tuple_id);
-//     WARN_IF_ERROR(_scan_node->init(_tnode, &_runtime_state), "fail to init scan_node");
-//     WARN_IF_ERROR(_scan_node->prepare(&_runtime_state), "fail to prepare scan_node");
-
-//     auto local_state =
-//             pipeline::FileScanLocalState::create_unique(&_runtime_state, _scan_node.get());
-//     std::vector<TScanRangeParams> scan_ranges;
-//     pipeline::LocalStateInfo info {.parent_profile = &_global_profile,
-//                                    .scan_ranges = scan_ranges,
-//                                    .shared_state = nullptr,
-//                                    .shared_state_map = {},
-//                                    .task_idx = 0};
-//     WARN_IF_ERROR(local_state->init(&_runtime_state, info), "fail to init local_state");
-//     _runtime_state.emplace_local_state(_scan_node->operator_id(), std::move(local_state));
-
-//     _range_desc.start_offset = 0;
-//     _range_desc.size = 1000;
-//     _ranges.push_back(_range_desc);
-//     _scan_range.ranges = _ranges;
-//     _scan_range.__isset.params = true;
-//     _scan_range.params.format_type = TFileFormatType::FORMAT_WAL;
-//     _kv_cache.reset(new ShardedKVCache(48));
-//     _env = ExecEnv::GetInstance();
-//     _env->set_cluster_info(new ClusterInfo());
-//     _env->_cluster_info->master_fe_addr.hostname = "host name";
-//     _env->_cluster_info->master_fe_addr.port = _backend_id;
-//     _env->_cluster_info->backend_id = 1001;
-//     _env->set_wal_mgr(WalManager::create_unique(_env, _wal_dir));
-//     std::string base_path;
-//     auto st = _env->_wal_manager->_init_wal_dirs_info();
-//     st = _env->_wal_manager->create_wal_path(_db_id, _tb_id, _txn_id_1, _label_1, base_path,
-//                                              _version_0);
-//     std::string src = "./be/test/exec/test_data/wal_scanner/wal_version0";
-//     std::string dst = _wal_dir + "/" + std::to_string(_db_id) + "/" + std::to_string(_tb_id) + "/" +
-//                       std::to_string(_version_0) + "_" + std::to_string(_backend_id) + "_" +
-//                       std::to_string(_txn_id_1) + "_" + _label_1;
-//     std::filesystem::copy(src, dst);
-//     st = _env->_wal_manager->create_wal_path(_db_id, _tb_id, _txn_id_2, _label_2, base_path,
-//                                              _version_1);
-//     src = "./be/test/exec/test_data/wal_scanner/wal_version1";
-//     dst = _wal_dir + "/" + std::to_string(_db_id) + "/" + std::to_string(_tb_id) + "/" +
-//           std::to_string(_version_1) + "_" + std::to_string(_backend_id) + "_" +
-//           std::to_string(_txn_id_2) + "_" + _label_2;
-//     std::filesystem::copy(src, dst);
-// }
-
-// void WalManagerTest::generate_scanner(std::shared_ptr<FileScanner>& scanner) {
-//     auto split_source = std::make_shared<TestSplitSourceConnector>(_scan_range);
-//     std::unordered_map<std::string, int> _colname_to_slot_id;
-//     scanner = std::make_shared<FileScanner>(
-//             &_runtime_state,
-//             &(_runtime_state.get_local_state(0)->cast<pipeline::FileScanLocalState>()), -1,
-//             split_source, _profile, _kv_cache.get(), &_colname_to_slot_id);
-//     scanner->_is_load = false;
-//     vectorized::VExprContextSPtrs _conjuncts;
-//     WARN_IF_ERROR(scanner->init(&_runtime_state, _conjuncts), "fail to prepare scanner");
-// }
-
-// TEST_F(WalManagerTest, read_block_normal) {
-//     // read wal file with wal_version=0
-//     _runtime_state._wal_id = _txn_id_1;
-//     std::shared_ptr<FileScanner> scanner = nullptr;
-//     generate_scanner(scanner);
-//     std::unique_ptr<vectorized::Block> block(new vectorized::Block());
-//     bool eof = false;
-//     auto st = scanner->get_block(&_runtime_state, block.get(), &eof);
-//     ASSERT_TRUE(st.ok());
-//     EXPECT_EQ(3, block->rows());
-//     block->clear();
-//     st = scanner->get_block(&_runtime_state, block.get(), &eof);
-//     ASSERT_TRUE(st.ok());
-//     EXPECT_EQ(0, block->rows());
-//     ASSERT_TRUE(eof);
-//     WARN_IF_ERROR(scanner->close(&_runtime_state), "fail to close scanner");
-//     // read wal file with wal_version=1
-//     eof = false;
-//     _runtime_state._wal_id = _txn_id_2;
-//     generate_scanner(scanner);
-//     st = scanner->get_block(&_runtime_state, block.get(), &eof);
-//     ASSERT_TRUE(st.ok());
-//     EXPECT_EQ(3, block->rows());
-//     block->clear();
-//     st = scanner->get_block(&_runtime_state, block.get(), &eof);
-//     ASSERT_TRUE(st.ok());
-//     EXPECT_EQ(0, block->rows());
-//     ASSERT_TRUE(eof);
-//     WARN_IF_ERROR(scanner->close(&_runtime_state), "fail to close scanner");
-// }
-
-// TEST_F(WalManagerTest, read_block_fail_with_not_equal) {
-//     auto sp = SyncPoint::get_instance();
-//     SyncPoint::CallbackGuard guard1;
-//     sp->set_call_back(
-//             "WalReader::set_column_id_count",
-//             [](auto&& args) { *try_any_cast<int64_t*>(args[0]) = 2; }, &guard1);
-//     SyncPoint::CallbackGuard guard2;
-//     sp->set_call_back(
-//             "WalReader::set_out_block_column_size",
-//             [](auto&& args) { *try_any_cast<size_t*>(args[0]) = 2; }, &guard2);
-//     sp->enable_processing();
-
-//     _runtime_state._wal_id = _txn_id_1;
-//     std::shared_ptr<FileScanner> scanner = nullptr;
-//     generate_scanner(scanner);
-//     std::unique_ptr<vectorized::Block> block(new vectorized::Block());
-//     bool eof = false;
-//     auto st = scanner->get_block(&_runtime_state, block.get(), &eof);
-//     ASSERT_FALSE(st.ok());
-//     auto msg = st.to_string();
-//     auto pos = msg.find("not equal");
-//     ASSERT_TRUE(pos != msg.npos);
-//     WARN_IF_ERROR(scanner->close(&_runtime_state), "fail to close scanner");
-// }
-
-// TEST_F(WalManagerTest, TestDynamicWalSpaceLimt) {
-//     // 1T
-//     size_t available_bytes = 1099511627776;
-//     size_t wal_limit_bytes;
-
-//     _env->wal_mgr()->wal_limit_test_bytes = available_bytes;
-//     config::group_commit_wal_max_disk_limit = "0%";
-//     EXPECT_EQ(_env->wal_mgr()->_init_wal_dirs_info(), Status::OK());
-//     EXPECT_EQ(_env->wal_mgr()->wal_limit_test_bytes, 0);
-
-//     _env->wal_mgr()->wal_limit_test_bytes = available_bytes;
-//     config::group_commit_wal_max_disk_limit = "5%";
-//     EXPECT_EQ(_env->wal_mgr()->_init_wal_dirs_info(), Status::OK());
-//     wal_limit_bytes = size_t(available_bytes * 0.05);
-//     EXPECT_EQ(_env->wal_mgr()->wal_limit_test_bytes, wal_limit_bytes);
-
-//     _env->wal_mgr()->wal_limit_test_bytes = available_bytes;
-//     config::group_commit_wal_max_disk_limit = "50%";
-//     EXPECT_EQ(_env->wal_mgr()->_init_wal_dirs_info(), Status::OK());
-//     wal_limit_bytes = size_t(available_bytes * 0.5);
-//     EXPECT_EQ(_env->wal_mgr()->wal_limit_test_bytes, wal_limit_bytes);
-
-//     _env->wal_mgr()->wal_limit_test_bytes = available_bytes;
-//     config::group_commit_wal_max_disk_limit = "200%";
-//     EXPECT_EQ(_env->wal_mgr()->_init_wal_dirs_info(), Status::OK());
-//     wal_limit_bytes = available_bytes * 2;
-//     EXPECT_EQ(_env->wal_mgr()->wal_limit_test_bytes, wal_limit_bytes);
-
-//     _env->wal_mgr()->wal_limit_test_bytes = available_bytes;
-//     config::group_commit_wal_max_disk_limit = "-10%";
-//     EXPECT_EQ(_env->wal_mgr()->_init_wal_dirs_info(), Status::InternalError(""));
-//     EXPECT_EQ(_env->wal_mgr()->wal_limit_test_bytes, available_bytes);
-
-//     _env->wal_mgr()->wal_limit_test_bytes = available_bytes;
-//     config::group_commit_wal_max_disk_limit = "0";
-//     EXPECT_EQ(_env->wal_mgr()->_init_wal_dirs_info(), Status::OK());
-//     EXPECT_EQ(_env->wal_mgr()->wal_limit_test_bytes, 0);
-
-//     // 1M
-//     _env->wal_mgr()->wal_limit_test_bytes = available_bytes;
-//     config::group_commit_wal_max_disk_limit = "1048576";
-//     EXPECT_EQ(_env->wal_mgr()->_init_wal_dirs_info(), Status::OK());
-//     EXPECT_EQ(_env->wal_mgr()->wal_limit_test_bytes, 1048576);
-
-//     // 1G
-//     _env->wal_mgr()->wal_limit_test_bytes = available_bytes;
-//     config::group_commit_wal_max_disk_limit = "1073741824";
-//     EXPECT_EQ(_env->wal_mgr()->_init_wal_dirs_info(), Status::OK());
-//     EXPECT_EQ(_env->wal_mgr()->wal_limit_test_bytes, 1073741824);
-
-//     // 100G
-//     _env->wal_mgr()->wal_limit_test_bytes = available_bytes;
-//     config::group_commit_wal_max_disk_limit = "107374182400";
-//     EXPECT_EQ(_env->wal_mgr()->_init_wal_dirs_info(), Status::OK());
-//     EXPECT_EQ(_env->wal_mgr()->wal_limit_test_bytes, 107374182400);
-
-//     // 1M
-//     _env->wal_mgr()->wal_limit_test_bytes = available_bytes;
-//     config::group_commit_wal_max_disk_limit = "1M";
-//     EXPECT_EQ(_env->wal_mgr()->_init_wal_dirs_info(), Status::OK());
-//     EXPECT_EQ(_env->wal_mgr()->wal_limit_test_bytes, 1048576);
-
-//     // 1G
-//     _env->wal_mgr()->wal_limit_test_bytes = available_bytes;
-//     config::group_commit_wal_max_disk_limit = "1G";
-//     EXPECT_EQ(_env->wal_mgr()->_init_wal_dirs_info(), Status::OK());
-//     EXPECT_EQ(_env->wal_mgr()->wal_limit_test_bytes, 1073741824);
-
-//     // 100G
-//     _env->wal_mgr()->wal_limit_test_bytes = available_bytes;
-//     config::group_commit_wal_max_disk_limit = "100G";
-//     EXPECT_EQ(_env->wal_mgr()->_init_wal_dirs_info(), Status::OK());
-//     EXPECT_EQ(_env->wal_mgr()->wal_limit_test_bytes, 107374182400);
-
-//     _env->wal_mgr()->wal_limit_test_bytes = available_bytes;
-//     config::group_commit_wal_max_disk_limit = "-1024";
-//     EXPECT_EQ(_env->wal_mgr()->_init_wal_dirs_info(), Status::InternalError(""));
-//     EXPECT_EQ(_env->wal_mgr()->wal_limit_test_bytes, available_bytes);
-
-//     _env->wal_mgr()->wal_limit_test_bytes = available_bytes;
-//     config::group_commit_wal_max_disk_limit = "-1M";
-//     EXPECT_EQ(_env->wal_mgr()->_init_wal_dirs_info(), Status::InternalError(""));
-//     EXPECT_EQ(_env->wal_mgr()->wal_limit_test_bytes, available_bytes);
-// }
-
-// } // namespace vectorized
-// } // namespace doris
-=======
 #include "olap/wal/wal_manager.h"
 
 #include <gtest/gtest.h>
@@ -935,5 +474,4 @@
 }
 
 } // namespace vectorized
-} // namespace doris
->>>>>>> 7ce7925d
+} // namespace doris