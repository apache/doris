// Licensed to the Apache Software Foundation (ASF) under one
// or more contributor license agreements.  See the NOTICE file
// distributed with this work for additional information
// regarding copyright ownership.  The ASF licenses this file
// to you under the Apache License, Version 2.0 (the
// "License"); you may not use this file except in compliance
// with the License.  You may obtain a copy of the License at
//
//   http://www.apache.org/licenses/LICENSE-2.0
//
// Unless required by applicable law or agreed to in writing,
// software distributed under the License is distributed on an
// "AS IS" BASIS, WITHOUT WARRANTIES OR CONDITIONS OF ANY
// KIND, either express or implied.  See the License for the
// specific language governing permissions and limitations
// under the License.

// Must come before gtest.h.
#include "util/rle_encoding.h"

#include <glog/logging.h>
#include <gtest/gtest-message.h>
#include <gtest/gtest-test-part.h>
#include <time.h>

#include <algorithm>
#include <boost/utility/binary.hpp>
#include <cstdint>
#include <cstdlib>
#include <cstring>
#include <ostream>
#include <string>
#include <vector>

#include "gtest/gtest_pred_impl.h"
#include "testutil/test_util.h"
#include "util/bit_util.h"
#include "util/debug_util.h"
#include "util/faststring.h"

using std::string;
using std::vector;

namespace doris {

const int kMaxWidth = 64;

class TestRle : public testing::Test {};
// Validates encoding of values by encoding and decoding them.  If
// expected_encoding != nullptr, also validates that the encoded buffer is
// exactly 'expected_encoding'.
// if expected_len is not -1, it will validate the encoded size is correct.
template <typename T>
void ValidateRle(const std::vector<T>& values, int bit_width, uint8_t* expected_encoding,
                 int expected_len) {
    faststring buffer;
    RleEncoder<T> encoder(&buffer, bit_width);

    for (const auto& value : values) {
        encoder.Put(value);
    }
    int encoded_len = encoder.Flush();

    if (expected_len != -1) {
        EXPECT_EQ(encoded_len, expected_len);
    }
    if (expected_encoding != nullptr) {
        EXPECT_EQ(memcmp(buffer.data(), expected_encoding, expected_len), 0)
                << "\n"
                << "Expected: " << hexdump((const char*)expected_encoding, expected_len) << "\n"
                << "Got:      " << hexdump((const char*)buffer.data(), buffer.size());
    }

    // Verify read
    RleDecoder<T> decoder(buffer.data(), encoded_len, bit_width);
    for (const auto& value : values) {
        T val = 0;
        bool result = decoder.Get(&val);
        EXPECT_TRUE(result);
        EXPECT_EQ(value, val);
    }
}

TEST(Rle, SpecificSequences) {
    // google::SetStderrLogging(google::GLOG_WARNING);
    const int kTestLen = 1024;
    uint8_t expected_buffer[kTestLen];
    std::vector<uint64_t> values;

    // Test 50 0' followed by 50 1's
    values.resize(100);
    for (int i = 0; i < 50; ++i) {
        values[i] = 0;
    }
    for (int i = 50; i < 100; ++i) {
        values[i] = 1;
    }

    // expected_buffer valid for bit width <= 1 byte
    expected_buffer[0] = (50 << 1);
    expected_buffer[1] = 0;
    expected_buffer[2] = (50 << 1);
    expected_buffer[3] = 1;
    for (int width = 1; width <= 8; ++width) {
        // LOG(WARNING) << fmt::format("Validate width {}", width);
        ValidateRle(values, width, expected_buffer, 4);
    }

    for (int width = 9; width <= kMaxWidth; ++width) {
        // LOG(WARNING) << fmt::format("Validate width {}, but expected_encoding is null", width);
        ValidateRle(values, width, nullptr, 2 * (1 + BitUtil::Ceil(width, 8)));
    }

    // Test 100 0's and 1's alternating
    for (int i = 0; i < 100; ++i) {
        values[i] = i % 2;
    }
    int num_groups = BitUtil::Ceil(100, 8);
    expected_buffer[0] = (num_groups << 1) | 1;
    for (int i = 0; i < 100 / 8; ++i) {
        expected_buffer[i + 1] = BOOST_BINARY(1 0 1 0 1 0 1 0); // 0xaa
    }
    // Values for the last 4 0 and 1's
    expected_buffer[1 + 100 / 8] = BOOST_BINARY(0 0 0 0 1 0 1 0); // 0x0a

    // LOG(WARNING) << fmt::format("Validate 0 1 alternating");
    // num_groups and expected_buffer only valid for bit width = 1
    ValidateRle(values, 1, expected_buffer, 1 + num_groups);
    for (int width = 2; width <= kMaxWidth; ++width) {
        // LOG(WARNING) << fmt::format("Validate width {}, but expected_encoding is null", width);
        ValidateRle(values, width, nullptr, 1 + BitUtil::Ceil(width * 100, 8));
    }
}

<<<<<<< HEAD
TEST(Rle, ExitLengthLargerThanInt32) {
=======
// It might take near 300 seconds to pass this test or it would be one endless loop if it fails
TEST(Rle, ExitLengthLargerThenInt32) {
>>>>>>> a9f75075
    std::vector<uint64_t> values;
    values.resize(0x40000000, 0);

    ValidateRle(values, 1, nullptr, -1);
}

// ValidateRle on 'num_vals' values with width 'bit_width'. If 'value' != -1, that value
// is used, otherwise alternating values are used.
void TestRleValues(int bit_width, int num_vals, int value = -1) {
    const uint64_t mod = bit_width == 64 ? 1ULL : 1ULL << bit_width;
    std::vector<uint64_t> values;
    for (uint64_t v = 0; v < num_vals; ++v) {
        values.push_back((value != -1) ? value : (bit_width == 64 ? v : (v % mod)));
    }
    ValidateRle(values, bit_width, nullptr, -1);
}

TEST(Rle, TestValues) {
    for (int width = 1; width <= kMaxWidth; ++width) {
        TestRleValues(width, 1);
        TestRleValues(width, 1024);
        TestRleValues(width, 1024, 0);
        TestRleValues(width, 1024, 1);
    }
}

class BitRle : public testing::Test {
public:
    BitRle() {}

    virtual ~BitRle() {}
};

// Tests all true/false values
TEST_F(BitRle, AllSame) {
    const int kTestLen = 1024;
    std::vector<bool> values;

    for (int v = 0; v < 2; ++v) {
        values.clear();
        for (int i = 0; i < kTestLen; ++i) {
            values.push_back(v ? true : false);
        }

        ValidateRle(values, 1, nullptr, 3);
    }
}

// Test that writes out a repeated group and then a literal
// group but flush before finishing.
TEST_F(BitRle, Flush) {
    std::vector<bool> values;
    for (int i = 0; i < 16; ++i) values.push_back(1);
    values.push_back(false);
    ValidateRle(values, 1, nullptr, -1);
    values.push_back(true);
    ValidateRle(values, 1, nullptr, -1);
    values.push_back(true);
    ValidateRle(values, 1, nullptr, -1);
    values.push_back(true);
    ValidateRle(values, 1, nullptr, -1);
}

// Test some random bool sequences.
TEST_F(BitRle, RandomBools) {
    int iters = 0;
    const int n_iters = LOOP_LESS_OR_MORE(5, 20);
    while (iters < n_iters) {
        srand(iters++);
        if (iters % 10000 == 0) LOG(ERROR) << "Seed: " << iters;
        std::vector<uint64_t> values;
        bool parity = 0;
        for (int i = 0; i < 1000; ++i) {
            int group_size = rand() % 20 + 1; // NOLINT(*)
            if (group_size > 16) {
                group_size = 1;
            }
            for (int i = 0; i < group_size; ++i) {
                values.push_back(parity);
            }
            parity = !parity;
        }
        ValidateRle(values, (iters % kMaxWidth) + 1, nullptr, -1);
    }
}

// Test some random 64-bit sequences.
TEST_F(BitRle, Random64Bit) {
    int iters = 0;
    const int n_iters = LOOP_LESS_OR_MORE(5, 20);
    while (iters < n_iters) {
        srand(iters++);
        if (iters % 10000 == 0) LOG(ERROR) << "Seed: " << iters;
        std::vector<uint64_t> values;
        for (int i = 0; i < LOOP_LESS_OR_MORE(10, 1000); ++i) {
            int group_size = rand() % 20 + 1; // NOLINT(*)
            uint64_t cur_value =
                    (static_cast<uint64_t>(rand()) << 32) + static_cast<uint64_t>(rand());
            if (group_size > 16) {
                group_size = 1;
            }
            for (int i = 0; i < group_size; ++i) {
                values.push_back(cur_value);
            }
        }
        ValidateRle(values, 64, nullptr, -1);
    }
}

// Test a sequence of 1 0's, 2 1's, 3 0's. etc
// e.g. 011000111100000
TEST_F(BitRle, RepeatedPattern) {
    std::vector<bool> values;
    const int min_run = 1;
    const int max_run = 32;

    for (int i = min_run; i <= max_run; ++i) {
        int v = i % 2;
        for (int j = 0; j < i; ++j) {
            values.push_back(v);
        }
    }

    // And go back down again
    for (int i = max_run; i >= min_run; --i) {
        int v = i % 2;
        for (int j = 0; j < i; ++j) {
            values.push_back(v);
        }
    }

    ValidateRle(values, 1, nullptr, -1);
}

TEST_F(TestRle, TestBulkPut) {
    size_t run_length;
    bool val = false;

    faststring buffer(1);
    RleEncoder<bool> encoder(&buffer, 1);
    encoder.Put(true, 10);
    encoder.Put(false, 7);
    encoder.Put(true, 5);
    encoder.Put(true, 15);
    encoder.Flush();

    RleDecoder<bool> decoder(buffer.data(), encoder.len(), 1);
    run_length = decoder.GetNextRun(&val, std::numeric_limits<std::size_t>::max());
    EXPECT_TRUE(val);
    EXPECT_EQ(10, run_length);

    run_length = decoder.GetNextRun(&val, std::numeric_limits<std::size_t>::max());
    EXPECT_FALSE(val);
    EXPECT_EQ(7, run_length);

    run_length = decoder.GetNextRun(&val, std::numeric_limits<std::size_t>::max());
    EXPECT_TRUE(val);
    EXPECT_EQ(20, run_length);

    EXPECT_EQ(0, decoder.GetNextRun(&val, std::numeric_limits<std::size_t>::max()));
}

TEST_F(TestRle, TestGetNextRun) {
    // Repeat the test with different number of items
    for (int num_items = 7; num_items < 200; num_items += 13) {
        // Test different block patterns
        //    1: 01010101 01010101
        //    2: 00110011 00110011
        //    3: 00011100 01110001
        //    ...
        for (int block = 1; block <= 20; ++block) {
            faststring buffer(1);
            RleEncoder<bool> encoder(&buffer, 1);
            for (int j = 0; j < num_items; ++j) {
                encoder.Put(!!(j & 1), block);
            }
            encoder.Flush();

            RleDecoder<bool> decoder(buffer.data(), encoder.len(), 1);
            size_t count = num_items * block;
            for (int j = 0; j < num_items; ++j) {
                size_t run_length;
                bool val = false;
                DCHECK_GT(count, 0);
                run_length = decoder.GetNextRun(&val, std::numeric_limits<std::size_t>::max());
                run_length = std::min(run_length, count);

                EXPECT_EQ(!!(j & 1), val);
                EXPECT_EQ(block, run_length);
                count -= run_length;
            }
            DCHECK_EQ(count, 0);
        }
    }
}

// Generate a random bit string which consists of 'num_runs' runs,
// each with a random length between 1 and 100. Returns the number
// of values encoded (i.e the sum run length).
static size_t GenerateRandomBitString(int num_runs, faststring* enc_buf, string* string_rep) {
    RleEncoder<bool> enc(enc_buf, 1);
    int num_bits = 0;
    for (int i = 0; i < num_runs; i++) {
        int run_length = random() % 100;
        bool value = static_cast<bool>(i & 1);
        enc.Put(value, run_length);
        string_rep->append(run_length, value ? '1' : '0');
        num_bits += run_length;
    }
    enc.Flush();
    return num_bits;
}

TEST_F(TestRle, TestRoundTripRandomSequencesWithRuns) {
    srand(time(nullptr));

    // Test the limiting function of GetNextRun.
    const int kMaxToReadAtOnce = (random() % 20) + 1;

    // Generate a bunch of random bit sequences, and "round-trip" them
    // through the encode/decode sequence.
    for (int rep = 0; rep < 100; rep++) {
        faststring buf;
        std::string string_rep;
        int num_bits = GenerateRandomBitString(10, &buf, &string_rep);
        RleDecoder<bool> decoder(buf.data(), buf.size(), 1);
        std::string roundtrip_str;
        int rem_to_read = num_bits;
        size_t run_len;
        bool val;
        while (rem_to_read > 0 &&
               (run_len = decoder.GetNextRun(&val, std::min(kMaxToReadAtOnce, rem_to_read))) != 0) {
            EXPECT_LE(run_len, kMaxToReadAtOnce);
            roundtrip_str.append(run_len, val ? '1' : '0');
            rem_to_read -= run_len;
        }

        EXPECT_EQ(string_rep, roundtrip_str);
    }
}
TEST_F(TestRle, TestSkip) {
    faststring buffer(1);
    RleEncoder<bool> encoder(&buffer, 1);

    // 0101010[1] 01010101 01
    //        "A"
    for (int j = 0; j < 18; ++j) {
        encoder.Put(!!(j & 1));
    }

    // 0011[00] 11001100 11001100 11001100 11001100
    //      "B"
    for (int j = 0; j < 19; ++j) {
        encoder.Put(!!(j & 1), 2);
    }

    // 000000000000 11[1111111111] 000000000000 111111111111
    //                   "C"
    // 000000000000 111111111111 0[00000000000] 111111111111
    //                                  "D"
    // 000000000000 111111111111 000000000000 111111111111
    for (int j = 0; j < 12; ++j) {
        encoder.Put(!!(j & 1), 12);
    }
    encoder.Flush();

    bool val = false;
    size_t run_length;
    RleDecoder<bool> decoder(buffer.data(), encoder.len(), 1);

    // position before "A"
    EXPECT_EQ(3, decoder.Skip(7));
    run_length = decoder.GetNextRun(&val, std::numeric_limits<std::size_t>::max());
    EXPECT_TRUE(val);
    EXPECT_EQ(1, run_length);

    // position before "B"
    EXPECT_EQ(7, decoder.Skip(14));
    run_length = decoder.GetNextRun(&val, std::numeric_limits<std::size_t>::max());
    EXPECT_FALSE(val);
    EXPECT_EQ(2, run_length);

    // position before "C"
    EXPECT_EQ(18, decoder.Skip(46));
    run_length = decoder.GetNextRun(&val, std::numeric_limits<std::size_t>::max());
    EXPECT_TRUE(val);
    EXPECT_EQ(10, run_length);

    // position before "D"
    EXPECT_EQ(24, decoder.Skip(49));
    run_length = decoder.GetNextRun(&val, std::numeric_limits<std::size_t>::max());
    EXPECT_FALSE(val);
    EXPECT_EQ(11, run_length);

    encoder.Flush();
}

} // namespace doris<|MERGE_RESOLUTION|>--- conflicted
+++ resolved
@@ -132,12 +132,8 @@
     }
 }
 
-<<<<<<< HEAD
-TEST(Rle, ExitLengthLargerThanInt32) {
-=======
 // It might take near 300 seconds to pass this test or it would be one endless loop if it fails
 TEST(Rle, ExitLengthLargerThenInt32) {
->>>>>>> a9f75075
     std::vector<uint64_t> values;
     values.resize(0x40000000, 0);
 
