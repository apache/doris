--- conflicted
+++ resolved
@@ -98,13 +98,10 @@
     // clang-format on
 }
 
-<<<<<<< HEAD
 TEST_F(CloudMetaMgrTest, hide_ak_sk_when_get_storage_vault_info) {
-    // 创建测试响应对象
     CloudMetaMgr mgr;
     GetObjStoreInfoResponse resp;
 
-    // 添加普通对象存储信息
     auto* obj1 = resp.add_obj_info();
     obj1->set_ak("abcdefghijklmnopqrstuvwxyz1234567890");
     obj1->set_sk("abcdefghijklmnopqrstuvwxyz1234567890");
@@ -162,7 +159,8 @@
     EXPECT_EQ(resp.storage_vault(1).obj_info().sk(), "abxxx");
     EXPECT_EQ(resp.storage_vault(2).obj_info().sk(), "abxxx");
     EXPECT_EQ(resp.storage_vault(3).obj_info().sk(), "axxx");
-=======
+}
+
 TEST_F(CloudMetaMgrTest, test_fill_version_holes_no_holes) {
     CloudStorageEngine engine(EngineOptions {});
     CloudMetaMgr meta_mgr;
@@ -688,7 +686,6 @@
             EXPECT_EQ(rs_meta->num_rows(), 100);
         }
     }
->>>>>>> ce2b35a9
 }
 
 } // namespace doris