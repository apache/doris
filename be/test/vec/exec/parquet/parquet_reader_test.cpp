// Licensed to the Apache Software Foundation (ASF) under one
// or more contributor license agreements.  See the NOTICE file
// distributed with this work for additional information
// regarding copyright ownership.  The ASF licenses this file
// to you under the Apache License, Version 2.0 (the
// "License"); you may not use this file except in compliance
// with the License.  You may obtain a copy of the License at
//
//   http://www.apache.org/licenses/LICENSE-2.0
//
// Unless required by applicable law or agreed to in writing,
// software distributed under the License is distributed on an
// "AS IS" BASIS, WITHOUT WARRANTIES OR CONDITIONS OF ANY
// KIND, either express or implied.  See the License for the
// specific language governing permissions and limitations
// under the License.

#include <glog/logging.h>
#include <gtest/gtest.h>

#include "io/local_file_reader.h"
#include "runtime/runtime_state.h"
#include "util/runtime_profile.h"
#include "vec/data_types/data_type_factory.hpp"
<<<<<<< HEAD
#include "vec/exec/scan/new_file_scan_node.h"
=======
>>>>>>> d8ec53c8
#include "vec/exec/format/parquet/vparquet_reader.h"

namespace doris {
namespace vectorized {

class ParquetReaderTest : public testing::Test {
public:
    ParquetReaderTest() {}
};

TEST_F(ParquetReaderTest, normal) {
    TDescriptorTable t_desc_table;
    TTableDescriptor t_table_desc;

    t_table_desc.id = 0;
    t_table_desc.tableType = TTableType::OLAP_TABLE;
    t_table_desc.numCols = 0;
    t_table_desc.numClusteringCols = 0;
    t_desc_table.tableDescriptors.push_back(t_table_desc);
    t_desc_table.__isset.tableDescriptors = true;

    // init boolean and numeric slot
    std::vector<std::string> numeric_types = {"boolean_col", "tinyint_col", "smallint_col",
                                              "int_col",     "bigint_col",  "float_col",
                                              "double_col"};
    for (int i = 0; i < numeric_types.size(); i++) {
        TSlotDescriptor tslot_desc;
        {
            tslot_desc.id = i;
            tslot_desc.parent = 0;
            TTypeDesc type;
            {
                TTypeNode node;
                node.__set_type(TTypeNodeType::SCALAR);
                TScalarType scalar_type;
                scalar_type.__set_type(TPrimitiveType::type(i + 2));
                node.__set_scalar_type(scalar_type);
                type.types.push_back(node);
            }
            tslot_desc.slotType = type;
            tslot_desc.columnPos = 0;
            tslot_desc.byteOffset = 0;
            tslot_desc.nullIndicatorByte = 0;
            tslot_desc.nullIndicatorBit = -1;
            tslot_desc.colName = numeric_types[i];
            tslot_desc.slotIdx = 0;
            tslot_desc.isMaterialized = true;
            t_desc_table.slotDescriptors.push_back(tslot_desc);
        }
    }

    t_desc_table.__isset.slotDescriptors = true;
    {
        // TTupleDescriptor dest
        TTupleDescriptor t_tuple_desc;
        t_tuple_desc.id = 0;
        t_tuple_desc.byteSize = 16;
        t_tuple_desc.numNullBytes = 0;
        t_tuple_desc.tableId = 0;
        t_tuple_desc.__isset.tableId = true;
        t_desc_table.tupleDescriptors.push_back(t_tuple_desc);
    }
    DescriptorTbl* desc_tbl;
    ObjectPool obj_pool;
    DescriptorTbl::create(&obj_pool, t_desc_table, &desc_tbl);

    auto slot_descs = desc_tbl->get_tuple_descriptor(0)->slots();
    LocalFileReader* reader =
            new LocalFileReader("./be/test/exec/test_data/parquet_scanner/type-decoder.parquet", 0);
    reader->open();

    cctz::time_zone ctz;
    TimezoneUtils::find_cctz_time_zone(TimezoneUtils::default_time_zone, ctz);
    auto tuple_desc = desc_tbl->get_tuple_descriptor(0);
    std::vector<std::string> column_names;
    for (int i = 0; i < slot_descs.size(); i++) {
        column_names.push_back(slot_descs[i]->col_name());
    }
    TFileScanRangeParams scan_params;
    TFileRangeDesc scan_range;
    {
        scan_range.start_offset = 0;
        scan_range.size = 1000;
    }
    auto p_reader =
            new ParquetReader(nullptr, reader, scan_params, scan_range, column_names, 992, &ctz);
    RuntimeState runtime_state((TQueryGlobals()));
    runtime_state.set_desc_tbl(desc_tbl);
    runtime_state.init_instance_mem_tracker();

    std::vector<ExprContext*> conjunct_ctxs = std::vector<ExprContext*>();
//    p_reader->init_reader(conjunct_ctxs);
    Block* block = new Block();
    for (const auto& slot_desc : tuple_desc->slots()) {
        auto data_type =
                vectorized::DataTypeFactory::instance().create_data_type(slot_desc->type(), true);
        MutableColumnPtr data_column = data_type->create_column();
        block->insert(
                ColumnWithTypeAndName(std::move(data_column), data_type, slot_desc->col_name()));
    }
    bool eof = false;
    p_reader->get_next_block(block, &eof);
    for (auto& col : block->get_columns_with_type_and_name()) {
        ASSERT_EQ(col.column->size(), 10);
    }
    EXPECT_TRUE(eof);
    delete block;
    delete p_reader;
}

<<<<<<< HEAD
TEST_F(ParquetReaderTest, scanner) {
    TDescriptorTable t_desc_table;
    TTableDescriptor t_table_desc;

    t_table_desc.id = 0;
    t_table_desc.tableType = TTableType::OLAP_TABLE;
    t_table_desc.numCols = 7;
    t_table_desc.numClusteringCols = 0;
    t_desc_table.tableDescriptors.push_back(t_table_desc);
    t_desc_table.__isset.tableDescriptors = true;

    // init boolean and numeric slot
    std::vector<std::string> numeric_types = {"boolean_col", "tinyint_col", "smallint_col",
                                              "int_col",     "bigint_col",  "float_col",
                                              "double_col"};
    for (int i = 0; i < numeric_types.size(); i++) {
        TSlotDescriptor tslot_desc;
        {
            tslot_desc.id = i;
            tslot_desc.parent = 0;
            TTypeDesc type;
            {
                TTypeNode node;
                node.__set_type(TTypeNodeType::SCALAR);
                TScalarType scalar_type;
                scalar_type.__set_type(TPrimitiveType::type(i + 2));
                node.__set_scalar_type(scalar_type);
                type.types.push_back(node);
            }
            tslot_desc.slotType = type;
            tslot_desc.columnPos = 0;
            tslot_desc.byteOffset = 0;
            tslot_desc.nullIndicatorByte = 1;
            tslot_desc.nullIndicatorBit = 1;
            tslot_desc.colName = numeric_types[i];
            tslot_desc.slotIdx = 0;
            tslot_desc.isMaterialized = true;
            t_desc_table.slotDescriptors.push_back(tslot_desc);
        }
    }

    t_desc_table.__isset.slotDescriptors = true;
    {
        TTupleDescriptor t_tuple_desc;
        t_tuple_desc.id = 0;
        t_tuple_desc.byteSize = 16;
        t_tuple_desc.numNullBytes = 0;
        t_tuple_desc.tableId = 0;
        t_tuple_desc.__isset.tableId = true;
        t_desc_table.tupleDescriptors.push_back(t_tuple_desc);
    }

    // set scan range
    std::vector<TScanRangeParams> scan_ranges;
    {
        TScanRangeParams scan_range_params;
        TFileScanRange file_scan_range;
        TFileScanRangeParams params;
        {
            params.__set_src_tuple_id(0);
            params.__set_num_of_columns_from_file(7);
            params.file_type = TFileType::FILE_LOCAL;
            params.format_type = TFileFormatType::FORMAT_PARQUET;
            std::vector<TFileScanSlotInfo> file_slots;
            for (int i = 0; i < numeric_types.size(); i++) {
                TFileScanSlotInfo slot_info;
                slot_info.slot_id = i;
                slot_info.is_file_slot = true;
                file_slots.emplace_back(slot_info);
            }
            params.__set_required_slots(file_slots);
        }
        file_scan_range.params = params;
        TFileRangeDesc range;
        {
            range.start_offset = 0;
            range.size = 1000;
            range.path = "./be/test/exec/test_data/parquet_scanner/type-decoder.parquet";
            std::vector<std::string> columns_from_path {"value"};
            range.__set_columns_from_path(columns_from_path);
        }
        file_scan_range.ranges.push_back(range);
        scan_range_params.scan_range.ext_scan_range.__set_file_scan_range(file_scan_range);
        scan_ranges.push_back(scan_range_params);
    }

    std::vector<TExpr> pre_filter_texprs = std::vector<TExpr>();
    RuntimeState runtime_state((TQueryGlobals()));
    runtime_state.init_instance_mem_tracker();

    DescriptorTbl* desc_tbl;
    ObjectPool obj_pool;
    DescriptorTbl::create(&obj_pool, t_desc_table, &desc_tbl);
    runtime_state.set_desc_tbl(desc_tbl);
    QueryFragmentsCtx query_ctx(1, ExecEnv::GetInstance());
    query_ctx.set_thread_token(5, false);
    runtime_state.set_query_fragments_ctx(&query_ctx);

    TPlanNode tnode;
    tnode.node_id = 0;
    tnode.node_type = TPlanNodeType::FILE_SCAN_NODE;
    tnode.num_children = 0;
    tnode.limit = -1;
    tnode.row_tuples.push_back(0);
    tnode.nullable_tuples.push_back(false);
    tnode.file_scan_node.tuple_id = 0;
    tnode.__isset.file_scan_node = true;

    NewFileScanNode scan_node(&obj_pool, tnode, *desc_tbl);
    scan_node.init(tnode, &runtime_state);
    auto status = scan_node.prepare(&runtime_state);

    EXPECT_TRUE(status.ok());
    //
    scan_node.set_scan_ranges(scan_ranges);
    status = scan_node.open(&runtime_state);
    ASSERT_TRUE(status.ok());

    doris::vectorized::Block block;
    bool eos = false;
    status = scan_node.get_next(&runtime_state, &block, &eos);
//    for (auto& col : block->get_columns_with_type_and_name()) {
//        ASSERT_EQ(col.column->size(), 10);
//    }
    ASSERT_TRUE(eos);

    scan_node.close(&runtime_state);
    {
        std::stringstream ss;
        scan_node.runtime_profile()->pretty_print(&ss);
        LOG(INFO) << ss.str();
    }
}

=======
>>>>>>> d8ec53c8
} // namespace vectorized
} // namespace doris<|MERGE_RESOLUTION|>--- conflicted
+++ resolved
@@ -22,10 +22,6 @@
 #include "runtime/runtime_state.h"
 #include "util/runtime_profile.h"
 #include "vec/data_types/data_type_factory.hpp"
-<<<<<<< HEAD
-#include "vec/exec/scan/new_file_scan_node.h"
-=======
->>>>>>> d8ec53c8
 #include "vec/exec/format/parquet/vparquet_reader.h"
 
 namespace doris {
@@ -135,143 +131,5 @@
     delete block;
     delete p_reader;
 }
-
-<<<<<<< HEAD
-TEST_F(ParquetReaderTest, scanner) {
-    TDescriptorTable t_desc_table;
-    TTableDescriptor t_table_desc;
-
-    t_table_desc.id = 0;
-    t_table_desc.tableType = TTableType::OLAP_TABLE;
-    t_table_desc.numCols = 7;
-    t_table_desc.numClusteringCols = 0;
-    t_desc_table.tableDescriptors.push_back(t_table_desc);
-    t_desc_table.__isset.tableDescriptors = true;
-
-    // init boolean and numeric slot
-    std::vector<std::string> numeric_types = {"boolean_col", "tinyint_col", "smallint_col",
-                                              "int_col",     "bigint_col",  "float_col",
-                                              "double_col"};
-    for (int i = 0; i < numeric_types.size(); i++) {
-        TSlotDescriptor tslot_desc;
-        {
-            tslot_desc.id = i;
-            tslot_desc.parent = 0;
-            TTypeDesc type;
-            {
-                TTypeNode node;
-                node.__set_type(TTypeNodeType::SCALAR);
-                TScalarType scalar_type;
-                scalar_type.__set_type(TPrimitiveType::type(i + 2));
-                node.__set_scalar_type(scalar_type);
-                type.types.push_back(node);
-            }
-            tslot_desc.slotType = type;
-            tslot_desc.columnPos = 0;
-            tslot_desc.byteOffset = 0;
-            tslot_desc.nullIndicatorByte = 1;
-            tslot_desc.nullIndicatorBit = 1;
-            tslot_desc.colName = numeric_types[i];
-            tslot_desc.slotIdx = 0;
-            tslot_desc.isMaterialized = true;
-            t_desc_table.slotDescriptors.push_back(tslot_desc);
-        }
-    }
-
-    t_desc_table.__isset.slotDescriptors = true;
-    {
-        TTupleDescriptor t_tuple_desc;
-        t_tuple_desc.id = 0;
-        t_tuple_desc.byteSize = 16;
-        t_tuple_desc.numNullBytes = 0;
-        t_tuple_desc.tableId = 0;
-        t_tuple_desc.__isset.tableId = true;
-        t_desc_table.tupleDescriptors.push_back(t_tuple_desc);
-    }
-
-    // set scan range
-    std::vector<TScanRangeParams> scan_ranges;
-    {
-        TScanRangeParams scan_range_params;
-        TFileScanRange file_scan_range;
-        TFileScanRangeParams params;
-        {
-            params.__set_src_tuple_id(0);
-            params.__set_num_of_columns_from_file(7);
-            params.file_type = TFileType::FILE_LOCAL;
-            params.format_type = TFileFormatType::FORMAT_PARQUET;
-            std::vector<TFileScanSlotInfo> file_slots;
-            for (int i = 0; i < numeric_types.size(); i++) {
-                TFileScanSlotInfo slot_info;
-                slot_info.slot_id = i;
-                slot_info.is_file_slot = true;
-                file_slots.emplace_back(slot_info);
-            }
-            params.__set_required_slots(file_slots);
-        }
-        file_scan_range.params = params;
-        TFileRangeDesc range;
-        {
-            range.start_offset = 0;
-            range.size = 1000;
-            range.path = "./be/test/exec/test_data/parquet_scanner/type-decoder.parquet";
-            std::vector<std::string> columns_from_path {"value"};
-            range.__set_columns_from_path(columns_from_path);
-        }
-        file_scan_range.ranges.push_back(range);
-        scan_range_params.scan_range.ext_scan_range.__set_file_scan_range(file_scan_range);
-        scan_ranges.push_back(scan_range_params);
-    }
-
-    std::vector<TExpr> pre_filter_texprs = std::vector<TExpr>();
-    RuntimeState runtime_state((TQueryGlobals()));
-    runtime_state.init_instance_mem_tracker();
-
-    DescriptorTbl* desc_tbl;
-    ObjectPool obj_pool;
-    DescriptorTbl::create(&obj_pool, t_desc_table, &desc_tbl);
-    runtime_state.set_desc_tbl(desc_tbl);
-    QueryFragmentsCtx query_ctx(1, ExecEnv::GetInstance());
-    query_ctx.set_thread_token(5, false);
-    runtime_state.set_query_fragments_ctx(&query_ctx);
-
-    TPlanNode tnode;
-    tnode.node_id = 0;
-    tnode.node_type = TPlanNodeType::FILE_SCAN_NODE;
-    tnode.num_children = 0;
-    tnode.limit = -1;
-    tnode.row_tuples.push_back(0);
-    tnode.nullable_tuples.push_back(false);
-    tnode.file_scan_node.tuple_id = 0;
-    tnode.__isset.file_scan_node = true;
-
-    NewFileScanNode scan_node(&obj_pool, tnode, *desc_tbl);
-    scan_node.init(tnode, &runtime_state);
-    auto status = scan_node.prepare(&runtime_state);
-
-    EXPECT_TRUE(status.ok());
-    //
-    scan_node.set_scan_ranges(scan_ranges);
-    status = scan_node.open(&runtime_state);
-    ASSERT_TRUE(status.ok());
-
-    doris::vectorized::Block block;
-    bool eos = false;
-    status = scan_node.get_next(&runtime_state, &block, &eos);
-//    for (auto& col : block->get_columns_with_type_and_name()) {
-//        ASSERT_EQ(col.column->size(), 10);
-//    }
-    ASSERT_TRUE(eos);
-
-    scan_node.close(&runtime_state);
-    {
-        std::stringstream ss;
-        scan_node.runtime_profile()->pretty_print(&ss);
-        LOG(INFO) << ss.str();
-    }
-}
-
-=======
->>>>>>> d8ec53c8
 } // namespace vectorized
 } // namespace doris