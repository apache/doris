--- conflicted
+++ resolved
@@ -481,7 +481,6 @@
     EXPECT_TRUE(match);
     EXPECT_EQ(sub_column_info.column.parent_unique_id(), 10);
     EXPECT_FALSE(sub_column_info.index);
-<<<<<<< HEAD
 }
 
 
@@ -1407,6 +1406,4 @@
 
     const auto& result_column = block.get_by_position(0).column;
     EXPECT_TRUE(result_column->is_nullable());
-=======
->>>>>>> 97144835
 }