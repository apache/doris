// Licensed to the Apache Software Foundation (ASF) under one
// or more contributor license agreements.  See the NOTICE file
// distributed with this work for additional information
// regarding copyright ownership.  The ASF licenses this file
// to you under the Apache License, Version 2.0 (the
// "License"); you may not use this file except in compliance
// with the License.  You may obtain a copy of the License at
//
//   http://www.apache.org/licenses/LICENSE-2.0
//
// Unless required by applicable law or agreed to in writing,
// software distributed under the License is distributed on an
// "AS IS" BASIS, WITHOUT WARRANTIES OR CONDITIONS OF ANY
// KIND, either express or implied.  See the License for the
// specific language governing permissions and limitations
// under the License.

#include <gmock/gmock-more-matchers.h>
#include <gtest/gtest.h>

#include "olap/rowset/beta_rowset_writer.h"
#include "olap/rowset/rowset_factory.h"
#include "olap/rowset/segment_v2/variant_column_writer_impl.h"
#include "olap/storage_engine.h"
#include "olap/tablet_schema.h"
#include "vec/common/schema_util.h"
#include "vec/json/parse2column.h"

using namespace doris::vectorized;

using namespace doris::segment_v2;

using namespace doris;

constexpr static uint32_t MAX_PATH_LEN = 1024;
constexpr static std::string_view dest_dir = "/ut_dir/schema_util_test";
constexpr static std::string_view tmp_dir = "./ut_dir/tmp";

class SchemaUtilRowsetTest : public testing::Test {
protected:
    void SetUp() override {
        // absolute dir
        char buffer[MAX_PATH_LEN];
        EXPECT_NE(getcwd(buffer, MAX_PATH_LEN), nullptr);
        _curreent_dir = std::string(buffer);
        _absolute_dir = _curreent_dir + std::string(dest_dir);
        EXPECT_TRUE(io::global_local_filesystem()->delete_directory(_absolute_dir).ok());
        EXPECT_TRUE(io::global_local_filesystem()->create_directory(_absolute_dir).ok());

        // tmp dir
        EXPECT_TRUE(io::global_local_filesystem()->delete_directory(tmp_dir).ok());
        EXPECT_TRUE(io::global_local_filesystem()->create_directory(tmp_dir).ok());
        std::vector<StorePath> paths;
        paths.emplace_back(std::string(tmp_dir), 1024000000);
        auto tmp_file_dirs = std::make_unique<segment_v2::TmpFileDirs>(paths);
        EXPECT_TRUE(tmp_file_dirs->init().ok());
        ExecEnv::GetInstance()->set_tmp_file_dir(std::move(tmp_file_dirs));

        // storage engine
        doris::EngineOptions options;
        auto engine = std::make_unique<StorageEngine>(options);
        _engine_ref = engine.get();
        _data_dir = std::make_unique<DataDir>(*_engine_ref, _absolute_dir);
        static_cast<void>(_data_dir->update_capacity());
        EXPECT_TRUE(_data_dir->init(true).ok());
        ExecEnv::GetInstance()->set_storage_engine(std::move(engine));
    }
    void TearDown() override {
        //EXPECT_TRUE(io::global_local_filesystem()->delete_directory(_tablet->tablet_path()).ok());
        EXPECT_TRUE(io::global_local_filesystem()->delete_directory(_absolute_dir).ok());
        EXPECT_TRUE(io::global_local_filesystem()->delete_directory(tmp_dir).ok());
        _engine_ref = nullptr;
        ExecEnv::GetInstance()->set_storage_engine(nullptr);
    }

public:
    SchemaUtilRowsetTest() = default;
    virtual ~SchemaUtilRowsetTest() = default;

private:
    StorageEngine* _engine_ref = nullptr;
    std::unique_ptr<DataDir> _data_dir = nullptr;
    TabletSharedPtr _tablet = nullptr;
    std::string _absolute_dir;
    std::string _curreent_dir;
};

static void construct_column(ColumnPB* column_pb, int32_t col_unique_id,
                             const std::string& column_type, const std::string& column_name,
                             bool is_key = false, bool add_children = false) {
    column_pb->set_unique_id(col_unique_id);
    column_pb->set_name(column_name);
    column_pb->set_type(column_type);
    column_pb->set_is_key(is_key);
    column_pb->set_is_nullable(false);
    if (column_type == "VARIANT") {
        column_pb->set_variant_max_subcolumns_count(3);
        if (add_children) {
            ColumnPB* child = column_pb->add_children_columns();
            child->set_name("key0");
            child->set_type("STRING");
        }
    }
}

// static void construct_tablet_index(TabletIndexPB* tablet_index, int64_t index_id, const std::string& index_name, int32_t col_unique_id) {
//     tablet_index->set_index_id(index_id);
//     tablet_index->set_index_name(index_name);
//     tablet_index->set_index_type(IndexType::INVERTED);
//     tablet_index->add_col_unique_id(col_unique_id);
// }

static std::unordered_map<int32_t, schema_util::PathToNoneNullValues> all_path_stats;
static void fill_string_column_with_test_data(auto& column_string, int size, int uid) {
    std::srand(42);
    for (int i = 0; i < size; i++) {
        std::string json_str = "{";
        int num_pairs = std::rand() % 10 + 1;
        for (int j = 0; j < num_pairs; j++) {
            std::string key = "key" + std::to_string(j);
            if (j % 2 == 0) {
                int value = std::rand() % 100;
                json_str += "\"" + key + "\" : " + std::to_string(value);
            } else {
                std::string value = "str" + std::to_string(std::rand() % 100);
                json_str += "\"" + key + "\" : \"" + value + "\"";
            }
            if (j < num_pairs - 1) {
                json_str += ", ";
            }
            all_path_stats[uid][key] += 1;
        }
        json_str += "}";
        vectorized::Field str(json_str);
        column_string->insert_data(json_str.data(), json_str.size());
    }
}

static void fill_varaint_column(auto& variant_column, int size, int uid) {
    auto type_string = std::make_shared<vectorized::DataTypeString>();
    auto column = type_string->create_column();
    auto column_string = assert_cast<ColumnString*>(column.get());
    fill_string_column_with_test_data(column_string, size, uid);
    vectorized::ParseConfig config;
    config.enable_flatten_nested = false;
    parse_json_to_variant(*variant_column, *column_string, config);
}

static void fill_block_with_test_data(vectorized::Block* block, int size) {
    auto columns = block->mutate_columns();
    // insert key
    for (int i = 0; i < size; i++) {
        vectorized::Field key = i;
        columns[0]->insert(key);
    }

    // insert v1
    fill_varaint_column(columns[1], size, 1);

    // insert v2
    for (int i = 0; i < size; i++) {
        vectorized::Field v2("V2");
        columns[2]->insert(v2);
    }

    // insert v3
    fill_varaint_column(columns[3], size, 3);

    // insert v4
    for (int i = 0; i < size; i++) {
        vectorized::Field v4(i);
        columns[4]->insert(v4);
    }
}
static int64_t inc_id = 1000;
static RowsetWriterContext rowset_writer_context(const std::unique_ptr<DataDir>& data_dir,
                                                 const TabletSchemaSPtr& schema,
                                                 const std::string& tablet_path) {
    RowsetWriterContext context;
    RowsetId rowset_id;
    rowset_id.init(inc_id);
    context.rowset_id = rowset_id;
    context.rowset_type = BETA_ROWSET;
    context.data_dir = data_dir.get();
    context.rowset_state = VISIBLE;
    context.tablet_schema = schema;
    context.tablet_path = tablet_path;
    context.version = Version(inc_id, inc_id);
    context.max_rows_per_segment = 200;
    inc_id++;
    return context;
}

static RowsetSharedPtr create_rowset(auto& rowset_writer, const TabletSchemaSPtr& tablet_schema) {
    vectorized::Block block = tablet_schema->create_block();
    fill_block_with_test_data(&block, 1000);
    auto st = rowset_writer->add_block(&block);
    EXPECT_TRUE(st.ok()) << st.msg();
    st = rowset_writer->flush();
    EXPECT_TRUE(st.ok()) << st.msg();

    RowsetSharedPtr rowset;
    EXPECT_TRUE(rowset_writer->build(rowset).ok());
    EXPECT_TRUE(rowset->num_segments() == 5);
    return rowset;
}

TEST_F(SchemaUtilRowsetTest, check_path_stats_agg_key) {
    // 1.create tablet schema
    TabletSchemaPB schema_pb;
    schema_pb.set_keys_type(AGG_KEYS);
    construct_column(schema_pb.add_column(), 0, "INT", "key", true);
    construct_column(schema_pb.add_column(), 1, "VARIANT", "v1");
    construct_column(schema_pb.add_column(), 2, "STRING", "v2");
    construct_column(schema_pb.add_column(), 3, "VARIANT", "v3");
    construct_column(schema_pb.add_column(), 4, "INT", "v4");
    TabletSchemaSPtr tablet_schema = std::make_shared<TabletSchema>();
    tablet_schema->init_from_pb(schema_pb);

    // 2. create tablet
    TabletMetaSharedPtr tablet_meta(new TabletMeta(tablet_schema));
    string absolute_dir = _curreent_dir + std::string("/ut_dir/schema_util_rows");
    EXPECT_TRUE(io::global_local_filesystem()->delete_directory(absolute_dir).ok());
    EXPECT_TRUE(io::global_local_filesystem()->create_directory(absolute_dir).ok());
    std::unique_ptr<DataDir> _data_dir = std::make_unique<DataDir>(*_engine_ref, absolute_dir);
    static_cast<void>(_data_dir->update_capacity());
    EXPECT_TRUE(_data_dir->init(true).ok());

    TabletSharedPtr _tablet = std::make_shared<Tablet>(*_engine_ref, tablet_meta, _data_dir.get());
    EXPECT_TRUE(_tablet->init().ok());
    EXPECT_TRUE(io::global_local_filesystem()->create_directory(_tablet->tablet_path()).ok());

    // 3. create rowset
    std::vector<RowsetSharedPtr> rowsets;
    for (int i = 0; i < 5; i++) {
        const auto& res = RowsetFactory::create_rowset_writer(
                *_engine_ref,
                rowset_writer_context(_data_dir, tablet_schema, _tablet->tablet_path()), false);
        EXPECT_TRUE(res.has_value()) << res.error();
        const auto& rowset_writer = res.value();
        auto rowset = create_rowset(rowset_writer, tablet_schema);
        EXPECT_TRUE(_tablet->add_rowset(rowset).ok());
        rowsets.push_back(rowset);
    }

    // 7. check output rowset
    EXPECT_TRUE(schema_util::check_path_stats(rowsets, rowsets[0], _tablet).ok());
}

TEST_F(SchemaUtilRowsetTest, check_path_stats_agg_delete) {
    // 1.create tablet schema
    TabletSchemaPB schema_pb;
    schema_pb.set_delete_sign_idx(0);
    construct_column(schema_pb.add_column(), 0, "INT", "key", true);
    construct_column(schema_pb.add_column(), 1, "VARIANT", "v1");
    construct_column(schema_pb.add_column(), 2, "STRING", "v2");
    construct_column(schema_pb.add_column(), 3, "VARIANT", "v3");
    construct_column(schema_pb.add_column(), 4, "INT", "v4");
    TabletSchemaSPtr tablet_schema = std::make_shared<TabletSchema>();
    tablet_schema->init_from_pb(schema_pb);

    // 2. create tablet
    TabletMetaSharedPtr tablet_meta(new TabletMeta(tablet_schema));
    string absolute_dir = _curreent_dir + std::string("/ut_dir/schema_util_rows1");
    EXPECT_TRUE(io::global_local_filesystem()->delete_directory(absolute_dir).ok());
    EXPECT_TRUE(io::global_local_filesystem()->create_directory(absolute_dir).ok());
    std::unique_ptr<DataDir> _data_dir = std::make_unique<DataDir>(*_engine_ref, absolute_dir);
    static_cast<void>(_data_dir->update_capacity());
    EXPECT_TRUE(_data_dir->init(true).ok());

    TabletSharedPtr _tablet = std::make_shared<Tablet>(*_engine_ref, tablet_meta, _data_dir.get());
    EXPECT_TRUE(_tablet->init().ok());
    EXPECT_TRUE(io::global_local_filesystem()->create_directory(_tablet->tablet_path()).ok());

    // 3. create rowset
    std::vector<RowsetSharedPtr> rowsets;
    for (int i = 0; i < 5; i++) {
        const auto& res = RowsetFactory::create_rowset_writer(
                *_engine_ref,
                rowset_writer_context(_data_dir, tablet_schema, _tablet->tablet_path()), false);
        EXPECT_TRUE(res.has_value()) << res.error();
        const auto& rowset_writer = res.value();
        auto rowset = create_rowset(rowset_writer, tablet_schema);
        EXPECT_TRUE(_tablet->add_rowset(rowset).ok());
        rowsets.push_back(rowset);
    }

    // 7. check output rowset
    Status st = schema_util::check_path_stats(rowsets, rowsets[0], _tablet);
    std::cout << st.to_string() << std::endl;
    EXPECT_FALSE(st.ok());
}

TEST_F(SchemaUtilRowsetTest, collect_path_stats_and_get_compaction_schema) {
    // 1.create tablet schema
    TabletSchemaPB schema_pb;
    construct_column(schema_pb.add_column(), 0, "INT", "key", true);
    construct_column(schema_pb.add_column(), 1, "VARIANT", "v1");
    construct_column(schema_pb.add_column(), 2, "STRING", "v2");
    construct_column(schema_pb.add_column(), 3, "VARIANT", "v3");
    construct_column(schema_pb.add_column(), 4, "INT", "v4");
    TabletSchemaSPtr tablet_schema = std::make_shared<TabletSchema>();
    tablet_schema->init_from_pb(schema_pb);

    // 2. create tablet
    TabletMetaSharedPtr tablet_meta(new TabletMeta(tablet_schema));
    _tablet = std::make_shared<Tablet>(*_engine_ref, tablet_meta, _data_dir.get());
    EXPECT_TRUE(_tablet->init().ok());
    EXPECT_TRUE(io::global_local_filesystem()->create_directory(_tablet->tablet_path()).ok());

    // 3. create rowset
    std::vector<RowsetSharedPtr> rowsets;
    for (int i = 0; i < 5; i++) {
        const auto& res = RowsetFactory::create_rowset_writer(
                *_engine_ref,
                rowset_writer_context(_data_dir, tablet_schema, _tablet->tablet_path()), false);
        EXPECT_TRUE(res.has_value()) << res.error();
        const auto& rowset_writer = res.value();
        auto rowset = create_rowset(rowset_writer, tablet_schema);
        EXPECT_TRUE(_tablet->add_rowset(rowset).ok());
        rowsets.push_back(rowset);
    }

    std::unordered_map<int32_t, schema_util::PathToNoneNullValues> path_stats;
    std::unordered_map<int32_t, std::unordered_set<std::string>> typed_paths;
    for (const auto& rowset : rowsets) {
        auto st = schema_util::collect_path_stats(rowset, path_stats, typed_paths);
        EXPECT_TRUE(st.ok()) << st.msg();
    }

    for (const auto& [uid, path_stats] : path_stats) {
        for (const auto& [path, size] : path_stats) {
            EXPECT_EQ(all_path_stats[uid][path], size * 3);
        }
    }

    // 4. get compaction schema
    TabletSchemaSPtr compaction_schema = tablet_schema;
    auto st = schema_util::get_compaction_schema(rowsets, compaction_schema);
    EXPECT_TRUE(st.ok()) << st.msg();

    // 5. check compaction schema
    std::unordered_map<int32_t, std::vector<std::string>> compaction_schema_map;
    for (const auto& column : compaction_schema->columns()) {
        if (column->parent_unique_id() > 0) {
            compaction_schema_map[column->parent_unique_id()].push_back(column->name());
        }
    }
    for (auto& [uid, paths] : compaction_schema_map) {
        EXPECT_EQ(paths.size(), 4);
        std::sort(paths.begin(), paths.end());
        EXPECT_TRUE(paths[0].ends_with("__DORIS_VARIANT_SPARSE__"));
        EXPECT_TRUE(paths[1].ends_with("key0"));
        EXPECT_TRUE(paths[2].ends_with("key1"));
        EXPECT_TRUE(paths[3].ends_with("key2"));
    }
<<<<<<< HEAD

    // 6.compaction for output rs
    // create input rowset reader
    vector<RowsetReaderSharedPtr> input_rs_readers;
    for (auto& rowset : rowsets) {
        RowsetReaderSharedPtr rs_reader;
        ASSERT_TRUE(rowset->create_reader(&rs_reader).ok());
        input_rs_readers.push_back(std::move(rs_reader));
    }

    auto sc = schema_util::calculate_variant_extended_schema(rowsets, tablet_schema);
    std::cout << sc->columns().size() << std::endl;

    // create output rowset writer
    auto create_rowset_writer_context = [this](TabletSchemaSPtr tablet_schema,
                                               const SegmentsOverlapPB& overlap,
                                               uint32_t max_rows_per_segment, Version version) {
        static int64_t inc_id = 1000;
        RowsetWriterContext rowset_writer_context;
        RowsetId rowset_id;
        rowset_id.init(inc_id);
        rowset_writer_context.rowset_id = rowset_id;
        rowset_writer_context.rowset_type = BETA_ROWSET;
        rowset_writer_context.rowset_state = VISIBLE;
        rowset_writer_context.tablet_schema = tablet_schema;
        rowset_writer_context.tablet_path = _absolute_dir + "/../";
        rowset_writer_context.version = version;
        rowset_writer_context.segments_overlap = overlap;
        rowset_writer_context.max_rows_per_segment = max_rows_per_segment;
        inc_id++;
        return rowset_writer_context;
    };
    auto writer_context = create_rowset_writer_context(tablet_schema, NONOVERLAPPING, 3456,
                                                       {0, rowsets.back()->end_version()});
    auto res_ = RowsetFactory::create_rowset_writer(*_engine_ref, writer_context, true);
    ASSERT_TRUE(res_.has_value()) << res_.error();
    auto output_rs_writer = std::move(res_).value();
    Merger::Statistics stats;
    RowIdConversion rowid_conversion;
    stats.rowid_conversion = &rowid_conversion;
    auto s = Merger::vertical_merge_rowsets(_tablet, ReaderType::READER_BASE_COMPACTION,
                                            *tablet_schema, input_rs_readers,
                                            output_rs_writer.get(), 100, 5, &stats);
    ASSERT_TRUE(s.ok()) << s;
    RowsetSharedPtr out_rowset;
    EXPECT_EQ(Status::OK(), output_rs_writer->build(out_rowset));
    ASSERT_TRUE(out_rowset);

    // 7. check output rowset
    EXPECT_TRUE(schema_util::check_path_stats(rowsets, out_rowset, _tablet).ok());
=======
}

TEST_F(SchemaUtilRowsetTest, typed_path) {
    all_path_stats.clear();
    // 1.create tablet schema
    TabletSchemaPB schema_pb;
    construct_column(schema_pb.add_column(), 0, "INT", "key", true);
    construct_column(schema_pb.add_column(), 1, "VARIANT", "v1", false, true);
    construct_column(schema_pb.add_column(), 2, "STRING", "v2");
    construct_column(schema_pb.add_column(), 3, "VARIANT", "v3", false, true);
    construct_column(schema_pb.add_column(), 4, "INT", "v4");
    TabletSchemaSPtr tablet_schema = std::make_shared<TabletSchema>();
    tablet_schema->init_from_pb(schema_pb);

    // 2. create tablet
    TabletMetaSharedPtr tablet_meta(new TabletMeta(tablet_schema));
    _tablet = std::make_shared<Tablet>(*_engine_ref, tablet_meta, _data_dir.get());
    EXPECT_TRUE(_tablet->init().ok());
    EXPECT_TRUE(io::global_local_filesystem()->create_directory(_tablet->tablet_path()).ok());

    // 3. create rowset
    std::vector<RowsetSharedPtr> rowsets;
    for (int i = 0; i < 1; i++) {
        const auto& res = RowsetFactory::create_rowset_writer(
                *_engine_ref,
                rowset_writer_context(_data_dir, tablet_schema, _tablet->tablet_path()), false);
        EXPECT_TRUE(res.has_value()) << res.error();
        const auto& rowset_writer = res.value();
        auto rowset = create_rowset(rowset_writer, tablet_schema);
        EXPECT_TRUE(_tablet->add_rowset(rowset).ok());
        rowsets.push_back(rowset);
    }

    std::unordered_map<int32_t, schema_util::PathToNoneNullValues> path_stats;
    std::unordered_map<int32_t, std::unordered_set<std::string>> typed_paths;
    for (const auto& rowset : rowsets) {
        auto st = schema_util::collect_path_stats(rowset, path_stats, typed_paths);
        EXPECT_TRUE(st.ok()) << st.msg();
    }

    for (const auto& [uid, path_stats] : path_stats) {
        for (const auto& [path, size] : path_stats) {
            EXPECT_EQ(all_path_stats[uid][path], size);
        }
    }

    // 4. get compaction schema
    TabletSchemaSPtr compaction_schema = tablet_schema;
    auto st = schema_util::get_compaction_schema(rowsets, compaction_schema);
    EXPECT_TRUE(st.ok()) << st.msg();

    // 5. check compaction schema
    std::unordered_map<int32_t, std::vector<std::string>> compaction_schema_map;
    for (const auto& column : compaction_schema->columns()) {
        if (column->parent_unique_id() > 0) {
            compaction_schema_map[column->parent_unique_id()].push_back(column->name());
        }
    }
    for (auto& [uid, paths] : compaction_schema_map) {
        EXPECT_EQ(paths.size(), 5);
        std::sort(paths.begin(), paths.end());
        EXPECT_TRUE(paths[0].ends_with("__DORIS_VARIANT_SPARSE__"));
        EXPECT_TRUE(paths[2].ends_with("key1"));
        EXPECT_TRUE(paths[3].ends_with("key2"));
        EXPECT_TRUE(paths[4].ends_with("key3"));
    }
>>>>>>> 97144835
}<|MERGE_RESOLUTION|>--- conflicted
+++ resolved
@@ -354,7 +354,6 @@
         EXPECT_TRUE(paths[2].ends_with("key1"));
         EXPECT_TRUE(paths[3].ends_with("key2"));
     }
-<<<<<<< HEAD
 
     // 6.compaction for output rs
     // create input rowset reader
@@ -405,7 +404,6 @@
 
     // 7. check output rowset
     EXPECT_TRUE(schema_util::check_path_stats(rowsets, out_rowset, _tablet).ok());
-=======
 }
 
 TEST_F(SchemaUtilRowsetTest, typed_path) {
@@ -472,5 +470,4 @@
         EXPECT_TRUE(paths[3].ends_with("key2"));
         EXPECT_TRUE(paths[4].ends_with("key3"));
     }
->>>>>>> 97144835
 }