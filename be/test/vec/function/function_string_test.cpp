// Licensed to the Apache Software Foundation (ASF) under one
// or more contributor license agreements.  See the NOTICE file
// distributed with this work for additional information
// regarding copyright ownership.  The ASF licenses this file
// to you under the Apache License, Version 2.0 (the
// "License"); you may not use this file except in compliance
// with the License.  You may obtain a copy of the License at
//
//   http://www.apache.org/licenses/LICENSE-2.0
//
// Unless required by applicable law or agreed to in writing,
// software distributed under the License is distributed on an
// "AS IS" BASIS, WITHOUT WARRANTIES OR CONDITIONS OF ANY
// KIND, either express or implied.  See the License for the
// specific language governing permissions and limitations
// under the License.

#include <cstdint>
#include <cstring>
#include <limits>
#include <memory>
#include <string>
#include <vector>

#include "common/status.h"
#include "function_test_util.h"
#include "gtest/gtest_pred_impl.h"
#include "gutil/integral_types.h"
#include "testutil/any_type.h"
#include "util/encryption_util.h"
#include "vec/core/field.h"
#include "vec/core/types.h"
#include "vec/data_types/data_type_date_time.h"
#include "vec/data_types/data_type_nullable.h"
#include "vec/data_types/data_type_number.h"
#include "vec/data_types/data_type_string.h"

namespace doris::vectorized {
using namespace ut_type;

TEST(function_string_test, function_string_substr_test) {
    std::string func_name = "substr";

    {
        BaseInputTypeSet input_types = {TypeIndex::String, TypeIndex::Int32, TypeIndex::Int32};

        DataSet data_set = {
                {{std::string("AbCdEfg"), std::int32_t(1), std::int32_t(1)}, std::string("A")},
                {{std::string("AbCdEfg"), std::int32_t(1), std::int32_t(5)}, std::string("AbCdE")},
                {{std::string("AbCdEfg"), std::int32_t(1), std::int32_t(-1)}, std::string("")},
                {{std::string("AbCdEfg"), std::int32_t(1), std::int32_t(100)},
                 std::string("AbCdEfg")},
                {{std::string("AbCdEfg"), std::int32_t(1), Null()}, Null()},
                {{std::string("AbCdEfg"), std::int32_t(5), std::int32_t(1)}, std::string("E")},
                {{std::string("AbCdEfg"), std::int32_t(5), std::int32_t(5)}, std::string("Efg")},
                {{std::string("AbCdEfg"), std::int32_t(5), std::int32_t(-1)}, std::string("")},
                {{std::string("AbCdEfg"), std::int32_t(5), std::int32_t(100)}, std::string("Efg")},
                {{std::string("AbCdEfg"), std::int32_t(5), Null()}, Null()},
                {{std::string("AbCdEfg"), std::int32_t(-1), std::int32_t(1)}, std::string("g")},
                {{std::string("AbCdEfg"), std::int32_t(-1), std::int32_t(5)}, std::string("g")},
                {{std::string("AbCdEfg"), std::int32_t(-1), std::int32_t(-1)}, std::string("")},
                {{std::string("AbCdEfg"), std::int32_t(-1), std::int32_t(100)}, std::string("g")},
                {{std::string("AbCdEfg"), std::int32_t(-1), Null()}, Null()},
                {{std::string("AbCdEfg"), std::int32_t(100), std::int32_t(1)}, std::string("")},
                {{std::string("AbCdEfg"), std::int32_t(100), std::int32_t(5)}, std::string("")},
                {{std::string("AbCdEfg"), std::int32_t(100), std::int32_t(-1)}, std::string("")},
                {{std::string("AbCdEfg"), std::int32_t(100), std::int32_t(100)}, std::string("")},
                {{std::string("AbCdEfg"), std::int32_t(100), Null()}, Null()},
                {{std::string("AbCdEfg"), Null(), std::int32_t(1)}, Null()},
                {{std::string("AbCdEfg"), Null(), std::int32_t(5)}, Null()},
                {{std::string("AbCdEfg"), Null(), std::int32_t(-1)}, Null()},
                {{std::string("AbCdEfg"), Null(), std::int32_t(100)}, Null()},
                {{std::string("AbCdEfg"), Null(), Null()}, Null()},
                {{std::string("HELLO123"), std::int32_t(1), std::int32_t(1)}, std::string("H")},
                {{std::string("HELLO123"), std::int32_t(1), std::int32_t(5)}, std::string("HELLO")},
                {{std::string("HELLO123"), std::int32_t(1), std::int32_t(-1)}, std::string("")},
                {{std::string("HELLO123"), std::int32_t(1), std::int32_t(100)},
                 std::string("HELLO123")},
                {{std::string("HELLO123"), std::int32_t(1), Null()}, Null()},
                {{std::string("HELLO123"), std::int32_t(5), std::int32_t(1)}, std::string("O")},
                {{std::string("HELLO123"), std::int32_t(5), std::int32_t(5)}, std::string("O123")},
                {{std::string("HELLO123"), std::int32_t(5), std::int32_t(-1)}, std::string("")},
                {{std::string("HELLO123"), std::int32_t(5), std::int32_t(100)},
                 std::string("O123")},
                {{std::string("HELLO123"), std::int32_t(5), Null()}, Null()},
                {{std::string("HELLO123"), std::int32_t(-1), std::int32_t(1)}, std::string("3")},
                {{std::string("HELLO123"), std::int32_t(-1), std::int32_t(5)}, std::string("3")},
                {{std::string("HELLO123"), std::int32_t(-1), std::int32_t(-1)}, std::string("")},
                {{std::string("HELLO123"), std::int32_t(-1), std::int32_t(100)}, std::string("3")},
                {{std::string("HELLO123"), std::int32_t(-1), Null()}, Null()},
                {{std::string("HELLO123"), std::int32_t(100), std::int32_t(1)}, std::string("")},
                {{std::string("HELLO123"), std::int32_t(100), std::int32_t(5)}, std::string("")},
                {{std::string("HELLO123"), std::int32_t(100), std::int32_t(-1)}, std::string("")},
                {{std::string("HELLO123"), std::int32_t(100), std::int32_t(100)}, std::string("")},
                {{std::string("HELLO123"), std::int32_t(100), Null()}, Null()},
                {{std::string("HELLO123"), Null(), std::int32_t(1)}, Null()},
                {{std::string("HELLO123"), Null(), std::int32_t(5)}, Null()},
                {{std::string("HELLO123"), Null(), std::int32_t(-1)}, Null()},
                {{std::string("HELLO123"), Null(), std::int32_t(100)}, Null()},
                {{std::string("HELLO123"), Null(), Null()}, Null()},
                {{std::string("你好HELLO"), std::int32_t(1), std::int32_t(1)}, std::string("你")},
                {{std::string("你好HELLO"), std::int32_t(1), std::int32_t(5)},
                 std::string("你好HEL")},
                {{std::string("你好HELLO"), std::int32_t(1), std::int32_t(-1)}, std::string("")},
                {{std::string("你好HELLO"), std::int32_t(1), std::int32_t(100)},
                 std::string("你好HELLO")},
                {{std::string("你好HELLO"), std::int32_t(1), Null()}, Null()},
                {{std::string("你好HELLO"), std::int32_t(5), std::int32_t(1)}, std::string("L")},
                {{std::string("你好HELLO"), std::int32_t(5), std::int32_t(5)}, std::string("LLO")},
                {{std::string("你好HELLO"), std::int32_t(5), std::int32_t(-1)}, std::string("")},
                {{std::string("你好HELLO"), std::int32_t(5), std::int32_t(100)},
                 std::string("LLO")},
                {{std::string("你好HELLO"), std::int32_t(5), Null()}, Null()},
                {{std::string("你好HELLO"), std::int32_t(-1), std::int32_t(1)}, std::string("O")},
                {{std::string("你好HELLO"), std::int32_t(-1), std::int32_t(5)}, std::string("O")},
                {{std::string("你好HELLO"), std::int32_t(-1), std::int32_t(-1)}, std::string("")},
                {{std::string("你好HELLO"), std::int32_t(-1), std::int32_t(100)}, std::string("O")},
                {{std::string("你好HELLO"), std::int32_t(-1), Null()}, Null()},
                {{std::string("你好HELLO"), std::int32_t(100), std::int32_t(1)}, std::string("")},
                {{std::string("你好HELLO"), std::int32_t(100), std::int32_t(5)}, std::string("")},
                {{std::string("你好HELLO"), std::int32_t(100), std::int32_t(-1)}, std::string("")},
                {{std::string("你好HELLO"), std::int32_t(100), std::int32_t(100)}, std::string("")},
                {{std::string("你好HELLO"), std::int32_t(100), Null()}, Null()},
                {{std::string("你好HELLO"), Null(), std::int32_t(1)}, Null()},
                {{std::string("你好HELLO"), Null(), std::int32_t(5)}, Null()},
                {{std::string("你好HELLO"), Null(), std::int32_t(-1)}, Null()},
                {{std::string("你好HELLO"), Null(), std::int32_t(100)}, Null()},
                {{std::string("你好HELLO"), Null(), Null()}, Null()},
                {{std::string("123ABC_"), std::int32_t(1), std::int32_t(1)}, std::string("1")},
                {{std::string("123ABC_"), std::int32_t(1), std::int32_t(5)}, std::string("123AB")},
                {{std::string("123ABC_"), std::int32_t(1), std::int32_t(-1)}, std::string("")},
                {{std::string("123ABC_"), std::int32_t(1), std::int32_t(100)},
                 std::string("123ABC_")},
                {{std::string("123ABC_"), std::int32_t(1), Null()}, Null()},
                {{std::string("123ABC_"), std::int32_t(5), std::int32_t(1)}, std::string("B")},
                {{std::string("123ABC_"), std::int32_t(5), std::int32_t(5)}, std::string("BC_")},
                {{std::string("123ABC_"), std::int32_t(5), std::int32_t(-1)}, std::string("")},
                {{std::string("123ABC_"), std::int32_t(5), std::int32_t(100)}, std::string("BC_")},
                {{std::string("123ABC_"), std::int32_t(5), Null()}, Null()},
                {{std::string("123ABC_"), std::int32_t(-1), std::int32_t(1)}, std::string("_")},
                {{std::string("123ABC_"), std::int32_t(-1), std::int32_t(5)}, std::string("_")},
                {{std::string("123ABC_"), std::int32_t(-1), std::int32_t(-1)}, std::string("")},
                {{std::string("123ABC_"), std::int32_t(-1), std::int32_t(100)}, std::string("_")},
                {{std::string("123ABC_"), std::int32_t(-1), Null()}, Null()},
                {{std::string("123ABC_"), std::int32_t(100), std::int32_t(1)}, std::string("")},
                {{std::string("123ABC_"), std::int32_t(100), std::int32_t(5)}, std::string("")},
                {{std::string("123ABC_"), std::int32_t(100), std::int32_t(-1)}, std::string("")},
                {{std::string("123ABC_"), std::int32_t(100), std::int32_t(100)}, std::string("")},
                {{std::string("123ABC_"), std::int32_t(100), Null()}, Null()},
                {{std::string("123ABC_"), Null(), std::int32_t(1)}, Null()},
                {{std::string("123ABC_"), Null(), std::int32_t(5)}, Null()},
                {{std::string("123ABC_"), Null(), std::int32_t(-1)}, Null()},
                {{std::string("123ABC_"), Null(), std::int32_t(100)}, Null()},
                {{std::string("123ABC_"), Null(), Null()}, Null()},
                {{std::string("MYtestSTR"), std::int32_t(1), std::int32_t(1)}, std::string("M")},
                {{std::string("MYtestSTR"), std::int32_t(1), std::int32_t(5)},
                 std::string("MYtes")},
                {{std::string("MYtestSTR"), std::int32_t(1), std::int32_t(-1)}, std::string("")},
                {{std::string("MYtestSTR"), std::int32_t(1), std::int32_t(100)},
                 std::string("MYtestSTR")},
                {{std::string("MYtestSTR"), std::int32_t(1), Null()}, Null()},
                {{std::string("MYtestSTR"), std::int32_t(5), std::int32_t(1)}, std::string("s")},
                {{std::string("MYtestSTR"), std::int32_t(5), std::int32_t(5)},
                 std::string("stSTR")},
                {{std::string("MYtestSTR"), std::int32_t(5), std::int32_t(-1)}, std::string("")},
                {{std::string("MYtestSTR"), std::int32_t(5), std::int32_t(100)},
                 std::string("stSTR")},
                {{std::string("MYtestSTR"), std::int32_t(5), Null()}, Null()},
                {{std::string("MYtestSTR"), std::int32_t(-1), std::int32_t(1)}, std::string("R")},
                {{std::string("MYtestSTR"), std::int32_t(-1), std::int32_t(5)}, std::string("R")},
                {{std::string("MYtestSTR"), std::int32_t(-1), std::int32_t(-1)}, std::string("")},
                {{std::string("MYtestSTR"), std::int32_t(-1), std::int32_t(100)}, std::string("R")},
                {{std::string("MYtestSTR"), std::int32_t(-1), Null()}, Null()},
                {{std::string("MYtestSTR"), std::int32_t(100), std::int32_t(1)}, std::string("")},
                {{std::string("MYtestSTR"), std::int32_t(100), std::int32_t(5)}, std::string("")},
                {{std::string("MYtestSTR"), std::int32_t(100), std::int32_t(-1)}, std::string("")},
                {{std::string("MYtestSTR"), std::int32_t(100), std::int32_t(100)}, std::string("")},
                {{std::string("MYtestSTR"), std::int32_t(100), Null()}, Null()},
                {{std::string("MYtestSTR"), Null(), std::int32_t(1)}, Null()},
                {{std::string("MYtestSTR"), Null(), std::int32_t(5)}, Null()},
                {{std::string("MYtestSTR"), Null(), std::int32_t(-1)}, Null()},
                {{std::string("MYtestSTR"), Null(), std::int32_t(100)}, Null()},
                {{std::string("MYtestSTR"), Null(), Null()}, Null()},
                {{std::string(""), std::int32_t(1), std::int32_t(1)}, std::string("")},
                {{std::string(""), std::int32_t(1), std::int32_t(5)}, std::string("")},
                {{std::string(""), std::int32_t(1), std::int32_t(-1)}, std::string("")},
                {{std::string(""), std::int32_t(1), std::int32_t(100)}, std::string("")},
                {{std::string(""), std::int32_t(1), Null()}, Null()},
                {{std::string(""), std::int32_t(5), std::int32_t(1)}, std::string("")},
                {{std::string(""), std::int32_t(5), std::int32_t(5)}, std::string("")},
                {{std::string(""), std::int32_t(5), std::int32_t(-1)}, std::string("")},
                {{std::string(""), std::int32_t(5), std::int32_t(100)}, std::string("")},
                {{std::string(""), std::int32_t(5), Null()}, Null()},
                {{std::string(""), std::int32_t(-1), std::int32_t(1)}, std::string("")},
                {{std::string(""), std::int32_t(-1), std::int32_t(5)}, std::string("")},
                {{std::string(""), std::int32_t(-1), std::int32_t(-1)}, std::string("")},
                {{std::string(""), std::int32_t(-1), std::int32_t(100)}, std::string("")},
                {{std::string(""), std::int32_t(-1), Null()}, Null()},
                {{std::string(""), std::int32_t(100), std::int32_t(1)}, std::string("")},
                {{std::string(""), std::int32_t(100), std::int32_t(5)}, std::string("")},
                {{std::string(""), std::int32_t(100), std::int32_t(-1)}, std::string("")},
                {{std::string(""), std::int32_t(100), std::int32_t(100)}, std::string("")},
                {{std::string(""), std::int32_t(100), Null()}, Null()},
                {{std::string(""), Null(), std::int32_t(1)}, Null()},
                {{std::string(""), Null(), std::int32_t(5)}, Null()},
                {{std::string(""), Null(), std::int32_t(-1)}, Null()},
                {{std::string(""), Null(), std::int32_t(100)}, Null()},
                {{std::string(""), Null(), Null()}, Null()},
                {{Null(), std::int32_t(1), std::int32_t(1)}, Null()},
                {{Null(), std::int32_t(1), std::int32_t(5)}, Null()},
                {{Null(), std::int32_t(1), std::int32_t(-1)}, Null()},
                {{Null(), std::int32_t(1), std::int32_t(100)}, Null()},
                {{Null(), std::int32_t(1), Null()}, Null()},
                {{Null(), std::int32_t(5), std::int32_t(1)}, Null()},
                {{Null(), std::int32_t(5), std::int32_t(5)}, Null()},
                {{Null(), std::int32_t(5), std::int32_t(-1)}, Null()},
                {{Null(), std::int32_t(5), std::int32_t(100)}, Null()},
                {{Null(), std::int32_t(5), Null()}, Null()},
                {{Null(), std::int32_t(-1), std::int32_t(1)}, Null()},
                {{Null(), std::int32_t(-1), std::int32_t(5)}, Null()},
                {{Null(), std::int32_t(-1), std::int32_t(-1)}, Null()},
                {{Null(), std::int32_t(-1), std::int32_t(100)}, Null()},
                {{Null(), std::int32_t(-1), Null()}, Null()},
                {{Null(), std::int32_t(100), std::int32_t(1)}, Null()},
                {{Null(), std::int32_t(100), std::int32_t(5)}, Null()},
                {{Null(), std::int32_t(100), std::int32_t(-1)}, Null()},
                {{Null(), std::int32_t(100), std::int32_t(100)}, Null()},
                {{Null(), std::int32_t(100), Null()}, Null()},
                {{Null(), Null(), std::int32_t(1)}, Null()},
                {{Null(), Null(), std::int32_t(5)}, Null()},
                {{Null(), Null(), std::int32_t(-1)}, Null()},
                {{Null(), Null(), std::int32_t(100)}, Null()},
                {{Null(), Null(), Null()}, Null()},
                {{std::string("A,b,C,D,_E"), std::int32_t(1), std::int32_t(1)}, std::string("A")},
                {{std::string("A,b,C,D,_E"), std::int32_t(1), std::int32_t(5)},
                 std::string("A,b,C")},
                {{std::string("A,b,C,D,_E"), std::int32_t(1), std::int32_t(-1)}, std::string("")},
                {{std::string("A,b,C,D,_E"), std::int32_t(1), std::int32_t(100)},
                 std::string("A,b,C,D,_E")},
                {{std::string("A,b,C,D,_E"), std::int32_t(1), Null()}, Null()},
                {{std::string("A,b,C,D,_E"), std::int32_t(5), std::int32_t(1)}, std::string("C")},
                {{std::string("A,b,C,D,_E"), std::int32_t(5), std::int32_t(5)},
                 std::string("C,D,_")},
                {{std::string("A,b,C,D,_E"), std::int32_t(5), std::int32_t(-1)}, std::string("")},
                {{std::string("A,b,C,D,_E"), std::int32_t(5), std::int32_t(100)},
                 std::string("C,D,_E")},
                {{std::string("A,b,C,D,_E"), std::int32_t(5), Null()}, Null()},
                {{std::string("A,b,C,D,_E"), std::int32_t(-1), std::int32_t(1)}, std::string("E")},
                {{std::string("A,b,C,D,_E"), std::int32_t(-1), std::int32_t(5)}, std::string("E")},
                {{std::string("A,b,C,D,_E"), std::int32_t(-1), std::int32_t(-1)}, std::string("")},
                {{std::string("A,b,C,D,_E"), std::int32_t(-1), std::int32_t(100)},
                 std::string("E")},
                {{std::string("A,b,C,D,_E"), std::int32_t(-1), Null()}, Null()},
                {{std::string("A,b,C,D,_E"), std::int32_t(100), std::int32_t(1)}, std::string("")},
                {{std::string("A,b,C,D,_E"), std::int32_t(100), std::int32_t(5)}, std::string("")},
                {{std::string("A,b,C,D,_E"), std::int32_t(100), std::int32_t(-1)}, std::string("")},
                {{std::string("A,b,C,D,_E"), std::int32_t(100), std::int32_t(100)},
                 std::string("")},
                {{std::string("A,b,C,D,_E"), std::int32_t(100), Null()}, Null()},
                {{std::string("A,b,C,D,_E"), Null(), std::int32_t(1)}, Null()},
                {{std::string("A,b,C,D,_E"), Null(), std::int32_t(5)}, Null()},
                {{std::string("A,b,C,D,_E"), Null(), std::int32_t(-1)}, Null()},
                {{std::string("A,b,C,D,_E"), Null(), std::int32_t(100)}, Null()},
                {{std::string("A,b,C,D,_E"), Null(), Null()}, Null()},
                {{std::string("1234321312312"), std::int32_t(1), std::int32_t(1)},
                 std::string("1")},
                {{std::string("1234321312312"), std::int32_t(1), std::int32_t(5)},
                 std::string("12343")},
                {{std::string("1234321312312"), std::int32_t(1), std::int32_t(-1)},
                 std::string("")},
                {{std::string("1234321312312"), std::int32_t(1), std::int32_t(100)},
                 std::string("1234321312312")},
                {{std::string("1234321312312"), std::int32_t(1), Null()}, Null()},
                {{std::string("1234321312312"), std::int32_t(5), std::int32_t(1)},
                 std::string("3")},
                {{std::string("1234321312312"), std::int32_t(5), std::int32_t(5)},
                 std::string("32131")},
                {{std::string("1234321312312"), std::int32_t(5), std::int32_t(-1)},
                 std::string("")},
                {{std::string("1234321312312"), std::int32_t(5), std::int32_t(100)},
                 std::string("321312312")},
                {{std::string("1234321312312"), std::int32_t(5), Null()}, Null()},
                {{std::string("1234321312312"), std::int32_t(-1), std::int32_t(1)},
                 std::string("2")},
                {{std::string("1234321312312"), std::int32_t(-1), std::int32_t(5)},
                 std::string("2")},
                {{std::string("1234321312312"), std::int32_t(-1), std::int32_t(-1)},
                 std::string("")},
                {{std::string("1234321312312"), std::int32_t(-1), std::int32_t(100)},
                 std::string("2")},
                {{std::string("1234321312312"), std::int32_t(-1), Null()}, Null()},
                {{std::string("1234321312312"), std::int32_t(100), std::int32_t(1)},
                 std::string("")},
                {{std::string("1234321312312"), std::int32_t(100), std::int32_t(5)},
                 std::string("")},
                {{std::string("1234321312312"), std::int32_t(100), std::int32_t(-1)},
                 std::string("")},
                {{std::string("1234321312312"), std::int32_t(100), std::int32_t(100)},
                 std::string("")},
                {{std::string("1234321312312"), std::int32_t(100), Null()}, Null()},
                {{std::string("1234321312312"), Null(), std::int32_t(1)}, Null()},
                {{std::string("1234321312312"), Null(), std::int32_t(5)}, Null()},
                {{std::string("1234321312312"), Null(), std::int32_t(-1)}, Null()},
                {{std::string("1234321312312"), Null(), std::int32_t(100)}, Null()},
                {{std::string("1234321312312"), Null(), Null()}, Null()},
                {{std::string("heh1h2_!u@_u@i$o%ll_"), std::int32_t(1), std::int32_t(1)},
                 std::string("h")},
                {{std::string("heh1h2_!u@_u@i$o%ll_"), std::int32_t(1), std::int32_t(5)},
                 std::string("heh1h")},
                {{std::string("heh1h2_!u@_u@i$o%ll_"), std::int32_t(1), std::int32_t(-1)},
                 std::string("")},
                {{std::string("heh1h2_!u@_u@i$o%ll_"), std::int32_t(1), std::int32_t(100)},
                 std::string("heh1h2_!u@_u@i$o%ll_")},
                {{std::string("heh1h2_!u@_u@i$o%ll_"), std::int32_t(1), Null()}, Null()},
                {{std::string("heh1h2_!u@_u@i$o%ll_"), std::int32_t(5), std::int32_t(1)},
                 std::string("h")},
                {{std::string("heh1h2_!u@_u@i$o%ll_"), std::int32_t(5), std::int32_t(5)},
                 std::string("h2_!u")},
                {{std::string("heh1h2_!u@_u@i$o%ll_"), std::int32_t(5), std::int32_t(-1)},
                 std::string("")},
                {{std::string("heh1h2_!u@_u@i$o%ll_"), std::int32_t(5), std::int32_t(100)},
                 std::string("h2_!u@_u@i$o%ll_")},
                {{std::string("heh1h2_!u@_u@i$o%ll_"), std::int32_t(5), Null()}, Null()},
                {{std::string("heh1h2_!u@_u@i$o%ll_"), std::int32_t(-1), std::int32_t(1)},
                 std::string("_")},
                {{std::string("heh1h2_!u@_u@i$o%ll_"), std::int32_t(-1), std::int32_t(5)},
                 std::string("_")},
                {{std::string("heh1h2_!u@_u@i$o%ll_"), std::int32_t(-1), std::int32_t(-1)},
                 std::string("")},
                {{std::string("heh1h2_!u@_u@i$o%ll_"), std::int32_t(-1), std::int32_t(100)},
                 std::string("_")},
                {{std::string("heh1h2_!u@_u@i$o%ll_"), std::int32_t(-1), Null()}, Null()},
                {{std::string("heh1h2_!u@_u@i$o%ll_"), std::int32_t(100), std::int32_t(1)},
                 std::string("")},
                {{std::string("heh1h2_!u@_u@i$o%ll_"), std::int32_t(100), std::int32_t(5)},
                 std::string("")},
                {{std::string("heh1h2_!u@_u@i$o%ll_"), std::int32_t(100), std::int32_t(-1)},
                 std::string("")},
                {{std::string("heh1h2_!u@_u@i$o%ll_"), std::int32_t(100), std::int32_t(100)},
                 std::string("")},
                {{std::string("heh1h2_!u@_u@i$o%ll_"), std::int32_t(100), Null()}, Null()},
                {{std::string("heh1h2_!u@_u@i$o%ll_"), Null(), std::int32_t(1)}, Null()},
                {{std::string("heh1h2_!u@_u@i$o%ll_"), Null(), std::int32_t(5)}, Null()},
                {{std::string("heh1h2_!u@_u@i$o%ll_"), Null(), std::int32_t(-1)}, Null()},
                {{std::string("heh1h2_!u@_u@i$o%ll_"), Null(), std::int32_t(100)}, Null()},
                {{std::string("heh1h2_!u@_u@i$o%ll_"), Null(), Null()}, Null()},
        };

        check_function_all_arg_comb<DataTypeString, true>(func_name, input_types, data_set);
    }

    {
        BaseInputTypeSet input_types = {TypeIndex::String, TypeIndex::Int32};

        DataSet data_set = {
                {{std::string("ABC"), std::int32_t(123)}, std::string("")},
                {{std::string("ABC"), std::int32_t(321)}, std::string("")},
                {{std::string("ABC"), std::int32_t(1)}, std::string("ABC")},
                {{std::string("ABC"), std::int32_t(-1)}, std::string("C")},
                {{std::string("ABC"), Null()}, Null()},
                {{std::string("ABC"), std::int32_t(100)}, std::string("")},
                {{std::string("ABC"), std::int32_t(-100)}, std::string("")},
                {{std::string("ABB"), std::int32_t(123)}, std::string("")},
                {{std::string("ABB"), std::int32_t(321)}, std::string("")},
                {{std::string("ABB"), std::int32_t(1)}, std::string("ABB")},
                {{std::string("ABB"), std::int32_t(-1)}, std::string("B")},
                {{std::string("ABB"), Null()}, Null()},
                {{std::string("ABB"), std::int32_t(100)}, std::string("")},
                {{std::string("ABB"), std::int32_t(-100)}, std::string("")},
                {{std::string("HEHE"), std::int32_t(123)}, std::string("")},
                {{std::string("HEHE"), std::int32_t(321)}, std::string("")},
                {{std::string("HEHE"), std::int32_t(1)}, std::string("HEHE")},
                {{std::string("HEHE"), std::int32_t(-1)}, std::string("E")},
                {{std::string("HEHE"), Null()}, Null()},
                {{std::string("HEHE"), std::int32_t(100)}, std::string("")},
                {{std::string("HEHE"), std::int32_t(-100)}, std::string("")},
                {{Null(), std::int32_t(123)}, Null()},
                {{Null(), std::int32_t(321)}, Null()},
                {{Null(), std::int32_t(1)}, Null()},
                {{Null(), std::int32_t(-1)}, Null()},
                {{Null(), Null()}, Null()},
                {{Null(), std::int32_t(100)}, Null()},
                {{Null(), std::int32_t(-100)}, Null()},

        };

        check_function_all_arg_comb<DataTypeString, true>(func_name, input_types, data_set);
    }
}

TEST(function_string_test, function_string_strright_test) {
    std::string func_name = "strright";

    {
        BaseInputTypeSet input_types = {TypeIndex::String, TypeIndex::Int32};

        DataSet data_set = {
                {{std::string("asd"), 1}, std::string("d")},
                {{std::string("hello word"), -2}, std::string("ello word")},
                {{std::string("hello word"), 20}, std::string("hello word")},
                {{std::string("HELLO,!^%"), 2}, std::string("^%")},
                {{std::string(""), 3}, std::string("")},
                {{Null(), 3}, Null()},
                {{std::string("12345"), 10}, std::string("12345")},
                {{std::string("12345"), -10}, std::string("")},
                {{std::string(""), Null()}, Null()},
                {{Null(), -100}, Null()},
                {{std::string("12345"), 12345}, std::string("12345")},
                {{std::string(""), 1}, std::string()},
                {{std::string("a b c d _ %"), -3}, std::string("b c d _ %")},
                {{std::string(""), Null()}, Null()},
                {{std::string("hah hah"), -1}, std::string("hah hah")},
                {{std::string("🤣"), -1}, std::string("🤣")},
                {{std::string("🤣😃😄"), -2}, std::string("😃😄")},
                {{std::string("12345"), 6}, std::string("12345")},
                {{std::string("12345"), 12345}, std::string("12345")},
                {{std::string("-12345"), -1}, std::string("-12345")},
                {{std::string("-12345"), -12345}, std::string()},
                {{Null(), -12345}, Null()},
                {{std::string("😡"), Null()}, Null()},
                {{std::string("🤣"), 0}, std::string()},
        };

        check_function_all_arg_comb<DataTypeString, true>(func_name, input_types, data_set);
    }
}

TEST(function_string_test, function_string_strleft_test) {
    std::string func_name = "strleft";
    {
        BaseInputTypeSet input_types = {TypeIndex::String, TypeIndex::Int32};

        DataSet data_set = {
                {{std::string("asd"), 1}, std::string("a")},
                {{std::string("hel  lo  "), 5}, std::string("hel  ")},
                {{std::string("hello word"), 20}, std::string("hello word")},
                {{std::string("HELLO,!^%"), 7}, std::string("HELLO,!")},
                {{std::string(""), 2}, std::string("")},
                {{std::string(""), -2}, std::string("")},
                {{std::string(""), 0}, std::string("")},
                {{std::string("123"), 0}, std::string("")},
                {{Null(), 3}, Null()},
                {{std::string("12321"), 3}, std::string("123")},
                {{std::string("123"), 0}, std::string()},
                {{std::string("123"), -1}, std::string()},
                {{std::string("123"), Null()}, Null()},
                {{Null(), 0}, Null()},
                {{std::string("🫢"), 0}, std::string()},
                {{std::string("123"), 4}, std::string("123")},
                {{std::string("哈哈hh🤣"), 1}, std::string("哈")},
                {{std::string("哈哈hh🤣"), 100}, std::string("哈哈hh🤣")},
                {{std::string("mnzxv"), -1}, std::string()},
                {{std::string("123"), Null()}, Null()},
                {{std::string(1e6, 'a'), Null()}, Null()},
                {{std::string(""), -100}, std::string()},
                {{std::string("abcdef"), 4}, std::string("abcd")},
                {{std::string("NULL"), 3}, std::string("NUL")},
                {{std::string("NuLl"), 4}, std::string("NuLl")},
                {{Null(), 123}, Null()},
                {{std::string("Includes numbers 123456."), 10}, std::string("Includes n")},
                {{std::string("CapsAndLowercase"), 6}, std::string("CapsAn")},
                {{std::string("1234567890"), 3}, std::string("123")},
                {{std::string("Punctuation, too!"), 13}, std::string("Punctuation, ")},
                {{std::string("Short"), 10}, std::string("Short")},
                {{std::string("No more than needed"), 18}, std::string("No more than neede")},
                {{std::string("1234567890"), -5}, std::string("")},
                {{std::string("Contains space at end "), 21}, std::string("Contains space at end")},
                {{std::string("Chinese字符"), 7}, std::string("Chinese")},
                {{std::string("日本語"), 2}, std::string("日本")},
                {{std::string("Emoji 😊😂🤣"), 5}, std::string("Emoji")},
                {{std::string("SpecialCharacters#@!"), 11}, std::string("SpecialChar")},
                {{std::string("Numbers123456"), 7}, std::string("Numbers")},
                {{std::string("1234567890"), 0}, std::string("")},
                {{std::string("Empty"), Null()}, Null()},
                {{Null(), 5}, Null()},
                {{std::string("Leading and trailing "), 7}, std::string("Leading")},
                {{Null(), -10}, Null()},
                {{std::string("One Unicode 🔥"), 12}, std::string("One Unicode ")},
                {{std::string("🌟💫✨"), 2}, std::string("🌟💫")},
                {{std::string("New"), 1}, std::string("N")},
                {{std::string("New"), Null()}, Null()},
                {{Null(), 1}, Null()},
                {{std::string("Two words"), 9}, std::string("Two words")},
                {{std::string("Boundary case"), 13}, std::string("Boundary case")},
                {{std::string("Boundary case"), 14}, std::string("Boundary case")},
                {{std::string("Multi\nLine\nString"), 5}, std::string("Multi")},
                {{std::string(" SingleQuote'"), 12}, std::string(" SingleQuote")},
                {{std::string("\"DoubleQuote"), 12}, std::string("\"DoubleQuote")}};

        check_function_all_arg_comb<DataTypeString, true>(func_name, input_types, data_set);
    }
}

TEST(function_string_test, function_string_lower_test) {
    std::string func_name = "lower";
    {
        BaseInputTypeSet input_types = {TypeIndex::String};
        DataSet data_set = {
                {{std::string("AbCdEfg")}, std::string("abcdefg")},
                {{std::string("HELLO123")}, std::string("hello123")},
                {{std::string("你好HELLO")}, std::string("你好hello")},
                {{std::string("123ABC_")}, std::string("123abc_")},
                {{std::string("MYtestSTR")}, std::string("myteststr")},
                {{std::string("")}, std::string("")},
                {{Null()}, Null()},
                //bug{{std::string("ΔΟΚΙΜΑΣΤΙΚΌ ΚΕΊΜΕΝΟ")}, std::string("δοκιμαστικό κείμενο")},
        };
        check_function_all_arg_comb<DataTypeString, true>(func_name, input_types, data_set);
        check_function_all_arg_comb<DataTypeString, true>(std::string("lcase"), input_types,
                                                          data_set);
    }
}

TEST(function_string_test, function_string_upper_test) {
    std::string func_name = "upper";
    {
        BaseInputTypeSet input_types = {TypeIndex::String};
        DataSet data_set = {
                {{std::string("AbCdEfg")}, std::string("ABCDEFG")},
                {{std::string("HELLO123")}, std::string("HELLO123")},
                {{std::string("你好HELLO")}, std::string("你好HELLO")},
                {{std::string("123ABC_")}, std::string("123ABC_")},
                {{std::string("MYtestSTR")}, std::string("MYTESTSTR")},
                {{std::string("")}, std::string("")},
                {{Null()}, Null()},
                {{std::string("abcdefghijklmnopqrstuvwxyz")},
                 std::string("ABCDEFGHIJKLMNOPQRSTUVWXYZ")},
                {{std::string("`~!@#$%^&*()_-+=|\\{}[]:\";'<>?,./")},
                 std::string("`~!@#$%^&*()_-+=|\\{}[]:\";'<>?,./")},
                {{std::string("MixedCASEabcdefghijklmnopqrstuvwxyz")},
                 std::string("MIXEDCASEABCDEFGHIJKLMNOPQRSTUVWXYZ")},
                {{std::string("1234567890")}, std::string("1234567890")},
                {{std::string("!@#$%^&*( ) _+-={}[]|\\:;\"'<>?,./")},
                 std::string("!@#$%^&*( ) _+-={}[]|\\:;\"'<>?,./")},
                {{std::string("Text with spaces")}, std::string("TEXT WITH SPACES")},
                //bug{{std::string("текст на русском")}, std::string("ТЕКСТ НА РУССКОМ")},
                {{std::string("文字列のテスト")}, std::string("文字列のテスト")},
                {{std::string("測試字符串")}, std::string("測試字符串")},
                {{std::string("테스트 문자열")}, std::string("테스트 문자열")},
                {{std::string("أحرف مختلفة")}, std::string("أحرف مختلفة")},
                //bug{{std::string("Δοκιµαστικό κείµενο")}, std::string("ΔΟΚΙΜΑΣΤΙΚΌ ΚΕΊΜΕΝΟ")},
                {{std::string("โพสต์ทดสอบ")}, std::string("โพสต์ทดสอบ")},
                {{std::string("יידיש טעקסט")}, std::string("יידיש טעקסט")},
                //bug{{std::string("Exámplè wïth âccents")}, std::string("EXÁMPLÈ WÏTH ÂCCENTS")},
                {{std::string("ⓔⓧⓐⓜⓟⓛⓔ ⓦⓘⓣⓗ ⓒⓘⓡⓒⓛⓔ ⓛⓔⓣⓣⓔⓡⓢ")},
                 std::string("ⓔⓧⓐⓜⓟⓛⓔ ⓦⓘⓣⓗ ⓒⓘⓡⓒⓛⓔ ⓛⓔⓣⓣⓔⓡⓢ")},
                {{std::string("🅴🆇🅰🅼🅿🅻🅴 🆆🅸🆃🅷 🆂🆀🆄🅰🆁🅴 🅻🅴🆃🆃🅴🆁🆂")},
                 std::string("🅴🆇🅰🅼🅿🅻🅴 🆆🅸🆃🅷 🆂🆀🆄🅰🆁🅴 🅻🅴🆃🆃🅴🆁🆂")},
        };

        check_function_all_arg_comb<DataTypeString, true>(func_name, input_types, data_set);
        check_function_all_arg_comb<DataTypeString, true>(std::string("ucase"), input_types,
                                                          data_set);
    }
}

TEST(function_string_test, function_string_trim_test) {
    std::string func_name = "trim";
    {
        BaseInputTypeSet input_types = {TypeIndex::String};
        DataSet data_set = {
                {{std::string("    paddedStringNoEscape   ")}, std::string("paddedStringNoEscape")},
                {{std::string("singleWord")}, std::string("singleWord")},
                {{std::string("   leadingSpaceStringNoEscape")},
                 std::string("leadingSpaceStringNoEscape")},
                {{std::string("trailingSpaceStringNoEscape   ")},
                 std::string("trailingSpaceStringNoEscape")},
                {{std::string("    spaced out string    ")}, std::string("spaced out string")},
                {{std::string("123   spaced number 321  ")},
                 std::string("123   spaced number 321")},
                {{std::string("   mixed123NUMBERSandSymbols!!!   ")},
                 std::string("mixed123NUMBERSandSymbols!!!")},
                {{std::string("   ")}, std::string("")},
                {{std::string("123")}, std::string("123")},
                {{std::string("symbolic string #$*&^%   ")}, std::string("symbolic string #$*&^%")},
                {{std::string("   Another Test Case")}, std::string("Another Test Case")},
                // 多语言字符串
                {{std::string("   极客时间   ")}, std::string("极客时间")},
                {{std::string("   テストケース   ")}, std::string("テストケース")},
                {{std::string("   테스트케이스   ")}, std::string("테스트케이스")},
                {{std::string("   Дело   ")}, std::string("Дело")},
                {{std::string("   Próba   ")}, std::string("Próba")},
                {{std::string("   Épreuve   ")}, std::string("Épreuve")},
                {{std::string("   αξιολόγηση   ")}, std::string("αξιολόγηση")},
                {{std::string("   prova   ")}, std::string("prova")},
                {{std::string("   prova   ")}, std::string("prova")},
                // 纯数字和标点符号组合
                {{std::string("   0.1234567890!@#$%^&*()_+   ")},
                 std::string("0.1234567890!@#$%^&*()_+")},
                // 额外的单词和符号组合
                {{std::string("   hello, world!   ")}, std::string("hello, world!")},
                {{std::string("   this is a test   ")}, std::string("this is a test")},
                {{std::string("   spaces in the middle    are fine   ")},
                 std::string("spaces in the middle    are fine")},
                {{std::string("   string_with_underscores   ")},
                 std::string("string_with_underscores")},
                {{std::string("   string-with-dashes   ")}, std::string("string-with-dashes")},
                {{std::string("   string with special: chars; here¡   ")},
                 std::string("string with special: chars; here¡")},
        };

        check_function_all_arg_comb<DataTypeString, true>(func_name, input_types, data_set);
    }
}

TEST(function_string_test, function_string_ltrim_test) {
    std::string func_name = "ltrim";
    BaseInputTypeSet input_types = {TypeIndex::String};
    DataSet data_set = {
            {{std::string("AbCdEfg")}, std::string("AbCdEfg")},
            {{std::string("你好HELLO")}, std::string("你好HELLO")},
            {{std::string("")}, std::string("")},
            {{Null()}, Null()},
            {{std::string("!@#$@* (!&#")}, std::string("!@#$@* (!&#")},
            {{std::string("JSKAB(Q@__!")}, std::string("JSKAB(Q@__!")},
            {{std::string("MY test Str你好  ")}, std::string("MY test Str你好  ")},
            {{std::string("                 ")}, std::string("")},
            {{std::string("23 12 --!__!_!__!")}, std::string("23 12 --!__!_!__!")},
            {{std::string("112+ + +")}, std::string("112+ + +")},
            {{std::string("     +       23 ")}, std::string("+       23 ")},
    };
    check_function_all_arg_comb<DataTypeString, true>(func_name, input_types, data_set);
}

TEST(function_string_test, function_string_rtrim_test) {
    std::string func_name = "rtrim";
    BaseInputTypeSet input_types = {TypeIndex::String};
    DataSet data_set = {{
            {{std::string("AbCdEfg")}, std::string("AbCdEfg")},
            {{std::string("你好HELLO")}, std::string("你好HELLO")},
            {{std::string("")}, std::string("")},
            {{Null()}, Null()},
            {{std::string("!@#$@* (!&#")}, std::string("!@#$@* (!&#")},
            {{std::string("JSKAB(Q@__!")}, std::string("JSKAB(Q@__!")},
            {{std::string("MY test Str你好  ")}, std::string("MY test Str你好")},
            {{std::string("                 ")}, std::string("")},
            {{std::string("23 12 --!__!_!__!")}, std::string("23 12 --!__!_!__!")},
            {{std::string("112+ + +")}, std::string("112+ + +")},
            {{std::string("     +       23 ")}, std::string("     +       23")},
    }};

    check_function_all_arg_comb<DataTypeString, true>(func_name, input_types, data_set);
}

TEST(function_string_test, function_string_repeat_test) {
    std::string func_name = "repeat";
    {
        BaseInputTypeSet input_types = {TypeIndex::String, TypeIndex::Int32};

        DataSet data_set = {
                {{std::string("AbCdEfg"), std::int32_t(1)}, std::string("AbCdEfg")},
                {{std::string("AbCdEfg"), std::int32_t(2)}, std::string("AbCdEfgAbCdEfg")},
                {{std::string("AbCdEfg"), std::int32_t(0)}, std::string("")},
                {{std::string("AbCdEfg"), std::int32_t(6)},
                 std::string("AbCdEfgAbCdEfgAbCdEfgAbCdEfgAbCdEfgAbCdEfg")},
                {{std::string("AbCdEfg"), std::int32_t(10)},
                 std::string(
                         "AbCdEfgAbCdEfgAbCdEfgAbCdEfgAbCdEfgAbCdEfgAbCdEfgAbCdEfgAbCdEfgAbCdEfg")},
                {{std::string("AbCdEfg"), std::int32_t(-1)}, std::string("")},
                {{std::string("HELLO123"), std::int32_t(1)}, std::string("HELLO123")},
                {{std::string("HELLO123"), std::int32_t(2)}, std::string("HELLO123HELLO123")},
                {{std::string("HELLO123"), std::int32_t(0)}, std::string("")},
                {{std::string("HELLO123"), std::int32_t(6)},
                 std::string("HELLO123HELLO123HELLO123HELLO123HELLO123HELLO123")},
                {{std::string("HELLO123"), std::int32_t(10)},
                 std::string("HELLO123HELLO123HELLO123HELLO123HELLO123HELLO123HELLO123HELLO123HELLO"
                             "123HELLO123")},
                {{std::string("HELLO123"), std::int32_t(-1)}, std::string("")},
                {{std::string("你好HELLO"), std::int32_t(1)}, std::string("你好HELLO")},
                {{std::string("你好HELLO"), std::int32_t(2)}, std::string("你好HELLO你好HELLO")},
                {{std::string("你好HELLO"), std::int32_t(0)}, std::string("")},
                {{std::string("你好HELLO"), std::int32_t(6)},
                 std::string("你好HELLO你好HELLO你好HELLO你好HELLO你好HELLO你好HELLO")},
                {{std::string("你好HELLO"), std::int32_t(10)},
                 std::string("你好HELLO你好HELLO你好HELLO你好HELLO你好HELLO你好HELLO你好HELLO你好HE"
                             "LLO你好HELLO你好HELLO")},
                {{std::string("你好HELLO"), std::int32_t(-1)}, std::string("")},
                {{std::string("123ABC_"), std::int32_t(1)}, std::string("123ABC_")},
                {{std::string("123ABC_"), std::int32_t(2)}, std::string("123ABC_123ABC_")},
                {{std::string("123ABC_"), std::int32_t(0)}, std::string("")},
                {{std::string("123ABC_"), std::int32_t(6)},
                 std::string("123ABC_123ABC_123ABC_123ABC_123ABC_123ABC_")},
                {{std::string("123ABC_"), std::int32_t(10)},
                 std::string(
                         "123ABC_123ABC_123ABC_123ABC_123ABC_123ABC_123ABC_123ABC_123ABC_123ABC_")},
                {{std::string("123ABC_"), std::int32_t(-1)}, std::string("")},
                {{std::string("MYtestSTR"), std::int32_t(1)}, std::string("MYtestSTR")},
                {{std::string("MYtestSTR"), std::int32_t(2)}, std::string("MYtestSTRMYtestSTR")},
                {{std::string("MYtestSTR"), std::int32_t(0)}, std::string("")},
                {{std::string("MYtestSTR"), std::int32_t(6)},
                 std::string("MYtestSTRMYtestSTRMYtestSTRMYtestSTRMYtestSTRMYtestSTR")},
                {{std::string("MYtestSTR"), std::int32_t(10)},
                 std::string("MYtestSTRMYtestSTRMYtestSTRMYtestSTRMYtestSTRMYtestSTRMYtestSTRMYtest"
                             "STRMYtestSTRMYtestSTR")},
                {{std::string("MYtestSTR"), std::int32_t(-1)}, std::string("")},
                {{std::string(""), std::int32_t(1)}, std::string("")},
                {{std::string(""), std::int32_t(2)}, std::string("")},
                {{std::string(""), std::int32_t(0)}, std::string("")},
                {{std::string(""), std::int32_t(6)}, std::string("")},
                {{std::string(""), std::int32_t(10)}, std::string("")},
                {{std::string(""), std::int32_t(-1)}, std::string("")},
                {{Null(), std::int32_t(1)}, Null()},
                {{Null(), std::int32_t(2)}, Null()},
                {{Null(), std::int32_t(0)}, Null()},
                {{Null(), std::int32_t(6)}, Null()},
                {{Null(), std::int32_t(10)}, Null()},
                {{Null(), std::int32_t(-1)}, Null()},
                {{std::string("A,b,C,D,_E"), std::int32_t(1)}, std::string("A,b,C,D,_E")},
                {{std::string("A,b,C,D,_E"), std::int32_t(2)}, std::string("A,b,C,D,_EA,b,C,D,_E")},
                {{std::string("A,b,C,D,_E"), std::int32_t(0)}, std::string("")},
                {{std::string("A,b,C,D,_E"), std::int32_t(6)},
                 std::string("A,b,C,D,_EA,b,C,D,_EA,b,C,D,_EA,b,C,D,_EA,b,C,D,_EA,b,C,D,_E")},
                {{std::string("A,b,C,D,_E"), std::int32_t(10)},
                 std::string("A,b,C,D,_EA,b,C,D,_EA,b,C,D,_EA,b,C,D,_EA,b,C,D,_EA,b,C,D,_EA,b,C,D,_"
                             "EA,b,C,D,_EA,b,C,D,_EA,b,C,D,_E")},
                {{std::string("A,b,C,D,_E"), std::int32_t(-1)}, std::string("")},
                {{std::string("1234321312312"), std::int32_t(1)}, std::string("1234321312312")},
                {{std::string("1234321312312"), std::int32_t(2)},
                 std::string("12343213123121234321312312")},
                {{std::string("1234321312312"), std::int32_t(0)}, std::string("")},
                {{std::string("1234321312312"), std::int32_t(6)},
                 std::string("123432131231212343213123121234321312312123432131231212343213123121234"
                             "321312312")},
                {{std::string("1234321312312"), std::int32_t(10)},
                 std::string("123432131231212343213123121234321312312123432131231212343213123121234"
                             "3213123121234321312312123432131231212343213123121234321312312")},
                {{std::string("1234321312312"), std::int32_t(-1)}, std::string("")},
                {{std::string("heh1h2!u@u@i$o%ll_"), std::int32_t(1)},
                 std::string("heh1h2!u@u@i$o%ll_")},
                {{std::string("heh1h2!u@u@i$o%ll_"), std::int32_t(2)},
                 std::string("heh1h2!u@u@i$o%ll_heh1h2!u@u@i$o%ll_")},
                {{std::string("heh1h2!u@u@i$o%ll_"), std::int32_t(0)}, std::string("")},
                {{std::string("heh1h2!u@u@i$o%ll_"), std::int32_t(6)},
                 std::string("heh1h2!u@u@i$o%ll_heh1h2!u@u@i$o%ll_heh1h2!u@u@i$o%ll_heh1h2!u@u@i$o%"
                             "ll_heh1h2!u@u@i$o%ll_heh1h2!u@u@i$o%ll_")},
                {{std::string("heh1h2!u@u@i$o%ll_"), std::int32_t(10)},
                 std::string("heh1h2!u@u@i$o%ll_heh1h2!u@u@i$o%ll_heh1h2!u@u@i$o%ll_heh1h2!u@u@i$o%"
                             "ll_heh1h2!u@u@i$o%ll_heh1h2!u@u@i$o%ll_heh1h2!u@u@i$o%ll_heh1h2!u@u@"
                             "i$o%ll_heh1h2!u@u@i$o%ll_heh1h2!u@u@i$o%ll_")},
                {{std::string("heh1h2!u@u@i$o%ll_"), std::int32_t(-1)}, std::string("")},
        };

        check_function_all_arg_comb<DataTypeString, true>(func_name, input_types, data_set);
    }

    {
        InputTypeSet input_types = {TypeIndex::String, TypeIndex::Int32};
        DataSet data_set = {{{std::string("a"), 1073741825},
                             std::string("aaaaaaaaaa")}}; // ut repeat max num 10
        Status st = check_function<DataTypeString, true>(func_name, input_types, data_set, true);
        EXPECT_NE(Status::OK(), st);
    }
}

TEST(function_string_test, function_string_reverse_test) {
    std::string func_name = "reverse";
    {
        BaseInputTypeSet input_types = {TypeIndex::String};
        DataSet data_set = {
                {{std::string("AbCdEfg")}, std::string("gfEdCbA")},
                {{std::string("HELLO123")}, std::string("321OLLEH")},
                {{std::string("你好HELLO")}, std::string("OLLEH好你")},
                {{std::string("123ABC_")}, std::string("_CBA321")},
                {{std::string("MYtestSTR")}, std::string("RTStsetYM")},
                {{std::string("")}, std::string("")},
                {{Null()}, Null()},
                {{std::string("A,b,C,D,_E")}, std::string("E_,D,C,b,A")},
                {{std::string("1234321312312")}, std::string("2132131234321")},
                {{std::string("heh1h2_!u@_u@i$o%ll_")}, std::string("_ll%o$i@u_@u!_2h1heh")},
                {{std::string("AbCdEfg")}, std::string("gfEdCbA")},
                {{std::string("HELLO123")}, std::string("321OLLEH")},
                {{std::string("你好HELLO")}, std::string("OLLEH好你")},
                {{std::string("123ABC_")}, std::string("_CBA321")},
                {{std::string("MYtestSTR")}, std::string("RTStsetYM")},
                {{std::string("")}, std::string("")},
                {{Null()}, Null()},
                {{std::string("A,b,C,D,_E")}, std::string("E_,D,C,b,A")},
                {{std::string("1234321312312")}, std::string("2132131234321")},
                {{std::string("heh1h2_!u@_u@i$o%ll_")}, std::string("_ll%o$i@u_@u!_2h1heh")},
                {{std::string("A1!B2@C3#")}, std::string("#3C@2B!1A")},
                {{std::string("~!@#$%^&*()_+")}, std::string("+_)(*&^%$#@!~")},
                {{std::string("😊😂😍❤️👍")}, std::string("👍️❤😍😂😊")},
                {{std::string("äöüß")}, std::string("ßüöä")},
                {{std::string("👨‍👩‍👧‍👦")},
                 std::string("👦‍👧‍👩‍👨")},
                {{std::string("안녕하세요")}, std::string("요세하녕안")},
                {{std::string("Tab\tSeparated")},
                 std::string("detarapeS\tbaT")}, // 包含制表符的字符串
                {{std::string("\nNewLine")}, std::string("eniLweN\n")}, // 包含换行符的字符串
                {{std::string("123\n456")}, std::string("654\n321")},   // 混合数字和换行符
                {{std::string("\x01\x02\x03\x04")},
                 std::string("\x04\x03\x02\x01")}, // 包含非打印字符的字符串
                {{std::string("Level【中】")}, std::string("】中【leveL")}, // 混合英文和中文括号
                {{std::string("360° Rotation")}, std::string("noitatoR °063")}, // 包含特殊字符 °
                {{std::string("👩‍👩‍👧‍👦")},
                 std::string("👦‍👧‍👩‍👩")}, // 家庭emoji序列
                {{std::string("👨‍🎓👩‍🎓")},
                 std::string("🎓‍👩🎓‍👨")}, // 毕业生emoji序列
                {{std::string("ASCII 👨‍👨‍👧‍👦 UNICODE")},
                 std::string("EDOCINU 👦‍👧‍👨‍👨 IICSA")}, // 混合ASCII和UNICODE字符
                {{std::string("💻 Programming 💾")},
                 std::string("💾 gnimmargorP 💻")},                     // 编程相关emoji
                {{std::string("0010110")}, std::string("0110100")},     // 二进制序列
                {{std::string("readme.md")}, std::string("dm.emdaer")}, // 包含点的文件名
                {{std::string("info@example.com")},
                 std::string("moc.elpmaxe@ofni")},                            // 电子邮件地址
                {{std::string("1234567890")}, std::string("0987654321")},     // 纯数字
                {{std::string("!@#$%^&*()_+")}, std::string("+_)(*&^%$#@!")}, // 纯特殊字符
                {{std::string("UPPERlower123")}, std::string("321rewolREPPU")}, // 大小写和数字
                {{std::string("测试中文字符")}, std::string("符字文中试测")},   // 中文字符
                {{std::string("日本語テスト")}, std::string("トステ語本日")},   // 日文测试
        };
        check_function_all_arg_comb<DataTypeString, true>(func_name, input_types, data_set);
    }
}

TEST(function_string_test, function_string_length_test) {
    std::string func_name = "length";
    BaseInputTypeSet input_types = {TypeIndex::String};
    DataSet data_set = {
            {{std::string("YXNk5L2g5aW9")}, std::int32_t(12)},
            {{std::string("aGVsbG8gd29ybGQ")}, std::int32_t(15)},
            {{std::string("SEVMTE8sIV4l")}, std::int32_t(12)},
            {{std::string("__123hehe1")}, std::int32_t(10)},
            {{std::string("")}, std::int32_t(0)},
            {{std::string("5ZWK5ZOI5ZOI5ZOI8J+YhCDjgILigJTigJQh")}, std::int32_t(36)},
            {{std::string("ò&ø")}, std::int32_t(5)},
            {{std::string("TVl0ZXN0U1RS")}, std::int32_t(12)},
            {{Null()}, Null()},
            {{std::string("123321!@#@$!@%!@#!@$!@")}, std::int32_t(22)},
            {{std::string("123")}, std::int32_t(3)},
            {{std::string("Hello, World!")}, std::int32_t(13)}, // 正常ASCII字符
            {{std::string("Привет, мир!")}, std::int32_t(21)}, // 俄文，使用Cyrillic characters
            {{std::string("こんにちは世界")}, std::int32_t(21)}, // 日文，每个字符通常3字节
            {{std::string("안녕하세요세계")}, std::int32_t(21)}, // 韩文字符
            {{std::string("你好，世界！")}, std::int32_t(18)}, // 简体中文，每个字符通常3字节
            {{std::string("مرحبا بالعالم!")}, std::int32_t(26)},            // 阿拉伯语
            {{std::string("1234567890")}, std::int32_t(10)},                // 数字
            {{std::string("👨‍👨‍👧‍👦")}, std::int32_t(25)}, // 家庭成员Emoji
            {{std::string("🇺🇸🇨🇳🇯🇵🇰🇷")}, std::int32_t(32)},                  // 国旗Emoji
            {{std::string("\u00F1")},
             std::int32_t(2)}, // ñ，为拉丁字母n with tilde，UTF-8中占用2字节
            {{std::string("\u65E5\u672C\u8A9E")}, std::int32_t(9)}, // 日本语，每个字符通常3个字节
            {{std::string("Hello, 世界！")}, std::int32_t(16)}, // 混合ASCII和非ASCII字符
            {{std::string("😀😃😄😁")}, std::int32_t(16)},      // Emoji，每个通常4个字节
            {{std::string("Quick brown 狐 jumps over a lazy 狗.")}, std::int32_t(38)}, // 混合字符串
            {{std::string("Löwe 老虎 Léopard")}, std::int32_t(21)}, // 欧洲文字和中文的混合
            {{std::string("Café 美丽")}, std::int32_t(12)},         // 带重音的字符
            {{std::string("Björk")}, std::int32_t(6)},              // 北欧名称
            {{std::string("¿Dónde está la biblioteca?")}, std::int32_t(29)}, // 西班牙语句子
            {{std::string("Zażółć gęślą jaźń")}, std::int32_t(26)}, // 波兰语句子，含特殊字符
            {{Null()}, Null()},                                     // 空值
            {{std::string(" ")}, std::int32_t(1)},                  // 空格
            {{std::string("  ")}, std::int32_t(2)},                 // 双空格

    };

    check_function_all_arg_comb<DataTypeInt32, true>(func_name, input_types, data_set);
}

TEST(function_string_test, function_string_quote_test) {
    std::string func_name = "quote";
    BaseInputTypeSet input_types = {TypeIndex::String};
    DataSet data_set = {
            {{std::string("hello")}, std::string(R"('hello')")},
            {{std::string("hello\t\n\nworld")}, std::string("'hello\t\n\nworld'")},
            {{std::string("HELLO,!^%")}, std::string("'HELLO,!^%'")},
            {{std::string("MYtestStr\\t\\n")}, std::string("'MYtestStr\\t\\n'")},
            {{std::string("")}, std::string("''")},
            {{Null()}, Null()},
            {{std::string("A")}, std::string("'A'")},
            {{std::string(",")}, std::string("','")},
            {{std::string("")}, std::string("''")},
            {{std::string(",ABC,")}, std::string("',ABC,'")},
            {{std::string("123ABC!@# _")}, std::string("'123ABC!@# _'")},
            {{std::string("10@()*()$*!@")}, std::string("'10@()*()$*!@'")},
    };
    check_function_all_arg_comb<DataTypeString, true>(func_name, input_types, data_set);
}

TEST(function_string_test, function_append_trailing_char_if_absent_test) {
    std::string func_name = "append_trailing_char_if_absent";

    BaseInputTypeSet input_types = {TypeIndex::String, TypeIndex::String};

    DataSet data_set = {{{std::string("ASD"), std::string("D")}, std::string("ASD")},
                        {{std::string("AS"), std::string("D")}, std::string("ASD")},
                        {{std::string(""), std::string("")}, Null()},
                        {{std::string(""), std::string("A")}, std::string("A")},
                        {{std::string("AC"), std::string("BACBAC")}, Null()},
                        {{Null(), Null()}, Null()},
                        {{std::string("ABC"), Null()}, Null()},
                        {{Null(), std::string("ABC")}, Null()},
                        {{std::string(""), Null()}, Null()},
                        {{Null(), std::string("")}, Null()}};

    check_function_all_arg_comb<DataTypeString, true>(func_name, input_types, data_set);
}

TEST(function_string_test, function_starts_with_test) {
    std::string func_name = "starts_with";

    BaseInputTypeSet input_types = {TypeIndex::String, TypeIndex::String};

    DataSet data_set = {{{std::string("hello world"), std::string("hello")}, uint8_t(1)},
                        {{std::string("hello world"), std::string("world")}, uint8_t(0)},
                        {{std::string("你好"), std::string("你")}, uint8_t(1)},
                        {{std::string(""), std::string("")}, uint8_t(1)},
                        {{std::string("你好"), Null()}, Null()},
                        {{Null(), std::string("")}, Null()}};

    check_function_all_arg_comb<DataTypeUInt8, true>(func_name, input_types, data_set);
}

TEST(function_string_test, function_ends_with_test) {
    std::string func_name = "ends_with";

    BaseInputTypeSet input_types = {TypeIndex::String, TypeIndex::String};

    DataSet data_set = {{{std::string("hello world"), std::string("hello")}, uint8_t(0)},
                        {{std::string("hello world"), std::string("world")}, uint8_t(1)},
                        {{std::string("你好"), std::string("好")}, uint8_t(1)},
                        {{std::string(""), std::string("")}, uint8_t(1)},
                        {{std::string("你好"), Null()}, Null()},
                        {{Null(), std::string("")}, Null()},
                        {{Null(), Null()}, Null()},
                        {{std::string(1000, 'a'), std::string("a")}, uint8_t(1)},
                        // 特殊的UTF-8字符
                        {{std::string("This is a pencil ✏"), std::string("✏")}, uint8_t(1)},
                        // 重复字符
                        {{std::string("aaaaab"), std::string("b")}, uint8_t(1)},
                        // 特殊格式的字符串
                        {{std::string("user@example.com"), std::string("example.com")}, uint8_t(1)},
                        {{std::string("https://example.com"), std::string(".com")}, uint8_t(1)},
                        // 非常长的后缀
                        {{std::string("hello"), std::string(10, 'o')}, uint8_t(0)},
                        // 大小写不匹配
                        {{std::string("CaseSensitive"), std::string("sensitive")}, uint8_t(0)},
                        {{std::string("UpperCase"), std::string("CASE")}, uint8_t(0)},
                        // 字符边界
                        {{std::string("BoundaryTest"), std::string("Test")}, uint8_t(1)},
                        // 空字符串
                        {{std::string(""), std::string("")}, uint8_t(1)},
                        // Null 情景
                        {{std::string("Doris"), Null()}, Null()},
                        {{Null(), std::string("Ends")}, Null()},
                        {{Null(), Null()}, Null()}};

    check_function_all_arg_comb<DataTypeUInt8, true>(func_name, input_types, data_set);
}

TEST(function_string_test, function_ascii_test) {
    std::string func_name = "ascii";

    BaseInputTypeSet input_types = {TypeIndex::String};

    DataSet data_set = {
            {{std::string("YXNk5L2g5aW9")}, std::int32_t(89)},
            {{std::string("aGVsbG8gd29ybGQ")}, std::int32_t(97)},
            {{std::string("SEVMTE8sIV4l")}, std::int32_t(83)},
            {{std::string("__123hehe1")}, std::int32_t(95)},
            {{std::string("")}, std::int32_t(0)},
            {{std::string("5ZWK5ZOI5ZOI5ZOI8J+YhCDjgILigJTigJQh")}, std::int32_t(53)},
            {{std::string("ò&ø")}, std::int32_t(195)},
            {{std::string("TVl0ZXN0U1RS")}, std::int32_t(84)},
            {{Null()}, Null()},
            {{std::string("123321!@#@$!@%!@#!@$!@")}, std::int32_t(49)},
            {{std::string("123")}, std::int32_t(49)},
    };

    check_function_all_arg_comb<DataTypeInt32, true>(func_name, input_types, data_set);
}

TEST(function_string_test, function_char_length_test) {
    std::string func_name = "char_length";

    BaseInputTypeSet input_types = {TypeIndex::String};

    DataSet data_set = {
            {{std::string("YXNk5L2g5aW9")}, std::int32_t(12)},
            {{std::string("aGVsbG8gd29ybGQ")}, std::int32_t(15)},
            {{std::string("SEVMTE8sIV4l")}, std::int32_t(12)},
            {{std::string("__123hehe1")}, std::int32_t(10)},
            {{std::string("")}, std::int32_t(0)},
            {{std::string("5ZWK5ZOI5ZOI5ZOI8J+YhCDjgILigJTigJQh")}, std::int32_t(36)},
            {{std::string("ò&ø")}, std::int32_t(3)},
            {{std::string("TVl0ZXN0U1RS")}, std::int32_t(12)},
            {{Null()}, Null()},
            {{std::string("123321!@#@$!@%!@#!@$!@")}, std::int32_t(22)},
            {{std::string("123")}, std::int32_t(3)},
    };

    check_function_all_arg_comb<DataTypeInt32, true>(func_name, input_types, data_set);
}

TEST(function_string_test, function_concat_test) {
    std::string func_name = "concat";
    {
        BaseInputTypeSet input_types = {TypeIndex::String};

        DataSet data_set = {{{std::string("")}, std::string("")},
                            {{std::string("123")}, std::string("123")},
                            {{Null()}, Null()}};

        check_function_all_arg_comb<DataTypeString, true>(func_name, input_types, data_set);
    };

    {
        BaseInputTypeSet input_types = {TypeIndex::String, TypeIndex::String};

        DataSet data_set = {
                {{std::string("AbCdEfg"), std::string("AbCdEfg")}, std::string("AbCdEfgAbCdEfg")},
                {{std::string("AbCdEfg"), std::string("HELLO123")}, std::string("AbCdEfgHELLO123")},
                {{std::string("AbCdEfg"), std::string("你好HELLO")},
                 std::string("AbCdEfg你好HELLO")},
                {{std::string("AbCdEfg"), std::string("123ABC_")}, std::string("AbCdEfg123ABC_")},
                {{std::string("AbCdEfg"), std::string("MYtestSTR")},
                 std::string("AbCdEfgMYtestSTR")},
                {{std::string("AbCdEfg"), std::string("")}, std::string("AbCdEfg")},
                {{std::string("AbCdEfg"), Null()}, Null()},
                {{std::string("AbCdEfg"), std::string("A,b,C,D,_E")},
                 std::string("AbCdEfgA,b,C,D,_E")},
                {{std::string("AbCdEfg"), std::string("1234321312312")},
                 std::string("AbCdEfg1234321312312")},
                {{std::string("AbCdEfg"), std::string("heh1h2_!u@_u@i$o%ll_")},
                 std::string("AbCdEfgheh1h2_!u@_u@i$o%ll_")},
                {{std::string("HELLO123"), std::string("AbCdEfg")}, std::string("HELLO123AbCdEfg")},
                {{std::string("HELLO123"), std::string("HELLO123")},
                 std::string("HELLO123HELLO123")},
                {{std::string("HELLO123"), std::string("你好HELLO")},
                 std::string("HELLO123你好HELLO")},
                {{std::string("HELLO123"), std::string("123ABC_")}, std::string("HELLO123123ABC_")},
                {{std::string("HELLO123"), std::string("MYtestSTR")},
                 std::string("HELLO123MYtestSTR")},
                {{std::string("HELLO123"), std::string("")}, std::string("HELLO123")},
                {{std::string("HELLO123"), Null()}, Null()},
                {{std::string("HELLO123"), std::string("A,b,C,D,_E")},
                 std::string("HELLO123A,b,C,D,_E")},
                {{std::string("HELLO123"), std::string("1234321312312")},
                 std::string("HELLO1231234321312312")},
                {{std::string("HELLO123"), std::string("heh1h2_!u@_u@i$o%ll_")},
                 std::string("HELLO123heh1h2_!u@_u@i$o%ll_")},
                {{std::string("你好HELLO"), std::string("AbCdEfg")},
                 std::string("你好HELLOAbCdEfg")},
                {{std::string("你好HELLO"), std::string("HELLO123")},
                 std::string("你好HELLOHELLO123")},
                {{std::string("你好HELLO"), std::string("你好HELLO")},
                 std::string("你好HELLO你好HELLO")},
                {{std::string("你好HELLO"), std::string("123ABC_")},
                 std::string("你好HELLO123ABC_")},
                {{std::string("你好HELLO"), std::string("MYtestSTR")},
                 std::string("你好HELLOMYtestSTR")},
                {{std::string("你好HELLO"), std::string("")}, std::string("你好HELLO")},
                {{std::string("你好HELLO"), Null()}, Null()},
                {{std::string("你好HELLO"), std::string("A,b,C,D,_E")},
                 std::string("你好HELLOA,b,C,D,_E")},
                {{std::string("你好HELLO"), std::string("1234321312312")},
                 std::string("你好HELLO1234321312312")},
                {{std::string("你好HELLO"), std::string("heh1h2_!u@_u@i$o%ll_")},
                 std::string("你好HELLOheh1h2_!u@_u@i$o%ll_")},
                {{std::string("123ABC_"), std::string("AbCdEfg")}, std::string("123ABC_AbCdEfg")},
                {{std::string("123ABC_"), std::string("HELLO123")}, std::string("123ABC_HELLO123")},
                {{std::string("123ABC_"), std::string("你好HELLO")},
                 std::string("123ABC_你好HELLO")},
                {{std::string("123ABC_"), std::string("123ABC_")}, std::string("123ABC_123ABC_")},
                {{std::string("123ABC_"), std::string("MYtestSTR")},
                 std::string("123ABC_MYtestSTR")},
                {{std::string("123ABC_"), std::string("")}, std::string("123ABC_")},
                {{std::string("123ABC_"), Null()}, Null()},
                {{std::string("123ABC_"), std::string("A,b,C,D,_E")},
                 std::string("123ABC_A,b,C,D,_E")},
                {{std::string("123ABC_"), std::string("1234321312312")},
                 std::string("123ABC_1234321312312")},
                {{std::string("123ABC_"), std::string("heh1h2_!u@_u@i$o%ll_")},
                 std::string("123ABC_heh1h2_!u@_u@i$o%ll_")},
                {{std::string("MYtestSTR"), std::string("AbCdEfg")},
                 std::string("MYtestSTRAbCdEfg")},
                {{std::string("MYtestSTR"), std::string("HELLO123")},
                 std::string("MYtestSTRHELLO123")},
                {{std::string("MYtestSTR"), std::string("你好HELLO")},
                 std::string("MYtestSTR你好HELLO")},
                {{std::string("MYtestSTR"), std::string("123ABC_")},
                 std::string("MYtestSTR123ABC_")},
                {{std::string("MYtestSTR"), std::string("MYtestSTR")},
                 std::string("MYtestSTRMYtestSTR")},
                {{std::string("MYtestSTR"), std::string("")}, std::string("MYtestSTR")},
                {{std::string("MYtestSTR"), Null()}, Null()},
                {{std::string("MYtestSTR"), std::string("A,b,C,D,_E")},
                 std::string("MYtestSTRA,b,C,D,_E")},
                {{std::string("MYtestSTR"), std::string("1234321312312")},
                 std::string("MYtestSTR1234321312312")},
                {{std::string("MYtestSTR"), std::string("heh1h2_!u@_u@i$o%ll_")},
                 std::string("MYtestSTRheh1h2_!u@_u@i$o%ll_")},
                {{std::string(""), std::string("AbCdEfg")}, std::string("AbCdEfg")},
                {{std::string(""), std::string("HELLO123")}, std::string("HELLO123")},
                {{std::string(""), std::string("你好HELLO")}, std::string("你好HELLO")},
                {{std::string(""), std::string("123ABC_")}, std::string("123ABC_")},
                {{std::string(""), std::string("MYtestSTR")}, std::string("MYtestSTR")},
                {{std::string(""), std::string("")}, std::string("")},
                {{std::string(""), Null()}, Null()},
                {{std::string(""), std::string("A,b,C,D,_E")}, std::string("A,b,C,D,_E")},
                {{std::string(""), std::string("1234321312312")}, std::string("1234321312312")},
                {{std::string(""), std::string("heh1h2_!u@_u@i$o%ll_")},
                 std::string("heh1h2_!u@_u@i$o%ll_")},
                {{Null(), std::string("AbCdEfg")}, Null()},
                {{Null(), std::string("HELLO123")}, Null()},
                {{Null(), std::string("你好HELLO")}, Null()},
                {{Null(), std::string("123ABC_")}, Null()},
                {{Null(), std::string("MYtestSTR")}, Null()},
                {{Null(), std::string("")}, Null()},
                {{Null(), Null()}, Null()},
                {{Null(), std::string("A,b,C,D,_E")}, Null()},
                {{Null(), std::string("1234321312312")}, Null()},
                {{Null(), std::string("heh1h2_!u@_u@i$o%ll_")}, Null()},
                {{std::string("A,b,C,D,_E"), std::string("AbCdEfg")},
                 std::string("A,b,C,D,_EAbCdEfg")},
                {{std::string("A,b,C,D,_E"), std::string("HELLO123")},
                 std::string("A,b,C,D,_EHELLO123")},
                {{std::string("A,b,C,D,_E"), std::string("你好HELLO")},
                 std::string("A,b,C,D,_E你好HELLO")},
                {{std::string("A,b,C,D,_E"), std::string("123ABC_")},
                 std::string("A,b,C,D,_E123ABC_")},
                {{std::string("A,b,C,D,_E"), std::string("MYtestSTR")},
                 std::string("A,b,C,D,_EMYtestSTR")},
                {{std::string("A,b,C,D,_E"), std::string("")}, std::string("A,b,C,D,_E")},
                {{std::string("A,b,C,D,_E"), Null()}, Null()},
                {{std::string("A,b,C,D,_E"), std::string("A,b,C,D,_E")},
                 std::string("A,b,C,D,_EA,b,C,D,_E")},
                {{std::string("A,b,C,D,_E"), std::string("1234321312312")},
                 std::string("A,b,C,D,_E1234321312312")},
                {{std::string("A,b,C,D,_E"), std::string("heh1h2_!u@_u@i$o%ll_")},
                 std::string("A,b,C,D,_Eheh1h2_!u@_u@i$o%ll_")},
                {{std::string("1234321312312"), std::string("AbCdEfg")},
                 std::string("1234321312312AbCdEfg")},
                {{std::string("1234321312312"), std::string("HELLO123")},
                 std::string("1234321312312HELLO123")},
                {{std::string("1234321312312"), std::string("你好HELLO")},
                 std::string("1234321312312你好HELLO")},
                {{std::string("1234321312312"), std::string("123ABC_")},
                 std::string("1234321312312123ABC_")},
                {{std::string("1234321312312"), std::string("MYtestSTR")},
                 std::string("1234321312312MYtestSTR")},
                {{std::string("1234321312312"), std::string("")}, std::string("1234321312312")},
                {{std::string("1234321312312"), Null()}, Null()},
                {{std::string("1234321312312"), std::string("A,b,C,D,_E")},
                 std::string("1234321312312A,b,C,D,_E")},
                {{std::string("1234321312312"), std::string("1234321312312")},
                 std::string("12343213123121234321312312")},
                {{std::string("1234321312312"), std::string("heh1h2_!u@_u@i$o%ll_")},
                 std::string("1234321312312heh1h2_!u@_u@i$o%ll_")},
                {{std::string("heh1h2_!u@_u@i$o%ll_"), std::string("AbCdEfg")},
                 std::string("heh1h2_!u@_u@i$o%ll_AbCdEfg")},
                {{std::string("heh1h2_!u@_u@i$o%ll_"), std::string("HELLO123")},
                 std::string("heh1h2_!u@_u@i$o%ll_HELLO123")},
                {{std::string("heh1h2_!u@_u@i$o%ll_"), std::string("你好HELLO")},
                 std::string("heh1h2_!u@_u@i$o%ll_你好HELLO")},
                {{std::string("heh1h2_!u@_u@i$o%ll_"), std::string("123ABC_")},
                 std::string("heh1h2_!u@_u@i$o%ll_123ABC_")},
                {{std::string("heh1h2_!u@_u@i$o%ll_"), std::string("MYtestSTR")},
                 std::string("heh1h2_!u@_u@i$o%ll_MYtestSTR")},
                {{std::string("heh1h2_!u@_u@i$o%ll_"), std::string("")},
                 std::string("heh1h2_!u@_u@i$o%ll_")},
                {{std::string("heh1h2_!u@_u@i$o%ll_"), Null()}, Null()},
                {{std::string("heh1h2_!u@_u@i$o%ll_"), std::string("A,b,C,D,_E")},
                 std::string("heh1h2_!u@_u@i$o%ll_A,b,C,D,_E")},
                {{std::string("heh1h2_!u@_u@i$o%ll_"), std::string("1234321312312")},
                 std::string("heh1h2_!u@_u@i$o%ll_1234321312312")},
                {{std::string("heh1h2_!u@_u@i$o%ll_"), std::string("heh1h2_!u@_u@i$o%ll_")},
                 std::string("heh1h2_!u@_u@i$o%ll_heh1h2_!u@_u@i$o%ll_")},
        };

        check_function_all_arg_comb<DataTypeString, true>(func_name, input_types, data_set);
    };

    {
        BaseInputTypeSet input_types = {TypeIndex::String, TypeIndex::String, TypeIndex::String};

        DataSet data_set = {
                {{std::string(""), std::string("1"), std::string("")}, std::string("1")},
                {{std::string("123"), std::string("456"), std::string("789")},
                 std::string("123456789")},
                {{std::string("123"), Null(), std::string("789")}, Null()}};

        check_function_all_arg_comb<DataTypeString, true>(func_name, input_types, data_set);
    };
}

TEST(function_string_test, function_elt_test) {
    std::string func_name = "elt";

    {
        BaseInputTypeSet input_types = {
                TypeIndex::Int32,
                TypeIndex::String,
                TypeIndex::String,
        };

        DataSet data_set = {
                {{Null(), std::string(""), std::string("")}, Null()},
                {{Null(), std::string(""), Null()}, Null()},
                {{Null(), std::string(""), std::string("!@#$@* (!&#")}, Null()},
                {{Null(), Null(), std::string("")}, Null()},
                {{Null(), Null(), Null()}, Null()},
                {{Null(), Null(), std::string("!@#$@* (!&#")}, Null()},
                {{Null(), std::string("!@#$@* (!&#"), std::string("")}, Null()},
                {{Null(), std::string("!@#$@* (!&#"), Null()}, Null()},
                {{Null(), std::string("!@#$@* (!&#"), std::string("!@#$@* (!&#")}, Null()},
                {{std::int32_t(1), std::string(""), std::string("")}, std::string("")},
                {{std::int32_t(1), std::string(""), Null()}, std::string("")},
                {{std::int32_t(1), std::string(""), std::string("!@#$@* (!&#")}, std::string("")},
                // {{std::int32_t(1), Null(), std::string("")}, Null()},
                // {{std::int32_t(1), Null(), Null()}, Null()},
                // {{std::int32_t(1), Null(), std::string("!@#$@* (!&#")}, Null()},
                {{std::int32_t(1), std::string("!@#$@* (!&#"), std::string("")},
                 std::string("!@#$@* (!&#")},
                {{std::int32_t(1), std::string("!@#$@* (!&#"), Null()}, std::string("!@#$@* (!&#")},
                {{std::int32_t(1), std::string("!@#$@* (!&#"), std::string("!@#$@* (!&#")},
                 std::string("!@#$@* (!&#")},
                {{std::int32_t(0), std::string(""), std::string("")}, Null()},
                {{std::int32_t(0), std::string(""), Null()}, Null()},
                {{std::int32_t(0), std::string(""), std::string("!@#$@* (!&#")}, Null()},
                {{std::int32_t(0), Null(), std::string("")}, Null()},
                {{std::int32_t(0), Null(), Null()}, Null()},
                {{std::int32_t(0), Null(), std::string("!@#$@* (!&#")}, Null()},
                {{std::int32_t(0), std::string("!@#$@* (!&#"), std::string("")}, Null()},
                {{std::int32_t(0), std::string("!@#$@* (!&#"), Null()}, Null()},
                {{std::int32_t(0), std::string("!@#$@* (!&#"), std::string("!@#$@* (!&#")}, Null()},
                {{std::int32_t(100), std::string(""), std::string("")}, Null()},
                {{std::int32_t(100), std::string(""), Null()}, Null()},
                {{std::int32_t(100), std::string(""), std::string("!@#$@* (!&#")}, Null()},
                {{std::int32_t(100), Null(), std::string("")}, Null()},
                {{std::int32_t(100), Null(), Null()}, Null()},
                {{std::int32_t(100), Null(), std::string("!@#$@* (!&#")}, Null()},
                {{std::int32_t(100), std::string("!@#$@* (!&#"), std::string("")}, Null()},
                {{std::int32_t(100), std::string("!@#$@* (!&#"), Null()}, Null()},
                {{std::int32_t(100), std::string("!@#$@* (!&#"), std::string("!@#$@* (!&#")},
                 Null()},
                {{std::int32_t(-1), std::string(""), std::string("")}, Null()},
                {{std::int32_t(-1), std::string(""), Null()}, Null()},
                {{std::int32_t(-1), std::string(""), std::string("!@#$@* (!&#")}, Null()},
                {{std::int32_t(-1), Null(), std::string("")}, Null()},
                {{std::int32_t(-1), Null(), Null()}, Null()},
                {{std::int32_t(-1), Null(), std::string("!@#$@* (!&#")}, Null()},
                {{std::int32_t(-1), std::string("!@#$@* (!&#"), std::string("")}, Null()},
                {{std::int32_t(-1), std::string("!@#$@* (!&#"), Null()}, Null()},
                {{std::int32_t(-1), std::string("!@#$@* (!&#"), std::string("!@#$@* (!&#")},
                 Null()},
                {{std::int32_t(0), std::string(""), std::string("")}, Null()},
                {{std::int32_t(0), std::string(""), Null()}, Null()},
                {{std::int32_t(0), std::string(""), std::string("!@#$@* (!&#")}, Null()},
                {{std::int32_t(0), Null(), std::string("")}, Null()},
                {{std::int32_t(0), Null(), Null()}, Null()},
                {{std::int32_t(0), Null(), std::string("!@#$@* (!&#")}, Null()},
                {{std::int32_t(0), std::string("!@#$@* (!&#"), std::string("")}, Null()},
                {{std::int32_t(0), std::string("!@#$@* (!&#"), Null()}, Null()},
                {{std::int32_t(0), std::string("!@#$@* (!&#"), std::string("!@#$@* (!&#")}, Null()},
        };

        check_function_all_arg_comb<DataTypeString, true>(func_name, input_types, data_set);
    };
}

TEST(function_string_test, function_concat_ws_test) {
    std::string func_name = "concat_ws";
    {
        BaseInputTypeSet input_types = {TypeIndex::String, TypeIndex::String};

        DataSet data_set = {
                {{std::string("AbCdEfg"), std::string("AbCdEfg")}, std::string("AbCdEfg")},
                {{std::string("AbCdEfg"), std::string("HELLO123")}, std::string("HELLO123")},
                {{std::string("AbCdEfg"), std::string("你好HELLO")}, std::string("你好HELLO")},
                {{std::string("AbCdEfg"), std::string("123ABC_")}, std::string("123ABC_")},
                {{std::string("AbCdEfg"), std::string("MYtestSTR")}, std::string("MYtestSTR")},
                {{std::string("AbCdEfg"), std::string("")}, std::string("")},
                {{std::string("AbCdEfg"), Null()}, std::string("")},
                {{std::string("AbCdEfg"), std::string("A,b,C,D,_E")}, std::string("A,b,C,D,_E")},
                {{std::string("AbCdEfg"), std::string("1234321312312")},
                 std::string("1234321312312")},
                {{std::string("AbCdEfg"), std::string("heh1h2_!u@_u@i$o%ll_")},
                 std::string("heh1h2_!u@_u@i$o%ll_")},
                {{std::string("HELLO123"), std::string("AbCdEfg")}, std::string("AbCdEfg")},
                {{std::string("HELLO123"), std::string("HELLO123")}, std::string("HELLO123")},
                {{std::string("HELLO123"), std::string("你好HELLO")}, std::string("你好HELLO")},
                {{std::string("HELLO123"), std::string("123ABC_")}, std::string("123ABC_")},
                {{std::string("HELLO123"), std::string("MYtestSTR")}, std::string("MYtestSTR")},
                {{std::string("HELLO123"), std::string("")}, std::string("")},
                {{std::string("HELLO123"), Null()}, std::string("")},
                {{std::string("HELLO123"), std::string("A,b,C,D,_E")}, std::string("A,b,C,D,_E")},
                {{std::string("HELLO123"), std::string("1234321312312")},
                 std::string("1234321312312")},
                {{std::string("HELLO123"), std::string("heh1h2_!u@_u@i$o%ll_")},
                 std::string("heh1h2_!u@_u@i$o%ll_")},
                {{std::string("你好HELLO"), std::string("AbCdEfg")}, std::string("AbCdEfg")},
                {{std::string("你好HELLO"), std::string("HELLO123")}, std::string("HELLO123")},
                {{std::string("你好HELLO"), std::string("你好HELLO")}, std::string("你好HELLO")},
                {{std::string("你好HELLO"), std::string("123ABC_")}, std::string("123ABC_")},
                {{std::string("你好HELLO"), std::string("MYtestSTR")}, std::string("MYtestSTR")},
                {{std::string("你好HELLO"), std::string("")}, std::string("")},
                {{std::string("你好HELLO"), Null()}, std::string("")},
                {{std::string("你好HELLO"), std::string("A,b,C,D,_E")}, std::string("A,b,C,D,_E")},
                {{std::string("你好HELLO"), std::string("1234321312312")},
                 std::string("1234321312312")},
                {{std::string("你好HELLO"), std::string("heh1h2_!u@_u@i$o%ll_")},
                 std::string("heh1h2_!u@_u@i$o%ll_")},
                {{std::string("123ABC_"), std::string("AbCdEfg")}, std::string("AbCdEfg")},
                {{std::string("123ABC_"), std::string("HELLO123")}, std::string("HELLO123")},
                {{std::string("123ABC_"), std::string("你好HELLO")}, std::string("你好HELLO")},
                {{std::string("123ABC_"), std::string("123ABC_")}, std::string("123ABC_")},
                {{std::string("123ABC_"), std::string("MYtestSTR")}, std::string("MYtestSTR")},
                {{std::string("123ABC_"), std::string("")}, std::string("")},
                {{std::string("123ABC_"), Null()}, std::string("")},
                {{std::string("123ABC_"), std::string("A,b,C,D,_E")}, std::string("A,b,C,D,_E")},
                {{std::string("123ABC_"), std::string("1234321312312")},
                 std::string("1234321312312")},
                {{std::string("123ABC_"), std::string("heh1h2_!u@_u@i$o%ll_")},
                 std::string("heh1h2_!u@_u@i$o%ll_")},
                {{std::string("MYtestSTR"), std::string("AbCdEfg")}, std::string("AbCdEfg")},
                {{std::string("MYtestSTR"), std::string("HELLO123")}, std::string("HELLO123")},
                {{std::string("MYtestSTR"), std::string("你好HELLO")}, std::string("你好HELLO")},
                {{std::string("MYtestSTR"), std::string("123ABC_")}, std::string("123ABC_")},
                {{std::string("MYtestSTR"), std::string("MYtestSTR")}, std::string("MYtestSTR")},
                {{std::string("MYtestSTR"), std::string("")}, std::string("")},
                {{std::string("MYtestSTR"), Null()}, std::string("")},
                {{std::string("MYtestSTR"), std::string("A,b,C,D,_E")}, std::string("A,b,C,D,_E")},
                {{std::string("MYtestSTR"), std::string("1234321312312")},
                 std::string("1234321312312")},
                {{std::string("MYtestSTR"), std::string("heh1h2_!u@_u@i$o%ll_")},
                 std::string("heh1h2_!u@_u@i$o%ll_")},
                {{std::string(""), std::string("AbCdEfg")}, std::string("AbCdEfg")},
                {{std::string(""), std::string("HELLO123")}, std::string("HELLO123")},
                {{std::string(""), std::string("你好HELLO")}, std::string("你好HELLO")},
                {{std::string(""), std::string("123ABC_")}, std::string("123ABC_")},
                {{std::string(""), std::string("MYtestSTR")}, std::string("MYtestSTR")},
                {{std::string(""), std::string("")}, std::string("")},
                {{std::string(""), Null()}, std::string("")},
                {{std::string(""), std::string("A,b,C,D,_E")}, std::string("A,b,C,D,_E")},
                {{std::string(""), std::string("1234321312312")}, std::string("1234321312312")},
                {{std::string(""), std::string("heh1h2_!u@_u@i$o%ll_")},
                 std::string("heh1h2_!u@_u@i$o%ll_")},
                {{Null(), std::string("AbCdEfg")}, Null()},
                {{Null(), std::string("HELLO123")}, Null()},
                {{Null(), std::string("你好HELLO")}, Null()},
                {{Null(), std::string("123ABC_")}, Null()},
                {{Null(), std::string("MYtestSTR")}, Null()},
                {{Null(), std::string("")}, Null()},
                {{Null(), Null()}, Null()},
                {{Null(), std::string("A,b,C,D,_E")}, Null()},
                {{Null(), std::string("1234321312312")}, Null()},
                {{Null(), std::string("heh1h2_!u@_u@i$o%ll_")}, Null()},
                {{std::string("A,b,C,D,_E"), std::string("AbCdEfg")}, std::string("AbCdEfg")},
                {{std::string("A,b,C,D,_E"), std::string("HELLO123")}, std::string("HELLO123")},
                {{std::string("A,b,C,D,_E"), std::string("你好HELLO")}, std::string("你好HELLO")},
                {{std::string("A,b,C,D,_E"), std::string("123ABC_")}, std::string("123ABC_")},
                {{std::string("A,b,C,D,_E"), std::string("MYtestSTR")}, std::string("MYtestSTR")},
                {{std::string("A,b,C,D,_E"), std::string("")}, std::string("")},
                {{std::string("A,b,C,D,_E"), Null()}, std::string("")},
                {{std::string("A,b,C,D,_E"), std::string("A,b,C,D,_E")}, std::string("A,b,C,D,_E")},
                {{std::string("A,b,C,D,_E"), std::string("1234321312312")},
                 std::string("1234321312312")},
                {{std::string("A,b,C,D,_E"), std::string("heh1h2_!u@_u@i$o%ll_")},
                 std::string("heh1h2_!u@_u@i$o%ll_")},
                {{std::string("1234321312312"), std::string("AbCdEfg")}, std::string("AbCdEfg")},
                {{std::string("1234321312312"), std::string("HELLO123")}, std::string("HELLO123")},
                {{std::string("1234321312312"), std::string("你好HELLO")},
                 std::string("你好HELLO")},
                {{std::string("1234321312312"), std::string("123ABC_")}, std::string("123ABC_")},
                {{std::string("1234321312312"), std::string("MYtestSTR")},
                 std::string("MYtestSTR")},
                {{std::string("1234321312312"), std::string("")}, std::string("")},
                {{std::string("1234321312312"), Null()}, std::string("")},
                {{std::string("1234321312312"), std::string("A,b,C,D,_E")},
                 std::string("A,b,C,D,_E")},
                {{std::string("1234321312312"), std::string("1234321312312")},
                 std::string("1234321312312")},
                {{std::string("1234321312312"), std::string("heh1h2_!u@_u@i$o%ll_")},
                 std::string("heh1h2_!u@_u@i$o%ll_")},
                {{std::string("heh1h2_!u@_u@i$o%ll_"), std::string("AbCdEfg")},
                 std::string("AbCdEfg")},
                {{std::string("heh1h2_!u@_u@i$o%ll_"), std::string("HELLO123")},
                 std::string("HELLO123")},
                {{std::string("heh1h2_!u@_u@i$o%ll_"), std::string("你好HELLO")},
                 std::string("你好HELLO")},
                {{std::string("heh1h2_!u@_u@i$o%ll_"), std::string("123ABC_")},
                 std::string("123ABC_")},
                {{std::string("heh1h2_!u@_u@i$o%ll_"), std::string("MYtestSTR")},
                 std::string("MYtestSTR")},
                {{std::string("heh1h2_!u@_u@i$o%ll_"), std::string("")}, std::string("")},
                {{std::string("heh1h2_!u@_u@i$o%ll_"), Null()}, std::string("")},
                {{std::string("heh1h2_!u@_u@i$o%ll_"), std::string("A,b,C,D,_E")},
                 std::string("A,b,C,D,_E")},
                {{std::string("heh1h2_!u@_u@i$o%ll_"), std::string("1234321312312")},
                 std::string("1234321312312")},
                {{std::string("heh1h2_!u@_u@i$o%ll_"), std::string("heh1h2_!u@_u@i$o%ll_")},
                 std::string("heh1h2_!u@_u@i$o%ll_")},
        };

        check_function_all_arg_comb<DataTypeString, true>(func_name, input_types, data_set);
    };

    {
        BaseInputTypeSet input_types = {TypeIndex::String, TypeIndex::String, TypeIndex::String};

        DataSet data_set = {
                {{std::string("-"), std::string(""), std::string("")}, std::string("-")},
                {{std::string(""), std::string("123"), std::string("456")}, std::string("123456")},
                {{std::string(""), std::string(""), std::string("")}, std::string("")},
                {{Null(), std::string(""), std::string("")}, Null()},
                {{Null(), std::string(""), Null()}, Null()}};

        check_function_all_arg_comb<DataTypeString, true>(func_name, input_types, data_set);
    };

    {
        BaseInputTypeSet input_types = {TypeIndex::String, TypeIndex::String, TypeIndex::String,
                                        TypeIndex::String};

        DataSet data_set = {
                {{std::string("-"), std::string(""), std::string(""), std::string("")},
                 std::string("--")},
                {{std::string(""), std::string("123"), std::string("456"), std::string("789")},
                 std::string("123456789")},
                {{std::string("-"), std::string(""), std::string("?"), std::string("")},
                 std::string("-?-")},
                {{Null(), std::string(""), std::string("?"), std::string("")}, Null()},
                {{std::string("-"), std::string("123"), Null(), std::string("456")},
                 std::string("123-456")}};

        check_function_all_arg_comb<DataTypeString, true>(func_name, input_types, data_set);
    };

    {
        BaseInputTypeSet input_types = {TypeIndex::String, TypeIndex::Array, TypeIndex::String};

        Array vec1 = {Field("", 0), Field("", 0), Field("", 0)};
        Array vec2 = {Field("123", 3), Field("456", 3), Field("789", 3)};
        Array vec3 = {Field("", 0), Field("?", 1), Field("", 0)};
        Array vec4 = {Field("abc", 3), Field("", 0), Field("def", 3)};
        Array vec5 = {Field("abc", 3), Field("def", 3), Field("ghi", 3)};
        DataSet data_set = {{{std::string("-"), vec1}, std::string("--")},
                            {{std::string(""), vec2}, std::string("123456789")},
                            {{std::string("-"), vec3}, std::string("-?-")},
                            {{Null(), vec4}, Null()},
                            {{std::string("-"), vec5}, std::string("abc-def-ghi")}};

        check_function_all_arg_comb<DataTypeString, true>(func_name, input_types, data_set);
    };
}

TEST(function_string_test, function_null_or_empty_test) {
    std::string func_name = "null_or_empty";

    BaseInputTypeSet input_types = {TypeIndex::String};

    DataSet data_set = {{{std::string("")}, uint8(true)},
                        {{std::string("aa")}, uint8(false)},
                        {{std::string("我")}, uint8(false)},
                        {{Null()}, uint8(true)}};

    check_function_all_arg_comb<DataTypeUInt8, false>(func_name, input_types, data_set);
}

TEST(function_string_test, function_to_base64_test) {
    std::string func_name = "to_base64";
    BaseInputTypeSet input_types = {TypeIndex::String};

    DataSet data_set = {
            {{std::string("ABC")}, std::string("QUJD")},
            {{std::string("ABB")}, std::string("QUJC")},
            {{std::string("HEHE")}, std::string("SEVIRQ==")},
            {{std::string("__123hehe1")}, std::string("X18xMjNoZWhlMQ==")},
            {{std::string("")}, std::string("")},
            {{std::string("5ZWK5ZOI5ZOI5ZOI8J+YhCDjgILigJTigJQh")},
             std::string("NVpXSzVaT0k1Wk9JNVpPSThKK1loQ0RqZ0lMaWdKVGlnSlFo")},
            {{std::string("ò&ø")}, std::string("w7Imw7g=")},
            {{std::string("hehe")}, std::string("aGVoZQ==")},
            // // 特殊字符
            {{std::string("`~!@#$%^&*()-_=+")}, std::string("YH4hQCMkJV4mKigpLV89Kw==")},
            // // 末尾空格，这对 base64 编码意义重大
            {{std::string("test ")}, std::string("dGVzdCA=")},
            // // 空字符串
            {{std::string("")}, std::string("")},
    };

    check_function_all_arg_comb<DataTypeString, true>(func_name, input_types, data_set);
}

TEST(function_string_test, function_from_base64_test) {
    std::string func_name = "from_base64";
    BaseInputTypeSet input_types = {TypeIndex::String};

    DataSet data_set = {
            {{std::string("YXNk5L2g5aW9")}, std::string("asd你好")},
            {{std::string("aGVsbG8gd29ybGQ")}, Null()},
            {{std::string("SEVMTE8sIV4l")}, std::string("HELLO,!^%")},
            {{std::string("__123hehe1")}, Null()},
            {{std::string("")}, std::string("")},
            {{std::string("5ZWK5ZOI5ZOI5ZOI8J+YhCDjgILigJTigJQh")},
             std::string("啊哈哈哈😄 。——!")},
            {{std::string("ò&ø")}, Null()},
            {{std::string("TVl0ZXN0U1RS")}, std::string("MYtestSTR")},
            {{Null()}, Null()},
    };

    check_function_all_arg_comb<DataTypeString, true>(func_name, input_types, data_set);
}

TEST(function_string_test, function_reverse_test) {
    std::string func_name = "reverse";
    BaseInputTypeSet input_types = {TypeIndex::String};
    DataSet data_set = {
            {{std::string("AbCdEfg")}, std::string("gfEdCbA")},
            {{std::string("HELLO123")}, std::string("321OLLEH")},
            {{std::string("你好HELLO")}, std::string("OLLEH好你")},
            {{std::string("123ABC_")}, std::string("_CBA321")},
            {{std::string("MYtestSTR")}, std::string("RTStsetYM")},
            {{std::string("")}, std::string("")},
            {{Null()}, Null()},
            {{std::string("A,b,C,D,_E")}, std::string("E_,D,C,b,A")},
            {{std::string("1234321312312")}, std::string("2132131234321")},
            {{std::string("heh1h2_!u@_u@i$o%ll_")}, std::string("_ll%o$i@u_@u!_2h1heh")},
    };

    check_function_all_arg_comb<DataTypeString, true>(func_name, input_types, data_set);
}

TEST(function_string_test, function_instr_test) {
    std::string func_name = "instr";

    BaseInputTypeSet input_types = {TypeIndex::String, TypeIndex::String};

    DataSet data_set = {
            {{std::string("ABC"), std::string("ABC")}, std::int32_t(1)},
            {{std::string("ABC"), std::string("B")}, std::int32_t(2)},
            {{std::string("ABC"), std::string("!@3$%^&*(")}, std::int32_t(0)},
            {{std::string("ABC"), std::string("ABCABCACBACBACBACBABCBACBACB")}, std::int32_t(0)},
            {{std::string("ABC"), Null()}, Null()},
            {{std::string("ABC"), std::string("1233213214126434563")}, std::int32_t(0)},
            {{std::string("ABC"), std::string("")}, std::int32_t(1)},
            {{std::string("ABC"), Null()}, Null()},
            {{std::string("B"), std::string("ABC")}, std::int32_t(0)},
            {{std::string("B"), std::string("B")}, std::int32_t(1)},
            {{std::string("B"), std::string("!@3$%^&*(")}, std::int32_t(0)},
            {{std::string("B"), std::string("ABCABCACBACBACBACBABCBACBACB")}, std::int32_t(0)},
            {{std::string("B"), Null()}, Null()},
            {{std::string("B"), std::string("1233213214126434563")}, std::int32_t(0)},
            {{std::string("B"), std::string("")}, std::int32_t(1)},
            {{std::string("B"), Null()}, Null()},
            {{std::string("!@3$%^&*("), std::string("ABC")}, std::int32_t(0)},
            {{std::string("!@3$%^&*("), std::string("B")}, std::int32_t(0)},
            {{std::string("!@3$%^&*("), std::string("!@3$%^&*(")}, std::int32_t(1)},
            {{std::string("!@3$%^&*("), std::string("ABCABCACBACBACBACBABCBACBACB")},
             std::int32_t(0)},
            {{std::string("!@3$%^&*("), Null()}, Null()},
            {{std::string("!@3$%^&*("), std::string("1233213214126434563")}, std::int32_t(0)},
            {{std::string("!@3$%^&*("), std::string("")}, std::int32_t(1)},
            {{std::string("!@3$%^&*("), Null()}, Null()},
            {{std::string("ABCABCACBACBACBACBABCBACBACB"), std::string("ABC")}, std::int32_t(1)},
            {{std::string("ABCABCACBACBACBACBABCBACBACB"), std::string("B")}, std::int32_t(2)},
            {{std::string("ABCABCACBACBACBACBABCBACBACB"), std::string("!@3$%^&*(")},
             std::int32_t(0)},
            {{std::string("ABCABCACBACBACBACBABCBACBACB"),
              std::string("ABCABCACBACBACBACBABCBACBACB")},
             std::int32_t(1)},
            {{std::string("ABCABCACBACBACBACBABCBACBACB"), Null()}, Null()},
            {{std::string("ABCABCACBACBACBACBABCBACBACB"), std::string("1233213214126434563")},
             std::int32_t(0)},
            {{std::string("ABCABCACBACBACBACBABCBACBACB"), std::string("")}, std::int32_t(1)},
            {{std::string("ABCABCACBACBACBACBABCBACBACB"), Null()}, Null()},
            {{Null(), std::string("ABC")}, Null()},
            {{Null(), std::string("B")}, Null()},
            {{Null(), std::string("!@3$%^&*(")}, Null()},
            {{Null(), std::string("ABCABCACBACBACBACBABCBACBACB")}, Null()},
            {{Null(), Null()}, Null()},
            {{Null(), std::string("1233213214126434563")}, Null()},
            {{Null(), std::string("")}, Null()},
            {{Null(), Null()}, Null()},
            {{std::string("1233213214126434563"), std::string("ABC")}, std::int32_t(0)},
            {{std::string("1233213214126434563"), std::string("B")}, std::int32_t(0)},
            {{std::string("1233213214126434563"), std::string("!@3$%^&*(")}, std::int32_t(0)},
            {{std::string("1233213214126434563"), std::string("ABCABCACBACBACBACBABCBACBACB")},
             std::int32_t(0)},
            {{std::string("1233213214126434563"), Null()}, Null()},
            {{std::string("1233213214126434563"), std::string("1233213214126434563")},
             std::int32_t(1)},
            {{std::string("1233213214126434563"), std::string("")}, std::int32_t(1)},
            {{std::string("1233213214126434563"), Null()}, Null()},
            {{std::string(""), std::string("ABC")}, std::int32_t(0)},
            {{std::string(""), std::string("B")}, std::int32_t(0)},
            {{std::string(""), std::string("!@3$%^&*(")}, std::int32_t(0)},
            {{std::string(""), std::string("ABCABCACBACBACBACBABCBACBACB")}, std::int32_t(0)},
            {{std::string(""), Null()}, Null()},
            {{std::string(""), std::string("1233213214126434563")}, std::int32_t(0)},
            {{std::string(""), std::string("")}, std::int32_t(1)},
            {{std::string(""), Null()}, Null()},
            {{Null(), std::string("ABC")}, Null()},
            {{Null(), std::string("B")}, Null()},
            {{Null(), std::string("!@3$%^&*(")}, Null()},
            {{Null(), std::string("ABCABCACBACBACBACBABCBACBACB")}, Null()},
            {{Null(), Null()}, Null()},
            {{Null(), std::string("1233213214126434563")}, Null()},
            {{Null(), std::string("")}, Null()},
            {{Null(), Null()}, Null()},
    };

    check_function_all_arg_comb<DataTypeInt32, true>(func_name, input_types, data_set);
}

TEST(function_string_test, function_locate_test) {
    std::string func_name = "locate";

    {
        BaseInputTypeSet input_types = {TypeIndex::String, TypeIndex::String};

        DataSet data_set = {
                {{std::string("ABC"), std::string("ABC")}, std::int32_t(1)},
                {{std::string("ABC"), std::string("B")}, std::int32_t(0)},
                {{std::string("ABC"), std::string("!@3$%^&*(")}, std::int32_t(0)},
                {{std::string("ABC"), std::string("ABCABCACBACBACBACBABCBACBACB")},
                 std::int32_t(1)},
                {{std::string("ABC"), Null()}, Null()},
                {{std::string("ABC"), std::string("1233213214126434563")}, std::int32_t(0)},
                {{std::string("ABC"), std::string("")}, std::int32_t(0)},
                {{std::string("B"), std::string("ABC")}, std::int32_t(2)},
                {{std::string("B"), std::string("B")}, std::int32_t(1)},
                {{std::string("B"), std::string("!@3$%^&*(")}, std::int32_t(0)},
                {{std::string("B"), std::string("ABCABCACBACBACBACBABCBACBACB")}, std::int32_t(2)},
                {{std::string("B"), Null()}, Null()},
                {{std::string("B"), std::string("1233213214126434563")}, std::int32_t(0)},
                {{std::string("B"), std::string("")}, std::int32_t(0)},
                {{std::string("!@3$%^&*("), std::string("ABC")}, std::int32_t(0)},
                {{std::string("!@3$%^&*("), std::string("B")}, std::int32_t(0)},
                {{std::string("!@3$%^&*("), std::string("!@3$%^&*(")}, std::int32_t(1)},
                {{std::string("!@3$%^&*("), std::string("ABCABCACBACBACBACBABCBACBACB")},
                 std::int32_t(0)},
                {{std::string("!@3$%^&*("), Null()}, Null()},
                {{std::string("!@3$%^&*("), std::string("1233213214126434563")}, std::int32_t(0)},
                {{std::string("!@3$%^&*("), std::string("")}, std::int32_t(0)},
                {{std::string("ABCABCACBACBACBACBABCBACBACB"), std::string("ABC")},
                 std::int32_t(0)},
                {{std::string("ABCABCACBACBACBACBABCBACBACB"), std::string("B")}, std::int32_t(0)},
                {{std::string("ABCABCACBACBACBACBABCBACBACB"), std::string("!@3$%^&*(")},
                 std::int32_t(0)},
                {{std::string("ABCABCACBACBACBACBABCBACBACB"),
                  std::string("ABCABCACBACBACBACBABCBACBACB")},
                 std::int32_t(1)},
                {{std::string("ABCABCACBACBACBACBABCBACBACB"), Null()}, Null()},
                {{std::string("ABCABCACBACBACBACBABCBACBACB"), std::string("1233213214126434563")},
                 std::int32_t(0)},
                {{std::string("ABCABCACBACBACBACBABCBACBACB"), std::string("")}, std::int32_t(0)},
                {{Null(), std::string("ABC")}, Null()},
                {{Null(), std::string("B")}, Null()},
                {{Null(), std::string("!@3$%^&*(")}, Null()},
                {{Null(), std::string("ABCABCACBACBACBACBABCBACBACB")}, Null()},
                {{Null(), Null()}, Null()},
                {{Null(), std::string("1233213214126434563")}, Null()},
                {{Null(), std::string("")}, Null()},
                {{std::string("1233213214126434563"), std::string("ABC")}, std::int32_t(0)},
                {{std::string("1233213214126434563"), std::string("B")}, std::int32_t(0)},
                {{std::string("1233213214126434563"), std::string("!@3$%^&*(")}, std::int32_t(0)},
                {{std::string("1233213214126434563"), std::string("ABCABCACBACBACBACBABCBACBACB")},
                 std::int32_t(0)},
                {{std::string("1233213214126434563"), Null()}, Null()},
                {{std::string("1233213214126434563"), std::string("1233213214126434563")},
                 std::int32_t(1)},
                {{std::string("1233213214126434563"), std::string("")}, std::int32_t(0)},
                {{std::string(""), std::string("ABC")}, std::int32_t(1)},
                {{std::string(""), std::string("B")}, std::int32_t(1)},
                {{std::string(""), std::string("!@3$%^&*(")}, std::int32_t(1)},
                {{std::string(""), std::string("ABCABCACBACBACBACBABCBACBACB")}, std::int32_t(1)},
                {{std::string(""), Null()}, Null()},
                {{std::string(""), std::string("1233213214126434563")}, std::int32_t(1)},
                {{std::string(""), std::string("")}, std::int32_t(1)},
        };

        check_function_all_arg_comb<DataTypeInt32, true>(func_name, input_types, data_set);
    }

    {
        BaseInputTypeSet input_types = {TypeIndex::String, TypeIndex::String, TypeIndex::Int32};

        DataSet data_set = {
                {{std::string("ABC"), std::string("ABC"), std::int32_t(100)}, std::int32_t(0)},
                {{std::string("ABC"), std::string("ABC"), std::int32_t(-1)}, std::int32_t(0)},
                {{std::string("ABC"), std::string("ABC"), std::int32_t(1)}, std::int32_t(1)},
                {{std::string("ABC"), std::string("B"), std::int32_t(100)}, std::int32_t(0)},
                {{std::string("ABC"), std::string("B"), std::int32_t(-1)}, std::int32_t(0)},
                {{std::string("ABC"), std::string("B"), std::int32_t(1)}, std::int32_t(0)},
                {{std::string("ABC"), std::string("!@3$%^&*("), std::int32_t(100)},
                 std::int32_t(0)},
                {{std::string("ABC"), std::string("!@3$%^&*("), std::int32_t(-1)}, std::int32_t(0)},
                {{std::string("ABC"), std::string("!@3$%^&*("), std::int32_t(1)}, std::int32_t(0)},
                {{std::string("ABC"), std::string("ABCABCACBACBACBACBABCBACBACB"),
                  std::int32_t(100)},
                 std::int32_t(0)},
                {{std::string("ABC"), std::string("ABCABCACBACBACBACBABCBACBACB"),
                  std::int32_t(-1)},
                 std::int32_t(0)},
                {{std::string("ABC"), std::string("ABCABCACBACBACBACBABCBACBACB"), std::int32_t(1)},
                 std::int32_t(1)},
                {{std::string("ABC"), Null(), std::int32_t(100)}, Null()},
                {{std::string("ABC"), Null(), std::int32_t(-1)}, Null()},
                {{std::string("ABC"), Null(), std::int32_t(1)}, Null()},
                {{std::string("ABC"), std::string(""), std::int32_t(100)}, std::int32_t(0)},
                {{std::string("ABC"), std::string(""), std::int32_t(-1)}, std::int32_t(0)},
                {{std::string("ABC"), std::string(""), std::int32_t(1)}, std::int32_t(0)},
                {{std::string("B"), std::string("ABC"), std::int32_t(100)}, std::int32_t(0)},
                {{std::string("B"), std::string("ABC"), std::int32_t(-1)}, std::int32_t(0)},
                {{std::string("B"), std::string("ABC"), std::int32_t(1)}, std::int32_t(2)},
                {{std::string("B"), std::string("B"), std::int32_t(100)}, std::int32_t(0)},
                {{std::string("B"), std::string("B"), std::int32_t(-1)}, std::int32_t(0)},
                {{std::string("B"), std::string("B"), std::int32_t(1)}, std::int32_t(1)},
                {{std::string("B"), std::string("!@3$%^&*("), std::int32_t(100)}, std::int32_t(0)},
                {{std::string("B"), std::string("!@3$%^&*("), std::int32_t(-1)}, std::int32_t(0)},
                {{std::string("B"), std::string("!@3$%^&*("), std::int32_t(1)}, std::int32_t(0)},
                {{std::string("B"), std::string("ABCABCACBACBACBACBABCBACBACB"), std::int32_t(100)},
                 std::int32_t(0)},
                {{std::string("B"), std::string("ABCABCACBACBACBACBABCBACBACB"), std::int32_t(-1)},
                 std::int32_t(0)},
                {{std::string("B"), std::string("ABCABCACBACBACBACBABCBACBACB"), std::int32_t(1)},
                 std::int32_t(2)},
                {{std::string("B"), Null(), std::int32_t(100)}, Null()},
                {{std::string("B"), Null(), std::int32_t(-1)}, Null()},
                {{std::string("B"), Null(), std::int32_t(1)}, Null()},
                {{std::string("B"), std::string(""), std::int32_t(100)}, std::int32_t(0)},
                {{std::string("B"), std::string(""), std::int32_t(-1)}, std::int32_t(0)},
                {{std::string("B"), std::string(""), std::int32_t(1)}, std::int32_t(0)},
                {{Null(), std::string("ABC"), std::int32_t(100)}, Null()},
                {{Null(), std::string("ABC"), std::int32_t(-1)}, Null()},
                {{Null(), std::string("ABC"), std::int32_t(1)}, Null()},
                {{Null(), std::string("B"), std::int32_t(100)}, Null()},
                {{Null(), std::string("B"), std::int32_t(-1)}, Null()},
                {{Null(), std::string("B"), std::int32_t(1)}, Null()},
                {{Null(), std::string("!@3$%^&*("), std::int32_t(100)}, Null()},
                {{Null(), std::string("!@3$%^&*("), std::int32_t(-1)}, Null()},
                {{Null(), std::string("!@3$%^&*("), std::int32_t(1)}, Null()},
                {{Null(), std::string("ABCABCACBACBACBACBABCBACBACB"), std::int32_t(100)}, Null()},
                {{Null(), std::string("ABCABCACBACBACBACBABCBACBACB"), std::int32_t(-1)}, Null()},
                {{Null(), std::string("ABCABCACBACBACBACBABCBACBACB"), std::int32_t(1)}, Null()},
                {{Null(), Null(), std::int32_t(100)}, Null()},
                {{Null(), Null(), std::int32_t(-1)}, Null()},
                {{Null(), Null(), std::int32_t(1)}, Null()},
                {{Null(), std::string(""), std::int32_t(100)}, Null()},
                {{Null(), std::string(""), std::int32_t(-1)}, Null()},
                {{Null(), std::string(""), std::int32_t(1)}, Null()},
                {{std::string("1233213214126434563"), std::string("ABC"), std::int32_t(100)},
                 std::int32_t(0)},
                {{std::string("1233213214126434563"), std::string("ABC"), std::int32_t(-1)},
                 std::int32_t(0)},
                {{std::string("1233213214126434563"), std::string("ABC"), std::int32_t(1)},
                 std::int32_t(0)},
                {{std::string("1233213214126434563"), std::string("B"), std::int32_t(100)},
                 std::int32_t(0)},
                {{std::string("1233213214126434563"), std::string("B"), std::int32_t(-1)},
                 std::int32_t(0)},
                {{std::string("1233213214126434563"), std::string("B"), std::int32_t(1)},
                 std::int32_t(0)},
                {{std::string("1233213214126434563"), std::string("!@3$%^&*("), std::int32_t(100)},
                 std::int32_t(0)},
                {{std::string("1233213214126434563"), std::string("!@3$%^&*("), std::int32_t(-1)},
                 std::int32_t(0)},
                {{std::string("1233213214126434563"), std::string("!@3$%^&*("), std::int32_t(1)},
                 std::int32_t(0)},
                {{std::string("1233213214126434563"), std::string("ABCABCACBACBACBACBABCBACBACB"),
                  std::int32_t(100)},
                 std::int32_t(0)},
                {{std::string("1233213214126434563"), std::string("ABCABCACBACBACBACBABCBACBACB"),
                  std::int32_t(-1)},
                 std::int32_t(0)},
                {{std::string("1233213214126434563"), std::string("ABCABCACBACBACBACBABCBACBACB"),
                  std::int32_t(1)},
                 std::int32_t(0)},
                {{std::string("1233213214126434563"), Null(), std::int32_t(100)}, Null()},
                {{std::string("1233213214126434563"), Null(), std::int32_t(-1)}, Null()},
                {{std::string("1233213214126434563"), Null(), std::int32_t(1)}, Null()},
                {{std::string("1233213214126434563"), std::string(""), std::int32_t(100)},
                 std::int32_t(0)},
                {{std::string("1233213214126434563"), std::string(""), std::int32_t(-1)},
                 std::int32_t(0)},
                {{std::string("1233213214126434563"), std::string(""), std::int32_t(1)},
                 std::int32_t(0)},
                {{std::string(""), std::string("ABC"), std::int32_t(100)}, std::int32_t(0)},
                {{std::string(""), std::string("ABC"), std::int32_t(-1)}, std::int32_t(0)},
                {{std::string(""), std::string("ABC"), std::int32_t(1)}, std::int32_t(1)},
                {{std::string(""), std::string("B"), std::int32_t(100)}, std::int32_t(0)},
                {{std::string(""), std::string("B"), std::int32_t(-1)}, std::int32_t(0)},
                {{std::string(""), std::string("B"), std::int32_t(1)}, std::int32_t(1)},
                {{std::string(""), std::string("!@3$%^&*("), std::int32_t(100)}, std::int32_t(0)},
                {{std::string(""), std::string("!@3$%^&*("), std::int32_t(-1)}, std::int32_t(0)},
                {{std::string(""), std::string("!@3$%^&*("), std::int32_t(1)}, std::int32_t(1)},
                {{std::string(""), std::string("ABCABCACBACBACBACBABCBACBACB"), std::int32_t(100)},
                 std::int32_t(0)},
                {{std::string(""), std::string("ABCABCACBACBACBACBABCBACBACB"), std::int32_t(-1)},
                 std::int32_t(0)},
                {{std::string(""), std::string("ABCABCACBACBACBACBABCBACBACB"), std::int32_t(1)},
                 std::int32_t(1)},
                {{std::string(""), Null(), std::int32_t(100)}, Null()},
                {{std::string(""), Null(), std::int32_t(-1)}, Null()},
                {{std::string(""), Null(), std::int32_t(1)}, Null()},
                {{std::string(""), std::string(""), std::int32_t(100)}, std::int32_t(0)},
                {{std::string(""), std::string(""), std::int32_t(-1)}, std::int32_t(0)},
                {{std::string(""), std::string(""), std::int32_t(1)}, std::int32_t(1)},
        };

        static_cast<void>(
                check_function_all_arg_comb<DataTypeInt32, true>(func_name, input_types, data_set));
    }
}

TEST(function_string_test, function_find_in_set_test) {
    std::string func_name = "find_in_set";

    BaseInputTypeSet input_types = {TypeIndex::String, TypeIndex::String};

    DataSet data_set = {
            {{std::string("ABC"), std::string("A,B,C")}, std::int32_t(0)},
            {{std::string("ABC"), std::string(",,,,,,")}, std::int32_t(0)},
            {{std::string("ABC"), std::string(",ABC,")}, std::int32_t(2)},
            {{std::string("ABC"), Null()}, Null()},
            {{std::string("ABC"), std::string("")}, std::int32_t(0)},
            {{std::string("A"), std::string("A,B,C")}, std::int32_t(1)},
            {{std::string("A"), std::string(",,,,,,")}, std::int32_t(0)},
            {{std::string("A"), std::string(",ABC,")}, std::int32_t(0)},
            {{std::string("A"), Null()}, Null()},
            {{std::string("A"), std::string("")}, std::int32_t(0)},
            {{std::string(","), std::string("A,B,C")}, std::int32_t(0)},
            {{std::string(","), std::string(",,,,,,")}, std::int32_t(0)},
            {{std::string(","), std::string(",ABC,")}, std::int32_t(0)},
            {{std::string(","), Null()}, Null()},
            {{std::string(","), std::string("")}, std::int32_t(0)},
            {{std::string(""), std::string("A,B,C")}, std::int32_t(0)},
            {{std::string(""), std::string(",,,,,,")}, std::int32_t(1)},
            {{std::string(""), std::string(",ABC,")}, std::int32_t(1)},
            {{std::string(""), Null()}, Null()},
            {{std::string(""), std::string("")}, std::int32_t(1)},
            {{Null(), std::string("A,B,C")}, Null()},
            {{Null(), std::string(",,,,,,")}, Null()},
            {{Null(), std::string(",ABC,")}, Null()},
            {{Null(), Null()}, Null()},
            {{Null(), std::string("")}, Null()},
    };

    static_cast<void>(
            check_function_all_arg_comb<DataTypeInt32, true>(func_name, input_types, data_set));
}

TEST(function_string_test, function_md5sum_test) {
    std::string func_name = "md5sum";

    {
        BaseInputTypeSet input_types = {TypeIndex::String};
        DataSet data_set = {
                {{std::string("asd你好")}, {std::string("a38c15675555017e6b8ea042f2eb24f5")}},
                {{std::string("hello world")}, {std::string("5eb63bbbe01eeed093cb22bb8f5acdc3")}},
                {{std::string("HELLO,!^%")}, {std::string("b8e6e34d1cc3dc76b784ddfdfb7df800")}},
                {{std::string("")}, {std::string("d41d8cd98f00b204e9800998ecf8427e")}},
                {{std::string(" ")}, {std::string("7215ee9c7d9dc229d2921a40e899ec5f")}},
                {{Null()}, {Null()}},
                {{std::string("MYtestSTR")}, {std::string("cd24c90b3fc1192eb1879093029e87d4")}},
                {{std::string("ò&ø")}, {std::string("fd157b4cb921fa91acc667380184d59c")}}};

        check_function_all_arg_comb<DataTypeString, true>(func_name, input_types, data_set);
    }

    {
        BaseInputTypeSet input_types = {TypeIndex::String, TypeIndex::String};
        DataSet data_set = {{{std::string("asd"), std::string("你好")},
                             {std::string("a38c15675555017e6b8ea042f2eb24f5")}},
                            {{std::string("hello "), std::string("world")},
                             {std::string("5eb63bbbe01eeed093cb22bb8f5acdc3")}},
                            {{std::string("HELLO"), std::string(",!^%")},
                             {std::string("b8e6e34d1cc3dc76b784ddfdfb7df800")}},
                            {{Null(), std::string("HELLO")}, {Null()}}};

        check_function_all_arg_comb<DataTypeString, true>(func_name, input_types, data_set);
    }

    {
        BaseInputTypeSet input_types = {TypeIndex::String, TypeIndex::String, TypeIndex::String};
        DataSet data_set = {{{std::string("a"), std::string("sd"), std::string("你好")},
                             {std::string("a38c15675555017e6b8ea042f2eb24f5")}},
                            {{std::string(""), std::string(""), std::string("")},
                             {std::string("d41d8cd98f00b204e9800998ecf8427e")}},
                            {{std::string("HEL"), std::string("LO,!"), std::string("^%")},
                             {std::string("b8e6e34d1cc3dc76b784ddfdfb7df800")}},
                            {{Null(), std::string("HELLO"), Null()}, {Null()}}};

        check_function_all_arg_comb<DataTypeString, true>(func_name, input_types, data_set);
    }
}

TEST(function_string_test, function_sm3sum_test) {
    std::string func_name = "sm3sum";

    {
        BaseInputTypeSet input_types = {TypeIndex::String};
        DataSet data_set = {
                {{std::string("asd你好")},
                 {std::string("0d6b9dfa8fe5708eb0dccfbaff4f2964abaaa976cc4445a7ecace49c0ceb31d3")}},
                {{std::string("hello world")},
                 {std::string("44f0061e69fa6fdfc290c494654a05dc0c053da7e5c52b84ef93a9d67d3fff88")}},
                {{std::string("HELLO,!^%")},
                 {std::string("5fc6e38f40b31a659a59e1daba9b68263615f20c02037b419d9deb3509e6b5c6")}},
                {{std::string("")},
                 {std::string("1ab21d8355cfa17f8e61194831e81a8f22bec8c728fefb747ed035eb5082aa2b")}},
                {{std::string(" ")},
                 {std::string("2ae1d69bb8483e5944310c877573b21d0a420c3bf4a2a91b1a8370d760ba67c5")}},
                {{Null()}, {Null()}},
                {{std::string("MYtestSTR")},
                 {std::string("3155ae9f834cae035385fc15b69b6f2c051b91de943ea9a03ab8bfd497aef4c6")}},
                {{std::string("ò&ø")},
                 {std::string(
                         "aa47ac31c85aa819d4cc80c932e7900fa26a3073a67aa7eb011bc2ba4924a066")}}};

        check_function_all_arg_comb<DataTypeString, true>(func_name, input_types, data_set);
    }

    {
        BaseInputTypeSet input_types = {TypeIndex::String, TypeIndex::String};
        DataSet data_set = {
                {{std::string("asd"), std::string("你好")},
                 {std::string("0d6b9dfa8fe5708eb0dccfbaff4f2964abaaa976cc4445a7ecace49c0ceb31d3")}},
                {{std::string("hello "), std::string("world")},
                 {std::string("44f0061e69fa6fdfc290c494654a05dc0c053da7e5c52b84ef93a9d67d3fff88")}},
                {{std::string("HELLO "), std::string(",!^%")},
                 {std::string("1f5866e786ebac9ffed0dbd8f2586e3e99d1d05f7efe7c5915478b57b7423570")}},
                {{Null(), std::string("HELLO")}, {Null()}}};

        check_function_all_arg_comb<DataTypeString, true>(func_name, input_types, data_set);
    }

    {
        BaseInputTypeSet input_types = {TypeIndex::String, TypeIndex::String, TypeIndex::String};
        DataSet data_set = {
                {{std::string("a"), std::string("sd"), std::string("你好")},
                 {std::string("0d6b9dfa8fe5708eb0dccfbaff4f2964abaaa976cc4445a7ecace49c0ceb31d3")}},
                {{std::string(""), std::string(""), std::string("")},
                 {std::string("1ab21d8355cfa17f8e61194831e81a8f22bec8c728fefb747ed035eb5082aa2b")}},
                {{std::string("HEL"), std::string("LO,!"), std::string("^%")},
                 {std::string("5fc6e38f40b31a659a59e1daba9b68263615f20c02037b419d9deb3509e6b5c6")}},
                {{Null(), std::string("HELLO"), Null()}, {Null()}}};

        check_function_all_arg_comb<DataTypeString, true>(func_name, input_types, data_set);
    }
}

TEST(function_string_test, function_aes_encrypt_test) {
    std::string func_name = "aes_encrypt";
    {
        BaseInputTypeSet input_types = {TypeIndex::String, TypeIndex::String, TypeIndex::String};

        const char* mode = "AES_128_ECB";
        const char* key = "doris";
        const char* src[6] = {"aaaaaa", "bbbbbb", "cccccc", "dddddd", "eeeeee", ""};
        std::string r[5];

        for (int i = 0; i < 5; i++) {
            int cipher_len = strlen(src[i]) + 16;
            std::vector<char> p(cipher_len);

            int outlen = EncryptionUtil::encrypt(
                    EncryptionMode::AES_128_ECB, (unsigned char*)src[i], strlen(src[i]),
                    (unsigned char*)key, strlen(key), nullptr, 0, true, (unsigned char*)p.data());
            r[i] = std::string(p.data(), outlen);
        }

        DataSet data_set = {{{std::string(src[0]), std::string(key), std::string(mode)}, r[0]},
                            {{std::string(src[1]), std::string(key), std::string(mode)}, r[1]},
                            {{std::string(src[2]), std::string(key), std::string(mode)}, r[2]},
                            {{std::string(src[3]), std::string(key), std::string(mode)}, r[3]},
                            {{std::string(src[4]), std::string(key), std::string(mode)}, r[4]},
                            {{std::string(src[5]), std::string(key), std::string(mode)}, Null()},
                            {{Null(), std::string(key), std::string(mode)}, Null()}};

        check_function_all_arg_comb<DataTypeString, true>(func_name, input_types, data_set);
    }
    {
        BaseInputTypeSet input_types = {TypeIndex::String, TypeIndex::String, TypeIndex::String,
                                        TypeIndex::String};
        const char* iv = "0123456789abcdef";
        const char* mode = "AES_256_ECB";
        const char* key = "vectorized";
        const char* src[6] = {"aaaaaa", "bbbbbb", "cccccc", "dddddd", "eeeeee", ""};
        std::string r[5];

        for (int i = 0; i < 5; i++) {
            int cipher_len = strlen(src[i]) + 16;
            std::vector<char> p(cipher_len);
            int iv_len = 32;
            std::unique_ptr<char[]> init_vec;
            init_vec.reset(new char[iv_len]);
            std::memset(init_vec.get(), 0, strlen(iv) + 1);
            memcpy(init_vec.get(), iv, strlen(iv));
            int outlen = EncryptionUtil::encrypt(EncryptionMode::AES_256_ECB,
                                                 (unsigned char*)src[i], strlen(src[i]),
                                                 (unsigned char*)key, strlen(key), init_vec.get(),
                                                 strlen(iv), true, (unsigned char*)p.data());
            r[i] = std::string(p.data(), outlen);
        }

        DataSet data_set = {
                {{std::string(src[0]), std::string(key), std::string(iv), std::string(mode)}, r[0]},
                {{std::string(src[1]), std::string(key), std::string(iv), std::string(mode)}, r[1]},
                {{std::string(src[2]), std::string(key), std::string(iv), std::string(mode)}, r[2]},
                {{std::string(src[3]), std::string(key), std::string(iv), std::string(mode)}, r[3]},
                {{std::string(src[4]), std::string(key), std::string(iv), std::string(mode)}, r[4]},
                {{std::string(src[5]), std::string(key), std::string(iv), std::string(mode)},
                 Null()},
                {{Null(), std::string(key), std::string(iv), std::string(mode)}, Null()}};

        check_function_all_arg_comb<DataTypeString, true>(func_name, input_types, data_set);
    }
}

TEST(function_string_test, function_aes_decrypt_test) {
    std::string func_name = "aes_decrypt";
    {
        BaseInputTypeSet input_types = {TypeIndex::String, TypeIndex::String, TypeIndex::String};

        const char* mode = "AES_128_ECB";
        const char* key = "doris";
        const char* src[5] = {"aaaaaa", "bbbbbb", "cccccc", "dddddd", "eeeeee"};
        std::string r[5];

        for (int i = 0; i < 5; i++) {
            int cipher_len = strlen(src[i]) + 16;
            std::vector<char> p(cipher_len);

            int outlen = EncryptionUtil::encrypt(
                    EncryptionMode::AES_128_ECB, (unsigned char*)src[i], strlen(src[i]),
                    (unsigned char*)key, strlen(key), nullptr, 0, true, (unsigned char*)p.data());
            r[i] = std::string(p.data(), outlen);
        }

        DataSet data_set = {{{r[0], std::string(key), std::string(mode)}, std::string(src[0])},
                            {{r[1], std::string(key), std::string(mode)}, std::string(src[1])},
                            {{r[2], std::string(key), std::string(mode)}, std::string(src[2])},
                            {{r[3], std::string(key), std::string(mode)}, std::string(src[3])},
                            {{r[4], std::string(key), std::string(mode)}, std::string(src[4])},
                            {{Null(), std::string(key), std::string(mode)}, Null()}};

        check_function_all_arg_comb<DataTypeString, true>(func_name, input_types, data_set);
    }
    {
        BaseInputTypeSet input_types = {TypeIndex::String, TypeIndex::String, TypeIndex::String,
                                        TypeIndex::String};
        const char* key = "vectorized";
        const char* iv = "0123456789abcdef";
        const char* mode = "AES_128_OFB";
        const char* src[5] = {"aaaaaa", "bbbbbb", "cccccc", "dddddd", "eeeeee"};

        std::string r[5];
        for (int i = 0; i < 5; i++) {
            int cipher_len = strlen(src[i]) + 16;
            std::vector<char> p(cipher_len);
            int iv_len = 32;
            std::unique_ptr<char[]> init_vec;
            init_vec.reset(new char[iv_len]);
            std::memset(init_vec.get(), 0, strlen(iv) + 1);
            memcpy(init_vec.get(), iv, strlen(iv));
            int outlen = EncryptionUtil::encrypt(EncryptionMode::AES_128_OFB,
                                                 (unsigned char*)src[i], strlen(src[i]),
                                                 (unsigned char*)key, strlen(key), init_vec.get(),
                                                 strlen(iv), true, (unsigned char*)p.data());
            r[i] = std::string(p.data(), outlen);
        }
        DataSet data_set = {
                {{r[0], std::string(key), std::string(iv), std::string(mode)}, std::string(src[0])},
                {{r[1], std::string(key), std::string(iv), std::string(mode)}, std::string(src[1])},
                {{r[2], std::string(key), std::string(iv), std::string(mode)}, std::string(src[2])},
                {{r[3], std::string(key), std::string(iv), std::string(mode)}, std::string(src[3])},
                {{r[4], std::string(key), std::string(iv), std::string(mode)}, std::string(src[4])},
                {{Null(), std::string(key), std::string(iv), std::string(mode)}, Null()}};

        check_function_all_arg_comb<DataTypeString, true>(func_name, input_types, data_set);
    }
}

TEST(function_string_test, function_sm4_encrypt_test) {
    std::string func_name = "sm4_encrypt";
    {
        BaseInputTypeSet input_types = {TypeIndex::String, TypeIndex::String, TypeIndex::String,
                                        TypeIndex::String};

        const char* key = "doris";
        const char* iv = "0123456789abcdef";
        const char* mode = "SM4_128_ECB";
        const char* src[6] = {"aaaaaa", "bbbbbb", "cccccc", "dddddd", "eeeeee", ""};
        std::string r[5];

        for (int i = 0; i < 5; i++) {
            int cipher_len = strlen(src[i]) + 16;
            std::vector<char> p(cipher_len);
            int iv_len = 32;
            std::unique_ptr<char[]> init_vec;
            init_vec.reset(new char[iv_len]);
            std::memset(init_vec.get(), 0, strlen(iv) + 1);
            memcpy(init_vec.get(), iv, strlen(iv));
            int outlen = EncryptionUtil::encrypt(EncryptionMode::SM4_128_ECB,
                                                 (unsigned char*)src[i], strlen(src[i]),
                                                 (unsigned char*)key, strlen(key), init_vec.get(),
                                                 strlen(iv), true, (unsigned char*)p.data());
            r[i] = std::string(p.data(), outlen);
        }

        DataSet data_set = {
                {{std::string(src[0]), std::string(key), std::string(iv), std::string(mode)}, r[0]},
                {{std::string(src[1]), std::string(key), std::string(iv), std::string(mode)}, r[1]},
                {{std::string(src[2]), std::string(key), std::string(iv), std::string(mode)}, r[2]},
                {{std::string(src[3]), std::string(key), std::string(iv), std::string(mode)}, r[3]},
                {{std::string(src[4]), std::string(key), std::string(iv), std::string(mode)}, r[4]},
                {{std::string(src[5]), std::string(key), std::string(iv), std::string(mode)},
                 Null()},
                {{Null(), std::string(key), std::string(iv), std::string(mode)}, Null()}};

        check_function_all_arg_comb<DataTypeString, true>(func_name, input_types, data_set);
    }

    {
        BaseInputTypeSet input_types = {TypeIndex::String, TypeIndex::String, TypeIndex::String,
                                        TypeIndex::String};

        const char* key = "vectorized";
        const char* iv = "0123456789abcdef";
        const char* mode = "SM4_128_CTR";
        const char* src[6] = {"aaaaaa", "bbbbbb", "cccccc", "dddddd", "eeeeee", ""};
        std::string r[5];

        for (int i = 0; i < 5; i++) {
            int cipher_len = strlen(src[i]) + 16;
            std::vector<char> p(cipher_len);
            int iv_len = 32;
            std::unique_ptr<char[]> init_vec;
            init_vec.reset(new char[iv_len]);
            std::memset(init_vec.get(), 0, strlen(iv) + 1);
            memcpy(init_vec.get(), iv, strlen(iv));
            int outlen = EncryptionUtil::encrypt(EncryptionMode::SM4_128_CTR,
                                                 (unsigned char*)src[i], strlen(src[i]),
                                                 (unsigned char*)key, strlen(key), init_vec.get(),
                                                 strlen(iv), true, (unsigned char*)p.data());
            r[i] = std::string(p.data(), outlen);
        }

        DataSet data_set = {
                {{std::string(src[0]), std::string(key), std::string(iv), std::string(mode)}, r[0]},
                {{std::string(src[1]), std::string(key), std::string(iv), std::string(mode)}, r[1]},
                {{std::string(src[2]), std::string(key), std::string(iv), std::string(mode)}, r[2]},
                {{std::string(src[3]), std::string(key), std::string(iv), std::string(mode)}, r[3]},
                {{std::string(src[4]), std::string(key), std::string(iv), std::string(mode)}, r[4]},
                {{std::string(src[5]), std::string(key), std::string(iv), std::string(mode)},
                 Null()},
                {{Null(), std::string(key), std::string(iv), std::string(mode)}, Null()}};

        check_function_all_arg_comb<DataTypeString, true>(func_name, input_types, data_set);
    }
}

TEST(function_string_test, function_sm4_decrypt_test) {
    std::string func_name = "sm4_decrypt";
    {
        BaseInputTypeSet input_types = {TypeIndex::String, TypeIndex::String, TypeIndex::String,
                                        TypeIndex::String};

        const char* key = "doris";
        const char* iv = "0123456789abcdef";
        const char* mode = "SM4_128_ECB";
        const char* src[5] = {"aaaaaa", "bbbbbb", "cccccc", "dddddd", "eeeeee"};
        std::string r[5];

        for (int i = 0; i < 5; i++) {
            int cipher_len = strlen(src[i]) + 16;
            std::vector<char> p(cipher_len);
            int iv_len = 32;
            std::unique_ptr<char[]> init_vec;
            init_vec.reset(new char[iv_len]);
            std::memset(init_vec.get(), 0, strlen(iv) + 1);
            memcpy(init_vec.get(), iv, strlen(iv));
            int outlen = EncryptionUtil::encrypt(EncryptionMode::SM4_128_ECB,
                                                 (unsigned char*)src[i], strlen(src[i]),
                                                 (unsigned char*)key, strlen(key), init_vec.get(),
                                                 strlen(iv), true, (unsigned char*)p.data());
            r[i] = std::string(p.data(), outlen);
        }

        DataSet data_set = {
                {{r[0], std::string(key), std::string(iv), std::string(mode)}, std::string(src[0])},
                {{r[1], std::string(key), std::string(iv), std::string(mode)}, std::string(src[1])},
                {{r[2], std::string(key), std::string(iv), std::string(mode)}, std::string(src[2])},
                {{r[3], std::string(key), std::string(iv), std::string(mode)}, std::string(src[3])},
                {{r[4], std::string(key), std::string(iv), std::string(mode)}, std::string(src[4])},
                {{Null(), std::string(key), std::string(iv), std::string(mode)}, Null()}};

        check_function_all_arg_comb<DataTypeString, true>(func_name, input_types, data_set);
    }

    {
        BaseInputTypeSet input_types = {TypeIndex::String, TypeIndex::String, TypeIndex::String,
                                        TypeIndex::String};

        const char* key = "vectorized";
        const char* iv = "0123456789abcdef";
        const char* mode = "SM4_128_OFB";
        const char* src[5] = {"aaaaaa", "bbbbbb", "cccccc", "dddddd", "eeeeee"};
        std::string r[5];

        for (int i = 0; i < 5; i++) {
            int cipher_len = strlen(src[i]) + 16;
            std::vector<char> p(cipher_len);
            int iv_len = 32;
            std::unique_ptr<char[]> init_vec;
            init_vec.reset(new char[iv_len]);
            std::memset(init_vec.get(), 0, strlen(iv) + 1);
            memcpy(init_vec.get(), iv, strlen(iv));
            int outlen = EncryptionUtil::encrypt(EncryptionMode::SM4_128_OFB,
                                                 (unsigned char*)src[i], strlen(src[i]),
                                                 (unsigned char*)key, strlen(key), init_vec.get(),
                                                 strlen(iv), true, (unsigned char*)p.data());
            r[i] = std::string(p.data(), outlen);
        }

        DataSet data_set = {
                {{r[0], std::string(key), std::string(iv), std::string(mode)}, std::string(src[0])},
                {{r[1], std::string(key), std::string(iv), std::string(mode)}, std::string(src[1])},
                {{r[2], std::string(key), std::string(iv), std::string(mode)}, std::string(src[2])},
                {{r[3], std::string(key), std::string(iv), std::string(mode)}, std::string(src[3])},
                {{r[4], std::string(key), std::string(iv), std::string(mode)}, std::string(src[4])},
                {{Null(), Null(), std::string(iv), std::string(mode)}, Null()}};

        check_function_all_arg_comb<DataTypeString, true>(func_name, input_types, data_set);
    }
}

TEST(function_string_test, function_extract_url_parameter_test) {
    std::string func_name = "extract_url_parameter";
    BaseInputTypeSet input_types = {TypeIndex::String, TypeIndex::String};
    DataSet data_set = {
            {{VARCHAR(""), VARCHAR("k1")}, {VARCHAR("")}},
            {{VARCHAR("http://doris.apache.org?k1=aa"), VARCHAR("")}, {VARCHAR("")}},
            {{VARCHAR("https://doris.apache.org/"), VARCHAR("k1")}, {VARCHAR("")}},
            {{VARCHAR("http://doris.apache.org?"), VARCHAR("k1")}, {VARCHAR("")}},
            {{VARCHAR("http://doris.apache.org?k1=aa"), VARCHAR("k1")}, {VARCHAR("aa")}},
            {{VARCHAR("http://doris.apache.org:8080?k1&k2=bb#99"), VARCHAR("k1")}, {VARCHAR("")}},
            {{VARCHAR("http://doris.apache.org?k1=aa#999"), VARCHAR("k1")}, {VARCHAR("aa")}},
            {{VARCHAR("http://doris.apache.org?k1=aa&k2=bb&test=dd#999/"), VARCHAR("k1")},
             {VARCHAR("aa")}},
            {{VARCHAR("http://doris.apache.org?k1=aa&k2=bb&test=dd#999/"), VARCHAR("k2")},
             {VARCHAR("bb")}},
            {{VARCHAR("http://doris.apache.org?k1=aa&k2=bb&test=dd#999/"), VARCHAR("999")},
             {VARCHAR("")}},
            {{VARCHAR("http://doris.apache.org?k1=aa&k2=bb&test=dd#999/"), VARCHAR("k3")},
             {VARCHAR("")}},
            {{VARCHAR("http://doris.apache.org?k1=aa&k2=bb&test=dd#999/"), VARCHAR("test")},
             {VARCHAR("dd")}}};

    check_function_all_arg_comb<DataTypeString, true>(func_name, input_types, data_set);
}

TEST(function_string_test, function_parse_url_test) {
    std::string func_name = "parse_url";

    {
        BaseInputTypeSet input_types = {TypeIndex::String, TypeIndex::String};
        DataSet data_set = {
                {{std::string("zhangsan"), std::string("HOST")}, {Null()}},
                {{std::string("facebook.com/path/p1"), std::string("HOST")}, {Null()}},
                {{std::string("http://fb.com/path/p1.p?q=1#f"), std::string("HOST")},
                 {std::string("fb.com")}},
                {{std::string("https://www.facebook.com/aa/bb?returnpage=https://www.facebook.com/"
                              "aa/bb/cc"),
                  std::string("HOST")},
                 {std::string("www.facebook.com")}},
                {{std::string("http://facebook.com/path/p1.php?query=1"), std::string("AUTHORITY")},
                 {std::string("facebook.com")}},
                {{std::string("http://facebook.com/path/p1.php?query=1"), std::string("authority")},
                 {std::string("facebook.com")}},
                {{std::string("http://www.baidu.com:9090/a/b/c.php"), std::string("FILE")},
                 {std::string("/a/b/c.php")}},
                {{std::string("http://www.baidu.com:9090/a/b/c.php"), std::string("file")},
                 {std::string("/a/b/c.php")}},
                {{std::string("http://www.baidu.com:9090/a/b/c.php"), std::string("PATH")},
                 {std::string("/a/b/c.php")}},
                {{std::string("http://www.baidu.com:9090/a/b/c.php"), std::string("path")},
                 {std::string("/a/b/c.php")}},
                {{std::string("http://facebook.com/path/p1.php?query=1"), std::string("PROTOCOL")},
                 {std::string("http")}},
                {{std::string("http://facebook.com/path/p1.php?query=1"), std::string("protocol")},
                 {std::string("http")}},
                {{std::string("http://www.baidu.com:9090?a=b"), std::string("QUERY")},
                 {std::string("a=b")}},
                {{std::string("http://www.baidu.com:9090?a=b"), std::string("query")},
                 {std::string("a=b")}},
                {{std::string("http://www.baidu.com:9090?a=b"), std::string("REF")}, {Null()}},
                {{std::string("http://www.baidu.com:9090?a=b"), std::string("ref")}, {Null()}},
                {{std::string("http://www.baidu.com:9090/a/b/c?a=b"), std::string("PORT")},
                 {std::string("9090")}},
                {{std::string("http://www.baidu.com/a/b/c?a=b"), std::string("PORT")}, {Null()}},
                {{std::string("http://fb.com/path/p1.p?q=1#f"), std::string("QUERY")},
                 {std::string("q=1")}},
                {{std::string(
                          "https://www.facebook.com/aa/bb?returnpage=https://www.facebook.com/"),
                  std::string("HosT")},
                 std::string("www.facebook.com")}};

        check_function_all_arg_comb<DataTypeString, true>(func_name, input_types, data_set);
    }

    {
        BaseInputTypeSet input_types = {TypeIndex::String, TypeIndex::String, TypeIndex::String};
        DataSet data_set = {
                {{std::string("http://fb.com/path/p1.p?q=1#f"), std::string("QUERY"),
                  std::string("q")},
                 {std::string("1")}},
                {{std::string("fb.com/path/p1.p?q=1#f"), std::string("QUERY"), std::string("q")},
                 {std::string("1")}},
                {{std::string("http://facebook.com/path/p1"), std::string("QUERY"),
                  std::string("q")},
                 {Null()}},
                {{std::string("http://fb.com/path/p1.p?q=1#f"), std::string("HOST"),
                  std::string("q")},
                 {Null()}}};

        check_function_all_arg_comb<DataTypeString, true>(func_name, input_types, data_set);
    }
}

TEST(function_string_test, function_hex_test) {
    std::string func_name = "hex";
    BaseInputTypeSet input_types = {TypeIndex::String};
    DataSet data_set = {
            {{std::string("AbCdEfg")}, std::string("41624364456667")},
            {{std::string("你好HELLO")}, std::string("E4BDA0E5A5BD48454C4C4F")},
            {{std::string("")}, std::string("")},
            {{Null()}, Null()},
            {{std::string("!@#$@* (!&#")}, std::string("21402324402A2028212623")},
            {{std::string("JSKAB(Q@__!")}, std::string("4A534B41422851405F5F21")},
            {{std::string("MY test Str你好  ")},
             std::string("4D59207465737420537472E4BDA0E5A5BD2020")},
            {{std::string("                 ")}, std::string("2020202020202020202020202020202020")},
            {{std::string("23 12 --!__!_!__!")}, std::string("3233203132202D2D215F5F215F215F5F21")},
            {{std::string("112+ + +")}, std::string("3131322B202B202B")},
            {{std::string("     +       23 ")}, std::string("20202020202B20202020202020323320")},
    };
    check_function_all_arg_comb<DataTypeString, true>(func_name, input_types, data_set);
}

TEST(function_string_test, function_unhex_test) {
    std::string func_name = "unhex";
    BaseInputTypeSet input_types = {TypeIndex::String};
    DataSet data_set = {
            {{std::string("41624364456667")}, std::string("AbCdEfg")},
            {{std::string("E4BDA0E5A5BD48454C4C4F")}, std::string("你好HELLO")},
            {{std::string("")}, std::string("")},
            {{Null()}, Null()},
            {{std::string("21402324402A2028212623")}, std::string("!@#$@* (!&#")},
            {{std::string("4A534B41422851405F5F21")}, std::string("JSKAB(Q@__!")},
            // {{std::string("M4D59207465737420537472E4BDA0E5A5BD2020")}, Null()},
            {{std::string("2020202020202020202020202020202020")}, std::string("                 ")},
            {{std::string("3233203132202D2D215F5F215F215F5F21")}, std::string("23 12 --!__!_!__!")},
            {{std::string("3131322B202B202B")}, std::string("112+ + +")},
            {{std::string("20202020202B20202020202020323320")}, std::string("     +       23 ")},
            // {{std::string("!")}, Null()},
    };
    check_function_all_arg_comb<DataTypeString, true>(func_name, input_types, data_set);
}

TEST(function_string_test, function_coalesce_test) {
    std::string func_name = "coalesce";
    {
        BaseInputTypeSet input_types = {TypeIndex::Int32, TypeIndex::Int32, TypeIndex::Int32};
        DataSet data_set = {{{Null(), Null(), (int32_t)1}, {(int32_t)1}},
                            {{Null(), Null(), (int32_t)2}, {(int32_t)2}},
                            {{Null(), Null(), (int32_t)3}, {(int32_t)3}},
                            {{Null(), Null(), (int32_t)4}, {(int32_t)4}}};
        static_cast<void>(
                check_function_all_arg_comb<DataTypeInt32, true>(func_name, input_types, data_set));
    }

    {
        BaseInputTypeSet input_types = {TypeIndex::String, TypeIndex::String, TypeIndex::Int32};
        DataSet data_set = {
                {{std::string("qwer"), Null(), (int32_t)1}, {std::string("qwer")}},
                {{std::string("asdf"), Null(), (int32_t)2}, {std::string("asdf")}},
                {{std::string("zxcv"), Null(), (int32_t)3}, {std::string("zxcv")}},
                {{std::string("vbnm"), Null(), (int32_t)4}, {std::string("vbnm")}},
        };
        check_function_all_arg_comb<DataTypeString, true>(func_name, input_types, data_set);
    }

    {
        BaseInputTypeSet input_types = {TypeIndex::String, TypeIndex::String, TypeIndex::String};
        DataSet data_set = {
                {{Null(), std::string("abc"), std::string("hij")}, {std::string("abc")}},
                {{Null(), std::string("def"), std::string("klm")}, {std::string("def")}},
                {{Null(), std::string(""), std::string("xyz")}, {std::string("")}},
                {{Null(), Null(), std::string("uvw")}, {std::string("uvw")}}};
        check_function_all_arg_comb<DataTypeString, true>(func_name, input_types, data_set);
    }
}

TEST(function_string_test, function_replace) {
    std::string func_name = "replace";
    BaseInputTypeSet input_types = {
            TypeIndex::String,
            TypeIndex::String,
            TypeIndex::String,
    };
    DataSet data_set = {
            {{std::string("A"), std::string("A"), std::string("A")}, std::string("A")},
            {{std::string("A"), std::string("A"), std::string(",")}, std::string(",")},
            {{std::string("A"), std::string("A"), std::string("")}, std::string("")},
            {{std::string("A"), std::string("A"), Null()}, Null()},
            {{std::string("A"), std::string("A"), std::string(",ABC,")}, std::string(",ABC,")},
            {{std::string("A"), std::string("A"), std::string("123ABC!@# _")},
             std::string("123ABC!@# _")},
            {{std::string("A"), std::string(","), std::string("A")}, std::string("A")},
            {{std::string("A"), std::string(","), std::string(",")}, std::string("A")},
            {{std::string("A"), std::string(","), std::string("")}, std::string("A")},
            {{std::string("A"), std::string(","), Null()}, Null()},
            {{std::string("A"), std::string(","), std::string(",ABC,")}, std::string("A")},
            {{std::string("A"), std::string(","), std::string("123ABC!@# _")}, std::string("A")},
            {{std::string("A"), std::string(""), std::string("A")}, std::string("A")},
            {{std::string("A"), std::string(""), std::string(",")}, std::string("A")},
            {{std::string("A"), std::string(""), std::string("")}, std::string("A")},
            {{std::string("A"), std::string(""), Null()}, Null()},
            {{std::string("A"), std::string(""), std::string(",ABC,")}, std::string("A")},
            {{std::string("A"), std::string(""), std::string("123ABC!@# _")}, std::string("A")},
            {{std::string("A"), Null(), std::string("A")}, Null()},
            {{std::string("A"), Null(), std::string(",")}, Null()},
            {{std::string("A"), Null(), std::string("")}, Null()},
            {{std::string("A"), Null(), Null()}, Null()},
            {{std::string("A"), Null(), std::string(",ABC,")}, Null()},
            {{std::string("A"), Null(), std::string("123ABC!@# _")}, Null()},
            {{std::string("A"), std::string(",ABC,"), std::string("A")}, std::string("A")},
            {{std::string("A"), std::string(",ABC,"), std::string(",")}, std::string("A")},
            {{std::string("A"), std::string(",ABC,"), std::string("")}, std::string("A")},
            {{std::string("A"), std::string(",ABC,"), Null()}, Null()},
            {{std::string("A"), std::string(",ABC,"), std::string(",ABC,")}, std::string("A")},
            {{std::string("A"), std::string(",ABC,"), std::string("123ABC!@# _")},
             std::string("A")},
            {{std::string("A"), std::string("123ABC!@# _"), std::string("A")}, std::string("A")},
            {{std::string("A"), std::string("123ABC!@# _"), std::string(",")}, std::string("A")},
            {{std::string("A"), std::string("123ABC!@# _"), std::string("")}, std::string("A")},
            {{std::string("A"), std::string("123ABC!@# _"), Null()}, Null()},
            {{std::string("A"), std::string("123ABC!@# _"), std::string(",ABC,")},
             std::string("A")},
            {{std::string("A"), std::string("123ABC!@# _"), std::string("123ABC!@# _")},
             std::string("A")},
            {{std::string(","), std::string("A"), std::string("A")}, std::string(",")},
            {{std::string(","), std::string("A"), std::string(",")}, std::string(",")},
            {{std::string(","), std::string("A"), std::string("")}, std::string(",")},
            {{std::string(","), std::string("A"), Null()}, Null()},
            {{std::string(","), std::string("A"), std::string(",ABC,")}, std::string(",")},
            {{std::string(","), std::string("A"), std::string("123ABC!@# _")}, std::string(",")},
            {{std::string(","), std::string(","), std::string("A")}, std::string("A")},
            {{std::string(","), std::string(","), std::string(",")}, std::string(",")},
            {{std::string(","), std::string(","), std::string("")}, std::string("")},
            {{std::string(","), std::string(","), Null()}, Null()},
            {{std::string(","), std::string(","), std::string(",ABC,")}, std::string(",ABC,")},
            {{std::string(","), std::string(","), std::string("123ABC!@# _")},
             std::string("123ABC!@# _")},
            {{std::string(","), std::string(""), std::string("A")}, std::string(",")},
            {{std::string(","), std::string(""), std::string(",")}, std::string(",")},
            {{std::string(","), std::string(""), std::string("")}, std::string(",")},
            {{std::string(","), std::string(""), Null()}, Null()},
            {{std::string(","), std::string(""), std::string(",ABC,")}, std::string(",")},
            {{std::string(","), std::string(""), std::string("123ABC!@# _")}, std::string(",")},
            {{std::string(","), Null(), std::string("A")}, Null()},
            {{std::string(","), Null(), std::string(",")}, Null()},
            {{std::string(","), Null(), std::string("")}, Null()},
            {{std::string(","), Null(), Null()}, Null()},
            {{std::string(","), Null(), std::string(",ABC,")}, Null()},
            {{std::string(","), Null(), std::string("123ABC!@# _")}, Null()},
            {{std::string(","), std::string(",ABC,"), std::string("A")}, std::string(",")},
            {{std::string(","), std::string(",ABC,"), std::string(",")}, std::string(",")},
            {{std::string(","), std::string(",ABC,"), std::string("")}, std::string(",")},
            {{std::string(","), std::string(",ABC,"), Null()}, Null()},
            {{std::string(","), std::string(",ABC,"), std::string(",ABC,")}, std::string(",")},
            {{std::string(","), std::string(",ABC,"), std::string("123ABC!@# _")},
             std::string(",")},
            {{std::string(","), std::string("123ABC!@# _"), std::string("A")}, std::string(",")},
            {{std::string(","), std::string("123ABC!@# _"), std::string(",")}, std::string(",")},
            {{std::string(","), std::string("123ABC!@# _"), std::string("")}, std::string(",")},
            {{std::string(","), std::string("123ABC!@# _"), Null()}, Null()},
            {{std::string(","), std::string("123ABC!@# _"), std::string(",ABC,")},
             std::string(",")},
            {{std::string(","), std::string("123ABC!@# _"), std::string("123ABC!@# _")},
             std::string(",")},
            {{std::string(""), std::string("A"), std::string("A")}, std::string("")},
            {{std::string(""), std::string("A"), std::string(",")}, std::string("")},
            {{std::string(""), std::string("A"), std::string("")}, std::string("")},
            {{std::string(""), std::string("A"), Null()}, Null()},
            {{std::string(""), std::string("A"), std::string(",ABC,")}, std::string("")},
            {{std::string(""), std::string("A"), std::string("123ABC!@# _")}, std::string("")},
            {{std::string(""), std::string(","), std::string("A")}, std::string("")},
            {{std::string(""), std::string(","), std::string(",")}, std::string("")},
            {{std::string(""), std::string(","), std::string("")}, std::string("")},
            {{std::string(""), std::string(","), Null()}, Null()},
            {{std::string(""), std::string(","), std::string(",ABC,")}, std::string("")},
            {{std::string(""), std::string(","), std::string("123ABC!@# _")}, std::string("")},
            {{std::string(""), std::string(""), std::string("A")}, std::string("")},
            {{std::string(""), std::string(""), std::string(",")}, std::string("")},
            {{std::string(""), std::string(""), std::string("")}, std::string("")},
            {{std::string(""), std::string(""), Null()}, Null()},
            {{std::string(""), std::string(""), std::string(",ABC,")}, std::string("")},
            {{std::string(""), std::string(""), std::string("123ABC!@# _")}, std::string("")},
            {{std::string(""), Null(), std::string("A")}, Null()},
            {{std::string(""), Null(), std::string(",")}, Null()},
            {{std::string(""), Null(), std::string("")}, Null()},
            {{std::string(""), Null(), Null()}, Null()},
            {{std::string(""), Null(), std::string(",ABC,")}, Null()},
            {{std::string(""), Null(), std::string("123ABC!@# _")}, Null()},
            {{std::string(""), std::string(",ABC,"), std::string("A")}, std::string("")},
            {{std::string(""), std::string(",ABC,"), std::string(",")}, std::string("")},
            {{std::string(""), std::string(",ABC,"), std::string("")}, std::string("")},
            {{std::string(""), std::string(",ABC,"), Null()}, Null()},
            {{std::string(""), std::string(",ABC,"), std::string(",ABC,")}, std::string("")},
            {{std::string(""), std::string(",ABC,"), std::string("123ABC!@# _")}, std::string("")},
            {{std::string(""), std::string("123ABC!@# _"), std::string("A")}, std::string("")},
            {{std::string(""), std::string("123ABC!@# _"), std::string(",")}, std::string("")},
            {{std::string(""), std::string("123ABC!@# _"), std::string("")}, std::string("")},
            {{std::string(""), std::string("123ABC!@# _"), Null()}, Null()},
            {{std::string(""), std::string("123ABC!@# _"), std::string(",ABC,")}, std::string("")},
            {{std::string(""), std::string("123ABC!@# _"), std::string("123ABC!@# _")},
             std::string("")},
            {{Null(), std::string("A"), std::string("A")}, Null()},
            {{Null(), std::string("A"), std::string(",")}, Null()},
            {{Null(), std::string("A"), std::string("")}, Null()},
            {{Null(), std::string("A"), Null()}, Null()},
            {{Null(), std::string("A"), std::string(",ABC,")}, Null()},
            {{Null(), std::string("A"), std::string("123ABC!@# _")}, Null()},
            {{Null(), std::string(","), std::string("A")}, Null()},
            {{Null(), std::string(","), std::string(",")}, Null()},
            {{Null(), std::string(","), std::string("")}, Null()},
            {{Null(), std::string(","), Null()}, Null()},
            {{Null(), std::string(","), std::string(",ABC,")}, Null()},
            {{Null(), std::string(","), std::string("123ABC!@# _")}, Null()},
            {{Null(), std::string(""), std::string("A")}, Null()},
            {{Null(), std::string(""), std::string(",")}, Null()},
            {{Null(), std::string(""), std::string("")}, Null()},
            {{Null(), std::string(""), Null()}, Null()},
            {{Null(), std::string(""), std::string(",ABC,")}, Null()},
            {{Null(), std::string(""), std::string("123ABC!@# _")}, Null()},
            {{Null(), Null(), std::string("A")}, Null()},
            {{Null(), Null(), std::string(",")}, Null()},
            {{Null(), Null(), std::string("")}, Null()},
            {{Null(), Null(), Null()}, Null()},
            {{Null(), Null(), std::string(",ABC,")}, Null()},
            {{Null(), Null(), std::string("123ABC!@# _")}, Null()},
            {{Null(), std::string(",ABC,"), std::string("A")}, Null()},
            {{Null(), std::string(",ABC,"), std::string(",")}, Null()},
            {{Null(), std::string(",ABC,"), std::string("")}, Null()},
            {{Null(), std::string(",ABC,"), Null()}, Null()},
            {{Null(), std::string(",ABC,"), std::string(",ABC,")}, Null()},
            {{Null(), std::string(",ABC,"), std::string("123ABC!@# _")}, Null()},
            {{Null(), std::string("123ABC!@# _"), std::string("A")}, Null()},
            {{Null(), std::string("123ABC!@# _"), std::string(",")}, Null()},
            {{Null(), std::string("123ABC!@# _"), std::string("")}, Null()},
            {{Null(), std::string("123ABC!@# _"), Null()}, Null()},
            {{Null(), std::string("123ABC!@# _"), std::string(",ABC,")}, Null()},
            {{Null(), std::string("123ABC!@# _"), std::string("123ABC!@# _")}, Null()},
            {{std::string(",ABC,"), std::string("A"), std::string("A")}, std::string(",ABC,")},
            {{std::string(",ABC,"), std::string("A"), std::string(",")}, std::string(",,BC,")},
            {{std::string(",ABC,"), std::string("A"), std::string("")}, std::string(",BC,")},
            {{std::string(",ABC,"), std::string("A"), Null()}, Null()},
            {{std::string(",ABC,"), std::string("A"), std::string(",ABC,")},
             std::string(",,ABC,BC,")},
            {{std::string(",ABC,"), std::string("A"), std::string("123ABC!@# _")},
             std::string(",123ABC!@# _BC,")},
            {{std::string(",ABC,"), std::string(","), std::string("A")}, std::string("AABCA")},
            {{std::string(",ABC,"), std::string(","), std::string(",")}, std::string(",ABC,")},
            {{std::string(",ABC,"), std::string(","), std::string("")}, std::string("ABC")},
            {{std::string(",ABC,"), std::string(","), Null()}, Null()},
            {{std::string(",ABC,"), std::string(","), std::string(",ABC,")},
             std::string(",ABC,ABC,ABC,")},
            {{std::string(",ABC,"), std::string(","), std::string("123ABC!@# _")},
             std::string("123ABC!@# _ABC123ABC!@# _")},
            {{std::string(",ABC,"), std::string(""), std::string("A")}, std::string(",ABC,")},
            {{std::string(",ABC,"), std::string(""), std::string(",")}, std::string(",ABC,")},
            {{std::string(",ABC,"), std::string(""), std::string("")}, std::string(",ABC,")},
            {{std::string(",ABC,"), std::string(""), Null()}, Null()},
            {{std::string(",ABC,"), std::string(""), std::string(",ABC,")}, std::string(",ABC,")},
            {{std::string(",ABC,"), std::string(""), std::string("123ABC!@# _")},
             std::string(",ABC,")},
            {{std::string(",ABC,"), Null(), std::string("A")}, Null()},
            {{std::string(",ABC,"), Null(), std::string(",")}, Null()},
            {{std::string(",ABC,"), Null(), std::string("")}, Null()},
            {{std::string(",ABC,"), Null(), Null()}, Null()},
            {{std::string(",ABC,"), Null(), std::string(",ABC,")}, Null()},
            {{std::string(",ABC,"), Null(), std::string("123ABC!@# _")}, Null()},
            {{std::string(",ABC,"), std::string(",ABC,"), std::string("A")}, std::string("A")},
            {{std::string(",ABC,"), std::string(",ABC,"), std::string(",")}, std::string(",")},
            {{std::string(",ABC,"), std::string(",ABC,"), std::string("")}, std::string("")},
            {{std::string(",ABC,"), std::string(",ABC,"), Null()}, Null()},
            {{std::string(",ABC,"), std::string(",ABC,"), std::string(",ABC,")},
             std::string(",ABC,")},
            {{std::string(",ABC,"), std::string(",ABC,"), std::string("123ABC!@# _")},
             std::string("123ABC!@# _")},
            {{std::string(",ABC,"), std::string("123ABC!@# _"), std::string("A")},
             std::string(",ABC,")},
            {{std::string(",ABC,"), std::string("123ABC!@# _"), std::string(",")},
             std::string(",ABC,")},
            {{std::string(",ABC,"), std::string("123ABC!@# _"), std::string("")},
             std::string(",ABC,")},
            {{std::string(",ABC,"), std::string("123ABC!@# _"), Null()}, Null()},
            {{std::string(",ABC,"), std::string("123ABC!@# _"), std::string(",ABC,")},
             std::string(",ABC,")},
            {{std::string(",ABC,"), std::string("123ABC!@# _"), std::string("123ABC!@# _")},
             std::string(",ABC,")},
            {{std::string("123ABC!@# _"), std::string("A"), std::string("A")},
             std::string("123ABC!@# _")},
            {{std::string("123ABC!@# _"), std::string("A"), std::string(",")},
             std::string("123,BC!@# _")},
            {{std::string("123ABC!@# _"), std::string("A"), std::string("")},
             std::string("123BC!@# _")},
            {{std::string("123ABC!@# _"), std::string("A"), Null()}, Null()},
            {{std::string("123ABC!@# _"), std::string("A"), std::string(",ABC,")},
             std::string("123,ABC,BC!@# _")},
            {{std::string("123ABC!@# _"), std::string("A"), std::string("123ABC!@# _")},
             std::string("123123ABC!@# _BC!@# _")},
            {{std::string("123ABC!@# _"), std::string(","), std::string("A")},
             std::string("123ABC!@# _")},
            {{std::string("123ABC!@# _"), std::string(","), std::string(",")},
             std::string("123ABC!@# _")},
            {{std::string("123ABC!@# _"), std::string(","), std::string("")},
             std::string("123ABC!@# _")},
            {{std::string("123ABC!@# _"), std::string(","), Null()}, Null()},
            {{std::string("123ABC!@# _"), std::string(","), std::string(",ABC,")},
             std::string("123ABC!@# _")},
            {{std::string("123ABC!@# _"), std::string(","), std::string("123ABC!@# _")},
             std::string("123ABC!@# _")},
            {{std::string("123ABC!@# _"), std::string(""), std::string("A")},
             std::string("123ABC!@# _")},
            {{std::string("123ABC!@# _"), std::string(""), std::string(",")},
             std::string("123ABC!@# _")},
            {{std::string("123ABC!@# _"), std::string(""), std::string("")},
             std::string("123ABC!@# _")},
            {{std::string("123ABC!@# _"), std::string(""), Null()}, Null()},
            {{std::string("123ABC!@# _"), std::string(""), std::string(",ABC,")},
             std::string("123ABC!@# _")},
            {{std::string("123ABC!@# _"), std::string(""), std::string("123ABC!@# _")},
             std::string("123ABC!@# _")},
            {{std::string("123ABC!@# _"), Null(), std::string("A")}, Null()},
            {{std::string("123ABC!@# _"), Null(), std::string(",")}, Null()},
            {{std::string("123ABC!@# _"), Null(), std::string("")}, Null()},
            {{std::string("123ABC!@# _"), Null(), Null()}, Null()},
            {{std::string("123ABC!@# _"), Null(), std::string(",ABC,")}, Null()},
            {{std::string("123ABC!@# _"), Null(), std::string("123ABC!@# _")}, Null()},
            {{std::string("123ABC!@# _"), std::string(",ABC,"), std::string("A")},
             std::string("123ABC!@# _")},
            {{std::string("123ABC!@# _"), std::string(",ABC,"), std::string(",")},
             std::string("123ABC!@# _")},
            {{std::string("123ABC!@# _"), std::string(",ABC,"), std::string("")},
             std::string("123ABC!@# _")},
            {{std::string("123ABC!@# _"), std::string(",ABC,"), Null()}, Null()},
            {{std::string("123ABC!@# _"), std::string(",ABC,"), std::string(",ABC,")},
             std::string("123ABC!@# _")},
            {{std::string("123ABC!@# _"), std::string(",ABC,"), std::string("123ABC!@# _")},
             std::string("123ABC!@# _")},
            {{std::string("123ABC!@# _"), std::string("123ABC!@# _"), std::string("A")},
             std::string("A")},
            {{std::string("123ABC!@# _"), std::string("123ABC!@# _"), std::string(",")},
             std::string(",")},
            {{std::string("123ABC!@# _"), std::string("123ABC!@# _"), std::string("")},
             std::string("")},
            {{std::string("123ABC!@# _"), std::string("123ABC!@# _"), Null()}, Null()},
            {{std::string("123ABC!@# _"), std::string("123ABC!@# _"), std::string(",ABC,")},
             std::string(",ABC,")},
            {{std::string("123ABC!@# _"), std::string("123ABC!@# _"), std::string("123ABC!@# _")},
             std::string("123ABC!@# _")},
    };
    check_function_all_arg_comb<DataTypeString, true>(func_name, input_types, data_set);
}

TEST(function_string_test, function_bit_length_test) {
    std::string func_name = "bit_length";
    BaseInputTypeSet input_types = {TypeIndex::String};
    DataSet data_set = {
            {{std::string("YXNk5L2g5aW9")}, std::int32_t(96)},
            {{std::string("aGVsbG8gd29ybGQ")}, std::int32_t(120)},
            {{std::string("SEVMTE8sIV4l")}, std::int32_t(96)},
            {{std::string("__123hehe1")}, std::int32_t(80)},
            {{std::string("")}, std::int32_t(0)},
            {{std::string("5ZWK5ZOI5ZOI5ZOI8J+YhCDjgILigJTigJQh")}, std::int32_t(288)},
            {{std::string("ò&ø")}, std::int32_t(40)},
            {{std::string("TVl0ZXN0U1RS")}, std::int32_t(96)},
            {{Null()}, Null()},
            {{std::string("123321!@#@$!@%!@#!@$!@")}, std::int32_t(176)},
            {{std::string("123")}, std::int32_t(24)},
    };
    static_cast<void>(
            check_function_all_arg_comb<DataTypeInt32, true>(func_name, input_types, data_set));
}

TEST(function_string_test, function_uuid_test) {
    {
        std::string func_name = "uuid_to_int";
        BaseInputTypeSet input_types = {TypeIndex::String};
        uint64_t high = 9572195551486940809ULL;
        uint64_t low = 1759290071393952876ULL;
        __int128 result = (__int128)high * (__int128)10000000000000000000ULL + (__int128)low;
        DataSet data_set = {{{Null()}, Null()},
                            {{std::string("6ce4766f-6783-4b30-b357-bba1c7600348")}, result},
                            {{std::string("6ce4766f67834b30b357bba1c7600348")}, result},
                            {{std::string("ffffffff-ffff-ffff-ffff-ffffffffffff")}, (__int128)-1},
                            {{std::string("00000000-0000-0000-0000-000000000000")}, (__int128)0},
                            {{std::string("123")}, Null()}};
        static_cast<void>(check_function_all_arg_comb<DataTypeInt128, true>(func_name, input_types,
                                                                            data_set));
    }
    {
        std::string func_name = "int_to_uuid";
        BaseInputTypeSet input_types = {TypeIndex::Int128};
        uint64_t high = 9572195551486940809ULL;
        uint64_t low = 1759290071393952876ULL;
        __int128 value = (__int128)high * (__int128)10000000000000000000ULL + (__int128)low;
        DataSet data_set = {{{Null()}, Null()},
                            {{value}, std::string("6ce4766f-6783-4b30-b357-bba1c7600348")},
                            {{(__int128)-1}, std::string("ffffffff-ffff-ffff-ffff-ffffffffffff")},
                            {{(__int128)0}, std::string("00000000-0000-0000-0000-000000000000")}};
        check_function_all_arg_comb<DataTypeString, true>(func_name, input_types, data_set);
    }
}

<<<<<<< HEAD
TEST(function_string_test, function_overlay_test) {
    std::string func_name = "overlay";
    {
        InputTypeSet input_types = {
                TypeIndex::String,
                TypeIndex::Int32,
                TypeIndex::Int32,
                TypeIndex::String,
        };
        DataSet data_set = {
                {{
                         Null(),
                         INT(7),
                         INT(5),
                         VARCHAR("9090"),
                 },
                 {Null()}},
                {{
                         VARCHAR("Test"),
                         Null(),
                         INT(5),
                         VARCHAR("9090"),
                 },
                 {Null()}},
                {{
                         VARCHAR("Test"),
                         INT(7),
                         Null(),
                         VARCHAR("9090"),
                 },
                 {Null()}},
                {{
                         VARCHAR("Test"),
                         INT(7),
                         INT(5),
                         Null(),
                 },
                 {Null()}},
                {{VARCHAR("http://www.baidu.com:9090"), INT(22), INT(4), VARCHAR("")},
                 {VARCHAR("http://www.baidu.com:")}},
                {{VARCHAR("aaaaa"), INT(0), INT(50), VARCHAR("bbbbb")}, {VARCHAR("aaaaa")}},
                {{VARCHAR("aaaaa"), INT(2), INT(3), VARCHAR("bbbbb")}, {VARCHAR("abbbbba")}},
                {{VARCHAR("aaaaa"), INT(6), INT(2), VARCHAR("bbbbb")}, {VARCHAR("aaaaa")}},
                {{VARCHAR("aaaaa"), INT(-10), INT(2), VARCHAR("bbbbb")}, {VARCHAR("aaaaa")}},
                {{VARCHAR("aaaaa"), INT(2), INT(-1), VARCHAR("bbbbb")}, {VARCHAR("abbbbb")}}};
        static_cast<void>(check_function<DataTypeString, true>(func_name, input_types, data_set));
    }
    {
        InputTypeSet input_types = {
                TypeIndex::String,
                Consted {TypeIndex::Int32},
                Consted {TypeIndex::Int32},
                Consted {TypeIndex::String},
        };
        DataSet data_set = {
                {{
                         Null(),
                         INT(7),
                         INT(5),
                         VARCHAR("9090"),
                 },
                 {Null()}},
                {{
                         VARCHAR("Test"),
                         Null(),
                         INT(5),
                         VARCHAR("9090"),
                 },
                 {Null()}},
                {{
                         VARCHAR("Test"),
                         INT(7),
                         Null(),
                         VARCHAR("9090"),
                 },
                 {Null()}},
                {{
                         VARCHAR("Test"),
                         INT(7),
                         INT(5),
                         Null(),
                 },
                 {Null()}},
                {{VARCHAR("http://www.baidu.com:9090"), INT(22), INT(4), VARCHAR("")},
                 {VARCHAR("http://www.baidu.com:")}},
                {{VARCHAR("aaaaa"), INT(0), INT(50), VARCHAR("bbbbb")}, {VARCHAR("aaaaa")}},
                {{VARCHAR("aaaaa"), INT(2), INT(3), VARCHAR("bbbbb")}, {VARCHAR("abbbbba")}},
                {{VARCHAR("aaaaa"), INT(6), INT(2), VARCHAR("bbbbb")}, {VARCHAR("aaaaa")}},
                {{VARCHAR("aaaaa"), INT(-10), INT(2), VARCHAR("bbbbb")}, {VARCHAR("aaaaa")}},
                {{VARCHAR("aaaaa"), INT(2), INT(-1), VARCHAR("bbbbb")}, {VARCHAR("abbbbb")}}};
        for (const auto& line : data_set) {
            DataSet const_dataset = {line};
            static_cast<void>(
                    check_function<DataTypeString, true>(func_name, input_types, const_dataset));
        }
    }
}
TEST(function_string_test, function_strcmp_test) {
    std::string func_name = "strcmp";
    {
        BaseInputTypeSet input_types = {TypeIndex::String, TypeIndex::String};

        DataSet data_set = {{{Null(), Null()}, Null()},
                            {{std::string(""), std::string("")}, (int8_t)0},
                            {{std::string("test"), std::string("test")}, (int8_t)0},
                            {{std::string("test1"), std::string("test")}, (int8_t)1},
                            {{std::string("test"), std::string("test1")}, (int8_t)-1},
                            {{Null(), std::string("test")}, Null()},
                            {{std::string("test"), Null()}, Null()},
                            {{VARCHAR(""), VARCHAR("")}, (int8_t)0},
                            {{VARCHAR("test"), VARCHAR("test")}, (int8_t)0},
                            {{VARCHAR("test1"), VARCHAR("test")}, (int8_t)1},
                            {{VARCHAR("test"), VARCHAR("test1")}, (int8_t)-1},
                            {{Null(), VARCHAR("test")}, Null()},
                            {{VARCHAR("test"), Null()}, Null()}};
        static_cast<void>(
                check_function_all_arg_comb<DataTypeInt8, true>(func_name, input_types, data_set));
    }
}
=======
//bug TEST(function_string_test, function_strcmp_test) {
//     std::string func_name = "strcmp";
//     {
//         BaseInputTypeSet input_types = {TypeIndex::String, TypeIndex::String};

//         DataSet data_set = {
//                 {{std::string("A"), std::string("A")}, std::int8_t(0)},
//                 {{std::string("A"), std::string(",")}, std::int8_t(1)},
//                 {{std::string("A"), std::string("")}, std::int8_t(1)},
//                 {{std::string("A"), Null()}, Null()},
//                 {{std::string("A"), std::string(",ABC,")}, std::int8_t(1)},
//                 {{std::string("A"), std::string("123ABC!@# _")}, std::int8_t(1)},
//                 {{std::string("A"), std::string("10@()*()$*!@")}, std::int8_t(1)},
//                 {{std::string(","), std::string("A")}, std::int8_t(-1)},
//                 {{std::string(","), std::string(",")}, std::int8_t(0)},
//                 {{std::string(","), std::string("")}, std::int8_t(1)},
//                 {{std::string(","), Null()}, Null()},
//                 {{std::string(","), std::string(",ABC,")}, std::int8_t(-1)},
//                 {{std::string(","), std::string("123ABC!@# _")}, std::int8_t(-1)},
//                 {{std::string(","), std::string("10@()*()$*!@")}, std::int8_t(-1)},
//                 {{std::string(""), std::string("A")}, std::int8_t(-1)},
//                 {{std::string(""), std::string(",")}, std::int8_t(-1)},
//                 {{std::string(""), std::string("")}, std::int8_t(0)},
//                 {{std::string(""), Null()}, Null()},
//                 {{std::string(""), std::string(",ABC,")}, std::int8_t(-1)},
//                 {{std::string(""), std::string("123ABC!@# _")}, std::int8_t(-1)},
//                 {{std::string(""), std::string("10@()*()$*!@")}, std::int8_t(-1)},
//                 {{Null(), std::string("A")}, Null()},
//                 {{Null(), std::string(",")}, Null()},
//                 {{Null(), std::string("")}, Null()},
//                 {{Null(), Null()}, Null()},
//                 {{Null(), std::string(",ABC,")}, Null()},
//                 {{Null(), std::string("123ABC!@# _")}, Null()},
//                 {{Null(), std::string("10@()*()$*!@")}, Null()},
//                 {{std::string(",ABC,"), std::string("A")}, std::int8_t(-1)},
//                 {{std::string(",ABC,"), std::string(",")}, std::int8_t(1)},
//                 {{std::string(",ABC,"), std::string("")}, std::int8_t(1)},
//                 {{std::string(",ABC,"), Null()}, Null()},
//                 {{std::string(",ABC,"), std::string(",ABC,")}, std::int8_t(0)},
//                 {{std::string(",ABC,"), std::string("123ABC!@# _")}, std::int8_t(-1)},
//                 {{std::string(",ABC,"), std::string("10@()*()$*!@")}, std::int8_t(-1)},
//                 {{std::string("123ABC!@# _"), std::string("A")}, std::int8_t(-1)},
//                 {{std::string("123ABC!@# _"), std::string(",")}, std::int8_t(1)},
//                 {{std::string("123ABC!@# _"), std::string("")}, std::int8_t(1)},
//                 {{std::string("123ABC!@# _"), Null()}, Null()},
//                 {{std::string("123ABC!@# _"), std::string(",ABC,")}, std::int8_t(1)},
//                 {{std::string("123ABC!@# _"), std::string("123ABC!@# _")}, std::int8_t(0)},
//                 {{std::string("123ABC!@# _"), std::string("10@()*()$*!@")}, std::int8_t(1)},
//                 {{std::string("10@()*()$*!@"), std::string("A")}, std::int8_t(-1)},
//                 {{std::string("10@()*()$*!@"), std::string(",")}, std::int8_t(1)},
//                 {{std::string("10@()*()$*!@"), std::string("")}, std::int8_t(1)},
//                 {{std::string("10@()*()$*!@"), Null()}, Null()},
//                 {{std::string("10@()*()$*!@"), std::string(",ABC,")}, std::int8_t(1)},
//                 {{std::string("10@()*()$*!@"), std::string("123ABC!@# _")}, std::int8_t(-1)},
//                 {{std::string("10@()*()$*!@"), std::string("10@()*()$*!@")}, std::int8_t(0)},
//         };
//         static_cast<void>(
//                 check_function_all_arg_comb<DataTypeInt8, true>(func_name, input_types, data_set));
//     }
// }
//
>>>>>>> 81943980

TEST(function_string_test, function_initcap) {
    std::string func_name {"initcap"};

    BaseInputTypeSet input_types = {TypeIndex::String};

    DataSet data_set = {{{std::string("SKJ_ASD_SAD _1A")}, std::string("Skj_Asd_Sad _1a")},
                        {{std::string("BC'S aaaaA'' 'S")}, std::string("Bc'S Aaaaa'' 'S")},
                        {{std::string("NULL")}, std::string("Null")},
                        {{Null()}, Null()},
                        {{std::string("HELLO, WORLD!")}, std::string("Hello, World!")},
                        {{std::string("HHHH+-1; asAAss__!")}, std::string("Hhhh+-1; Asaass__!")},
                        {{std::string("a,B,C,D")}, std::string("A,B,C,D")}};

    check_function_all_arg_comb<DataTypeString, true>(func_name, input_types, data_set);
}
<<<<<<< HEAD
=======

TEST(function_string_test, function_lpad_test) {
    std::string func_name = "lpad";

    BaseInputTypeSet input_types = {TypeIndex::String, TypeIndex::Int32, TypeIndex::String};

    DataSet data_set = {
            {{std::string("YXNk5L2g5aW9"), std::int32_t(1), std::string("__123hehe1")},
             std::string("Y")},
            {{std::string("YXNk5L2g5aW9"), std::int32_t(1), std::string("")}, std::string("Y")},
            {{std::string("YXNk5L2g5aW9"), std::int32_t(1), std::string("ò&ø")}, std::string("Y")},
            {{std::string("YXNk5L2g5aW9"), std::int32_t(1), std::string("TVl0ZXN0U1RS")},
             std::string("Y")},
            {{std::string("YXNk5L2g5aW9"), std::int32_t(1), Null()}, Null()},
            {{std::string("YXNk5L2g5aW9"), std::int32_t(-1), std::string("__123hehe1")}, Null()},
            {{std::string("YXNk5L2g5aW9"), std::int32_t(-1), std::string("")}, Null()},
            {{std::string("YXNk5L2g5aW9"), std::int32_t(-1), std::string("ò&ø")}, Null()},
            {{std::string("YXNk5L2g5aW9"), std::int32_t(-1), std::string("TVl0ZXN0U1RS")}, Null()},
            {{std::string("YXNk5L2g5aW9"), std::int32_t(-1), Null()}, Null()},
            {{std::string("YXNk5L2g5aW9"), std::int32_t(-100), std::string("__123hehe1")}, Null()},
            {{std::string("YXNk5L2g5aW9"), std::int32_t(-100), std::string("")}, Null()},
            {{std::string("YXNk5L2g5aW9"), std::int32_t(-100), std::string("ò&ø")}, Null()},
            {{std::string("YXNk5L2g5aW9"), std::int32_t(-100), std::string("TVl0ZXN0U1RS")},
             Null()},
            {{std::string("YXNk5L2g5aW9"), std::int32_t(-100), Null()}, Null()},
            {{std::string("YXNk5L2g5aW9"), std::int32_t(0), std::string("__123hehe1")},
             std::string("")},
            {{std::string("YXNk5L2g5aW9"), std::int32_t(0), std::string("")}, std::string("")},
            {{std::string("YXNk5L2g5aW9"), std::int32_t(0), std::string("ò&ø")}, std::string("")},
            {{std::string("YXNk5L2g5aW9"), std::int32_t(0), std::string("TVl0ZXN0U1RS")},
             std::string("")},
            {{std::string("YXNk5L2g5aW9"), std::int32_t(0), Null()}, Null()},
            {{std::string(""), std::int32_t(1), std::string("__123hehe1")}, std::string("_")},
            // {{std::string(""), std::int32_t(1), std::string("")}, std::string("")},
            // {{std::string(""), std::int32_t(1), std::string("ò&ø")}, std::string("ò")},
            {{std::string(""), std::int32_t(1), std::string("TVl0ZXN0U1RS")}, std::string("T")},
            {{std::string(""), std::int32_t(1), Null()}, Null()},
            {{std::string(""), std::int32_t(-1), std::string("__123hehe1")}, Null()},
            {{std::string(""), std::int32_t(-1), std::string("")}, Null()},
            {{std::string(""), std::int32_t(-1), std::string("ò&ø")}, Null()},
            {{std::string(""), std::int32_t(-1), std::string("TVl0ZXN0U1RS")}, Null()},
            {{std::string(""), std::int32_t(-1), Null()}, Null()},
            {{std::string(""), std::int32_t(-100), std::string("__123hehe1")}, Null()},
            {{std::string(""), std::int32_t(-100), std::string("")}, Null()},
            {{std::string(""), std::int32_t(-100), std::string("ò&ø")}, Null()},
            {{std::string(""), std::int32_t(-100), std::string("TVl0ZXN0U1RS")}, Null()},
            {{std::string(""), std::int32_t(-100), Null()}, Null()},
            {{std::string(""), std::int32_t(0), std::string("__123hehe1")}, std::string("")},
            {{std::string(""), std::int32_t(0), std::string("")}, std::string("")},
            {{std::string(""), std::int32_t(0), std::string("ò&ø")}, std::string("")},
            {{std::string(""), std::int32_t(0), std::string("TVl0ZXN0U1RS")}, std::string("")},
            {{std::string(""), std::int32_t(0), Null()}, Null()},
            {{std::string("ò&ø"), std::int32_t(1), std::string("__123hehe1")}, std::string("ò")},
            {{std::string("ò&ø"), std::int32_t(1), std::string("")}, std::string("ò")},
            {{std::string("ò&ø"), std::int32_t(1), std::string("ò&ø")}, std::string("ò")},
            {{std::string("ò&ø"), std::int32_t(1), std::string("TVl0ZXN0U1RS")}, std::string("ò")},
            {{std::string("ò&ø"), std::int32_t(1), Null()}, Null()},
            {{std::string("ò&ø"), std::int32_t(-1), std::string("__123hehe1")}, Null()},
            {{std::string("ò&ø"), std::int32_t(-1), std::string("")}, Null()},
            {{std::string("ò&ø"), std::int32_t(-1), std::string("ò&ø")}, Null()},
            {{std::string("ò&ø"), std::int32_t(-1), std::string("TVl0ZXN0U1RS")}, Null()},
            {{std::string("ò&ø"), std::int32_t(-1), Null()}, Null()},
            {{std::string("ò&ø"), std::int32_t(-100), std::string("__123hehe1")}, Null()},
            {{std::string("ò&ø"), std::int32_t(-100), std::string("")}, Null()},
            {{std::string("ò&ø"), std::int32_t(-100), std::string("ò&ø")}, Null()},
            {{std::string("ò&ø"), std::int32_t(-100), std::string("TVl0ZXN0U1RS")}, Null()},
            {{std::string("ò&ø"), std::int32_t(-100), Null()}, Null()},
            {{std::string("ò&ø"), std::int32_t(0), std::string("__123hehe1")}, std::string("")},
            {{std::string("ò&ø"), std::int32_t(0), std::string("")}, std::string("")},
            {{std::string("ò&ø"), std::int32_t(0), std::string("ò&ø")}, std::string("")},
            {{std::string("ò&ø"), std::int32_t(0), std::string("TVl0ZXN0U1RS")}, std::string("")},
            {{std::string("ò&ø"), std::int32_t(0), Null()}, Null()},
            {{std::string("TVl0ZXN0U1RS"), std::int32_t(1), std::string("__123hehe1")},
             std::string("T")},
            {{std::string("TVl0ZXN0U1RS"), std::int32_t(1), std::string("")}, std::string("T")},
            {{std::string("TVl0ZXN0U1RS"), std::int32_t(1), std::string("ò&ø")}, std::string("T")},
            {{std::string("TVl0ZXN0U1RS"), std::int32_t(1), std::string("TVl0ZXN0U1RS")},
             std::string("T")},
            {{std::string("TVl0ZXN0U1RS"), std::int32_t(1), Null()}, Null()},
            {{std::string("TVl0ZXN0U1RS"), std::int32_t(-1), std::string("__123hehe1")}, Null()},
            {{std::string("TVl0ZXN0U1RS"), std::int32_t(-1), std::string("")}, Null()},
            {{std::string("TVl0ZXN0U1RS"), std::int32_t(-1), std::string("ò&ø")}, Null()},
            {{std::string("TVl0ZXN0U1RS"), std::int32_t(-1), std::string("TVl0ZXN0U1RS")}, Null()},
            {{std::string("TVl0ZXN0U1RS"), std::int32_t(-1), Null()}, Null()},
            {{std::string("TVl0ZXN0U1RS"), std::int32_t(-100), std::string("__123hehe1")}, Null()},
            {{std::string("TVl0ZXN0U1RS"), std::int32_t(-100), std::string("")}, Null()},
            {{std::string("TVl0ZXN0U1RS"), std::int32_t(-100), std::string("ò&ø")}, Null()},
            {{std::string("TVl0ZXN0U1RS"), std::int32_t(-100), std::string("TVl0ZXN0U1RS")},
             Null()},
            {{std::string("TVl0ZXN0U1RS"), std::int32_t(-100), Null()}, Null()},
            {{std::string("TVl0ZXN0U1RS"), std::int32_t(0), std::string("__123hehe1")},
             std::string("")},
            {{std::string("TVl0ZXN0U1RS"), std::int32_t(0), std::string("")}, std::string("")},
            {{std::string("TVl0ZXN0U1RS"), std::int32_t(0), std::string("ò&ø")}, std::string("")},
            {{std::string("TVl0ZXN0U1RS"), std::int32_t(0), std::string("TVl0ZXN0U1RS")},
             std::string("")},
            {{std::string("TVl0ZXN0U1RS"), std::int32_t(0), Null()}, Null()},
            {{Null(), std::int32_t(1), std::string("__123hehe1")}, Null()},
            {{Null(), std::int32_t(1), std::string("")}, Null()},
            {{Null(), std::int32_t(1), std::string("ò&ø")}, Null()},
            {{Null(), std::int32_t(1), std::string("TVl0ZXN0U1RS")}, Null()},
            {{Null(), std::int32_t(1), Null()}, Null()},
            {{Null(), std::int32_t(-1), std::string("__123hehe1")}, Null()},
            {{Null(), std::int32_t(-1), std::string("")}, Null()},
            {{Null(), std::int32_t(-1), std::string("ò&ø")}, Null()},
            {{Null(), std::int32_t(-1), std::string("TVl0ZXN0U1RS")}, Null()},
            {{Null(), std::int32_t(-1), Null()}, Null()},
            {{Null(), std::int32_t(-100), std::string("__123hehe1")}, Null()},
            {{Null(), std::int32_t(-100), std::string("")}, Null()},
            {{Null(), std::int32_t(-100), std::string("ò&ø")}, Null()},
            {{Null(), std::int32_t(-100), std::string("TVl0ZXN0U1RS")}, Null()},
            {{Null(), std::int32_t(-100), Null()}, Null()},
            {{Null(), std::int32_t(0), std::string("__123hehe1")}, Null()},
            {{Null(), std::int32_t(0), std::string("")}, Null()},
            {{Null(), std::int32_t(0), std::string("ò&ø")}, Null()},
            {{Null(), std::int32_t(0), std::string("TVl0ZXN0U1RS")}, Null()},
            {{Null(), std::int32_t(0), Null()}, Null()},
    };

    check_function_all_arg_comb<DataTypeString, true>(func_name, input_types, data_set);
}

TEST(function_string_test, function_rpad_test) {
    std::string func_name = "rpad";

    BaseInputTypeSet input_types = {TypeIndex::String, TypeIndex::Int32, TypeIndex::String};

    DataSet data_set = {
            {{std::string("YXNk5L2g5aW9"), std::int32_t(1), std::string("__123hehe1")},
             std::string("Y")},
            {{std::string("YXNk5L2g5aW9"), std::int32_t(1), std::string("")}, std::string("Y")},
            {{std::string("YXNk5L2g5aW9"), std::int32_t(1), std::string("ò&ø")}, std::string("Y")},
            {{std::string("YXNk5L2g5aW9"), std::int32_t(1), std::string("TVl0ZXN0U1RS")},
             std::string("Y")},
            {{std::string("YXNk5L2g5aW9"), std::int32_t(1), Null()}, Null()},
            {{std::string("YXNk5L2g5aW9"), std::int32_t(-1), std::string("__123hehe1")}, Null()},
            {{std::string("YXNk5L2g5aW9"), std::int32_t(-1), std::string("")}, Null()},
            {{std::string("YXNk5L2g5aW9"), std::int32_t(-1), std::string("ò&ø")}, Null()},
            {{std::string("YXNk5L2g5aW9"), std::int32_t(-1), std::string("TVl0ZXN0U1RS")}, Null()},
            {{std::string("YXNk5L2g5aW9"), std::int32_t(-1), Null()}, Null()},
            {{std::string("YXNk5L2g5aW9"), std::int32_t(-100), std::string("__123hehe1")}, Null()},
            {{std::string("YXNk5L2g5aW9"), std::int32_t(-100), std::string("")}, Null()},
            {{std::string("YXNk5L2g5aW9"), std::int32_t(-100), std::string("ò&ø")}, Null()},
            {{std::string("YXNk5L2g5aW9"), std::int32_t(-100), std::string("TVl0ZXN0U1RS")},
             Null()},
            {{std::string("YXNk5L2g5aW9"), std::int32_t(-100), Null()}, Null()},
            {{std::string("YXNk5L2g5aW9"), std::int32_t(0), std::string("__123hehe1")},
             std::string("")},
            {{std::string("YXNk5L2g5aW9"), std::int32_t(0), std::string("")}, std::string("")},
            {{std::string("YXNk5L2g5aW9"), std::int32_t(0), std::string("ò&ø")}, std::string("")},
            {{std::string("YXNk5L2g5aW9"), std::int32_t(0), std::string("TVl0ZXN0U1RS")},
             std::string("")},
            // {{std::string("YXNk5L2g5aW9"), std::int32_t(0), Null()}, Null()},
            // {{std::string(""), std::int32_t(1), std::string("__123hehe1")}, std::string("_")},
            // {{std::string(""), std::int32_t(1), std::string("")}, std::string("")},
            {{std::string(""), std::int32_t(1), std::string("ò&ø")}, std::string("ò")},
            {{std::string(""), std::int32_t(1), std::string("TVl0ZXN0U1RS")}, std::string("T")},
            {{std::string(""), std::int32_t(1), Null()}, Null()},
            {{std::string(""), std::int32_t(-1), std::string("__123hehe1")}, Null()},
            {{std::string(""), std::int32_t(-1), std::string("")}, Null()},
            {{std::string(""), std::int32_t(-1), std::string("ò&ø")}, Null()},
            {{std::string(""), std::int32_t(-1), std::string("TVl0ZXN0U1RS")}, Null()},
            {{std::string(""), std::int32_t(-1), Null()}, Null()},
            {{std::string(""), std::int32_t(-100), std::string("__123hehe1")}, Null()},
            {{std::string(""), std::int32_t(-100), std::string("")}, Null()},
            {{std::string(""), std::int32_t(-100), std::string("ò&ø")}, Null()},
            {{std::string(""), std::int32_t(-100), std::string("TVl0ZXN0U1RS")}, Null()},
            {{std::string(""), std::int32_t(-100), Null()}, Null()},
            {{std::string(""), std::int32_t(0), std::string("__123hehe1")}, std::string("")},
            {{std::string(""), std::int32_t(0), std::string("")}, std::string("")},
            {{std::string(""), std::int32_t(0), std::string("ò&ø")}, std::string("")},
            {{std::string(""), std::int32_t(0), std::string("TVl0ZXN0U1RS")}, std::string("")},
            {{std::string(""), std::int32_t(0), Null()}, Null()},
            {{std::string("ò&ø"), std::int32_t(1), std::string("__123hehe1")}, std::string("ò")},
            {{std::string("ò&ø"), std::int32_t(1), std::string("")}, std::string("ò")},
            {{std::string("ò&ø"), std::int32_t(1), std::string("ò&ø")}, std::string("ò")},
            {{std::string("ò&ø"), std::int32_t(1), std::string("TVl0ZXN0U1RS")}, std::string("ò")},
            {{std::string("ò&ø"), std::int32_t(1), Null()}, Null()},
            {{std::string("ò&ø"), std::int32_t(-1), std::string("__123hehe1")}, Null()},
            {{std::string("ò&ø"), std::int32_t(-1), std::string("")}, Null()},
            {{std::string("ò&ø"), std::int32_t(-1), std::string("ò&ø")}, Null()},
            {{std::string("ò&ø"), std::int32_t(-1), std::string("TVl0ZXN0U1RS")}, Null()},
            {{std::string("ò&ø"), std::int32_t(-1), Null()}, Null()},
            {{std::string("ò&ø"), std::int32_t(-100), std::string("__123hehe1")}, Null()},
            {{std::string("ò&ø"), std::int32_t(-100), std::string("")}, Null()},
            {{std::string("ò&ø"), std::int32_t(-100), std::string("ò&ø")}, Null()},
            {{std::string("ò&ø"), std::int32_t(-100), std::string("TVl0ZXN0U1RS")}, Null()},
            {{std::string("ò&ø"), std::int32_t(-100), Null()}, Null()},
            {{std::string("ò&ø"), std::int32_t(0), std::string("__123hehe1")}, std::string("")},
            {{std::string("ò&ø"), std::int32_t(0), std::string("")}, std::string("")},
            {{std::string("ò&ø"), std::int32_t(0), std::string("ò&ø")}, std::string("")},
            {{std::string("ò&ø"), std::int32_t(0), std::string("TVl0ZXN0U1RS")}, std::string("")},
            {{std::string("ò&ø"), std::int32_t(0), Null()}, Null()},
            {{std::string("TVl0ZXN0U1RS"), std::int32_t(1), std::string("__123hehe1")},
             std::string("T")},
            {{std::string("TVl0ZXN0U1RS"), std::int32_t(1), std::string("")}, std::string("T")},
            {{std::string("TVl0ZXN0U1RS"), std::int32_t(1), std::string("ò&ø")}, std::string("T")},
            {{std::string("TVl0ZXN0U1RS"), std::int32_t(1), std::string("TVl0ZXN0U1RS")},
             std::string("T")},
            {{std::string("TVl0ZXN0U1RS"), std::int32_t(1), Null()}, Null()},
            {{std::string("TVl0ZXN0U1RS"), std::int32_t(-1), std::string("__123hehe1")}, Null()},
            {{std::string("TVl0ZXN0U1RS"), std::int32_t(-1), std::string("")}, Null()},
            {{std::string("TVl0ZXN0U1RS"), std::int32_t(-1), std::string("ò&ø")}, Null()},
            {{std::string("TVl0ZXN0U1RS"), std::int32_t(-1), std::string("TVl0ZXN0U1RS")}, Null()},
            {{std::string("TVl0ZXN0U1RS"), std::int32_t(-1), Null()}, Null()},
            {{std::string("TVl0ZXN0U1RS"), std::int32_t(-100), std::string("__123hehe1")}, Null()},
            {{std::string("TVl0ZXN0U1RS"), std::int32_t(-100), std::string("")}, Null()},
            {{std::string("TVl0ZXN0U1RS"), std::int32_t(-100), std::string("ò&ø")}, Null()},
            {{std::string("TVl0ZXN0U1RS"), std::int32_t(-100), std::string("TVl0ZXN0U1RS")},
             Null()},
            {{std::string("TVl0ZXN0U1RS"), std::int32_t(-100), Null()}, Null()},
            {{std::string("TVl0ZXN0U1RS"), std::int32_t(0), std::string("__123hehe1")},
             std::string("")},
            {{std::string("TVl0ZXN0U1RS"), std::int32_t(0), std::string("")}, std::string("")},
            {{std::string("TVl0ZXN0U1RS"), std::int32_t(0), std::string("ò&ø")}, std::string("")},
            {{std::string("TVl0ZXN0U1RS"), std::int32_t(0), std::string("TVl0ZXN0U1RS")},
             std::string("")},
            {{std::string("TVl0ZXN0U1RS"), std::int32_t(0), Null()}, Null()},
            {{Null(), std::int32_t(1), std::string("__123hehe1")}, Null()},
            {{Null(), std::int32_t(1), std::string("")}, Null()},
            {{Null(), std::int32_t(1), std::string("ò&ø")}, Null()},
            {{Null(), std::int32_t(1), std::string("TVl0ZXN0U1RS")}, Null()},
            {{Null(), std::int32_t(1), Null()}, Null()},
            {{Null(), std::int32_t(-1), std::string("__123hehe1")}, Null()},
            {{Null(), std::int32_t(-1), std::string("")}, Null()},
            {{Null(), std::int32_t(-1), std::string("ò&ø")}, Null()},
            {{Null(), std::int32_t(-1), std::string("TVl0ZXN0U1RS")}, Null()},
            {{Null(), std::int32_t(-1), Null()}, Null()},
            {{Null(), std::int32_t(-100), std::string("__123hehe1")}, Null()},
            {{Null(), std::int32_t(-100), std::string("")}, Null()},
            {{Null(), std::int32_t(-100), std::string("ò&ø")}, Null()},
            {{Null(), std::int32_t(-100), std::string("TVl0ZXN0U1RS")}, Null()},
            {{Null(), std::int32_t(-100), Null()}, Null()},
            {{Null(), std::int32_t(0), std::string("__123hehe1")}, Null()},
            {{Null(), std::int32_t(0), std::string("")}, Null()},
            {{Null(), std::int32_t(0), std::string("ò&ø")}, Null()},
            {{Null(), std::int32_t(0), std::string("TVl0ZXN0U1RS")}, Null()},
            {{Null(), std::int32_t(0), Null()}, Null()},
    };

    check_function_all_arg_comb<DataTypeString, true>(func_name, input_types, data_set);
}

>>>>>>> 81943980
} // namespace doris::vectorized<|MERGE_RESOLUTION|>--- conflicted
+++ resolved
@@ -2720,7 +2720,6 @@
     }
 }
 
-<<<<<<< HEAD
 TEST(function_string_test, function_overlay_test) {
     std::string func_name = "overlay";
     {
@@ -2818,6 +2817,7 @@
         }
     }
 }
+
 TEST(function_string_test, function_strcmp_test) {
     std::string func_name = "strcmp";
     {
@@ -2840,7 +2840,7 @@
                 check_function_all_arg_comb<DataTypeInt8, true>(func_name, input_types, data_set));
     }
 }
-=======
+
 //bug TEST(function_string_test, function_strcmp_test) {
 //     std::string func_name = "strcmp";
 //     {
@@ -2902,7 +2902,7 @@
 //     }
 // }
 //
->>>>>>> 81943980
+
 
 TEST(function_string_test, function_initcap) {
     std::string func_name {"initcap"};
@@ -2919,8 +2919,6 @@
 
     check_function_all_arg_comb<DataTypeString, true>(func_name, input_types, data_set);
 }
-<<<<<<< HEAD
-=======
 
 TEST(function_string_test, function_lpad_test) {
     std::string func_name = "lpad";
@@ -3164,5 +3162,4 @@
     check_function_all_arg_comb<DataTypeString, true>(func_name, input_types, data_set);
 }
 
->>>>>>> 81943980
 } // namespace doris::vectorized