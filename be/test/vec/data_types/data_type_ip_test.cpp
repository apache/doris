--- conflicted
+++ resolved
@@ -90,13 +90,8 @@
             .is_null_literal = false,
             .is_value_represented_by_number = true,
             .pColumnMeta = col_meta.get(),
-<<<<<<< HEAD
-            .default_field = UInt64(0)
-            //                .is_value_unambiguously_represented_in_contiguous_memory_region = true
-=======
             .is_value_unambiguously_represented_in_contiguous_memory_region = true,
             .default_field = UInt64(0),
->>>>>>> 3fb37ce7
     };
     TypeDescriptor ipv6_type_descriptor = {PrimitiveType::TYPE_IPV6};
     auto col_meta6 = std::make_shared<PColumnMeta>();
@@ -116,14 +111,8 @@
             .is_null_literal = false,
             .is_value_represented_by_number = true,
             .pColumnMeta = col_meta6.get(),
-<<<<<<< HEAD
-            .default_field = IPv6(0)
-            //                .is_value_unambiguously_represented_in_contiguous_memory_region = true
-    };
-=======
             .is_value_unambiguously_represented_in_contiguous_memory_region = true,
             .default_field = IPv6(0)};
->>>>>>> 3fb37ce7
     meta_info_assert(dt_ipv4, ipv4_meta_info_to_assert);
     meta_info_assert(dt_ipv6, ipv6_meta_info);
 }
