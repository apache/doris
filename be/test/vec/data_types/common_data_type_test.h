// Licensed to the Apache Software Foundation (ASF) under one
// or more contributor license agreements.  See the NOTICE file
// distributed with this work for additional information
// regarding copyright ownership.  The ASF licenses this file
// to you under the Apache License, Version 2.0 (the
// "License"); you may not use this file except in compliance
// with the License.  You may obtain a copy of the License at
//
//   http://www.apache.org/licenses/LICENSE-2.0
//
// Unless required by applicable law or agreed to in writing,
// software distributed under the License is distributed on an
// "AS IS" BASIS, WITHOUT WARRANTIES OR CONDITIONS OF ANY
// KIND, either express or implied.  See the License for the
// specific language governing permissions and limitations
// under the License.
#include <gen_cpp/data.pb.h>
#include <gtest/gtest-message.h>
#include <gtest/gtest-test-part.h>
#include <gtest/gtest.h>

#include <filesystem>
#include <fstream>
#include <iostream>

#include "olap/schema.h"
#include "vec/columns/column.h"
#include "vec/columns/column_array.h"
#include "vec/columns/column_map.h"
#include "vec/columns/columns_number.h"
#include "vec/core/field.h"
#include "vec/core/sort_block.h"
#include "vec/core/sort_description.h"
#include "vec/core/types.h"
#include "vec/data_types/data_type.h"
#include "vec/data_types/data_type_array.h"
#include "vec/data_types/data_type_map.h"

// this test is gonna to be a data type test template for all DataType which should make ut test to coverage the function defined
// for example DataTypeIPv4 should test this function:
// 1. datatype meta info:
//         get_type_id, get_type_as_type_descriptor, get_storage_field_type, have_subtypes, get_pdata_type (const IDataType *data_type), to_pb_column_meta (PColumnMeta *col_meta)
//         get_family_name, get_is_parametric, should_align_right_in_pretty_formats
//         text_can_contain_only_valid_utf8
//         have_maximum_size_of_value, get_maximum_size_of_value_in_memory, get_size_of_value_in_memory
//         get_precision, get_scale
//         get_field
//         is_null_literal, is_value_represented_by_number, is_value_unambiguously_represented_in_contiguous_memory_region, is_value_unambiguously_represented_in_fixed_size_contiguous_memory_region
// 2. datatype creation with column: create_column, create_column_const (size_t size, const Field &field), create_column_const_with_default_value (size_t size),  get_uncompressed_serialized_bytes (const IColumn &column, int be_exec_version)
// 3. serde related: get_serde (int nesting_level=1)
//          to_string (const IColumn &column, size_t row_num, BufferWritable &ostr), to_string (const IColumn &column, size_t row_num), to_string_batch (const IColumn &column, ColumnString &column_to), from_string (ReadBuffer &rb, IColumn *column)
//          this two function should move to DataTypeSerDe and only used in Block
//          serialize (const IColumn &column, char *buf, int be_exec_version), deserialize (const char *buf, MutableColumnPtr *column, int be_exec_version)
// 4. compare: equals (const IDataType &rhs), is_comparable

namespace doris::vectorized {

static bool gen_check_data_in_assert = true;

class CommonDataTypeTest : public ::testing::Test {
protected:
    // Helper function to load data from CSV, with index which splited by spliter and load to columns
    void load_data_from_csv(const DataTypeSerDeSPtrs serders, MutableColumns& columns,
                            const std::string& file_path, const char spliter = ';',
                            const std::set<int> idxes = {0}) {
        ASSERT_EQ(serders.size(), columns.size())
                << "serder size: " << serders.size() << " column size: " << columns.size();
        ASSERT_EQ(serders.size(), idxes.size())
                << "serder size: " << serders.size() << " idxes size: " << idxes.size();
        std::ifstream file(file_path);
        if (!file) {
            throw doris::Exception(ErrorCode::INVALID_ARGUMENT, "can not open the file: {} ",
                                   file_path);
        }

        std::string line;
        DataTypeSerDe::FormatOptions options;
        while (std::getline(file, line)) {
            std::stringstream lineStream(line);
            //            std::cout << "whole : " << lineStream.str() << std::endl;
            std::string value;
            int l_idx = 0;
            int c_idx = 0;
            while (std::getline(lineStream, value, spliter)) {
                if ((!value.starts_with("//") && idxes.contains(l_idx))) {
                    Slice string_slice(value.data(), value.size());
                    if (auto st = serders[c_idx]->deserialize_one_cell_from_json(
                                *columns[c_idx], string_slice, options);
                        !st.ok()) {
                        std::cout << "error in deserialize but continue: " << st.to_string()
                                  << std::endl;
                    }
                    ++c_idx;
                }
                ++l_idx;
            }
        }
    }

public:
    // we make meta info a default value, so assert should change the struct value to the right value
    struct DataTypeMetaInfo {
        TypeIndex type_id = TypeIndex::Nothing;
        TypeDescriptor* type_as_type_descriptor = nullptr;
        std::string family_name = "";
        bool has_subtypes = false;
        doris::FieldType storage_field_type = doris::FieldType::OLAP_FIELD_TYPE_UNKNOWN;
        bool should_align_right_in_pretty_formats = false;
        bool text_can_contain_only_valid_utf8 = false;
        bool have_maximum_size_of_value = false;
        size_t size_of_value_in_memory = -1;
        size_t precision = -1;
        size_t scale = -1;
        bool is_null_literal = true;
        bool is_value_represented_by_number = false;
        PColumnMeta* pColumnMeta = nullptr;
        DataTypeSerDeSPtr serde = nullptr;
<<<<<<< HEAD
=======
        bool is_value_unambiguously_represented_in_contiguous_memory_region = false;
>>>>>>> 3fb37ce7
        Field default_field;
    };
    void SetUp() override {}

    // meta info assert is simple and can be used for all DataType
    void meta_info_assert(DataTypePtr& data_type, DataTypeMetaInfo& meta_info) {
        ASSERT_NE(data_type->get_serde(1), nullptr);
        ASSERT_EQ(IDataType::get_pdata_type(data_type.get()), meta_info.pColumnMeta->type());
        ASSERT_EQ(data_type->get_type_id(), meta_info.type_id);
        ASSERT_EQ(data_type->get_type_as_type_descriptor(), *meta_info.type_as_type_descriptor);
        ASSERT_EQ(data_type->get_family_name(), meta_info.family_name);
        ASSERT_EQ(data_type->have_subtypes(), meta_info.has_subtypes);
        ASSERT_EQ(data_type->get_storage_field_type(), meta_info.storage_field_type);
        ASSERT_EQ(data_type->should_align_right_in_pretty_formats(),
                  meta_info.should_align_right_in_pretty_formats);
        ASSERT_EQ(data_type->text_can_contain_only_valid_utf8(),
                  meta_info.text_can_contain_only_valid_utf8);
        ASSERT_EQ(data_type->have_maximum_size_of_value(), meta_info.have_maximum_size_of_value);
<<<<<<< HEAD
=======
        ASSERT_EQ(data_type->is_value_unambiguously_represented_in_contiguous_memory_region(),
                  meta_info.is_value_unambiguously_represented_in_contiguous_memory_region);
>>>>>>> 3fb37ce7
        if (is_decimal(data_type) || data_type->is_nullable() || is_struct(data_type) ||
            is_nothing(data_type) || is_number(data_type) || is_columned_as_number(data_type) ||
            is_ip(data_type)) {
            ASSERT_EQ(data_type->get_size_of_value_in_memory(), meta_info.size_of_value_in_memory);
        } else {
            EXPECT_ANY_THROW(EXPECT_FALSE(data_type->get_size_of_value_in_memory()));
        }
        if (is_decimal(data_type)) {
            ASSERT_EQ(data_type->get_precision(), meta_info.precision);
            ASSERT_EQ(data_type->get_scale(), meta_info.scale);
        } else {
            EXPECT_ANY_THROW(EXPECT_FALSE(data_type->get_precision()));
            EXPECT_THROW(EXPECT_FALSE(data_type->get_scale()), doris::Exception);
        }
        ASSERT_EQ(data_type->is_null_literal(), meta_info.is_null_literal);
        ASSERT_EQ(data_type->is_value_represented_by_number(),
                  meta_info.is_value_represented_by_number);
        ASSERT_EQ(data_type->get_default(), meta_info.default_field);
    }

    // create column assert with default field is simple and can be used for all DataType
    void create_column_assert(DataTypePtr& data_type, Field& default_field,
                              size_t uncompressed_serialized_bytes = -1) {
        std::cout << "create_column_assert: " << data_type->get_name() << std::endl;
        auto column = data_type->create_column();
        ASSERT_EQ(column->size(), 0);
        ColumnPtr const_col = data_type->create_column_const(10, default_field);
        ASSERT_EQ(const_col->size(), 10);
        ColumnPtr default_const_col = data_type->create_column_const_with_default_value(10);
        ASSERT_EQ(default_const_col->size(), 10);
        for (int i = 0; i < 10; ++i) {
            ASSERT_EQ(const_col->operator[](i), default_const_col->operator[](i));
        }
        // get_uncompressed_serialized_bytes
        ASSERT_EQ(data_type->get_uncompressed_serialized_bytes(*column, 0),
                  uncompressed_serialized_bytes);
    }

    // get_field assert is simple and can be used for all DataType
    void get_field_assert(DataTypePtr& data_type, TExprNode& node, Field& assert_field,
                          bool assert_false = false) {
        if (assert_false) {
            EXPECT_ANY_THROW(data_type->get_field(node))
                    << "get_field_assert: "
                    << " datatype:" + data_type->get_name() << " node_type:" << node.node_type
                    << " field: " << assert_field.get_type() << std::endl;
        } else {
            Field field = data_type->get_field(node);
            ASSERT_EQ(field, assert_field)
                    << "get_field_assert: "
                    << " datatype:" + data_type->get_name() << " node_type:" << node.node_type
                    << " field: " << assert_field.get_type() << std::endl;
        }
    }

    // to_string | to_string_batch | from_string assert is simple and can be used for all DataType
    void assert_to_string_from_string_assert(MutableColumnPtr mutableColumn,
                                             DataTypePtr& data_type) {
        {
            // to_string_batch | from_string
            auto col_to = ColumnString::create();
            data_type->to_string_batch(*mutableColumn, *col_to);
            ASSERT_EQ(col_to->size(), mutableColumn->size());
            // from_string assert col_to to assert_column and check same with mutableColumn
            auto assert_column = data_type->create_column();
            for (int i = 0; i < col_to->size(); ++i) {
                std::string s = col_to->get_data_at(i).to_string();
                ReadBuffer rb(s.data(), s.size());
                ASSERT_EQ(Status::OK(), data_type->from_string(rb, assert_column.get()));
                ASSERT_EQ(assert_column->operator[](i), mutableColumn->operator[](i))
                        << "i: " << i << " s: " << s << " datatype: " << data_type->get_name()
                        << " assert_column: " << assert_column->get_name()
                        << " mutableColumn:" << mutableColumn->get_name() << std::endl;
            }
<<<<<<< HEAD
        }
        {
            std::cout << "assert to_string from_string is reciprocal: " << data_type->get_name()
                      << std::endl;
            // to_string | from_string
            auto ser_col = ColumnString::create();
            ser_col->reserve(mutableColumn->size());
            VectorBufferWriter buffer_writer(*ser_col.get());
            for (int i = 0; i < mutableColumn->size(); ++i) {
                data_type->to_string(*mutableColumn, i, buffer_writer);
                buffer_writer.commit();
            }
            // check ser_col to assert_column and check same with mutableColumn
            auto assert_column_1 = data_type->create_column();
            for (int i = 0; i < ser_col->size(); ++i) {
                std::string s = ser_col->get_data_at(i).to_string();
                ReadBuffer rb(s.data(), s.size());
                ASSERT_EQ(Status::OK(), data_type->from_string(rb, assert_column_1.get()));
                ASSERT_EQ(assert_column_1->operator[](i), mutableColumn->operator[](i));
=======
        }
        {
            std::cout << "assert to_string from_string is reciprocal: " << data_type->get_name()
                      << std::endl;
            // to_string | from_string
            auto ser_col = ColumnString::create();
            ser_col->reserve(mutableColumn->size());
            VectorBufferWriter buffer_writer(*ser_col.get());
            for (int i = 0; i < mutableColumn->size(); ++i) {
                data_type->to_string(*mutableColumn, i, buffer_writer);
                std::string res = data_type->to_string(*mutableColumn, i);
                buffer_writer.commit();
                EXPECT_EQ(res, ser_col->get_data_at(i).to_string());
            }
            // check ser_col to assert_column and check same with mutableColumn
            auto assert_column_1 = data_type->create_column();
            for (int i = 0; i < ser_col->size(); ++i) {
                std::string s = ser_col->get_data_at(i).to_string();
                ReadBuffer rb(s.data(), s.size());
                ASSERT_EQ(Status::OK(), data_type->from_string(rb, assert_column_1.get()));
                ASSERT_EQ(assert_column_1->operator[](i), mutableColumn->operator[](i));
            }
        }
    }

    // datatype serialize | deserialize assert is only used Block::serialize | deserialize which for PBlock
    //  which happened in multiple BE shuffle data
    void serialize_deserialize_assert(MutableColumns& columns, DataTypes data_types) {
        // first make columns has same rows
        size_t max_row = columns[0]->size();
        for (int i = 1; i < columns.size(); ++i) {
            max_row = std::max(max_row, columns[i]->size());
        }
        for (int i = 0; i < columns.size(); ++i) {
            if (columns[i]->size() < max_row) {
                columns[i]->resize(max_row);
            }
        }
        // wrap columns into block
        auto block = std::make_shared<Block>();
        for (int i = 0; i < columns.size(); ++i) {
            block->insert({columns[i]->get_ptr(), data_types[i], ""});
        }
        // nt be_exec_version, PBlock* pblock, size_t* uncompressed_bytes,
        //                     size_t* compressed_bytes, segment_v2::CompressionTypePB compression_type,
        size_t be_exec_version = 2;
        auto pblock = std::make_unique<PBlock>();
        size_t uncompressed_bytes = 0;
        size_t compressed_bytes = 0;
        segment_v2::CompressionTypePB compression_type = segment_v2::CompressionTypePB::ZSTD;
        Status st = block->serialize(be_exec_version, pblock.get(), &uncompressed_bytes,
                                     &compressed_bytes, compression_type);
        ASSERT_EQ(st.ok(), true);
        // deserialize
        auto block_1 = std::make_shared<Block>();
        st = block_1->deserialize(*pblock);
        ASSERT_EQ(st.ok(), true);
        // check block_1 and block is same
        for (int i = 0; i < block->rows(); ++i) {
            auto& col = block->get_by_position(i);
            auto& col_1 = block_1->get_by_position(i);
            ASSERT_EQ(col.column->size(), col_1.column->size());
            for (int j = 0; j < col.column->size(); ++j) {
                ASSERT_EQ(col.column->operator[](j), col_1.column->operator[](j));
>>>>>>> 3fb37ce7
            }
        }
    }

    // should all datatype is compare?
    void assert_compare_behavior(DataTypePtr l_dt, DataTypePtr& r_dt) {
        ASSERT_TRUE(l_dt->is_comparable());
        ASSERT_TRUE(r_dt->is_comparable());
        // compare
        ASSERT_FALSE(l_dt->equals(*r_dt));
    }
};

} // namespace doris::vectorized<|MERGE_RESOLUTION|>--- conflicted
+++ resolved
@@ -115,10 +115,7 @@
         bool is_value_represented_by_number = false;
         PColumnMeta* pColumnMeta = nullptr;
         DataTypeSerDeSPtr serde = nullptr;
-<<<<<<< HEAD
-=======
         bool is_value_unambiguously_represented_in_contiguous_memory_region = false;
->>>>>>> 3fb37ce7
         Field default_field;
     };
     void SetUp() override {}
@@ -137,11 +134,8 @@
         ASSERT_EQ(data_type->text_can_contain_only_valid_utf8(),
                   meta_info.text_can_contain_only_valid_utf8);
         ASSERT_EQ(data_type->have_maximum_size_of_value(), meta_info.have_maximum_size_of_value);
-<<<<<<< HEAD
-=======
         ASSERT_EQ(data_type->is_value_unambiguously_represented_in_contiguous_memory_region(),
                   meta_info.is_value_unambiguously_represented_in_contiguous_memory_region);
->>>>>>> 3fb37ce7
         if (is_decimal(data_type) || data_type->is_nullable() || is_struct(data_type) ||
             is_nothing(data_type) || is_number(data_type) || is_columned_as_number(data_type) ||
             is_ip(data_type)) {
@@ -216,27 +210,6 @@
                         << " assert_column: " << assert_column->get_name()
                         << " mutableColumn:" << mutableColumn->get_name() << std::endl;
             }
-<<<<<<< HEAD
-        }
-        {
-            std::cout << "assert to_string from_string is reciprocal: " << data_type->get_name()
-                      << std::endl;
-            // to_string | from_string
-            auto ser_col = ColumnString::create();
-            ser_col->reserve(mutableColumn->size());
-            VectorBufferWriter buffer_writer(*ser_col.get());
-            for (int i = 0; i < mutableColumn->size(); ++i) {
-                data_type->to_string(*mutableColumn, i, buffer_writer);
-                buffer_writer.commit();
-            }
-            // check ser_col to assert_column and check same with mutableColumn
-            auto assert_column_1 = data_type->create_column();
-            for (int i = 0; i < ser_col->size(); ++i) {
-                std::string s = ser_col->get_data_at(i).to_string();
-                ReadBuffer rb(s.data(), s.size());
-                ASSERT_EQ(Status::OK(), data_type->from_string(rb, assert_column_1.get()));
-                ASSERT_EQ(assert_column_1->operator[](i), mutableColumn->operator[](i));
-=======
         }
         {
             std::cout << "assert to_string from_string is reciprocal: " << data_type->get_name()
@@ -301,7 +274,6 @@
             ASSERT_EQ(col.column->size(), col_1.column->size());
             for (int j = 0; j < col.column->size(); ++j) {
                 ASSERT_EQ(col.column->operator[](j), col_1.column->operator[](j));
->>>>>>> 3fb37ce7
             }
         }
     }
