// Licensed to the Apache Software Foundation (ASF) under one
// or more contributor license agreements.  See the NOTICE file
// distributed with this work for additional information
// regarding copyright ownership.  The ASF licenses this file
// to you under the Apache License, Version 2.0 (the
// "License"); you may not use this file except in compliance
// with the License.  You may obtain a copy of the License at
//
//   http://www.apache.org/licenses/LICENSE-2.0
//
// Unless required by applicable law or agreed to in writing,
// software distributed under the License is distributed on an
// "AS IS" BASIS, WITHOUT WARRANTIES OR CONDITIONS OF ANY
// KIND, either express or implied.  See the License for the
// specific language governing permissions and limitations
// under the License.

#include "gtest/gtest_pred_impl.h"
#include "olap/types.h" // for TypeInfo
#include "olap/wrapper_field.h"
#include "vec/columns/column.h"
#include "vec/columns/column_array.h"
#include "vec/common/string_buffer.hpp"
#include "vec/core/field.h"
#include "vec/data_types/data_type.h"
#include "vec/data_types/data_type_array.h"
#include "vec/data_types/data_type_factory.hpp"
#include "vec/data_types/data_type_map.h"
#include "vec/data_types/serde/data_type_serde.h"
#include "vec/data_types/serde_utils.h"
#include "vec/io/reader_buffer.h"

namespace doris::vectorized {
// This test aim to make sense for text serde of data types.
//  we use default formatOption and special formatOption to equal serde for wrapperField.
TEST(TextSerde, ScalaDataTypeSerdeTextTest) {
    // arithmetic scala field types
    {
        // fieldType, test_string, expect_string
        typedef std::tuple<FieldType, std::vector<string>, std::vector<string>> FieldType_RandStr;
        std::vector<FieldType_RandStr> arithmetic_scala_field_types = {
                FieldType_RandStr(FieldType::OLAP_FIELD_TYPE_BOOL, {"0", "1", "-1"},
                                  {"0", "1", ""}),
                FieldType_RandStr(FieldType::OLAP_FIELD_TYPE_TINYINT, {"127", "-128", "-190"},
                                  {"127", "-128", ""}),
                FieldType_RandStr(FieldType::OLAP_FIELD_TYPE_SMALLINT, {"32767", "32768", "-32769"},
                                  {"32767", "", ""}),
                FieldType_RandStr(FieldType::OLAP_FIELD_TYPE_INT,
                                  {"2147483647", "2147483648", "-2147483649"},
                                  {"2147483647", "", ""}),
                // float ==> float32(32bit)
                FieldType_RandStr(FieldType::OLAP_FIELD_TYPE_FLOAT,
                                  {"1.123", "3.40282e+38", "3.40282e+38+1"},
                                  {"1.123", "3.40282e+38", ""}),
                // double ==> float64(64bit)
                FieldType_RandStr(FieldType::OLAP_FIELD_TYPE_DOUBLE,
                                  {"2343.12345465746", "2.22507e-308", "2.22507e-308-1"},
                                  {"2343.12345465746", "2.22507e-308", ""}),
                // BIGINT ==> int64_t(64bit)
                FieldType_RandStr(
                        FieldType::OLAP_FIELD_TYPE_BIGINT,
                        {"9223372036854775807", "-9223372036854775808", "9223372036854775808"},
                        {"9223372036854775807", "-9223372036854775808", ""}),
                // LARGEINT ==> int128_t(128bit)
                FieldType_RandStr(FieldType::OLAP_FIELD_TYPE_LARGEINT,
                                  {"170141183460469231731687303715884105727",
                                   "−170141183460469231731687303715884105728",
                                   "170141183460469231731687303715884105728"},
                                  {"170141183460469231731687303715884105727", "", ""}),
                FieldType_RandStr(FieldType::OLAP_FIELD_TYPE_CHAR, {"amory happy"},
                                  {"amory happy"}),
                FieldType_RandStr(FieldType::OLAP_FIELD_TYPE_VARCHAR, {"doris be better"},
                                  {"doris be better"}),
                FieldType_RandStr(FieldType::OLAP_FIELD_TYPE_STRING, {"doris be better"},
                                  {"doris be better"}),
                // decimal ==> decimalv2(decimal<128>(27,9))
                FieldType_RandStr(FieldType::OLAP_FIELD_TYPE_DECIMAL,
                                  {
                                          // (17, 9)(first 0 will ignore)
                                          "012345678901234567.012345678",
                                          // (18, 8) (automatically fill 0 for scala)
                                          "123456789012345678.01234567",
                                          // (17, 10) (rounding last to make it fit)
                                          "12345678901234567.0123456779",
                                          // (17, 11) (rounding last to make it fit)
                                          "12345678901234567.01234567791",
                                          // (19, 8) (wrong)
                                          "1234567890123456789.01234567",
                                  },
                                  {"12345678901234567.012345678", "123456789012345678.012345670",
                                   "12345678901234567.012345678", "", ""}),
                // decimal32 ==>  decimal32(9,2)                       (7,2)         (6,3)         (7,3)           (8,1)
                FieldType_RandStr(FieldType::OLAP_FIELD_TYPE_DECIMAL32,
                                  {"1234567.12", "123456.123", "1234567.123", "12345679.1"},
                                  {"1234567.12", "123456.12", "1234567.12", ""}),
                // decimal64 ==> decimal64(18,9)                        (9, 9)                   (3,2)    (9, 10)                  (10, 9)
                FieldType_RandStr(
                        FieldType::OLAP_FIELD_TYPE_DECIMAL64,
                        {"123456789.123456789", "123.12", "123456789.0123456789",
                         "1234567890.123456789"},
                        {"123456789.123456789", "123.120000000", "123456789.012345679", ""}),
                // decimal128I ==> decimal128I(38,18)                     (19,18)
                FieldType_RandStr(FieldType::OLAP_FIELD_TYPE_DECIMAL128I,
                                  {"01234567890123456789.123456789123456789",
                                   // (20,11) (automatically fill 0 for scala)
                                   "12345678901234567890.12345678911",
                                   // (19,18)
                                   "1234567890123456789.123456789123456789",
                                   // (19,19) (rounding last to make it fit)
                                   "1234567890123456789.1234567890123456789",
                                   // (18, 20) (rounding to make it fit)
                                   "123456789012345678.01234567890123456789",
                                   // (20, 19) (wrong)
                                   "12345678901234567890.1234567890123456789"},
                                  {"1234567890123456789.123456789123456789",
                                   "12345678901234567890.123456789110000000",
                                   "1234567890123456789.123456789123456789",
                                   "1234567890123456789.123456789012345679",
                                   "123456789012345678.012345678901234568",
                                   "12345678901234567890.123456789012345679"}),

        };

        for (auto type_pair : arithmetic_scala_field_types) {
            auto type = std::get<0>(type_pair);
            DataTypePtr data_type_ptr;
            if (type == FieldType::OLAP_FIELD_TYPE_DECIMAL32) {
                // decimal32(7, 2)
                data_type_ptr = DataTypeFactory::instance().create_data_type(type, 9, 2);
            } else if (type == FieldType::OLAP_FIELD_TYPE_DECIMAL64) {
                // decimal64(18, 9)
                data_type_ptr = DataTypeFactory::instance().create_data_type(type, 18, 9);
            } else if (type == FieldType::OLAP_FIELD_TYPE_DECIMAL128I) {
                // decimal128I(38,18)
                data_type_ptr = DataTypeFactory::instance().create_data_type(type, 38, 18);
            } else {
                data_type_ptr = DataTypeFactory::instance().create_data_type(type, 0, 0);
            }
            std::cout << "========= This type is  " << data_type_ptr->get_name() << ": "
                      << fmt::format("{}", type) << std::endl;

            auto col = data_type_ptr->create_column();

            // serde for data types with default FormatOption
            DataTypeSerDe::FormatOptions default_format_option;
            DataTypeSerDeSPtr serde = data_type_ptr->get_serde();

            auto ser_col = ColumnString::create();
            ser_col->reserve(std::get<1>(type_pair).size());
            VectorBufferWriter buffer_writer(*ser_col.get());

            for (int i = 0; i < std::get<1>(type_pair).size(); ++i) {
                string test_str = std::get<1>(type_pair)[i];
                std::cout << "the str : " << test_str << std::endl;
                Slice rb_test(test_str.data(), test_str.size());
                // deserialize
                Status st =
                        serde->deserialize_one_cell_from_json(*col, rb_test, default_format_option);
                if (std::get<2>(type_pair)[i].empty()) {
                    EXPECT_EQ(st.ok(), false);
                    std::cout << "deserialize failed: " << st.to_json() << std::endl;
                    continue;
                }
                EXPECT_EQ(st.ok(), true);
                // serialize
                serde->serialize_one_cell_to_json(*col, i, buffer_writer, default_format_option);
                buffer_writer.commit();
                EXPECT_EQ(ser_col->get_data_at(ser_col->size() - 1).to_string(),
                          std::get<2>(type_pair)[i]);
            }
        }
    }

    // date and datetime type
    {
        typedef std::pair<FieldType, string> FieldType_RandStr;
        std::vector<FieldType_RandStr> date_scala_field_types = {
                FieldType_RandStr(FieldType::OLAP_FIELD_TYPE_DATE, "2020-01-01"),
                FieldType_RandStr(FieldType::OLAP_FIELD_TYPE_DATE, "2020-01-01"),
                FieldType_RandStr(FieldType::OLAP_FIELD_TYPE_DATEV2, "2020-01-01"),
                FieldType_RandStr(FieldType::OLAP_FIELD_TYPE_DATETIME, "2020-01-01 12:00:00"),
                FieldType_RandStr(FieldType::OLAP_FIELD_TYPE_DATETIMEV2,
                                  "2020-01-01 12:00:00.666666"),
        };
        for (auto pair : date_scala_field_types) {
            auto type = pair.first;
            DataTypePtr data_type_ptr = DataTypeFactory::instance().create_data_type(type, 0, 0);
            std::cout << "========= This type is  " << data_type_ptr->get_name() << ": "
                      << fmt::format("{}", type) << std::endl;

            std::unique_ptr<WrapperField> min_wf(WrapperField::create_by_type(type));
            std::unique_ptr<WrapperField> max_wf(WrapperField::create_by_type(type));
            std::unique_ptr<WrapperField> rand_wf(WrapperField::create_by_type(type));

            min_wf->set_to_min();
            max_wf->set_to_max();
            rand_wf->from_string(pair.second, 0, 0);

            string min_s = min_wf->to_string();
            string max_s = max_wf->to_string();
            string rand_date = rand_wf->to_string();

            Slice min_rb(min_s.data(), min_s.size());
            Slice max_rb(max_s.data(), max_s.size());
            Slice rand_rb(rand_date.data(), rand_date.size());

            auto col = data_type_ptr->create_column();
            DataTypeSerDeSPtr serde = data_type_ptr->get_serde();
            // make use c++ lib equals to wrapper field from_string behavior
            DataTypeSerDe::FormatOptions formatOptions;
            formatOptions.date_olap_format = true;

            Status st = serde->deserialize_one_cell_from_json(*col, min_rb, formatOptions);
            EXPECT_EQ(st.ok(), true);
            st = serde->deserialize_one_cell_from_json(*col, max_rb, formatOptions);
            EXPECT_EQ(st.ok(), true);
            st = serde->deserialize_one_cell_from_json(*col, rand_rb, formatOptions);
            EXPECT_EQ(st.ok(), true);

            auto ser_col = ColumnString::create();
            ser_col->reserve(3);
            VectorBufferWriter buffer_writer(*ser_col.get());
            serde->serialize_one_cell_to_json(*col, 0, buffer_writer, formatOptions);
            buffer_writer.commit();
            serde->serialize_one_cell_to_json(*col, 1, buffer_writer, formatOptions);
            buffer_writer.commit();
            serde->serialize_one_cell_to_json(*col, 2, buffer_writer, formatOptions);
            buffer_writer.commit();
            rtrim(min_s);
            rtrim(max_s);
            rtrim(rand_date);
            StringRef min_s_d = ser_col->get_data_at(0);
            StringRef max_s_d = ser_col->get_data_at(1);
            StringRef rand_s_d = ser_col->get_data_at(2);

            std::cout << "min(" << min_s << ") with datat_ype_str:" << min_s_d << std::endl;
            std::cout << "max(" << max_s << ") with datat_ype_str:" << max_s_d << std::endl;
            std::cout << "rand(" << rand_date << ") with datat_type_str:" << rand_s_d << std::endl;
            EXPECT_EQ(min_s, min_s_d.to_string());
            EXPECT_EQ(max_s, max_s_d.to_string());
            EXPECT_EQ(rand_date, rand_s_d.to_string());
        }
    }

    // nullable data type with const column
    {
        DataTypePtr data_type_ptr = DataTypeFactory::instance().create_data_type(
                FieldType::OLAP_FIELD_TYPE_STRING, 0, 0);
        DataTypePtr nullable_ptr = std::make_shared<DataTypeNullable>(data_type_ptr);
        std::unique_ptr<WrapperField> rand_wf(
                WrapperField::create_by_type(FieldType::OLAP_FIELD_TYPE_STRING));
        std::string test_str = generate(128);
        rand_wf->from_string(test_str, 0, 0);
        Field string_field(test_str);
        ColumnPtr col = nullable_ptr->create_column_const(0, string_field);
        DataTypeSerDe::FormatOptions default_format_option;
        DataTypeSerDeSPtr serde = nullable_ptr->get_serde();
        auto ser_col = ColumnString::create();
        ser_col->reserve(1);
        VectorBufferWriter buffer_writer(*ser_col.get());
        serde->serialize_one_cell_to_json(*col, 0, buffer_writer, default_format_option);
        buffer_writer.commit();
        StringRef rand_s_d = ser_col->get_data_at(0);
        EXPECT_EQ(rand_wf->to_string(), rand_s_d.to_string());
    }
}

// test for array and map
TEST(TextSerde, ComplexTypeSerdeTextTest) {
    // array-scala
    {
        // nested type,test string, expect string(option.converted_from_string=false),expect string(option.converted_from_string=true)
        typedef std::tuple<FieldType, std::vector<string>, std::vector<string>, std::vector<string>>
                FieldType_RandStr;
        std::vector<FieldType_RandStr> nested_field_types = {
                FieldType_RandStr(FieldType::OLAP_FIELD_TYPE_BOOL,
                                  {"[0, 1,-1,1]", "[true, false]", "[1,true,t]",
                                   "[1, false], [,], [1,true,t]", "[,]"},
                                  {"[0, 1, NULL, 1]", "[1, 0]", "[1, 1, NULL]",
                                   "[1, NULL, NULL, 1, NULL]", "[]"},
                                  {"[0, 1, NULL, 1]", "[1, 0]", "[1, 1, NULL]",
                                   "[1, NULL, NULL, 1, NULL]", "[]"}),
                FieldType_RandStr(
                        FieldType::OLAP_FIELD_TYPE_TINYINT,
                        {"[1111, 12, ]", "[ed, 2,]", "[],[]", "[[]]", "[,1 , 3]"},
                        {"[NULL, 12, NULL]", "[NULL, 2, NULL]", "[NULL]", "[NULL]", "[]"},
                        {"[NULL, 12, NULL]", "[NULL, 2, NULL]", "[NULL]", "[NULL]", "[]"}),
                FieldType_RandStr(
                        FieldType::OLAP_FIELD_TYPE_FLOAT,
                        {"[0.33, 0.67, 0]", "[3.40282e+38, 3.40282e+38+1]", "[\"3.40282e+38+1\"]",
                         "[\"3.14\", 0.77]"},
                        {"[0.33, 0.67, 0]", "[3.40282e+38, NULL]", "[NULL]", "[NULL, 0.77]"},
                        {"[0.33, 0.67, 0]", "[3.40282e+38, NULL]", "[NULL]", "[3.14, 0.77]"}),
                FieldType_RandStr(
                        FieldType::OLAP_FIELD_TYPE_DOUBLE,
                        {"[3.1415926, 0.878787878, 12.44456475432]",
                         "[2343.12345465746, 2.22507e-308, 2.22507e-308-1, \"2.22507e-308\"]"},
                        {"[3.1415926, 0.878787878, 12.44456475432]",
                         "[2343.12345465746, 2.22507e-308, NULL, NULL]"},
                        {"[3.1415926, 0.878787878, 12.44456475432]",
                         "[2343.12345465746, 2.22507e-308, NULL, 2.22507e-308]"}),
                FieldType_RandStr(
                        FieldType::OLAP_FIELD_TYPE_STRING,
                        {"[\"hello\", \"world\"]", "['a', 'b', 'c']",
                         "[\"42\",1412341,true,42.43,3.40282e+38+1,alpha:beta:gamma,Earth#42:"
                         "Control#86:Bob#31,17:true:Abe "
                         "Linkedin,BLUE,\"\\N\",\"\u0001\u0002\u0003,\\u0001bc\"]"},
                        // last : ["42",1412341,true,42.43,3.40282e+38+1,alpha:beta:gamma,Earth#42:Control#86:Bob#31,17:true:Abe Linkedin,BLUE,"\N",",\u0001bc"]
                        {"[\"hello\", \"world\"]", "['a', 'b', 'c']",
                         "[\"42\", 1412341, true, 42.43, 3.40282e+38+1, alpha:beta:gamma, "
                         "Earth#42:Control#86:Bob#31, 17:true:Abe Linkedin, BLUE, \"\\N\", "
                         "\"\x1\x2\x3,\\u0001bc\"]"},
                        {"[hello, world]", "[a, b, c]",
                         "[42, 1412341, true, 42.43, 3.40282e+38+1, alpha:beta:gamma, "
                         "Earth#42:Control#86:Bob#31, 17:true:Abe Linkedin, BLUE, \\N, "
                         "\x1\x2\x3,\\u0001bc]"}),
                FieldType_RandStr(
                        FieldType::OLAP_FIELD_TYPE_DATE,
                        {"[\\\"2022-07-13\\\",\"2022-07-13 12:30:00\"]",
                         "[2022-07-13 12:30:00, \"2022-07-13\"]",
                         "[2022-07-13 12:30:00.000, 2022-07-13]"},
                        {"[NULL, NULL]", "[2022-07-13, NULL]", "[2022-07-13, 2022-07-13]"},
                        {"[NULL, 2022-07-13]", "[2022-07-13, 2022-07-13]",
                         "[2022-07-13, 2022-07-13]"}),
                FieldType_RandStr(
                        FieldType::OLAP_FIELD_TYPE_DATETIME,
                        {"[\"2022-07-13\",\"2022-07-13 12:30:00\"]",
                         "[2022-07-13 12:30:00, \"2022-07-13\", 2022-07-13 12:30:00.0000]"},
                        {"[NULL, NULL]", "[2022-07-13 12:30:00, NULL, 2022-07-13 12:30:00]"},
                        {"[2022-07-13 00:00:00, 2022-07-13 12:30:00]",
                         "[2022-07-13 12:30:00, 2022-07-13 00:00:00, 2022-07-13 12:30:00]"}),
                FieldType_RandStr(
                        FieldType::OLAP_FIELD_TYPE_DECIMAL,
                        {"[4, 5.5, 6.67]",
                         "[012345678901234567.012345678,123456789012345678.01234567, "
                         "12345678901234567.0123456779,12345678901234567.01234567791,"
                         "1234567890123456789.01234567]",
                         "[\"012345678901234567.012345678\",\"123456789012345678.01234567\", "
                         "\"12345678901234567.0123456779\", "
                         "\"12345678901234567.01234567791\",\"1234567890123456789.01234567\"]",
                         "[\\1234567890123456789.01234567\\]"},
                        {"[4.000000000, 5.500000000, 6.670000000]",
                         "[12345678901234567.012345678, 123456789012345678.012345670, "
                         "12345678901234567.012345678, NULL, NULL]",
                         "[NULL, NULL, NULL, NULL, NULL]", "[NULL]"},
                        {"[4.000000000, 5.500000000, 6.670000000]",
                         "[12345678901234567.012345678, 123456789012345678.012345670, "
                         "12345678901234567.012345678, NULL, NULL]",
                         "[12345678901234567.012345678, 123456789012345678.012345670, "
                         "12345678901234567.012345678, NULL, NULL]",
                         "[NULL]"}),
        };
        // array type
        for (auto type_pair : nested_field_types) {
            auto type = std::get<0>(type_pair);
            DataTypePtr nested_data_type_ptr =
                    DataTypeFactory::instance().create_data_type(type, 0, 0);
            DataTypePtr array_data_type_ptr =
                    std::make_shared<DataTypeArray>(make_nullable(nested_data_type_ptr));

            std::cout << "========= This type is  " << array_data_type_ptr->get_name() << ": "
                      << fmt::format("{}", type) << std::endl;

            auto col = array_data_type_ptr->create_column();
            auto col2 = array_data_type_ptr->create_column();
            auto col3 = array_data_type_ptr->create_column();

            DataTypeSerDeSPtr serde = array_data_type_ptr->get_serde();
            DataTypeSerDeSPtr serde_1 = array_data_type_ptr->get_serde();
            DataTypeSerDe::FormatOptions formatOptions;

            for (int i = 0; i < std::get<1>(type_pair).size(); ++i) {
                std::string rand_str = std::get<1>(type_pair)[i];
                std::string expect_str = std::get<2>(type_pair)[i];
                std::string expect_str_1 = std::get<3>(type_pair)[i];
                std::cout << "rand_str:" << rand_str << std::endl;
                std::cout << "expect_str:" << expect_str << std::endl;
                std::cout << "expect_str_can_format_from_string:" << expect_str << std::endl;
                {
                    Slice slice(rand_str.data(), rand_str.size());
                    formatOptions.converted_from_string = false;
                    Status st = serde->deserialize_one_cell_from_json(*col, slice, formatOptions);
                    if (expect_str == "[]") {
                        if (st.ok()) {
                            auto& item_column = assert_cast<ColumnNullable&>(
                                    assert_cast<ColumnArray&>(*col).get_data());
                            for (auto ix = 0; ix < item_column.size(); ++ix) {
                                if (item_column.is_null_at(ix)) {
                                    std::cout << "idx null:" << ix << std::endl;
                                } else {
                                    std::cout << "idx:" << item_column.get_data_at(ix).to_string()
                                              << std::endl;
                                }
                            }
                        } else {
                            EXPECT_EQ(st.ok(), false);
                            std::cout << st.to_json() << std::endl;
                        }
                    } else {
                        EXPECT_EQ(st.ok(), true);
                        auto ser_col = ColumnString::create();
                        ser_col->reserve(1);
                        VectorBufferWriter buffer_writer(*ser_col.get());
                        serde->serialize_one_cell_to_json(*col, i, buffer_writer, formatOptions);
                        buffer_writer.commit();
                        StringRef rand_s_d = ser_col->get_data_at(0);
                        std::cout << "test : " << rand_s_d << std::endl;
                        EXPECT_EQ(expect_str, rand_s_d.to_string());
                    }
                }
                {
                    // from_string
                    ReadBuffer rb(rand_str.data(), rand_str.size());
                    Status status = array_data_type_ptr->from_string(rb, col2);
                    EXPECT_EQ(status.ok(), true);
                    auto ser_col = ColumnString::create();
                    ser_col->reserve(1);
                    VectorBufferWriter buffer_writer(*ser_col.get());
<<<<<<< HEAD
                    serde->serialize_one_cell_to_text(*col2, i, buffer_writer, formatOptions);
=======
                    serde->serialize_one_cell_to_json(*col, i, buffer_writer, formatOptions);
>>>>>>> 8d777e64
                    buffer_writer.commit();
                    StringRef rand_s_d = ser_col->get_data_at(0);
                    std::cout << "test from string: " << rand_s_d << std::endl;
                    //                    EXPECT_EQ(expect_str, rand_s_d.to_string());
                }
                {
                    formatOptions.converted_from_string = true;
                    std::cout << "======== change " << formatOptions.converted_from_string
                              << " with rand_str: " << rand_str << std::endl;
                    Slice slice(rand_str.data(), rand_str.size());
                    Status st =
                            serde_1->deserialize_one_cell_from_json(*col3, slice, formatOptions);
                    if (expect_str == "[]") {
                        EXPECT_EQ(st.ok(), false);
                        std::cout << st.to_json() << std::endl;
                    } else {
                        EXPECT_EQ(st.ok(), true);
                        auto ser_col = ColumnString::create();
                        ser_col->reserve(1);
                        VectorBufferWriter buffer_writer(*ser_col.get());
                        serde_1->serialize_one_cell_to_json(*col3, i, buffer_writer, formatOptions);
                        buffer_writer.commit();
                        StringRef rand_s_d = ser_col->get_data_at(0);
                        EXPECT_EQ(expect_str_1, rand_s_d.to_string());
                    }
                }
            }
        }
    }

    // map-scala-scala
    {
        // nested key type , nested value type, test string , expect string
        typedef std::tuple<FieldType, FieldType, std::vector<string>, std::vector<string>>
                FieldType_RandStr;
        std::vector<FieldType_RandStr> nested_field_types = {
                FieldType_RandStr(FieldType::OLAP_FIELD_TYPE_BOOL,
                                  FieldType::OLAP_FIELD_TYPE_STRING,
                                  {"{1: \"amory is 7\", 0: \" doris be better \", -1: \"wrong,\"}",
                                   "{\"1\": \"amory is 7\", \"0\": 1}"},
                                  {"{1:\"amory is 7\", 0:\" doris be better \", NULL:\"wrong,\"}",
                                   "{NULL:\"amory is 7\", NULL:1}"}),
                FieldType_RandStr(
                        FieldType::OLAP_FIELD_TYPE_STRING, FieldType::OLAP_FIELD_TYPE_DOUBLE,
                        {"{\" ,.amory\": 111.2343, \"\": 112., 'dggs': 13.14 , NULL: 12.2222222, "
                         ": NULL\\}",
                         "{\"\": NULL, null: 12.44}", "{{}}", "{{}", "}}", "{}, {}"},
                        {"{\" ,.amory\":111.2343, \"\":112, 'dggs':13.14, NULL:12.2222222, :NULL}",
                         "{\"\":NULL, NULL:12.44}", "{}", "{}", "", "{}"}),
                FieldType_RandStr(FieldType::OLAP_FIELD_TYPE_FLOAT,
                                  FieldType::OLAP_FIELD_TYPE_DOUBLE,
                                  {"{0.33: 3.1415926,3.1415926: 22}", "{3.14, 15926: 22}", "{3.14}",
                                   "{222:3444},", "{4.12, 677: 455: 356, 67.6:67.7}"},
                                  {"{0.33:3.1415926, 3.1415925:22}", "{NULL:22}", "{}", "",
                                   "{NULL:NULL, 67.6:67.7}"}),
                FieldType_RandStr(
                        FieldType::OLAP_FIELD_TYPE_DATE, FieldType::OLAP_FIELD_TYPE_DATETIME,
                        {"{2022-07-13: 2022-07-13 12:30:00, 2022-07-13 12:30:00: 2022-07-13 "
                         "12:30:00, 2022-07-13 12:30:00.000: 2022-07-13 12:30:00.000, NULL: NULL, "
                         "2022-07-13:'2022-07-13 12:30:00'}",
                         // escaped char ':'
                         "{2022-07-13 12\\:30\\:00: 2022-07-13, 2022-07-13 12\\:30\\:00.000: "
                         "2022-07-13 12:30:00.000, 2022-07-13:\'2022-07-13 12:30:00\'}"},
                        {"{2022-07-13:2022-07-13 12:30:00, 2022-07-13:NULL, 2022-07-13:NULL, "
                         "NULL:NULL, 2022-07-13:NULL}",
                         "{2022-07-13:2022-07-13 00:00:00, 2022-07-13:2022-07-13 12:30:00, "
                         "2022-07-13:NULL}"}),
                FieldType_RandStr(
                        FieldType::OLAP_FIELD_TYPE_DATETIME, FieldType::OLAP_FIELD_TYPE_DECIMAL,
                        {"{2022-07-13 12:30:00: 12.45675432, 2022-07-13: 12.45675432, NULL: NULL}",
                         "{\"2022-07-13 12:30:00\": \"12.45675432\"}",
                         "{2022-07-13 12\\:30\\:00:12.45675432, 2022-07-13#12:30:00: 12.45675432}",
                         "{2022-07-13 12\\:30\\:00.0000:12.45675432, null:12.34}"},
                        {"{2022-07-13 12:00:00:30.000000000, 2022-07-13 00:00:00:12.456754320, "
                         "NULL:NULL}",
                         "{NULL:NULL}",
                         "{2022-07-13 12:30:00:12.456754320, 2022-07-13 12:00:00:30.000000000}",
                         "{2022-07-13 12:30:00:12.456754320, NULL:12.340000000}"}),
        };

        for (auto type_pair : nested_field_types) {
            auto key_type = std::get<0>(type_pair);
            auto value_type = std::get<1>(type_pair);
            DataTypePtr nested_key_type_ptr =
                    DataTypeFactory::instance().create_data_type(key_type, 0, 0);
            DataTypePtr nested_value_type_ptr =
                    DataTypeFactory::instance().create_data_type(value_type, 0, 0);
            DataTypePtr map_data_type_ptr = std::make_shared<DataTypeMap>(
                    make_nullable(nested_key_type_ptr), make_nullable(nested_value_type_ptr));

            std::cout << "========= This type is  " << map_data_type_ptr->get_name() << std::endl;

            auto col2 = map_data_type_ptr->create_column();
            DataTypeSerDeSPtr serde = map_data_type_ptr->get_serde();
            DataTypeSerDe::FormatOptions formatOptions;

            for (int i = 0; i < std::get<2>(type_pair).size(); ++i) {
                std::string rand_str = std::get<2>(type_pair)[i];
                std::string expect_str = std::get<3>(type_pair)[i];
                std::cout << "rand_str:" << rand_str << std::endl;
                std::cout << "expect_str:" << expect_str << std::endl;
                {
                    auto col = map_data_type_ptr->create_column();
                    Slice slice(rand_str.data(), rand_str.size());
                    Status st = serde->deserialize_one_cell_from_json(*col, slice, formatOptions);
                    std::cout << st.to_json() << std::endl;
                    if (expect_str.empty()) {
                        EXPECT_FALSE(st.ok());
                        continue;
                    }
                    auto ser_col = ColumnString::create();
                    ser_col->reserve(1);
                    VectorBufferWriter buffer_writer(*ser_col.get());
                    serde->serialize_one_cell_to_json(*col, 0, buffer_writer, formatOptions);
                    buffer_writer.commit();
                    StringRef rand_s_d = ser_col->get_data_at(0);
                    EXPECT_EQ(expect_str, rand_s_d.to_string());
                }
                // from_string
                {
                    ReadBuffer rb(rand_str.data(), rand_str.size());
                    std::cout << "from string rb: " << rb.to_string() << std::endl;
                    Status stat = map_data_type_ptr->from_string(rb, col2);
                    std::cout << stat.to_json() << std::endl;
                    auto ser_col = ColumnString::create();
                    ser_col->reserve(1);
                    VectorBufferWriter buffer_writer(*ser_col.get());
                    serde->serialize_one_cell_to_json(*col2, col2->size() - 1, buffer_writer,
                                                      formatOptions);
                    buffer_writer.commit();
                    StringRef rand_s_d = ser_col->get_data_at(0);
                    std::cout << "test from string: " << rand_s_d.to_string() << std::endl;
                }
            }
        }

        // option with converted_with_string true
        typedef std::tuple<FieldType, FieldType, std::vector<string>, std::vector<string>>
                FieldType_RandStr;
        std::vector<FieldType_RandStr> field_types = {
                FieldType_RandStr(
                        FieldType::OLAP_FIELD_TYPE_DATE, FieldType::OLAP_FIELD_TYPE_DATETIME,
                        {"{2022-07-13: 2022-07-13 12:30:00, 2022-07-13 12:30:00: 2022-07-13 "
                         "12:30:00, 2022-07-13 12:30:00.000: 2022-07-13 12:30:00.000, NULL: NULL, "
                         "2022-07-13:'2022-07-13 12:30:00'}",
                         // escaped char ':'
                         "{2022-07-13 12\\:30\\:00: 2022-07-13, 2022-07-13 12\\:30\\:00.000: "
                         "2022-07-13 12:30:00.000, 2022-07-13:\'2022-07-13 12:30:00\'}"},
                        {"{2022-07-13:2022-07-13 12:30:00, 2022-07-13:NULL, 2022-07-13:NULL, "
                         "NULL:NULL, 2022-07-13:2022-07-13 12:30:00}",
                         "{2022-07-13:2022-07-13 00:00:00, 2022-07-13:2022-07-13 12:30:00, "
                         "2022-07-13:2022-07-13 12:30:00}"}),
                FieldType_RandStr(
                        FieldType::OLAP_FIELD_TYPE_DATETIME, FieldType::OLAP_FIELD_TYPE_DECIMAL,
                        {"{2022-07-13 12:30:00: 12.45675432, 2022-07-13: 12.45675432, NULL: NULL}",
                         "{\"2022-07-13 12:30:00\": \"12.45675432\"}",
                         "{2022-07-13 12\\:30\\:00:12.45675432, 2022-07-13#12:30:00: 12.45675432}",
                         "{2022-07-13 12\\:30\\:00.0000:12.45675432, null:12.34}"},
                        {"{2022-07-13 12:00:00:30.000000000, 2022-07-13 00:00:00:12.456754320, "
                         "NULL:NULL}",
                         "{2022-07-13 12:30:00:12.456754320}",
                         "{2022-07-13 12:30:00:12.456754320, 2022-07-13 12:00:00:30.000000000}",
                         "{2022-07-13 12:30:00:12.456754320, NULL:12.340000000}"}),
        };
        for (auto type_pair : field_types) {
            auto key_type = std::get<0>(type_pair);
            auto value_type = std::get<1>(type_pair);
            DataTypePtr nested_key_type_ptr =
                    DataTypeFactory::instance().create_data_type(key_type, 0, 0);
            DataTypePtr nested_value_type_ptr =
                    DataTypeFactory::instance().create_data_type(value_type, 0, 0);
            DataTypePtr map_data_type_ptr = std::make_shared<DataTypeMap>(
                    make_nullable(nested_key_type_ptr), make_nullable(nested_value_type_ptr));

            std::cout << "========= This type is  " << map_data_type_ptr->get_name() << std::endl;

            auto col2 = map_data_type_ptr->create_column();
            DataTypeSerDeSPtr serde = map_data_type_ptr->get_serde();
            DataTypeSerDe::FormatOptions formatOptions;
            formatOptions.converted_from_string = true;

            for (int i = 0; i < std::get<2>(type_pair).size(); ++i) {
                std::string rand_str = std::get<2>(type_pair)[i];
                std::string expect_str = std::get<3>(type_pair)[i];
                std::cout << "rand_str:" << rand_str << std::endl;
                std::cout << "expect_str:" << expect_str << std::endl;
                {
                    auto col = map_data_type_ptr->create_column();
                    Slice slice(rand_str.data(), rand_str.size());
                    Status st = serde->deserialize_one_cell_from_json(*col, slice, formatOptions);
                    std::cout << st.to_json() << std::endl;
                    if (expect_str.empty()) {
                        EXPECT_FALSE(st.ok());
                        continue;
                    }
                    auto ser_col = ColumnString::create();
                    ser_col->reserve(1);
                    VectorBufferWriter buffer_writer(*ser_col.get());
                    serde->serialize_one_cell_to_json(*col, 0, buffer_writer, formatOptions);
                    buffer_writer.commit();
                    StringRef rand_s_d = ser_col->get_data_at(0);
                    EXPECT_EQ(expect_str, rand_s_d.to_string());
                }
            }
        }
    }
}

TEST(TextSerde, ComplexTypeWithNestedSerdeTextTest) {
    // array-array<string>
    {
        // nested type,test string, expect string(option.converted_from_string=false), expect_from_string, expect string(option.converted_from_string=true)
        typedef std::tuple<FieldType, std::vector<string>, std::vector<string>, std::vector<string>,
                           std::vector<string>>
                FieldType_RandStr;
        std::vector<FieldType_RandStr> nested_field_types = {
                FieldType_RandStr(FieldType::OLAP_FIELD_TYPE_STRING,
                                  {"[[Hello, World],[This, is, a, nested, array]]"},
                                  {"[[Hello, World], [This, is, a, nested, array]]"},
                                  {"[NULL, NULL, NULL, NULL, NULL, NULL, NULL]"},
                                  {"[[Hello, World], [This, is, a, nested, array]]"}),
                FieldType_RandStr(
                        FieldType::OLAP_FIELD_TYPE_STRING,
                        {"[[With, special, \"characters\"], [like, @, #, $, % \"^\", &, *, (, ), "
                         "-, _], [=, +, [, ], {, }, |, \\, ;, :, ', '\', <, >, ,, ., /, ?, ~]]"},
                        {"[[With, special, \"characters\"], [like, @, #, $, % \"^\", &, *, (, ), "
                         "-, _], [=, +, [, ], {, }, |, \\, ;, :, ', '\', <, >, ,, ., /, ?, ~]]"},
                        {""},
                        {"[[With, special, characters], [like, @, #, $, % \"^\", &, *, (, ), -, "
                         "_], [=, +, [, ], {, }, |, \\, ;, :, ', '\', <, >, ,, ., /, ?, ~]]"})};
        // array type
        for (auto type_pair : nested_field_types) {
            auto type = std::get<0>(type_pair);
            DataTypePtr nested_data_type_ptr =
                    DataTypeFactory::instance().create_data_type(type, 0, 0);
            DataTypePtr nested_array_data_type_ptr =
                    std::make_shared<DataTypeArray>(make_nullable(nested_data_type_ptr));

            DataTypePtr array_data_type_ptr =
                    std::make_shared<DataTypeArray>(make_nullable(nested_array_data_type_ptr));

            std::cout << "========= This type is  " << array_data_type_ptr->get_name() << ": "
                      << fmt::format("{}", type) << std::endl;

            DataTypeSerDeSPtr serde = array_data_type_ptr->get_serde();
            DataTypeSerDeSPtr serde_1 = array_data_type_ptr->get_serde();
            DataTypeSerDe::FormatOptions formatOptions;

            for (int i = 0; i < std::get<1>(type_pair).size(); ++i) {
                std::string rand_str = std::get<1>(type_pair)[i];
                std::string expect_str = std::get<2>(type_pair)[i];
                std::string expect_from_string_str = std::get<3>(type_pair)[i];
                std::string expect_str_1 = std::get<4>(type_pair)[i];
                std::cout << "rand_str:" << rand_str << std::endl;
                std::cout << "expect_str:" << expect_str << std::endl;
                std::cout << "expect_from_str:" << expect_from_string_str << std::endl;
                std::cout << "expect_str_can_format_from_string:" << expect_str << std::endl;
                {
                    // serde
                    auto col = array_data_type_ptr->create_column();
                    Slice slice(rand_str.data(), rand_str.size());
                    formatOptions.converted_from_string = false;
                    Status st = serde->deserialize_one_cell_from_json(*col, slice, formatOptions);
                    if (expect_str == "") {
                        EXPECT_EQ(st.ok(), false);
                        std::cout << st.to_json() << std::endl;
                    } else {
                        EXPECT_EQ(st.ok(), true);
                        auto ser_col = ColumnString::create();
                        ser_col->reserve(1);
                        VectorBufferWriter buffer_writer(*ser_col.get());
                        serde->serialize_one_cell_to_json(*col, 0, buffer_writer, formatOptions);
                        buffer_writer.commit();
                        StringRef rand_s_d = ser_col->get_data_at(0);
                        std::cout << "test : " << rand_s_d << std::endl;
                        EXPECT_EQ(expect_str, rand_s_d.to_string());
                    }
                }
                {
                    // from_string
                    ReadBuffer rb(rand_str.data(), rand_str.size());
                    auto col2 = array_data_type_ptr->create_column();
                    Status status = array_data_type_ptr->from_string(rb, col2);
                    if (expect_from_string_str == "") {
                        EXPECT_EQ(status.ok(), false);
                        std::cout << "test from_string: " << status.to_json() << std::endl;
                    } else {
                        auto ser_col = ColumnString::create();
                        ser_col->reserve(1);
                        VectorBufferWriter buffer_writer(*ser_col.get());
                        serde->serialize_one_cell_to_json(*col2, 0, buffer_writer, formatOptions);
                        buffer_writer.commit();
                        StringRef rand_s_d = ser_col->get_data_at(0);
                        std::cout << "test from string: " << rand_s_d << std::endl;
                        EXPECT_EQ(expect_from_string_str, rand_s_d.to_string());
                    }
                }
                {
                    formatOptions.converted_from_string = true;
                    std::cout << "======== change " << formatOptions.converted_from_string
                              << " with rand_str: " << rand_str << std::endl;
                    auto col3 = array_data_type_ptr->create_column();
                    Slice slice(rand_str.data(), rand_str.size());
                    Status st =
                            serde_1->deserialize_one_cell_from_json(*col3, slice, formatOptions);
                    if (expect_str == "") {
                        EXPECT_EQ(st.ok(), false);
                        std::cout << st.to_json() << std::endl;
                    } else {
                        EXPECT_EQ(st.ok(), true);
                        auto ser_col = ColumnString::create();
                        ser_col->reserve(1);
                        VectorBufferWriter buffer_writer(*ser_col.get());
                        serde_1->serialize_one_cell_to_json(*col3, 0, buffer_writer, formatOptions);
                        buffer_writer.commit();
                        StringRef rand_s_d = ser_col->get_data_at(0);
                        EXPECT_EQ(expect_str_1, rand_s_d.to_string());
                    }
                }
            }
        }
    }

    // array-map<string, double>
    {
        // nested type,test string, expect string(option.converted_from_string=false), expect_from_string, expect string(option.converted_from_string=true)
        typedef std::tuple<FieldType, FieldType, std::vector<string>, std::vector<string>,
                           std::vector<string>, std::vector<string>>
                FieldType_RandStr;
        std::vector<FieldType_RandStr> nested_field_types = {FieldType_RandStr(
                FieldType::OLAP_FIELD_TYPE_STRING, FieldType::OLAP_FIELD_TYPE_DOUBLE,
                {"[{\"2cKtIM-L1mOcEm-udR-HcB2\":0.23929040957798242,\"eof2UN-Is0EEuA-H5D-hE58\":0."
                 "42373055809540094,\"FwUSOB-R8rtK9W-BVG-8wYZ\":0.7680704548628841},{\"qDXU9D-"
                 "7orr51d-g80-6t5k\":0.6446245786874659,\"bkLjmx-uZ2Ez7F-536-PGqy\":0."
                 "8880791950937957,\"9Etq4o-FPm37O4-5fk-QWh7\":0.08630489716260481},{\"tu3OMw-"
                 "mzS0jAx-Dnj-Xm3G\":0.1184199213706042,\"XkhTn0-QFLo8Ks-JXR-k4zk\":0."
                 "5181239375482816,\"EYC8Dj-GTTp9iB-b4O-QBkO\":0.4491897722178303},{\"sHFGPg-"
                 "cfA8gya-kfw-IugT\":0.20842299487398452,\"BBQ6e5-OJYRJhC-zki-7rQj\":0."
                 "3050124830713523,\"mKH57V-YmwCNFq-vs8-vUIX\":0.36446683035480754},{\"HfhEMX-"
                 "oAMBJCC-YIC-hCqN\":0.8131454631693608,\"xrnTFd-ikONWik-T7J-sL8J\":0."
                 "37509722558990855,\"SVyEes-77mlzIr-N6c-DkYw\":0.4703053945053086,"
                 "\"NULL\":0.1,\"\\N\":0.1}]"},
                {"[{\"2cKtIM-L1mOcEm-udR-HcB2\":0.23929040957798242, "
                 "\"eof2UN-Is0EEuA-H5D-hE58\":0.42373055809540094, "
                 "\"FwUSOB-R8rtK9W-BVG-8wYZ\":0.7680704548628841}, "
                 "{\"qDXU9D-7orr51d-g80-6t5k\":0.6446245786874659, "
                 "\"bkLjmx-uZ2Ez7F-536-PGqy\":0.8880791950937957, "
                 "\"9Etq4o-FPm37O4-5fk-QWh7\":0.08630489716260481}, "
                 "{\"tu3OMw-mzS0jAx-Dnj-Xm3G\":0.1184199213706042, "
                 "\"XkhTn0-QFLo8Ks-JXR-k4zk\":0.5181239375482816, "
                 "\"EYC8Dj-GTTp9iB-b4O-QBkO\":0.4491897722178303}, "
                 "{\"sHFGPg-cfA8gya-kfw-IugT\":0.20842299487398452, "
                 "\"BBQ6e5-OJYRJhC-zki-7rQj\":0.3050124830713523, "
                 "\"mKH57V-YmwCNFq-vs8-vUIX\":0.36446683035480754}, "
                 "{\"HfhEMX-oAMBJCC-YIC-hCqN\":0.8131454631693608, "
                 "\"xrnTFd-ikONWik-T7J-sL8J\":0.37509722558990855, "
                 "\"SVyEes-77mlzIr-N6c-DkYw\":0.4703053945053086, "
                 "\"NULL\":0.1, \"\\N\":0.1}]"},
                {""},
                {"[{2cKtIM-L1mOcEm-udR-HcB2:0.23929040957798242, "
                 "eof2UN-Is0EEuA-H5D-hE58:0.42373055809540094, "
                 "FwUSOB-R8rtK9W-BVG-8wYZ:0.7680704548628841}, "
                 "{qDXU9D-7orr51d-g80-6t5k:0.6446245786874659, "
                 "bkLjmx-uZ2Ez7F-536-PGqy:0.8880791950937957, "
                 "9Etq4o-FPm37O4-5fk-QWh7:0.08630489716260481}, "
                 "{tu3OMw-mzS0jAx-Dnj-Xm3G:0.1184199213706042, "
                 "XkhTn0-QFLo8Ks-JXR-k4zk:0.5181239375482816, "
                 "EYC8Dj-GTTp9iB-b4O-QBkO:0.4491897722178303}, "
                 "{sHFGPg-cfA8gya-kfw-IugT:0.20842299487398452, "
                 "BBQ6e5-OJYRJhC-zki-7rQj:0.3050124830713523, "
                 "mKH57V-YmwCNFq-vs8-vUIX:0.36446683035480754}, "
                 "{HfhEMX-oAMBJCC-YIC-hCqN:0.8131454631693608, "
                 "xrnTFd-ikONWik-T7J-sL8J:0.37509722558990855, "
                 "SVyEes-77mlzIr-N6c-DkYw:0.4703053945053086, "
                 "NULL:0.1, NULL:0.1}]"})};
        for (auto type_pair : nested_field_types) {
            auto key_type = std::get<0>(type_pair);
            DataTypePtr nested_key_data_type_ptr =
                    DataTypeFactory::instance().create_data_type(key_type, 0, 0);
            auto val_type = std::get<1>(type_pair);
            DataTypePtr nested_value_data_type_ptr =
                    DataTypeFactory::instance().create_data_type(val_type, 0, 0);

            DataTypePtr nested_map_data_type_ptr =
                    std::make_shared<DataTypeMap>(make_nullable(nested_key_data_type_ptr),
                                                  make_nullable(nested_value_data_type_ptr));

            DataTypePtr array_data_type_ptr =
                    std::make_shared<DataTypeArray>(make_nullable(nested_map_data_type_ptr));

            std::cout << "========= This type is  " << array_data_type_ptr->get_name() << std::endl;

            DataTypeSerDeSPtr serde = array_data_type_ptr->get_serde();
            DataTypeSerDeSPtr serde_1 = array_data_type_ptr->get_serde();
            DataTypeSerDe::FormatOptions formatOptions;

            for (int i = 0; i < std::get<2>(type_pair).size(); ++i) {
                std::string rand_str = std::get<2>(type_pair)[i];
                std::string expect_str = std::get<3>(type_pair)[i];
                std::string expect_from_string_str = std::get<4>(type_pair)[i];
                std::string expect_str_1 = std::get<5>(type_pair)[i];
                std::cout << "rand_str:" << rand_str << std::endl;
                std::cout << "expect_str:" << expect_str << std::endl;
                std::cout << "expect_from_str:" << expect_from_string_str << std::endl;
                std::cout << "expect_str_can_format_from_string:" << expect_str << std::endl;
                {
                    // serde
                    auto col = array_data_type_ptr->create_column();
                    Slice slice(rand_str.data(), rand_str.size());
                    formatOptions.converted_from_string = false;
                    Status st = serde->deserialize_one_cell_from_json(*col, slice, formatOptions);
                    if (expect_str == "") {
                        EXPECT_EQ(st.ok(), false);
                        std::cout << st.to_json() << std::endl;
                    } else {
                        EXPECT_EQ(st.ok(), true);
                        auto ser_col = ColumnString::create();
                        ser_col->reserve(1);
                        VectorBufferWriter buffer_writer(*ser_col.get());
                        serde->serialize_one_cell_to_json(*col, 0, buffer_writer, formatOptions);
                        buffer_writer.commit();
                        StringRef rand_s_d = ser_col->get_data_at(0);
                        std::cout << "test : " << rand_s_d << std::endl;
                        EXPECT_EQ(expect_str, rand_s_d.to_string());
                    }
                }
                {
                    // from_string
                    ReadBuffer rb(rand_str.data(), rand_str.size());
                    auto col2 = array_data_type_ptr->create_column();
                    Status status = array_data_type_ptr->from_string(rb, col2);
                    if (expect_from_string_str == "") {
                        EXPECT_EQ(status.ok(), false);
                        std::cout << "test from_string: " << status.to_json() << std::endl;
                    } else {
                        auto ser_col = ColumnString::create();
                        ser_col->reserve(1);
                        VectorBufferWriter buffer_writer(*ser_col.get());
                        serde->serialize_one_cell_to_json(*col2, 0, buffer_writer, formatOptions);
                        buffer_writer.commit();
                        StringRef rand_s_d = ser_col->get_data_at(0);
                        std::cout << "test from string: " << rand_s_d << std::endl;
                        EXPECT_EQ(expect_from_string_str, rand_s_d.to_string());
                    }
                }
                {
                    formatOptions.converted_from_string = true;
                    std::cout << "======== change " << formatOptions.converted_from_string
                              << " with rand_str: " << rand_str << std::endl;
                    auto col3 = array_data_type_ptr->create_column();
                    Slice slice(rand_str.data(), rand_str.size());
                    Status st =
                            serde_1->deserialize_one_cell_from_json(*col3, slice, formatOptions);
                    if (expect_str == "") {
                        EXPECT_EQ(st.ok(), false);
                        std::cout << st.to_json() << std::endl;
                    } else {
                        EXPECT_EQ(st.ok(), true);
                        auto ser_col = ColumnString::create();
                        ser_col->reserve(1);
                        VectorBufferWriter buffer_writer(*ser_col.get());
                        serde_1->serialize_one_cell_to_json(*col3, 0, buffer_writer, formatOptions);
                        buffer_writer.commit();
                        StringRef rand_s_d = ser_col->get_data_at(0);
                        EXPECT_EQ(expect_str_1, rand_s_d.to_string());
                    }
                }
            }
        }
    }

    // map-scala-array (map<scala,array<scala>>)
    {
        // nested type,test string, expect string(option.converted_from_string=false), expect_from_string, expect string(option.converted_from_string=true)
        typedef std::tuple<FieldType, FieldType, std::vector<string>, std::vector<string>,
                           std::vector<string>, std::vector<string>>
                FieldType_RandStr;
        std::vector<FieldType_RandStr> nested_field_types = {FieldType_RandStr(
                // map<string,array<double>>
                FieldType::OLAP_FIELD_TYPE_STRING, FieldType::OLAP_FIELD_TYPE_DOUBLE,
                {"{\"5Srn6n-SP9fOS3-khz-Ljwt\":[0.8537551959339321,0.13473869413865858,0."
                 "9806016478238296,0.23014415892941564,0.26853530959759686,0.05484935641143551,0."
                 "11181328816302816,0.26510985318905933,0.6350885463275475,0.18209889263574142],"
                 "\"vrQmBC-2WlpWML-V5S-OLgM\":[0.6982221340596457,0.9260447299229463,0."
                 "12488042737255534,0.8859407191137862,0.03201490973378984,0.8371916387557367,0."
                 "7894434066323907,0.29667576138232743,0.9837777568426148,0.7773721913552772],"
                 "\"3ZbiXK-VvmhFcg-09V-w3g3\":[0.20509046053951785,0.9175575704931109,0."
                 "305788438361256,0.9923240410251069,0.6612939841907548,0.5922056063112593,0."
                 "15750800821536715,0.6374743124669565,0.4158097731627699,0.00302193321816846],"
                 "\"gMswpS-Ele9wHM-Uxp-VxzC\":[0.14378032144751685,0.627919779177473,0."
                 "6188731271454715,0.8088384184584442,0.8169160298605824,0.9051151670055427,0."
                 "558001941204895,0.029409463113641787,0.9532987674717762,0.20833228278241533],"
                 "\"TT9P9f-PXjQnvN-RBx-xRiS\":[0.8276005878909756,0.470950932860423,0."
                 "2442851528127543,0.710599416715854,0.3353731152359334,0.622947602340124,0."
                 "30675353671676797,0.8190741661938367,0.633630372770242,0.9436322366112492],"
                 "\"gLAnZc-oF7PC9o-ryd-MOXr\":[0.9742716809818137,0.9114038616933997,0."
                 "47459239268645104,0.6054569900795078,0.5515590901916287,0.8833310208917589,0."
                 "96476090778518,0.8873874315592357,0.3577701257062156,0.6993447306713452],"
                 "\"zrq6BY-7FJg3hc-Dd1-bAJn\":[0.1038405592062176,0.6757819253774818,0."
                 "6386535502499314,0.23598674876945303,0.11046582465777044,0.6426056925348297,0."
                 "17289073092250662,0.37116009951425233,0.594677969672274,0.49351456402872274],"
                 "\"gCKqtW-bLaoxgZ-CuW-M2re\":[0.934169137905867,0.12015121444469123,0."
                 "5009923777544698,0.4689139716802634,0.7226298925299507,0.33486164698864984,0."
                 "32944768657449996,0.5051366150918063,0.03228636228382431,0.48211773870118435],"
                 "\"SWqhI2-XnF9jVR-dT1-Yrtt\":[0.8005897112110444,0.899180582368993,0."
                 "9232176819588501,0.8615673086606942,0.9248122266449379,0.5586489299212893,0."
                 "40494513773898455,0.4752644689010731,0.6668395567417462,0.9068738374244337],"
                 "\"Z85F6M-cy5K4GP-7I5-5KS9\":[0.34761241187833714,0.46467162849990507,0."
                 "009781307454025168,0.3174295126364216,0.6405423361175397,0.33838144910731327,0."
                 "328860321648657,0.032638966917555856,0.32782524002924884,0.7675689545937956],"
                 "\"rlcnbo-tFg1FfP-ra6-D9Z8\":[0.7450713997349928,0.792502852203968,0."
                 "9034039182796755,0.49131654565079996,0.25223293077647946,0.9827253462450637,0."
                 "1684868582627418,0.0417161505112974,0.8498128570850716,0.8948779001812955]}"},
                {"{\"5Srn6n-SP9fOS3-khz-Ljwt\":[0.8537551959339321, 0.13473869413865858, "
                 "0.9806016478238296, 0.23014415892941564, 0.26853530959759686, "
                 "0.05484935641143551, 0.11181328816302816, 0.26510985318905933, "
                 "0.6350885463275475, 0.18209889263574142], "
                 "\"vrQmBC-2WlpWML-V5S-OLgM\":[0.6982221340596457, 0.9260447299229463, "
                 "0.12488042737255534, 0.8859407191137862, 0.03201490973378984, "
                 "0.8371916387557367, 0.7894434066323907, 0.29667576138232743, 0.9837777568426148, "
                 "0.7773721913552772], \"3ZbiXK-VvmhFcg-09V-w3g3\":[0.20509046053951785, "
                 "0.9175575704931109, 0.305788438361256, 0.9923240410251069, 0.6612939841907548, "
                 "0.5922056063112593, 0.15750800821536715, 0.6374743124669565, 0.4158097731627699, "
                 "0.00302193321816846], \"gMswpS-Ele9wHM-Uxp-VxzC\":[0.14378032144751685, "
                 "0.627919779177473, 0.6188731271454715, 0.8088384184584442, 0.8169160298605824, "
                 "0.9051151670055427, 0.558001941204895, 0.029409463113641787, 0.9532987674717762, "
                 "0.20833228278241533], \"TT9P9f-PXjQnvN-RBx-xRiS\":[0.8276005878909756, "
                 "0.470950932860423, 0.2442851528127543, 0.710599416715854, 0.3353731152359334, "
                 "0.622947602340124, 0.30675353671676797, 0.8190741661938367, 0.633630372770242, "
                 "0.9436322366112492], \"gLAnZc-oF7PC9o-ryd-MOXr\":[0.9742716809818137, "
                 "0.9114038616933997, 0.47459239268645104, 0.6054569900795078, 0.5515590901916287, "
                 "0.8833310208917589, 0.96476090778518, 0.8873874315592357, 0.3577701257062156, "
                 "0.6993447306713452], \"zrq6BY-7FJg3hc-Dd1-bAJn\":[0.1038405592062176, "
                 "0.6757819253774818, 0.6386535502499314, 0.23598674876945303, "
                 "0.11046582465777044, 0.6426056925348297, 0.17289073092250662, "
                 "0.37116009951425233, 0.594677969672274, 0.49351456402872274], "
                 "\"gCKqtW-bLaoxgZ-CuW-M2re\":[0.934169137905867, 0.12015121444469123, "
                 "0.5009923777544698, 0.4689139716802634, 0.7226298925299507, 0.33486164698864984, "
                 "0.32944768657449996, 0.5051366150918063, 0.03228636228382431, "
                 "0.48211773870118435], \"SWqhI2-XnF9jVR-dT1-Yrtt\":[0.8005897112110444, "
                 "0.899180582368993, 0.9232176819588501, 0.8615673086606942, 0.9248122266449379, "
                 "0.5586489299212893, 0.40494513773898455, 0.4752644689010731, 0.6668395567417462, "
                 "0.9068738374244337], \"Z85F6M-cy5K4GP-7I5-5KS9\":[0.34761241187833714, "
                 "0.46467162849990507, 0.009781307454025168, 0.3174295126364216, "
                 "0.6405423361175397, 0.33838144910731327, 0.328860321648657, "
                 "0.032638966917555856, 0.32782524002924884, 0.7675689545937956], "
                 "\"rlcnbo-tFg1FfP-ra6-D9Z8\":[0.7450713997349928, 0.792502852203968, "
                 "0.9034039182796755, 0.49131654565079996, 0.25223293077647946, "
                 "0.9827253462450637, 0.1684868582627418, 0.0417161505112974, 0.8498128570850716, "
                 "0.8948779001812955]}"},
                {""},
                {"{5Srn6n-SP9fOS3-khz-Ljwt:[0.8537551959339321, 0.13473869413865858, "
                 "0.9806016478238296, 0.23014415892941564, 0.26853530959759686, "
                 "0.05484935641143551, 0.11181328816302816, 0.26510985318905933, "
                 "0.6350885463275475, 0.18209889263574142], "
                 "vrQmBC-2WlpWML-V5S-OLgM:[0.6982221340596457, 0.9260447299229463, "
                 "0.12488042737255534, 0.8859407191137862, 0.03201490973378984, "
                 "0.8371916387557367, 0.7894434066323907, 0.29667576138232743, 0.9837777568426148, "
                 "0.7773721913552772], 3ZbiXK-VvmhFcg-09V-w3g3:[0.20509046053951785, "
                 "0.9175575704931109, 0.305788438361256, 0.9923240410251069, 0.6612939841907548, "
                 "0.5922056063112593, 0.15750800821536715, 0.6374743124669565, 0.4158097731627699, "
                 "0.00302193321816846], gMswpS-Ele9wHM-Uxp-VxzC:[0.14378032144751685, "
                 "0.627919779177473, 0.6188731271454715, 0.8088384184584442, 0.8169160298605824, "
                 "0.9051151670055427, 0.558001941204895, 0.029409463113641787, 0.9532987674717762, "
                 "0.20833228278241533], TT9P9f-PXjQnvN-RBx-xRiS:[0.8276005878909756, "
                 "0.470950932860423, 0.2442851528127543, 0.710599416715854, 0.3353731152359334, "
                 "0.622947602340124, 0.30675353671676797, 0.8190741661938367, 0.633630372770242, "
                 "0.9436322366112492], gLAnZc-oF7PC9o-ryd-MOXr:[0.9742716809818137, "
                 "0.9114038616933997, 0.47459239268645104, 0.6054569900795078, 0.5515590901916287, "
                 "0.8833310208917589, 0.96476090778518, 0.8873874315592357, 0.3577701257062156, "
                 "0.6993447306713452], zrq6BY-7FJg3hc-Dd1-bAJn:[0.1038405592062176, "
                 "0.6757819253774818, 0.6386535502499314, 0.23598674876945303, "
                 "0.11046582465777044, 0.6426056925348297, 0.17289073092250662, "
                 "0.37116009951425233, 0.594677969672274, 0.49351456402872274], "
                 "gCKqtW-bLaoxgZ-CuW-M2re:[0.934169137905867, 0.12015121444469123, "
                 "0.5009923777544698, 0.4689139716802634, 0.7226298925299507, 0.33486164698864984, "
                 "0.32944768657449996, 0.5051366150918063, 0.03228636228382431, "
                 "0.48211773870118435], SWqhI2-XnF9jVR-dT1-Yrtt:[0.8005897112110444, "
                 "0.899180582368993, 0.9232176819588501, 0.8615673086606942, 0.9248122266449379, "
                 "0.5586489299212893, 0.40494513773898455, 0.4752644689010731, 0.6668395567417462, "
                 "0.9068738374244337], Z85F6M-cy5K4GP-7I5-5KS9:[0.34761241187833714, "
                 "0.46467162849990507, 0.009781307454025168, 0.3174295126364216, "
                 "0.6405423361175397, 0.33838144910731327, 0.328860321648657, "
                 "0.032638966917555856, 0.32782524002924884, 0.7675689545937956], "
                 "rlcnbo-tFg1FfP-ra6-D9Z8:[0.7450713997349928, 0.792502852203968, "
                 "0.9034039182796755, 0.49131654565079996, 0.25223293077647946, "
                 "0.9827253462450637, 0.1684868582627418, 0.0417161505112974, 0.8498128570850716, "
                 "0.8948779001812955]}"})};
        for (auto type_pair : nested_field_types) {
            auto key_type = std::get<0>(type_pair);
            DataTypePtr nested_key_data_type_ptr =
                    DataTypeFactory::instance().create_data_type(key_type, 0, 0);
            auto val_type = std::get<1>(type_pair);
            DataTypePtr nested_value_data_type_ptr =
                    DataTypeFactory::instance().create_data_type(val_type, 0, 0);
            DataTypePtr array_data_type_ptr =
                    std::make_shared<DataTypeArray>(make_nullable(nested_value_data_type_ptr));

            DataTypePtr map_data_type_ptr = std::make_shared<DataTypeMap>(
                    make_nullable(nested_key_data_type_ptr), make_nullable(array_data_type_ptr));

            std::cout << "========= This type is  " << map_data_type_ptr->get_name() << std::endl;

            DataTypeSerDeSPtr serde = map_data_type_ptr->get_serde();
            DataTypeSerDeSPtr serde_1 = map_data_type_ptr->get_serde();
            DataTypeSerDe::FormatOptions formatOptions;

            for (int i = 0; i < std::get<2>(type_pair).size(); ++i) {
                std::string rand_str = std::get<2>(type_pair)[i];
                std::string expect_str = std::get<3>(type_pair)[i];
                std::string expect_from_string_str = std::get<4>(type_pair)[i];
                std::string expect_str_1 = std::get<5>(type_pair)[i];
                std::cout << "rand_str:" << rand_str << std::endl;
                std::cout << "expect_str:" << expect_str << std::endl;
                std::cout << "expect_from_str:" << expect_from_string_str << std::endl;
                std::cout << "expect_str_can_format_from_string:" << expect_str << std::endl;
                {
                    // serde
                    auto col = map_data_type_ptr->create_column();
                    Slice slice(rand_str.data(), rand_str.size());
                    formatOptions.converted_from_string = false;
                    Status st = serde->deserialize_one_cell_from_json(*col, slice, formatOptions);
                    if (expect_str == "") {
                        EXPECT_EQ(st.ok(), false);
                        std::cout << st.to_json() << std::endl;
                    } else {
                        std::cout << "test : " << st.to_json() << std::endl;
                        EXPECT_EQ(st.ok(), true);
                        auto ser_col = ColumnString::create();
                        ser_col->reserve(1);
                        VectorBufferWriter buffer_writer(*ser_col.get());
                        serde->serialize_one_cell_to_json(*col, 0, buffer_writer, formatOptions);
                        buffer_writer.commit();
                        StringRef rand_s_d = ser_col->get_data_at(0);
                        std::cout << "test : " << rand_s_d << std::endl;
                        EXPECT_EQ(expect_str, rand_s_d.to_string());
                    }
                }
                {
                    // from_string
                    ReadBuffer rb(rand_str.data(), rand_str.size());
                    auto col2 = map_data_type_ptr->create_column();
                    Status status = map_data_type_ptr->from_string(rb, col2);
                    if (expect_from_string_str == "") {
                        EXPECT_EQ(status.ok(), false);
                        std::cout << "test from_string: " << status.to_json() << std::endl;
                    } else {
                        auto ser_col = ColumnString::create();
                        ser_col->reserve(1);
                        VectorBufferWriter buffer_writer(*ser_col.get());
                        serde->serialize_one_cell_to_json(*col2, 0, buffer_writer, formatOptions);
                        buffer_writer.commit();
                        StringRef rand_s_d = ser_col->get_data_at(0);
                        std::cout << "test from string: " << rand_s_d << std::endl;
                        EXPECT_EQ(expect_from_string_str, rand_s_d.to_string());
                    }
                }
                {
                    formatOptions.converted_from_string = true;
                    std::cout << "======== change " << formatOptions.converted_from_string
                              << " with rand_str: " << rand_str << std::endl;
                    auto col3 = map_data_type_ptr->create_column();
                    Slice slice(rand_str.data(), rand_str.size());
                    Status st =
                            serde_1->deserialize_one_cell_from_json(*col3, slice, formatOptions);
                    if (expect_str == "") {
                        EXPECT_EQ(st.ok(), false);
                        std::cout << st.to_json() << std::endl;
                    } else {
                        EXPECT_EQ(st.ok(), true);
                        auto ser_col = ColumnString::create();
                        ser_col->reserve(1);
                        VectorBufferWriter buffer_writer(*ser_col.get());
                        serde_1->serialize_one_cell_to_json(*col3, 0, buffer_writer, formatOptions);
                        buffer_writer.commit();
                        StringRef rand_s_d = ser_col->get_data_at(0);
                        EXPECT_EQ(expect_str_1, rand_s_d.to_string());
                    }
                }
            }
        }
    }

    // map-scala-map (map<string,map<string,double>>)
    {
        // nested type,test string, expect string(option.converted_from_string=false), expect_from_string, expect string(option.converted_from_string=true)
        typedef std::tuple<FieldType, FieldType, std::vector<string>, std::vector<string>,
                           std::vector<string>, std::vector<string>>
                FieldType_RandStr;
        std::vector<FieldType_RandStr> nested_field_types = {FieldType_RandStr(
                FieldType::OLAP_FIELD_TYPE_STRING, FieldType::OLAP_FIELD_TYPE_DOUBLE,
                {"{\"5H6iPe-CRvVE5Q-QnG-8WQb\":{},\"stDa6g-GML89aZ-w5u-LBe0\":{\"Vlekcq-LDCMo6f-"
                 "J7U-6rwB\":0.15375824233866453,\"4ljyNE-JMK1bSp-c05-EajL\":0.36153399717116075},"
                 "\"URvXyY-SMttaG4-Zol-mPak\":{\"xVaeqR-cj8I6EM-3Nt-queD\":0.003968938824538082,"
                 "\"Vt2mSs-wacYDvl-qUi-B7kI\":0.6900852274982441,\"i3cJJh-oskdqti-KGU-U6gC\":0."
                 "40773692843073994},\"N3R9TI-jtBPGOQ-uRc-aWAD\":{\"xmGI09-FaCFrrR-O5J-29eu\":0."
                 "7166939407858642,\"fbxIwJ-HLvW94X-tPn-JgKT\":0.05904881148976504,\"ylE7y1-"
                 "wI3UhjR-ecQ-bNfo\":0.9293354174058581,\"zA0pEV-Lm8g4wq-NJc-TDou\":0."
                 "4000067127237942}}"},
                {"{\"5H6iPe-CRvVE5Q-QnG-8WQb\":{}, "
                 "\"stDa6g-GML89aZ-w5u-LBe0\":{\"Vlekcq-LDCMo6f-J7U-6rwB\":0.15375824233866453, "
                 "\"4ljyNE-JMK1bSp-c05-EajL\":0.36153399717116075}, "
                 "\"URvXyY-SMttaG4-Zol-mPak\":{\"xVaeqR-cj8I6EM-3Nt-queD\":0.003968938824538082, "
                 "\"Vt2mSs-wacYDvl-qUi-B7kI\":0.6900852274982441, "
                 "\"i3cJJh-oskdqti-KGU-U6gC\":0.40773692843073994}, "
                 "\"N3R9TI-jtBPGOQ-uRc-aWAD\":{\"xmGI09-FaCFrrR-O5J-29eu\":0.7166939407858642, "
                 "\"fbxIwJ-HLvW94X-tPn-JgKT\":0.05904881148976504, "
                 "\"ylE7y1-wI3UhjR-ecQ-bNfo\":0.9293354174058581, "
                 "\"zA0pEV-Lm8g4wq-NJc-TDou\":0.4000067127237942}}"},
                {""},
                {"{5H6iPe-CRvVE5Q-QnG-8WQb:{}, "
                 "stDa6g-GML89aZ-w5u-LBe0:{Vlekcq-LDCMo6f-J7U-6rwB:0.15375824233866453, "
                 "4ljyNE-JMK1bSp-c05-EajL:0.36153399717116075}, "
                 "URvXyY-SMttaG4-Zol-mPak:{xVaeqR-cj8I6EM-3Nt-queD:0.003968938824538082, "
                 "Vt2mSs-wacYDvl-qUi-B7kI:0.6900852274982441, "
                 "i3cJJh-oskdqti-KGU-U6gC:0.40773692843073994}, "
                 "N3R9TI-jtBPGOQ-uRc-aWAD:{xmGI09-FaCFrrR-O5J-29eu:0.7166939407858642, "
                 "fbxIwJ-HLvW94X-tPn-JgKT:0.05904881148976504, "
                 "ylE7y1-wI3UhjR-ecQ-bNfo:0.9293354174058581, "
                 "zA0pEV-Lm8g4wq-NJc-TDou:0.4000067127237942}}"})};
        for (auto type_pair : nested_field_types) {
            auto key_type = std::get<0>(type_pair);
            DataTypePtr nested_key_data_type_ptr =
                    DataTypeFactory::instance().create_data_type(key_type, 0, 0);
            auto val_type = std::get<1>(type_pair);
            DataTypePtr nested_value_data_type_ptr =
                    DataTypeFactory::instance().create_data_type(val_type, 0, 0);

            DataTypePtr nested_map_data_type_ptr =
                    std::make_shared<DataTypeMap>(make_nullable(nested_key_data_type_ptr),
                                                  make_nullable(nested_value_data_type_ptr));

            DataTypePtr array_data_type_ptr =
                    std::make_shared<DataTypeMap>(make_nullable(std::make_shared<DataTypeString>()),
                                                  make_nullable(nested_map_data_type_ptr));

            std::cout << " ========= ========= This type is  " << array_data_type_ptr->get_name()
                      << std::endl;

            DataTypeSerDeSPtr serde = array_data_type_ptr->get_serde();
            DataTypeSerDeSPtr serde_1 = array_data_type_ptr->get_serde();
            DataTypeSerDe::FormatOptions formatOptions;

            for (int i = 0; i < std::get<2>(type_pair).size(); ++i) {
                std::string rand_str = std::get<2>(type_pair)[i];
                std::string expect_str = std::get<3>(type_pair)[i];
                std::string expect_from_string_str = std::get<4>(type_pair)[i];
                std::string expect_str_1 = std::get<5>(type_pair)[i];
                std::cout << "rand_str:" << rand_str << std::endl;
                std::cout << "expect_str:" << expect_str << std::endl;
                std::cout << "expect_from_str:" << expect_from_string_str << std::endl;
                std::cout << "expect_str_can_format_from_string:" << expect_str << std::endl;
                {
                    // serde
                    auto col = array_data_type_ptr->create_column();
                    Slice slice(rand_str.data(), rand_str.size());
                    formatOptions.converted_from_string = false;
                    Status st = serde->deserialize_one_cell_from_json(*col, slice, formatOptions);
                    if (expect_str == "") {
                        EXPECT_EQ(st.ok(), false);
                        std::cout << st.to_json() << std::endl;
                    } else {
                        EXPECT_EQ(st.ok(), true);
                        auto ser_col = ColumnString::create();
                        ser_col->reserve(1);
                        VectorBufferWriter buffer_writer(*ser_col.get());
                        serde->serialize_one_cell_to_json(*col, 0, buffer_writer, formatOptions);
                        buffer_writer.commit();
                        StringRef rand_s_d = ser_col->get_data_at(0);
                        std::cout << "test : " << rand_s_d << std::endl;
                        EXPECT_EQ(expect_str, rand_s_d.to_string());
                    }
                }
                {
                    // from_string
                    ReadBuffer rb(rand_str.data(), rand_str.size());
                    auto col2 = array_data_type_ptr->create_column();
                    Status status = array_data_type_ptr->from_string(rb, col2);
                    if (expect_from_string_str == "") {
                        EXPECT_EQ(status.ok(), false);
                        std::cout << "test from_string: " << status.to_json() << std::endl;
                    } else {
                        auto ser_col = ColumnString::create();
                        ser_col->reserve(1);
                        VectorBufferWriter buffer_writer(*ser_col.get());
                        serde->serialize_one_cell_to_json(*col2, 0, buffer_writer, formatOptions);
                        buffer_writer.commit();
                        StringRef rand_s_d = ser_col->get_data_at(0);
                        std::cout << "test from string: " << rand_s_d << std::endl;
                        EXPECT_EQ(expect_from_string_str, rand_s_d.to_string());
                    }
                }
                {
                    formatOptions.converted_from_string = true;
                    std::cout << "======== change " << formatOptions.converted_from_string
                              << " with rand_str: " << rand_str << std::endl;
                    auto col3 = array_data_type_ptr->create_column();
                    Slice slice(rand_str.data(), rand_str.size());
                    Status st =
                            serde_1->deserialize_one_cell_from_json(*col3, slice, formatOptions);
                    if (expect_str == "") {
                        EXPECT_EQ(st.ok(), false);
                        std::cout << st.to_json() << std::endl;
                    } else {
                        EXPECT_EQ(st.ok(), true);
                        auto ser_col = ColumnString::create();
                        ser_col->reserve(1);
                        VectorBufferWriter buffer_writer(*ser_col.get());
                        serde_1->serialize_one_cell_to_json(*col3, 0, buffer_writer, formatOptions);
                        buffer_writer.commit();
                        StringRef rand_s_d = ser_col->get_data_at(0);
                        EXPECT_EQ(expect_str_1, rand_s_d.to_string());
                    }
                }
            }
        }
    }
}

TEST(TextSerde, test_slice) {
    Slice slice("[\"hello\", \"world\"]");
    slice.remove_prefix(1);
    slice.remove_suffix(1);
    std::vector<Slice> slices;
    slices.emplace_back(slice);
    //    size_t slice_size = slice.size;
    bool has_quote = false;
    int nested_level = 0;

    for (int idx = 0; idx < slice.size; ++idx) {
        char c = slice[idx];
        std::cout << "c:" << c << " " << fmt::format("{}, {}", c == '[', c == ']') << std::endl;
        if (c == '"' || c == '\'') {
            has_quote = !has_quote;
        } else if (!has_quote && (c == '[' || c == '{')) {
            ++nested_level;
        } else if (!has_quote && (c == ']' || c == '}')) {
            --nested_level;
        } else if (!has_quote && nested_level == 0 && c == ',') {
            // if meet collection_delimiter and not in quote, we can make it as an item.
            slices.back().remove_suffix(slice.size - idx);
            // add next total slice.(slice data will not change, so we can use slice directly)
            // skip delimiter
            std::cout << "back: " << slices.back().to_string() << std::endl;
            std::cout << "insert: " << Slice(slice.data + idx + 1, slice.size - idx - 1).to_string()
                      << std::endl;
            Slice next(slice.data + idx + 1, slice.size - idx - 1);
            next.trim_prefix();
            slices.emplace_back(next);
        }
    }
    std::cout << "slices size: " << nested_level << std::endl;
    for (auto s : slices) {
        std::cout << s.to_string() << std::endl;
    }
}
} // namespace doris::vectorized<|MERGE_RESOLUTION|>--- conflicted
+++ resolved
@@ -416,11 +416,7 @@
                     auto ser_col = ColumnString::create();
                     ser_col->reserve(1);
                     VectorBufferWriter buffer_writer(*ser_col.get());
-<<<<<<< HEAD
-                    serde->serialize_one_cell_to_text(*col2, i, buffer_writer, formatOptions);
-=======
                     serde->serialize_one_cell_to_json(*col, i, buffer_writer, formatOptions);
->>>>>>> 8d777e64
                     buffer_writer.commit();
                     StringRef rand_s_d = ser_col->get_data_at(0);
                     std::cout << "test from string: " << rand_s_d << std::endl;
