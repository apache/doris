--- conflicted
+++ resolved
@@ -205,11 +205,7 @@
 
         AggregateFunctionSimpleFactory factory = AggregateFunctionSimpleFactory::instance();
         auto agg_function = factory.get("linear_histogram", data_types, false, -1,
-<<<<<<< HEAD
-                                        {.enable_decimal256 = true, .column_infos = {}});
-=======
                                         {.enable_decimal256 = true, .column_names = {""}});
->>>>>>> 28707219
         EXPECT_NE(agg_function, nullptr);
 
         std::unique_ptr<char[]> memory(new char[agg_function->size_of_data()]);
