--- conflicted
+++ resolved
@@ -81,7 +81,6 @@
         }
         std::cout << "column str size: " << column_str32->size() << std::endl;
     }
-<<<<<<< HEAD
 
     static void load_json_columns_data() {
         std::cout << "loading json dataset" << std::endl;
@@ -139,12 +138,10 @@
             callback(ColumnString64(), column_str64->get_ptr());
             callback(ColumnString64(), column_str64_json->get_ptr());
         }
-=======
-#define column_string_common_test(callback, only_str32)                   \
+   #define column_string_common_test(callback, only_str32)                   \
     callback<TYPE_STRING>(ColumnString(), column_str32->get_ptr());       \
     if (!only_str32) {                                                    \
         callback<TYPE_STRING>(ColumnString64(), column_str64->get_ptr()); \
->>>>>>> ad045d9f
     }
     void hash_common_test(
             const std::string& function_name,
@@ -1051,16 +1048,11 @@
     EXPECT_TRUE(column_str64->structure_equals(ColumnString64()));
     EXPECT_FALSE(column_str64->structure_equals(*column_str32));
 
-<<<<<<< HEAD
     EXPECT_TRUE(column_str32_json->structure_equals(ColumnString()));
     EXPECT_FALSE(column_str32_json->structure_equals(*column_str64_json));
     EXPECT_TRUE(column_str64_json->structure_equals(ColumnString64()));
     EXPECT_FALSE(column_str64_json->structure_equals(*column_str32_json));
-
-    EXPECT_FALSE(column_str32->structure_equals(ColumnVector<int>()));
-=======
     EXPECT_FALSE(column_str32->structure_equals(ColumnInt32()));
->>>>>>> ad045d9f
 }
 TEST_F(ColumnStringTest, clear) {
     auto tmp_col = column_str32->clone();
