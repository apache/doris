--- conflicted
+++ resolved
@@ -108,11 +108,9 @@
                                             const BigIntVal& range_start, const BigIntVal& range_end);
     static StringVal bitmap_subset_limit(FunctionContext* ctx, const StringVal& src,
                                          const BigIntVal& range_start, const BigIntVal& cardinality_limit);
-<<<<<<< HEAD
-=======
     static StringVal sub_bitmap(FunctionContext* ctx, const StringVal& src,
                                 const BigIntVal& offset, const BigIntVal& cardinality_limit);
->>>>>>> 9c12060d
+
 };
 } // namespace doris
 #endif //DORIS_BE_SRC_QUERY_EXPRS_BITMAP_FUNCTION_H