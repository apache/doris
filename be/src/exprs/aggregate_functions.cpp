--- conflicted
+++ resolved
@@ -339,11 +339,6 @@
 
 DoubleVal AggregateFunctions::percentile_approx_finalize(FunctionContext* ctx,
                                                          const StringVal& src) {
-<<<<<<< HEAD
-    // TODO
-    // DCHECK(!src.is_null);
-=======
->>>>>>> fcefed7c
 
     PercentileApproxState* percentile = reinterpret_cast<PercentileApproxState*>(src.ptr);
     double quantile = percentile->targetQuantile;
