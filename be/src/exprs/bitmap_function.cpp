// Licensed to the Apache Software Foundation (ASF) under one
// or more contributor license agreements.  See the NOTICE file
// distributed with this work for additional information
// regarding copyright ownership.  The ASF licenses this file
// to you under the Apache License, Version 2.0 (the
// "License"); you may not use this file except in compliance
// with the License.  You may obtain a copy of the License at
//
//   http://www.apache.org/licenses/LICENSE-2.0
//
// Unless required by applicable law or agreed to in writing,
// software distributed under the License is distributed on an
// "AS IS" BASIS, WITHOUT WARRANTIES OR CONDITIONS OF ANY
// KIND, either express or implied.  See the License for the
// specific language governing permissions and limitations
// under the License.

#include "exprs/bitmap_function.h"

#include "exprs/anyval_util.h"
#include "gutil/strings/numbers.h"
#include "gutil/strings/split.h"
#include "util/bitmap_value.h"
#include "util/string_parser.hpp"

namespace doris {

namespace detail {

const int DATETIME_PACKED_TIME_BYTE_SIZE = 8;
const int DATETIME_TYPE_BYTE_SIZE = 4;

const int DECIMAL_BYTE_SIZE = 16;

// get_val start
template <typename ValType, typename T>
T get_val(const ValType& x) {
    DCHECK(!x.is_null);
    return x.val;
}

template <>
StringValue get_val(const StringVal& x) {
    DCHECK(!x.is_null);
    return StringValue::from_string_val(x);
}

template <>
DateTimeValue get_val(const DateTimeVal& x) {
    return DateTimeValue::from_datetime_val(x);
}

template <>
DecimalV2Value get_val(const DecimalV2Val& x) {
    return DecimalV2Value::from_decimal_val(x);
}
// get_val end

// serialize_size start
template <typename T>
int32_t serialize_size(const T& v) {
    return sizeof(T);
}

template <>
int32_t serialize_size(const DateTimeValue& v) {
    return DATETIME_PACKED_TIME_BYTE_SIZE + DATETIME_TYPE_BYTE_SIZE;
}

template <>
int32_t serialize_size(const DecimalV2Value& v) {
    return DECIMAL_BYTE_SIZE;
}

template <>
int32_t serialize_size(const StringValue& v) {
    return v.len + 4;
}
// serialize_size end

// write_to start
template <typename T>
char* write_to(const T& v, char* dest) {
    size_t type_size = sizeof(T);
    memcpy(dest, &v, type_size);
    dest += type_size;
    return dest;
}

template <>
char* write_to(const DateTimeValue& v, char* dest) {
    DateTimeVal value;
    v.to_datetime_val(&value);
    *(int64_t*)dest = value.packed_time;
    dest += DATETIME_PACKED_TIME_BYTE_SIZE;
    *(int*)dest = value.type;
    dest += DATETIME_TYPE_BYTE_SIZE;
    return dest;
}

template <>
char* write_to(const DecimalV2Value& v, char* dest) {
    __int128 value = v.value();
    memcpy(dest, &value, DECIMAL_BYTE_SIZE);
    dest += DECIMAL_BYTE_SIZE;
    return dest;
}

template <>
char* write_to(const StringValue& v, char* dest) {
    *(int32_t*)dest = v.len;
    dest += 4;
    memcpy(dest, v.ptr, v.len);
    dest += v.len;
    return dest;
}
// write_to end

// read_from start
template <typename T>
void read_from(const char** src, T* result) {
    size_t type_size = sizeof(T);
    memcpy(result, *src, type_size);
    *src += type_size;
}

template <>
void read_from(const char** src, DateTimeValue* result) {
    DateTimeVal value;
    value.is_null = false;
    value.packed_time = *(int64_t*)(*src);
    *src += DATETIME_PACKED_TIME_BYTE_SIZE;
    value.type = *(int*)(*src);
    *src += DATETIME_TYPE_BYTE_SIZE;
    *result = DateTimeValue::from_datetime_val(value);
    ;
}

template <>
void read_from(const char** src, DecimalV2Value* result) {
    __int128 v = 0;
    memcpy(&v, *src, DECIMAL_BYTE_SIZE);
    *src += DECIMAL_BYTE_SIZE;
    *result = DecimalV2Value(v);
}

template <>
void read_from(const char** src, StringValue* result) {
    int32_t length = *(int32_t*)(*src);
    *src += 4;
    *result = StringValue((char*)*src, length);
    *src += length;
}
// read_from end

} // namespace detail

static StringVal serialize(FunctionContext* ctx, BitmapValue* value) {
    StringVal result(ctx, value->getSizeInBytes());
    value->write((char*)result.ptr);
    return result;
}

// Calculate the intersection of two or more bitmaps
// Usage: intersect_count(bitmap_column_to_count, filter_column, filter_values ...)
// Example: intersect_count(user_id, event, 'A', 'B', 'C'), meaning find the intersect count of user_id in all A/B/C 3 bitmaps
// Todo(kks) Use Array type instead of variable arguments
template <typename T>
struct BitmapIntersect {
public:
    BitmapIntersect() {}

    explicit BitmapIntersect(const char* src) { deserialize(src); }

    void add_key(const T key) {
        BitmapValue empty_bitmap;
        _bitmaps[key] = empty_bitmap;
    }

    void update(const T& key, const BitmapValue& bitmap) {
        if (_bitmaps.find(key) != _bitmaps.end()) {
            _bitmaps[key] |= bitmap;
        }
    }

    void merge(const BitmapIntersect& other) {
        for (auto& kv : other._bitmaps) {
            if (_bitmaps.find(kv.first) != _bitmaps.end()) {
                _bitmaps[kv.first] |= kv.second;
            } else {
                _bitmaps[kv.first] = kv.second;
            }
        }
    }

    // calculate the intersection for _bitmaps's bitmap values
    int64_t intersect_count() const {
        if (_bitmaps.empty()) {
            return 0;
        }

        BitmapValue result;
        auto it = _bitmaps.begin();
        result |= it->second;
        it++;
        for (; it != _bitmaps.end(); it++) {
            result &= it->second;
        }

        return result.cardinality();
    }

    // the serialize size
    size_t size() {
        size_t size = 4;
        for (auto& kv : _bitmaps) {
            size += detail::serialize_size(kv.first);
            ;
            size += kv.second.getSizeInBytes();
        }
        return size;
    }

    //must call size() first
    void serialize(char* dest) {
        char* writer = dest;
        *(int32_t*)writer = _bitmaps.size();
        writer += 4;
        for (auto& kv : _bitmaps) {
            writer = detail::write_to(kv.first, writer);
            kv.second.write(writer);
            writer += kv.second.getSizeInBytes();
        }
    }

    void deserialize(const char* src) {
        const char* reader = src;
        int32_t bitmaps_size = *(int32_t*)reader;
        reader += 4;
        for (int32_t i = 0; i < bitmaps_size; i++) {
            T key;
            detail::read_from(&reader, &key);
            BitmapValue bitmap(reader);
            reader += bitmap.getSizeInBytes();
            _bitmaps[key] = bitmap;
        }
    }

private:
    std::map<T, BitmapValue> _bitmaps;
};

void BitmapFunctions::init() {}

void BitmapFunctions::bitmap_init(FunctionContext* ctx, StringVal* dst) {
    dst->is_null = false;
    dst->len = sizeof(BitmapValue);
    dst->ptr = (uint8_t*)new BitmapValue();
}

StringVal BitmapFunctions::bitmap_empty(FunctionContext* ctx) {
    BitmapValue bitmap;
    return serialize(ctx, &bitmap);
}

template <typename T>
void BitmapFunctions::bitmap_update_int(FunctionContext* ctx, const T& src, StringVal* dst) {
    if (src.is_null) {
        return;
    }
    auto dst_bitmap = reinterpret_cast<BitmapValue*>(dst->ptr);
    dst_bitmap->add(src.val);
}

BigIntVal BitmapFunctions::bitmap_finalize(FunctionContext* ctx, const StringVal& src) {
    auto src_bitmap = reinterpret_cast<BitmapValue*>(src.ptr);
    BigIntVal result(src_bitmap->cardinality());
    delete src_bitmap;
    return result;
}

BigIntVal BitmapFunctions::bitmap_get_value(FunctionContext* ctx, const StringVal& src) {
    if (src.is_null) {
        return 0;
    }
    auto src_bitmap = reinterpret_cast<BitmapValue*>(src.ptr);
    BigIntVal result(src_bitmap->cardinality());
    return result;
}

void BitmapFunctions::bitmap_union(FunctionContext* ctx, const StringVal& src, StringVal* dst) {
    if (src.is_null) {
        return;
    }
    auto dst_bitmap = reinterpret_cast<BitmapValue*>(dst->ptr);
    // zero size means the src input is a agg object
    if (src.len == 0) {
        (*dst_bitmap) |= *reinterpret_cast<BitmapValue*>(src.ptr);
    } else {
        (*dst_bitmap) |= BitmapValue((char*)src.ptr);
    }
}

// the dst value could be null
void BitmapFunctions::nullable_bitmap_init(FunctionContext* ctx, StringVal* dst) {
    dst->is_null = true;
}

void BitmapFunctions::bitmap_intersect(FunctionContext* ctx, const StringVal& src, StringVal* dst) {
    if (src.is_null) {
        return;
    }
    // if dst is null, the src input is the first value
    if (dst->is_null) {
        dst->is_null = false;
        dst->len = sizeof(BitmapValue);
        dst->ptr = (uint8_t*)new BitmapValue((char*)src.ptr);
        return;
    }
    auto dst_bitmap = reinterpret_cast<BitmapValue*>(dst->ptr);
    // zero size means the src input is a agg object
    if (src.len == 0) {
        (*dst_bitmap) &= *reinterpret_cast<BitmapValue*>(src.ptr);
    } else {
        (*dst_bitmap) &= BitmapValue((char*)src.ptr);
    }
}

BigIntVal BitmapFunctions::bitmap_count(FunctionContext* ctx, const StringVal& src) {
    if (src.is_null) {
        return 0;
    }
    // zero size means the src input is a agg object
    if (src.len == 0) {
        auto bitmap = reinterpret_cast<BitmapValue*>(src.ptr);
        return {bitmap->cardinality()};
    } else {
        BitmapValue bitmap((char*)src.ptr);
        return {bitmap.cardinality()};
    }
}

BigIntVal BitmapFunctions::bitmap_min(FunctionContext* ctx, const StringVal& src) {
    if (src.is_null) {
        return BigIntVal::null();
    }

    if (src.len == 0) {
        return reinterpret_cast<BitmapValue*>(src.ptr)->minimum();
    } else {
        auto bitmap = BitmapValue((char*)src.ptr);
        return bitmap.minimum();
    }
}

StringVal BitmapFunctions::to_bitmap(doris_udf::FunctionContext* ctx,
                                     const doris_udf::StringVal& src) {
    BitmapValue bitmap;
    if (!src.is_null) {
        StringParser::ParseResult parse_result = StringParser::PARSE_SUCCESS;
        uint64_t int_value = StringParser::string_to_unsigned_int<uint64_t>(
                reinterpret_cast<char*>(src.ptr), src.len, &parse_result);
        if (UNLIKELY(parse_result != StringParser::PARSE_SUCCESS)) {
            std::stringstream error_msg;
            error_msg << "The input: " << std::string(reinterpret_cast<char*>(src.ptr), src.len)
                      << " is not valid, to_bitmap only support bigint value from 0 to "
                         "18446744073709551615 currently";
            ctx->set_error(error_msg.str().c_str());
            return StringVal::null();
        }
        bitmap.add(int_value);
    }
    return serialize(ctx, &bitmap);
}

StringVal BitmapFunctions::bitmap_hash(doris_udf::FunctionContext* ctx,
                                       const doris_udf::StringVal& src) {
    BitmapValue bitmap;
    if (!src.is_null) {
        uint32_t hash_value =
                HashUtil::murmur_hash3_32(src.ptr, src.len, HashUtil::MURMUR3_32_SEED);
        bitmap.add(hash_value);
    }
    return serialize(ctx, &bitmap);
}

StringVal BitmapFunctions::bitmap_serialize(FunctionContext* ctx, const StringVal& src) {
    if (src.is_null) {
        return src;
    }

    auto src_bitmap = reinterpret_cast<BitmapValue*>(src.ptr);
    StringVal result = serialize(ctx, src_bitmap);
    delete src_bitmap;
    return result;
}

// This is a init function for intersect_count not for bitmap_intersect.
template <typename T, typename ValType>
void BitmapFunctions::bitmap_intersect_init(FunctionContext* ctx, StringVal* dst) {
    dst->is_null = false;
    dst->len = sizeof(BitmapIntersect<T>);
    auto intersect = new BitmapIntersect<T>();

    // constant args start from index 2
    for (int i = 2; i < ctx->get_num_constant_args(); ++i) {
        DCHECK(ctx->is_arg_constant(i));
        ValType* arg = reinterpret_cast<ValType*>(ctx->get_constant_arg(i));
        intersect->add_key(detail::get_val<ValType, T>(*arg));
    }

    dst->ptr = (uint8_t*)intersect;
}

template <typename T, typename ValType>
void BitmapFunctions::bitmap_intersect_update(FunctionContext* ctx, const StringVal& src,
                                              const ValType& key, int num_key, const ValType* keys,
                                              const StringVal* dst) {
    auto* dst_bitmap = reinterpret_cast<BitmapIntersect<T>*>(dst->ptr);
    // zero size means the src input is a agg object
    if (src.len == 0) {
        dst_bitmap->update(detail::get_val<ValType, T>(key),
                           *reinterpret_cast<BitmapValue*>(src.ptr));
    } else {
        dst_bitmap->update(detail::get_val<ValType, T>(key), BitmapValue((char*)src.ptr));
    }
}

template <typename T>
void BitmapFunctions::bitmap_intersect_merge(FunctionContext* ctx, const StringVal& src,
                                             const StringVal* dst) {
    auto* dst_bitmap = reinterpret_cast<BitmapIntersect<T>*>(dst->ptr);
    dst_bitmap->merge(BitmapIntersect<T>((char*)src.ptr));
}

template <typename T>
StringVal BitmapFunctions::bitmap_intersect_serialize(FunctionContext* ctx, const StringVal& src) {
    auto* src_bitmap = reinterpret_cast<BitmapIntersect<T>*>(src.ptr);
    StringVal result(ctx, src_bitmap->size());
    src_bitmap->serialize((char*)result.ptr);
    delete src_bitmap;
    return result;
}

template <typename T>
BigIntVal BitmapFunctions::bitmap_intersect_finalize(FunctionContext* ctx, const StringVal& src) {
    auto* src_bitmap = reinterpret_cast<BitmapIntersect<T>*>(src.ptr);
    BigIntVal result = BigIntVal(src_bitmap->intersect_count());
    delete src_bitmap;
    return result;
}

StringVal BitmapFunctions::bitmap_or(FunctionContext* ctx, const StringVal& lhs,
                                     const StringVal& rhs) {
    if (lhs.is_null || rhs.is_null) {
        return StringVal::null();
    }
    BitmapValue bitmap;
    if (lhs.len == 0) {
        bitmap |= *reinterpret_cast<BitmapValue*>(lhs.ptr);
    } else {
        bitmap |= BitmapValue((char*)lhs.ptr);
    }

    if (rhs.len == 0) {
        bitmap |= *reinterpret_cast<BitmapValue*>(rhs.ptr);
    } else {
        bitmap |= BitmapValue((char*)rhs.ptr);
    }
    return serialize(ctx, &bitmap);
}

StringVal BitmapFunctions::bitmap_and(FunctionContext* ctx, const StringVal& lhs,
                                      const StringVal& rhs) {
    if (lhs.is_null || rhs.is_null) {
        return StringVal::null();
    }
    BitmapValue bitmap;
    if (lhs.len == 0) {
        bitmap |= *reinterpret_cast<BitmapValue*>(lhs.ptr);
    } else {
        bitmap |= BitmapValue((char*)lhs.ptr);
    }

    if (rhs.len == 0) {
        bitmap &= *reinterpret_cast<BitmapValue*>(rhs.ptr);
    } else {
        bitmap &= BitmapValue((char*)rhs.ptr);
    }
    return serialize(ctx, &bitmap);
}
BigIntVal BitmapFunctions::bitmap_and_count(FunctionContext* ctx, const StringVal& lhs,
                                            const StringVal& rhs) {
    return bitmap_count(ctx, bitmap_and(ctx, lhs, rhs));
}

BigIntVal BitmapFunctions::bitmap_or_count(FunctionContext* ctx, const StringVal& lhs,
                                           const StringVal& rhs) {
    return bitmap_count(ctx, bitmap_or(ctx, lhs, rhs));
}

StringVal BitmapFunctions::bitmap_xor(FunctionContext* ctx, const StringVal& lhs,
                                      const StringVal& rhs) {
    if (lhs.is_null || rhs.is_null) {
        return StringVal::null();
    }
    BitmapValue bitmap;
    if (lhs.len == 0) {
        bitmap |= *reinterpret_cast<BitmapValue*>(lhs.ptr);
    } else {
        bitmap |= BitmapValue((char*)lhs.ptr);
    }

    if (rhs.len == 0) {
        bitmap ^= *reinterpret_cast<BitmapValue*>(rhs.ptr);
    } else {
        bitmap ^= BitmapValue((char*)rhs.ptr);
    }
    return serialize(ctx, &bitmap);
}

BigIntVal BitmapFunctions::bitmap_xor_count(FunctionContext* ctx, const StringVal& lhs,
                                                const StringVal& rhs) {
    return bitmap_count(ctx, bitmap_xor(ctx, lhs, rhs));
}

StringVal BitmapFunctions::bitmap_not(FunctionContext* ctx, const StringVal& lhs,
                                      const StringVal& rhs) {
    if (lhs.is_null || rhs.is_null) {
        return StringVal::null();
    }
    BitmapValue bitmap;
    if (lhs.len == 0) {
        bitmap |= *reinterpret_cast<BitmapValue*>(lhs.ptr);
    } else {
        bitmap |= BitmapValue((char*)lhs.ptr);
    }

    if (rhs.len == 0) {
        bitmap -= *reinterpret_cast<BitmapValue*>(rhs.ptr);
    } else {
        bitmap -= BitmapValue((char*)rhs.ptr);
    }
    return serialize(ctx, &bitmap);
}

StringVal BitmapFunctions::bitmap_and_not(FunctionContext* ctx, const StringVal& lhs,
                                          const StringVal& rhs) {
    return bitmap_xor(ctx, lhs, bitmap_and(ctx, lhs, rhs));
}

BigIntVal BitmapFunctions::bitmap_and_not_count(FunctionContext* ctx, const StringVal& lhs,
                                          const StringVal& rhs) {
    return bitmap_count(ctx, bitmap_and_not(ctx, lhs, rhs));
}

StringVal BitmapFunctions::bitmap_to_string(FunctionContext* ctx, const StringVal& input) {
    if (input.is_null) {
        return StringVal::null();
    }
    std::string str;
    if (input.len == 0) {
        str = reinterpret_cast<BitmapValue*>(input.ptr)->to_string();
    } else {
        BitmapValue bitmap((char*)input.ptr);
        str = bitmap.to_string();
    }
    return AnyValUtil::from_string_temp(ctx, str);
}

StringVal BitmapFunctions::bitmap_from_string(FunctionContext* ctx, const StringVal& input) {
    if (input.is_null) {
        return StringVal::null();
    }

    std::vector<uint64_t> bits;
    // The constructor of `stringPiece` only support int type.
    if ((input.len > INT32_MAX) || !SplitStringAndParse({(const char*)input.ptr, (int)input.len},
                                                        ",", &safe_strtou64, &bits)) {
        return StringVal::null();
    }

    BitmapValue bitmap(bits);
    return serialize(ctx, &bitmap);
}

BooleanVal BitmapFunctions::bitmap_contains(FunctionContext* ctx, const StringVal& src,
                                            const BigIntVal& input) {
    if (src.is_null || input.is_null) {
        return BooleanVal::null();
    }

    if (src.len == 0) {
        auto bitmap = reinterpret_cast<BitmapValue*>(src.ptr);
        return {bitmap->contains(input.val)};
    }

    BitmapValue bitmap((char*)src.ptr);
    return {bitmap.contains(input.val)};
}

BooleanVal BitmapFunctions::bitmap_has_any(FunctionContext* ctx, const StringVal& lhs,
                                           const StringVal& rhs) {
    if (lhs.is_null || rhs.is_null) {
        return BooleanVal::null();
    }

    BitmapValue bitmap;
    if (lhs.len == 0) {
        bitmap |= *reinterpret_cast<BitmapValue*>(lhs.ptr);
    } else {
        bitmap |= BitmapValue((char*)lhs.ptr);
    }

    if (rhs.len == 0) {
        bitmap &= *reinterpret_cast<BitmapValue*>(rhs.ptr);
    } else {
        bitmap &= BitmapValue((char*)rhs.ptr);
    }

    return {bitmap.cardinality() != 0};
}

BooleanVal BitmapFunctions::bitmap_has_all(FunctionContext *ctx, const StringVal &lhs,
                                           const StringVal &rhs) {
    if (lhs.is_null || rhs.is_null) {
        return BooleanVal::null();
    }

    if (lhs.len != 0 && rhs.len != 0) {
        BitmapValue bitmap = BitmapValue(reinterpret_cast<char *>(lhs.ptr));
        int64_t lhs_cardinality = bitmap.cardinality();
        bitmap |= BitmapValue(reinterpret_cast<char *>(rhs.ptr));
        return {bitmap.cardinality() == lhs_cardinality};
    } else if (rhs.len != 0) {
        return {false};
    } else {
        return {true};
    }
}

BigIntVal BitmapFunctions::bitmap_max(FunctionContext* ctx, const StringVal& src) {
    if (src.is_null) {
        return BigIntVal::null();
    }

    if (src.len == 0) {
        return reinterpret_cast<BitmapValue*>(src.ptr)->maximum();
    } else {
        auto bitmap = BitmapValue((char*)src.ptr);
        return bitmap.maximum();
    }
}

StringVal BitmapFunctions::bitmap_subset_in_range(FunctionContext* ctx, const StringVal& src,
                                                const BigIntVal& range_start, const BigIntVal& range_end) {
    if (src.is_null || range_start.is_null || range_end.is_null) {
        return StringVal::null();
    }
    if (range_start.val >= range_end.val || range_start.val < 0 || range_end.val < 0) {
        return StringVal::null();
    }
    BitmapValue ret_bitmap;
    if (src.len == 0) {
        ret_bitmap = *reinterpret_cast<BitmapValue*>(src.ptr);
    } else {
        BitmapValue bitmap = BitmapValue((char*)src.ptr);
        bitmap.sub_range(range_start.val, range_end.val, &ret_bitmap);
    }

    return serialize(ctx, &ret_bitmap);
}

<<<<<<< HEAD
=======
StringVal BitmapFunctions::sub_bitmap(FunctionContext* ctx, const StringVal& src,
                                    const BigIntVal& offset, const BigIntVal& cardinality_limit) {
    if (src.is_null || offset.is_null || cardinality_limit.is_null || cardinality_limit.val <= 0) {
        return StringVal::null();
    }

    BitmapValue ret_bitmap;
    if (src.len == 0) {
        ret_bitmap = *reinterpret_cast<BitmapValue*>(src.ptr);
    } else {
        BitmapValue bitmap = BitmapValue((char*)src.ptr);
        if (bitmap.offset_limit(offset.val, cardinality_limit.val, &ret_bitmap) == 0) {
            return StringVal::null();
        }
    }

    return serialize(ctx, &ret_bitmap);
}

>>>>>>> 9c12060d
StringVal BitmapFunctions::bitmap_subset_limit(FunctionContext* ctx, const StringVal& src,
        const BigIntVal& range_start, const BigIntVal& cardinality_limit) {
    if (src.is_null || range_start.is_null || cardinality_limit.is_null) {
        return StringVal::null();
    }
    if (range_start.val < 0 || cardinality_limit.val < 0) {
        return StringVal::null();
    }
    BitmapValue ret_bitmap;
    if (src.len == 0) {
        ret_bitmap = *reinterpret_cast<BitmapValue*>(src.ptr);
    } else {
        BitmapValue bitmap = BitmapValue((char*)src.ptr);
        bitmap.sub_limit(range_start.val, cardinality_limit.val, &ret_bitmap);
    }

    return serialize(ctx, &ret_bitmap);
}

template void BitmapFunctions::bitmap_update_int<TinyIntVal>(FunctionContext* ctx,
                                                             const TinyIntVal& src, StringVal* dst);
template void BitmapFunctions::bitmap_update_int<SmallIntVal>(FunctionContext* ctx,
                                                              const SmallIntVal& src,
                                                              StringVal* dst);
template void BitmapFunctions::bitmap_update_int<IntVal>(FunctionContext* ctx, const IntVal& src,
                                                         StringVal* dst);
template void BitmapFunctions::bitmap_update_int<BigIntVal>(FunctionContext* ctx,
                                                            const BigIntVal& src, StringVal* dst);

// this is init function for intersect_count not for bitmap_intersect
template void BitmapFunctions::bitmap_intersect_init<int8_t, TinyIntVal>(FunctionContext* ctx,
                                                                         StringVal* dst);
template void BitmapFunctions::bitmap_intersect_init<int16_t, SmallIntVal>(FunctionContext* ctx,
                                                                           StringVal* dst);
template void BitmapFunctions::bitmap_intersect_init<int32_t, IntVal>(FunctionContext* ctx,
                                                                      StringVal* dst);
template void BitmapFunctions::bitmap_intersect_init<int64_t, BigIntVal>(FunctionContext* ctx,
                                                                         StringVal* dst);
template void BitmapFunctions::bitmap_intersect_init<__int128, LargeIntVal>(FunctionContext* ctx,
                                                                            StringVal* dst);
template void BitmapFunctions::bitmap_intersect_init<float, FloatVal>(FunctionContext* ctx,
                                                                      StringVal* dst);
template void BitmapFunctions::bitmap_intersect_init<double, DoubleVal>(FunctionContext* ctx,
                                                                        StringVal* dst);
template void BitmapFunctions::bitmap_intersect_init<DateTimeValue, DateTimeVal>(
        FunctionContext* ctx, StringVal* dst);
template void BitmapFunctions::bitmap_intersect_init<DecimalV2Value, DecimalV2Val>(
        FunctionContext* ctx, StringVal* dst);
template void BitmapFunctions::bitmap_intersect_init<StringValue, StringVal>(FunctionContext* ctx,
                                                                             StringVal* dst);

template void BitmapFunctions::bitmap_intersect_update<int8_t, TinyIntVal>(
        FunctionContext* ctx, const StringVal& src, const TinyIntVal& key, int num_key,
        const TinyIntVal* keys, const StringVal* dst);
template void BitmapFunctions::bitmap_intersect_update<int16_t, SmallIntVal>(
        FunctionContext* ctx, const StringVal& src, const SmallIntVal& key, int num_key,
        const SmallIntVal* keys, const StringVal* dst);
template void BitmapFunctions::bitmap_intersect_update<int32_t, IntVal>(
        FunctionContext* ctx, const StringVal& src, const IntVal& key, int num_key,
        const IntVal* keys, const StringVal* dst);
template void BitmapFunctions::bitmap_intersect_update<int64_t, BigIntVal>(
        FunctionContext* ctx, const StringVal& src, const BigIntVal& key, int num_key,
        const BigIntVal* keys, const StringVal* dst);
template void BitmapFunctions::bitmap_intersect_update<__int128, LargeIntVal>(
        FunctionContext* ctx, const StringVal& src, const LargeIntVal& key, int num_key,
        const LargeIntVal* keys, const StringVal* dst);
template void BitmapFunctions::bitmap_intersect_update<float, FloatVal>(
        FunctionContext* ctx, const StringVal& src, const FloatVal& key, int num_key,
        const FloatVal* keys, const StringVal* dst);
template void BitmapFunctions::bitmap_intersect_update<double, DoubleVal>(
        FunctionContext* ctx, const StringVal& src, const DoubleVal& key, int num_key,
        const DoubleVal* keys, const StringVal* dst);
template void BitmapFunctions::bitmap_intersect_update<DateTimeValue, DateTimeVal>(
        FunctionContext* ctx, const StringVal& src, const DateTimeVal& key, int num_key,
        const DateTimeVal* keys, const StringVal* dst);
template void BitmapFunctions::bitmap_intersect_update<DecimalV2Value, DecimalV2Val>(
        FunctionContext* ctx, const StringVal& src, const DecimalV2Val& key, int num_key,
        const DecimalV2Val* keys, const StringVal* dst);
template void BitmapFunctions::bitmap_intersect_update<StringValue, StringVal>(
        FunctionContext* ctx, const StringVal& src, const StringVal& key, int num_key,
        const StringVal* keys, const StringVal* dst);

template void BitmapFunctions::bitmap_intersect_merge<int8_t>(FunctionContext* ctx,
                                                              const StringVal& src,
                                                              const StringVal* dst);
template void BitmapFunctions::bitmap_intersect_merge<int16_t>(FunctionContext* ctx,
                                                               const StringVal& src,
                                                               const StringVal* dst);
template void BitmapFunctions::bitmap_intersect_merge<int32_t>(FunctionContext* ctx,
                                                               const StringVal& src,
                                                               const StringVal* dst);
template void BitmapFunctions::bitmap_intersect_merge<int64_t>(FunctionContext* ctx,
                                                               const StringVal& src,
                                                               const StringVal* dst);
template void BitmapFunctions::bitmap_intersect_merge<__int128>(FunctionContext* ctx,
                                                                const StringVal& src,
                                                                const StringVal* dst);
template void BitmapFunctions::bitmap_intersect_merge<float>(FunctionContext* ctx,
                                                             const StringVal& src,
                                                             const StringVal* dst);
template void BitmapFunctions::bitmap_intersect_merge<double>(FunctionContext* ctx,
                                                              const StringVal& src,
                                                              const StringVal* dst);
template void BitmapFunctions::bitmap_intersect_merge<DateTimeValue>(FunctionContext* ctx,
                                                                     const StringVal& src,
                                                                     const StringVal* dst);
template void BitmapFunctions::bitmap_intersect_merge<DecimalV2Value>(FunctionContext* ctx,
                                                                      const StringVal& src,
                                                                      const StringVal* dst);
template void BitmapFunctions::bitmap_intersect_merge<StringValue>(FunctionContext* ctx,
                                                                   const StringVal& src,
                                                                   const StringVal* dst);

template StringVal BitmapFunctions::bitmap_intersect_serialize<int8_t>(FunctionContext* ctx,
                                                                       const StringVal& src);
template StringVal BitmapFunctions::bitmap_intersect_serialize<int16_t>(FunctionContext* ctx,
                                                                        const StringVal& src);
template StringVal BitmapFunctions::bitmap_intersect_serialize<int32_t>(FunctionContext* ctx,
                                                                        const StringVal& src);
template StringVal BitmapFunctions::bitmap_intersect_serialize<int64_t>(FunctionContext* ctx,
                                                                        const StringVal& src);
template StringVal BitmapFunctions::bitmap_intersect_serialize<__int128>(FunctionContext* ctx,
                                                                         const StringVal& src);
template StringVal BitmapFunctions::bitmap_intersect_serialize<float>(FunctionContext* ctx,
                                                                      const StringVal& src);
template StringVal BitmapFunctions::bitmap_intersect_serialize<double>(FunctionContext* ctx,
                                                                       const StringVal& src);
template StringVal BitmapFunctions::bitmap_intersect_serialize<DateTimeValue>(FunctionContext* ctx,
                                                                              const StringVal& src);
template StringVal BitmapFunctions::bitmap_intersect_serialize<DecimalV2Value>(
        FunctionContext* ctx, const StringVal& src);
template StringVal BitmapFunctions::bitmap_intersect_serialize<StringValue>(FunctionContext* ctx,
                                                                            const StringVal& src);

template BigIntVal BitmapFunctions::bitmap_intersect_finalize<int8_t>(FunctionContext* ctx,
                                                                      const StringVal& src);
template BigIntVal BitmapFunctions::bitmap_intersect_finalize<int16_t>(FunctionContext* ctx,
                                                                       const StringVal& src);
template BigIntVal BitmapFunctions::bitmap_intersect_finalize<int32_t>(FunctionContext* ctx,
                                                                       const StringVal& src);
template BigIntVal BitmapFunctions::bitmap_intersect_finalize<int64_t>(FunctionContext* ctx,
                                                                       const StringVal& src);
template BigIntVal BitmapFunctions::bitmap_intersect_finalize<__int128>(FunctionContext* ctx,
                                                                        const StringVal& src);
template BigIntVal BitmapFunctions::bitmap_intersect_finalize<float>(FunctionContext* ctx,
                                                                     const StringVal& src);
template BigIntVal BitmapFunctions::bitmap_intersect_finalize<double>(FunctionContext* ctx,
                                                                      const StringVal& src);
template BigIntVal BitmapFunctions::bitmap_intersect_finalize<DateTimeValue>(FunctionContext* ctx,
                                                                             const StringVal& src);
template BigIntVal BitmapFunctions::bitmap_intersect_finalize<DecimalV2Value>(FunctionContext* ctx,
                                                                              const StringVal& src);
template BigIntVal BitmapFunctions::bitmap_intersect_finalize<StringValue>(FunctionContext* ctx,
                                                                           const StringVal& src);

} // namespace doris<|MERGE_RESOLUTION|>--- conflicted
+++ resolved
@@ -671,8 +671,6 @@
     return serialize(ctx, &ret_bitmap);
 }
 
-<<<<<<< HEAD
-=======
 StringVal BitmapFunctions::sub_bitmap(FunctionContext* ctx, const StringVal& src,
                                     const BigIntVal& offset, const BigIntVal& cardinality_limit) {
     if (src.is_null || offset.is_null || cardinality_limit.is_null || cardinality_limit.val <= 0) {
@@ -692,7 +690,6 @@
     return serialize(ctx, &ret_bitmap);
 }
 
->>>>>>> 9c12060d
 StringVal BitmapFunctions::bitmap_subset_limit(FunctionContext* ctx, const StringVal& src,
         const BigIntVal& range_start, const BigIntVal& cardinality_limit) {
     if (src.is_null || range_start.is_null || cardinality_limit.is_null) {
