// Licensed to the Apache Software Foundation (ASF) under one
// or more contributor license agreements.  See the NOTICE file
// distributed with this work for additional information
// regarding copyright ownership.  The ASF licenses this file
// to you under the Apache License, Version 2.0 (the
// "License"); you may not use this file except in compliance
// with the License.  You may obtain a copy of the License at
//
//   http://www.apache.org/licenses/LICENSE-2.0
//
// Unless required by applicable law or agreed to in writing,
// software distributed under the License is distributed on an
// "AS IS" BASIS, WITHOUT WARRANTIES OR CONDITIONS OF ANY
// KIND, either express or implied.  See the License for the
// specific language governing permissions and limitations
// under the License.
// This file is copied from
// https://github.com/apache/impala/blob/branch-2.9.0/be/src/udf/udf.h
// and modified by Doris

#pragma once

#include <string.h>

#include <cstdint>
#include <iostream>
#include <vector>

// This is the only Doris header required to develop UDFs and UDAs. This header
// contains the types that need to be used and the FunctionContext object. The context
// object serves as the interface object between the UDF/UDA and the doris process.
namespace doris {
class FunctionContextImpl;
struct ColumnPtrWrapper;
struct StringValue;
class BitmapValue;
class DecimalV2Value;
class DateTimeValue;
class CollectionValue;
class MemPool;
} // namespace doris

namespace doris_udf {

// All input and output values will be one of the structs below. The struct is a simple
// object containing a boolean to store if the value is nullptr and the value itself. The
// value is unspecified if the nullptr boolean is set.
struct AnyVal;
struct BooleanVal;
struct TinyIntVal;
struct SmallIntVal;
struct IntVal;
struct BigIntVal;
struct StringVal;
struct DateTimeVal;
struct DateV2Val;
struct DecimalV2Val;
struct HllVal;
struct CollectionVal;

// The FunctionContext is passed to every UDF/UDA and is the interface for the UDF to the
// rest of the system. It contains APIs to examine the system state, report errors
// and manage memory.
class FunctionContext {
public:
    enum DorisVersion {
        V2_0,
    };

    enum Type {
        INVALID_TYPE = 0,
        TYPE_NULL,
        TYPE_BOOLEAN,
        TYPE_TINYINT,
        TYPE_SMALLINT,
        TYPE_INT,
        TYPE_BIGINT,
        TYPE_LARGEINT,
        TYPE_FLOAT,
        TYPE_DOUBLE,
        TYPE_DECIMAL [[deprecated]],
        TYPE_DATE,
        TYPE_DATETIME,
        TYPE_CHAR,
        TYPE_VARCHAR,
        TYPE_HLL,
        TYPE_STRING,
        TYPE_FIXED_BUFFER,
        TYPE_DECIMALV2,
        TYPE_OBJECT,
        TYPE_ARRAY,
<<<<<<< HEAD
        TYPE_MAP,
=======
        TYPE_STRUCT,
>>>>>>> 5175a45f
        TYPE_QUANTILE_STATE,
        TYPE_DATEV2,
        TYPE_DATETIMEV2,
        TYPE_TIMEV2,
        TYPE_DECIMAL32,
        TYPE_DECIMAL64,
        TYPE_DECIMAL128I,
        TYPE_JSONB,
    };

    struct TypeDesc {
        Type type;

        /// Only valid if type == TYPE_DECIMAL
        int precision;
        int scale;

        /// Only valid if type == TYPE_FIXED_BUFFER || type == TYPE_VARCHAR
        int len;

        // only valid if type == TYPE_ARRAY
        std::vector<TypeDesc> children;
    };

    struct UniqueId {
        int64_t hi;
        int64_t lo;
    };

    enum FunctionStateScope {
        /// Indicates that the function state for this FunctionContext's UDF is shared across
        /// the plan fragment (a query is divided into multiple plan fragments, each of which
        /// is responsible for a part of the query execution). Within the plan fragment, there
        /// may be multiple instances of the UDF executing concurrently with multiple
        /// FunctionContexts sharing this state, meaning that the state must be
        /// thread-safe. The Prepare() function for the UDF may be called with this scope
        /// concurrently on a single host if the UDF will be evaluated in multiple plan
        /// fragments on that host. In general, read-only state that doesn't need to be
        /// recomputed for every UDF call should be fragment-local.
        /// TODO: not yet implemented
        FRAGMENT_LOCAL,

        /// Indicates that the function state is local to the execution thread. This state
        /// does not need to be thread-safe. However, this state will be initialized (via the
        /// Prepare() function) once for every execution thread, so fragment-local state
        /// should be used when possible for better performance. In general, inexpensive
        /// shared state that is written to by the UDF (e.g. scratch space) should be
        /// thread-local.
        THREAD_LOCAL,
    };

    // Returns the version of Doris that's currently running.
    DorisVersion version() const;

    // Returns the user that is running the query. Returns nullptr if it is not
    // available.
    const char* user() const;

    // Returns the query_id for the current query.
    UniqueId query_id() const;

    // Sets an error for this UDF. If this is called, this will trigger the
    // query to fail.
    // Note: when you set error for the UDFs used in Data Load, you should
    // ensure the function return value is null.
    void set_error(const char* error_msg);

    // when you reused this FunctionContext, you maybe need clear the error status and message.
    void clear_error_msg();

    // Adds a warning that is returned to the user. This can include things like
    // overflow or other recoverable error conditions.
    // Warnings are capped at a maximum number. Returns true if the warning was
    // added and false if it was ignored due to the cap.
    bool add_warning(const char* warning_msg);

    // Returns true if there's been an error set.
    bool has_error() const;

    // Returns the current error message. Returns nullptr if there is no error.
    const char* error_msg() const;

    // Allocates memory for UDAs. All UDA allocations should use this if possible instead of
    // malloc/new. The UDA is responsible for calling Free() on all buffers returned
    // by Allocate().
    // If this Allocate causes the memory limit to be exceeded, the error will be set
    // in this object causing the query to fail.
    uint8_t* allocate(int byte_size);

    // Allocate and align memory for UDAs. All UDA allocations should use this if possible instead of
    // malloc/new. The UDA is responsible for calling Free() on all buffers returned
    // by Allocate().
    // If this Allocate causes the memory limit to be exceeded, the error will be set
    // in this object causing the query to fail.
    uint8_t* aligned_allocate(int alignment, int byte_size);

    // Reallocates 'ptr' to the new byte_size. If the currently underlying allocation
    // is big enough, the original ptr will be returned. If the allocation needs to
    // grow, a new allocation is made that is at least 'byte_size' and the contents
    // of 'ptr' will be copied into it.
    // This should be used for buffers that constantly get appended to.
    uint8_t* reallocate(uint8_t* ptr, int byte_size);

    // Frees a buffer returned from Allocate() or Reallocate()
    void free(uint8_t* buffer);

    // For allocations that cannot use the Allocate() API provided by this
    // object, TrackAllocation()/Free() can be used to just keep count of the
    // byte sizes. For each call to TrackAllocation(), the UDF/UDA must call
    // the corresponding Free().
    void track_allocation(int64_t byte_size);
    void free(int64_t byte_size);

    // TODO: Do we need to add arbitrary key/value metadata. This would be plumbed
    // through the query. E.g. "select UDA(col, 'sample=true') from tbl".
    // const char* GetMetadata(const char*) const;

    // TODO: Add mechanism for UDAs to update stats similar to runtime profile counters

    // TODO: Add mechanism to query for table/column stats

    // Returns the underlying opaque implementation object. The UDF/UDA should not
    // use this. This is used internally.
    doris::FunctionContextImpl* impl() { return _impl; }

    /// Methods for maintaining state across UDF/UDA function calls. SetFunctionState() can
    /// be used to store a pointer that can then be retrieved via GetFunctionState(). If
    /// GetFunctionState() is called when no pointer is set, it will return
    /// nullptr. SetFunctionState() does not take ownership of 'ptr'; it is up to the UDF/UDA
    /// to clean up any function state if necessary.
    void set_function_state(FunctionStateScope scope, void* ptr);
    void* get_function_state(FunctionStateScope scope) const;

    // Returns the return type information of this function. For UDAs, this is the final
    // return type of the UDA (e.g., the type returned by the finalize function).
    const TypeDesc& get_return_type() const;

    // Returns the intermediate type for UDAs, i.e., the one returned by
    // update and merge functions. Returns INVALID_TYPE for UDFs.
    const TypeDesc& get_intermediate_type() const;

    // Returns the number of arguments to this function (not including the FunctionContext*
    // argument).
    int get_num_args() const;

    // Returns _constant_args size
    int get_num_constant_args() const;

    // Returns the type information for the arg_idx-th argument (0-indexed, not including
    // the FunctionContext* argument). Returns nullptr if arg_idx is invalid.
    const TypeDesc* get_arg_type(int arg_idx) const;

    // Returns true if the arg_idx-th input argument (0 indexed, not including the
    // FunctionContext* argument) is a constant (e.g. 5, "string", 1 + 1).
    bool is_arg_constant(int arg_idx) const;

    bool is_col_constant(int arg_idx) const;

    // Returns a pointer to the value of the arg_idx-th input argument (0 indexed, not
    // including the FunctionContext* argument). Returns nullptr if the argument is not
    // constant. This function can be used to obtain user-specified constants in a UDF's
    // Init() or Close() functions.
    AnyVal* get_constant_arg(int arg_idx) const;

    doris::ColumnPtrWrapper* get_constant_col(int arg_idx) const;

    // Create a test FunctionContext object. The caller is responsible for calling delete
    // on it. This context has additional debugging validation enabled.
    // And the default value of mem_pool is nullprt.
    static FunctionContext* create_test_context(doris::MemPool* mem_pool);

    ~FunctionContext();

private:
    friend class doris::FunctionContextImpl;
    FunctionContext();

    // Disable copy ctor and assignment operator
    FunctionContext(const FunctionContext& other);
    FunctionContext& operator=(const FunctionContext& other);

    doris::FunctionContextImpl* _impl; // Owned by this object.
};

//----------------------------------------------------------------------------
//------------------------------- UDFs ---------------------------------------
//----------------------------------------------------------------------------
// The UDF function must implement this function prototype. This is not
// a typedef as the actual UDF's signature varies from UDF to UDF.
//    typedef <*Val> Evaluate(FunctionContext* context, <const Val& arg>);
//
// The UDF must return one of the *Val structs. The UDF must accept a pointer
// to a FunctionContext object and then a const reference for each of the input arguments.
// nullptr input arguments will have nullptr passed in.
// Examples of valid Udf signatures are:
//  1) DoubleVal Example1(FunctionContext* context);
//  2) IntVal Example2(FunctionContext* context, const IntVal& a1, const DoubleVal& a2);
//
// UDFs can be variadic. The variable arguments must all come at the end and must be
// the same type. A example signature is:
//  StringVal Concat(FunctionContext* context, const StringVal& separator,
//    int num_var_args, const StringVal* args);
// In this case args[0] is the first variable argument and args[num_var_args - 1] is
// the last.
//
// The UDF should not maintain any state across calls since there is no guarantee
// on how the execution is multithreaded or distributed. Conceptually, the UDF
// should only read the input arguments and return the result, using only the
// FunctionContext as an external object.
//
// Memory Management: the UDF can assume that memory from input arguments will have
// the same lifetime as results for the UDF. In other words, the UDF can return
// memory from input arguments without making copies. For example, a function like
// substring will not need to allocate and copy the smaller string. For cases where
// the UDF needs a buffer, it should use the StringValue(FunctionContext, len) c'tor.
//
// The UDF can optionally specify a Prepare function. The prepare function is called
// once before any calls to the Udf to evaluate values. This is the appropriate time for
// the Udf to validate versions and things like that.
// If there is an error, this function should call FunctionContext::set_error()/
// FunctionContext::add_warning().
typedef void (*UdfPrepareFn)(FunctionContext* context);

/// --- Prepare / Close Functions ---
/// ---------------------------------
/// The UDF can optionally include a prepare function, specified in the "CREATE FUNCTION"
/// statement using "prepare_fn=<prepare function symbol>". The prepare function is called
/// before any calls to the UDF to evaluate values. This is the appropriate time for the
/// UDF to initialize any shared data structures, validate versions, etc. If there is an
/// error, this function should call FunctionContext::SetError()/
/// FunctionContext::AddWarning().
//
/// The prepare function is called multiple times with different FunctionStateScopes. It
/// will be called once per fragment with 'scope' set to FRAGMENT_LOCAL, and once per
/// execution thread with 'scope' set to THREAD_LOCAL.
typedef void (*UdfPrepare)(FunctionContext* context, FunctionContext::FunctionStateScope scope);

/// The UDF can also optionally include a close function, specified in the "CREATE
/// FUNCTION" statement using "close_fn=<close function symbol>". The close function is
/// called after all calls to the UDF have completed. This is the appropriate time for the
/// UDF to deallocate any shared data structures that are not needed to maintain the
/// results. If there is an error, this function should call FunctionContext::SetError()/
/// FunctionContext::AddWarning().
//
/// The close function is called multiple times with different FunctionStateScopes. It
/// will be called once per fragment with 'scope' set to FRAGMENT_LOCAL, and once per
/// execution thread with 'scope' set to THREAD_LOCAL.
typedef void (*UdfClose)(FunctionContext* context, FunctionContext::FunctionStateScope scope);

//----------------------------------------------------------------------------
//------------------------------- UDAs ---------------------------------------
//----------------------------------------------------------------------------
// The UDA execution is broken up into a few steps. The general calling pattern
// is one of these:
//  1) Init(), Evaluate() (repeatedly), Serialize()
//  2) Init(), Merge() (repeatedly), Serialize()
//  3) Init(), Finalize()
// The UDA is registered with three types: the result type, the input type and
// the intermediate type.
//
// If the UDA needs a fixed byte width intermediate buffer, the type should be
// TYPE_FIXED_BUFFER and Doris will allocate the buffer. If the UDA needs an unknown
// sized buffer, it should use TYPE_STRING and allocate it from the FunctionContext
// manually.
// For UDAs that need a complex data structure as the intermediate state, the
// intermediate type should be string and the UDA can cast the ptr to the structure
// it is using.
//
// Memory Management: For allocations that are not returned to Doris, the UDA
// should use the FunctionContext::Allocate()/Free() methods. For StringVal allocations
// returned to Doris (e.g. UdaSerialize()), the UDA should allocate the result
// via StringVal(FunctionContext*, int) ctor and Doris will automatically handle
// freeing it.
//
// For clarity in documenting the UDA interface, the various types will be typedefed
// here. The actual execution resolves all the types at runtime and none of these types
// should actually be used.
typedef AnyVal InputType;
typedef AnyVal InputType2;
typedef AnyVal ResultType;
typedef AnyVal IntermediateType;

// UdaInit is called once for each aggregate group before calls to any of the
// other functions below.
typedef void (*UdaInit)(FunctionContext* context, IntermediateType* result);

// This is called for each input value. The UDA should update result based on the
// input value. The update function can take any number of input arguments. Here
// are some examples:
typedef void (*UdaUpdate)(FunctionContext* context, const InputType& input,
                          IntermediateType* result);
typedef void (*UdaUpdate2)(FunctionContext* context, const InputType& input,
                           const InputType2& input2, IntermediateType* result);

// Merge an intermediate result 'src' into 'dst'.
typedef void (*UdaMerge)(FunctionContext* context, const IntermediateType& src,
                         IntermediateType* dst);

// Serialize the intermediate type. The serialized data is then sent across the
// wire. This is not called unless the intermediate type is String.
// No additional functions will be called with this FunctionContext object and the
// UDA should do final clean (e.g. Free()) here.
typedef const IntermediateType (*UdaSerialize)(FunctionContext* context,
                                               const IntermediateType& type);

// Called once at the end to return the final value for this UDA.
// No additional functions will be called with this FunctionContext object and the
// UDA should do final clean (e.g. Free()) here.
typedef ResultType (*UdaFinalize)(FunctionContext* context, const IntermediateType& v);

//----------------------------------------------------------------------------
//-------------Implementation of the *Val structs ----------------------------
//----------------------------------------------------------------------------
struct AnyVal {
    bool is_null;
    AnyVal() : is_null(false) {}
    AnyVal(bool is_null) : is_null(is_null) {}
};

struct BooleanVal : public AnyVal {
    bool val;

    BooleanVal() : val(false) {}
    BooleanVal(bool val) : val(val) {}

    static BooleanVal null() {
        BooleanVal result;
        result.is_null = true;
        return result;
    }

    bool operator==(const BooleanVal& other) const {
        if (is_null && other.is_null) {
            return true;
        }

        if (is_null || other.is_null) {
            return false;
        }

        return val == other.val;
    }
    bool operator!=(const BooleanVal& other) const { return !(*this == other); }
};

struct TinyIntVal : public AnyVal {
    int8_t val;

    TinyIntVal() : val(0) {}
    TinyIntVal(int8_t val) : val(val) {}

    static TinyIntVal null() {
        TinyIntVal result;
        result.is_null = true;
        return result;
    }

    bool operator==(const TinyIntVal& other) const {
        if (is_null && other.is_null) {
            return true;
        }

        if (is_null || other.is_null) {
            return false;
        }

        return val == other.val;
    }
    bool operator!=(const TinyIntVal& other) const { return !(*this == other); }
};

struct SmallIntVal : public AnyVal {
    int16_t val;

    SmallIntVal() : val(0) {}
    SmallIntVal(int16_t val) : val(val) {}

    static SmallIntVal null() {
        SmallIntVal result;
        result.is_null = true;
        return result;
    }

    bool operator==(const SmallIntVal& other) const {
        if (is_null && other.is_null) {
            return true;
        }

        if (is_null || other.is_null) {
            return false;
        }

        return val == other.val;
    }
    bool operator!=(const SmallIntVal& other) const { return !(*this == other); }
};

struct IntVal : public AnyVal {
    int32_t val;

    IntVal() : val(0) {}
    IntVal(int32_t val) : val(val) {}

    static IntVal null() {
        IntVal result;
        result.is_null = true;
        return result;
    }

    bool operator==(const IntVal& other) const {
        if (is_null && other.is_null) {
            return true;
        }

        if (is_null || other.is_null) {
            return false;
        }

        return val == other.val;
    }
    bool operator!=(const IntVal& other) const { return !(*this == other); }
};

struct BigIntVal : public AnyVal {
    int64_t val;

    BigIntVal() : val(0) {}
    BigIntVal(int64_t val) : val(val) {}

    static BigIntVal null() {
        BigIntVal result;
        result.is_null = true;
        return result;
    }

    bool operator==(const BigIntVal& other) const {
        if (is_null && other.is_null) {
            return true;
        }

        if (is_null || other.is_null) {
            return false;
        }

        return val == other.val;
    }
    bool operator!=(const BigIntVal& other) const { return !(*this == other); }
};

struct Decimal32Val : public AnyVal {
    int32_t val;

    Decimal32Val() : val(0) {}
    Decimal32Val(int32_t val) : val(val) {}

    static Decimal32Val null() {
        Decimal32Val result;
        result.is_null = true;
        return result;
    }

    bool operator==(const Decimal32Val& other) const {
        if (is_null && other.is_null) {
            return true;
        }

        if (is_null || other.is_null) {
            return false;
        }

        return val == other.val;
    }
    bool operator!=(const Decimal32Val& other) const { return !(*this == other); }
};

struct Decimal64Val : public AnyVal {
    int64_t val;

    Decimal64Val() : val(0) {}
    Decimal64Val(int64_t val) : val(val) {}

    static Decimal64Val null() {
        Decimal64Val result;
        result.is_null = true;
        return result;
    }

    bool operator==(const Decimal64Val& other) const {
        if (is_null && other.is_null) {
            return true;
        }

        if (is_null || other.is_null) {
            return false;
        }

        return val == other.val;
    }
    bool operator!=(const Decimal64Val& other) const { return !(*this == other); }
};

struct Decimal128Val : public AnyVal {
    __int128 val;

    Decimal128Val() : val(0) {}

    Decimal128Val(__int128 large_value) : val(large_value) {}

    static Decimal128Val null() {
        Decimal128Val result;
        result.is_null = true;
        return result;
    }

    bool operator==(const Decimal128Val& other) const {
        if (is_null && other.is_null) {
            return true;
        }

        if (is_null || other.is_null) {
            return false;
        }

        return val == other.val;
    }
    bool operator!=(const Decimal128Val& other) const { return !(*this == other); }
};

struct FloatVal : public AnyVal {
    float val;

    FloatVal() : val(0.0) {}
    FloatVal(float val) : val(val) {}

    static FloatVal null() {
        FloatVal result;
        result.is_null = true;
        return result;
    }

    bool operator==(const FloatVal& other) const {
        return is_null == other.is_null && val == other.val;
    }
    bool operator!=(const FloatVal& other) const { return !(*this == other); }
};

struct DoubleVal : public AnyVal {
    double val;

    DoubleVal() : val(0.0) {}
    DoubleVal(double val) : val(val) {}

    static DoubleVal null() {
        DoubleVal result;
        result.is_null = true;
        return result;
    }

    bool operator==(const DoubleVal& other) const {
        if (is_null && other.is_null) {
            return true;
        }

        if (is_null || other.is_null) {
            return false;
        }

        return val == other.val;
    }
    bool operator!=(const DoubleVal& other) const { return !(*this == other); }
};

// This object has a compatible storage format with boost::ptime.
struct DateTimeVal : public AnyVal {
    // MySQL packet time
    int64_t packed_time;
    // Indicate which type of this value.
    int type;

    // NOTE: Type 3 is TIME_DATETIME in runtime/datetime_value.h
    DateTimeVal() : packed_time(0), type(3) {}

    static DateTimeVal null() {
        DateTimeVal result;
        result.is_null = true;
        return result;
    }

    bool operator==(const DateTimeVal& other) const {
        if (is_null && other.is_null) {
            return true;
        }

        if (is_null || other.is_null) {
            return false;
        }

        return packed_time == other.packed_time;
    }
    bool operator!=(const DateTimeVal& other) const { return !(*this == other); }
};

struct DateV2Val : public AnyVal {
    uint32_t datev2_value;

    DateV2Val() : datev2_value(0) {}
    DateV2Val(uint32_t val) : datev2_value(val) {}

    static DateV2Val null() {
        DateV2Val result;
        result.is_null = true;
        return result;
    }

    bool operator==(const DateV2Val& other) const {
        if (is_null && other.is_null) {
            return true;
        }

        if (is_null || other.is_null) {
            return false;
        }

        return datev2_value == other.datev2_value;
    }
    bool operator!=(const DateV2Val& other) const { return !(*this == other); }
};

struct DateTimeV2Val : public AnyVal {
    uint64_t datetimev2_value;

    DateTimeV2Val() : datetimev2_value(0) {}
    DateTimeV2Val(uint64_t val) : datetimev2_value(val) {}

    static DateTimeV2Val null() {
        DateTimeV2Val result;
        result.is_null = true;
        return result;
    }

    bool operator==(const DateTimeV2Val& other) const {
        if (is_null && other.is_null) {
            return true;
        }

        if (is_null || other.is_null) {
            return false;
        }

        return datetimev2_value == other.datetimev2_value;
    }
    bool operator!=(const DateTimeV2Val& other) const { return !(*this == other); }
};

// Note: there is a difference between a nullptr string (is_null == true) and an
// empty string (len == 0).
struct StringVal : public AnyVal {
    static const int MAX_LENGTH = (1 << 30);

    int64_t len;
    uint8_t* ptr;

    // Construct a StringVal from ptr/len. Note: this does not make a copy of ptr
    // so the buffer must exist as long as this StringVal does.
    StringVal() : len(0), ptr(nullptr) {}

    // Construct a StringVal from ptr/len. Note: this does not make a copy of ptr
    // so the buffer must exist as long as this StringVal does.
    StringVal(uint8_t* ptr, int64_t len) : len(len), ptr(ptr) {}

    // Construct a StringVal from nullptr-terminated c-string. Note: this does not make a
    // copy of ptr so the underlying string must exist as long as this StringVal does.
    StringVal(const char* ptr) : len(strlen(ptr)), ptr((uint8_t*)ptr) {}

    StringVal(const char* ptr, int64_t len) : len(len), ptr((uint8_t*)ptr) {}

    static StringVal null() {
        StringVal sv;
        sv.is_null = true;
        return sv;
    }

    // Creates a StringVal, allocating a new buffer with 'len'. This should
    // be used to return StringVal objects in UDF/UDAs that need to allocate new
    // string memory.
    StringVal(FunctionContext* context, int64_t len);

    // Creates a StringVal, which memory is available when this function context is used next time
    static StringVal create_temp_string_val(FunctionContext* ctx, int64_t len);

    bool resize(FunctionContext* context, int64_t len);

    bool operator==(const StringVal& other) const {
        if (is_null != other.is_null) {
            return false;
        }

        if (is_null) {
            return true;
        }

        if (len != other.len) {
            return false;
        }

        return len == 0 || ptr == other.ptr || memcmp(ptr, other.ptr, len) == 0;
    }

    bool operator!=(const StringVal& other) const { return !(*this == other); }

    /// Will create a new StringVal with the given dimension and copy the data from the
    /// parameters. In case of an error will return a nullptr string and set an error on the
    /// function context.
    static StringVal copy_from(FunctionContext* ctx, const uint8_t* buf, int64_t len);

    /// Append the passed buffer to this StringVal. Reallocate memory to fit the buffer. If
    /// the memory allocation becomes too large, will set an error on FunctionContext and
    /// return a nullptr string.
    void append(FunctionContext* ctx, const uint8_t* buf, int64_t len);
    void append(FunctionContext* ctx, const uint8_t* buf, int64_t len, const uint8_t* buf2,
                int64_t buf2_len);
    std::string to_string() const { return std::string((char*)ptr, len); }
};
std::ostream& operator<<(std::ostream& os, const StringVal& string_val);

struct DecimalV2Val : public AnyVal {
    __int128 val;

    // Default value is zero
    DecimalV2Val() : val(0) {}

    const __int128& value() const { return val; }

    DecimalV2Val(__int128 value) : val(value) {}

    static DecimalV2Val null() {
        DecimalV2Val result;
        result.is_null = true;
        return result;
    }

    void set_to_zero() { val = 0; }

    void set_to_abs_value() {
        if (val < 0) val = -val;
    }

    bool operator==(const DecimalV2Val& other) const {
        if (is_null && other.is_null) {
            return true;
        }

        if (is_null || other.is_null) {
            return false;
        }

        return val == other.val;
    }

    bool operator!=(const DecimalV2Val& other) const { return !(*this == other); }
};

struct LargeIntVal : public AnyVal {
    __int128 val;

    LargeIntVal() : val(0) {}

    LargeIntVal(__int128 large_value) : val(large_value) {}

    static LargeIntVal null() {
        LargeIntVal result;
        result.is_null = true;
        return result;
    }

    bool operator==(const LargeIntVal& other) const {
        if (is_null && other.is_null) {
            return true;
        }

        if (is_null || other.is_null) {
            return false;
        }

        return val == other.val;
    }
    bool operator!=(const LargeIntVal& other) const { return !(*this == other); }
};

// todo(kks): keep HllVal struct only for backward compatibility, we should remove it
//            when doris 0.12 release
struct HllVal : public StringVal {
    HllVal() : StringVal() {}

    void init(FunctionContext* ctx);

    void agg_parse_and_cal(FunctionContext* ctx, const HllVal& other);

    void agg_merge(const HllVal& other);
};

struct CollectionVal : public AnyVal {
    void* data;
    uint64_t length;
    // item has no null value if has_null is false.
    // item ```may``` has null value if has_null is true.
    bool has_null;
    // null bitmap
    bool* null_signs;

    CollectionVal() = default;

    CollectionVal(void* data, uint64_t length, bool has_null, bool* null_signs)
            : data(data), length(length), has_null(has_null), null_signs(null_signs) {};

    static CollectionVal null() {
        CollectionVal val;
        val.is_null = true;
        return val;
    }
};

struct MapVal : public AnyVal {
    void* key;
    void* value;
    uint64_t length;
    // item has no null value if has_null is false.
    // item ```may``` has null value if has_null is true.
    //    bool has_null;
    // null bitmap
    bool* key_null_signs;
    bool* value_null_signs;

    MapVal() = default;

    MapVal(void* k, void* v, uint64_t length) : key(k), value(v), length(length) {};

    static MapVal null() {
        MapVal val;
        val.is_null = true;
        return val;
    }
};

typedef uint8_t* BufferVal;
} // namespace doris_udf

using doris_udf::BooleanVal;
using doris_udf::TinyIntVal;
using doris_udf::SmallIntVal;
using doris_udf::IntVal;
using doris_udf::BigIntVal;
using doris_udf::LargeIntVal;
using doris_udf::FloatVal;
using doris_udf::DoubleVal;
using doris_udf::StringVal;
using doris_udf::DecimalV2Val;
using doris_udf::DateTimeVal;
using doris_udf::HllVal;
using doris_udf::FunctionContext;
using doris_udf::CollectionVal;
using doris_udf::MapVal;
using doris_udf::Decimal32Val;
using doris_udf::Decimal64Val;
using doris_udf::Decimal128Val;<|MERGE_RESOLUTION|>--- conflicted
+++ resolved
@@ -89,11 +89,8 @@
         TYPE_DECIMALV2,
         TYPE_OBJECT,
         TYPE_ARRAY,
-<<<<<<< HEAD
         TYPE_MAP,
-=======
         TYPE_STRUCT,
->>>>>>> 5175a45f
         TYPE_QUANTILE_STATE,
         TYPE_DATEV2,
         TYPE_DATETIMEV2,
