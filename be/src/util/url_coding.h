// Licensed to the Apache Software Foundation (ASF) under one
// or more contributor license agreements.  See the NOTICE file
// distributed with this work for additional information
// regarding copyright ownership.  The ASF licenses this file
// to you under the Apache License, Version 2.0 (the
// "License"); you may not use this file except in compliance
// with the License.  You may obtain a copy of the License at
//
//   http://www.apache.org/licenses/LICENSE-2.0
//
// Unless required by applicable law or agreed to in writing,
// software distributed under the License is distributed on an
// "AS IS" BASIS, WITHOUT WARRANTIES OR CONDITIONS OF ANY
// KIND, either express or implied.  See the License for the
// specific language governing permissions and limitations
// under the License.

#ifndef DORIS_BE_SRC_COMMON_UTIL_URL_CODING_H
#define DORIS_BE_SRC_COMMON_UTIL_URL_CODING_H

#include <boost/cstdint.hpp>
#include <string>
#include <vector>

namespace doris {

// Utility method to URL-encode a string (that is, replace special
// characters with %<hex value in ascii>).
// The optional parameter hive_compat controls whether we mimic Hive's
// behaviour when encoding a string, which is only to encode certain
// characters (excluding, e.g., ' ')
void url_encode(const std::string& in, std::string* out);
void url_encode(const std::vector<uint8_t>& in, std::string* out);

// Utility method to decode a string that was URL-encoded. Returns
// true unless the string could not be correctly decoded.
// The optional parameter hive_compat controls whether or not we treat
// the strings as encoded by Hive, which means selectively ignoring
// certain characters like ' '.
bool url_decode(const std::string& in, std::string* out);

<<<<<<< HEAD
void base64url_encode(const std::string& in, std::string *out);
void base64_encode(const std::string& in, std::string *out);
size_t base64_encode(const unsigned char *data, size_t length, unsigned char *encoded_data);
=======
void base64url_encode(const std::string& in, std::string* out);
void base64_encode(const std::string& in, std::string* out);
>>>>>>> b32500bd

// Utility method to decode base64 encoded strings.  Also not extremely
// performant.
// Returns true unless the string could not be correctly decoded.
bool base64_decode(const std::string& in, std::string* out);
int64_t base64_decode(const char *data, size_t length, char *decoded_data);

// Replaces &, < and > with &amp;, &lt; and &gt; respectively. This is
// not the full set of required encodings, but one that should be
// added to on a case-by-case basis. Slow, since it necessarily
// inspects each character in turn, and copies them all to *out; use
// judiciously.
void escape_for_html(const std::string& in, std::stringstream* out);
<<<<<<< HEAD
=======

// Same as above, but returns a string.
std::string escape_for_html_to_string(const std::string& in);
>>>>>>> b32500bd
}

#endif<|MERGE_RESOLUTION|>--- conflicted
+++ resolved
@@ -39,14 +39,9 @@
 // certain characters like ' '.
 bool url_decode(const std::string& in, std::string* out);
 
-<<<<<<< HEAD
 void base64url_encode(const std::string& in, std::string *out);
 void base64_encode(const std::string& in, std::string *out);
 size_t base64_encode(const unsigned char *data, size_t length, unsigned char *encoded_data);
-=======
-void base64url_encode(const std::string& in, std::string* out);
-void base64_encode(const std::string& in, std::string* out);
->>>>>>> b32500bd
 
 // Utility method to decode base64 encoded strings.  Also not extremely
 // performant.
@@ -60,12 +55,9 @@
 // inspects each character in turn, and copies them all to *out; use
 // judiciously.
 void escape_for_html(const std::string& in, std::stringstream* out);
-<<<<<<< HEAD
-=======
 
 // Same as above, but returns a string.
 std::string escape_for_html_to_string(const std::string& in);
->>>>>>> b32500bd
 }
 
 #endif