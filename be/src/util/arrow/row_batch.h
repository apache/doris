// Licensed to the Apache Software Foundation (ASF) under one
// or more contributor license agreements.  See the NOTICE file
// distributed with this work for additional information
// regarding copyright ownership.  The ASF licenses this file
// to you under the Apache License, Version 2.0 (the
// "License"); you may not use this file except in compliance
// with the License.  You may obtain a copy of the License at
//
//   http://www.apache.org/licenses/LICENSE-2.0
//
// Unless required by applicable law or agreed to in writing,
// software distributed under the License is distributed on an
// "AS IS" BASIS, WITHOUT WARRANTIES OR CONDITIONS OF ANY
// KIND, either express or implied.  See the License for the
// specific language governing permissions and limitations
// under the License.

#pragma once

#include <memory>
#include <string>

#include "common/status.h"
<<<<<<< HEAD
=======
#include "runtime/types.h"
>>>>>>> 87c4d1c2
#include "vec/core/block.h"

// This file will convert Doris RowBatch to/from Arrow's RecordBatch
// RowBatch is used by Doris query engine to exchange data between
// each execute node.

namespace arrow {

class RecordBatch;
class Schema;

} // namespace arrow

namespace doris {

class RowDescriptor;

// Convert Doris RowDescriptor to Arrow Schema.
Status convert_to_arrow_schema(const RowDescriptor& row_desc,
                               std::shared_ptr<arrow::Schema>* result);

<<<<<<< HEAD
Status get_block_arrow_schema(const vectorized::Block& block,
                              std::shared_ptr<arrow::Schema>* result);
=======
Status convert_block_arrow_schema(const vectorized::Block& block,
                                  std::shared_ptr<arrow::Schema>* result);
>>>>>>> 87c4d1c2

Status serialize_record_batch(const arrow::RecordBatch& record_batch, std::string* result);

} // namespace doris<|MERGE_RESOLUTION|>--- conflicted
+++ resolved
@@ -21,10 +21,7 @@
 #include <string>
 
 #include "common/status.h"
-<<<<<<< HEAD
-=======
 #include "runtime/types.h"
->>>>>>> 87c4d1c2
 #include "vec/core/block.h"
 
 // This file will convert Doris RowBatch to/from Arrow's RecordBatch
@@ -46,13 +43,8 @@
 Status convert_to_arrow_schema(const RowDescriptor& row_desc,
                                std::shared_ptr<arrow::Schema>* result);
 
-<<<<<<< HEAD
-Status get_block_arrow_schema(const vectorized::Block& block,
-                              std::shared_ptr<arrow::Schema>* result);
-=======
 Status convert_block_arrow_schema(const vectorized::Block& block,
                                   std::shared_ptr<arrow::Schema>* result);
->>>>>>> 87c4d1c2
 
 Status serialize_record_batch(const arrow::RecordBatch& record_batch, std::string* result);
 
