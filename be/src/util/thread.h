--- conflicted
+++ resolved
@@ -94,11 +94,7 @@
 #ifndef __APPLE__
     static void set_idle_sched();
 
-<<<<<<< HEAD
-    static void set_low_priority();
-=======
     static void set_thread_nice_value();
->>>>>>> 87c4d1c2
 #endif
 
     ~Thread();
