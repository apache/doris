// Licensed to the Apache Software Foundation (ASF) under one
// or more contributor license agreements.  See the NOTICE file
// distributed with this work for additional information
// regarding copyright ownership.  The ASF licenses this file
// to you under the Apache License, Version 2.0 (the
// "License"); you may not use this file except in compliance
// with the License.  You may obtain a copy of the License at
//
//   http://www.apache.org/licenses/LICENSE-2.0
//
// Unless required by applicable law or agreed to in writing,
// software distributed under the License is distributed on an
// "AS IS" BASIS, WITHOUT WARRANTIES OR CONDITIONS OF ANY
// KIND, either express or implied.  See the License for the
// specific language governing permissions and limitations
// under the License.
// This file is copied from
// https://github.com/apache/impala/blob/branch-2.9.0/be/src/util/mem-info.cc
// and modified by Doris

#include "mem_info.h"

#ifdef __APPLE__
#include <sys/sysctl.h>
#endif

#include <fmt/format.h>
#include <gen_cpp/Metrics_types.h>
#include <gen_cpp/segment_v2.pb.h>
#include <jemalloc/jemalloc.h>

#include <algorithm>
#include <boost/algorithm/string/trim.hpp>
#include <fstream>
#include <unordered_map>
#include <vector>

#include "common/config.h"
#include "common/status.h"
#include "gutil/strings/split.h"
#include "olap/page_cache.h"
#include "olap/rowset/segment_v2/inverted_index_cache.h"
#include "olap/segment_loader.h"
#include "runtime/memory/chunk_allocator.h"
#include "runtime/memory/mem_tracker_limiter.h"
#include "runtime/task_group/task_group.h"
#include "runtime/task_group/task_group_manager.h"
#include "util/cgroup_util.h"
#include "util/defer_op.h"
#include "util/parse_util.h"
#include "util/pretty_printer.h"
#include "util/stopwatch.hpp"
#include "util/string_parser.hpp"

namespace doris {

bool MemInfo::_s_initialized = false;
int64_t MemInfo::_s_physical_mem = -1;
int64_t MemInfo::_s_mem_limit = -1;
std::string MemInfo::_s_mem_limit_str = "";
int64_t MemInfo::_s_soft_mem_limit = -1;
std::string MemInfo::_s_soft_mem_limit_str = "";

int64_t MemInfo::_s_allocator_cache_mem = 0;
std::string MemInfo::_s_allocator_cache_mem_str = "";
int64_t MemInfo::_s_virtual_memory_used = 0;
int64_t MemInfo::_s_proc_mem_no_allocator_cache = -1;
std::atomic<int64_t> MemInfo::refresh_interval_memory_growth = 0;

static std::unordered_map<std::string, int64_t> _mem_info_bytes;
int64_t MemInfo::_s_sys_mem_available = -1;
std::string MemInfo::_s_sys_mem_available_str = "";
int64_t MemInfo::_s_sys_mem_available_low_water_mark = -1;
int64_t MemInfo::_s_sys_mem_available_warning_water_mark = -1;
int64_t MemInfo::_s_process_minor_gc_size = -1;
int64_t MemInfo::_s_process_full_gc_size = -1;

void MemInfo::refresh_allocator_mem() {
#if defined(ADDRESS_SANITIZER) || defined(LEAK_SANITIZER) || defined(THREAD_SANITIZER)
    LOG(INFO) << "Memory tracking is not available with address sanitizer builds.";
#elif defined(USE_JEMALLOC)
    uint64_t epoch = 0;
    size_t sz = sizeof(epoch);
    jemallctl("epoch", &epoch, &sz, &epoch, sz);

    // https://jemalloc.net/jemalloc.3.html
    _s_allocator_cache_mem =
            get_je_metrics(fmt::format("stats.arenas.{}.tcache_bytes", MALLCTL_ARENAS_ALL)) +
            get_je_metrics("stats.metadata");
    _s_allocator_cache_mem_str =
            PrettyPrinter::print(static_cast<uint64_t>(_s_allocator_cache_mem), TUnit::BYTES);
    _s_virtual_memory_used = get_je_metrics("stats.mapped");
#else
    _s_allocator_cache_mem = get_tc_metrics("tcmalloc.pageheap_free_bytes") +
                             get_tc_metrics("tcmalloc.central_cache_free_bytes") +
                             get_tc_metrics("tcmalloc.transfer_cache_free_bytes") +
                             get_tc_metrics("tcmalloc.thread_cache_free_bytes");
    _s_allocator_cache_mem_str =
            PrettyPrinter::print(static_cast<uint64_t>(_s_allocator_cache_mem), TUnit::BYTES);
    _s_virtual_memory_used = get_tc_metrics("generic.total_physical_bytes") +
                             get_tc_metrics("tcmalloc.pageheap_unmapped_bytes");
#endif
}

void MemInfo::process_cache_gc(int64_t& freed_mem) {
    // TODO, free more cache, and should free a certain percentage of capacity, not all.
    int32_t min_free_size = 33554432; // 32M
    if (ChunkAllocator::instance()->mem_consumption() > min_free_size) {
        freed_mem += ChunkAllocator::instance()->mem_consumption();
        ChunkAllocator::instance()->clear();
    }

    if (StoragePageCache::instance()->get_page_cache_mem_consumption(segment_v2::DATA_PAGE) >
        min_free_size) {
        freed_mem +=
                StoragePageCache::instance()->get_page_cache_mem_consumption(segment_v2::DATA_PAGE);
        StoragePageCache::instance()->prune(segment_v2::DATA_PAGE);
    }

    if (segment_v2::InvertedIndexSearcherCache::instance()->mem_consumption() > min_free_size) {
        freed_mem += segment_v2::InvertedIndexSearcherCache::instance()->prune();
    }

    if (segment_v2::InvertedIndexQueryCache::instance()->mem_consumption() > min_free_size) {
        freed_mem += segment_v2::InvertedIndexQueryCache::instance()->prune();
    }

    if (StoragePageCache::instance()->get_page_cache_mem_consumption(
                segment_v2::PRIMARY_KEY_INDEX_PAGE) > min_free_size) {
        freed_mem += StoragePageCache::instance()->get_page_cache_mem_consumption(
                segment_v2::PRIMARY_KEY_INDEX_PAGE);
        StoragePageCache::instance()->prune(segment_v2::PRIMARY_KEY_INDEX_PAGE);
    }
}

// step1: free all cache
<<<<<<< HEAD
// step2: free top overcommit query, if enable query memory overcommit
=======
// step2: free resource groups memory that enable overcommit
// step3: free global top overcommit query, if enable query memroy overcommit
>>>>>>> 33fd965b
// TODO Now, the meaning is different from java minor gc + full gc, more like small gc + large gc.
bool MemInfo::process_minor_gc() {
    MonotonicStopWatch watch;
    watch.start();
    int64_t freed_mem = 0;
    std::string vm_rss_str = PerfCounters::get_vm_rss_str();
    std::string mem_available_str = MemInfo::sys_mem_available_str();

    Defer defer {[&]() {
        LOG(INFO) << fmt::format("Process Minor GC Free Memory {} Bytes. cost(us): {}", freed_mem,
                                 watch.elapsed_time() / 1000);
    }};

    MemInfo::process_cache_gc(freed_mem);
    if (freed_mem > _s_process_minor_gc_size) {
        return true;
    }

    // TODO add freed_mem
    SegmentLoader::instance()->prune();

    freed_mem += tg_soft_memory_limit_gc(_s_process_minor_gc_size - freed_mem);
    if (freed_mem > _s_process_minor_gc_size) {
        return true;
    }

    VLOG_NOTICE << MemTrackerLimiter::type_detail_usage(
            "Before free top memory overcommit query in Minor GC", MemTrackerLimiter::Type::QUERY);
    if (config::enable_query_memory_overcommit) {
        freed_mem += MemTrackerLimiter::free_top_overcommit_query(
                _s_process_minor_gc_size - freed_mem, vm_rss_str, mem_available_str);
    }
    if (freed_mem > _s_process_minor_gc_size) {
        return true;
    }
    return false;
}

// step1: free all cache
// step2: free resource groups memory that enable overcommit
// step3: free global top memory query
// step4: free top overcommit load, load retries are more expensive, So cancel at the end.
// step5: free top memory load
bool MemInfo::process_full_gc() {
    MonotonicStopWatch watch;
    watch.start();
    int64_t freed_mem = 0;
    std::string vm_rss_str = PerfCounters::get_vm_rss_str();
    std::string mem_available_str = MemInfo::sys_mem_available_str();

    Defer defer {[&]() {
        LOG(INFO) << fmt::format("Process Full GC Free Memory {} Bytes. cost(us): {}", freed_mem,
                                 watch.elapsed_time() / 1000);
    }};

    MemInfo::process_cache_gc(freed_mem);
    if (freed_mem > _s_process_full_gc_size) {
        return true;
    }

    if (SegmentLoader::instance()->segment_cache_get_usage_ratio() > 0.1) {
        freed_mem += SegmentLoader::instance()->segment_cache_mem_consumption();
        LOG(INFO) << "prune all " << SegmentLoader::instance()->segment_cache_get_usage()
                  << " entries in segment cache.";
        SegmentLoader::instance()->prune_all();
        if (freed_mem > _s_process_full_gc_size) {
            return true;
        }
    }

    freed_mem += tg_soft_memory_limit_gc(_s_process_full_gc_size - freed_mem);
    if (freed_mem > _s_process_full_gc_size) {
        return true;
    }

    VLOG_NOTICE << MemTrackerLimiter::type_detail_usage("Before free top memory query in Full GC",
                                                        MemTrackerLimiter::Type::QUERY);
    freed_mem += MemTrackerLimiter::free_top_memory_query(_s_process_full_gc_size - freed_mem,
                                                          vm_rss_str, mem_available_str);
    if (freed_mem > _s_process_full_gc_size) {
        return true;
    }

    VLOG_NOTICE << MemTrackerLimiter::type_detail_usage(
            "Before free top memory overcommit load in Full GC", MemTrackerLimiter::Type::LOAD);
    if (config::enable_query_memory_overcommit) {
        freed_mem += MemTrackerLimiter::free_top_overcommit_load(
                _s_process_full_gc_size - freed_mem, vm_rss_str, mem_available_str);
        if (freed_mem > _s_process_full_gc_size) {
            return true;
        }
    }

    VLOG_NOTICE << MemTrackerLimiter::type_detail_usage("Before free top memory load in Full GC",
                                                        MemTrackerLimiter::Type::LOAD);
    freed_mem += MemTrackerLimiter::free_top_memory_load(_s_process_full_gc_size - freed_mem,
                                                         vm_rss_str, mem_available_str);
    if (freed_mem > _s_process_full_gc_size) {
        return true;
    }
    return false;
}

int64_t MemInfo::tg_hard_memory_limit_gc() {
    std::vector<taskgroup::TaskGroupPtr> task_groups;
    taskgroup::TaskGroupManager::instance()->get_resource_groups(
            [](const taskgroup::TaskGroupPtr& task_group) {
                return !task_group->enable_memory_overcommit();
            },
            &task_groups);

    int64_t total_free_memory = 0;
    for (const auto& task_group : task_groups) {
        taskgroup::TaskGroupInfo tg_info;
        task_group->task_group_info(&tg_info);
        auto used = task_group->memory_used();
        total_free_memory += MemTrackerLimiter::tg_memory_limit_gc(
                used - tg_info.memory_limit, used, tg_info.id, tg_info.name, tg_info.memory_limit,
                task_group->mem_tracker_limiter_pool());
    }
    return total_free_memory;
}

int64_t MemInfo::tg_soft_memory_limit_gc(int64_t request_free_memory) {
    std::vector<taskgroup::TaskGroupPtr> task_groups;
    taskgroup::TaskGroupManager::instance()->get_resource_groups(
            [](const taskgroup::TaskGroupPtr& task_group) {
                return task_group->enable_memory_overcommit();
            },
            &task_groups);

    int64_t total_exceeded_memory = 0;
    std::vector<int64_t> used_memorys;
    std::vector<int64_t> exceeded_memorys;
    for (const auto& task_group : task_groups) {
        auto used_memory = task_group->memory_used();
        auto exceeded = used_memory - task_group->memory_limit();
        auto exceeded_memory = exceeded > 0 ? exceeded : 0;
        total_exceeded_memory += exceeded_memory;
        used_memorys.emplace_back(used_memory);
        exceeded_memorys.emplace_back(exceeded_memory);
    }

    int64_t total_free_memory = 0;
    bool gc_all_exceeded = request_free_memory >= total_exceeded_memory;
    for (int i = 0; i < task_groups.size(); ++i) {
        if (exceeded_memorys[i] == 0) {
            continue;
        }

        // todo: GC according to resource group priority
        int64_t tg_need_free_memory =
                gc_all_exceeded ? exceeded_memorys[i]
                                : static_cast<double>(exceeded_memorys[i]) / total_exceeded_memory *
                                          request_free_memory /* exceeded memory as a weight */;
        auto task_group = task_groups[i];
        taskgroup::TaskGroupInfo tg_info;
        task_group->task_group_info(&tg_info);
        total_free_memory += MemTrackerLimiter::tg_memory_limit_gc(
                tg_need_free_memory, used_memorys[i], tg_info.id, tg_info.name,
                tg_info.memory_limit, task_group->mem_tracker_limiter_pool());
    }
    return total_free_memory;
}

#ifndef __APPLE__
void MemInfo::refresh_proc_meminfo() {
    std::ifstream meminfo("/proc/meminfo", std::ios::in);
    std::string line;

    while (meminfo.good() && !meminfo.eof()) {
        getline(meminfo, line);
        std::vector<std::string> fields = strings::Split(line, " ", strings::SkipWhitespace());
        if (fields.size() < 2) continue;
        std::string key = fields[0].substr(0, fields[0].size() - 1);

        StringParser::ParseResult result;
        int64_t mem_value =
                StringParser::string_to_int<int64_t>(fields[1].data(), fields[1].size(), &result);

        if (result == StringParser::PARSE_SUCCESS) {
            if (fields.size() == 2) {
                _mem_info_bytes[key] = mem_value;
            } else if (fields[2].compare("kB") == 0) {
                _mem_info_bytes[key] = mem_value * 1024L;
            }
        }
    }
    if (meminfo.is_open()) meminfo.close();

    if (_mem_info_bytes.find("MemAvailable") != _mem_info_bytes.end()) {
        _s_sys_mem_available = _mem_info_bytes["MemAvailable"];
        _s_sys_mem_available_str = PrettyPrinter::print(_s_sys_mem_available, TUnit::BYTES);
    }
}

void MemInfo::init() {
    refresh_proc_meminfo();
    _s_physical_mem = _mem_info_bytes["MemTotal"];

    int64_t cgroup_mem_limit = 0;
    Status status = CGroupUtil::find_cgroup_mem_limit(&cgroup_mem_limit);
    if (status.ok() && cgroup_mem_limit > 0) {
        _s_physical_mem = std::min(_s_physical_mem, cgroup_mem_limit);
    }

    if (_s_physical_mem == -1) {
        LOG(WARNING) << "Could not determine amount of physical memory on this machine.";
    }

    bool is_percent = true;
    _s_mem_limit = ParseUtil::parse_mem_spec(config::mem_limit, -1, _s_physical_mem, &is_percent);
    if (_s_mem_limit <= 0) {
        LOG(WARNING) << "Failed to parse mem limit from '" + config::mem_limit + "'.";
    }
    if (_s_mem_limit > _s_physical_mem) {
        LOG(WARNING) << "Memory limit " << PrettyPrinter::print(_s_mem_limit, TUnit::BYTES)
                     << " exceeds physical memory of "
                     << PrettyPrinter::print(_s_physical_mem, TUnit::BYTES)
                     << ". Using physical memory instead";
        _s_mem_limit = _s_physical_mem;
    }
    _s_mem_limit_str = PrettyPrinter::print(_s_mem_limit, TUnit::BYTES);
    _s_soft_mem_limit = _s_mem_limit * config::soft_mem_limit_frac;
    _s_soft_mem_limit_str = PrettyPrinter::print(_s_soft_mem_limit, TUnit::BYTES);

    _s_process_minor_gc_size =
            ParseUtil::parse_mem_spec(config::process_minor_gc_size, -1, _s_mem_limit, &is_percent);
    _s_process_full_gc_size =
            ParseUtil::parse_mem_spec(config::process_full_gc_size, -1, _s_mem_limit, &is_percent);

    std::string line;
    int64_t _s_vm_min_free_kbytes = 0;
    std::ifstream vminfo("/proc/sys/vm/min_free_kbytes", std::ios::in);
    if (vminfo.good() && !vminfo.eof()) {
        getline(vminfo, line);
        boost::algorithm::trim(line);
        StringParser::ParseResult result;
        int64_t mem_value = StringParser::string_to_int<int64_t>(line.data(), line.size(), &result);

        if (result == StringParser::PARSE_SUCCESS) {
            _s_vm_min_free_kbytes = mem_value * 1024L;
        }
    }
    if (vminfo.is_open()) vminfo.close();

    // Redhat 4.x OS, `/proc/meminfo` has no `MemAvailable`.
    if (_mem_info_bytes.find("MemAvailable") != _mem_info_bytes.end()) {
        // MemAvailable = MemFree - LowWaterMark + (PageCache - min(PageCache / 2, LowWaterMark))
        // LowWaterMark = /proc/sys/vm/min_free_kbytes
        // Ref:
        // https://serverfault.com/questions/940196/why-is-memavailable-a-lot-less-than-memfreebufferscached
        // https://git.kernel.org/pub/scm/linux/kernel/git/torvalds/linux.git/commit/?id=34e431b0ae398fc54ea69ff85ec700722c9da773
        //
        // available_low_water_mark = p1 - p2
        // p1: upper sys_mem_available_low_water_mark, avoid wasting too much memory.
        // p2: vm/min_free_kbytes is usually 0.4% - 5% of the total memory, some cloud machines vm/min_free_kbytes is 5%,
        //     in order to avoid wasting too much memory, available_low_water_mark minus 1% at most.
        int64_t p1 = std::min<int64_t>(
                std::min<int64_t>(_s_physical_mem - _s_mem_limit, _s_physical_mem * 0.1),
                config::max_sys_mem_available_low_water_mark_bytes);
        int64_t p2 = std::max<int64_t>(_s_vm_min_free_kbytes - _s_physical_mem * 0.01, 0);
        _s_sys_mem_available_low_water_mark = std::max<int64_t>(p1 - p2, 0);
        _s_sys_mem_available_warning_water_mark = _s_sys_mem_available_low_water_mark + p1;
    }

    // Expect vm overcommit memory value to be 1, system will no longer throw bad_alloc, memory alloc are always accepted,
    // memory limit check is handed over to Doris Allocator, make sure throw exception position is controllable,
    // otherwise bad_alloc can be thrown anywhere and it will be difficult to achieve exception safety.
    std::ifstream sys_vm("/proc/sys/vm/overcommit_memory", std::ios::in);
    std::string vm_overcommit;
    getline(sys_vm, vm_overcommit);
    if (sys_vm.is_open()) sys_vm.close();
    if (std::stoi(vm_overcommit) == 2) {
        std::cout << "/proc/sys/vm/overcommit_memory: " << vm_overcommit
                  << ", expect is 1, memory limit check is handed over to Doris Allocator, "
                     "otherwise BE may crash even with remaining memory"
                  << std::endl;
    }

    LOG(INFO) << "Physical Memory: " << PrettyPrinter::print(_s_physical_mem, TUnit::BYTES)
              << ", Mem Limit: " << _s_mem_limit_str
              << ", origin config value: " << config::mem_limit
              << ", System Mem Available Min Reserve: "
              << PrettyPrinter::print(_s_sys_mem_available_low_water_mark, TUnit::BYTES)
              << ", Vm Min Free KBytes: "
              << PrettyPrinter::print(_s_vm_min_free_kbytes, TUnit::BYTES)
              << ", Vm Overcommit Memory: " << vm_overcommit;
    _s_initialized = true;
}
#else
void MemInfo::refresh_proc_meminfo() {}

void MemInfo::init() {
    size_t size = sizeof(_s_physical_mem);
    if (sysctlbyname("hw.memsize", &_s_physical_mem, &size, nullptr, 0) != 0) {
        LOG(WARNING) << "Could not determine amount of physical memory on this machine.";
        _s_physical_mem = -1;
    }

    bool is_percent = true;
    _s_mem_limit = ParseUtil::parse_mem_spec(config::mem_limit, -1, _s_physical_mem, &is_percent);
    _s_mem_limit_str = PrettyPrinter::print(_s_mem_limit, TUnit::BYTES);
    _s_soft_mem_limit = _s_mem_limit * config::soft_mem_limit_frac;
    _s_soft_mem_limit_str = PrettyPrinter::print(_s_soft_mem_limit, TUnit::BYTES);

    LOG(INFO) << "Physical Memory: " << PrettyPrinter::print(_s_physical_mem, TUnit::BYTES);
    _s_initialized = true;
}
#endif

std::string MemInfo::debug_string() {
    DCHECK(_s_initialized);
    CGroupUtil util;
    std::stringstream stream;
    stream << "Physical Memory: " << PrettyPrinter::print(_s_physical_mem, TUnit::BYTES)
           << std::endl;
    stream << "Memory Limt: " << PrettyPrinter::print(_s_mem_limit, TUnit::BYTES) << std::endl;
    stream << "CGroup Info: " << util.debug_string() << std::endl;
    return stream.str();
}

} // namespace doris<|MERGE_RESOLUTION|>--- conflicted
+++ resolved
@@ -134,12 +134,8 @@
 }
 
 // step1: free all cache
-<<<<<<< HEAD
-// step2: free top overcommit query, if enable query memory overcommit
-=======
 // step2: free resource groups memory that enable overcommit
-// step3: free global top overcommit query, if enable query memroy overcommit
->>>>>>> 33fd965b
+// step3: free global top overcommit query, if enable query memory overcommit
 // TODO Now, the meaning is different from java minor gc + full gc, more like small gc + large gc.
 bool MemInfo::process_minor_gc() {
     MonotonicStopWatch watch;
