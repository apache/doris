// Licensed to the Apache Software Foundation (ASF) under one
// or more contributor license agreements.  See the NOTICE file
// distributed with this work for additional information
// regarding copyright ownership.  The ASF licenses this file
// to you under the Apache License, Version 2.0 (the
// "License"); you may not use this file except in compliance
// with the License.  You may obtain a copy of the License at
//
//   http://www.apache.org/licenses/LICENSE-2.0
//
// Unless required by applicable law or agreed to in writing,
// software distributed under the License is distributed on an
// "AS IS" BASIS, WITHOUT WARRANTIES OR CONDITIONS OF ANY
// KIND, either express or implied.  See the License for the
// specific language governing permissions and limitations
// under the License.

#include "util/path_util.h"

#include <cstring>
#include <memory>
// Use the POSIX version of dirname(3). See `man 3 dirname`
#include <libgen.h>

#include "common/logging.h"
#include "gutil/strings/split.h"
#include "gutil/strings/stringpiece.h"
#include "gutil/strings/strip.h"

using std::string;
using std::vector;
using strings::SkipEmpty;
using strings::Split;

namespace doris {
namespace path_util {

const string kTmpInfix = ".doristmp";

string join_path_segments(const string& a, const string& b) {
    if (a.empty()) {
        return b;
    } else if (b.empty()) {
        return a;
    } else {
        return StripSuffixString(a, "/") + "/" + StripPrefixString(b, "/");
    }
}

vector<string> join_path_segments_v(const vector<string>& v, const string& s) {
    vector<string> out;
    for (const string& path : v) {
        out.emplace_back(join_path_segments(path, s));
    }
    return out;
}

vector<string> split_path(const string& path) {
    if (path.empty()) {
        return {};
    }
    vector<string> segments;
    if (path[0] == '/') {
        segments.emplace_back("/");
    }
    vector<StringPiece> pieces = Split(path, "/", SkipEmpty());
    for (const StringPiece& piece : pieces) {
        segments.emplace_back(piece.data(), piece.size());
    }
    return segments;
}

// strdup use malloc to obtain memory for the new string, it should be freed with free.
// but unique_ptr use delete to free memory by default, so it should specify free memory using free

string dir_name(const string& path) {
<<<<<<< HEAD
    std::unique_ptr<char[], decltype(std::free) *> path_copy(strdup(path.c_str()), free);
    return dirname(path_copy.get());
}

string base_name(const string& path) {
    std::unique_ptr<char[], decltype(std::free) *> path_copy(strdup(path.c_str()), free);
    return basename(path_copy.get());
=======
    std::vector<char> path_copy(path.c_str(), path.c_str() + path.size() + 1);
    return dirname(&path_copy[0]);
}

string base_name(const string& path) {
    std::vector<char> path_copy(path.c_str(), path.c_str() + path.size() + 1);
    return basename(&path_copy[0]);
>>>>>>> 57cbfb77
}

string file_extension(const string& path) {
    string file_name = base_name(path);
    if (file_name == "." || file_name == "..") {
        return "";
    }

    string::size_type pos = file_name.rfind(".");
    return pos == string::npos ? "" : file_name.substr(pos);
}

} // namespace path_util
} // namespace doris<|MERGE_RESOLUTION|>--- conflicted
+++ resolved
@@ -74,15 +74,6 @@
 // but unique_ptr use delete to free memory by default, so it should specify free memory using free
 
 string dir_name(const string& path) {
-<<<<<<< HEAD
-    std::unique_ptr<char[], decltype(std::free) *> path_copy(strdup(path.c_str()), free);
-    return dirname(path_copy.get());
-}
-
-string base_name(const string& path) {
-    std::unique_ptr<char[], decltype(std::free) *> path_copy(strdup(path.c_str()), free);
-    return basename(path_copy.get());
-=======
     std::vector<char> path_copy(path.c_str(), path.c_str() + path.size() + 1);
     return dirname(&path_copy[0]);
 }
@@ -90,7 +81,6 @@
 string base_name(const string& path) {
     std::vector<char> path_copy(path.c_str(), path.c_str() + path.size() + 1);
     return basename(&path_copy[0]);
->>>>>>> 57cbfb77
 }
 
 string file_extension(const string& path) {
