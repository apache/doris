# Licensed to the Apache Software Foundation (ASF) under one
# or more contributor license agreements.  See the NOTICE file
# distributed with this work for additional information
# regarding copyright ownership.  The ASF licenses this file
# to you under the Apache License, Version 2.0 (the
# "License"); you may not use this file except in compliance
# with the License.  You may obtain a copy of the License at
#
#   http://www.apache.org/licenses/LICENSE-2.0
#
# Unless required by applicable law or agreed to in writing,
# software distributed under the License is distributed on an
# "AS IS" BASIS, WITHOUT WARRANTIES OR CONDITIONS OF ANY
# KIND, either express or implied.  See the License for the
# specific language governing permissions and limitations
# under the License.

# where to put generated libraries
set(LIBRARY_OUTPUT_PATH "${BUILD_DIR}/src/util")

# where to put generated binaries
set(EXECUTABLE_OUTPUT_PATH "${BUILD_DIR}/src/util")

set(UTIL_FILES
  arrow/row_batch.cpp
  arrow/row_block.cpp
  arrow/utils.cpp
  bfd_parser.cpp
  bitmap.cpp
  block_compression.cpp
  coding.cpp
  cpu_info.cpp
  crc32c.cpp
  date_func.cpp
  dynamic_util.cpp
  debug_util.cpp
  disk_info.cpp
  errno.cpp
  hash_util.hpp
  histogram.cpp
  json_util.cpp
  doris_metrics.cpp
  mem_info.cpp
  metrics.cpp
  murmur_hash3.cpp
  network_util.cpp
  parse_util.cpp
  path_builder.cpp
# TODO: not supported on RHEL 5
# perf-counters.cpp
  progress_updater.cpp
  runtime_profile.cpp
  static_asserts.cpp
  string_parser.cpp
  thrift_util.cpp
  thrift_client.cpp
  thrift_server.cpp
  stack_util.cpp
  symbols_util.cpp
  system_metrics.cpp
  url_parser.cpp
  url_coding.cpp
  file_utils.cpp
  mysql_row_buffer.cpp
  tuple_row_compare.cpp
  error_util.cc
  spinlock.cc
  filesystem_util.cc
  load_error_hub.cpp
  broker_load_error_hub.cpp
  broker_storage_backend.cpp
  null_load_error_hub.cpp
  time.cpp
  os_info.cpp
  os_util.cpp
  # coding_util.cpp
  cidr.cpp
  core_local.cpp
  uid_util.cpp
  encryption_util.cpp
  string_util.cpp
  md5.cpp
  sm3.cpp
  thrift_rpc_helper.cpp
  faststring.cc
  slice.cpp
  frame_of_reference_coding.cpp
  zip_util.cpp
  utf8_check.cpp
  cgroup_util.cpp
  path_util.cpp
  file_cache.cpp
  monotime.cpp
  mutex.cpp
  condition_variable.cpp
  thread.cpp
  threadpool.cpp
  trace.cpp
  trace_metrics.cpp
  timezone_utils.cpp
  easy_json.cc
  mustache/mustache.cc
  brpc_client_cache.cpp
  zlib.cpp
  pprof_utils.cpp
  s3_uri.cpp
  s3_storage_backend.cpp
  s3_util.cpp
  topn_counter.cpp
  tuple_row_zorder_compare.cpp
<<<<<<< HEAD
  quantile_state.cpp
=======
  jni-util.cpp
>>>>>>> 36c85d2f
)

if (WITH_MYSQL)
    set(UTIL_FILES ${UTIL_FILES}
        mysql_load_error_hub.cpp
        )
endif()

add_library(Util STATIC
    ${UTIL_FILES}
)
<|MERGE_RESOLUTION|>--- conflicted
+++ resolved
@@ -108,11 +108,8 @@
   s3_util.cpp
   topn_counter.cpp
   tuple_row_zorder_compare.cpp
-<<<<<<< HEAD
   quantile_state.cpp
-=======
   jni-util.cpp
->>>>>>> 36c85d2f
 )
 
 if (WITH_MYSQL)
