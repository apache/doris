--- conflicted
+++ resolved
@@ -479,15 +479,12 @@
     // Max schema_version schema from Rowset or FE
     TabletSchemaSPtr _max_version_schema;
 
-<<<<<<< HEAD
     bool _is_remote_meta_downloaded = false;
-=======
     bool _skip_cumu_compaction = false;
     int64_t _skip_cumu_compaction_ts;
 
     bool _skip_base_compaction = false;
     int64_t _skip_base_compaction_ts;
->>>>>>> 34d7eeb5
 
     DISALLOW_COPY_AND_ASSIGN(Tablet);
 
