// Licensed to the Apache Software Foundation (ASF) under one
// or more contributor license agreements.  See the NOTICE file
// distributed with this work for additional information
// regarding copyright ownership.  The ASF licenses this file
// to you under the Apache License, Version 2.0 (the
// "License"); you may not use this file except in compliance
// with the License.  You may obtain a copy of the License at
//
//   http://www.apache.org/licenses/LICENSE-2.0
//
// Unless required by applicable law or agreed to in writing,
// software distributed under the License is distributed on an
// "AS IS" BASIS, WITHOUT WARRANTIES OR CONDITIONS OF ANY
// KIND, either express or implied.  See the License for the
// specific language governing permissions and limitations
// under the License.

#pragma once

#include <butil/macros.h>
#include <glog/logging.h>

#include <atomic>
#include <cstddef>
#include <cstdint>
#include <functional>
#include <memory>
#include <mutex>
#include <ostream>
#include <set>
#include <shared_mutex>
#include <string>
#include <string_view>
#include <utility>
#include <vector>

#include "common/config.h"
#include "common/status.h"
#include "olap/base_tablet.h"
#include "olap/binlog_config.h"
#include "olap/data_dir.h"
#include "olap/olap_common.h"
#include "olap/partial_update_info.h"
#include "olap/rowset/rowset.h"
#include "olap/rowset/rowset_meta.h"
#include "olap/rowset/rowset_reader.h"
#include "olap/rowset/segment_v2/segment.h"
#include "olap/version_graph.h"
#include "segment_loader.h"
#include "util/metrics.h"
#include "util/once.h"
#include "util/slice.h"

namespace bvar {
template <typename T>
class Adder;
}

namespace doris {

class Tablet;
class CumulativeCompactionPolicy;
class CompactionMixin;
class SingleReplicaCompaction;
class RowsetWriter;
struct RowsetWriterContext;
class TTabletInfo;
class TabletMetaPB;
class TupleDescriptor;
class CalcDeleteBitmapToken;
enum CompressKind : int;
class RowsetBinlogMetasPB;

namespace io {
class RemoteFileSystem;
} // namespace io
namespace vectorized {
class Block;
} // namespace vectorized
struct RowLocation;
enum KeysType : int;
enum SortType : int;

enum TabletStorageType { STORAGE_TYPE_LOCAL, STORAGE_TYPE_REMOTE, STORAGE_TYPE_REMOTE_AND_LOCAL };

extern bvar::Adder<uint64_t> unused_remote_rowset_num;

static inline constexpr auto TRACE_TABLET_LOCK_THRESHOLD = std::chrono::seconds(1);

struct WriteCooldownMetaExecutors {
    WriteCooldownMetaExecutors(size_t executor_nums = 5);

    void stop();

    void submit(TabletSharedPtr tablet);
    size_t _get_executor_pos(int64_t tablet_id) const {
        return std::hash<int64_t>()(tablet_id) % _executor_nums;
    };
    // Each executor is a mpsc to ensure uploads of the same tablet meta are not concurrent
    // FIXME(AlexYue): Use mpsc instead of `ThreadPool` with 1 thread
    // We use PriorityThreadPool since it would call status inside it's `shutdown` function.
    // Consider one situation where the StackTraceCache's singleton is detructed before
    // this WriteCooldownMetaExecutors's singleton, then invoking the status would also call
    // StackTraceCache which would then result in heap use after free like #23834
    std::vector<std::unique_ptr<PriorityThreadPool>> _executors;
    std::unordered_set<int64_t> _pending_tablets;
    std::mutex _latch;
    size_t _executor_nums;
};

class Tablet final : public BaseTablet {
public:
    Tablet(StorageEngine& engine, TabletMetaSharedPtr tablet_meta, DataDir* data_dir,
           const std::string_view& cumulative_compaction_type = "");

    DataDir* data_dir() const { return _data_dir; }
    int64_t replica_id() const { return _tablet_meta->replica_id(); }
    TabletUid tablet_uid() const { return _tablet_meta->tablet_uid(); }

    const std::string& tablet_path() const { return _tablet_path; }

    bool set_tablet_schema_into_rowset_meta();
    Status init();
    bool init_succeeded();

    bool is_used();

    void register_tablet_into_dir();
    void deregister_tablet_from_dir();

    void save_meta();
    // Used in clone task, to update local meta when finishing a clone job
    Status revise_tablet_meta(const std::vector<RowsetSharedPtr>& to_add,
                              const std::vector<RowsetSharedPtr>& to_delete,
                              bool is_incremental_clone);

    int64_t cumulative_layer_point() const;
    void set_cumulative_layer_point(int64_t new_point);
    inline int64_t cumulative_promotion_size() const;
    inline void set_cumulative_promotion_size(int64_t new_size);

    // Disk space occupied by tablet, contain local and remote.
    size_t tablet_footprint() override;
    // Local disk space occupied by tablet.
    size_t tablet_local_size();
    // Remote disk space occupied by tablet.
    size_t tablet_remote_size();

    size_t num_rows();
    int version_count() const;
    int stale_version_count() const;
    bool exceed_version_limit(int32_t limit) override;
    uint64_t segment_count() const;
    Version max_version() const;
    CumulativeCompactionPolicy* cumulative_compaction_policy();

    // properties encapsulated in TabletSchema
    SortType sort_type() const;
    size_t sort_col_num() const;
    size_t num_columns() const;
    size_t num_null_columns() const;
    size_t num_short_key_columns() const;
    size_t num_rows_per_row_block() const;
    CompressKind compress_kind() const;
    double bloom_filter_fpp() const;
    size_t next_unique_id() const;
    size_t row_size() const;
    int64_t avg_rs_meta_serialize_size() const;

    // operation in rowsets
    Status add_rowset(RowsetSharedPtr rowset);
    Status create_initial_rowset(const int64_t version);

    // MUST hold EXCLUSIVE `_meta_lock`.
    Status modify_rowsets(std::vector<RowsetSharedPtr>& to_add,
                          std::vector<RowsetSharedPtr>& to_delete, bool check_delete = false);

    Status add_inc_rowset(const RowsetSharedPtr& rowset);
    /// Delete stale rowset by timing. This delete policy uses now() minutes
    /// config::tablet_rowset_expired_stale_sweep_time_sec to compute the deadline of expired rowset
    /// to delete.  When rowset is deleted, it will be added to StorageEngine unused map and record
    /// need to delete flag.
    void delete_expired_stale_rowset();

    // Given spec_version, find a continuous version path and store it in version_path.
    // If quiet is true, then only "does this path exist" is returned.
    // If skip_missing_version is true, return ok even there are missing versions.
    Status capture_consistent_versions_unlocked(const Version& spec_version, Versions* version_path,
                                                bool skip_missing_version, bool quiet) const;

    // if quiet is true, no error log will be printed if there are missing versions
    Status check_version_integrity(const Version& version, bool quiet = false);
    bool check_version_exist(const Version& version) const;
    void acquire_version_and_rowsets(
            std::vector<std::pair<Version, RowsetSharedPtr>>* version_rowsets) const;

    Status capture_consistent_rowsets_unlocked(
            const Version& spec_version, std::vector<RowsetSharedPtr>* rowsets) const override;

    // If skip_missing_version is true, skip versions if they are missing.
    Status capture_rs_readers(const Version& spec_version, std::vector<RowSetSplits>* rs_splits,
                              bool skip_missing_version) override;

    // Find the missed versions until the spec_version.
    //
    // for example:
    //     [0-4][5-5][8-8][9-9][14-14]
    // if spec_version = 12, it will return [6, 6], [7, 7], [10, 10], [11, 11], [12, 12]
    Versions calc_missed_versions(int64_t spec_version, Versions existing_versions) const override;

    // meta lock
    std::shared_mutex& get_header_lock() { return _meta_lock; }
    std::mutex& get_rowset_update_lock() { return _rowset_update_lock; }
    std::mutex& get_push_lock() { return _ingest_lock; }
    std::mutex& get_base_compaction_lock() { return _base_compaction_lock; }
    std::mutex& get_cumulative_compaction_lock() { return _cumulative_compaction_lock; }

    std::shared_timed_mutex& get_migration_lock() { return _migration_lock; }

    std::mutex& get_build_inverted_index_lock() { return _build_inverted_index_lock; }

    // operation for compaction
    bool can_do_compaction(size_t path_hash, CompactionType compaction_type);
    bool suitable_for_compaction(
            CompactionType compaction_type,
            std::shared_ptr<CumulativeCompactionPolicy> cumulative_compaction_policy);

    uint32_t calc_compaction_score();

    // This function to find max continuous version from the beginning.
    // For example: If there are 1, 2, 3, 5, 6, 7 versions belongs tablet, then 3 is target.
    // 3 will be saved in "version", and 7 will be saved in "max_version", if max_version != nullptr
    void max_continuous_version_from_beginning(Version* version, Version* max_version = nullptr);

    void set_bad(bool is_bad) { _is_bad = is_bad; }

    int64_t last_cumu_compaction_failure_time() { return _last_cumu_compaction_failure_millis; }
    void set_last_cumu_compaction_failure_time(int64_t millis) {
        _last_cumu_compaction_failure_millis = millis;
    }

    int64_t last_base_compaction_failure_time() { return _last_base_compaction_failure_millis; }
    void set_last_base_compaction_failure_time(int64_t millis) {
        _last_base_compaction_failure_millis = millis;
    }

    int64_t last_full_compaction_failure_time() { return _last_full_compaction_failure_millis; }
    void set_last_full_compaction_failure_time(int64_t millis) {
        _last_full_compaction_failure_millis = millis;
    }

    int64_t last_cumu_compaction_success_time() { return _last_cumu_compaction_success_millis; }
    void set_last_cumu_compaction_success_time(int64_t millis) {
        _last_cumu_compaction_success_millis = millis;
    }

    int64_t last_base_compaction_success_time() { return _last_base_compaction_success_millis; }
    void set_last_base_compaction_success_time(int64_t millis) {
        _last_base_compaction_success_millis = millis;
    }

    int64_t last_full_compaction_success_time() { return _last_full_compaction_success_millis; }
    void set_last_full_compaction_success_time(int64_t millis) {
        _last_full_compaction_success_millis = millis;
    }

    int64_t last_base_compaction_schedule_time() { return _last_base_compaction_schedule_millis; }
    void set_last_base_compaction_schedule_time(int64_t millis) {
        _last_base_compaction_schedule_millis = millis;
    }

    void set_last_single_compaction_failure_status(std::string status) {
        _last_single_compaction_failure_status = std::move(status);
    }

    void set_last_fetched_version(Version version) { _last_fetched_version = std::move(version); }

    void delete_all_files();

    void check_tablet_path_exists();

    TabletInfo get_tablet_info() const;

    std::vector<RowsetSharedPtr> pick_candidate_rowsets_to_cumulative_compaction();
    std::vector<RowsetSharedPtr> pick_candidate_rowsets_to_base_compaction();
    std::vector<RowsetSharedPtr> pick_candidate_rowsets_to_full_compaction();
    std::vector<RowsetSharedPtr> pick_candidate_rowsets_to_build_inverted_index(
            const std::set<int64_t>& alter_index_uids, bool is_drop_op);

    // used for single compaction to get the local versions
    // Single compaction does not require remote rowsets and cannot violate the cooldown semantics
    std::vector<Version> get_all_local_versions();

    void calculate_cumulative_point();
    // TODO(ygl):
    bool is_primary_replica() { return false; }

    // return true if the checkpoint is actually done
    bool do_tablet_meta_checkpoint();

    // Check whether the rowset is useful or not, unuseful rowset can be swept up then.
    // Rowset which is under tablet's management is useful, i.e. rowset is in
    // _rs_version_map, or _stale_rs_version_map.
    // Rowset whose version range is not covered by this tablet is also useful.
    bool rowset_meta_is_useful(RowsetMetaSharedPtr rowset_meta);

    void build_tablet_report_info(TTabletInfo* tablet_info,
                                  bool enable_consecutive_missing_check = false,
                                  bool enable_path_check = false);

    // return a json string to show the compaction status of this tablet
    void get_compaction_status(std::string* json_result);

    static Status prepare_compaction_and_calculate_permits(
            CompactionType compaction_type, const TabletSharedPtr& tablet,
            std::shared_ptr<CompactionMixin>& compaction, int64_t& permits);

    void execute_compaction(CompactionMixin& compaction);
    void execute_single_replica_compaction(SingleReplicaCompaction& compaction);

    void set_cumulative_compaction_policy(
            std::shared_ptr<CumulativeCompactionPolicy> cumulative_compaction_policy) {
        _cumulative_compaction_policy = cumulative_compaction_policy;
    }

    std::shared_ptr<CumulativeCompactionPolicy> get_cumulative_compaction_policy() {
        return _cumulative_compaction_policy;
    }

    void set_last_base_compaction_status(std::string status) {
        _last_base_compaction_status = std::move(status);
    }

    std::string get_last_base_compaction_status() { return _last_base_compaction_status; }

    std::tuple<int64_t, int64_t> get_visible_version_and_time() const;

    void set_visible_version(const std::shared_ptr<const VersionWithTime>& visible_version) {
        std::atomic_store_explicit(&_visible_version, visible_version, std::memory_order_relaxed);
    }

    bool should_fetch_from_peer();

    inline bool all_beta() const {
        std::shared_lock rdlock(_meta_lock);
        return _tablet_meta->all_beta();
    }

    const TabletSchemaSPtr& tablet_schema_unlocked() const { return _max_version_schema; }

    Result<std::unique_ptr<RowsetWriter>> create_rowset_writer(RowsetWriterContext& context,
                                                               bool vertical) override;

    Result<std::unique_ptr<RowsetWriter>> create_transient_rowset_writer(
            const Rowset& rowset, std::shared_ptr<PartialUpdateInfo> partial_update_info,
            int64_t txn_expiration = 0) override;
    Result<std::unique_ptr<RowsetWriter>> create_transient_rowset_writer(
            RowsetWriterContext& context, const RowsetId& rowset_id);

    Status create_rowset(const RowsetMetaSharedPtr& rowset_meta, RowsetSharedPtr* rowset);

    // MUST hold EXCLUSIVE `_meta_lock`
    void add_rowsets(const std::vector<RowsetSharedPtr>& to_add);
    // MUST hold EXCLUSIVE `_meta_lock`
    void delete_rowsets(const std::vector<RowsetSharedPtr>& to_delete, bool move_to_stale);

    // MUST hold SHARED `_meta_lock`
    const auto& rowset_map() const { return _rs_version_map; }
    // MUST hold SHARED `_meta_lock`
    const auto& stale_rowset_map() const { return _stale_rs_version_map; }

    ////////////////////////////////////////////////////////////////////////////
    // begin cooldown functions
    ////////////////////////////////////////////////////////////////////////////
    int64_t storage_policy_id() const { return _tablet_meta->storage_policy_id(); }
    void set_storage_policy_id(int64_t id) { _tablet_meta->set_storage_policy_id(id); }

    int64_t last_failed_follow_cooldown_time() const { return _last_failed_follow_cooldown_time; }

    // Cooldown to remote fs.
    Status cooldown(RowsetSharedPtr rowset = nullptr);

    RowsetSharedPtr pick_cooldown_rowset();

    RowsetSharedPtr need_cooldown(int64_t* cooldown_timestamp, size_t* file_size);

    struct CooldownConf {
        int64_t term = -1;
        int64_t cooldown_replica_id = -1;
    };

    CooldownConf cooldown_conf() const {
        std::shared_lock rlock(_cooldown_conf_lock);
        return _cooldown_conf;
    }

    CooldownConf cooldown_conf_unlocked() const { return _cooldown_conf; }

    // Return `true` if update success
    bool update_cooldown_conf(int64_t cooldown_term, int64_t cooldown_replica_id);

    Status remove_all_remote_rowsets();

    void record_unused_remote_rowset(const RowsetId& rowset_id, const std::string& resource,
                                     int64_t num_segments);

    uint32_t calc_cold_data_compaction_score() const;

    std::mutex& get_cold_compaction_lock() { return _cold_compaction_lock; }

    std::shared_mutex& get_cooldown_conf_lock() { return _cooldown_conf_lock; }

    static void async_write_cooldown_meta(TabletSharedPtr tablet);
    // Return `ABORTED` if should not to retry again
    Status write_cooldown_meta();
    ////////////////////////////////////////////////////////////////////////////
    // end cooldown functions
    ////////////////////////////////////////////////////////////////////////////

    CalcDeleteBitmapExecutor* calc_delete_bitmap_executor() override;
    Status save_delete_bitmap(const TabletTxnInfo* txn_info, int64_t txn_id,
                              DeleteBitmapPtr delete_bitmap, RowsetWriter* rowset_writer,
                              const RowsetIdUnorderedSet& cur_rowset_ids) override;

    void merge_delete_bitmap(const DeleteBitmap& delete_bitmap);
    bool check_all_rowset_segment();

    void update_max_version_schema(const TabletSchemaSPtr& tablet_schema);

    void set_skip_compaction(bool skip,
                             CompactionType compaction_type = CompactionType::CUMULATIVE_COMPACTION,
                             int64_t start = -1);
    bool should_skip_compaction(CompactionType compaction_type, int64_t now);

    std::vector<std::string> get_binlog_filepath(std::string_view binlog_version) const;
    std::pair<std::string, int64_t> get_binlog_info(std::string_view binlog_version) const;
    std::string get_rowset_binlog_meta(std::string_view binlog_version,
                                       std::string_view rowset_id) const;
    Status get_rowset_binlog_metas(const std::vector<int64_t>& binlog_versions,
                                   RowsetBinlogMetasPB* metas_pb);
    Status get_rowset_binlog_metas(Version binlog_versions, RowsetBinlogMetasPB* metas_pb);
    std::string get_segment_filepath(std::string_view rowset_id,
                                     std::string_view segment_index) const;
    std::string get_segment_filepath(std::string_view rowset_id, int64_t segment_index) const;
    std::string get_segment_index_filepath(std::string_view rowset_id,
                                           std::string_view segment_index,
                                           std::string_view index_id) const;
    std::string get_segment_index_filepath(std::string_view rowset_id, int64_t segment_index,
                                           int64_t index_id) const;
    bool can_add_binlog(uint64_t total_binlog_size) const;
    void gc_binlogs(int64_t version);
    Status ingest_binlog_metas(RowsetBinlogMetasPB* metas_pb);

    inline void report_error(const Status& st) {
        if (st.is<ErrorCode::IO_ERROR>()) {
            ++_io_error_times;
        } else if (st.is<ErrorCode::CORRUPTION>()) {
            _io_error_times = config::max_tablet_io_errors + 1;
        }
    }

    inline int64_t get_io_error_times() const { return _io_error_times; }

    inline bool is_io_error_too_times() const {
        return config::max_tablet_io_errors > 0 && _io_error_times >= config::max_tablet_io_errors;
    }

    int64_t get_table_id() { return _tablet_meta->table_id(); }

    // binlog related functions
    bool is_enable_binlog();
    bool is_binlog_enabled() { return _tablet_meta->binlog_config().is_enable(); }
    int64_t binlog_ttl_ms() const { return _tablet_meta->binlog_config().ttl_seconds(); }
    int64_t binlog_max_bytes() const { return _tablet_meta->binlog_config().max_bytes(); }

    void set_binlog_config(BinlogConfig binlog_config);

    void set_alter_failed(bool alter_failed) { _alter_failed = alter_failed; }
    bool is_alter_failed() { return _alter_failed; }

    void set_is_full_compaction_running(bool is_full_compaction_running) {
        _is_full_compaction_running = is_full_compaction_running;
    }
    inline bool is_full_compaction_running() const { return _is_full_compaction_running; }
    void clear_cache() override;

    int32_t get_compaction_score() const { return _compaction_score; }

    void set_compaction_score(int32_t compaction_score) { _compaction_score = compaction_score; }

    void add_compaction_score(int32_t score) {
        if (_compaction_score < 0) {
            return;
        }
        _compaction_score += score;
    }

    void minus_compaction_score(int32_t score) {
        if (_compaction_score < 0) {
            return;
        }
        _compaction_score -= score;
    }

private:
    Status _init_once_action();
    bool _contains_rowset(const RowsetId rowset_id);
    Status _contains_version(const Version& version);

    // Returns:
    // version: the max continuous version from beginning
    // max_version: the max version of this tablet
    void _max_continuous_version_from_beginning_unlocked(Version* version, Version* max_version,
                                                         bool* has_version_cross) const;
    RowsetSharedPtr _rowset_with_largest_size();
    /// Delete stale rowset by version. This method not only delete the version in expired rowset map,
    /// but also delete the version in rowset meta vector.
    void _delete_stale_rowset_by_version(const Version& version);

    uint32_t _calc_cumulative_compaction_score(
            std::shared_ptr<CumulativeCompactionPolicy> cumulative_compaction_policy);
    uint32_t _calc_base_compaction_score() const;

    std::vector<RowsetSharedPtr> _pick_visible_rowsets_to_compaction(int64_t min_start_version,
                                                                     int64_t max_start_version);

    void _init_context_common_fields(RowsetWriterContext& context);

    ////////////////////////////////////////////////////////////////////////////
    // begin cooldown functions
    ////////////////////////////////////////////////////////////////////////////
    Status _cooldown_data(RowsetSharedPtr rowset);
    Status _follow_cooldowned_data();
    Status _read_cooldown_meta(const StorageResource& storage_resource,
                               TabletMetaPB* tablet_meta_pb);
    bool _has_data_to_cooldown();
    int64_t _get_newest_cooldown_time(const RowsetSharedPtr& rowset);
    ////////////////////////////////////////////////////////////////////////////
    // end cooldown functions
    ////////////////////////////////////////////////////////////////////////////

    void _clear_cache_by_rowset(const BetaRowsetSharedPtr& rowset);

public:
    static const int64_t K_INVALID_CUMULATIVE_POINT = -1;

private:
    StorageEngine& _engine;
    DataDir* _data_dir = nullptr;

    std::string _tablet_path;

    DorisCallOnce<Status> _init_once;
    // meta store lock is used for prevent 2 threads do checkpoint concurrently
    // it will be used in econ-mode in the future
    std::shared_mutex _meta_store_lock;
    std::mutex _ingest_lock;
    std::mutex _base_compaction_lock;
    std::mutex _cumulative_compaction_lock;
    std::shared_timed_mutex _migration_lock;
    std::mutex _build_inverted_index_lock;

    // In unique key table with MoW, we should guarantee that only one
    // writer can update rowset and delete bitmap at the same time.
    // We use a separate lock rather than _meta_lock, to avoid blocking read queries
    // during publish_txn, which might take hundreds of milliseconds
    mutable std::mutex _rowset_update_lock;

    // if this tablet is broken, set to true. default is false
    std::atomic<bool> _is_bad;
    // timestamp of last cumu compaction failure
    std::atomic<int64_t> _last_cumu_compaction_failure_millis;
    // timestamp of last base compaction failure
    std::atomic<int64_t> _last_base_compaction_failure_millis;
    // timestamp of last full compaction failure
    std::atomic<int64_t> _last_full_compaction_failure_millis;
    // timestamp of last cumu compaction success
    std::atomic<int64_t> _last_cumu_compaction_success_millis;
    // timestamp of last base compaction success
    std::atomic<int64_t> _last_base_compaction_success_millis;
    // timestamp of last full compaction success
    std::atomic<int64_t> _last_full_compaction_success_millis;
    // timestamp of last base compaction schedule time
    std::atomic<int64_t> _last_base_compaction_schedule_millis;
    std::atomic<int64_t> _cumulative_point;
    std::atomic<int64_t> _cumulative_promotion_size;
    std::atomic<int32_t> _newly_created_rowset_num;
    std::atomic<int64_t> _last_checkpoint_time;
    std::string _last_base_compaction_status;

    // single replica compaction status
    std::string _last_single_compaction_failure_status;
    Version _last_fetched_version;

    // cumulative compaction policy
    std::shared_ptr<CumulativeCompactionPolicy> _cumulative_compaction_policy;
    std::string_view _cumulative_compaction_type;

    // use a seperate thread to check all tablets paths existance
    std::atomic<bool> _is_tablet_path_exists;

    int64_t _last_missed_version;
    int64_t _last_missed_time_s;

    bool _skip_cumu_compaction = false;
    int64_t _skip_cumu_compaction_ts;

    bool _skip_base_compaction = false;
    int64_t _skip_base_compaction_ts;

    // cooldown related
    CooldownConf _cooldown_conf;
    // `_cooldown_conf_lock` is used to serialize update cooldown conf and all operations that:
    // 1. read cooldown conf
    // 2. upload rowsets to remote storage
    // 3. update cooldown meta id
    mutable std::shared_mutex _cooldown_conf_lock;
    // `_cold_compaction_lock` is used to serialize cold data compaction and all operations that
    // may delete compaction input rowsets.
    std::mutex _cold_compaction_lock;
    int64_t _last_failed_follow_cooldown_time = 0;
    // `_alter_failed` is used to indicate whether the tablet failed to perform a schema change
    std::atomic<bool> _alter_failed = false;

    int64_t _io_error_times = 0;

    // partition's visible version. it sync from fe, but not real-time.
    std::shared_ptr<const VersionWithTime> _visible_version;

    std::atomic_bool _is_full_compaction_running = false;
<<<<<<< HEAD

    int32_t _compaction_score = -1;
    int32_t _score_check_cnt = 0;
 
    std::shared_ptr<MemTrackerLimiter> _upload_cooldown_meta_tracker;
=======
>>>>>>> fc0279b0
};

inline CumulativeCompactionPolicy* Tablet::cumulative_compaction_policy() {
    return _cumulative_compaction_policy.get();
}

inline bool Tablet::init_succeeded() {
    return _init_once.has_called() && _init_once.stored_result().ok();
}

inline bool Tablet::is_used() {
    return !_is_bad && _data_dir->is_used();
}

inline void Tablet::register_tablet_into_dir() {
    _data_dir->register_tablet(this);
}

inline void Tablet::deregister_tablet_from_dir() {
    _data_dir->deregister_tablet(this);
}

inline int64_t Tablet::cumulative_layer_point() const {
    return _cumulative_point;
}

inline void Tablet::set_cumulative_layer_point(int64_t new_point) {
    // cumulative point should only be reset to -1, or be increased
    CHECK(new_point == Tablet::K_INVALID_CUMULATIVE_POINT || new_point >= _cumulative_point)
            << "Unexpected cumulative point: " << new_point
            << ", origin: " << _cumulative_point.load();
    _cumulative_point = new_point;
}

inline int64_t Tablet::cumulative_promotion_size() const {
    return _cumulative_promotion_size;
}

inline void Tablet::set_cumulative_promotion_size(int64_t new_size) {
    _cumulative_promotion_size = new_size;
}

// TODO(lingbin): Why other methods that need to get information from _tablet_meta
// are not locked, here needs a comment to explain.
inline size_t Tablet::tablet_footprint() {
    std::shared_lock rdlock(_meta_lock);
    return _tablet_meta->tablet_footprint();
}

inline size_t Tablet::tablet_local_size() {
    std::shared_lock rdlock(_meta_lock);
    return _tablet_meta->tablet_local_size();
}

inline size_t Tablet::tablet_remote_size() {
    std::shared_lock rdlock(_meta_lock);
    return _tablet_meta->tablet_remote_size();
}

// TODO(lingbin): Why other methods which need to get information from _tablet_meta
// are not locked, here needs a comment to explain.
inline size_t Tablet::num_rows() {
    std::shared_lock rdlock(_meta_lock);
    return _tablet_meta->num_rows();
}

inline int Tablet::version_count() const {
    std::shared_lock rdlock(_meta_lock);
    return _tablet_meta->version_count();
}

inline int Tablet::stale_version_count() const {
    std::shared_lock rdlock(_meta_lock);
    return _tablet_meta->stale_version_count();
}

inline Version Tablet::max_version() const {
    std::shared_lock rdlock(_meta_lock);
    return _tablet_meta->max_version();
}

inline uint64_t Tablet::segment_count() const {
    std::shared_lock rdlock(_meta_lock);
    uint64_t segment_nums = 0;
    for (const auto& rs_meta : _tablet_meta->all_rs_metas()) {
        segment_nums += rs_meta->num_segments();
    }
    return segment_nums;
}

inline SortType Tablet::sort_type() const {
    return _tablet_meta->tablet_schema()->sort_type();
}

inline size_t Tablet::sort_col_num() const {
    return _tablet_meta->tablet_schema()->sort_col_num();
}

inline size_t Tablet::num_columns() const {
    return _tablet_meta->tablet_schema()->num_columns();
}

inline size_t Tablet::num_null_columns() const {
    return _tablet_meta->tablet_schema()->num_null_columns();
}

inline size_t Tablet::num_short_key_columns() const {
    return _tablet_meta->tablet_schema()->num_short_key_columns();
}

inline size_t Tablet::num_rows_per_row_block() const {
    return _tablet_meta->tablet_schema()->num_rows_per_row_block();
}

inline CompressKind Tablet::compress_kind() const {
    return _tablet_meta->tablet_schema()->compress_kind();
}

inline double Tablet::bloom_filter_fpp() const {
    return _tablet_meta->tablet_schema()->bloom_filter_fpp();
}

inline size_t Tablet::next_unique_id() const {
    return _tablet_meta->tablet_schema()->next_column_unique_id();
}

inline size_t Tablet::row_size() const {
    return _tablet_meta->tablet_schema()->row_size();
}

inline int64_t Tablet::avg_rs_meta_serialize_size() const {
    return _tablet_meta->avg_rs_meta_serialize_size();
}

} // namespace doris<|MERGE_RESOLUTION|>--- conflicted
+++ resolved
@@ -628,14 +628,9 @@
     std::shared_ptr<const VersionWithTime> _visible_version;
 
     std::atomic_bool _is_full_compaction_running = false;
-<<<<<<< HEAD
 
     int32_t _compaction_score = -1;
     int32_t _score_check_cnt = 0;
- 
-    std::shared_ptr<MemTrackerLimiter> _upload_cooldown_meta_tracker;
-=======
->>>>>>> fc0279b0
 };
 
 inline CumulativeCompactionPolicy* Tablet::cumulative_compaction_policy() {
