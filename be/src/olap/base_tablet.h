// Licensed to the Apache Software Foundation (ASF) under one
// or more contributor license agreements.  See the NOTICE file
// distributed with this work for additional information
// regarding copyright ownership.  The ASF licenses this file
// to you under the Apache License, Version 2.0 (the
// "License"); you may not use this file except in compliance
// with the License.  You may obtain a copy of the License at
//
//   http://www.apache.org/licenses/LICENSE-2.0
//
// Unless required by applicable law or agreed to in writing,
// software distributed under the License is distributed on an
// "AS IS" BASIS, WITHOUT WARRANTIES OR CONDITIONS OF ANY
// KIND, either express or implied.  See the License for the
// specific language governing permissions and limitations
// under the License.

#pragma once

#include <gen_cpp/olap_common.pb.h>

#include <memory>
#include <shared_mutex>
#include <string>

#include "common/status.h"
#include "olap/iterators.h"
#include "olap/olap_common.h"
#include "olap/partial_update_info.h"
#include "olap/rowset/segment_v2/segment.h"
#include "olap/tablet_fwd.h"
#include "olap/tablet_meta.h"
#include "olap/tablet_schema.h"
#include "olap/version_graph.h"
#include "util/metrics.h"

namespace doris {
struct RowSetSplits;
struct RowsetWriterContext;
class RowsetWriter;
class CalcDeleteBitmapToken;
class SegmentCacheHandle;
class RowIdConversion;
struct PartialUpdateInfo;
<<<<<<< HEAD
class PartialUpdateReadPlan;
struct CaptureRowsetOps;
struct CaptureRowsetResult;
struct TabletReadSource;
=======
class FixedReadPlan;
>>>>>>> 42f9f32c

struct TabletWithVersion {
    BaseTabletSPtr tablet;
    int64_t version;
};

enum class CompactionStage { NOT_SCHEDULED, PENDING, EXECUTING };

// Base class for all tablet classes
class BaseTablet {
public:
    explicit BaseTablet(TabletMetaSharedPtr tablet_meta);
    virtual ~BaseTablet();
    BaseTablet(const BaseTablet&) = delete;
    BaseTablet& operator=(const BaseTablet&) = delete;

    TabletState tablet_state() const { return _tablet_meta->tablet_state(); }
    Status set_tablet_state(TabletState state);
    int64_t table_id() const { return _tablet_meta->table_id(); }
    int64_t index_id() const { return _tablet_meta->index_id(); }
    int64_t partition_id() const { return _tablet_meta->partition_id(); }
    int64_t tablet_id() const { return _tablet_meta->tablet_id(); }
    int32_t schema_hash() const { return _tablet_meta->schema_hash(); }
    size_t row_size() const { return _tablet_meta->tablet_schema()->row_size(); }
    KeysType keys_type() const { return _tablet_meta->tablet_schema()->keys_type(); }
    size_t num_key_columns() const { return _tablet_meta->tablet_schema()->num_key_columns(); }
    int64_t ttl_seconds() const { return _tablet_meta->ttl_seconds(); }
    std::mutex& get_schema_change_lock() { return _schema_change_lock; }
    CompressKind compress_kind() const { return _tablet_meta->tablet_schema()->compress_kind(); }
    bool enable_unique_key_merge_on_write() const {
#ifdef BE_TEST
        if (_tablet_meta == nullptr) {
            return false;
        }
#endif
        return _tablet_meta->enable_unique_key_merge_on_write();
    }

    // Property encapsulated in TabletMeta
    const TabletMetaSharedPtr& tablet_meta() { return _tablet_meta; }

    int32 max_version_config();

    // FIXME(plat1ko): It is not appropriate to expose this lock
    std::shared_mutex& get_header_lock() { return _meta_lock; }

    void update_max_version_schema(const TabletSchemaSPtr& tablet_schema);

    Status update_by_least_common_schema(const TabletSchemaSPtr& update_schema);

    TabletSchemaSPtr tablet_schema() const {
        std::shared_lock rlock(_meta_lock);
        return _max_version_schema;
    }

    void set_alter_failed(bool alter_failed) { _alter_failed = alter_failed; }
    bool is_alter_failed() { return _alter_failed; }

    virtual std::string tablet_path() const = 0;

    virtual bool exceed_version_limit(int32_t limit) = 0;

    virtual Result<std::unique_ptr<RowsetWriter>> create_rowset_writer(RowsetWriterContext& context,
                                                                       bool vertical) = 0;

    virtual Status capture_rs_readers(const Version& spec_version,
                                      std::vector<RowSetSplits>* rs_splits,
                                      bool skip_missing_version) = 0;

    virtual size_t tablet_footprint() = 0;

    // this method just return the compaction sum on each rowset
    // note(tsy): we should unify the compaction score calculation finally
    uint32_t get_real_compaction_score() const;

    // MUST hold shared meta lock
    Status capture_rs_readers_unlocked(const Versions& version_path,
                                       std::vector<RowSetSplits>* rs_splits) const;

    // _rs_version_map and _stale_rs_version_map should be protected by _meta_lock
    // The caller must call hold _meta_lock when call this three function.
    RowsetSharedPtr get_rowset_by_version(const Version& version, bool find_is_stale = false) const;
    RowsetSharedPtr get_stale_rowset_by_version(const Version& version) const;
    RowsetSharedPtr get_rowset_with_max_version() const;

    Status get_all_rs_id(int64_t max_version, RowsetIdUnorderedSet* rowset_ids) const;
    Status get_all_rs_id_unlocked(int64_t max_version, RowsetIdUnorderedSet* rowset_ids) const;

    // Get the missed versions until the spec_version.
    Versions get_missed_versions(int64_t spec_version) const;
    Versions get_missed_versions_unlocked(int64_t spec_version) const;

    void generate_tablet_meta_copy(TabletMeta& new_tablet_meta) const;
    void generate_tablet_meta_copy_unlocked(TabletMeta& new_tablet_meta) const;

    virtual int64_t max_version_unlocked() const { return _tablet_meta->max_version().second; }

    static TabletSchemaSPtr tablet_schema_with_merged_max_schema_version(
            const std::vector<RowsetMetaSharedPtr>& rowset_metas);

    Status get_compaction_schema(const std::vector<RowsetMetaSharedPtr>& rowset_metas,
                                 TabletSchemaSPtr& target_schema);

    ////////////////////////////////////////////////////////////////////////////
    // begin MoW functions
    ////////////////////////////////////////////////////////////////////////////
    std::vector<RowsetSharedPtr> get_rowset_by_ids(
            const RowsetIdUnorderedSet* specified_rowset_ids);

    // Lookup a row with TupleDescriptor and fill Block
    Status lookup_row_data(const Slice& encoded_key, const RowLocation& row_location,
                           RowsetSharedPtr rowset, const TupleDescriptor* desc,
                           OlapReaderStatistics& stats, std::string& values,
                           bool write_to_cache = false);
    // Lookup the row location of `encoded_key`, the function sets `row_location` on success.
    // NOTE: the method only works in unique key model with primary key index, you will got a
    //       not supported error in other data model.
    Status lookup_row_key(const Slice& encoded_key, TabletSchema* latest_schema, bool with_seq_col,
                          const std::vector<RowsetSharedPtr>& specified_rowsets,
                          RowLocation* row_location, uint32_t version,
                          std::vector<std::unique_ptr<SegmentCacheHandle>>& segment_caches,
                          RowsetSharedPtr* rowset = nullptr, bool with_rowid = true,
                          std::string* encoded_seq_value = nullptr,
                          OlapReaderStatistics* stats = nullptr);

    // calc delete bitmap when flush memtable, use a fake version to calc
    // For example, cur max version is 5, and we use version 6 to calc but
    // finally this rowset publish version with 8, we should make up data
    // for rowset 6-7. Also, if a compaction happens between commit_txn and
    // publish_txn, we should remove compaction input rowsets' delete_bitmap
    // and build newly generated rowset's delete_bitmap
    static Status calc_delete_bitmap(const BaseTabletSPtr& tablet, RowsetSharedPtr rowset,
                                     const std::vector<segment_v2::SegmentSharedPtr>& segments,
                                     const std::vector<RowsetSharedPtr>& specified_rowsets,
                                     DeleteBitmapPtr delete_bitmap, int64_t version,
                                     CalcDeleteBitmapToken* token,
                                     RowsetWriter* rowset_writer = nullptr);

    Status calc_segment_delete_bitmap(RowsetSharedPtr rowset,
                                      const segment_v2::SegmentSharedPtr& seg,
                                      const std::vector<RowsetSharedPtr>& specified_rowsets,
                                      DeleteBitmapPtr delete_bitmap, int64_t end_version,
                                      RowsetWriter* rowset_writer);

    Status calc_delete_bitmap_between_segments(
            const RowsetId& rowset_id, const std::vector<segment_v2::SegmentSharedPtr>& segments,
            DeleteBitmapPtr delete_bitmap);

    static Status commit_phase_update_delete_bitmap(
            const BaseTabletSPtr& tablet, const RowsetSharedPtr& rowset,
            RowsetIdUnorderedSet& pre_rowset_ids, DeleteBitmapPtr delete_bitmap,
            const std::vector<segment_v2::SegmentSharedPtr>& segments, int64_t txn_id,
            CalcDeleteBitmapToken* token, RowsetWriter* rowset_writer = nullptr);

    static void add_sentinel_mark_to_delete_bitmap(DeleteBitmap* delete_bitmap,
                                                   const RowsetIdUnorderedSet& rowsetids);

    Status check_delete_bitmap_correctness(DeleteBitmapPtr delete_bitmap, int64_t max_version,
                                           int64_t txn_id, const RowsetIdUnorderedSet& rowset_ids,
                                           std::vector<RowsetSharedPtr>* rowsets = nullptr);

    static const signed char* get_delete_sign_column_data(const vectorized::Block& block,
                                                          size_t rows_at_least = 0);

    static Status generate_default_value_block(const TabletSchema& schema,
                                               const std::vector<uint32_t>& cids,
                                               const std::vector<std::string>& default_values,
                                               const vectorized::Block& ref_block,
                                               vectorized::Block& default_value_block);

    static Status generate_new_block_for_partial_update(
            TabletSchemaSPtr rowset_schema, const PartialUpdateInfo* partial_update_info,
            const FixedReadPlan& read_plan_ori, const FixedReadPlan& read_plan_update,
            const std::map<RowsetId, RowsetSharedPtr>& rsid_to_rowset,
            vectorized::Block* output_block);

    static Status generate_new_block_for_flexible_partial_update(
            TabletSchemaSPtr rowset_schema, const PartialUpdateInfo* partial_update_info,
            std::set<uint32_t>& rids_be_overwritten, const FixedReadPlan& read_plan_ori,
            const FixedReadPlan& read_plan_update,
            const std::map<RowsetId, RowsetSharedPtr>& rsid_to_rowset,
            vectorized::Block* output_block);

    // We use the TabletSchema from the caller because the TabletSchema in the rowset'meta
    // may be outdated due to schema change. Also note that the the cids should indicate the indexes
    // of the columns in the TabletSchema passed in.
    static Status fetch_value_through_row_column(RowsetSharedPtr input_rowset,
                                                 const TabletSchema& tablet_schema, uint32_t segid,
                                                 const std::vector<uint32_t>& rowids,
                                                 const std::vector<uint32_t>& cids,
                                                 vectorized::Block& block);

    static Status fetch_value_by_rowids(RowsetSharedPtr input_rowset, uint32_t segid,
                                        const std::vector<uint32_t>& rowids,
                                        const TabletColumn& tablet_column,
                                        vectorized::MutableColumnPtr& dst);

    virtual Result<std::unique_ptr<RowsetWriter>> create_transient_rowset_writer(
            const Rowset& rowset, std::shared_ptr<PartialUpdateInfo> partial_update_info,
            int64_t txn_expiration = 0) = 0;

    static Status update_delete_bitmap(const BaseTabletSPtr& self, TabletTxnInfo* txn_info,
                                       int64_t txn_id, int64_t txn_expiration = 0);
    virtual Status save_delete_bitmap(const TabletTxnInfo* txn_info, int64_t txn_id,
                                      DeleteBitmapPtr delete_bitmap, RowsetWriter* rowset_writer,
                                      const RowsetIdUnorderedSet& cur_rowset_ids,
                                      int64_t next_visible_version = -1) = 0;
    virtual CalcDeleteBitmapExecutor* calc_delete_bitmap_executor() = 0;

    void calc_compaction_output_rowset_delete_bitmap(
            const std::vector<RowsetSharedPtr>& input_rowsets,
            const RowIdConversion& rowid_conversion, uint64_t start_version, uint64_t end_version,
            std::set<RowLocation>* missed_rows,
            std::map<RowsetSharedPtr, std::list<std::pair<RowLocation, RowLocation>>>* location_map,
            const DeleteBitmap& input_delete_bitmap, DeleteBitmap* output_rowset_delete_bitmap);

    Status check_rowid_conversion(
            RowsetSharedPtr dst_rowset,
            const std::map<RowsetSharedPtr, std::list<std::pair<RowLocation, RowLocation>>>&
                    location_map);

    static Status update_delete_bitmap_without_lock(
            const BaseTabletSPtr& self, const RowsetSharedPtr& rowset,
            const std::vector<RowsetSharedPtr>* specified_base_rowsets = nullptr);

    using DeleteBitmapKeyRanges =
            std::vector<std::tuple<DeleteBitmap::BitmapKey, DeleteBitmap::BitmapKey>>;
    void agg_delete_bitmap_for_stale_rowsets(
            Version version, DeleteBitmapKeyRanges& remove_delete_bitmap_key_ranges);
    void check_agg_delete_bitmap_for_stale_rowsets(int64_t& useless_rowset_count,
                                                   int64_t& useless_rowset_version_count);
    ////////////////////////////////////////////////////////////////////////////
    // end MoW functions
    ////////////////////////////////////////////////////////////////////////////

    RowsetSharedPtr get_rowset(const RowsetId& rowset_id);

    std::vector<RowsetSharedPtr> get_snapshot_rowset(bool include_stale_rowset = false) const;

    virtual void clear_cache() = 0;

    // Find the first consecutive empty rowsets. output->size() >= limit
    void calc_consecutive_empty_rowsets(std::vector<RowsetSharedPtr>* empty_rowsets,
                                        const std::vector<RowsetSharedPtr>& candidate_rowsets,
                                        int64_t limit);

    // Return the merged schema of all rowsets
    virtual TabletSchemaSPtr merged_tablet_schema() const {
        std::shared_lock rlock(_meta_lock);
        return _max_version_schema;
    }

    TabletSchemaSPtr calculate_variant_extended_schema() const;

    void traverse_rowsets(std::function<void(const RowsetSharedPtr&)> visitor,
                          bool include_stale = false) {
        std::shared_lock rlock(_meta_lock);
        for (auto& [v, rs] : _rs_version_map) {
            visitor(rs);
        }
        if (!include_stale) return;
        for (auto& [v, rs] : _stale_rs_version_map) {
            visitor(rs);
        }
    }

    Status calc_file_crc(uint32_t* crc_value, int64_t start_version, int64_t end_version,
                         int32_t* rowset_count, int64_t* file_count);

    Status show_nested_index_file(std::string* json_meta);

    TabletUid tablet_uid() const { return _tablet_meta->tablet_uid(); }
    TabletInfo get_tablet_info() const { return TabletInfo(tablet_id(), tablet_uid()); }

    void get_base_rowset_delete_bitmap_count(
            uint64_t* max_base_rowset_delete_bitmap_score,
            int64_t* max_base_rowset_delete_bitmap_score_tablet_id);

    virtual Status check_delete_bitmap_cache(int64_t txn_id, DeleteBitmap* expected_delete_bitmap) {
        return Status::OK();
    }

    [[nodiscard]] Result<CaptureRowsetResult> capture_consistent_rowsets_unlocked(
            const Version& version_range, const CaptureRowsetOps& options) const;

    [[nodiscard]] Result<std::vector<Version>> capture_consistent_versions_unlocked(
            const Version& version_range, const CaptureRowsetOps& options) const;

    [[nodiscard]] Result<std::vector<RowSetSplits>> capture_rs_readers_unlocked(
            const Version& version_range, const CaptureRowsetOps& options) const;

    [[nodiscard]] Result<TabletReadSource> capture_read_source(const Version& version_range,
                                                               const CaptureRowsetOps& options);

    Result<CaptureRowsetResult> _remote_capture_rowsets(const Version& version_range) const;

protected:
    // Find the missed versions until the spec_version.
    //
    // for example:
    //     [0-4][5-5][8-8][9-9][14-14]
    // for cloud, if spec_version = 12, it will return [6-7],[10-12]
    // for local, if spec_version = 12, it will return [6, 6], [7, 7], [10, 10], [11, 11], [12, 12]
    virtual Versions calc_missed_versions(int64_t spec_version,
                                          Versions existing_versions) const = 0;

    void _print_missed_versions(const Versions& missed_versions) const;
    bool _reconstruct_version_tracker_if_necessary();

    static void _rowset_ids_difference(const RowsetIdUnorderedSet& cur,
                                       const RowsetIdUnorderedSet& pre,
                                       RowsetIdUnorderedSet* to_add, RowsetIdUnorderedSet* to_del);

    Status sort_block(vectorized::Block& in_block, vectorized::Block& output_block);

    mutable std::shared_mutex _meta_lock;
    TimestampedVersionTracker _timestamped_version_tracker;
    // After version 0.13, all newly created rowsets are saved in _rs_version_map.
    // And if rowset being compacted, the old rowsets will be saved in _stale_rs_version_map;
    std::unordered_map<Version, RowsetSharedPtr, HashOfVersion> _rs_version_map;
    // This variable _stale_rs_version_map is used to record these rowsets which are be compacted.
    // These _stale rowsets are been removed when rowsets' pathVersion is expired,
    // this policy is judged and computed by TimestampedVersionTracker.
    std::unordered_map<Version, RowsetSharedPtr, HashOfVersion> _stale_rs_version_map;
    const TabletMetaSharedPtr _tablet_meta;
    TabletSchemaSPtr _max_version_schema;

    // `_alter_failed` is used to indicate whether the tablet failed to perform a schema change
    std::atomic<bool> _alter_failed = false;

    // metrics of this tablet
    std::shared_ptr<MetricEntity> _metric_entity;

protected:
    std::mutex _schema_change_lock;

public:
    IntCounter* query_scan_bytes = nullptr;
    IntCounter* query_scan_rows = nullptr;
    IntCounter* query_scan_count = nullptr;
    IntCounter* flush_bytes = nullptr;
    IntCounter* flush_finish_count = nullptr;
    std::atomic<int64_t> published_count = 0;
    std::atomic<int64_t> read_block_count = 0;
    std::atomic<int64_t> write_count = 0;
    std::atomic<int64_t> compaction_count = 0;

    CompactionStage compaction_stage = CompactionStage::NOT_SCHEDULED;
    std::mutex sample_info_lock;
    std::vector<CompactionSampleInfo> sample_infos;
    Status last_compaction_status = Status::OK();
};

struct CaptureRowsetOps {
    bool skip_missing_versions = false;
    bool quiet = false;
    bool include_stale_rowsets = true;
    bool enable_fetch_rowsets_from_peers = false;
};

struct CaptureRowsetResult {
    std::vector<RowsetSharedPtr> rowsets;
    std::shared_ptr<DeleteBitmap> delete_bitmap;
};

struct TabletReadSource {
    std::vector<RowSetSplits> rs_splits;
    std::vector<RowsetMetaSharedPtr> delete_predicates;
    std::shared_ptr<DeleteBitmap> delete_bitmap;
    // Fill delete predicates with `rs_splits`
    void fill_delete_predicates();
};

} /* namespace doris */<|MERGE_RESOLUTION|>--- conflicted
+++ resolved
@@ -42,14 +42,11 @@
 class SegmentCacheHandle;
 class RowIdConversion;
 struct PartialUpdateInfo;
-<<<<<<< HEAD
 class PartialUpdateReadPlan;
 struct CaptureRowsetOps;
 struct CaptureRowsetResult;
 struct TabletReadSource;
-=======
 class FixedReadPlan;
->>>>>>> 42f9f32c
 
 struct TabletWithVersion {
     BaseTabletSPtr tablet;
