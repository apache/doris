// Licensed to the Apache Software Foundation (ASF) under one
// or more contributor license agreements.  See the NOTICE file
// distributed with this work for additional information
// regarding copyright ownership.  The ASF licenses this file
// to you under the Apache License, Version 2.0 (the
// "License"); you may not use this file except in compliance
// with the License.  You may obtain a copy of the License at
//
//   http://www.apache.org/licenses/LICENSE-2.0
//
// Unless required by applicable law or agreed to in writing,
// software distributed under the License is distributed on an
// "AS IS" BASIS, WITHOUT WARRANTIES OR CONDITIONS OF ANY
// KIND, either express or implied.  See the License for the
// specific language governing permissions and limitations
// under the License.

#include "olap/task/engine_storage_migration_task.h"

#include <fmt/format.h>
#include <gen_cpp/olap_file.pb.h>
#include <unistd.h>

#include <algorithm>
#include <ctime>
#include <memory>
#include <mutex>
#include <new>
#include <ostream>
#include <set>
#include <utility>

#include "common/config.h"
#include "common/logging.h"
#include "gutil/strings/numbers.h"
#include "io/fs/local_file_system.h"
#include "olap/data_dir.h"
#include "olap/olap_common.h"
#include "olap/olap_define.h"
#include "olap/rowset/rowset_meta.h"
#include "olap/snapshot_manager.h"
#include "olap/storage_engine.h"
#include "olap/tablet_manager.h"
#include "olap/txn_manager.h"
#include "util/doris_metrics.h"
#include "util/uid_util.h"

namespace doris {

using std::stringstream;

EngineStorageMigrationTask::EngineStorageMigrationTask(const TabletSharedPtr& tablet,
                                                       DataDir* dest_store)
        : _tablet(tablet), _dest_store(dest_store) {
    _task_start_time = time(nullptr);
}

Status EngineStorageMigrationTask::execute() {
    return _migrate();
}

Status EngineStorageMigrationTask::_get_versions(int32_t start_version, int32_t* end_version,
                                                 std::vector<RowsetSharedPtr>* consistent_rowsets) {
    std::shared_lock rdlock(_tablet->get_header_lock());
    // check if tablet is in cooldown, we don't support migration in this case
    if (_tablet->tablet_meta()->cooldown_meta_id().initialized()) {
        LOG(WARNING) << "currently not support migrate tablet with cooldowned remote data. tablet="
                     << _tablet->tablet_id();
        return Status::NotSupported(
                "currently not support migrate tablet with cooldowned remote data");
    }
    const RowsetSharedPtr last_version = _tablet->rowset_with_max_version();
    if (last_version == nullptr) {
        return Status::InternalError("failed to get rowset with max version, tablet={}",
                                     _tablet->tablet_id());
    }

    *end_version = last_version->end_version();
    if (*end_version < start_version) {
        // rowsets are empty
        VLOG_DEBUG << "consistent rowsets empty. tablet=" << _tablet->tablet_id()
                   << ", start_version=" << start_version << ", end_version=" << *end_version;
        return Status::OK();
    }
    return _tablet->capture_consistent_rowsets(Version(start_version, *end_version),
                                               consistent_rowsets);
}

bool EngineStorageMigrationTask::_is_timeout() {
    int64_t time_elapsed = time(nullptr) - _task_start_time;
    int64_t timeout = std::max<int64_t>(config::migration_task_timeout_secs,
                                        _tablet->tablet_local_size() >> 20);
    if (time_elapsed > timeout) {
        LOG(WARNING) << "migration failed due to timeout, time_eplapsed=" << time_elapsed
                     << ", tablet=" << _tablet->tablet_id();
        return true;
    }
    return false;
}

Status EngineStorageMigrationTask::_check_running_txns() {
    // need hold migration lock outside
    int64_t partition_id;
    std::set<int64_t> transaction_ids;
    // check if this tablet has related running txns. if yes, can not do migration.
    StorageEngine::instance()->txn_manager()->get_tablet_related_txns(
            _tablet->tablet_id(), _tablet->tablet_uid(), &partition_id, &transaction_ids);
    if (transaction_ids.size() > 0) {
        return Status::Error<ErrorCode::INTERNAL_ERROR, false>("tablet {} has unfinished txns",
                                                               _tablet->tablet_id());
    }
    return Status::OK();
}

Status EngineStorageMigrationTask::_check_running_txns_until_timeout(
        std::unique_lock<std::shared_timed_mutex>* migration_wlock) {
    // caller should not hold migration lock, and 'migration_wlock' should not be nullptr
    // ownership of the migration_wlock is transferred to the caller if check succ
    DCHECK_NE(migration_wlock, nullptr);
    Status res = Status::OK();
    do {
        // to avoid invalid loops, the lock is guaranteed to be acquired here
        {
<<<<<<< HEAD
            std::unique_lock<std::shared_timed_mutex> wlock(_tablet->get_migration_lock());
=======
            std::unique_lock<std::shared_mutex> wlock(_tablet->get_migration_lock());
            if (_tablet->tablet_state() == TABLET_SHUTDOWN) {
                return Status::Error<ErrorCode::INTERNAL_ERROR, false>("tablet {} has deleted",
                                                                       _tablet->tablet_id());
            }
>>>>>>> 7ccaf3e9
            res = _check_running_txns();
            if (res.ok()) {
                // transfer the lock to the caller
                *migration_wlock = std::move(wlock);
                return res;
            }
        }
        std::this_thread::sleep_for(std::chrono::milliseconds(200));
    } while (!_is_timeout());
    return res;
}

Status EngineStorageMigrationTask::_gen_and_write_header_to_hdr_file(
        uint64_t shard, const std::string& full_path,
        const std::vector<RowsetSharedPtr>& consistent_rowsets, int64_t end_version) {
    // need hold migration lock and push lock outside
    int64_t tablet_id = _tablet->tablet_id();
    int32_t schema_hash = _tablet->schema_hash();
    TabletMetaSharedPtr new_tablet_meta(new (std::nothrow) TabletMeta());
    {
        std::shared_lock rdlock(_tablet->get_header_lock());
        _generate_new_header(shard, consistent_rowsets, new_tablet_meta, end_version);
    }
    std::string new_meta_file = full_path + "/" + std::to_string(tablet_id) + ".hdr";
    RETURN_IF_ERROR(new_tablet_meta->save(new_meta_file));

    // it will change rowset id and its create time
    // rowset create time is useful when load tablet from meta to check which tablet is the tablet to load
    _pending_rs_guards = DORIS_TRY(SnapshotManager::instance()->convert_rowset_ids(
            full_path, tablet_id, _tablet->replica_id(), _tablet->partition_id(), schema_hash));
    return Status::OK();
}

Status EngineStorageMigrationTask::_reload_tablet(const std::string& full_path) {
    if (_tablet->tablet_state() == TABLET_SHUTDOWN) {
        return Status::Error<ErrorCode::INTERNAL_ERROR, false>("tablet {} has deleted",
                                                               _tablet->tablet_id());
    }
    // need hold migration lock and push lock outside
    int64_t tablet_id = _tablet->tablet_id();
    int32_t schema_hash = _tablet->schema_hash();
    RETURN_IF_ERROR(StorageEngine::instance()->tablet_manager()->load_tablet_from_dir(
            _dest_store, tablet_id, schema_hash, full_path, false));

    // if old tablet finished schema change, then the schema change status of the new tablet is DONE
    // else the schema change status of the new tablet is FAILED
    TabletSharedPtr new_tablet = StorageEngine::instance()->tablet_manager()->get_tablet(tablet_id);
    if (new_tablet == nullptr) {
        return Status::NotFound("could not find tablet {}", tablet_id);
    }
    return Status::OK();
}

// if the size less than threshold, return true
bool EngineStorageMigrationTask::_is_rowsets_size_less_than_threshold(
        const std::vector<RowsetSharedPtr>& consistent_rowsets) {
    size_t total_size = 0;
    for (const auto& rs : consistent_rowsets) {
        total_size += rs->index_disk_size() + rs->data_disk_size();
    }
    if (total_size < config::migration_remaining_size_threshold_mb) {
        return true;
    }
    return false;
}

Status EngineStorageMigrationTask::_migrate() {
    int64_t tablet_id = _tablet->tablet_id();
    LOG(INFO) << "begin to process tablet migrate. "
              << "tablet_id=" << tablet_id << ", dest_store=" << _dest_store->path();

    DorisMetrics::instance()->storage_migrate_requests_total->increment(1);
    int32_t start_version = 0;
    int32_t end_version = 0;
    std::vector<RowsetSharedPtr> consistent_rowsets;

    // During migration, if the rowsets being migrated undergoes a compaction operation,
    // that will result in incorrect delete bitmaps after migration for mow table. Therefore,
    // compaction will be prohibited for the mow table when migration. Moreover, it is useless
    // to perform a compaction operation on the migration data, as the migration still migrates
    // the data of rowsets before the compaction operation.
    std::unique_lock base_compaction_lock(_tablet->get_base_compaction_lock(), std::defer_lock);
    std::unique_lock cumu_compaction_lock(_tablet->get_cumulative_compaction_lock(),
                                          std::defer_lock);
    if (_tablet->enable_unique_key_merge_on_write()) {
        base_compaction_lock.lock();
        cumu_compaction_lock.lock();
    }

    // try hold migration lock first
    Status res;
    uint64_t shard = 0;
    std::string full_path;
    {
        std::unique_lock<std::shared_timed_mutex> migration_wlock(_tablet->get_migration_lock(),
                                                                  std::chrono::seconds(1));
        if (!migration_wlock.owns_lock()) {
            return Status::InternalError("could not own migration_wlock");
        }

        // check if this tablet has related running txns. if yes, can not do migration.
        RETURN_IF_ERROR(_check_running_txns());

        std::lock_guard<std::mutex> lock(_tablet->get_push_lock());
        // get versions to be migrate
        RETURN_IF_ERROR(_get_versions(start_version, &end_version, &consistent_rowsets));

        // TODO(ygl): the tablet should not under schema change or rollup or load
        shard = _dest_store->get_shard();

        auto shard_path = fmt::format("{}/{}/{}", _dest_store->path(), DATA_PREFIX, shard);
        full_path = SnapshotManager::get_schema_hash_full_path(_tablet, shard_path);
        // if dir already exist then return err, it should not happen.
        // should not remove the dir directly, for safety reason.
        bool exists = true;
        RETURN_IF_ERROR(io::global_local_filesystem()->exists(full_path, &exists));
        if (exists) {
            return Status::AlreadyExist("schema hash path {} already exist, skip this path",
                                        full_path);
        }
        RETURN_IF_ERROR(io::global_local_filesystem()->create_directory(full_path));
    }

    std::vector<RowsetSharedPtr> temp_consistent_rowsets(consistent_rowsets);
    do {
        // migrate all index and data files but header file
        res = _copy_index_and_data_files(full_path, temp_consistent_rowsets);
        if (!res.ok()) {
            break;
        }
        std::unique_lock<std::shared_timed_mutex> migration_wlock;
        res = _check_running_txns_until_timeout(&migration_wlock);
        if (!res.ok()) {
            break;
        }
        std::lock_guard<std::mutex> lock(_tablet->get_push_lock());
        start_version = end_version;
        // clear temp rowsets before get remaining versions
        temp_consistent_rowsets.clear();
        // get remaining versions
        res = _get_versions(end_version + 1, &end_version, &temp_consistent_rowsets);
        if (!res.ok()) {
            break;
        }
        if (start_version < end_version) {
            // we have remaining versions to be migrated
            consistent_rowsets.insert(consistent_rowsets.end(), temp_consistent_rowsets.begin(),
                                      temp_consistent_rowsets.end());
            LOG(INFO) << "we have remaining versions to be migrated. start_version="
                      << start_version << " end_version=" << end_version;
            // if the remaining size is less than config::migration_remaining_size_threshold_mb(default 10MB),
            // we take the lock to complete it to avoid long-term competition with other tasks
            if (_is_rowsets_size_less_than_threshold(temp_consistent_rowsets)) {
                // force to copy the remaining data and index
                res = _copy_index_and_data_files(full_path, temp_consistent_rowsets);
                if (!res.ok()) {
                    break;
                }
            } else {
                if (_is_timeout()) {
                    res = Status::TimedOut("failed to migrate due to timeout");
                    break;
                }
                // there is too much remaining data here.
                // in order not to affect other tasks, release the lock and then copy it
                continue;
            }
        }

        // generate new tablet meta and write to hdr file
        res = _gen_and_write_header_to_hdr_file(shard, full_path, consistent_rowsets, end_version);
        if (!res.ok()) {
            break;
        }
        res = _reload_tablet(full_path);
        if (!res.ok()) {
            break;
        }

        break;
    } while (true);

    if (!res.ok()) {
        // we should remove the dir directly for avoid disk full of junk data, and it's safe to remove
        static_cast<void>(io::global_local_filesystem()->delete_directory(full_path));
    }
    return res;
}

// TODO(ygl): lost some information here, such as cumulative layer point
void EngineStorageMigrationTask::_generate_new_header(
        uint64_t new_shard, const std::vector<RowsetSharedPtr>& consistent_rowsets,
        TabletMetaSharedPtr new_tablet_meta, int64_t end_version) {
    _tablet->generate_tablet_meta_copy_unlocked(new_tablet_meta);

    std::vector<RowsetMetaSharedPtr> rs_metas;
    for (auto& rs : consistent_rowsets) {
        rs_metas.push_back(rs->rowset_meta());
    }
    new_tablet_meta->revise_rs_metas(std::move(rs_metas));
    if (_tablet->keys_type() == UNIQUE_KEYS && _tablet->enable_unique_key_merge_on_write()) {
        DeleteBitmap bm = _tablet->tablet_meta()->delete_bitmap().snapshot(end_version);
        new_tablet_meta->revise_delete_bitmap_unlocked(bm);
    }
    new_tablet_meta->set_shard_id(new_shard);
    // should not save new meta here, because new tablet may failed
    // should not remove the old meta here, because the new header maybe not valid
    // remove old meta after the new tablet is loaded successfully
}

Status EngineStorageMigrationTask::_copy_index_and_data_files(
        const string& full_path, const std::vector<RowsetSharedPtr>& consistent_rowsets) const {
    for (const auto& rs : consistent_rowsets) {
        RETURN_IF_ERROR(rs->copy_files_to(full_path, rs->rowset_id()));
    }
    return Status::OK();
}

} // namespace doris<|MERGE_RESOLUTION|>--- conflicted
+++ resolved
@@ -121,15 +121,11 @@
     do {
         // to avoid invalid loops, the lock is guaranteed to be acquired here
         {
-<<<<<<< HEAD
             std::unique_lock<std::shared_timed_mutex> wlock(_tablet->get_migration_lock());
-=======
-            std::unique_lock<std::shared_mutex> wlock(_tablet->get_migration_lock());
             if (_tablet->tablet_state() == TABLET_SHUTDOWN) {
                 return Status::Error<ErrorCode::INTERNAL_ERROR, false>("tablet {} has deleted",
                                                                        _tablet->tablet_id());
             }
->>>>>>> 7ccaf3e9
             res = _check_running_txns();
             if (res.ok()) {
                 // transfer the lock to the caller
