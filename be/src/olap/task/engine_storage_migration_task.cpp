// Licensed to the Apache Software Foundation (ASF) under one
// or more contributor license agreements.  See the NOTICE file
// distributed with this work for additional information
// regarding copyright ownership.  The ASF licenses this file
// to you under the Apache License, Version 2.0 (the
// "License"); you may not use this file except in compliance
// with the License.  You may obtain a copy of the License at
//
//   http://www.apache.org/licenses/LICENSE-2.0
//
// Unless required by applicable law or agreed to in writing,
// software distributed under the License is distributed on an
// "AS IS" BASIS, WITHOUT WARRANTIES OR CONDITIONS OF ANY
// KIND, either express or implied.  See the License for the
// specific language governing permissions and limitations
// under the License.

#include "olap/task/engine_storage_migration_task.h"

#include <ctime>

#include "olap/snapshot_manager.h"
#include "olap/tablet_meta_manager.h"

namespace doris {

using std::stringstream;

const int CHECK_TXNS_MAX_WAIT_TIME_SECS = 60;

EngineStorageMigrationTask::EngineStorageMigrationTask(const TabletSharedPtr& tablet,
                                                       DataDir* dest_store)
        : _tablet(tablet), _dest_store(dest_store) {
    _task_start_time = time(nullptr);
}

Status EngineStorageMigrationTask::execute() {
    return _migrate();
}

Status EngineStorageMigrationTask::_get_versions(
        int32_t start_version, int32_t* end_version,
        std::vector<RowsetSharedPtr>* consistent_rowsets) {
    std::shared_lock rdlock(_tablet->get_header_lock());
    const RowsetSharedPtr last_version = _tablet->rowset_with_max_version();
    if (last_version == nullptr) {
        LOG(WARNING) << "failed to get rowset with max version, tablet=" << _tablet->full_name();
        return Status::OLAPInternalError(OLAP_ERR_WRITE_PROTOBUF_ERROR);
    }

    *end_version = last_version->end_version();
    if (*end_version < start_version) {
        // rowsets are empty
        VLOG_DEBUG << "consistent rowsets empty. tablet=" << _tablet->full_name()
                   << ", start_version=" << start_version << ", end_version=" << *end_version;
        return Status::OK();
    }
    _tablet->capture_consistent_rowsets(Version(start_version, *end_version), consistent_rowsets);
    if (consistent_rowsets->empty()) {
        LOG(WARNING) << "fail to capture consistent rowsets. tablet=" << _tablet->full_name()
                     << ", version=" << *end_version;
        return Status::OLAPInternalError(OLAP_ERR_WRITE_PROTOBUF_ERROR);
    }
    return Status::OK();
}

bool EngineStorageMigrationTask::_is_timeout() {
    int64_t time_elapsed = time(nullptr) - _task_start_time;
    if (time_elapsed > config::migration_task_timeout_secs) {
        LOG(WARNING) << "migration failed due to timeout, time_eplapsed=" << time_elapsed
                     << ", tablet=" << _tablet->full_name();
        return true;
    }
    return false;
}

Status EngineStorageMigrationTask::_check_running_txns() {
    // need hold migration lock outside
    int64_t partition_id;
    std::set<int64_t> transaction_ids;
    // check if this tablet has related running txns. if yes, can not do migration.
    StorageEngine::instance()->txn_manager()->get_tablet_related_txns(
            _tablet->tablet_id(), _tablet->schema_hash(), _tablet->tablet_uid(), &partition_id,
            &transaction_ids);
    if (transaction_ids.size() > 0) {
        return Status::OLAPInternalError(OLAP_ERR_HEADER_HAS_PENDING_DATA);
    }
    return Status::OK();
}

Status EngineStorageMigrationTask::_check_running_txns_until_timeout(
        std::unique_lock<std::shared_mutex>* migration_wlock) {
    // caller should not hold migration lock, and 'migration_wlock' should not be nullptr
    // ownership of the migration_wlock is transferred to the caller if check succ
    DCHECK_NE(migration_wlock, nullptr);
    Status res = Status::OK();
    int try_times = 1;
    do {
        // to avoid invalid loops, the lock is guaranteed to be acquired here
        std::unique_lock<std::shared_mutex> wlock(_tablet->get_migration_lock());
        res = _check_running_txns();
        if (res.ok()) {
            // transfer the lock to the caller
            *migration_wlock = std::move(wlock);
            return res;
        }
        LOG(INFO) << "check running txns fail, try again until timeout."
                  << " tablet=" << _tablet->full_name() << ", try times=" << try_times
                  << ", res=" << res;
        // unlock and sleep for a while, try again
        wlock.unlock();
        sleep(std::min(config::sleep_one_second * try_times, CHECK_TXNS_MAX_WAIT_TIME_SECS));
        ++try_times;
    } while (!_is_timeout());
    return res;
}

Status EngineStorageMigrationTask::_gen_and_write_header_to_hdr_file(
        uint64_t shard, const std::string& full_path,
        const std::vector<RowsetSharedPtr>& consistent_rowsets) {
    // need hold migration lock and push lock outside
    Status res = Status::OK();
    int64_t tablet_id = _tablet->tablet_id();
    int32_t schema_hash = _tablet->schema_hash();
    TabletMetaSharedPtr new_tablet_meta(new (std::nothrow) TabletMeta());
    {
        std::shared_lock rdlock(_tablet->get_header_lock());
        _generate_new_header(shard, consistent_rowsets, new_tablet_meta);
    }
    std::string new_meta_file = full_path + "/" + std::to_string(tablet_id) + ".hdr";
    res = new_tablet_meta->save(new_meta_file);
    if (!res.ok()) {
        LOG(WARNING) << "failed to save meta to path: " << new_meta_file;
        return res;
    }

    // reset tablet id and rowset id
    res = TabletMeta::reset_tablet_uid(new_meta_file);
    if (!res.ok()) {
        LOG(WARNING) << "errors while set tablet uid: '" << new_meta_file;
        return res;
    }
    // it will change rowset id and its create time
    // rowset create time is useful when load tablet from meta to check which tablet is the tablet to load
    res = SnapshotManager::instance()->convert_rowset_ids(full_path, tablet_id, schema_hash);
    if (!res.ok()) {
        LOG(WARNING) << "failed to convert rowset id when do storage migration"
                     << " path = " << full_path;
        return res;
    }
    return res;
}

Status EngineStorageMigrationTask::_reload_tablet(const std::string& full_path) {
    // need hold migration lock and push lock outside
    Status res = Status::OK();
    int64_t tablet_id = _tablet->tablet_id();
    int32_t schema_hash = _tablet->schema_hash();
    res = StorageEngine::instance()->tablet_manager()->load_tablet_from_dir(
            _dest_store, tablet_id, schema_hash, full_path, false);
    if (!res.ok()) {
        LOG(WARNING) << "failed to load tablet from new path. tablet_id=" << tablet_id
                     << " schema_hash=" << schema_hash << " path = " << full_path;
        return res;
    }

    // if old tablet finished schema change, then the schema change status of the new tablet is DONE
    // else the schema change status of the new tablet is FAILED
    TabletSharedPtr new_tablet =
            StorageEngine::instance()->tablet_manager()->get_tablet(tablet_id);
    if (new_tablet == nullptr) {
        LOG(WARNING) << "tablet not found. tablet_id=" << tablet_id;
        return Status::OLAPInternalError(OLAP_ERR_TABLE_NOT_FOUND);
    }
    return res;
}

// if the size less than threshold, return true
bool EngineStorageMigrationTask::_is_rowsets_size_less_than_threshold(
        const std::vector<RowsetSharedPtr>& consistent_rowsets) {
    size_t total_size = 0;
    for (const auto& rs : consistent_rowsets) {
        total_size += rs->index_disk_size() + rs->data_disk_size();
    }
    if (total_size < config::migration_remaining_size_threshold_mb) {
        return true;
    }
    return false;
}

Status EngineStorageMigrationTask::_migrate() {
    int64_t tablet_id = _tablet->tablet_id();
    LOG(INFO) << "begin to process tablet migrate. "
              << "tablet_id=" << tablet_id << ", dest_store=" << _dest_store->path();

    DorisMetrics::instance()->storage_migrate_requests_total->increment(1);
    int32_t start_version = 0;
    int32_t end_version = 0;
    std::vector<RowsetSharedPtr> consistent_rowsets;

    // try hold migration lock first
    Status res = Status::OK();
    uint64_t shard = 0;
    string full_path;
    {
        std::unique_lock<std::shared_mutex> migration_wlock(_tablet->get_migration_lock(),
                                                            std::try_to_lock);
        if (!migration_wlock.owns_lock()) {
            return Status::OLAPInternalError(OLAP_ERR_RWLOCK_ERROR);
        }

        // check if this tablet has related running txns. if yes, can not do migration.
        res = _check_running_txns();
        if (!res.ok()) {
            LOG(WARNING) << "could not migration because has unfinished txns, "
                         << " tablet=" << _tablet->full_name();
            return res;
        }

        std::lock_guard<std::mutex> lock(_tablet->get_push_lock());
        // get versions to be migrate
        res = _get_versions(start_version, &end_version, &consistent_rowsets);
        if (!res.ok()) {
            return res;
        }

        // TODO(ygl): the tablet should not under schema change or rollup or load
        res = _dest_store->get_shard(&shard);
        if (!res.ok()) {
            LOG(WARNING) << "fail to get shard from store: " << _dest_store->path();
            return res;
        }
        FilePathDescStream root_path_desc_s;
        root_path_desc_s << _dest_store->path_desc() << DATA_PREFIX << "/" << shard;
        FilePathDesc full_path_desc = SnapshotManager::instance()->get_schema_hash_full_path(
                _tablet, root_path_desc_s.path_desc());
        full_path = full_path_desc.filepath;
        // if dir already exist then return err, it should not happen.
        // should not remove the dir directly, for safety reason.
        if (FileUtils::check_exist(full_path)) {
            LOG(INFO) << "schema hash path already exist, skip this path. "
                      << "full_path=" << full_path;
            return Status::OLAPInternalError(OLAP_ERR_FILE_ALREADY_EXIST);
        }

        Status st = FileUtils::create_dir(full_path);
        if (!st.ok()) {
            res = Status::OLAPInternalError(OLAP_ERR_CANNOT_CREATE_DIR);
            LOG(WARNING) << "fail to create path. path=" << full_path
                         << ", error:" << st.to_string();
            return res;
        }
    }

    std::vector<RowsetSharedPtr> temp_consistent_rowsets(consistent_rowsets);
    do {
        // migrate all index and data files but header file
        res = _copy_index_and_data_files(full_path, temp_consistent_rowsets);
        if (!res.ok()) {
            LOG(WARNING) << "fail to copy index and data files when migrate. res=" << res;
            break;
        }
        std::unique_lock<std::shared_mutex> migration_wlock;
        res = _check_running_txns_until_timeout(&migration_wlock);
        if (!res.ok()) {
            break;
        }
        std::lock_guard<std::mutex> lock(_tablet->get_push_lock());
        start_version = end_version;
        // clear temp rowsets before get remaining versions
        temp_consistent_rowsets.clear();
        // get remaining versions
        res = _get_versions(end_version + 1, &end_version, &temp_consistent_rowsets);
        if (!res.ok()) {
            break;
        }
        if (start_version < end_version) {
            // we have remaining versions to be migrated
            consistent_rowsets.insert(consistent_rowsets.end(), temp_consistent_rowsets.begin(),
                                      temp_consistent_rowsets.end());
            LOG(INFO) << "we have remaining versions to be migrated. start_version="
                      << start_version << " end_version=" << end_version;
            // if the remaining size is less than config::migration_remaining_size_threshold_mb(default 10MB),
            // we take the lock to complete it to avoid long-term competition with other tasks
            if (_is_rowsets_size_less_than_threshold(temp_consistent_rowsets)) {
                // force to copy the remaining data and index
                res = _copy_index_and_data_files(full_path, temp_consistent_rowsets);
                if (!res.ok()) {
                    LOG(WARNING) << "fail to copy the remaining index and data files when migrate. res=" << res;
                    break;
                }
            } else {
                if (_is_timeout()) {
                    res = Status::OLAPInternalError(OLAP_ERR_HEADER_HAS_PENDING_DATA);
                    break;
                }
                // there is too much remaining data here.
                // in order not to affect other tasks, release the lock and then copy it
                continue;
            }
        }

        // generate new tablet meta and write to hdr file
        res = _gen_and_write_header_to_hdr_file(shard, full_path, consistent_rowsets);
        if (!res.ok()) {
            break;
        }
        res = _reload_tablet(full_path);
        if (!res.ok()) {
            break;
        }

        break;
    } while (true);

    if (!res.ok()) {
        // we should remove the dir directly for avoid disk full of junk data, and it's safe to remove
        FileUtils::remove_all(full_path);
    }
    return res;
}

// TODO(ygl): lost some information here, such as cumulative layer point
void EngineStorageMigrationTask::_generate_new_header(
        uint64_t new_shard, const std::vector<RowsetSharedPtr>& consistent_rowsets,
        TabletMetaSharedPtr new_tablet_meta) {
    _tablet->generate_tablet_meta_copy_unlocked(new_tablet_meta);

    std::vector<RowsetMetaSharedPtr> rs_metas;
    for (auto& rs : consistent_rowsets) {
        rs_metas.push_back(rs->rowset_meta());
    }
    new_tablet_meta->revise_rs_metas(std::move(rs_metas));
    new_tablet_meta->set_shard_id(new_shard);
    // should not save new meta here, because new tablet may failed
    // should not remove the old meta here, because the new header maybe not valid
    // remove old meta after the new tablet is loaded successfully
}

Status EngineStorageMigrationTask::_copy_index_and_data_files(
        const string& full_path, const std::vector<RowsetSharedPtr>& consistent_rowsets) const {
    Status status = Status::OK();
    for (const auto& rs : consistent_rowsets) {
<<<<<<< HEAD
        status = rs->copy_files_to(full_path, rs->rowset_id());
        if (status != OLAP_SUCCESS) {
=======
        status = rs->copy_files_to(full_path);
        if (!status.ok()) {
>>>>>>> 81ff49f8
            Status ret = FileUtils::remove_all(full_path);
            if (!ret.ok()) {
                LOG(FATAL) << "remove storage migration path failed. "
                           << "full_path:" << full_path << " error: " << ret.to_string();
            }
            break;
        }
    }
    return status;
}

} // namespace doris<|MERGE_RESOLUTION|>--- conflicted
+++ resolved
@@ -341,13 +341,8 @@
         const string& full_path, const std::vector<RowsetSharedPtr>& consistent_rowsets) const {
     Status status = Status::OK();
     for (const auto& rs : consistent_rowsets) {
-<<<<<<< HEAD
         status = rs->copy_files_to(full_path, rs->rowset_id());
-        if (status != OLAP_SUCCESS) {
-=======
-        status = rs->copy_files_to(full_path);
         if (!status.ok()) {
->>>>>>> 81ff49f8
             Status ret = FileUtils::remove_all(full_path);
             if (!ret.ok()) {
                 LOG(FATAL) << "remove storage migration path failed. "
