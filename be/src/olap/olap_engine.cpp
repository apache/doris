--- conflicted
+++ resolved
@@ -1903,8 +1903,7 @@
             if (!table_ptr->is_used() || !table_ptr->is_loaded() || !_can_do_compaction(table_ptr)) {
                 continue;
             }
-
-<<<<<<< HEAD
+          
             if (compaction_type == CompactionType::CUMULATIVE_COMPACTION) {
                 if (!table_ptr->try_cumulative_lock()) {
                     continue;
@@ -1919,12 +1918,12 @@
                 } else {
                     table_ptr->release_base_compaction_lock();
                 }
-=======
+            } 
+          
             if (now - table_ptr->last_compaction_failure_time() <= config::min_compaction_failure_interval_sec * 1000) {
                 LOG(INFO) << "tablet last compaction failure time is: " << table_ptr->last_compaction_failure_time()
                         << ", skip it";
                 continue;
->>>>>>> ad88741b
             }
 
             ReadLock rdlock(table_ptr->get_header_lock_ptr());
