--- conflicted
+++ resolved
@@ -1070,13 +1070,9 @@
             if (!tablet_uid.empty() && !storage_name.empty()) {
                 segment_desc.storage_name = storage_name;
                 StorageParamPB storage_param;
-<<<<<<< HEAD
-                if (!StorageBackendMgr::instance()->get_storage_param(storage_name, &storage_param).ok()) {
-=======
                 if (!StorageBackendMgr::instance()
                              ->get_storage_param(storage_name, &storage_param)
                              .ok()) {
->>>>>>> 34e64fbe
                     LOG(WARNING) << "storage_name is invalid: " << storage_name;
                     return;
                 }
