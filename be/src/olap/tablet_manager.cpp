// Licensed to the Apache Software Foundation (ASF) under one
// or more contributor license agreements.  See the NOTICE file
// distributed with this work for additional information
// regarding copyright ownership.  The ASF licenses this file
// to you under the Apache License, Version 2.0 (the
// "License"); you may not use this file except in compliance
// with the License.  You may obtain a copy of the License at
//
//   http://www.apache.org/licenses/LICENSE-2.0
//
// Unless required by applicable law or agreed to in writing,
// software distributed under the License is distributed on an
// "AS IS" BASIS, WITHOUT WARRANTIES OR CONDITIONS OF ANY
// KIND, either express or implied.  See the License for the
// specific language governing permissions and limitations
// under the License.

#include "olap/tablet_manager.h"

#include <fmt/format.h>
#include <gen_cpp/AgentService_types.h>
#include <gen_cpp/BackendService_types.h>
#include <gen_cpp/Descriptors_types.h>
#include <gen_cpp/MasterService_types.h>
#include <gen_cpp/Types_types.h>
#include <gen_cpp/olap_file.pb.h>
#include <re2/re2.h>
#include <unistd.h>

#include <algorithm>
#include <list>
#include <ostream>

// IWYU pragma: no_include <opentelemetry/common/threadlocal.h>
#include "common/compiler_util.h" // IWYU pragma: keep
#include "common/config.h"
#include "common/logging.h"
#include "gutil/integral_types.h"
#include "gutil/strings/strcat.h"
#include "gutil/strings/substitute.h"
#include "io/fs/local_file_system.h"
#include "olap/data_dir.h"
#include "olap/olap_common.h"
#include "olap/olap_define.h"
#include "olap/rowset/rowset.h"
#include "olap/storage_engine.h"
#include "olap/tablet.h"
#include "olap/tablet_meta.h"
#include "olap/tablet_meta_manager.h"
#include "olap/tablet_schema.h"
#include "olap/txn_manager.h"
#include "runtime/exec_env.h"
#include "runtime/memory/mem_tracker.h"
#include "runtime/thread_context.h"
#include "service/backend_options.h"
#include "util/doris_metrics.h"
#include "util/histogram.h"
#include "util/metrics.h"
#include "util/path_util.h"
#include "util/scoped_cleanup.h"
#include "util/stopwatch.hpp"
#include "util/time.h"
#include "util/trace.h"
#include "util/uid_util.h"

namespace doris {
class CumulativeCompactionPolicy;
} // namespace doris

using std::list;
using std::map;
using std::set;
using std::string;
using std::vector;
using strings::Substitute;

namespace doris {
using namespace ErrorCode;

DEFINE_GAUGE_METRIC_PROTOTYPE_5ARG(tablet_meta_mem_consumption, MetricUnit::BYTES, "",
                                   mem_consumption, Labels({{"type", "tablet_meta"}}));

TabletManager::TabletManager(int32_t tablet_map_lock_shard_size)
        : _mem_tracker(std::make_shared<MemTracker>(
                  "TabletManager", ExecEnv::GetInstance()->experimental_mem_tracker())),
          _tablet_meta_mem_tracker(std::make_shared<MemTracker>(
                  "TabletMeta", ExecEnv::GetInstance()->experimental_mem_tracker())),
          _tablets_shards_size(tablet_map_lock_shard_size),
          _tablets_shards_mask(tablet_map_lock_shard_size - 1) {
    CHECK_GT(_tablets_shards_size, 0);
    CHECK_EQ(_tablets_shards_size & _tablets_shards_mask, 0);
    _tablets_shards.resize(_tablets_shards_size);
    REGISTER_HOOK_METRIC(tablet_meta_mem_consumption,
                         [this]() { return _mem_tracker->consumption(); });
}

TabletManager::~TabletManager() {
    DEREGISTER_HOOK_METRIC(tablet_meta_mem_consumption);
}

Status TabletManager::_add_tablet_unlocked(TTabletId tablet_id, const TabletSharedPtr& tablet,
                                           bool update_meta, bool force) {
    Status res = Status::OK();
    VLOG_NOTICE << "begin to add tablet to TabletManager. "
                << "tablet_id=" << tablet_id << ", force=" << force;

    TabletSharedPtr existed_tablet = nullptr;
    tablet_map_t& tablet_map = _get_tablet_map(tablet_id);
    const auto& iter = tablet_map.find(tablet_id);
    if (iter != tablet_map.end()) {
        existed_tablet = iter->second;
    }

    if (existed_tablet == nullptr) {
        return _add_tablet_to_map_unlocked(tablet_id, tablet, update_meta, false /*keep_files*/,
                                           false /*drop_old*/);
    }
    // During restore process, the tablet is exist and snapshot loader will replace the tablet's rowsets
    // and then reload the tablet, the tablet's path will the same
    if (!force) {
        if (existed_tablet->tablet_path() == tablet->tablet_path()) {
            LOG(WARNING) << "add the same tablet twice! tablet_id=" << tablet_id
                         << ", tablet_path=" << tablet->tablet_path();
            return Status::Error<ENGINE_INSERT_EXISTS_TABLE>();
        }
        if (existed_tablet->data_dir() == tablet->data_dir()) {
            LOG(WARNING) << "add tablet with same data dir twice! tablet_id=" << tablet_id;
            return Status::Error<ENGINE_INSERT_EXISTS_TABLE>();
        }
    }

    // During storage migration, the tablet is moved to another disk, have to check
    // if the new tablet's rowset version is larger than the old one to prevent losting data during
    // migration
    int64_t old_time, new_time;
    int32_t old_version, new_version;
    {
        std::shared_lock rdlock(existed_tablet->get_header_lock());
        const RowsetSharedPtr old_rowset = existed_tablet->rowset_with_max_version();
        const RowsetSharedPtr new_rowset = tablet->rowset_with_max_version();
        // If new tablet is empty, it is a newly created schema change tablet.
        // the old tablet is dropped before add tablet. it should not exist old tablet
        if (new_rowset == nullptr) {
            // it seems useless to call unlock and return here.
            // it could prevent error when log level is changed in the future.
            LOG(FATAL) << "new tablet is empty and old tablet exists. it should not happen."
                       << " tablet_id=" << tablet_id;
            return Status::Error<ENGINE_INSERT_EXISTS_TABLE>();
        }
        old_time = old_rowset == nullptr ? -1 : old_rowset->creation_time();
        new_time = new_rowset->creation_time();
        old_version = old_rowset == nullptr ? -1 : old_rowset->end_version();
        new_version = new_rowset->end_version();
    }

    // In restore process, we replace all origin files in tablet dir with
    // the downloaded snapshot files. Then we try to reload tablet header.
    // force == true means we forcibly replace the Tablet in tablet_map
    // with the new one. But if we do so, the files in the tablet dir will be
    // dropped when the origin Tablet deconstruct.
    // So we set keep_files == true to not delete files when the
    // origin Tablet deconstruct.
    // During restore process, snapshot loader
    // replaced the old tablet's rowset with new rowsets, but the tablet path is reused, if drop files
    // here, the new rowset's file will also be dropped, so use keep files here
    bool keep_files = force ? true : false;
    if (force ||
        (new_version > old_version || (new_version == old_version && new_time >= old_time))) {
        // check if new tablet's meta is in store and add new tablet's meta to meta store
        res = _add_tablet_to_map_unlocked(tablet_id, tablet, update_meta, keep_files,
                                          true /*drop_old*/);
    } else {
        tablet->set_tablet_state(TABLET_SHUTDOWN);
        tablet->save_meta();
        {
            std::lock_guard<std::shared_mutex> shutdown_tablets_wrlock(_shutdown_tablets_lock);
            _shutdown_tablets.push_back(tablet);
        }
        LOG(INFO) << "set tablet to shutdown state."
                  << "tablet_id=" << tablet->tablet_id()
                  << ", tablet_path=" << tablet->tablet_path();

        res = Status::Error<ENGINE_INSERT_OLD_TABLET>();
    }
    LOG(WARNING) << "add duplicated tablet. force=" << force << ", res=" << res
                 << ", tablet_id=" << tablet_id << ", old_version=" << old_version
                 << ", new_version=" << new_version << ", old_time=" << old_time
                 << ", new_time=" << new_time
                 << ", old_tablet_path=" << existed_tablet->tablet_path()
                 << ", new_tablet_path=" << tablet->tablet_path();

    return res;
}

Status TabletManager::_add_tablet_to_map_unlocked(TTabletId tablet_id,
                                                  const TabletSharedPtr& tablet, bool update_meta,
                                                  bool keep_files, bool drop_old) {
    // check if new tablet's meta is in store and add new tablet's meta to meta store
    Status res = Status::OK();
    if (update_meta) {
        // call tablet save meta in order to valid the meta
        tablet->save_meta();
    }
    if (drop_old) {
        // If the new tablet is fresher than the existing one, then replace
        // the existing tablet with the new one.
        // Use default replica_id to ignore whether replica_id is match when drop tablet.
        RETURN_NOT_OK_STATUS_WITH_WARN(
                _drop_tablet_unlocked(tablet_id, /* replica_id */ 0, keep_files, false),
                strings::Substitute("failed to drop old tablet when add new tablet. "
                                    "tablet_id=$0",
                                    tablet_id));
    }
    // Register tablet into DataDir, so that we can manage tablet from
    // the perspective of root path.
    // Example: unregister all tables when a bad disk found.
    tablet->register_tablet_into_dir();
    tablet_map_t& tablet_map = _get_tablet_map(tablet_id);
    tablet_map[tablet_id] = tablet;
    _add_tablet_to_partition(tablet);
    // TODO: remove multiply 2 of tablet meta mem size
    // Because table schema will copy in tablet, there will be double mem cost
    // so here multiply 2
    _tablet_meta_mem_tracker->consume(tablet->tablet_meta()->mem_size() * 2);

    VLOG_NOTICE << "add tablet to map successfully."
                << " tablet_id=" << tablet_id;

    return res;
}

bool TabletManager::check_tablet_id_exist(TTabletId tablet_id) {
    std::shared_lock rdlock(_get_tablets_shard_lock(tablet_id));
    return _check_tablet_id_exist_unlocked(tablet_id);
}

bool TabletManager::_check_tablet_id_exist_unlocked(TTabletId tablet_id) {
    tablet_map_t& tablet_map = _get_tablet_map(tablet_id);
    return tablet_map.find(tablet_id) != tablet_map.end();
}

Status TabletManager::create_tablet(const TCreateTabletReq& request, std::vector<DataDir*> stores) {
    SCOPED_CONSUME_MEM_TRACKER(_mem_tracker);
    DorisMetrics::instance()->create_tablet_requests_total->increment(1);

    int64_t tablet_id = request.tablet_id;
    LOG(INFO) << "begin to create tablet. tablet_id=" << tablet_id;

    std::lock_guard<std::shared_mutex> wrlock(_get_tablets_shard_lock(tablet_id));
    TRACE("got tablets shard lock");
    // Make create_tablet operation to be idempotent:
    // 1. Return true if tablet with same tablet_id and schema_hash exist;
    //           false if tablet with same tablet_id but different schema_hash exist.
    // 2. When this is an alter task, if the tablet(both tablet_id and schema_hash are
    // same) already exist, then just return true(an duplicate request). But if
    // tablet_id exist but with different schema_hash, return an error(report task will
    // eventually trigger its deletion).
    if (_get_tablet_unlocked(tablet_id) != nullptr) {
        LOG(INFO) << "success to create tablet. tablet already exist. tablet_id=" << tablet_id;
        return Status::OK();
    }

    TabletSharedPtr base_tablet = nullptr;
    bool is_schema_change = false;
    // If the CreateTabletReq has base_tablet_id then it is a alter-tablet request
    if (request.__isset.base_tablet_id && request.base_tablet_id > 0) {
        is_schema_change = true;
        base_tablet = _get_tablet_unlocked(request.base_tablet_id);
        if (base_tablet == nullptr) {
            LOG(WARNING) << "fail to create tablet(change schema), base tablet does not exist. "
                         << "new_tablet_id=" << tablet_id
                         << ", base_tablet_id=" << request.base_tablet_id;
            DorisMetrics::instance()->create_tablet_requests_failed->increment(1);
            return Status::Error<TABLE_CREATE_META_ERROR>();
        }
        // If we are doing schema-change, we should use the same data dir
        // TODO(lingbin): A litter trick here, the directory should be determined before
        // entering this method
        if (request.storage_medium == base_tablet->data_dir()->storage_medium()) {
            stores.clear();
            stores.push_back(base_tablet->data_dir());
        }
    }

    // set alter type to schema-change. it is useless
    TabletSharedPtr tablet =
            _internal_create_tablet_unlocked(request, is_schema_change, base_tablet.get(), stores);
    if (tablet == nullptr) {
        LOG(WARNING) << "fail to create tablet. tablet_id=" << request.tablet_id;
        DorisMetrics::instance()->create_tablet_requests_failed->increment(1);
        return Status::Error<CE_CMD_PARAMS_ERROR>();
    }
    TRACE("succeed to create tablet");

    LOG(INFO) << "success to create tablet. tablet_id=" << tablet_id;
    return Status::OK();
}

TabletSharedPtr TabletManager::_internal_create_tablet_unlocked(
        const TCreateTabletReq& request, const bool is_schema_change, const Tablet* base_tablet,
        const std::vector<DataDir*>& data_dirs) {
    // If in schema-change state, base_tablet must also be provided.
    // i.e., is_schema_change and base_tablet are either assigned or not assigned
    DCHECK((is_schema_change && base_tablet) || (!is_schema_change && !base_tablet));

    // NOTE: The existence of tablet_id and schema_hash has already been checked,
    // no need check again here.

    auto tablet =
            _create_tablet_meta_and_dir_unlocked(request, is_schema_change, base_tablet, data_dirs);
    if (tablet == nullptr) {
        return nullptr;
    }

    int64_t new_tablet_id = request.tablet_id;
    int32_t new_schema_hash = request.tablet_schema.schema_hash;

    // should remove the tablet's pending_id no matter create-tablet success or not
    DataDir* data_dir = tablet->data_dir();
    SCOPED_CLEANUP({ data_dir->remove_pending_ids(StrCat(TABLET_ID_PREFIX, new_tablet_id)); });

    // TODO(yiguolei)
    // the following code is very difficult to understand because it mixed alter tablet v2
    // and alter tablet v1 should remove alter tablet v1 code after v0.12
    Status res = Status::OK();
    bool is_tablet_added = false;
    do {
        res = tablet->init();
        if (!res.ok()) {
            LOG(WARNING) << "tablet init failed. tablet:" << tablet->full_name();
            break;
        }

        // Create init version if this is not a restore mode replica and request.version is set
        // bool in_restore_mode = request.__isset.in_restore_mode && request.in_restore_mode;
        // if (!in_restore_mode && request.__isset.version) {
        // create initial rowset before add it to storage engine could omit many locks
        res = tablet->create_initial_rowset(request.version);
        if (!res.ok()) {
            LOG(WARNING) << "fail to create initial version for tablet. res=" << res;
            break;
        }

        if (is_schema_change) {
            // if this is a new alter tablet, has to set its state to not ready
            // because schema change handler depends on it to check whether history data
            // convert finished
            tablet->set_tablet_state(TabletState::TABLET_NOTREADY);
        }
        // Add tablet to StorageEngine will make it visible to user
        // Will persist tablet meta
        res = _add_tablet_unlocked(new_tablet_id, tablet, /*update_meta*/ true, false);
        if (!res.ok()) {
            LOG(WARNING) << "fail to add tablet to StorageEngine. res=" << res;
            break;
        }
        is_tablet_added = true;

        // TODO(lingbin): The following logic seems useless, can be removed?
        // Because if _add_tablet_unlocked() return OK, we must can get it from map.
        TabletSharedPtr tablet_ptr = _get_tablet_unlocked(new_tablet_id);
        if (tablet_ptr == nullptr) {
            res = Status::Error<TABLE_NOT_FOUND>();
            LOG(WARNING) << "fail to get tablet. res=" << res;
            break;
        }
        TRACE("add tablet to StorageEngine");
    } while (0);

    if (res.ok()) {
        return tablet;
    }
    // something is wrong, we need clear environment
    if (is_tablet_added) {
        Status status = _drop_tablet_unlocked(new_tablet_id, request.replica_id, false, false);
        if (!status.ok()) {
            LOG(WARNING) << "fail to drop tablet when create tablet failed. res=" << res;
        }
    } else {
        tablet->delete_all_files();
        TabletMetaManager::remove(data_dir, new_tablet_id, new_schema_hash);
    }
    return nullptr;
}

static string _gen_tablet_dir(const string& dir, int16_t shard_id, int64_t tablet_id) {
    string path = dir;
    path = path_util::join_path_segments(path, DATA_PREFIX);
    path = path_util::join_path_segments(path, std::to_string(shard_id));
    path = path_util::join_path_segments(path, std::to_string(tablet_id));
    return path;
}

TabletSharedPtr TabletManager::_create_tablet_meta_and_dir_unlocked(
        const TCreateTabletReq& request, const bool is_schema_change, const Tablet* base_tablet,
        const std::vector<DataDir*>& data_dirs) {
    string pending_id = StrCat(TABLET_ID_PREFIX, request.tablet_id);
    // Many attempts are made here in the hope that even if a disk fails, it can still continue.
    DataDir* last_dir = nullptr;
    for (auto& data_dir : data_dirs) {
        if (last_dir != nullptr) {
            // If last_dir != null, it means the last attempt to create a tablet failed
            last_dir->remove_pending_ids(pending_id);
        }
        last_dir = data_dir;

        TabletMetaSharedPtr tablet_meta;
        // if create meta failed, do not need to clean dir, because it is only in memory
        Status res = _create_tablet_meta_unlocked(request, data_dir, is_schema_change, base_tablet,
                                                  &tablet_meta);
        if (!res.ok()) {
            LOG(WARNING) << "fail to create tablet meta. res=" << res
                         << ", root=" << data_dir->path();
            continue;
        }

        string tablet_dir =
                _gen_tablet_dir(data_dir->path(), tablet_meta->shard_id(), request.tablet_id);
        string schema_hash_dir = path_util::join_path_segments(
                tablet_dir, std::to_string(request.tablet_schema.schema_hash));

        // Because the tablet is removed asynchronously, so that the dir may still exist when BE
        // receive create-tablet request again, For example retried schema-change request
        bool exists = true;
        res = io::global_local_filesystem()->exists(schema_hash_dir, &exists);
        if (!res.ok()) {
            continue;
        }
        if (exists) {
            LOG(WARNING) << "skip this dir because tablet path exist, path=" << schema_hash_dir;
            continue;
        } else {
            data_dir->add_pending_ids(pending_id);
            Status st = io::global_local_filesystem()->create_directory(schema_hash_dir);
            if (!st.ok()) {
                continue;
            }
        }

        TabletSharedPtr new_tablet = Tablet::create_tablet_from_meta(tablet_meta, data_dir);
        DCHECK(new_tablet != nullptr);
        return new_tablet;
    }
    return nullptr;
}

Status TabletManager::drop_tablet(TTabletId tablet_id, TReplicaId replica_id,
                                  bool is_drop_table_or_partition) {
    auto& shard = _get_tablets_shard(tablet_id);
    std::lock_guard wrlock(shard.lock);
    if (shard.tablets_under_clone.count(tablet_id) > 0) {
        return Status::Aborted("tablet {} is under clone, skip drop task", tablet_id);
    }
    SCOPED_CONSUME_MEM_TRACKER(_mem_tracker);
    return _drop_tablet_unlocked(tablet_id, replica_id, false, is_drop_table_or_partition);
}

// Drop specified tablet.
Status TabletManager::_drop_tablet_unlocked(TTabletId tablet_id, TReplicaId replica_id,
                                            bool keep_files, bool is_drop_table_or_partition) {
    LOG(INFO) << "begin drop tablet. tablet_id=" << tablet_id << ", replica_id=" << replica_id;
    DorisMetrics::instance()->drop_tablet_requests_total->increment(1);

    // Fetch tablet which need to be dropped
    TabletSharedPtr to_drop_tablet = _get_tablet_unlocked(tablet_id);
    if (to_drop_tablet == nullptr) {
        LOG(WARNING) << "fail to drop tablet because it does not exist. "
                     << "tablet_id=" << tablet_id;
        return Status::OK();
    }
    // We should compare replica id to avoid dropping new cloned tablet.
    // Iff request replica id is 0, FE may be an older release, then we drop this tablet as before.
    if (to_drop_tablet->replica_id() != replica_id && replica_id != 0) {
        return Status::Aborted("replica_id not match({} vs {})", to_drop_tablet->replica_id(),
                               replica_id);
    }
    _remove_tablet_from_partition(to_drop_tablet);
    tablet_map_t& tablet_map = _get_tablet_map(tablet_id);
    tablet_map.erase(tablet_id);
    if (!keep_files) {
        // drop tablet will update tablet meta, should lock
        std::lock_guard<std::shared_mutex> wrlock(to_drop_tablet->get_header_lock());
        LOG(INFO) << "set tablet to shutdown state and remove it from memory. "
                  << "tablet_id=" << tablet_id << ", tablet_path=" << to_drop_tablet->tablet_path();
        // NOTE: has to update tablet here, but must not update tablet meta directly.
        // because other thread may hold the tablet object, they may save meta too.
        // If update meta directly here, other thread may override the meta
        // and the tablet will be loaded at restart time.
        // To avoid this exception, we first set the state of the tablet to `SHUTDOWN`.
        to_drop_tablet->set_tablet_state(TABLET_SHUTDOWN);
        // We must record unused remote rowsets path info to OlapMeta before tablet state is marked as TABLET_SHUTDOWN in OlapMeta,
        // otherwise if BE shutdown after saving tablet state, these remote rowsets path info will lost.
        if (is_drop_table_or_partition) {
            RETURN_IF_ERROR(to_drop_tablet->remove_all_remote_rowsets());
        }
        to_drop_tablet->save_meta();
        {
            std::lock_guard<std::shared_mutex> wrdlock(_shutdown_tablets_lock);
            _shutdown_tablets.push_back(to_drop_tablet);
        }
    }

    to_drop_tablet->deregister_tablet_from_dir();
    _tablet_meta_mem_tracker->release(to_drop_tablet->tablet_meta()->mem_size() * 2);
    return Status::OK();
}

Status TabletManager::drop_tablets_on_error_root_path(
        const std::vector<TabletInfo>& tablet_info_vec) {
    SCOPED_CONSUME_MEM_TRACKER(_mem_tracker);
    Status res = Status::OK();
    if (tablet_info_vec.empty()) { // This is a high probability event
        return res;
    }
    std::vector<std::set<size_t>> local_tmp_vector(_tablets_shards_size);
    for (size_t idx = 0; idx < tablet_info_vec.size(); ++idx) {
        local_tmp_vector[tablet_info_vec[idx].tablet_id & _tablets_shards_mask].insert(idx);
    }
    for (int32 i = 0; i < _tablets_shards_size; ++i) {
        if (local_tmp_vector[i].empty()) {
            continue;
        }
        std::lock_guard<std::shared_mutex> wrlock(_tablets_shards[i].lock);
        for (size_t idx : local_tmp_vector[i]) {
            const TabletInfo& tablet_info = tablet_info_vec[idx];
            TTabletId tablet_id = tablet_info.tablet_id;
            VLOG_NOTICE << "drop_tablet begin. tablet_id=" << tablet_id;
            TabletSharedPtr dropped_tablet = _get_tablet_unlocked(tablet_id);
            if (dropped_tablet == nullptr) {
                LOG(WARNING) << "dropping tablet not exist, "
                             << " tablet=" << tablet_id;
                continue;
            } else {
                _remove_tablet_from_partition(dropped_tablet);
                tablet_map_t& tablet_map = _get_tablet_map(tablet_id);
                tablet_map.erase(tablet_id);
            }
        }
    }
    return res;
}

TabletSharedPtr TabletManager::get_tablet(TTabletId tablet_id, bool include_deleted, string* err) {
    std::shared_lock rdlock(_get_tablets_shard_lock(tablet_id));
    return _get_tablet_unlocked(tablet_id, include_deleted, err);
}

std::pair<TabletSharedPtr, Status> TabletManager::get_tablet_and_status(TTabletId tablet_id,
                                                                        bool include_deleted) {
    std::string err;
    auto tablet = get_tablet(tablet_id, include_deleted, &err);
    if (tablet == nullptr) {
        auto err_str = fmt::format("failed to get tablet: {}, reason: {}", tablet_id, err);
        LOG(WARNING) << err_str;
        return {tablet, Status::InternalError(err_str)};
    }

    return {tablet, Status::OK()};
}

TabletSharedPtr TabletManager::_get_tablet_unlocked(TTabletId tablet_id, bool include_deleted,
                                                    string* err) {
    TabletSharedPtr tablet;
    tablet = _get_tablet_unlocked(tablet_id);
    if (tablet == nullptr && include_deleted) {
        std::shared_lock rdlock(_shutdown_tablets_lock);
        for (auto& deleted_tablet : _shutdown_tablets) {
            CHECK(deleted_tablet != nullptr) << "deleted tablet is nullptr";
            if (deleted_tablet->tablet_id() == tablet_id) {
                tablet = deleted_tablet;
                break;
            }
        }
    }

    if (tablet == nullptr) {
        if (err != nullptr) {
            *err = "tablet does not exist. " + BackendOptions::get_localhost();
        }
        return nullptr;
    }

    if (!tablet->is_used()) {
        LOG(WARNING) << "tablet cannot be used. tablet=" << tablet_id;
        if (err != nullptr) {
            *err = "tablet cannot be used. " + BackendOptions::get_localhost();
        }
        return nullptr;
    }

    return tablet;
}

TabletSharedPtr TabletManager::get_tablet(TTabletId tablet_id, TabletUid tablet_uid,
                                          bool include_deleted, string* err) {
    std::shared_lock rdlock(_get_tablets_shard_lock(tablet_id));
    TabletSharedPtr tablet = _get_tablet_unlocked(tablet_id, include_deleted, err);
    if (tablet != nullptr && tablet->tablet_uid() == tablet_uid) {
        return tablet;
    }
    return nullptr;
}

uint64_t TabletManager::get_rowset_nums() {
    uint64_t rowset_nums = 0;
    for (const auto& tablets_shard : _tablets_shards) {
        std::shared_lock rdlock(tablets_shard.lock);
        for (const auto& tablet_map : tablets_shard.tablet_map) {
            rowset_nums += tablet_map.second->version_count();
        }
    }
    return rowset_nums;
}

uint64_t TabletManager::get_segment_nums() {
    uint64_t segment_nums = 0;
    for (const auto& tablets_shard : _tablets_shards) {
        std::shared_lock rdlock(tablets_shard.lock);
        for (const auto& tablet_map : tablets_shard.tablet_map) {
            segment_nums += tablet_map.second->segment_count();
        }
    }
    return segment_nums;
}

bool TabletManager::get_tablet_id_and_schema_hash_from_path(const string& path,
                                                            TTabletId* tablet_id,
                                                            TSchemaHash* schema_hash) {
    // the path like: /data/14/10080/964828783/
    static re2::RE2 normal_re("/data/\\d+/(\\d+)/(\\d+)($|/)");
    // match tablet schema hash data path, for example, the path is /data/1/16791/29998
    // 1 is shard id , 16791 is tablet id, 29998 is schema hash
    if (RE2::PartialMatch(path, normal_re, tablet_id, schema_hash)) {
        return true;
    }

    // If we can't match normal path pattern, this may be a path which is a empty tablet
    // directory. Use this pattern to match empty tablet directory. In this case schema_hash
    // will be set to zero.
    static re2::RE2 empty_tablet_re("/data/\\d+/(\\d+)($|/$)");
    if (!RE2::PartialMatch(path, empty_tablet_re, tablet_id)) {
        return false;
    }
    *schema_hash = 0;
    return true;
}

bool TabletManager::get_rowset_id_from_path(const string& path, RowsetId* rowset_id) {
    // the path like: /data/14/10080/964828783/02000000000000969144d8725cb62765f9af6cd3125d5a91_0.dat
    static re2::RE2 re("/data/\\d+/\\d+/\\d+/([A-Fa-f0-9]+)_.*");
    string id_str;
    bool ret = RE2::PartialMatch(path, re, &id_str);
    if (ret) {
        rowset_id->init(id_str);
        return true;
    }
    return false;
}

void TabletManager::get_tablet_stat(TTabletStatResult* result) {
    std::shared_ptr<std::vector<TTabletStat>> local_cache;
    {
        std::lock_guard<std::mutex> guard(_tablet_stat_cache_mutex);
        local_cache = _tablet_stat_list_cache;
    }
    result->__set_tablet_stat_list(*local_cache);
}

TabletSharedPtr TabletManager::find_best_tablet_to_compaction(
        CompactionType compaction_type, DataDir* data_dir,
        const std::unordered_set<TTabletId>& tablet_submitted_compaction, uint32_t* score,
        std::shared_ptr<CumulativeCompactionPolicy> cumulative_compaction_policy) {
    int64_t now_ms = UnixMillis();
    const string& compaction_type_str =
            compaction_type == CompactionType::BASE_COMPACTION ? "base" : "cumulative";
    uint32_t highest_score = 0;
    uint32_t compaction_score = 0;
    TabletSharedPtr best_tablet;
    for (const auto& tablets_shard : _tablets_shards) {
        std::shared_lock rdlock(tablets_shard.lock);
        for (const auto& tablet_map : tablets_shard.tablet_map) {
            const TabletSharedPtr& tablet_ptr = tablet_map.second;
            if (config::enable_skip_tablet_compaction &&
                tablet_ptr->should_skip_compaction(compaction_type, UnixSeconds())) {
                continue;
            }
            if (!tablet_ptr->can_do_compaction(data_dir->path_hash(), compaction_type)) {
                continue;
            }

            auto search = tablet_submitted_compaction.find(tablet_ptr->tablet_id());
            if (search != tablet_submitted_compaction.end()) {
                continue;
            }

            int64_t last_failure_ms = tablet_ptr->last_cumu_compaction_failure_time();
            if (compaction_type == CompactionType::BASE_COMPACTION) {
                last_failure_ms = tablet_ptr->last_base_compaction_failure_time();
            }
            if (now_ms - last_failure_ms <= 5000) {
                VLOG_DEBUG << "Too often to check compaction, skip it. "
                           << "compaction_type=" << compaction_type_str
                           << ", last_failure_time_ms=" << last_failure_ms
                           << ", tablet_id=" << tablet_ptr->tablet_id();
                continue;
            }

            if (compaction_type == CompactionType::BASE_COMPACTION) {
                std::unique_lock<std::mutex> lock(tablet_ptr->get_base_compaction_lock(),
                                                  std::try_to_lock);
                if (!lock.owns_lock()) {
                    LOG(INFO) << "can not get base lock: " << tablet_ptr->tablet_id();
                    continue;
                }
            } else {
                std::unique_lock<std::mutex> lock(tablet_ptr->get_cumulative_compaction_lock(),
                                                  std::try_to_lock);
                if (!lock.owns_lock()) {
                    LOG(INFO) << "can not get cumu lock: " << tablet_ptr->tablet_id();
                    continue;
                }
            }

            uint32_t current_compaction_score = tablet_ptr->calc_compaction_score(
                    compaction_type, cumulative_compaction_policy);
            if (current_compaction_score < 5) {
                tablet_ptr->set_skip_compaction(true, compaction_type, UnixSeconds());
            }
            if (current_compaction_score > highest_score) {
                highest_score = current_compaction_score;
                compaction_score = current_compaction_score;
                best_tablet = tablet_ptr;
            }
        }
    }

    if (best_tablet != nullptr) {
        VLOG_CRITICAL << "Found the best tablet for compaction. "
                      << "compaction_type=" << compaction_type_str
                      << ", tablet_id=" << best_tablet->tablet_id() << ", path=" << data_dir->path()
                      << ", compaction_score=" << compaction_score
                      << ", highest_score=" << highest_score;
        *score = compaction_score;
    }
    return best_tablet;
}

Status TabletManager::load_tablet_from_meta(DataDir* data_dir, TTabletId tablet_id,
                                            TSchemaHash schema_hash, const string& meta_binary,
                                            bool update_meta, bool force, bool restore,
                                            bool check_path) {
    SCOPED_CONSUME_MEM_TRACKER(_mem_tracker);
    TabletMetaSharedPtr tablet_meta(new TabletMeta());
    Status status = tablet_meta->deserialize(meta_binary);
    if (!status.ok()) {
        LOG(WARNING) << "fail to load tablet because can not parse meta_binary string. "
                     << "tablet_id=" << tablet_id << ", schema_hash=" << schema_hash
                     << ", path=" << data_dir->path() << ", status: " << status;
        return Status::Error<HEADER_PB_PARSE_FAILED>();
    }
    tablet_meta->init_rs_metas_fs(data_dir->fs());

    // check if tablet meta is valid
    if (tablet_meta->tablet_id() != tablet_id || tablet_meta->schema_hash() != schema_hash) {
        LOG(WARNING) << "fail to load tablet because meet invalid tablet meta. "
                     << "trying to load tablet(tablet_id=" << tablet_id
                     << ", schema_hash=" << schema_hash << ")"
                     << ", but meet tablet=" << tablet_meta->full_name()
                     << ", path=" << data_dir->path();
        return Status::Error<HEADER_PB_PARSE_FAILED>();
    }
    if (tablet_meta->tablet_uid().hi == 0 && tablet_meta->tablet_uid().lo == 0) {
        LOG(WARNING) << "fail to load tablet because its uid == 0. "
                     << "tablet=" << tablet_meta->full_name() << ", path=" << data_dir->path();
        return Status::Error<HEADER_PB_PARSE_FAILED>();
    }

    if (restore) {
        // we're restoring tablet from trash, tablet state should be changed from shutdown back to running
        tablet_meta->set_tablet_state(TABLET_RUNNING);
    }

    TabletSharedPtr tablet = Tablet::create_tablet_from_meta(tablet_meta, data_dir);
    if (tablet == nullptr) {
        LOG(WARNING) << "fail to load tablet. tablet_id=" << tablet_id
                     << ", schema_hash:" << schema_hash;
        return Status::Error<TABLE_CREATE_FROM_HEADER_ERROR>();
    }

    // NOTE: method load_tablet_from_meta could be called by two cases as below
    // case 1: BE start;
    // case 2: Clone Task/Restore
    // For case 1 doesn't need path check because BE is just starting and not ready,
    // just check tablet meta status to judge whether tablet is delete is enough.
    // For case 2, If a tablet has just been copied to local BE,
    // it may be cleared by gc-thread(see perform_path_gc_by_tablet) because the tablet meta may not be loaded to memory.
    // So clone task should check path and then failed and retry in this case.
    if (check_path) {
        bool exists = true;
        RETURN_IF_ERROR(io::global_local_filesystem()->exists(tablet->tablet_path(), &exists));
        if (!exists) {
            LOG(WARNING) << "tablet path not exists, create tablet failed, path="
                         << tablet->tablet_path();
            return Status::Error<TABLE_ALREADY_DELETED_ERROR>();
        }
    }

    if (tablet_meta->tablet_state() == TABLET_SHUTDOWN) {
        LOG(INFO) << "fail to load tablet because it is to be deleted. tablet_id=" << tablet_id
                  << " schema_hash=" << schema_hash << ", path=" << data_dir->path();
        {
            std::lock_guard<std::shared_mutex> shutdown_tablets_wrlock(_shutdown_tablets_lock);
            _shutdown_tablets.push_back(tablet);
        }
        return Status::Error<TABLE_ALREADY_DELETED_ERROR>();
    }
    // NOTE: We do not check tablet's initial version here, because if BE restarts when
    // one tablet is doing schema-change, we may meet empty tablet.
    if (tablet->max_version().first == -1 && tablet->tablet_state() == TABLET_RUNNING) {
        LOG(WARNING) << "fail to load tablet. it is in running state but without delta. "
                     << "tablet=" << tablet->full_name() << ", path=" << data_dir->path();
        // tablet state is invalid, drop tablet
        return Status::Error<TABLE_INDEX_VALIDATE_ERROR>();
    }

    RETURN_NOT_OK_STATUS_WITH_WARN(
            tablet->init(),
            strings::Substitute("tablet init failed. tablet=$0", tablet->full_name()));

    std::lock_guard<std::shared_mutex> wrlock(_get_tablets_shard_lock(tablet_id));
    RETURN_NOT_OK_STATUS_WITH_WARN(
            _add_tablet_unlocked(tablet_id, tablet, update_meta, force),
            strings::Substitute("fail to add tablet. tablet=$0", tablet->full_name()));

    return Status::OK();
}

Status TabletManager::load_tablet_from_dir(DataDir* store, TTabletId tablet_id,
                                           SchemaHash schema_hash, const string& schema_hash_path,
                                           bool force, bool restore) {
    SCOPED_CONSUME_MEM_TRACKER(_mem_tracker);
    LOG(INFO) << "begin to load tablet from dir. "
              << " tablet_id=" << tablet_id << " schema_hash=" << schema_hash
              << " path = " << schema_hash_path << " force = " << force << " restore = " << restore;
    // not add lock here, because load_tablet_from_meta already add lock
    std::string header_path = TabletMeta::construct_header_file_path(schema_hash_path, tablet_id);
    // should change shard id before load tablet
    std::string shard_path =
            path_util::dir_name(path_util::dir_name(path_util::dir_name(header_path)));
    std::string shard_str = shard_path.substr(shard_path.find_last_of('/') + 1);
    int32_t shard = stol(shard_str);
<<<<<<< HEAD
    // load dir is called by clone, restore, storage migration
    // should change tablet uid when tablet object changed
    RETURN_NOT_OK_STATUS_WITH_WARN(
            TabletMeta::reset_tablet_uid(header_path),
            strings::Substitute("failed to set tablet uid when copied meta file. header_path=%0",
                                header_path));
=======
>>>>>>> cdfbfd1f

    bool exists = false;
    RETURN_IF_ERROR(io::global_local_filesystem()->exists(header_path, &exists));
    if (!exists) {
        LOG(WARNING) << "fail to find header file. [header_path=" << header_path << "]";
        return Status::Error<FILE_NOT_EXIST>();
    }

    TabletMetaSharedPtr tablet_meta(new TabletMeta());
    if (tablet_meta->create_from_file(header_path) != Status::OK()) {
        LOG(WARNING) << "fail to load tablet_meta. file_path=" << header_path;
        return Status::Error<ENGINE_LOAD_INDEX_TABLE_ERROR>();
    }
    // has to change shard id here, because meta file maybe copied from other source
    // its shard is different from local shard
    tablet_meta->set_shard_id(shard);
    // load dir is called by clone, restore, storage migration
    // should change tablet uid when tablet object changed
    tablet_meta->set_tablet_uid(TabletUid::gen_uid());
    std::string meta_binary;
    tablet_meta->serialize(&meta_binary);
<<<<<<< HEAD
    RETURN_NOT_OK_STATUS_WITH_WARN(
            load_tablet_from_meta(store, tablet_id, schema_hash, meta_binary, true, force, restore,
                                  true),
            strings::Substitute("fail to load tablet. header_path=$0", header_path));

=======
    RETURN_NOT_OK_LOG(load_tablet_from_meta(store, tablet_id, schema_hash, meta_binary, true, force,
                                            restore, true),
                      strings::Substitute("fail to load tablet. header_path=$0", header_path));
>>>>>>> cdfbfd1f
    return Status::OK();
}

Status TabletManager::report_tablet_info(TTabletInfo* tablet_info) {
    DorisMetrics::instance()->report_tablet_requests_total->increment(1);
    LOG(INFO) << "begin to process report tablet info."
              << "tablet_id=" << tablet_info->tablet_id;

    Status res = Status::OK();

    TabletSharedPtr tablet = get_tablet(tablet_info->tablet_id);
    if (tablet == nullptr) {
        LOG(WARNING) << "can't find tablet=" << tablet_info->tablet_id;
        return Status::Error<TABLE_NOT_FOUND>();
    }

    tablet->build_tablet_report_info(tablet_info);
    VLOG_TRACE << "success to process report tablet info.";
    return res;
}

Status TabletManager::build_all_report_tablets_info(std::map<TTabletId, TTablet>* tablets_info) {
    DCHECK(tablets_info != nullptr);
    VLOG_NOTICE << "begin to build all report tablets info";

    // build the expired txn map first, outside the tablet map lock
    std::map<TabletInfo, std::vector<int64_t>> expire_txn_map;
    StorageEngine::instance()->txn_manager()->build_expire_txn_map(&expire_txn_map);
    LOG(INFO) << "find expired transactions for " << expire_txn_map.size() << " tablets";

    DorisMetrics::instance()->report_all_tablets_requests_total->increment(1);
    HistogramStat tablet_version_num_hist;
    auto tablets = get_all_tablet([](Tablet*) { return true; });
    auto local_cache = std::make_shared<std::vector<TTabletStat>>();
    local_cache->reserve(tablets.size());
    for (auto& tablet : tablets) {
        auto& t_tablet = (*tablets_info)[tablet->tablet_id()];
        TTabletInfo& tablet_info = t_tablet.tablet_infos.emplace_back();
        tablet->build_tablet_report_info(&tablet_info, true);
        // find expired transaction corresponding to this tablet
        TabletInfo tinfo(tablet->tablet_id(), tablet->schema_hash(), tablet->tablet_uid());
        auto find = expire_txn_map.find(tinfo);
        if (find != expire_txn_map.end()) {
            tablet_info.__set_transaction_ids(find->second);
            expire_txn_map.erase(find);
        }
        tablet_version_num_hist.add(tablet->version_count());
        auto& t_tablet_stat = local_cache->emplace_back();
        t_tablet_stat.__set_tablet_id(tablet_info.tablet_id);
        t_tablet_stat.__set_data_size(tablet_info.data_size);
        t_tablet_stat.__set_remote_data_size(tablet_info.remote_data_size);
        t_tablet_stat.__set_row_num(tablet_info.row_count);
        t_tablet_stat.__set_version_count(tablet_info.version_count);
    }
    {
        std::lock_guard<std::mutex> guard(_tablet_stat_cache_mutex);
        _tablet_stat_list_cache.swap(local_cache);
    }
    DorisMetrics::instance()->tablet_version_num_distribution->set_histogram(
            tablet_version_num_hist);
    LOG(INFO) << "success to build all report tablets info. tablet_count=" << tablets_info->size();
    return Status::OK();
}

Status TabletManager::start_trash_sweep() {
    SCOPED_CONSUME_MEM_TRACKER(_mem_tracker);
    {
        std::vector<TabletSharedPtr>
                all_tablets; // we use this vector to save all tablet ptr for saving lock time.
        for (auto& tablets_shard : _tablets_shards) {
            tablet_map_t& tablet_map = tablets_shard.tablet_map;
            {
                std::shared_lock rdlock(tablets_shard.lock);
                for (auto& item : tablet_map) {
                    // try to clean empty item
                    all_tablets.push_back(item.second);
                }
            }
            // Avoid hold the shard lock too long, so we get tablet to a vector and clean here
            for (const auto& tablet : all_tablets) {
                tablet->delete_expired_stale_rowset();
            }
            all_tablets.clear();
        }
    }

    int32_t clean_num = 0;
    do {
#ifndef BE_TEST
        sleep(1);
#endif
        clean_num = 0;
        // should get write lock here, because it will remove tablet from shut_down_tablets
        // and get tablet will access shut_down_tablets
        std::lock_guard<std::shared_mutex> wrlock(_shutdown_tablets_lock);
        auto it = _shutdown_tablets.begin();
        while (it != _shutdown_tablets.end()) {
            // check if the meta has the tablet info and its state is shutdown
            if (it->use_count() > 1) {
                // it means current tablet is referenced by other thread
                ++it;
                continue;
            }
            TabletMetaSharedPtr tablet_meta(new TabletMeta());
            Status check_st = TabletMetaManager::get_meta((*it)->data_dir(), (*it)->tablet_id(),
                                                          (*it)->schema_hash(), tablet_meta);
            if (check_st.ok()) {
                if (tablet_meta->tablet_state() != TABLET_SHUTDOWN ||
                    tablet_meta->tablet_uid() != (*it)->tablet_uid()) {
                    LOG(WARNING) << "tablet's state changed to normal, skip remove dirs"
                                 << " tablet id = " << tablet_meta->tablet_id()
                                 << " schema hash = " << tablet_meta->schema_hash()
                                 << " old tablet_uid=" << (*it)->tablet_uid()
                                 << " cur tablet_uid=" << tablet_meta->tablet_uid();
                    // remove it from list
                    it = _shutdown_tablets.erase(it);
                    continue;
                }
                // move data to trash
                const auto& tablet_path = (*it)->tablet_path();
                bool exists = false;
                Status exists_st = io::global_local_filesystem()->exists(tablet_path, &exists);
                if (!exists_st) {
                    continue;
                }
                if (exists) {
                    // take snapshot of tablet meta
                    auto meta_file_path = fmt::format("{}/{}.hdr", tablet_path, (*it)->tablet_id());
                    (*it)->tablet_meta()->save(meta_file_path);
                    LOG(INFO) << "start to move tablet to trash. " << tablet_path;
                    Status rm_st = (*it)->data_dir()->move_to_trash(tablet_path);
                    if (rm_st != Status::OK()) {
                        LOG(WARNING) << "fail to move dir to trash. " << tablet_path;
                        ++it;
                        continue;
                    }
                }
                // remove tablet meta
                TabletMetaManager::remove((*it)->data_dir(), (*it)->tablet_id(),
                                          (*it)->schema_hash());
                LOG(INFO) << "successfully move tablet to trash. "
                          << "tablet_id=" << (*it)->tablet_id()
                          << ", schema_hash=" << (*it)->schema_hash()
                          << ", tablet_path=" << tablet_path;
                it = _shutdown_tablets.erase(it);
                ++clean_num;
            } else {
                // if could not find tablet info in meta store, then check if dir existed
                const auto& tablet_path = (*it)->tablet_path();
                bool exists = false;
                Status exists_st = io::global_local_filesystem()->exists(tablet_path, &exists);
                if (!exists_st) {
                    continue;
                }
                if (exists) {
                    LOG(WARNING) << "errors while load meta from store, skip this tablet. "
                                 << "tablet_id=" << (*it)->tablet_id()
                                 << ", schema_hash=" << (*it)->schema_hash();
                    ++it;
                } else {
                    LOG(INFO) << "could not find tablet dir, skip it and remove it from gc-queue. "
                              << "tablet_id=" << (*it)->tablet_id()
                              << ", schema_hash=" << (*it)->schema_hash()
                              << ", tablet_path=" << tablet_path;
                    it = _shutdown_tablets.erase(it);
                }
            }

            // yield to avoid holding _tablet_map_lock for too long
            if (clean_num >= 200) {
                break;
            }
        }
        // >= 200 means there may be more tablets need to be handled
        // So continue
    } while (clean_num >= 200);
    return Status::OK();
} // start_trash_sweep

bool TabletManager::register_clone_tablet(int64_t tablet_id) {
    tablets_shard& shard = _get_tablets_shard(tablet_id);
    std::lock_guard<std::shared_mutex> wrlock(shard.lock);
    return shard.tablets_under_clone.insert(tablet_id).second;
}

void TabletManager::unregister_clone_tablet(int64_t tablet_id) {
    tablets_shard& shard = _get_tablets_shard(tablet_id);
    std::lock_guard<std::shared_mutex> wrlock(shard.lock);
    shard.tablets_under_clone.erase(tablet_id);
}

void TabletManager::try_delete_unused_tablet_path(DataDir* data_dir, TTabletId tablet_id,
                                                  SchemaHash schema_hash,
                                                  const string& schema_hash_path) {
    SCOPED_CONSUME_MEM_TRACKER(_mem_tracker);
    // acquire the read lock, so that there is no creating tablet or load tablet from meta tasks
    // create tablet and load tablet task should check whether the dir exists
    tablets_shard& shard = _get_tablets_shard(tablet_id);
    std::shared_lock rdlock(shard.lock);

    // check if meta already exists
    TabletMetaSharedPtr tablet_meta(new TabletMeta());
    Status check_st = TabletMetaManager::get_meta(data_dir, tablet_id, schema_hash, tablet_meta);
    if (check_st.ok()) {
        LOG(INFO) << "tablet meta exists in meta store, skip delete the path " << schema_hash_path;
        return;
    }

    if (shard.tablets_under_clone.count(tablet_id) > 0) {
        LOG(INFO) << "tablet is under clone, skip delete the path " << schema_hash_path;
        return;
    }

    // TODO(ygl): may do other checks in the future
    bool exists = false;
    Status exists_st = io::global_local_filesystem()->exists(schema_hash_path, &exists);
    if (exists_st && exists) {
        LOG(INFO) << "start to move tablet to trash. tablet_path = " << schema_hash_path;
        Status rm_st = data_dir->move_to_trash(schema_hash_path);
        if (!rm_st.ok()) {
            LOG(WARNING) << "fail to move dir to trash. dir=" << schema_hash_path;
        } else {
            LOG(INFO) << "move path " << schema_hash_path << " to trash successfully";
        }
    }
    return;
}

void TabletManager::update_root_path_info(std::map<string, DataDirInfo>* path_map,
                                          size_t* tablet_count) {
    DCHECK(tablet_count);
    *tablet_count = 0;
    for (const auto& tablets_shard : _tablets_shards) {
        std::shared_lock rdlock(tablets_shard.lock);
        for (const auto& item : tablets_shard.tablet_map) {
            TabletSharedPtr tablet = item.second;
            ++(*tablet_count);
            auto iter = path_map->find(tablet->data_dir()->path());
            if (iter == path_map->end()) {
                continue;
            }
            if (iter->second.is_used) {
                iter->second.local_used_capacity += tablet->tablet_local_size();
                iter->second.remote_used_capacity += tablet->tablet_remote_size();
            }
        }
    }
}

void TabletManager::get_partition_related_tablets(int64_t partition_id,
                                                  std::set<TabletInfo>* tablet_infos) {
    std::shared_lock rdlock(_partition_tablet_map_lock);
    if (_partition_tablet_map.find(partition_id) != _partition_tablet_map.end()) {
        *tablet_infos = _partition_tablet_map[partition_id];
    }
}

void TabletManager::do_tablet_meta_checkpoint(DataDir* data_dir) {
    SCOPED_CONSUME_MEM_TRACKER(_mem_tracker);
    std::vector<TabletSharedPtr> related_tablets;
    {
        for (auto& tablets_shard : _tablets_shards) {
            std::shared_lock rdlock(tablets_shard.lock);
            for (auto& item : tablets_shard.tablet_map) {
                TabletSharedPtr& tablet_ptr = item.second;
                if (tablet_ptr->tablet_state() != TABLET_RUNNING) {
                    continue;
                }

                if (tablet_ptr->data_dir()->path_hash() != data_dir->path_hash() ||
                    !tablet_ptr->is_used() || !tablet_ptr->init_succeeded()) {
                    continue;
                }
                related_tablets.push_back(tablet_ptr);
            }
        }
    }
    int counter = 0;
    MonotonicStopWatch watch;
    watch.start();
    for (TabletSharedPtr tablet : related_tablets) {
        if (tablet->do_tablet_meta_checkpoint()) {
            ++counter;
        }
    }
    int64_t cost = watch.elapsed_time() / 1000 / 1000;
    LOG(INFO) << "finish to do meta checkpoint on dir: " << data_dir->path()
              << ", number: " << counter << ", cost(ms): " << cost;
}

Status TabletManager::_create_tablet_meta_unlocked(const TCreateTabletReq& request, DataDir* store,
                                                   const bool is_schema_change,
                                                   const Tablet* base_tablet,
                                                   TabletMetaSharedPtr* tablet_meta) {
    uint32_t next_unique_id = 0;
    std::unordered_map<uint32_t, uint32_t> col_idx_to_unique_id;
    if (!is_schema_change) {
        for (uint32_t col_idx = 0; col_idx < request.tablet_schema.columns.size(); ++col_idx) {
            col_idx_to_unique_id[col_idx] = col_idx;
        }
        next_unique_id = request.tablet_schema.columns.size();
    } else {
        next_unique_id = base_tablet->next_unique_id();
        auto& new_columns = request.tablet_schema.columns;
        for (uint32_t new_col_idx = 0; new_col_idx < new_columns.size(); ++new_col_idx) {
            const TColumn& column = new_columns[new_col_idx];
            // For schema change, compare old_tablet and new_tablet:
            // 1. if column exist in both new_tablet and old_tablet, choose the column's
            //    unique_id in old_tablet to be the column's ordinal number in new_tablet
            // 2. if column exists only in new_tablet, assign next_unique_id of old_tablet
            //    to the new column
            int32_t old_col_idx = base_tablet->tablet_schema()->field_index(column.column_name);
            if (old_col_idx != -1) {
                uint32_t old_unique_id =
                        base_tablet->tablet_schema()->column(old_col_idx).unique_id();
                col_idx_to_unique_id[new_col_idx] = old_unique_id;
            } else {
                // Not exist in old tablet, it is a new added column
                col_idx_to_unique_id[new_col_idx] = next_unique_id++;
            }
        }
    }
    VLOG_NOTICE << "creating tablet meta. next_unique_id=" << next_unique_id;

    // We generate a new tablet_uid for this new tablet.
    uint64_t shard_id = 0;
    RETURN_NOT_OK_STATUS_WITH_WARN(store->get_shard(&shard_id), "fail to get root path shard");
    Status res = TabletMeta::create(request, TabletUid::gen_uid(), shard_id, next_unique_id,
                                    col_idx_to_unique_id, tablet_meta);
    RETURN_IF_ERROR(res);
    if (request.__isset.storage_format) {
        if (request.storage_format == TStorageFormat::DEFAULT) {
            (*tablet_meta)
                    ->set_preferred_rowset_type(StorageEngine::instance()->default_rowset_type());
        } else if (request.storage_format == TStorageFormat::V1) {
            (*tablet_meta)->set_preferred_rowset_type(ALPHA_ROWSET);
        } else if (request.storage_format == TStorageFormat::V2) {
            (*tablet_meta)->set_preferred_rowset_type(BETA_ROWSET);
        } else {
            LOG(FATAL) << "invalid TStorageFormat: " << request.storage_format;
            return Status::Error<CE_CMD_PARAMS_ERROR>();
        }
    }
    return res;
}

TabletSharedPtr TabletManager::_get_tablet_unlocked(TTabletId tablet_id) {
    VLOG_NOTICE << "begin to get tablet. tablet_id=" << tablet_id;
    tablet_map_t& tablet_map = _get_tablet_map(tablet_id);
    const auto& iter = tablet_map.find(tablet_id);
    if (iter != tablet_map.end()) {
        return iter->second;
    }
    return nullptr;
}

void TabletManager::_add_tablet_to_partition(const TabletSharedPtr& tablet) {
    std::lock_guard<std::shared_mutex> wrlock(_partition_tablet_map_lock);
    _partition_tablet_map[tablet->partition_id()].insert(tablet->get_tablet_info());
}

void TabletManager::_remove_tablet_from_partition(const TabletSharedPtr& tablet) {
    std::lock_guard<std::shared_mutex> wrlock(_partition_tablet_map_lock);
    _partition_tablet_map[tablet->partition_id()].erase(tablet->get_tablet_info());
    if (_partition_tablet_map[tablet->partition_id()].empty()) {
        _partition_tablet_map.erase(tablet->partition_id());
    }
}

void TabletManager::obtain_specific_quantity_tablets(vector<TabletInfo>& tablets_info,
                                                     int64_t num) {
    for (const auto& tablets_shard : _tablets_shards) {
        std::shared_lock rdlock(tablets_shard.lock);
        for (const auto& item : tablets_shard.tablet_map) {
            TabletSharedPtr tablet = item.second;
            if (tablets_info.size() >= num) {
                return;
            }
            if (tablet == nullptr) {
                continue;
            }
            tablets_info.push_back(tablet->get_tablet_info());
        }
    }
}

std::shared_mutex& TabletManager::_get_tablets_shard_lock(TTabletId tabletId) {
    return _get_tablets_shard(tabletId).lock;
}

TabletManager::tablet_map_t& TabletManager::_get_tablet_map(TTabletId tabletId) {
    return _get_tablets_shard(tabletId).tablet_map;
}

TabletManager::tablets_shard& TabletManager::_get_tablets_shard(TTabletId tabletId) {
    return _tablets_shards[tabletId & _tablets_shards_mask];
}

void TabletManager::get_tablets_distribution_on_different_disks(
        std::map<int64_t, std::map<DataDir*, int64_t>>& tablets_num_on_disk,
        std::map<int64_t, std::map<DataDir*, std::vector<TabletSize>>>& tablets_info_on_disk) {
    std::vector<DataDir*> data_dirs = StorageEngine::instance()->get_stores();
    std::map<int64_t, std::set<TabletInfo>> partition_tablet_map;
    {
        // When drop tablet, '_partition_tablet_map_lock' is locked in 'tablet_shard_lock'.
        // To avoid locking 'tablet_shard_lock' in '_partition_tablet_map_lock', we lock and
        // copy _partition_tablet_map here.
        std::shared_lock rdlock(_partition_tablet_map_lock);
        partition_tablet_map = _partition_tablet_map;
    }
    std::map<int64_t, std::set<TabletInfo>>::iterator partition_iter = partition_tablet_map.begin();
    for (; partition_iter != partition_tablet_map.end(); ++partition_iter) {
        std::map<DataDir*, int64_t> tablets_num;
        std::map<DataDir*, std::vector<TabletSize>> tablets_info;
        for (int i = 0; i < data_dirs.size(); i++) {
            tablets_num[data_dirs[i]] = 0;
        }
        int64_t partition_id = partition_iter->first;
        std::set<TabletInfo>::iterator tablet_info_iter = (partition_iter->second).begin();
        for (; tablet_info_iter != (partition_iter->second).end(); ++tablet_info_iter) {
            // get_tablet() will hold 'tablet_shard_lock'
            TabletSharedPtr tablet = get_tablet(tablet_info_iter->tablet_id);
            if (tablet == nullptr) {
                continue;
            }
            DataDir* data_dir = tablet->data_dir();
            size_t tablet_footprint = tablet->tablet_footprint();
            tablets_num[data_dir]++;
            TabletSize tablet_size(tablet_info_iter->tablet_id, tablet_info_iter->schema_hash,
                                   tablet_footprint);
            tablets_info[data_dir].push_back(tablet_size);
        }
        tablets_num_on_disk[partition_id] = tablets_num;
        tablets_info_on_disk[partition_id] = tablets_info;
    }
}

struct SortCtx {
    SortCtx(TabletSharedPtr tablet, int64_t cooldown_timestamp, int64_t file_size)
            : tablet(tablet), cooldown_timestamp(cooldown_timestamp), file_size(file_size) {}
    TabletSharedPtr tablet;
    // to ensure the tablet with -1 would always be greater than other
    uint64_t cooldown_timestamp;
    int64_t file_size;
    bool operator<(const SortCtx& other) const {
        if (this->cooldown_timestamp == other.cooldown_timestamp) {
            return this->file_size > other.file_size;
        }
        return this->cooldown_timestamp < other.cooldown_timestamp;
    }
};

void TabletManager::get_cooldown_tablets(std::vector<TabletSharedPtr>* tablets,
                                         std::function<bool(const TabletSharedPtr&)> skip_tablet) {
    std::vector<SortCtx> sort_ctx_vec;
    std::vector<std::weak_ptr<Tablet>> candidates;
    for (const auto& tablets_shard : _tablets_shards) {
        std::shared_lock rdlock(tablets_shard.lock);
        std::for_each(
                tablets_shard.tablet_map.begin(), tablets_shard.tablet_map.end(),
                [&candidates](auto& tablet_pair) { candidates.emplace_back(tablet_pair.second); });
    }
    auto get_cooldown_tablet = [&sort_ctx_vec, &skip_tablet](std::weak_ptr<Tablet>& t) {
        const TabletSharedPtr& tablet = t.lock();
        if (UNLIKELY(nullptr == tablet)) {
            return;
        }
        std::shared_lock rdlock(tablet->get_header_lock());
        int64_t cooldown_timestamp = -1;
        size_t file_size = -1;
        if (!skip_tablet(tablet) && tablet->need_cooldown(&cooldown_timestamp, &file_size)) {
            sort_ctx_vec.emplace_back(tablet, cooldown_timestamp, file_size);
        }
    };
    std::for_each(candidates.begin(), candidates.end(), get_cooldown_tablet);

    std::sort(sort_ctx_vec.begin(), sort_ctx_vec.end());

    for (SortCtx& ctx : sort_ctx_vec) {
        VLOG_DEBUG << "get cooldown tablet: " << ctx.tablet->tablet_id();
        tablets->push_back(std::move(ctx.tablet));
    }
}

void TabletManager::get_all_tablets_storage_format(TCheckStorageFormatResult* result) {
    DCHECK(result != nullptr);
    for (const auto& tablets_shard : _tablets_shards) {
        std::shared_lock rdlock(tablets_shard.lock);
        for (const auto& item : tablets_shard.tablet_map) {
            uint64_t tablet_id = item.first;
            if (item.second->all_beta()) {
                result->v2_tablets.push_back(tablet_id);
            } else {
                result->v1_tablets.push_back(tablet_id);
            }
        }
    }
    result->__isset.v1_tablets = true;
    result->__isset.v2_tablets = true;
}

std::set<int64_t> TabletManager::check_all_tablet_segment(bool repair) {
    std::set<int64_t> bad_tablets;
    for (const auto& tablets_shard : _tablets_shards) {
        std::lock_guard<std::shared_mutex> wrlock(tablets_shard.lock);
        for (const auto& item : tablets_shard.tablet_map) {
            TabletSharedPtr tablet = item.second;
            if (!tablet->check_all_rowset_segment()) {
                bad_tablets.insert(tablet->tablet_id());
                if (repair) {
                    tablet->set_tablet_state(TABLET_SHUTDOWN);
                    tablet->save_meta();
                    {
                        std::lock_guard<std::shared_mutex> shutdown_tablets_wrlock(
                                _shutdown_tablets_lock);
                        _shutdown_tablets.push_back(tablet);
                    }
                    LOG(WARNING) << "There are some segments lost, set tablet to shutdown state."
                                 << "tablet_id=" << tablet->tablet_id()
                                 << ", tablet_path=" << tablet->tablet_path();
                }
            }
        }
    }
    return bad_tablets;
}

} // end namespace doris<|MERGE_RESOLUTION|>--- conflicted
+++ resolved
@@ -849,15 +849,6 @@
             path_util::dir_name(path_util::dir_name(path_util::dir_name(header_path)));
     std::string shard_str = shard_path.substr(shard_path.find_last_of('/') + 1);
     int32_t shard = stol(shard_str);
-<<<<<<< HEAD
-    // load dir is called by clone, restore, storage migration
-    // should change tablet uid when tablet object changed
-    RETURN_NOT_OK_STATUS_WITH_WARN(
-            TabletMeta::reset_tablet_uid(header_path),
-            strings::Substitute("failed to set tablet uid when copied meta file. header_path=%0",
-                                header_path));
-=======
->>>>>>> cdfbfd1f
 
     bool exists = false;
     RETURN_IF_ERROR(io::global_local_filesystem()->exists(header_path, &exists));
@@ -879,17 +870,11 @@
     tablet_meta->set_tablet_uid(TabletUid::gen_uid());
     std::string meta_binary;
     tablet_meta->serialize(&meta_binary);
-<<<<<<< HEAD
     RETURN_NOT_OK_STATUS_WITH_WARN(
             load_tablet_from_meta(store, tablet_id, schema_hash, meta_binary, true, force, restore,
                                   true),
             strings::Substitute("fail to load tablet. header_path=$0", header_path));
 
-=======
-    RETURN_NOT_OK_LOG(load_tablet_from_meta(store, tablet_id, schema_hash, meta_binary, true, force,
-                                            restore, true),
-                      strings::Substitute("fail to load tablet. header_path=$0", header_path));
->>>>>>> cdfbfd1f
     return Status::OK();
 }
 
