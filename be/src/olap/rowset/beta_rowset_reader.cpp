--- conflicted
+++ resolved
@@ -118,24 +118,12 @@
 
     // merge or union segment iterator
     RowwiseIterator* final_iterator;
-<<<<<<< HEAD
     if (config::enable_storage_vectorization && read_context->is_vec) {
         if (read_context->need_ordered_result && _rowset->rowset_meta()->is_segments_overlapping()) {
-            final_iterator = vectorized::new_merge_iterator(iterators, _parent_tracker);
+            final_iterator = vectorized::new_merge_iterator(iterators, _parent_tracker, read_context->sequence_id_idx);
         } else {
             final_iterator = vectorized::new_union_iterator(iterators, _parent_tracker);
         }
-=======
-#if !STORAGE_LAYER_VECTORIZED_SWITCH
-    if (read_context->need_ordered_result && _rowset->rowset_meta()->is_segments_overlapping()) {
-        final_iterator = new_merge_iterator(iterators, _parent_tracker, read_context->sequence_id_idx);
-    } else {
-        final_iterator = new_union_iterator(iterators, _parent_tracker);
-    }
-#else
-    if (read_context->need_ordered_result && _rowset->rowset_meta()->is_segments_overlapping()) {
-        final_iterator = vectorized::new_merge_iterator(iterators, _parent_tracker, read_context->sequence_id_idx);
->>>>>>> d17ed5e2
     } else {
         if (read_context->need_ordered_result && _rowset->rowset_meta()->is_segments_overlapping()) {
             final_iterator = new_merge_iterator(iterators, _parent_tracker, read_context->sequence_id_idx);
