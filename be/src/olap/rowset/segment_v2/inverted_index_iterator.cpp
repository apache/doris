--- conflicted
+++ resolved
@@ -54,16 +54,10 @@
             _runtime_state->query_options().inverted_index_skip_threshold < 100) {
             auto query_bkd_limit_percent =
                     _runtime_state->query_options().inverted_index_skip_threshold;
-<<<<<<< HEAD
-            uint32_t hit_count = 0;
+            size_t hit_count = 0;
             RETURN_IF_ERROR(try_read_from_inverted_index(reader, i_param->column_name,
                                                          i_param->query_value, i_param->query_type,
                                                          &hit_count));
-=======
-            size_t hit_count = 0;
-            RETURN_IF_ERROR(try_read_from_inverted_index(i_param->column_name, i_param->query_value,
-                                                         i_param->query_type, &hit_count));
->>>>>>> edf2d23e
             if (hit_count > i_param->num_rows * query_bkd_limit_percent / 100) {
                 return Status::Error<ErrorCode::INVERTED_INDEX_BYPASS>(
                         "hit count: {}, bkd inverted reached limit {}% , segment num "
