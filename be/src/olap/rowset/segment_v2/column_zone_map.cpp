// Licensed to the Apache Software Foundation (ASF) under one
// or more contributor license agreements.  See the NOTICE file
// distributed with this work for additional information
// regarding copyright ownership.  The ASF licenses this file
// to you under the Apache License, Version 2.0 (the
// "License"); you may not use this file except in compliance
// with the License.  You may obtain a copy of the License at
//
//   http://www.apache.org/licenses/LICENSE-2.0
//
// Unless required by applicable law or agreed to in writing,
// software distributed under the License is distributed on an
// "AS IS" BASIS, WITHOUT WARRANTIES OR CONDITIONS OF ANY
// KIND, either express or implied.  See the License for the
// specific language governing permissions and limitations
// under the License.

#include "olap/rowset/segment_v2/column_zone_map.h"

#include "olap/olap_define.h"

namespace doris {

namespace segment_v2 {

ColumnZoneMapBuilder::ColumnZoneMapBuilder(const TypeInfo* type_info) : _type_info(type_info) {
    PageBuilderOptions options;
    options.data_page_size = 0;
    _page_builder.reset(new BinaryPlainPageBuilder(options));
    _field.reset(FieldFactory::create_by_type(_type_info->type()));
<<<<<<< HEAD
    _zone_map.min_value = _arena.Allocate(_type_info->size());
    _zone_map.max_value = _arena.Allocate(_type_info->size());

    if (_type_info->type() == OLAP_FIELD_TYPE_VARCHAR) {
        _max_varchar_value = _arena.Allocate(OLAP_STRING_MAX_LENGTH);
        memset(_max_varchar_value, 0xFF, OLAP_STRING_MAX_LENGTH);
    } else if (_type_info->type() == OLAP_FIELD_TYPE_CHAR) {
        _max_char_value = _arena.Allocate(OLAP_CHAR_MAX_LENGTH);
        memset(_max_char_value, 0xFF, OLAP_CHAR_MAX_LENGTH);
    }
=======
    _zone_map.min_value = _field->get_type_value_with_arena(&_arena);
    _zone_map.max_value = _field->get_type_value_with_arena(&_arena);
>>>>>>> 839bbd8d

    _reset_zone_map();
}

Status ColumnZoneMapBuilder::add(const uint8_t *vals, size_t count) {
    if (vals != nullptr) {
        for (int i = 0; i < count; ++i) {
            if (_field->compare(_zone_map.min_value, (char *)vals) > 0) {
                _field->direct_copy_content(_zone_map.min_value, (const char *)vals);
            }
            if (_field->compare(_zone_map.max_value, (char *)vals) < 0) {
                _field->direct_copy_content(_zone_map.max_value, (const char *)vals);
            }
            vals += _type_info->size();
            if (!_zone_map.has_not_null) {
                _zone_map.has_not_null = true;
            }
        }
    }
    else {
        if (!_zone_map.has_null) {
            _zone_map.has_null = true;
        }
    }
    return Status::OK();
}

Status ColumnZoneMapBuilder::flush() {
    ZoneMapPB page_zone_map;
    page_zone_map.set_min(_field->to_string(_zone_map.min_value));
    page_zone_map.set_max(_field->to_string(_zone_map.max_value));
    page_zone_map.set_has_null(_zone_map.has_null);
    page_zone_map.set_has_not_null(_zone_map.has_not_null);
    std::string serialized_zone_map;
    bool ret = page_zone_map.SerializeToString(&serialized_zone_map);
    if (!ret) {
        return Status::InternalError("serialize zone map failed");
    }
    Slice data(serialized_zone_map.data(), serialized_zone_map.size());
    size_t num = 1;
    RETURN_IF_ERROR(_page_builder->add((const uint8_t *)&data, &num));
    // reset the variables
    // we should allocate max varchar length and set to max for min value
    _reset_zone_map();
    return Status::OK();
}

void ColumnZoneMapBuilder::_reset_zone_map() {
<<<<<<< HEAD
    // we should allocate max varchar length and set to max for min value
    if (_type_info->type() == OLAP_FIELD_TYPE_VARCHAR) {
        Slice *min_slice = (Slice *)_zone_map.min_value;
        min_slice->data = _max_varchar_value;
        min_slice->size = OLAP_STRING_MAX_LENGTH;
    } else if (_type_info->type() == OLAP_FIELD_TYPE_CHAR) {
        Slice *min_value = (Slice *)_zone_map.min_value;
        min_value->data = _max_char_value;
        min_value->size = OLAP_CHAR_MAX_LENGTH;
    } else {
        _field->set_to_max(_zone_map.min_value);
    }
=======
    _field->set_to_max(_zone_map.min_value);
>>>>>>> 839bbd8d
    _field->set_to_min(_zone_map.max_value);
    _zone_map.has_null = false;
    _zone_map.has_not_null = false;
}

Status ColumnZoneMap::load() {
    BinaryPlainPageDecoder page_decoder(_data);
    RETURN_IF_ERROR(page_decoder.init());
    _num_pages = page_decoder.count();
    _page_zone_maps.resize(_num_pages);
    for (int i = 0; i < _num_pages; ++i) {
        Slice data = page_decoder.string_at_index(i);
        bool ret = _page_zone_maps[i].ParseFromString(std::string(data.data, data.size));
        if (!ret) {
            return Status::Corruption("parse zone map failed");
        }
    }
    return Status::OK();
}

} // namespace segment_v2
} // namespace doris<|MERGE_RESOLUTION|>--- conflicted
+++ resolved
@@ -28,21 +28,8 @@
     options.data_page_size = 0;
     _page_builder.reset(new BinaryPlainPageBuilder(options));
     _field.reset(FieldFactory::create_by_type(_type_info->type()));
-<<<<<<< HEAD
-    _zone_map.min_value = _arena.Allocate(_type_info->size());
-    _zone_map.max_value = _arena.Allocate(_type_info->size());
-
-    if (_type_info->type() == OLAP_FIELD_TYPE_VARCHAR) {
-        _max_varchar_value = _arena.Allocate(OLAP_STRING_MAX_LENGTH);
-        memset(_max_varchar_value, 0xFF, OLAP_STRING_MAX_LENGTH);
-    } else if (_type_info->type() == OLAP_FIELD_TYPE_CHAR) {
-        _max_char_value = _arena.Allocate(OLAP_CHAR_MAX_LENGTH);
-        memset(_max_char_value, 0xFF, OLAP_CHAR_MAX_LENGTH);
-    }
-=======
     _zone_map.min_value = _field->get_type_value_with_arena(&_arena);
     _zone_map.max_value = _field->get_type_value_with_arena(&_arena);
->>>>>>> 839bbd8d
 
     _reset_zone_map();
 }
@@ -91,22 +78,7 @@
 }
 
 void ColumnZoneMapBuilder::_reset_zone_map() {
-<<<<<<< HEAD
-    // we should allocate max varchar length and set to max for min value
-    if (_type_info->type() == OLAP_FIELD_TYPE_VARCHAR) {
-        Slice *min_slice = (Slice *)_zone_map.min_value;
-        min_slice->data = _max_varchar_value;
-        min_slice->size = OLAP_STRING_MAX_LENGTH;
-    } else if (_type_info->type() == OLAP_FIELD_TYPE_CHAR) {
-        Slice *min_value = (Slice *)_zone_map.min_value;
-        min_value->data = _max_char_value;
-        min_value->size = OLAP_CHAR_MAX_LENGTH;
-    } else {
-        _field->set_to_max(_zone_map.min_value);
-    }
-=======
     _field->set_to_max(_zone_map.min_value);
->>>>>>> 839bbd8d
     _field->set_to_min(_zone_map.max_value);
     _zone_map.has_null = false;
     _zone_map.has_not_null = false;
