--- conflicted
+++ resolved
@@ -832,9 +832,9 @@
     return Status::OK();
 }
 
-<<<<<<< HEAD
 Result<ColumnReader*> Segment::get_column_reader(int32_t col_unique_id) {
-    auto status = _create_column_readers_once();
+    OlapReaderStatistics stats;
+    auto status = _create_column_readers_once(&stats);
     if (!status) {
         return ResultError(std::move(status));
     }
@@ -842,7 +842,8 @@
         return _column_readers[col_unique_id].get();
     }
     return nullptr;
-=======
+}
+
 Status Segment::new_column_iterator(int32_t unique_id, const StorageReadOptions* opt,
                                     std::unique_ptr<ColumnIterator>* iter) {
     RETURN_IF_ERROR(_create_column_readers_once(opt->stats));
@@ -850,7 +851,6 @@
     RETURN_IF_ERROR(_column_readers.at(unique_id)->new_iterator(&it));
     iter->reset(it);
     return Status::OK();
->>>>>>> 1853d159
 }
 
 ColumnReader* Segment::_get_column_reader(const TabletColumn& col) {
