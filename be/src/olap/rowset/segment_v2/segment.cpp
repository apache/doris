// Licensed to the Apache Software Foundation (ASF) under one
// or more contributor license agreements.  See the NOTICE file
// distributed with this work for additional information
// regarding copyright ownership.  The ASF licenses this file
// to you under the Apache License, Version 2.0 (the
// "License"); you may not use this file except in compliance
// with the License.  You may obtain a copy of the License at
//
//   http://www.apache.org/licenses/LICENSE-2.0
//
// Unless required by applicable law or agreed to in writing,
// software distributed under the License is distributed on an
// "AS IS" BASIS, WITHOUT WARRANTIES OR CONDITIONS OF ANY
// KIND, either express or implied.  See the License for the
// specific language governing permissions and limitations
// under the License.

#include "olap/rowset/segment_v2/segment.h"

#include <gen_cpp/PlanNodes_types.h>
#include <gen_cpp/olap_file.pb.h>
#include <gen_cpp/segment_v2.pb.h>

#include <cstring>
#include <memory>
#include <utility>

#include "cloud/config.h"
#include "common/exception.h"
#include "common/logging.h"
#include "common/status.h"
#include "cpp/sync_point.h"
#include "io/cache/block_file_cache.h"
#include "io/cache/block_file_cache_factory.h"
#include "io/cache/cached_remote_file_reader.h"
#include "io/fs/file_reader.h"
#include "io/fs/file_system.h"
#include "io/io_common.h"
#include "olap/block_column_predicate.h"
#include "olap/column_predicate.h"
#include "olap/iterators.h"
#include "olap/olap_common.h"
#include "olap/primary_key_index.h"
#include "olap/rowset/rowset_reader_context.h"
#include "olap/rowset/segment_v2/column_reader.h"
#include "olap/rowset/segment_v2/column_reader_cache.h"
#include "olap/rowset/segment_v2/empty_segment_iterator.h"
#include "olap/rowset/segment_v2/index_file_reader.h"
#include "olap/rowset/segment_v2/indexed_column_reader.h"
#include "olap/rowset/segment_v2/page_io.h"
#include "olap/rowset/segment_v2/page_pointer.h"
#include "olap/rowset/segment_v2/segment_iterator.h"
#include "olap/rowset/segment_v2/segment_writer.h" // k_segment_magic_length
#include "olap/rowset/segment_v2/stream_reader.h"
#include "olap/rowset/segment_v2/variant/variant_column_reader.h"
#include "olap/schema.h"
#include "olap/short_key_index.h"
#include "olap/tablet_schema.h"
#include "olap/types.h"
#include "olap/utils.h"
#include "runtime/exec_env.h"
#include "runtime/query_context.h"
#include "runtime/runtime_predicate.h"
#include "runtime/runtime_state.h"
#include "util/coding.h"
#include "util/crc32c.h"
#include "util/slice.h" // Slice
#include "vec/columns/column.h"
#include "vec/common/schema_util.h"
#include "vec/common/string_ref.h"
#include "vec/core/field.h"
#include "vec/data_types/data_type.h"
#include "vec/data_types/data_type_factory.hpp"
#include "vec/data_types/data_type_nullable.h"
#include "vec/data_types/data_type_variant.h"
#include "vec/json/path_in_data.h"
#include "vec/olap/vgeneric_iterators.h"

namespace doris::segment_v2 {
#include "common/compile_check_begin.h"

class InvertedIndexIterator;

Status Segment::open(io::FileSystemSPtr fs, const std::string& path, int64_t tablet_id,
                     uint32_t segment_id, RowsetId rowset_id, TabletSchemaSPtr tablet_schema,
                     const io::FileReaderOptions& reader_options, std::shared_ptr<Segment>* output,
                     InvertedIndexFileInfo idx_file_info, OlapReaderStatistics* stats) {
    auto s = _open(fs, path, segment_id, rowset_id, tablet_schema, reader_options, output,
                   idx_file_info, stats);
    if (!s.ok()) {
        if (!config::is_cloud_mode()) {
            auto res = ExecEnv::get_tablet(tablet_id);
            TabletSharedPtr tablet =
                    res.has_value() ? std::dynamic_pointer_cast<Tablet>(res.value()) : nullptr;
            if (tablet) {
                tablet->report_error(s);
            }
        }
    }

    return s;
}

Status Segment::_open(io::FileSystemSPtr fs, const std::string& path, uint32_t segment_id,
                      RowsetId rowset_id, TabletSchemaSPtr tablet_schema,
                      const io::FileReaderOptions& reader_options, std::shared_ptr<Segment>* output,
                      InvertedIndexFileInfo idx_file_info, OlapReaderStatistics* stats) {
    io::FileReaderSPtr file_reader;
    auto st = fs->open_file(path, &file_reader, &reader_options);
    TEST_INJECTION_POINT_CALLBACK("Segment::open:corruption", &st);
    std::shared_ptr<Segment> segment(
            new Segment(segment_id, rowset_id, std::move(tablet_schema), idx_file_info));
    if (st) {
        segment->_fs = fs;
        segment->_file_reader = std::move(file_reader);
        st = segment->_open(stats);
    } else if (st.is<ErrorCode::CORRUPTION>() &&
               reader_options.cache_type == io::FileCachePolicy::FILE_BLOCK_CACHE) {
        LOG(WARNING) << "bad segment file may be read from file cache, try to read remote source "
                        "file directly, file path: "
                     << path << " cache_key: " << file_cache_key_str(path);
        auto file_key = file_cache_key_from_path(path);
        auto* file_cache = io::FileCacheFactory::instance()->get_by_path(file_key);
        file_cache->remove_if_cached(file_key);

        st = fs->open_file(path, &file_reader, &reader_options);
        if (st) {
            segment->_file_reader = std::move(file_reader);
            st = segment->_open(stats);
        }
        TEST_INJECTION_POINT_CALLBACK("Segment::open:corruption1", &st);
        if (st.is<ErrorCode::CORRUPTION>()) { // corrupt again
            LOG(WARNING) << "failed to try to read remote source file again with cache support,"
                         << " try to read from remote directly, "
                         << " file path: " << path << " cache_key: " << file_cache_key_str(path);
            file_cache = io::FileCacheFactory::instance()->get_by_path(file_key);
            file_cache->remove_if_cached(file_key);

            io::FileReaderOptions opt = reader_options;
            opt.cache_type = io::FileCachePolicy::NO_CACHE; // skip cache
            RETURN_IF_ERROR(fs->open_file(path, &file_reader, &opt));
            segment->_file_reader = std::move(file_reader);
            st = segment->_open(stats);
            if (!st.ok()) {
                LOG(WARNING) << "failed to try to read remote source file directly,"
                             << " file path: " << path
                             << " cache_key: " << file_cache_key_str(path);
            }
        }
    }
    RETURN_IF_ERROR(st);
    *output = std::move(segment);
    return Status::OK();
}

Segment::Segment(uint32_t segment_id, RowsetId rowset_id, TabletSchemaSPtr tablet_schema,
                 InvertedIndexFileInfo idx_file_info)
        : _segment_id(segment_id),
          _meta_mem_usage(0),
          _rowset_id(rowset_id),
          _tablet_schema(std::move(tablet_schema)),
          _idx_file_info(std::move(idx_file_info)) {}

Segment::~Segment() {
    g_segment_estimate_mem_bytes << -_tracked_meta_mem_usage;
    // if failed, fix `_tracked_meta_mem_usage` accuracy
    DCHECK(_tracked_meta_mem_usage == meta_mem_usage());
}

io::UInt128Wrapper Segment::file_cache_key(std::string_view rowset_id, uint32_t seg_id) {
    return io::BlockFileCache::hash(fmt::format("{}_{}.dat", rowset_id, seg_id));
}

int64_t Segment::get_metadata_size() const {
    std::shared_ptr<SegmentFooterPB> footer_pb_shared = _footer_pb.lock();
    return sizeof(Segment) + (_pk_index_meta ? _pk_index_meta->ByteSizeLong() : 0) +
           (footer_pb_shared ? footer_pb_shared->ByteSizeLong() : 0);
}

void Segment::update_metadata_size() {
    MetadataAdder::update_metadata_size();
    g_segment_estimate_mem_bytes << _meta_mem_usage - _tracked_meta_mem_usage;
    _tracked_meta_mem_usage = _meta_mem_usage;
}

Status Segment::_open(OlapReaderStatistics* stats) {
    std::shared_ptr<SegmentFooterPB> footer_pb_shared;
    RETURN_IF_ERROR(_get_segment_footer(footer_pb_shared, stats));

    _pk_index_meta.reset(
            footer_pb_shared->has_primary_key_index_meta()
                    ? new PrimaryKeyIndexMetaPB(footer_pb_shared->primary_key_index_meta())
                    : nullptr);
    // delete_bitmap_calculator_test.cpp
    // DCHECK(footer.has_short_key_index_page());
    _sk_index_page = footer_pb_shared->short_key_index_page();
    _num_rows = footer_pb_shared->num_rows();

    // An estimated memory usage of a segment
    // Footer is seperated to StoragePageCache so we don't need to add it to _meta_mem_usage
    // _meta_mem_usage += footer_pb_shared->ByteSizeLong();
    if (_pk_index_meta != nullptr) {
        _meta_mem_usage += _pk_index_meta->ByteSizeLong();
    }

    _meta_mem_usage += sizeof(*this);
    _meta_mem_usage += std::min(static_cast<int>(_tablet_schema->num_columns()),
                                config::max_segment_partial_column_cache_size) *
                       config::estimated_mem_per_column_reader;

    // 1024 comes from SegmentWriterOptions
    _meta_mem_usage += (_num_rows + 1023) / 1024 * (36 + 4);
    // 0.01 comes from PrimaryKeyIndexBuilder::init
    _meta_mem_usage += BloomFilter::optimal_bit_num(_num_rows, 0.01) / 8;

    update_metadata_size();

    return Status::OK();
}

Status Segment::_open_index_file_reader() {
    _index_file_reader = std::make_shared<IndexFileReader>(
            _fs,
            std::string {InvertedIndexDescriptor::get_index_file_path_prefix(
                    _file_reader->path().native())},
            _tablet_schema->get_inverted_index_storage_format(), _idx_file_info);
    return Status::OK();
}

Status Segment::new_iterator(SchemaSPtr schema, StorageReadOptions& read_options,
                             std::unique_ptr<RowwiseIterator>* iter) {
    if (read_options.runtime_state != nullptr) {
        _be_exec_version = read_options.runtime_state->be_exec_version();
    }
    RETURN_IF_ERROR(_create_column_meta_once(read_options.stats));

    read_options.stats->total_segment_number++;
    // trying to prune the current segment by segment-level zone map
    for (const auto& entry : read_options.col_id_to_predicates) {
        int32_t column_id = entry.first;
        // schema change
        if (_tablet_schema->num_columns() <= column_id) {
            continue;
        }
        const TabletColumn& col = read_options.tablet_schema->column(column_id);
        std::shared_ptr<ColumnReader> reader;
        Status st = get_column_reader(col, &reader, read_options.stats);
        // not found in this segment, skip
        if (st.is<ErrorCode::NOT_FOUND>()) {
            continue;
        }
        RETURN_IF_ERROR(st);
        // should be OK
        DCHECK(reader != nullptr);
        if (!reader->has_zone_map()) {
            continue;
        }
        if (read_options.col_id_to_predicates.contains(column_id) &&
            can_apply_predicate_safely(column_id, *schema,
                                       read_options.target_cast_type_for_variants,
                                       read_options.io_ctx.reader_type)) {
            bool matched = true;
            RETURN_IF_ERROR(reader->match_condition(entry.second.get(), &matched));
            if (!matched) {
                // any condition not satisfied, return.
                *iter = std::make_unique<EmptySegmentIterator>(*schema);
                read_options.stats->filtered_segment_number++;
                return Status::OK();
            }
        }
    }

    if (!read_options.topn_filter_source_node_ids.empty()) {
        auto* query_ctx = read_options.runtime_state->get_query_ctx();
        for (int id : read_options.topn_filter_source_node_ids) {
            auto runtime_predicate = query_ctx->get_runtime_predicate(id).get_predicate(
                    read_options.topn_filter_target_node_id);

            AndBlockColumnPredicate and_predicate;
            and_predicate.add_column_predicate(
                    SingleColumnBlockPredicate::create_unique(runtime_predicate.get()));
            std::shared_ptr<ColumnReader> reader;
            Status st = get_column_reader(
                    read_options.tablet_schema->column(runtime_predicate->column_id()), &reader,
                    read_options.stats);
            if (st.is<ErrorCode::NOT_FOUND>()) {
                continue;
            }
            RETURN_IF_ERROR(st);
            DCHECK(reader != nullptr);
            if (can_apply_predicate_safely(runtime_predicate->column_id(), *schema,
                                           read_options.target_cast_type_for_variants,
                                           read_options.io_ctx.reader_type)) {
                bool matched = true;
                RETURN_IF_ERROR(reader->match_condition(&and_predicate, &matched));
                if (!matched) {
                    // any condition not satisfied, return.
                    *iter = std::make_unique<EmptySegmentIterator>(*schema);
                    read_options.stats->filtered_segment_number++;
                    return Status::OK();
                }
            }
        }
    }

    {
        SCOPED_RAW_TIMER(&read_options.stats->segment_load_index_timer_ns);
        RETURN_IF_ERROR(load_index(read_options.stats));
    }

    if (read_options.delete_condition_predicates->num_of_column_predicate() == 0 &&
        read_options.push_down_agg_type_opt != TPushAggOp::NONE &&
        read_options.push_down_agg_type_opt != TPushAggOp::COUNT_ON_INDEX) {
        iter->reset(vectorized::new_vstatistics_iterator(this->shared_from_this(), *schema));
    } else {
        *iter = std::make_unique<SegmentIterator>(this->shared_from_this(), schema);
    }

    // TODO: Valid the opt not only in ReaderType::READER_QUERY
    if (read_options.io_ctx.reader_type == ReaderType::READER_QUERY &&
        !read_options.column_predicates.empty()) {
        auto pruned_predicates = read_options.column_predicates;
        auto pruned = false;
        for (auto& it : _column_reader_cache->get_available_readers(false)) {
            const auto uid = it.first;
            const auto column_id = read_options.tablet_schema->field_index(uid);
            bool tmp_pruned = false;
            RETURN_IF_ERROR(it.second->prune_predicates_by_zone_map(pruned_predicates, column_id,
                                                                    &tmp_pruned));
            pruned |= tmp_pruned;
        }

        if (pruned) {
            auto options_with_pruned_predicates = read_options;
            options_with_pruned_predicates.column_predicates = pruned_predicates;
            //because column_predicates is changed, we need to rebuild col_id_to_predicates so that inverted index will not go through it.
            options_with_pruned_predicates.col_id_to_predicates.clear();
            for (auto* pred : options_with_pruned_predicates.column_predicates) {
                if (!options_with_pruned_predicates.col_id_to_predicates.contains(
                            pred->column_id())) {
                    options_with_pruned_predicates.col_id_to_predicates.insert(
                            {pred->column_id(), AndBlockColumnPredicate::create_shared()});
                }
                options_with_pruned_predicates.col_id_to_predicates[pred->column_id()]
                        ->add_column_predicate(SingleColumnBlockPredicate::create_unique(pred));
            }
            return iter->get()->init(options_with_pruned_predicates);
        }
    }
    return iter->get()->init(read_options);
}

Status Segment::_write_error_file(size_t file_size, size_t offset, size_t bytes_read, char* data,
                                  io::IOContext& io_ctx) {
    if (!config::enbale_dump_error_file || !doris::config::is_cloud_mode()) {
        return Status::OK();
    }

    std::string file_name = _rowset_id.to_string() + "_" + std::to_string(_segment_id) + ".dat";
    std::string dir_path = io::FileCacheFactory::instance()->get_base_paths()[0] + "/error_file/";
    Status create_st = io::global_local_filesystem()->create_directory(dir_path, true);
    if (!create_st.ok() && !create_st.is<ErrorCode::ALREADY_EXIST>()) {
        LOG(WARNING) << "failed to create error file dir: " << create_st.to_string();
        return create_st;
    }
    size_t dir_size = 0;
    RETURN_IF_ERROR(io::global_local_filesystem()->directory_size(dir_path, &dir_size));
    if (dir_size > config::file_cache_error_log_limit_bytes) {
        LOG(WARNING) << "error file dir size is too large: " << dir_size;
        return Status::OK();
    }

    std::string error_part;
    error_part.resize(bytes_read);
    std::string part_path = dir_path + file_name + ".part_offset_" + std::to_string(offset);
    LOG(WARNING) << "writer error part to " << part_path;
    bool is_part_exist = false;
    RETURN_IF_ERROR(io::global_local_filesystem()->exists(part_path, &is_part_exist));
    if (is_part_exist) {
        LOG(WARNING) << "error part already exists: " << part_path;
    } else {
        std::unique_ptr<io::FileWriter> part_writer;
        RETURN_IF_ERROR(io::global_local_filesystem()->create_file(part_path, &part_writer));
        RETURN_IF_ERROR(part_writer->append(Slice(data, bytes_read)));
        RETURN_IF_ERROR(part_writer->close());
    }

    std::string error_file;
    error_file.resize(file_size);
    auto* cached_reader = dynamic_cast<io::CachedRemoteFileReader*>(_file_reader.get());
    if (cached_reader == nullptr) {
        return Status::InternalError("file reader is not CachedRemoteFileReader");
    }
    size_t error_file_bytes_read = 0;
    RETURN_IF_ERROR(cached_reader->get_remote_reader()->read_at(
            0, Slice(error_file.data(), file_size), &error_file_bytes_read, &io_ctx));
    DCHECK(error_file_bytes_read == file_size);
    //std::string file_path = dir_path + std::to_string(cur_time) + "_" + ss.str();
    std::string file_path = dir_path + file_name;
    LOG(WARNING) << "writer error file to " << file_path;
    bool is_file_exist = false;
    RETURN_IF_ERROR(io::global_local_filesystem()->exists(file_path, &is_file_exist));
    if (is_file_exist) {
        LOG(WARNING) << "error file already exists: " << part_path;
    } else {
        std::unique_ptr<io::FileWriter> writer;
        RETURN_IF_ERROR(io::global_local_filesystem()->create_file(file_path, &writer));
        RETURN_IF_ERROR(writer->append(Slice(error_file.data(), file_size)));
        RETURN_IF_ERROR(writer->close());
    }
    return Status::OK(); // already exists
};

Status Segment::_parse_footer(std::shared_ptr<SegmentFooterPB>& footer,
                              OlapReaderStatistics* stats) {
    // Footer := SegmentFooterPB, FooterPBSize(4), FooterPBChecksum(4), MagicNumber(4)
    auto file_size = _file_reader->size();
    if (file_size < 12) {
        return Status::Corruption("Bad segment file {}: file size {} < 12, cache_key: {}",
                                  _file_reader->path().native(), file_size,
                                  file_cache_key_str(_file_reader->path().native()));
    }

    uint8_t fixed_buf[12];
    size_t bytes_read = 0;
    // TODO(plat1ko): Support session variable `enable_file_cache`
    io::IOContext io_ctx {.is_index_data = true,
                          .file_cache_stats = stats ? &stats->file_cache_stats : nullptr};
    RETURN_IF_ERROR(
            _file_reader->read_at(file_size - 12, Slice(fixed_buf, 12), &bytes_read, &io_ctx));
    DCHECK_EQ(bytes_read, 12);
    TEST_SYNC_POINT_CALLBACK("Segment::parse_footer:magic_number_corruption", fixed_buf);
    TEST_INJECTION_POINT_CALLBACK("Segment::parse_footer:magic_number_corruption_inj", fixed_buf);
    if (memcmp(fixed_buf + 8, k_segment_magic, k_segment_magic_length) != 0) {
        Status st =
                _write_error_file(file_size, file_size - 12, bytes_read, (char*)fixed_buf, io_ctx);
        if (!st.ok()) {
            LOG(WARNING) << "failed to write error file: " << st.to_string();
        }
        return Status::Corruption(
                "Bad segment file {}: file_size: {}, magic number not match, cache_key: {}",
                _file_reader->path().native(), file_size,
                file_cache_key_str(_file_reader->path().native()));
    }

    // read footer PB
    uint32_t footer_length = decode_fixed32_le(fixed_buf);
    if (file_size < 12 + footer_length) {
        Status st =
                _write_error_file(file_size, file_size - 12, bytes_read, (char*)fixed_buf, io_ctx);
        if (!st.ok()) {
            LOG(WARNING) << "failed to write error file: " << st.to_string();
        }
        return Status::Corruption("Bad segment file {}: file size {} < {}, cache_key: {}",
                                  _file_reader->path().native(), file_size, 12 + footer_length,
                                  file_cache_key_str(_file_reader->path().native()));
    }

    std::string footer_buf;
    footer_buf.resize(footer_length);
    RETURN_IF_ERROR(_file_reader->read_at(file_size - 12 - footer_length, footer_buf, &bytes_read,
                                          &io_ctx));
    DCHECK_EQ(bytes_read, footer_length);

    // validate footer PB's checksum
    uint32_t expect_checksum = decode_fixed32_le(fixed_buf + 4);
    uint32_t actual_checksum = crc32c::Value(footer_buf.data(), footer_buf.size());
    if (actual_checksum != expect_checksum) {
        Status st = _write_error_file(file_size, file_size - 12 - footer_length, bytes_read,
                                      footer_buf.data(), io_ctx);
        if (!st.ok()) {
            LOG(WARNING) << "failed to write error file: " << st.to_string();
        }
        return Status::Corruption(
                "Bad segment file {}: file_size = {}, footer checksum not match, actual={} "
                "vs expect={}, cache_key: {}",
                _file_reader->path().native(), file_size, actual_checksum, expect_checksum,
                file_cache_key_str(_file_reader->path().native()));
    }

    // deserialize footer PB
    footer = std::make_shared<SegmentFooterPB>();
    if (!footer->ParseFromString(footer_buf)) {
        Status st = _write_error_file(file_size, file_size - 12 - footer_length, bytes_read,
                                      footer_buf.data(), io_ctx);
        if (!st.ok()) {
            LOG(WARNING) << "failed to write error file: " << st.to_string();
        }
        return Status::Corruption(
                "Bad segment file {}: file_size = {}, failed to parse SegmentFooterPB, "
                "cache_key: ",
                _file_reader->path().native(), file_size,
                file_cache_key_str(_file_reader->path().native()));
    }

    VLOG_DEBUG << fmt::format("Loading segment footer from {} finished",
                              _file_reader->path().native());
    return Status::OK();
}

Status Segment::_load_pk_bloom_filter(OlapReaderStatistics* stats) {
#ifdef BE_TEST
    if (_pk_index_meta == nullptr) {
        // for BE UT "segment_cache_test"
        return _load_pk_bf_once.call([this] {
            _meta_mem_usage += 100;
            update_metadata_size();
            return Status::OK();
        });
    }
#endif
    DCHECK(_tablet_schema->keys_type() == UNIQUE_KEYS);
    DCHECK(_pk_index_meta != nullptr);
    DCHECK(_pk_index_reader != nullptr);

    return _load_pk_bf_once.call([this, stats] {
        RETURN_IF_ERROR(_pk_index_reader->parse_bf(_file_reader, *_pk_index_meta, stats));
        // _meta_mem_usage += _pk_index_reader->get_bf_memory_size();
        return Status::OK();
    });
}

Status Segment::load_pk_index_and_bf(OlapReaderStatistics* index_load_stats) {
    // `DorisCallOnce` may catch exception in calling stack A and re-throw it in
    // a different calling stack B which doesn't have catch block. So we add catch block here
    // to prevent coreudmp
    RETURN_IF_CATCH_EXCEPTION({
        RETURN_IF_ERROR(load_index(index_load_stats));
        RETURN_IF_ERROR(_load_pk_bloom_filter(index_load_stats));
    });
    return Status::OK();
}

Status Segment::load_index(OlapReaderStatistics* stats) {
    return _load_index_once.call([this, stats] {
        if (_tablet_schema->keys_type() == UNIQUE_KEYS && _pk_index_meta != nullptr) {
            _pk_index_reader = std::make_unique<PrimaryKeyIndexReader>();
            RETURN_IF_ERROR(_pk_index_reader->parse_index(_file_reader, *_pk_index_meta, stats));
            // _meta_mem_usage += _pk_index_reader->get_memory_size();
            return Status::OK();
        } else {
            // read and parse short key index page
            OlapReaderStatistics tmp_stats;
            OlapReaderStatistics* stats_ptr = stats != nullptr ? stats : &tmp_stats;
            PageReadOptions opts(io::IOContext {.is_index_data = true,
                                                .file_cache_stats = &stats_ptr->file_cache_stats});
            opts.use_page_cache = true;
            opts.type = INDEX_PAGE;
            opts.file_reader = _file_reader.get();
            opts.page_pointer = PagePointer(_sk_index_page);
            // short key index page uses NO_COMPRESSION for now
            opts.codec = nullptr;
            opts.stats = &tmp_stats;

            Slice body;
            PageFooterPB footer;
            RETURN_IF_ERROR(
                    PageIO::read_and_decompress_page(opts, &_sk_index_handle, &body, &footer));
            DCHECK_EQ(footer.type(), SHORT_KEY_PAGE);
            DCHECK(footer.has_short_key_page_footer());

            // _meta_mem_usage += body.get_size();
            _sk_index_decoder = std::make_unique<ShortKeyIndexDecoder>();
            return _sk_index_decoder->parse(body, footer.short_key_page_footer());
        }
    });
}

Status Segment::healthy_status() {
    try {
        if (_load_index_once.has_called()) {
            RETURN_IF_ERROR(_load_index_once.stored_result());
        }
        if (_load_pk_bf_once.has_called()) {
            RETURN_IF_ERROR(_load_pk_bf_once.stored_result());
        }
        if (_create_column_meta_once_call.has_called()) {
            RETURN_IF_ERROR(_create_column_meta_once_call.stored_result());
        }
        if (_index_file_reader_open.has_called()) {
            RETURN_IF_ERROR(_index_file_reader_open.stored_result());
        }
        // This status is set by running time, for example, if there is something wrong during read segment iterator.
        return _healthy_status.status();
    } catch (const doris::Exception& e) {
        // If there is an exception during load_xxx, should not throw exception directly because
        // the caller may not exception safe.
        return e.to_status();
    } catch (const std::exception& e) {
        // The exception is not thrown by doris code.
        return Status::InternalError("Unexcepted error during load segment: {}", e.what());
    }
}

// Return the storage datatype of related column to field.
vectorized::DataTypePtr Segment::get_data_type_of(const TabletColumn& column,
                                                  bool read_flat_leaves) {
    const vectorized::PathInDataPtr path = column.path_info_ptr();

    // none variant column
    if (path == nullptr || path->empty()) {
        return vectorized::DataTypeFactory::instance().create_data_type(column);
    }

    // Path exists, proceed with variant logic.
    vectorized::PathInData relative_path = path->copy_pop_front();
    int32_t unique_id = column.unique_id() > 0 ? column.unique_id() : column.parent_unique_id();

    // Find the reader for the base variant column.
    if (!_column_uid_to_footer_ordinal.contains(unique_id)) {
        return vectorized::DataTypeFactory::instance().create_data_type(column);
    }

    std::shared_ptr<ColumnReader> reader;
    // get the parent variant column reader
    OlapReaderStatistics stats;
    // If status is not ok, it will throw exception(data corruption)
    THROW_IF_ERROR(get_column_reader(unique_id, &reader, &stats));
    DCHECK(reader != nullptr);
    const auto* variant_reader = static_cast<const VariantColumnReader*>(reader.get());

    // Find the specific node within the variant structure using the relative path.
    const auto* node = variant_reader->get_subcolumn_meta_by_path(relative_path);

    if (relative_path.get_path() == SPARSE_COLUMN_PATH) {
        return vectorized::DataTypeFactory::instance().create_data_type(column);
    }

    // Case 1: Node not found for the given path within the variant reader.
    // If relative_path is empty, it means the original path pointed to the root
    // of the variant column itself. We should return the Variant type.
    // If node is nullptr, it means the path is not exist in the variant sub columns.
    if (node == nullptr || relative_path.empty()) {
        // nested subcolumn is not exist in the sparse column
        if (column.is_nested_subcolumn()) {
            return vectorized::DataTypeFactory::instance().create_data_type(column);
        }

        // when the path is in the sparse column or exceeded the limit, return the variant type.
        if (variant_reader->exist_in_sparse_column(relative_path) ||
            variant_reader->is_exceeded_sparse_column_limit()) {
            return column.is_nullable() ? vectorized::make_nullable(
                                                  std::make_shared<vectorized::DataTypeVariant>(
                                                          column.variant_max_subcolumns_count()))
                                        : std::make_shared<vectorized::DataTypeVariant>(
                                                  column.variant_max_subcolumns_count());
        }
        // now, path is not in this segment, return the default type from column.
        else {
            return vectorized::DataTypeFactory::instance().create_data_type(column);
        }
    }

    bool exist_in_sparse = variant_reader->exist_in_sparse_column(relative_path);
    bool is_physical_leaf = node->children.empty();

    if (is_physical_leaf && column.is_nested_subcolumn()) {
        return node->data.file_column_type;
    }

    // Condition to return the specific underlying type of the node:
    // 1. We are reading flat leaves (ignoring hierarchy).
    // 2. OR It's a leaf in the physical column structure AND it doesn't *also* exist
    //    in the sparse column (meaning it's purely a materialized leaf).
    if (read_flat_leaves || (is_physical_leaf && !exist_in_sparse &&
                             !variant_reader->is_exceeded_sparse_column_limit())) {
        return node->data.file_column_type;
    }

    // not the compaction read, return the default type from column.
    return vectorized::DataTypeFactory::instance().create_data_type(column);
}

Status Segment::_create_column_meta_once(OlapReaderStatistics* stats) {
    SCOPED_RAW_TIMER(&stats->segment_create_column_readers_timer_ns);
    return _create_column_meta_once_call.call([&] {
        std::shared_ptr<SegmentFooterPB> footer_pb_shared;
        RETURN_IF_ERROR(_get_segment_footer(footer_pb_shared, stats));
        return _create_column_meta(*footer_pb_shared);
    });
}

Status Segment::_create_column_meta(const SegmentFooterPB& footer) {
    // unique_id -> idx in footer.columns()
    uint32_t ordinal = 0;
    for (const auto& column_meta : footer.columns()) {
        // no need to create column reader for variant's subcolumn
        if (column_meta.unique_id() == -1) {
            ordinal++;
            continue;
        }
        _column_uid_to_footer_ordinal.try_emplace(column_meta.unique_id(), ordinal++);
    }
    _column_reader_cache = std::make_unique<ColumnReaderCache>(this);
    return Status::OK();
}

Status Segment::new_default_iterator(const TabletColumn& tablet_column,
                                     std::unique_ptr<ColumnIterator>* iter) {
    if (!tablet_column.has_default_value() && !tablet_column.is_nullable()) {
        return Status::InternalError(
                "invalid nonexistent column without default value. column_uid={}, "
                "column_name={}, "
                "column_type={}",
                tablet_column.unique_id(), tablet_column.name(), tablet_column.type());
    }
    auto type_info = get_type_info(&tablet_column);
    std::unique_ptr<DefaultValueColumnIterator> default_value_iter(new DefaultValueColumnIterator(
            tablet_column.has_default_value(), tablet_column.default_value(),
            tablet_column.is_nullable(), std::move(type_info), tablet_column.precision(),
            tablet_column.frac()));
    ColumnIteratorOptions iter_opts;

    RETURN_IF_ERROR(default_value_iter->init(iter_opts));
    *iter = std::move(default_value_iter);
    return Status::OK();
}

// Not use cid anymore, for example original table schema is colA int, then user do following actions
// 1.add column b
// 2. drop column b
// 3. add column c
// in the new schema column c's cid == 2
// but in the old schema column b's cid == 2
// but they are not the same column
Status Segment::new_column_iterator(const TabletColumn& tablet_column,
                                    std::unique_ptr<ColumnIterator>* iter,
<<<<<<< HEAD
                                    StorageReadOptions* opt) {
=======
                                    const StorageReadOptions* opt,
                                    const std::unordered_map<int32_t, PathToSparseColumnCacheUPtr>*
                                            variant_sparse_column_cache) {
>>>>>>> ba7aa3be
    if (opt->runtime_state != nullptr) {
        _be_exec_version = opt->runtime_state->be_exec_version();
    }
    RETURN_IF_ERROR(_create_column_meta_once(opt->stats));

    // For compability reason unique_id may less than 0 for variant extracted column
    int32_t unique_id = tablet_column.unique_id() >= 0 ? tablet_column.unique_id()
                                                       : tablet_column.parent_unique_id();
    // init default iterator
    if (!_column_uid_to_footer_ordinal.contains(unique_id)) {
        RETURN_IF_ERROR(new_default_iterator(tablet_column, iter));
        return Status::OK();
    }
    // init iterator by unique id
    std::shared_ptr<ColumnReader> reader;
    RETURN_IF_ERROR(get_column_reader(unique_id, &reader, opt->stats));
    if (reader == nullptr) {
        return Status::InternalError("column reader is nullptr, unique_id={}", unique_id);
    }
    if (reader->get_meta_type() == FieldType::OLAP_FIELD_TYPE_VARIANT) {
        // if sparse_column_cache_ptr is nullptr, means the sparse column cache is not used
        PathToSparseColumnCache* sparse_column_cache_ptr = nullptr;
        if (variant_sparse_column_cache) {
            auto it = variant_sparse_column_cache->find(unique_id);
            if (it != variant_sparse_column_cache->end()) {
                sparse_column_cache_ptr = it->second.get();
            } else {
                DCHECK(false) << "sparse column cache is not found, unique_id=" << unique_id;
            }
        }
        // use _column_reader_cache to get variant subcolumn(path column) reader
        RETURN_IF_ERROR(assert_cast<VariantColumnReader*>(reader.get())
                                ->new_iterator(iter, &tablet_column, opt,
                                               _column_reader_cache.get(),
                                               sparse_column_cache_ptr));
    } else {
        RETURN_IF_ERROR(reader->new_iterator(iter, &tablet_column, opt));
    }

    if (config::enable_column_type_check && !tablet_column.has_path_info() &&
        !tablet_column.is_agg_state_type() && tablet_column.type() != reader->get_meta_type()) {
        LOG(WARNING) << "different type between schema and column reader,"
                     << " column schema name: " << tablet_column.name()
                     << " column schema type: " << int(tablet_column.type())
                     << " column reader meta type: " << int(reader->get_meta_type());
        return Status::InternalError("different type between schema and column reader");
    }
    return Status::OK();
}

Status Segment::get_column_reader(int32_t col_uid, std::shared_ptr<ColumnReader>* column_reader,
                                  OlapReaderStatistics* stats) {
    RETURN_IF_ERROR(_create_column_meta_once(stats));
    SCOPED_RAW_TIMER(&stats->segment_create_column_readers_timer_ns);
    // The column is not in this segment, return nullptr
    if (!_tablet_schema->has_column_unique_id(col_uid)) {
        *column_reader = nullptr;
        return Status::Error<ErrorCode::NOT_FOUND, false>("column not found in segment, col_uid={}",
                                                          col_uid);
    }
    return _column_reader_cache->get_column_reader(col_uid, column_reader, stats);
}

Status Segment::get_column_reader(const TabletColumn& col,
                                  std::shared_ptr<ColumnReader>* column_reader,
                                  OlapReaderStatistics* stats) {
    RETURN_IF_ERROR(_create_column_meta_once(stats));
    SCOPED_RAW_TIMER(&stats->segment_create_column_readers_timer_ns);
    int col_uid = col.unique_id() >= 0 ? col.unique_id() : col.parent_unique_id();
    // The column is not in this segment, return nullptr
    if (!_tablet_schema->has_column_unique_id(col_uid)) {
        *column_reader = nullptr;
        return Status::Error<ErrorCode::NOT_FOUND, false>("column not found in segment, col_uid={}",
                                                          col_uid);
    }
    if (col.has_path_info()) {
        vectorized::PathInData relative_path = col.path_info_ptr()->copy_pop_front();
        return _column_reader_cache->get_path_column_reader(col_uid, relative_path, column_reader,
                                                            stats);
    }
    return _column_reader_cache->get_column_reader(col_uid, column_reader, stats);
}

Status Segment::new_bitmap_index_iterator(const TabletColumn& tablet_column,
                                          const StorageReadOptions& read_options,
                                          std::unique_ptr<BitmapIndexIterator>* iter) {
    RETURN_IF_ERROR(_create_column_meta_once(read_options.stats));
    std::shared_ptr<ColumnReader> reader;
    auto st = get_column_reader(tablet_column, &reader, read_options.stats);
    if (st.is<ErrorCode::NOT_FOUND>()) {
        return Status::OK();
    }
    RETURN_IF_ERROR(st);
    DCHECK(reader != nullptr);
    if (reader->has_bitmap_index()) {
        BitmapIndexIterator* it;
        RETURN_IF_ERROR(reader->new_bitmap_index_iterator(&it));
        iter->reset(it);
        return Status::OK();
    }
    return Status::OK();
}

Status Segment::new_index_iterator(const TabletColumn& tablet_column, const TabletIndex* index_meta,
                                   const StorageReadOptions& read_options,
                                   std::unique_ptr<IndexIterator>* iter) {
    if (read_options.runtime_state != nullptr) {
        _be_exec_version = read_options.runtime_state->be_exec_version();
    }
    RETURN_IF_ERROR(_create_column_meta_once(read_options.stats));
    std::shared_ptr<ColumnReader> reader;
    auto st = get_column_reader(tablet_column, &reader, read_options.stats);
    if (st.is<ErrorCode::NOT_FOUND>()) {
        return Status::OK();
    }
    RETURN_IF_ERROR(st);
    DCHECK(reader != nullptr);
    if (index_meta) {
        // call DorisCallOnce.call without check if _index_file_reader is nullptr
        // to avoid data race during parallel method calls
        RETURN_IF_ERROR(_index_file_reader_open.call([&] { return _open_index_file_reader(); }));
        // after DorisCallOnce.call, _index_file_reader is guaranteed to be not nullptr
        RETURN_IF_ERROR(reader->new_index_iterator(_index_file_reader, index_meta, iter));
        return Status::OK();
    }
    return Status::OK();
}

Status Segment::lookup_row_key(const Slice& key, const TabletSchema* latest_schema,
                               bool with_seq_col, bool with_rowid, RowLocation* row_location,
                               OlapReaderStatistics* stats, std::string* encoded_seq_value) {
    RETURN_IF_ERROR(load_pk_index_and_bf(stats));
    bool has_seq_col = latest_schema->has_sequence_col();
    bool has_rowid = !latest_schema->cluster_key_uids().empty();
    size_t seq_col_length = 0;
    if (has_seq_col) {
        seq_col_length = latest_schema->column(latest_schema->sequence_col_idx()).length() + 1;
    }
    size_t rowid_length = has_rowid ? PrimaryKeyIndexReader::ROW_ID_LENGTH : 0;

    Slice key_without_seq =
            Slice(key.get_data(), key.get_size() - (with_seq_col ? seq_col_length : 0) -
                                          (with_rowid ? rowid_length : 0));

    DCHECK(_pk_index_reader != nullptr);
    if (!_pk_index_reader->check_present(key_without_seq)) {
        return Status::Error<ErrorCode::KEY_NOT_FOUND, false>("");
    }
    bool exact_match = false;
    std::unique_ptr<segment_v2::IndexedColumnIterator> index_iterator;
    RETURN_IF_ERROR(_pk_index_reader->new_iterator(&index_iterator, stats));
    auto st = index_iterator->seek_at_or_after(&key_without_seq, &exact_match);
    if (!st.ok() && !st.is<ErrorCode::ENTRY_NOT_FOUND>()) {
        return st;
    }
    if (st.is<ErrorCode::ENTRY_NOT_FOUND>() || (!has_seq_col && !has_rowid && !exact_match)) {
        return Status::Error<ErrorCode::KEY_NOT_FOUND, false>("");
    }
    row_location->row_id = cast_set<uint32_t>(index_iterator->get_current_ordinal());
    row_location->segment_id = _segment_id;
    row_location->rowset_id = _rowset_id;

    size_t num_to_read = 1;
    auto index_type = vectorized::DataTypeFactory::instance().create_data_type(
            _pk_index_reader->type_info()->type(), 1, 0);
    auto index_column = index_type->create_column();
    size_t num_read = num_to_read;
    RETURN_IF_ERROR(index_iterator->next_batch(&num_read, index_column));
    DCHECK(num_to_read == num_read);

    Slice sought_key = Slice(index_column->get_data_at(0).data, index_column->get_data_at(0).size);

    // user may use "ALTER TABLE tbl ENABLE FEATURE "SEQUENCE_LOAD" WITH ..." to add a hidden sequence column
    // for a merge-on-write table which doesn't have sequence column, so `has_seq_col ==  true` doesn't mean
    // data in segment has sequence column value
    bool segment_has_seq_col = _tablet_schema->has_sequence_col();
    Slice sought_key_without_seq = Slice(
            sought_key.get_data(),
            sought_key.get_size() - (segment_has_seq_col ? seq_col_length : 0) - rowid_length);

    if (has_seq_col) {
        // compare key
        if (key_without_seq.compare(sought_key_without_seq) != 0) {
            return Status::Error<ErrorCode::KEY_NOT_FOUND, false>("");
        }

        if (with_seq_col && segment_has_seq_col) {
            // compare sequence id
            Slice sequence_id =
                    Slice(key.get_data() + key_without_seq.get_size() + 1, seq_col_length - 1);
            Slice previous_sequence_id =
                    Slice(sought_key.get_data() + sought_key_without_seq.get_size() + 1,
                          seq_col_length - 1);
            if (sequence_id.compare(previous_sequence_id) < 0) {
                return Status::Error<ErrorCode::KEY_ALREADY_EXISTS>(
                        "key with higher sequence id exists");
            }
        }
    } else if (has_rowid) {
        Slice sought_key_without_rowid =
                Slice(sought_key.get_data(), sought_key.get_size() - rowid_length);
        // compare key
        if (key_without_seq.compare(sought_key_without_rowid) != 0) {
            return Status::Error<ErrorCode::KEY_NOT_FOUND, false>("");
        }
    }
    // found the key, use rowid in pk index if necessary.
    if (has_rowid) {
        Slice rowid_slice = Slice(sought_key.get_data() + sought_key_without_seq.get_size() +
                                          (segment_has_seq_col ? seq_col_length : 0) + 1,
                                  rowid_length - 1);
        const auto* type_info = get_scalar_type_info<FieldType::OLAP_FIELD_TYPE_UNSIGNED_INT>();
        const auto* rowid_coder = get_key_coder(type_info->type());
        RETURN_IF_ERROR(rowid_coder->decode_ascending(&rowid_slice, rowid_length,
                                                      (uint8_t*)&row_location->row_id));
    }

    if (encoded_seq_value) {
        if (!segment_has_seq_col) {
            *encoded_seq_value = std::string {};
        } else {
            // include marker
            *encoded_seq_value =
                    Slice(sought_key.get_data() + sought_key_without_seq.get_size(), seq_col_length)
                            .to_string();
        }
    }
    return Status::OK();
}

Status Segment::read_key_by_rowid(uint32_t row_id, std::string* key) {
    OlapReaderStatistics* null_stat = nullptr;
    RETURN_IF_ERROR(load_pk_index_and_bf(null_stat));
    std::unique_ptr<segment_v2::IndexedColumnIterator> iter;
    RETURN_IF_ERROR(_pk_index_reader->new_iterator(&iter, null_stat));

    auto index_type = vectorized::DataTypeFactory::instance().create_data_type(
            _pk_index_reader->type_info()->type(), 1, 0);
    auto index_column = index_type->create_column();
    RETURN_IF_ERROR(iter->seek_to_ordinal(row_id));
    size_t num_read = 1;
    RETURN_IF_ERROR(iter->next_batch(&num_read, index_column));
    CHECK(num_read == 1);
    // trim row id
    if (_tablet_schema->cluster_key_uids().empty()) {
        *key = index_column->get_data_at(0).to_string();
    } else {
        Slice sought_key =
                Slice(index_column->get_data_at(0).data, index_column->get_data_at(0).size);
        Slice sought_key_without_rowid =
                Slice(sought_key.get_data(),
                      sought_key.get_size() - PrimaryKeyIndexReader::ROW_ID_LENGTH);
        *key = sought_key_without_rowid.to_string();
    }
    return Status::OK();
}

bool Segment::same_with_storage_type(int32_t cid, const Schema& schema, bool read_flat_leaves) {
    const auto* col = schema.column(cid);
    auto file_column_type = get_data_type_of(col->get_desc(), read_flat_leaves);
    auto expected_type = Schema::get_data_type_ptr(*col);
#ifndef NDEBUG
    if (file_column_type && !file_column_type->equals(*expected_type)) {
        VLOG_DEBUG << fmt::format("Get column {}, file column type {}, exepected type {}",
                                  col->name(), file_column_type->get_name(),
                                  expected_type->get_name());
    }
#endif
    bool same =
            (!file_column_type) || (file_column_type && file_column_type->equals(*expected_type));
    return same;
}

Status Segment::seek_and_read_by_rowid(const TabletSchema& schema, SlotDescriptor* slot,
                                       uint32_t row_id, vectorized::MutableColumnPtr& result,
                                       StorageReadOptions& storage_read_options,
                                       std::unique_ptr<ColumnIterator>& iterator_hint) {
    segment_v2::ColumnIteratorOptions opt {
            .use_page_cache = !config::disable_storage_page_cache,
            .file_reader = file_reader().get(),
            .stats = storage_read_options.stats,
            .io_ctx = io::IOContext {.reader_type = ReaderType::READER_QUERY,
                                     .file_cache_stats =
                                             &storage_read_options.stats->file_cache_stats},
    };

    std::vector<segment_v2::rowid_t> single_row_loc {row_id};
    if (!slot->column_paths().empty()) {
        // here need create column readers to make sure column reader is created before seek_and_read_by_rowid
        // if segment cache miss, column reader will be created to make sure the variant column result not coredump
        RETURN_IF_ERROR(_create_column_meta_once(storage_read_options.stats));

        TabletColumn column = TabletColumn::create_materialized_variant_column(
                schema.column_by_uid(slot->col_unique_id()).name_lower_case(), slot->column_paths(),
                slot->col_unique_id(),
                assert_cast<const vectorized::DataTypeVariant&>(*remove_nullable(slot->type()))
                        .variant_max_subcolumns_count());
        auto storage_type = get_data_type_of(column, false);
        vectorized::MutableColumnPtr file_storage_column = storage_type->create_column();
        DCHECK(storage_type != nullptr);

        if (iterator_hint == nullptr) {
            RETURN_IF_ERROR(new_column_iterator(column, &iterator_hint, &storage_read_options));
            RETURN_IF_ERROR(iterator_hint->init(opt));
        }
        RETURN_IF_ERROR(
                iterator_hint->read_by_rowids(single_row_loc.data(), 1, file_storage_column));
        vectorized::ColumnPtr source_ptr;
        // storage may have different type with schema, so we need to cast the column
        RETURN_IF_ERROR(vectorized::schema_util::cast_column(
                vectorized::ColumnWithTypeAndName(file_storage_column->get_ptr(), storage_type,
                                                  column.name()),
                slot->type(), &source_ptr));
        RETURN_IF_CATCH_EXCEPTION(result->insert_range_from(*source_ptr, 0, 1));
    } else {
        int index = (slot->col_unique_id() >= 0) ? schema.field_index(slot->col_unique_id())
                                                 : schema.field_index(slot->col_name());
        if (index < 0) {
            std::stringstream ss;
            ss << "field name is invalid. field=" << slot->col_name()
               << ", field_name_to_index=" << schema.get_all_field_names();
            return Status::InternalError(ss.str());
        }
        if (iterator_hint == nullptr) {
            RETURN_IF_ERROR(new_column_iterator(schema.column(index), &iterator_hint,
                                                &storage_read_options));
            RETURN_IF_ERROR(iterator_hint->init(opt));
        }
        RETURN_IF_ERROR(iterator_hint->read_by_rowids(single_row_loc.data(), 1, result));
    }
    return Status::OK();
}

Status Segment::_get_segment_footer(std::shared_ptr<SegmentFooterPB>& footer_pb,
                                    OlapReaderStatistics* stats) {
    std::shared_ptr<SegmentFooterPB> footer_pb_shared = _footer_pb.lock();
    if (footer_pb_shared != nullptr) {
        footer_pb = footer_pb_shared;
        return Status::OK();
    }

    VLOG_DEBUG << fmt::format("Segment footer of {}:{}:{} is missing, try to load it",
                              _file_reader->path().native(), _file_reader->size(),
                              _file_reader->size() - 12);

    StoragePageCache* segment_footer_cache = ExecEnv::GetInstance()->get_storage_page_cache();
    DCHECK(segment_footer_cache != nullptr);

    auto cache_key = get_segment_footer_cache_key();

    PageCacheHandle cache_handle;

    // Put segment footer into index page cache.
    // Rationale:
    // - Footer is metadata (small, parsed with indexes), not data page payload.
    // - Using PageTypePB::INDEX_PAGE keeps it under the same eviction policy/shards
    //   as other index/metadata pages and avoids competing with DATA_PAGE budget.
    if (!segment_footer_cache->lookup(cache_key, &cache_handle,
                                      segment_v2::PageTypePB::INDEX_PAGE)) {
        RETURN_IF_ERROR(_parse_footer(footer_pb_shared, stats));
        segment_footer_cache->insert(cache_key, footer_pb_shared, footer_pb_shared->ByteSizeLong(),
                                     &cache_handle, segment_v2::PageTypePB::INDEX_PAGE);
    } else {
        VLOG_DEBUG << fmt::format("Segment footer of {}:{}:{} is found in cache",
                                  _file_reader->path().native(), _file_reader->size(),
                                  _file_reader->size() - 12);
    }
    footer_pb_shared = cache_handle.get<std::shared_ptr<SegmentFooterPB>>();
    _footer_pb = footer_pb_shared;
    footer_pb = footer_pb_shared;
    return Status::OK();
}

StoragePageCache::CacheKey Segment::get_segment_footer_cache_key() const {
    DCHECK(_file_reader != nullptr);
    // The footer is always at the end of the segment file.
    // The size of footer is 12.
    // So we use the size of file minus 12 as the cache key, which is unique for each segment file.
    return StoragePageCache::CacheKey(_file_reader->path().native(), _file_reader->size(),
                                      _file_reader->size() - 12);
}

#include "common/compile_check_end.h"
} // namespace doris::segment_v2<|MERGE_RESOLUTION|>--- conflicted
+++ resolved
@@ -725,13 +725,9 @@
 // but they are not the same column
 Status Segment::new_column_iterator(const TabletColumn& tablet_column,
                                     std::unique_ptr<ColumnIterator>* iter,
-<<<<<<< HEAD
-                                    StorageReadOptions* opt) {
-=======
-                                    const StorageReadOptions* opt,
+                                    StorageReadOptions* opt,
                                     const std::unordered_map<int32_t, PathToSparseColumnCacheUPtr>*
                                             variant_sparse_column_cache) {
->>>>>>> ba7aa3be
     if (opt->runtime_state != nullptr) {
         _be_exec_version = opt->runtime_state->be_exec_version();
     }
