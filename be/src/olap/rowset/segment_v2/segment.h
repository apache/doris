--- conflicted
+++ resolved
@@ -141,7 +141,6 @@
 
     int64_t meta_mem_usage() const { return _meta_mem_usage; }
 
-<<<<<<< HEAD
     // Get the inner file column's data type
     // ignore_chidren set to false will treat field as variant
     // when it contains children with field paths
@@ -151,9 +150,7 @@
     // If column in segment is the same type in schema
     bool is_same_file_col_type_with_expected(int32_t cid, const Schema& schema,
                                              bool ignore_children) const;
-=======
     void remove_from_segment_cache() const;
->>>>>>> 87c4d1c2
 
 private:
     DISALLOW_COPY_AND_ASSIGN(Segment);
@@ -192,8 +189,6 @@
 
     // subcolumn tree of each subcolumn's unique id
     SubcolumnColumnReaders _sub_column_tree;
-    std::unordered_map<vectorized::PathInData, uint32_t, vectorized::PathInData::Hash>
-            _column_path_to_footer_ordinal;
 
     // used to guarantee that short key index will be loaded at most once in a thread-safe way
     DorisCallOnce<Status> _load_index_once;
