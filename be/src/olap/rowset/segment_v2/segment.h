--- conflicted
+++ resolved
@@ -83,17 +83,6 @@
     }
 
     const PrimaryKeyIndexReader* get_primary_key_index() const {
-<<<<<<< HEAD
-        DCHECK(_load_index_once.has_called() && _load_index_once.stored_result().ok());
-        return _pk_index_reader.get();
-    }
-
-    // This will return the last row block in this segment.
-    // NOTE: Before call this function , client should assure that
-    // this segment is not empty.
-    uint32_t last_block() const {
-=======
->>>>>>> 93b0e002
         DCHECK(_load_index_once.has_called() && _load_index_once.stored_result().ok());
         return _pk_index_reader.get();
     }
