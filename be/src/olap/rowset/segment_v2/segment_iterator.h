--- conflicted
+++ resolved
@@ -335,20 +335,10 @@
 
     std::shared_ptr<Segment> _segment;
     SchemaSPtr _schema;
-<<<<<<< HEAD
-    // _column_iterators_map.size() == _schema.num_columns()
-    // map<unique_id, ColumnIterator*> _column_iterators_map/_bitmap_index_iterators;
-    // can use _schema get unique_id by cid
-    // column_id -> iter
-    std::map<int32_t, std::unique_ptr<ColumnIterator>> _column_iterators;
-    std::map<int32_t, std::unique_ptr<BitmapIndexIterator>> _bitmap_index_iterators;
-    std::map<int32_t, std::unique_ptr<InvertedIndexIterator>> _inverted_index_iterators;
-=======
     // vector idx -> column iterarator
     std::vector<std::unique_ptr<ColumnIterator>> _column_iterators;
     std::vector<std::unique_ptr<BitmapIndexIterator>> _bitmap_index_iterators;
     std::vector<std::unique_ptr<InvertedIndexIterator>> _inverted_index_iterators;
->>>>>>> 87c4d1c2
     // after init(), `_row_bitmap` contains all rowid to scan
     roaring::Roaring _row_bitmap;
     // "column_name+operator+value-> <in_compound_query, rowid_result>
