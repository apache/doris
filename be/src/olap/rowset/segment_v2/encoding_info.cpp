--- conflicted
+++ resolved
@@ -22,10 +22,7 @@
 #include "olap/rowset/segment_v2/binary_dict_page.h"
 #include "olap/rowset/segment_v2/binary_plain_page.h"
 #include "olap/rowset/segment_v2/bitshuffle_page.h"
-<<<<<<< HEAD
 #include "olap/rowset/segment_v2/frame_of_reference_page.h"
-=======
->>>>>>> 713e0462
 #include "olap/rowset/segment_v2/plain_page.h"
 #include "olap/rowset/segment_v2/rle_page.h"
 #include "gutil/strings/substitute.h"
@@ -49,29 +46,10 @@
 struct TypeEncodingTraits<type, PLAIN_ENCODING, CppType> {
     static Status create_page_builder(const PageBuilderOptions& opts, PageBuilder** builder) {
         *builder = new PlainPageBuilder<type>(opts);
-<<<<<<< HEAD
         return Status::OK();
     }
     static Status create_page_decoder(const Slice& data, const PageDecoderOptions& opts, PageDecoder** decoder) {
         *decoder = new PlainPageDecoder<type>(data, opts);
-=======
-        return Status::OK();
-    }
-    static Status create_page_decoder(const Slice& data, const PageDecoderOptions& opts, PageDecoder** decoder) {
-        *decoder = new PlainPageDecoder<type>(data, opts);
-        return Status::OK();
-    }
-};
-
-template<FieldType type>
-struct TypeEncodingTraits<type, BINARY_PLAIN_ENCODING> {
-    static Status create_page_builder(const PageBuilderOptions& opts, PageBuilder** builder) {
-        *builder = new BinaryPlainPageBuilder(opts);
-        return Status::OK();
-    }
-    static Status create_page_decoder(const Slice& data, const PageDecoderOptions& opts, PageDecoder** decoder) {
-        *decoder = new BinaryPlainPageDecoder(data, opts);
->>>>>>> 713e0462
         return Status::OK();
     }
 };
@@ -217,11 +195,8 @@
     _add_map<OLAP_FIELD_TYPE_DATETIME, PLAIN_ENCODING>();
     _add_map<OLAP_FIELD_TYPE_DECIMAL, BIT_SHUFFLE>();
     _add_map<OLAP_FIELD_TYPE_DECIMAL, PLAIN_ENCODING>();
-<<<<<<< HEAD
     _add_map<OLAP_FIELD_TYPE_HLL, PLAIN_ENCODING>();
-=======
-    _add_map<OLAP_FIELD_TYPE_OBJECT, BINARY_PLAIN_ENCODING>();
->>>>>>> 713e0462
+    _add_map<OLAP_FIELD_TYPE_OBJECT, PLAIN_ENCODING>();
 }
 
 EncodingInfoResolver::~EncodingInfoResolver() {
