--- conflicted
+++ resolved
@@ -949,20 +949,6 @@
                 RETURN_IF_ERROR(_append_block_with_partial_content(data, full_block));
             }
         }
-<<<<<<< HEAD
-=======
-        for (auto& column_writer : _column_writers) {
-            RETURN_IF_ERROR(column_writer->finish());
-            RETURN_IF_ERROR(column_writer->write_data());
-
-            auto* column_meta = column_writer->get_column_meta();
-            column_meta->set_compressed_data_bytes(
-                    column_writer->get_total_compressed_data_pages_bytes());
-            column_meta->set_uncompressed_data_bytes(
-                    column_writer->get_total_uncompressed_data_pages_bytes());
-            column_meta->set_raw_data_bytes(column_writer->get_raw_data_bytes());
-        }
->>>>>>> 88407ae2
         return Status::OK();
     }
     // Row column should be filled here when it's a directly write from memtable
@@ -1012,19 +998,7 @@
             return Status::Error<DISK_REACH_CAPACITY_LIMIT>("disk {} exceed capacity limit.",
                                                             _data_dir->path_hash());
         }
-<<<<<<< HEAD
         RETURN_IF_ERROR(_finalize_column_writer_and_update_meta(cid));
-=======
-        RETURN_IF_ERROR(_column_writers[cid]->finish());
-        RETURN_IF_ERROR(_column_writers[cid]->write_data());
-
-        auto* column_meta = _column_writers[cid]->get_column_meta();
-        column_meta->set_compressed_data_bytes(
-                _column_writers[cid]->get_total_compressed_data_pages_bytes());
-        column_meta->set_uncompressed_data_bytes(
-                _column_writers[cid]->get_total_uncompressed_data_pages_bytes());
-        column_meta->set_raw_data_bytes(_column_writers[cid]->get_raw_data_bytes());
->>>>>>> 88407ae2
     }
 
     for (auto& data : _batched_blocks) {
