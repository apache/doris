--- conflicted
+++ resolved
@@ -444,44 +444,5 @@
     storage_val _value;
 };
 
-<<<<<<< HEAD
-=======
-class InvertedIndexIterator {
-    ENABLE_FACTORY_CREATOR(InvertedIndexIterator);
-
-public:
-    InvertedIndexIterator(const io::IOContext& io_ctx, OlapReaderStatistics* stats,
-                          RuntimeState* runtime_state, std::shared_ptr<InvertedIndexReader> reader)
-            : _io_ctx(io_ctx),
-              _stats(stats),
-              _runtime_state(runtime_state),
-              _reader(std::move(reader)) {}
-
-    Status read_from_inverted_index(const std::string& column_name, const void* query_value,
-                                    InvertedIndexQueryType query_type, uint32_t segment_num_rows,
-                                    std::shared_ptr<roaring::Roaring>& bit_map,
-                                    bool skip_try = false);
-    Status try_read_from_inverted_index(const std::string& column_name, const void* query_value,
-                                        InvertedIndexQueryType query_type, uint32_t* count);
-
-    Status read_null_bitmap(InvertedIndexQueryCacheHandle* cache_handle,
-                            lucene::store::Directory* dir = nullptr) {
-        return _reader->read_null_bitmap(&_io_ctx, _stats, cache_handle, dir);
-    }
-
-    [[nodiscard]] InvertedIndexReaderType get_inverted_index_reader_type() const;
-    [[nodiscard]] const std::map<std::string, std::string>& get_index_properties() const;
-    [[nodiscard]] bool has_null() { return _reader->has_null(); };
-
-    const InvertedIndexReaderPtr& reader() { return _reader; }
-
-private:
-    io::IOContext _io_ctx;
-    OlapReaderStatistics* _stats = nullptr;
-    RuntimeState* _runtime_state = nullptr;
-    std::shared_ptr<InvertedIndexReader> _reader;
-};
-
->>>>>>> 7e7d5c56
 } // namespace segment_v2
 } // namespace doris