--- conflicted
+++ resolved
@@ -99,14 +99,6 @@
     Status _new_iterator_with_flat_leaves(ColumnIteratorUPtr* iterator, const TabletColumn& col,
                                          StorageReadOptions* opts,
                                           bool exceeded_sparse_column_limit,
-<<<<<<< HEAD
-                                          bool existed_in_sparse_column);
-
-    Status _create_hierarchical_reader(ColumnIteratorUPtr* reader, vectorized::PathInData path,
-                                       const SubcolumnColumnReaders::Node* node,
-                                       const SubcolumnColumnReaders::Node* root);
-    Status _create_sparse_merge_reader(ColumnIteratorUPtr* iterator, StorageReadOptions* opts,
-=======
                                           bool existed_in_sparse_column,
                                           ColumnReaderCache* column_reader_cache);
 
@@ -116,8 +108,7 @@
                                        const SubcolumnColumnMetaInfo::Node* root,
                                        ColumnReaderCache* column_reader_cache,
                                        OlapReaderStatistics* stats);
-    Status _create_sparse_merge_reader(ColumnIteratorUPtr* iterator, const StorageReadOptions* opts,
->>>>>>> ec31ac2e
+    Status _create_sparse_merge_reader(ColumnIteratorUPtr* iterator, StorageReadOptions* opts,
                                        const TabletColumn& target_col,
                                        ColumnIteratorUPtr inner_iter,
                                        ColumnReaderCache* column_reader_cache);
