--- conflicted
+++ resolved
@@ -181,15 +181,9 @@
     }
     VLOG_DEBUG << "subcolumns to merge " << src_subcolumns_for_sparse.size();
     // Create sparse column merge reader
-<<<<<<< HEAD
-    *iterator = std::make_unique<SparseColumnMergeIterator>(path_set_info, std::move(inner_iter),
-                                                            std::move(src_subcolumns_for_sparse),
-                                                            opts, target_col);
-=======
     *iterator = std::make_unique<SparseColumnMergeIterator>(
             path_set_info, std::move(sparse_column_cache), std::move(src_subcolumns_for_sparse),
             opts);
->>>>>>> ba7aa3be
     return Status::OK();
 }
 
@@ -232,14 +226,6 @@
     return Status::OK();
 }
 
-<<<<<<< HEAD
-Status VariantColumnReader::_new_iterator_with_flat_leaves(ColumnIteratorUPtr* iterator,
-                                                           const TabletColumn& target_col,
-                                                           StorageReadOptions* opts,
-                                                           bool exceeded_sparse_column_limit,
-                                                           bool existed_in_sparse_column,
-                                                           ColumnReaderCache* column_reader_cache) {
-=======
 Result<SparseColumnCacheSPtr> VariantColumnReader::_get_shared_column_cache(
         PathToSparseColumnCache* sparse_column_cache_ptr, const std::string& path) {
     if (!sparse_column_cache_ptr || !sparse_column_cache_ptr->contains(path)) {
@@ -263,7 +249,6 @@
         const StorageReadOptions* opts, bool exceeded_sparse_column_limit,
         bool existed_in_sparse_column, ColumnReaderCache* column_reader_cache,
         PathToSparseColumnCache* sparse_column_cache_ptr) {
->>>>>>> ba7aa3be
     DCHECK(opts != nullptr);
     auto relative_path = target_col.path_info_ptr()->copy_pop_front();
     // compaction need to read flat leaves nodes data to prevent from amplification
@@ -295,11 +280,7 @@
                     _get_shared_column_cache(sparse_column_cache_ptr, SPARSE_COLUMN_PATH));
             DCHECK(opts);
             *iterator = std::make_unique<SparseColumnExtractIterator>(
-<<<<<<< HEAD
-                    relative_path.get_path(), std::move(inner_iter), opts, target_col);
-=======
                     relative_path.get_path(), std::move(sparse_column_cache), opts);
->>>>>>> ba7aa3be
             return Status::OK();
         }
 
@@ -328,15 +309,10 @@
 }
 
 Status VariantColumnReader::new_iterator(ColumnIteratorUPtr* iterator,
-<<<<<<< HEAD
-                                         const TabletColumn* target_col, StorageReadOptions* opt,
-                                         ColumnReaderCache* column_reader_cache) {
-=======
                                          const TabletColumn* target_col,
-                                         const StorageReadOptions* opt,
+                                        StorageReadOptions* opt,
                                          ColumnReaderCache* column_reader_cache,
                                          PathToSparseColumnCache* sparse_column_cache_ptr) {
->>>>>>> ba7aa3be
     int32_t col_uid =
             target_col->unique_id() >= 0 ? target_col->unique_id() : target_col->parent_unique_id();
     // root column use unique id, leaf column use parent_unique_id
