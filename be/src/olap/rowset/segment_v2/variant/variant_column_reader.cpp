// Licensed to the Apache Software Foundation (ASF) under one
// or more contributor license agreements.  See the NOTICE file
// distributed with this work for additional information
// regarding copyright ownership.  The ASF licenses this file
// to you under the Apache License, Version 2.0 (the
// "License"); you may not use this file except in compliance
// with the License.  You may obtain a copy of the License at
//
//   http://www.apache.org/licenses/LICENSE-2.0
//
// Unless required by applicable law or agreed to in writing,
// software distributed under the License is distributed on an
// "AS IS" BASIS, WITHOUT WARRANTIES OR CONDITIONS OF ANY
// KIND, either express or implied.  See the License for the
// specific language governing permissions and limitations
// under the License.

#include "olap/rowset/segment_v2/variant/variant_column_reader.h"

#include <gen_cpp/segment_v2.pb.h>

#include <memory>
#include <set>
#include <utility>

#include "common/config.h"
#include "common/status.h"
#include "io/fs/file_reader.h"
#include "olap/rowset/segment_v2/column_reader.h"
#include "olap/rowset/segment_v2/column_reader_cache.h"
#include "olap/rowset/segment_v2/page_handle.h"
#include "olap/rowset/segment_v2/segment.h"
#include "olap/rowset/segment_v2/variant/hierarchical_data_iterator.h"
#include "olap/rowset/segment_v2/variant/sparse_column_extract_iterator.h"
#include "olap/rowset/segment_v2/variant/sparse_column_merge_iterator.h"
#include "olap/tablet_schema.h"
#include "vec/columns/column_array.h"
#include "vec/columns/column_nullable.h"
#include "vec/columns/column_variant.h"
#include "vec/common/assert_cast.h"
#include "vec/common/schema_util.h"
#include "vec/data_types/data_type_factory.hpp"
#include "vec/json/path_in_data.h"

namespace doris::segment_v2 {

#include "common/compile_check_begin.h"

const SubcolumnColumnMetaInfo::Node* VariantColumnReader::get_subcolumn_meta_by_path(
        const vectorized::PathInData& relative_path) const {
    const auto* node = _subcolumns_meta_info->find_leaf(relative_path);
    if (node) {
        return node;
    }
    // try rebuild path with hierarchical
    // example path(['a.b']) -> path(['a', 'b'])
    auto path = vectorized::PathInData(relative_path.get_path());
    node = _subcolumns_meta_info->find_leaf(path);
    return node;
}

bool VariantColumnReader::exist_in_sparse_column(
        const vectorized::PathInData& relative_path) const {
    // Check if path exist in sparse column
    bool existed_in_sparse_column =
            !_statistics->sparse_column_non_null_size.empty() &&
            _statistics->sparse_column_non_null_size.find(relative_path.get_path()) !=
                    _statistics->sparse_column_non_null_size.end();
    const std::string& prefix = relative_path.get_path() + ".";
    bool prefix_existed_in_sparse_column =
            !_statistics->sparse_column_non_null_size.empty() &&
            (_statistics->sparse_column_non_null_size.lower_bound(prefix) !=
             _statistics->sparse_column_non_null_size.end()) &&
            _statistics->sparse_column_non_null_size.lower_bound(prefix)->first.starts_with(prefix);
    return existed_in_sparse_column || prefix_existed_in_sparse_column;
}

bool VariantColumnReader::is_exceeded_sparse_column_limit() const {
    bool exceeded_sparse_column_limit = !_statistics->sparse_column_non_null_size.empty() &&
                                        _statistics->sparse_column_non_null_size.size() >=
                                                _variant_sparse_column_statistics_size;
    DBUG_EXECUTE_IF("exceeded_sparse_column_limit_must_be_false", {
        if (exceeded_sparse_column_limit) {
            throw doris::Exception(
                    ErrorCode::INTERNAL_ERROR,
                    "exceeded_sparse_column_limit_must_be_false, sparse_column_non_null_size: {} : "
                    " _variant_sparse_column_statistics_size: {}",
                    _statistics->sparse_column_non_null_size.size(),
                    _variant_sparse_column_statistics_size);
        }
    })
    return exceeded_sparse_column_limit;
}

int64_t VariantColumnReader::get_metadata_size() const {
    int64_t size = ColumnReader::get_metadata_size();
    if (_statistics) {
        for (const auto& [path, _] : _statistics->subcolumns_non_null_size) {
            size += path.size() + sizeof(size_t);
        }
        for (const auto& [path, _] : _statistics->sparse_column_non_null_size) {
            size += path.size() + sizeof(size_t);
        }
    }

    for (const auto& reader : *_subcolumns_meta_info) {
        size += reader->path.get_path().size();
        size += sizeof(SubcolumnMeta);
    }
    return size;
}

Status VariantColumnReader::_create_hierarchical_reader(ColumnIteratorUPtr* reader, int32_t col_uid,
                                                        vectorized::PathInData path,
                                                        const SubcolumnColumnMetaInfo::Node* node,
                                                        const SubcolumnColumnMetaInfo::Node* root,
                                                        ColumnReaderCache* column_reader_cache,
                                                        OlapReaderStatistics* stats) {
    // Node contains column with children columns or has correspoding sparse columns
    // Create reader with hirachical data.
    std::unique_ptr<SubstreamIterator> sparse_iter;
    if (_statistics && !_statistics->sparse_column_non_null_size.empty()) {
        // Sparse column exists or reached sparse size limit, read sparse column
        ColumnIteratorUPtr iter;
        RETURN_IF_ERROR(_sparse_column_reader->new_iterator(&iter, nullptr));
        sparse_iter = std::make_unique<SubstreamIterator>(
                vectorized::ColumnVariant::create_sparse_column_fn(), std::move(iter), nullptr);
    }
    // If read the full path of variant read in MERGE_ROOT, otherwise READ_DIRECT
    HierarchicalDataIterator::ReadType read_type =
            (path == root->path) ? HierarchicalDataIterator::ReadType::MERGE_ROOT
                                 : HierarchicalDataIterator::ReadType::READ_DIRECT;
    // Make sure the root node is in strem_cache, so that child can merge data with root
    // Eg. {"a" : "b" : {"c" : 1}}, access the `a.b` path and merge with root path so that
    // we could make sure the data could be fully merged, since some column may not be extracted but remains in root
    // like {"a" : "b" : {"e" : 1.1}} in jsonb format
    std::unique_ptr<SubstreamIterator> root_column_reader;
    if (read_type == HierarchicalDataIterator::ReadType::MERGE_ROOT) {
        root_column_reader = std::make_unique<SubstreamIterator>(
                root->data.file_column_type->create_column(),
                std::make_unique<FileColumnIterator>(_root_column_reader),
                root->data.file_column_type);
    }
    RETURN_IF_ERROR(HierarchicalDataIterator::create(
            reader, col_uid, path, node, std::move(sparse_iter), std::move(root_column_reader),
            column_reader_cache, stats));
    return Status::OK();
}

Status VariantColumnReader::_create_sparse_merge_reader(ColumnIteratorUPtr* iterator,
                                                        StorageReadOptions* opts,
                                                        const TabletColumn& target_col,
                                                        ColumnIteratorUPtr inner_iter,
                                                        ColumnReaderCache* column_reader_cache) {
    // Get subcolumns path set from tablet schema
    const auto& path_set_info = opts->tablet_schema->path_set_info(target_col.parent_unique_id());

    // Build substream reader tree for merging subcolumns into sparse column
    SubstreamReaderTree src_subcolumns_for_sparse;
    for (const auto& subcolumn_reader : *_subcolumns_meta_info) {
        const auto& path = subcolumn_reader->path.get_path();
        if (path_set_info.sparse_path_set.find(StringRef(path)) ==
            path_set_info.sparse_path_set.end()) {
            // The subcolumn is not a sparse column, skip it
            continue;
        }
        // Create subcolumn iterator
        std::shared_ptr<ColumnReader> column_reader;
        RETURN_IF_ERROR(column_reader_cache->get_path_column_reader(
                target_col.parent_unique_id(), subcolumn_reader->path, &column_reader, opts->stats,
                subcolumn_reader.get()));
        ColumnIteratorUPtr it;
        RETURN_IF_ERROR(column_reader->new_iterator(&it, nullptr));
        // Create substream reader and add to tree
        SubstreamIterator reader(subcolumn_reader->data.file_column_type->create_column(),
                                 std::move(it), subcolumn_reader->data.file_column_type);
        if (!src_subcolumns_for_sparse.add(subcolumn_reader->path, std::move(reader))) {
            return Status::InternalError("Failed to add node path {}", path);
        }
    }
    VLOG_DEBUG << "subcolumns to merge " << src_subcolumns_for_sparse.size();
    // Create sparse column merge reader
    *iterator = std::make_unique<SparseColumnMergeIterator>(
            path_set_info, std::move(inner_iter), std::move(src_subcolumns_for_sparse),
            opts, target_col);
    return Status::OK();
}

Status VariantColumnReader::_new_default_iter_with_same_nested(
        ColumnIteratorUPtr* iterator, const TabletColumn& tablet_column,
        const StorageReadOptions* opt, ColumnReaderCache* column_reader_cache) {
    auto relative_path = tablet_column.path_info_ptr()->copy_pop_front();
    // We find node that represents the same Nested type as path.
    const auto* parent = _subcolumns_meta_info->find_best_match(relative_path);
    VLOG_DEBUG << "find with path " << tablet_column.path_info_ptr()->get_path() << " parent "
               << (parent ? parent->path.get_path() : "nullptr") << ", type "
               << ", parent is nested " << (parent ? parent->is_nested() : false) << ", "
               << TabletColumn::get_string_by_field_type(tablet_column.type()) << ", relative_path "
               << relative_path.get_path();
    // find it's common parent with nested part
    // why not use parent->path->has_nested_part? because parent may not be a leaf node
    // none leaf node may not contain path info
    // Example:
    // {"payload" : {"commits" : [{"issue" : {"id" : 123, "email" : "a@b"}}]}}
    // nested node path          : payload.commits(NESTED)
    // tablet_column path_info   : payload.commits.issue.id(SCALAR)
    // parent path node          : payload.commits.issue(TUPLE)
    // leaf path_info            : payload.commits.issue.email(SCALAR)
    if (parent && SubcolumnColumnMetaInfo::find_parent(
                          parent, [](const auto& node) { return node.is_nested(); })) {
        /// Find any leaf of Nested subcolumn.
        const auto* leaf = SubcolumnColumnMetaInfo::find_leaf(
                parent, [](const auto& node) { return node.path.has_nested_part(); });
        assert(leaf);
        std::unique_ptr<ColumnIterator> sibling_iter;
        std::shared_ptr<ColumnReader> column_reader;
        RETURN_IF_ERROR(column_reader_cache->get_path_column_reader(
                tablet_column.parent_unique_id(), leaf->path, &column_reader, opt->stats, leaf));
        RETURN_IF_ERROR(column_reader->new_iterator(&sibling_iter, nullptr));
        *iterator = std::make_unique<DefaultNestedColumnIterator>(std::move(sibling_iter),
                                                                  leaf->data.file_column_type);
    } else {
        *iterator = std::make_unique<DefaultNestedColumnIterator>(nullptr, nullptr);
    }
    return Status::OK();
}

Status VariantColumnReader::_new_iterator_with_flat_leaves(ColumnIteratorUPtr* iterator,
                                                           const TabletColumn& target_col,
                                                          StorageReadOptions* opts,
                                                           bool exceeded_sparse_column_limit,
                                                           bool existed_in_sparse_column,
                                                           ColumnReaderCache* column_reader_cache) {
    DCHECK(opts != nullptr);
    auto relative_path = target_col.path_info_ptr()->copy_pop_front();
    // compaction need to read flat leaves nodes data to prevent from amplification
    const auto* node =
            target_col.has_path_info() ? _subcolumns_meta_info->find_leaf(relative_path) : nullptr;
    if (!node) {
        if (relative_path.get_path() == SPARSE_COLUMN_PATH && _sparse_column_reader != nullptr) {
            // read sparse column and filter extracted columns in subcolumn_path_map
            std::unique_ptr<ColumnIterator> inner_iter;
            RETURN_IF_ERROR(_sparse_column_reader->new_iterator(&inner_iter, nullptr));
            // get subcolumns in sparse path set which will be merged into sparse column
            RETURN_IF_ERROR(_create_sparse_merge_reader(
                    iterator, opts, target_col, std::move(inner_iter), column_reader_cache));
            return Status::OK();
        }

        if (target_col.is_nested_subcolumn()) {
            // using the sibling of the nested column to fill the target nested column
            RETURN_IF_ERROR(_new_default_iter_with_same_nested(iterator, target_col, opts,
                                                               column_reader_cache));
            return Status::OK();
        }

        // If the path is typed, it means the path is not a sparse column, so we can't read the sparse column
        // even if the sparse column size is reached limit
        if (existed_in_sparse_column || exceeded_sparse_column_limit) {
            // Sparse column exists or reached sparse size limit, read sparse column
            ColumnIteratorUPtr inner_iter;
            RETURN_IF_ERROR(_sparse_column_reader->new_iterator(&inner_iter, nullptr));
            DCHECK(opts);
            *iterator = std::make_unique<SparseColumnExtractIterator>(
                    relative_path.get_path(), std::move(inner_iter),
                    opts, target_col);
            return Status::OK();
        }

        VLOG_DEBUG << "new_default_iter: " << target_col.path_info_ptr()->get_path();
        RETURN_IF_ERROR(Segment::new_default_iterator(target_col, iterator));
        return Status::OK();
    }
    if (relative_path.empty()) {
        // root path, use VariantRootColumnIterator
        *iterator = std::make_unique<VariantRootColumnIterator>(
                std::make_unique<FileColumnIterator>(_root_column_reader));
        return Status::OK();
    }
    VLOG_DEBUG << "new iterator: " << target_col.path_info_ptr()->get_path();
    std::shared_ptr<ColumnReader> column_reader;
    RETURN_IF_ERROR(column_reader_cache->get_path_column_reader(
            target_col.parent_unique_id(), node->path, &column_reader, opts->stats, node));
    RETURN_IF_ERROR(column_reader->new_iterator(iterator, nullptr));
    return Status::OK();
}

Status VariantColumnReader::new_iterator(ColumnIteratorUPtr* iterator,
                                         const TabletColumn* target_col,
<<<<<<< HEAD
                                         StorageReadOptions* opt) {
=======
                                         const StorageReadOptions* opt) {
    // return new_iterator(iterator, target_col, opt, nullptr);
    return Status::NotSupported("Not implemented");
}

Status VariantColumnReader::new_iterator(ColumnIteratorUPtr* iterator,
                                         const TabletColumn* target_col,
                                         const StorageReadOptions* opt,
                                         ColumnReaderCache* column_reader_cache) {
    int32_t col_uid =
            target_col->unique_id() >= 0 ? target_col->unique_id() : target_col->parent_unique_id();
>>>>>>> ec31ac2e
    // root column use unique id, leaf column use parent_unique_id
    auto relative_path = target_col->path_info_ptr()->copy_pop_front();
    const auto* root = _subcolumns_meta_info->get_root();
    const auto* node = target_col->has_path_info()
                               ? _subcolumns_meta_info->find_exact(relative_path)
                               : nullptr;

    // try rebuild path with hierarchical
    // example path(['a.b']) -> path(['a', 'b'])
    if (node == nullptr) {
        relative_path = vectorized::PathInData(relative_path.get_path());
        node = _subcolumns_meta_info->find_exact(relative_path);
    }

    // Check if path exist in sparse column
    bool existed_in_sparse_column =
            !_statistics->sparse_column_non_null_size.empty() &&
            _statistics->sparse_column_non_null_size.find(relative_path.get_path()) !=
                    _statistics->sparse_column_non_null_size.end();

    DBUG_EXECUTE_IF("exist_in_sparse_column_must_be_false", {
        if (existed_in_sparse_column) {
            return Status::Error<ErrorCode::INTERNAL_ERROR>(
                    "exist_in_sparse_column_must_be_false, relative_path: {}",
                    relative_path.get_path());
        }
    })

    // Otherwise the prefix is not exist and the sparse column size is reached limit
    // which means the path maybe exist in sparse_column
    bool exceeded_sparse_column_limit = is_exceeded_sparse_column_limit();

    // If the variant column has extracted columns and is a compaction reader, then read flat leaves
    // Otherwise read hierarchical data, since the variant subcolumns are flattened in schema_util::VariantCompactionUtil::get_extended_compaction_schema
    // when config::enable_vertical_compact_variant_subcolumns is true
    // For checksum reader, we need to read flat leaves to get the correct data if has extracted columns
    auto need_read_flat_leaves = [](StorageReadOptions* opts) {
        return opts != nullptr && opts->tablet_schema != nullptr &&
               std::ranges::any_of(
                       opts->tablet_schema->columns(),
                       [](const auto& column) { return column->is_extracted_column(); }) &&
               (is_compaction_reader_type(opts->io_ctx.reader_type) ||
                opts->io_ctx.reader_type == ReaderType::READER_CHECKSUM);
    };

    if (need_read_flat_leaves(opt)) {
        // original path, compaction with wide schema
        return _new_iterator_with_flat_leaves(iterator, *target_col, opt,
                                              exceeded_sparse_column_limit,
                                              existed_in_sparse_column, column_reader_cache);
    }

    // Check if path is prefix, example sparse columns path: a.b.c, a.b.e, access prefix: a.b.
    // then we must read the sparse columns
    const std::string& prefix = relative_path.get_path() + ".";
    bool prefix_existed_in_sparse_column =
            !_statistics->sparse_column_non_null_size.empty() &&
            (_statistics->sparse_column_non_null_size.lower_bound(prefix) !=
             _statistics->sparse_column_non_null_size.end()) &&
            _statistics->sparse_column_non_null_size.lower_bound(prefix)->first.starts_with(prefix);
    // if prefix exists in sparse column, read sparse column with hierarchical reader
    if (prefix_existed_in_sparse_column || exceeded_sparse_column_limit) {
        // Example {"b" : {"c":456,"e":7.111}}
        // b.c is sparse column, b.e is subcolumn, so b is both the prefix of sparse column and subcolumn
        return _create_hierarchical_reader(iterator, col_uid, relative_path, node, root,
                                           column_reader_cache, opt->stats);
    }

    // if path exists in sparse column, read sparse column with extract reader
    if (existed_in_sparse_column && !node) {
        // node should be nullptr, example
        // {"b" : {"c":456}}   b.c in subcolumn
        // {"b" : 123}         b in sparse column
        // Then we should use hierarchical reader to read b
        ColumnIteratorUPtr inner_iter;
        RETURN_IF_ERROR(_sparse_column_reader->new_iterator(&inner_iter, nullptr));
        DCHECK(opt);
        // Sparse column exists or reached sparse size limit, read sparse column
        *iterator = std::make_unique<SparseColumnExtractIterator>(
                relative_path.get_path(), std::move(inner_iter), nullptr, *target_col);
        return Status::OK();
    }

    if (node != nullptr) {
        // relative_path means the root node, should always use HierarchicalDataIterator
        if (node->is_leaf_node() && !relative_path.empty()) {
            // Node contains column without any child sub columns and no corresponding sparse columns
            // Direct read extracted columns
            const auto* leaf_node = _subcolumns_meta_info->find_leaf(relative_path);
            std::shared_ptr<ColumnReader> leaf_column_reader;
            RETURN_IF_ERROR(column_reader_cache->get_path_column_reader(
                    col_uid, leaf_node->path, &leaf_column_reader, opt->stats, leaf_node));
            RETURN_IF_ERROR(leaf_column_reader->new_iterator(iterator, nullptr));
        } else {
            RETURN_IF_ERROR(_create_hierarchical_reader(iterator, col_uid, relative_path, node,
                                                        root, column_reader_cache, opt->stats));
        }
    } else {
        // Sparse column not exists and not reached stats limit, then the target path is not exist, get a default iterator
        RETURN_IF_ERROR(Segment::new_default_iterator(*target_col, iterator));
    }
    return Status::OK();
}

Status VariantColumnReader::init(const ColumnReaderOptions& opts, const SegmentFooterPB& footer,
                                 uint32_t column_id, uint64_t num_rows,
                                 io::FileReaderSPtr file_reader) {
    // init sub columns
    _subcolumns_meta_info = std::make_unique<SubcolumnColumnMetaInfo>();
    _statistics = std::make_unique<VariantStatistics>();
    const ColumnMetaPB& self_column_pb = footer.columns(column_id);
    const auto& parent_index = opts.tablet_schema->inverted_indexs(self_column_pb.unique_id());
    // record variant_sparse_column_statistics_size from parent column
    _variant_sparse_column_statistics_size =
            opts.tablet_schema->column_by_uid(self_column_pb.unique_id())
                    .variant_max_sparse_column_statistics_size();

    for (int32_t ordinal = 0; ordinal < footer.columns_size(); ++ordinal) {
        const ColumnMetaPB& column_pb = footer.columns(ordinal);
        // Find all columns belonging to the current variant column
        // 1. not the variant column
        if (!column_pb.has_column_path_info()) {
            continue;
        }

        // 2. other variant root columns
        if (column_pb.type() == (int)FieldType::OLAP_FIELD_TYPE_VARIANT &&
            column_pb.unique_id() != self_column_pb.unique_id()) {
            continue;
        }

        // 3. other variant's subcolumns
        if (column_pb.type() != (int)FieldType::OLAP_FIELD_TYPE_VARIANT &&
            column_pb.column_path_info().parrent_column_unique_id() != self_column_pb.unique_id()) {
            continue;
        }
        DCHECK(column_pb.has_column_path_info());
        vectorized::PathInData path;
        path.from_protobuf(column_pb.column_path_info());

        // init sparse column
        if (path.copy_pop_front().get_path() == SPARSE_COLUMN_PATH) {
            DCHECK(column_pb.has_variant_statistics()) << column_pb.DebugString();
            const auto& variant_stats = column_pb.variant_statistics();
            for (const auto& [subpath, size] : variant_stats.sparse_column_non_null_size()) {
                _statistics->sparse_column_non_null_size.emplace(subpath, size);
            }
            RETURN_IF_ERROR(ColumnReader::create(opts, column_pb, footer.num_rows(), file_reader,
                                                 &_sparse_column_reader));
            continue;
        }

        // init subcolumns
        auto relative_path = path.copy_pop_front();
        auto get_data_type_fn = [&]() {
            // root subcolumn is ColumnVariant::MostCommonType which is jsonb
            if (relative_path.empty()) {
                return self_column_pb.is_nullable()
                               ? make_nullable(std::make_unique<
                                               vectorized::ColumnVariant::MostCommonType>())
                               : std::make_unique<vectorized::ColumnVariant::MostCommonType>();
            }
            return vectorized::DataTypeFactory::instance().create_data_type(column_pb);
        };
        // init subcolumns
        if (_subcolumns_meta_info->get_root() == nullptr) {
            _subcolumns_meta_info->create_root(SubcolumnMeta {});
        }
        if (relative_path.empty()) {
            // root column
            _subcolumns_meta_info->get_mutable_root()->modify_to_scalar(
                    SubcolumnMeta {get_data_type_fn(), ordinal});
            RETURN_IF_ERROR(ColumnReader::create(opts, column_pb, num_rows, file_reader,
                                                 &_root_column_reader));
        } else {
            // check the root is already a leaf node
            if (column_pb.has_none_null_size()) {
                _statistics->subcolumns_non_null_size.emplace(relative_path.get_path(),
                                                              column_pb.none_null_size());
            }
            _subcolumns_meta_info->add(relative_path, SubcolumnMeta {get_data_type_fn(), ordinal});
            TabletSchema::SubColumnInfo sub_column_info;
            // if subcolumn has index, add index to _variant_subcolumns_indexes
            if (vectorized::schema_util::generate_sub_column_info(
                        *opts.tablet_schema, self_column_pb.unique_id(), relative_path.get_path(),
                        &sub_column_info) &&
                !sub_column_info.indexes.empty()) {
                _variant_subcolumns_indexes[path.get_path()] = std::move(sub_column_info.indexes);
            }
            // if parent column has index, add index to _variant_subcolumns_indexes
            else if (!parent_index.empty()) {
                vectorized::schema_util::inherit_index(
                        parent_index, _variant_subcolumns_indexes[path.get_path()], column_pb);
            }
        }
    }

    // init sparse column set in stats
    if (self_column_pb.has_variant_statistics()) {
        _statistics = std::make_unique<VariantStatistics>();
        const auto& variant_stats = self_column_pb.variant_statistics();
        for (const auto& [path, size] : variant_stats.sparse_column_non_null_size()) {
            _statistics->sparse_column_non_null_size.emplace(path, size);
        }
    }
    return Status::OK();
}

std::vector<const TabletIndex*> VariantColumnReader::find_subcolumn_tablet_indexes(
        const std::string& path) {
    auto it = _variant_subcolumns_indexes.find(path);
    std::vector<const TabletIndex*> indexes;
    if (it != _variant_subcolumns_indexes.end()) {
        for (const auto& index : it->second) {
            indexes.push_back(index.get());
        }
    }
    return indexes;
}

void VariantColumnReader::get_subcolumns_types(
        std::unordered_map<vectorized::PathInData, vectorized::DataTypes,
                           vectorized::PathInData::Hash>* subcolumns_types) const {
    for (const auto& subcolumn_reader : *_subcolumns_meta_info) {
        auto& path_types = (*subcolumns_types)[subcolumn_reader->path];
        path_types.push_back(subcolumn_reader->data.file_column_type);
    }
}

void VariantColumnReader::get_typed_paths(std::unordered_set<std::string>* typed_paths) const {
    for (const auto& entry : *_subcolumns_meta_info) {
        if (entry->path.get_is_typed()) {
            typed_paths->insert(entry->path.get_path());
        }
    }
}

void VariantColumnReader::get_nested_paths(
        std::unordered_set<vectorized::PathInData, vectorized::PathInData::Hash>* nested_paths)
        const {
    for (const auto& entry : *_subcolumns_meta_info) {
        if (entry->path.has_nested_part()) {
            nested_paths->insert(entry->path);
        }
    }
}

Status VariantRootColumnIterator::_process_root_column(
        vectorized::MutableColumnPtr& dst, vectorized::MutableColumnPtr& root_column,
        const vectorized::DataTypePtr& most_common_type) {
    auto& obj =
            dst->is_nullable()
                    ? assert_cast<vectorized::ColumnVariant&>(
                              assert_cast<vectorized::ColumnNullable&>(*dst).get_nested_column())
                    : assert_cast<vectorized::ColumnVariant&>(*dst);

    // fill nullmap
    if (root_column->is_nullable() && dst->is_nullable()) {
        vectorized::ColumnUInt8& dst_null_map =
                assert_cast<vectorized::ColumnNullable&>(*dst).get_null_map_column();
        vectorized::ColumnUInt8& src_null_map =
                assert_cast<vectorized::ColumnNullable&>(*root_column).get_null_map_column();
        dst_null_map.insert_range_from(src_null_map, 0, src_null_map.size());
    }

    // add root column to a tmp object column
    auto tmp = vectorized::ColumnVariant::create(0, root_column->size());
    auto& tmp_obj = assert_cast<vectorized::ColumnVariant&>(*tmp);
    tmp_obj.add_sub_column({}, std::move(root_column), most_common_type);
    // tmp_obj.get_sparse_column()->assume_mutable()->insert_many_defaults(root_column->size());

    // merge tmp object column to dst
    obj.insert_range_from(*tmp, 0, tmp_obj.rows());

    // finalize object if needed
    if (!obj.is_finalized()) {
        obj.finalize();
    }

#ifndef NDEBUG
    obj.check_consistency();
#endif

    return Status::OK();
}

Status VariantRootColumnIterator::next_batch(size_t* n, vectorized::MutableColumnPtr& dst,
                                             bool* has_null) {
    // read root column
    auto& obj =
            dst->is_nullable()
                    ? assert_cast<vectorized::ColumnVariant&>(
                              assert_cast<vectorized::ColumnNullable&>(*dst).get_nested_column())
                    : assert_cast<vectorized::ColumnVariant&>(*dst);

    auto most_common_type = obj.get_most_common_type();
    auto root_column = most_common_type->create_column();
    RETURN_IF_ERROR(_inner_iter->next_batch(n, root_column, has_null));

    return _process_root_column(dst, root_column, most_common_type);
}

Status VariantRootColumnIterator::read_by_rowids(const rowid_t* rowids, const size_t count,
                                                 vectorized::MutableColumnPtr& dst) {
    // read root column
    auto& obj =
            dst->is_nullable()
                    ? assert_cast<vectorized::ColumnVariant&>(
                              assert_cast<vectorized::ColumnNullable&>(*dst).get_nested_column())
                    : assert_cast<vectorized::ColumnVariant&>(*dst);

    auto most_common_type = obj.get_most_common_type();
    auto root_column = most_common_type->create_column();
    RETURN_IF_ERROR(_inner_iter->read_by_rowids(rowids, count, root_column));

    return _process_root_column(dst, root_column, most_common_type);
}

static void fill_nested_with_defaults(vectorized::MutableColumnPtr& dst,
                                      vectorized::MutableColumnPtr& sibling_column, size_t nrows) {
    const auto* sibling_array = vectorized::check_and_get_column<vectorized::ColumnArray>(
            remove_nullable(sibling_column->get_ptr()).get());
    const auto* dst_array = vectorized::check_and_get_column<vectorized::ColumnArray>(
            remove_nullable(dst->get_ptr()).get());
    if (!dst_array || !sibling_array) {
        throw doris::Exception(ErrorCode::INTERNAL_ERROR,
                               "Expected array column, but met {} and {}", dst->get_name(),
                               sibling_column->get_name());
    }
    auto new_nested =
            dst_array->get_data_ptr()->clone_resized(sibling_array->get_data_ptr()->size());
    auto new_array = make_nullable(vectorized::ColumnArray::create(
            new_nested->assume_mutable(), sibling_array->get_offsets_ptr()->assume_mutable()));
    dst->insert_range_from(*new_array, 0, new_array->size());
#ifndef NDEBUG
    if (!dst_array->has_equal_offsets(*sibling_array)) {
        throw doris::Exception(ErrorCode::INTERNAL_ERROR, "Expected same array offsets");
    }
#endif
}

Status DefaultNestedColumnIterator::next_batch(size_t* n, vectorized::MutableColumnPtr& dst) {
    bool has_null = false;
    return next_batch(n, dst, &has_null);
}

Status DefaultNestedColumnIterator::next_batch(size_t* n, vectorized::MutableColumnPtr& dst,
                                               bool* has_null) {
    if (_sibling_iter) {
        vectorized::MutableColumnPtr sibling_column = _file_column_type->create_column();
        RETURN_IF_ERROR(_sibling_iter->next_batch(n, sibling_column, has_null));
        fill_nested_with_defaults(dst, sibling_column, *n);
    } else {
        dst->insert_many_defaults(*n);
    }
    return Status::OK();
}

Status DefaultNestedColumnIterator::read_by_rowids(const rowid_t* rowids, const size_t count,
                                                   vectorized::MutableColumnPtr& dst) {
    if (_sibling_iter) {
        vectorized::MutableColumnPtr sibling_column = _file_column_type->create_column();
        RETURN_IF_ERROR(_sibling_iter->read_by_rowids(rowids, count, sibling_column));
        fill_nested_with_defaults(dst, sibling_column, count);
    } else {
        dst->insert_many_defaults(count);
    }
    return Status::OK();
}

#include "common/compile_check_end.h"

} // namespace doris::segment_v2<|MERGE_RESOLUTION|>--- conflicted
+++ resolved
@@ -287,21 +287,17 @@
 
 Status VariantColumnReader::new_iterator(ColumnIteratorUPtr* iterator,
                                          const TabletColumn* target_col,
-<<<<<<< HEAD
-                                         StorageReadOptions* opt) {
-=======
-                                         const StorageReadOptions* opt) {
+                                        StorageReadOptions* opt) {
     // return new_iterator(iterator, target_col, opt, nullptr);
     return Status::NotSupported("Not implemented");
 }
 
 Status VariantColumnReader::new_iterator(ColumnIteratorUPtr* iterator,
                                          const TabletColumn* target_col,
-                                         const StorageReadOptions* opt,
+                                        StorageReadOptions* opt,
                                          ColumnReaderCache* column_reader_cache) {
     int32_t col_uid =
             target_col->unique_id() >= 0 ? target_col->unique_id() : target_col->parent_unique_id();
->>>>>>> ec31ac2e
     // root column use unique id, leaf column use parent_unique_id
     auto relative_path = target_col->path_info_ptr()->copy_pop_front();
     const auto* root = _subcolumns_meta_info->get_root();
