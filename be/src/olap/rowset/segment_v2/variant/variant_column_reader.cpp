// Licensed to the Apache Software Foundation (ASF) under one
// or more contributor license agreements.  See the NOTICE file
// distributed with this work for additional information
// regarding copyright ownership.  The ASF licenses this file
// to you under the Apache License, Version 2.0 (the
// "License"); you may not use this file except in compliance
// with the License.  You may obtain a copy of the License at
//
//   http://www.apache.org/licenses/LICENSE-2.0
//
// Unless required by applicable law or agreed to in writing,
// software distributed under the License is distributed on an
// "AS IS" BASIS, WITHOUT WARRANTIES OR CONDITIONS OF ANY
// KIND, either express or implied.  See the License for the
// specific language governing permissions and limitations
// under the License.

#include "olap/rowset/segment_v2/variant/variant_column_reader.h"

#include <gen_cpp/segment_v2.pb.h>

#include <memory>
#include <set>
#include <utility>

#include "common/config.h"
#include "common/status.h"
#include "io/fs/file_reader.h"
#include "olap/rowset/segment_v2/column_reader.h"
#include "olap/rowset/segment_v2/column_reader_cache.h"
#include "olap/rowset/segment_v2/page_handle.h"
#include "olap/rowset/segment_v2/segment.h"
#include "olap/rowset/segment_v2/variant/hierarchical_data_iterator.h"
#include "olap/rowset/segment_v2/variant/sparse_column_extract_iterator.h"
#include "olap/rowset/segment_v2/variant/sparse_column_merge_iterator.h"
#include "olap/tablet_schema.h"
#include "vec/columns/column_array.h"
#include "vec/columns/column_nullable.h"
#include "vec/columns/column_variant.h"
#include "vec/common/assert_cast.h"
#include "vec/common/schema_util.h"
#include "vec/data_types/data_type_factory.hpp"
#include "vec/json/path_in_data.h"

namespace doris::segment_v2 {

#include "common/compile_check_begin.h"

const SubcolumnColumnMetaInfo::Node* VariantColumnReader::get_subcolumn_meta_by_path(
        const vectorized::PathInData& relative_path) const {
    const auto* node = _subcolumns_meta_info->find_leaf(relative_path);
    if (node) {
        return node;
    }
    // try rebuild path with hierarchical
    // example path(['a.b']) -> path(['a', 'b'])
    auto path = vectorized::PathInData(relative_path.get_path());
    node = _subcolumns_meta_info->find_leaf(path);
    return node;
}

bool VariantColumnReader::exist_in_sparse_column(
        const vectorized::PathInData& relative_path) const {
    // Check if path exist in sparse column
    bool existed_in_sparse_column =
            !_statistics->sparse_column_non_null_size.empty() &&
            _statistics->sparse_column_non_null_size.find(relative_path.get_path()) !=
                    _statistics->sparse_column_non_null_size.end();
    const std::string& prefix = relative_path.get_path() + ".";
    bool prefix_existed_in_sparse_column =
            !_statistics->sparse_column_non_null_size.empty() &&
            (_statistics->sparse_column_non_null_size.lower_bound(prefix) !=
             _statistics->sparse_column_non_null_size.end()) &&
            _statistics->sparse_column_non_null_size.lower_bound(prefix)->first.starts_with(prefix);
    return existed_in_sparse_column || prefix_existed_in_sparse_column;
}

bool VariantColumnReader::is_exceeded_sparse_column_limit() const {
    bool exceeded_sparse_column_limit = !_statistics->sparse_column_non_null_size.empty() &&
                                        _statistics->sparse_column_non_null_size.size() >=
                                                _variant_sparse_column_statistics_size;
    DBUG_EXECUTE_IF("exceeded_sparse_column_limit_must_be_false", {
        if (exceeded_sparse_column_limit) {
            return Status::Error<ErrorCode::INTERNAL_ERROR>(
                    "exceeded_sparse_column_limit_must_be_false, sparse_column_non_null_size: {} : "
                    " _variant_sparse_column_statistics_size: {}",
                    _statistics->sparse_column_non_null_size.size(),
                    _variant_sparse_column_statistics_size);
        }
    })
    return exceeded_sparse_column_limit;
}

int64_t VariantColumnReader::get_metadata_size() const {
    int64_t size = ColumnReader::get_metadata_size();
    if (_statistics) {
        for (const auto& [path, _] : _statistics->subcolumns_non_null_size) {
            size += path.size() + sizeof(size_t);
        }
        for (const auto& [path, _] : _statistics->sparse_column_non_null_size) {
            size += path.size() + sizeof(size_t);
        }
    }

    for (const auto& reader : *_subcolumns_meta_info) {
        size += reader->path.get_path().size();
        size += sizeof(SubcolumnMeta);
    }
    return size;
}

Status VariantColumnReader::_create_hierarchical_reader(ColumnIteratorUPtr* reader, int32_t col_uid,
                                                        vectorized::PathInData path,
                                                        const SubcolumnColumnMetaInfo::Node* node,
                                                        const SubcolumnColumnMetaInfo::Node* root,
                                                        ColumnReaderCache* column_reader_cache,
                                                        OlapReaderStatistics* stats) {
    // Node contains column with children columns or has correspoding sparse columns
    // Create reader with hirachical data.
    std::unique_ptr<SubstreamIterator> sparse_iter;
    if (_statistics && !_statistics->sparse_column_non_null_size.empty()) {
        // Sparse column exists or reached sparse size limit, read sparse column
        ColumnIteratorUPtr iter;
        RETURN_IF_ERROR(_sparse_column_reader->new_iterator(&iter, nullptr));
        sparse_iter = std::make_unique<SubstreamIterator>(
                vectorized::ColumnVariant::create_sparse_column_fn(), std::move(iter), nullptr);
    }
    // If read the full path of variant read in MERGE_ROOT, otherwise READ_DIRECT
    HierarchicalDataIterator::ReadType read_type =
            (path == root->path) ? HierarchicalDataIterator::ReadType::MERGE_ROOT
                                 : HierarchicalDataIterator::ReadType::READ_DIRECT;
    // Make sure the root node is in strem_cache, so that child can merge data with root
    // Eg. {"a" : "b" : {"c" : 1}}, access the `a.b` path and merge with root path so that
    // we could make sure the data could be fully merged, since some column may not be extracted but remains in root
    // like {"a" : "b" : {"e" : 1.1}} in jsonb format
    std::unique_ptr<SubstreamIterator> root_column_reader;
    if (read_type == HierarchicalDataIterator::ReadType::MERGE_ROOT) {
        root_column_reader = std::make_unique<SubstreamIterator>(
                root->data.file_column_type->create_column(),
                std::make_unique<FileColumnIterator>(_root_column_reader),
                root->data.file_column_type);
    }
    RETURN_IF_ERROR(HierarchicalDataIterator::create(
            reader, col_uid, path, node, std::move(sparse_iter), std::move(root_column_reader),
            column_reader_cache, stats));
    return Status::OK();
}

Status VariantColumnReader::_create_sparse_merge_reader(ColumnIteratorUPtr* iterator,
                                                        const StorageReadOptions* opts,
                                                        const TabletColumn& target_col,
                                                        ColumnIteratorUPtr inner_iter,
                                                        ColumnReaderCache* column_reader_cache) {
    // Get subcolumns path set from tablet schema
    const auto& path_set_info = opts->tablet_schema->path_set_info(target_col.parent_unique_id());

    // Build substream reader tree for merging subcolumns into sparse column
    SubstreamReaderTree src_subcolumns_for_sparse;
    for (const auto& subcolumn_reader : *_subcolumns_meta_info) {
        const auto& path = subcolumn_reader->path.get_path();
        if (path_set_info.sparse_path_set.find(StringRef(path)) ==
            path_set_info.sparse_path_set.end()) {
            // The subcolumn is not a sparse column, skip it
            continue;
        }
        // Create subcolumn iterator
        std::shared_ptr<ColumnReader> column_reader;
        RETURN_IF_ERROR(column_reader_cache->get_path_column_reader(
                target_col.parent_unique_id(), subcolumn_reader->path, &column_reader, opts->stats,
                subcolumn_reader.get()));
        ColumnIteratorUPtr it;
        RETURN_IF_ERROR(column_reader->new_iterator(&it, nullptr));
        // Create substream reader and add to tree
        SubstreamIterator reader(subcolumn_reader->data.file_column_type->create_column(),
                                 std::move(it), subcolumn_reader->data.file_column_type);
        if (!src_subcolumns_for_sparse.add(subcolumn_reader->path, std::move(reader))) {
            return Status::InternalError("Failed to add node path {}", path);
        }
    }
    VLOG_DEBUG << "subcolumns to merge " << src_subcolumns_for_sparse.size();
    // Create sparse column merge reader
    *iterator = std::make_unique<SparseColumnMergeIterator>(
            path_set_info, std::move(inner_iter), std::move(src_subcolumns_for_sparse),
            const_cast<StorageReadOptions*>(opts), target_col);
    return Status::OK();
}

Status VariantColumnReader::_new_default_iter_with_same_nested(
        ColumnIteratorUPtr* iterator, const TabletColumn& tablet_column,
        const StorageReadOptions* opt, ColumnReaderCache* column_reader_cache) {
    auto relative_path = tablet_column.path_info_ptr()->copy_pop_front();
    // We find node that represents the same Nested type as path.
    const auto* parent = _subcolumns_meta_info->find_best_match(relative_path);
    VLOG_DEBUG << "find with path " << tablet_column.path_info_ptr()->get_path() << " parent "
               << (parent ? parent->path.get_path() : "nullptr") << ", type "
               << ", parent is nested " << (parent ? parent->is_nested() : false) << ", "
               << TabletColumn::get_string_by_field_type(tablet_column.type()) << ", relative_path "
               << relative_path.get_path();
    // find it's common parent with nested part
    // why not use parent->path->has_nested_part? because parent may not be a leaf node
    // none leaf node may not contain path info
    // Example:
    // {"payload" : {"commits" : [{"issue" : {"id" : 123, "email" : "a@b"}}]}}
    // nested node path          : payload.commits(NESTED)
    // tablet_column path_info   : payload.commits.issue.id(SCALAR)
    // parent path node          : payload.commits.issue(TUPLE)
    // leaf path_info            : payload.commits.issue.email(SCALAR)
    if (parent && SubcolumnColumnMetaInfo::find_parent(
                          parent, [](const auto& node) { return node.is_nested(); })) {
        /// Find any leaf of Nested subcolumn.
        const auto* leaf = SubcolumnColumnMetaInfo::find_leaf(
                parent, [](const auto& node) { return node.path.has_nested_part(); });
        assert(leaf);
        std::unique_ptr<ColumnIterator> sibling_iter;
        std::shared_ptr<ColumnReader> column_reader;
        RETURN_IF_ERROR(column_reader_cache->get_path_column_reader(
                tablet_column.parent_unique_id(), leaf->path, &column_reader, opt->stats, leaf));
        RETURN_IF_ERROR(column_reader->new_iterator(&sibling_iter, nullptr));
        *iterator = std::make_unique<DefaultNestedColumnIterator>(std::move(sibling_iter),
                                                                  leaf->data.file_column_type);
    } else {
        *iterator = std::make_unique<DefaultNestedColumnIterator>(nullptr, nullptr);
    }
    return Status::OK();
}

Status VariantColumnReader::_new_iterator_with_flat_leaves(ColumnIteratorUPtr* iterator,
                                                           const TabletColumn& target_col,
                                                           const StorageReadOptions* opts,
                                                           bool exceeded_sparse_column_limit,
                                                           bool existed_in_sparse_column,
                                                           ColumnReaderCache* column_reader_cache) {
    DCHECK(opts != nullptr);
    auto relative_path = target_col.path_info_ptr()->copy_pop_front();
    // compaction need to read flat leaves nodes data to prevent from amplification
    const auto* node =
            target_col.has_path_info() ? _subcolumns_meta_info->find_leaf(relative_path) : nullptr;
    if (!node) {
        if (relative_path.get_path() == SPARSE_COLUMN_PATH) {
            // read sparse column and filter extracted columns in subcolumn_path_map
            std::unique_ptr<ColumnIterator> inner_iter;
            RETURN_IF_ERROR(_sparse_column_reader->new_iterator(&inner_iter, nullptr));
            // get subcolumns in sparse path set which will be merged into sparse column
            RETURN_IF_ERROR(_create_sparse_merge_reader(
                    iterator, opts, target_col, std::move(inner_iter), column_reader_cache));
            return Status::OK();
        }

        if (target_col.is_nested_subcolumn()) {
            // using the sibling of the nested column to fill the target nested column
            RETURN_IF_ERROR(_new_default_iter_with_same_nested(iterator, target_col, opts,
                                                               column_reader_cache));
            return Status::OK();
        }

        // If the path is typed, it means the path is not a sparse column, so we can't read the sparse column
        // even if the sparse column size is reached limit
        if (existed_in_sparse_column || exceeded_sparse_column_limit) {
            // Sparse column exists or reached sparse size limit, read sparse column
            ColumnIteratorUPtr inner_iter;
            RETURN_IF_ERROR(_sparse_column_reader->new_iterator(&inner_iter, nullptr));
            DCHECK(opts);
            *iterator = std::make_unique<SparseColumnExtractIterator>(
                    relative_path.get_path(), std::move(inner_iter),
                    // need to modify sparse_column_cache, so use const_cast here
                    const_cast<StorageReadOptions*>(opts), target_col);
            return Status::OK();
        }

        VLOG_DEBUG << "new_default_iter: " << target_col.path_info_ptr()->get_path();
        RETURN_IF_ERROR(Segment::new_default_iterator(target_col, iterator));
        return Status::OK();
    }
    if (relative_path.empty()) {
        // root path, use VariantRootColumnIterator
        *iterator = std::make_unique<VariantRootColumnIterator>(
                std::make_unique<FileColumnIterator>(_root_column_reader));
        return Status::OK();
    }
    VLOG_DEBUG << "new iterator: " << target_col.path_info_ptr()->get_path();
    std::shared_ptr<ColumnReader> column_reader;
    RETURN_IF_ERROR(column_reader_cache->get_path_column_reader(
            target_col.parent_unique_id(), node->path, &column_reader, opts->stats, node));
    RETURN_IF_ERROR(column_reader->new_iterator(iterator, nullptr));
    return Status::OK();
}

Status VariantColumnReader::new_iterator(ColumnIteratorUPtr* iterator,
                                         const TabletColumn* target_col,
                                         const StorageReadOptions* opt) {
    // return new_iterator(iterator, target_col, opt, nullptr);
    return Status::NotSupported("Not implemented");
}

Status VariantColumnReader::new_iterator(ColumnIteratorUPtr* iterator,
                                         const TabletColumn* target_col,
                                         const StorageReadOptions* opt,
                                         ColumnReaderCache* column_reader_cache) {
    int32_t col_uid =
            target_col->unique_id() >= 0 ? target_col->unique_id() : target_col->parent_unique_id();
    // root column use unique id, leaf column use parent_unique_id
    auto relative_path = target_col->path_info_ptr()->copy_pop_front();
    const auto* root = _subcolumns_meta_info->get_root();
    const auto* node = target_col->has_path_info()
                               ? _subcolumns_meta_info->find_exact(relative_path)
                               : nullptr;

    // try rebuild path with hierarchical
    // example path(['a.b']) -> path(['a', 'b'])
    if (node == nullptr) {
        relative_path = vectorized::PathInData(relative_path.get_path());
        node = _subcolumns_meta_info->find_exact(relative_path);
    }

    // Check if path exist in sparse column
    bool existed_in_sparse_column =
            !_statistics->sparse_column_non_null_size.empty() &&
            _statistics->sparse_column_non_null_size.find(relative_path.get_path()) !=
                    _statistics->sparse_column_non_null_size.end();

    DBUG_EXECUTE_IF("exist_in_sparse_column_must_be_false", {
        if (existed_in_sparse_column) {
            return Status::Error<ErrorCode::INTERNAL_ERROR>(
                    "exist_in_sparse_column_must_be_false, relative_path: {}",
                    relative_path.get_path());
        }
    })

    // Otherwise the prefix is not exist and the sparse column size is reached limit
    // which means the path maybe exist in sparse_column
    bool exceeded_sparse_column_limit = is_exceeded_sparse_column_limit();

    // If the variant column has extracted columns and is a compaction reader, then read flat leaves
    // Otherwise read hierarchical data, since the variant subcolumns are flattened in schema_util::VariantCompactionUtil::get_extended_compaction_schema
    // when config::enable_vertical_compact_variant_subcolumns is true
    // For checksum reader, we need to read flat leaves to get the correct data if has extracted columns
    auto need_read_flat_leaves = [](const StorageReadOptions* opts) {
        return opts != nullptr && opts->tablet_schema != nullptr &&
               std::ranges::any_of(
                       opts->tablet_schema->columns(),
                       [](const auto& column) { return column->is_extracted_column(); }) &&
               (is_compaction_reader_type(opts->io_ctx.reader_type) ||
                opts->io_ctx.reader_type == ReaderType::READER_CHECKSUM);
    };

    if (need_read_flat_leaves(opt)) {
        // original path, compaction with wide schema
        return _new_iterator_with_flat_leaves(iterator, *target_col, opt,
                                              exceeded_sparse_column_limit,
                                              existed_in_sparse_column, column_reader_cache);
    }

    // Check if path is prefix, example sparse columns path: a.b.c, a.b.e, access prefix: a.b.
    // then we must read the sparse columns
    const std::string& prefix = relative_path.get_path() + ".";
    bool prefix_existed_in_sparse_column =
            !_statistics->sparse_column_non_null_size.empty() &&
            (_statistics->sparse_column_non_null_size.lower_bound(prefix) !=
             _statistics->sparse_column_non_null_size.end()) &&
            _statistics->sparse_column_non_null_size.lower_bound(prefix)->first.starts_with(prefix);
    // if prefix exists in sparse column, read sparse column with hierarchical reader
    if (prefix_existed_in_sparse_column || exceeded_sparse_column_limit) {
        // Example {"b" : {"c":456,"e":7.111}}
        // b.c is sparse column, b.e is subcolumn, so b is both the prefix of sparse column and subcolumn
        return _create_hierarchical_reader(iterator, col_uid, relative_path, node, root,
                                           column_reader_cache, opt->stats);
    }

    // if path exists in sparse column, read sparse column with extract reader
    if (existed_in_sparse_column && !node) {
        // node should be nullptr, example
        // {"b" : {"c":456}}   b.c in subcolumn
        // {"b" : 123}         b in sparse column
        // Then we should use hierarchical reader to read b
        ColumnIteratorUPtr inner_iter;
        RETURN_IF_ERROR(_sparse_column_reader->new_iterator(&inner_iter, nullptr));
        DCHECK(opt);
        // Sparse column exists or reached sparse size limit, read sparse column
        *iterator = std::make_unique<SparseColumnExtractIterator>(
                relative_path.get_path(), std::move(inner_iter), nullptr, *target_col);
        return Status::OK();
    }

    if (node != nullptr) {
        // relative_path means the root node, should always use HierarchicalDataIterator
        if (node->is_leaf_node() && !relative_path.empty()) {
            // Node contains column without any child sub columns and no corresponding sparse columns
            // Direct read extracted columns
            const auto* leaf_node = _subcolumns_meta_info->find_leaf(relative_path);
            std::shared_ptr<ColumnReader> leaf_column_reader;
            RETURN_IF_ERROR(column_reader_cache->get_path_column_reader(
                    col_uid, leaf_node->path, &leaf_column_reader, opt->stats, leaf_node));
            RETURN_IF_ERROR(leaf_column_reader->new_iterator(iterator, nullptr));
        } else {
            RETURN_IF_ERROR(_create_hierarchical_reader(iterator, col_uid, relative_path, node,
                                                        root, column_reader_cache, opt->stats));
        }
    } else {
        // Sparse column not exists and not reached stats limit, then the target path is not exist, get a default iterator
        RETURN_IF_ERROR(Segment::new_default_iterator(*target_col, iterator));
    }
    return Status::OK();
}

Status VariantColumnReader::init(const ColumnReaderOptions& opts, const SegmentFooterPB& footer,
                                 uint32_t column_id, uint64_t num_rows,
                                 io::FileReaderSPtr file_reader) {
    // init sub columns
    _subcolumns_meta_info = std::make_unique<SubcolumnColumnMetaInfo>();
    _statistics = std::make_unique<VariantStatistics>();
    const ColumnMetaPB& self_column_pb = footer.columns(column_id);
    const auto& parent_index = opts.tablet_schema->inverted_indexs(self_column_pb.unique_id());
<<<<<<< HEAD
    // record variant_sparse_column_statistics_size from parent column
    _variant_sparse_column_statistics_size =
            opts.tablet_schema->column_by_uid(self_column_pb.unique_id())
                    .variant_max_sparse_column_statistics_size();

    for (const ColumnMetaPB& column_pb : footer.columns()) {
=======
    for (int32_t ordinal = 0; ordinal < footer.columns_size(); ++ordinal) {
        const ColumnMetaPB& column_pb = footer.columns(ordinal);
>>>>>>> 48e35298
        // Find all columns belonging to the current variant column
        // 1. not the variant column
        if (!column_pb.has_column_path_info()) {
            continue;
        }

        // 2. other variant root columns
        if (column_pb.type() == (int)FieldType::OLAP_FIELD_TYPE_VARIANT &&
            column_pb.unique_id() != self_column_pb.unique_id()) {
            continue;
        }

        // 3. other variant's subcolumns
        if (column_pb.type() != (int)FieldType::OLAP_FIELD_TYPE_VARIANT &&
            column_pb.column_path_info().parrent_column_unique_id() != self_column_pb.unique_id()) {
            continue;
        }
        DCHECK(column_pb.has_column_path_info());
        vectorized::PathInData path;
        path.from_protobuf(column_pb.column_path_info());

        // init sparse column
        if (path.copy_pop_front().get_path() == SPARSE_COLUMN_PATH) {
            DCHECK(column_pb.has_variant_statistics()) << column_pb.DebugString();
            const auto& variant_stats = column_pb.variant_statistics();
            for (const auto& [subpath, size] : variant_stats.sparse_column_non_null_size()) {
                _statistics->sparse_column_non_null_size.emplace(subpath, size);
            }
            RETURN_IF_ERROR(ColumnReader::create(opts, column_pb, footer.num_rows(), file_reader,
                                                 &_sparse_column_reader));
            continue;
        }

        // init subcolumns
        auto relative_path = path.copy_pop_front();
        auto get_data_type_fn = [&]() {
            // root subcolumn is ColumnVariant::MostCommonType which is jsonb
            if (relative_path.empty()) {
                return self_column_pb.is_nullable()
                               ? make_nullable(std::make_unique<
                                               vectorized::ColumnVariant::MostCommonType>())
                               : std::make_unique<vectorized::ColumnVariant::MostCommonType>();
            }
            return vectorized::DataTypeFactory::instance().create_data_type(column_pb);
        };
        // init subcolumns
        if (_subcolumns_meta_info->get_root() == nullptr) {
            _subcolumns_meta_info->create_root(SubcolumnMeta {});
        }
        if (relative_path.empty()) {
            // root column
            _subcolumns_meta_info->get_mutable_root()->modify_to_scalar(
                    SubcolumnMeta {get_data_type_fn(), ordinal});
            RETURN_IF_ERROR(ColumnReader::create(opts, column_pb, num_rows, file_reader,
                                                 &_root_column_reader));
        } else {
            // check the root is already a leaf node
            if (column_pb.has_none_null_size()) {
                _statistics->subcolumns_non_null_size.emplace(relative_path.get_path(),
                                                              column_pb.none_null_size());
            }
            _subcolumns_meta_info->add(relative_path, SubcolumnMeta {get_data_type_fn(), ordinal});
            TabletSchema::SubColumnInfo sub_column_info;
            // if subcolumn has index, add index to _variant_subcolumns_indexes
            if (vectorized::schema_util::generate_sub_column_info(
                        *opts.tablet_schema, self_column_pb.unique_id(), relative_path.get_path(),
                        &sub_column_info) &&
                !sub_column_info.indexes.empty()) {
                _variant_subcolumns_indexes[path.get_path()] = std::move(sub_column_info.indexes);
            }
            // if parent column has index, add index to _variant_subcolumns_indexes
            else if (!parent_index.empty()) {
                vectorized::schema_util::inherit_index(
                        parent_index, _variant_subcolumns_indexes[path.get_path()], column_pb);
            }
        }
    }

    // init sparse column set in stats
    if (self_column_pb.has_variant_statistics()) {
        _statistics = std::make_unique<VariantStatistics>();
        const auto& variant_stats = self_column_pb.variant_statistics();
        for (const auto& [path, size] : variant_stats.sparse_column_non_null_size()) {
            _statistics->sparse_column_non_null_size.emplace(path, size);
        }
    }
    return Status::OK();
}

std::vector<const TabletIndex*> VariantColumnReader::find_subcolumn_tablet_indexes(
        const std::string& path) {
    auto it = _variant_subcolumns_indexes.find(path);
    std::vector<const TabletIndex*> indexes;
    if (it != _variant_subcolumns_indexes.end()) {
        for (const auto& index : it->second) {
            indexes.push_back(index.get());
        }
    }
    return indexes;
}

void VariantColumnReader::get_subcolumns_types(
        std::unordered_map<vectorized::PathInData, vectorized::DataTypes,
                           vectorized::PathInData::Hash>* subcolumns_types) const {
    for (const auto& subcolumn_reader : *_subcolumns_meta_info) {
        auto& path_types = (*subcolumns_types)[subcolumn_reader->path];
        path_types.push_back(subcolumn_reader->data.file_column_type);
    }
}

void VariantColumnReader::get_typed_paths(std::unordered_set<std::string>* typed_paths) const {
    for (const auto& entry : *_subcolumns_meta_info) {
        if (entry->path.get_is_typed()) {
            typed_paths->insert(entry->path.get_path());
        }
    }
}

void VariantColumnReader::get_nested_paths(
        std::unordered_set<vectorized::PathInData, vectorized::PathInData::Hash>* nested_paths)
        const {
    for (const auto& entry : *_subcolumns_meta_info) {
        if (entry->path.has_nested_part()) {
            nested_paths->insert(entry->path);
        }
    }
}

Status VariantRootColumnIterator::_process_root_column(
        vectorized::MutableColumnPtr& dst, vectorized::MutableColumnPtr& root_column,
        const vectorized::DataTypePtr& most_common_type) {
    auto& obj =
            dst->is_nullable()
                    ? assert_cast<vectorized::ColumnVariant&>(
                              assert_cast<vectorized::ColumnNullable&>(*dst).get_nested_column())
                    : assert_cast<vectorized::ColumnVariant&>(*dst);

    // fill nullmap
    if (root_column->is_nullable() && dst->is_nullable()) {
        vectorized::ColumnUInt8& dst_null_map =
                assert_cast<vectorized::ColumnNullable&>(*dst).get_null_map_column();
        vectorized::ColumnUInt8& src_null_map =
                assert_cast<vectorized::ColumnNullable&>(*root_column).get_null_map_column();
        dst_null_map.insert_range_from(src_null_map, 0, src_null_map.size());
    }

    // add root column to a tmp object column
    auto tmp = vectorized::ColumnVariant::create(0, root_column->size());
    auto& tmp_obj = assert_cast<vectorized::ColumnVariant&>(*tmp);
    tmp_obj.add_sub_column({}, std::move(root_column), most_common_type);
    // tmp_obj.get_sparse_column()->assume_mutable()->insert_many_defaults(root_column->size());

    // merge tmp object column to dst
    obj.insert_range_from(*tmp, 0, tmp_obj.rows());

    // finalize object if needed
    if (!obj.is_finalized()) {
        obj.finalize();
    }

#ifndef NDEBUG
    obj.check_consistency();
#endif

    return Status::OK();
}

Status VariantRootColumnIterator::next_batch(size_t* n, vectorized::MutableColumnPtr& dst,
                                             bool* has_null) {
    // read root column
    auto& obj =
            dst->is_nullable()
                    ? assert_cast<vectorized::ColumnVariant&>(
                              assert_cast<vectorized::ColumnNullable&>(*dst).get_nested_column())
                    : assert_cast<vectorized::ColumnVariant&>(*dst);

    auto most_common_type = obj.get_most_common_type();
    auto root_column = most_common_type->create_column();
    RETURN_IF_ERROR(_inner_iter->next_batch(n, root_column, has_null));

    return _process_root_column(dst, root_column, most_common_type);
}

Status VariantRootColumnIterator::read_by_rowids(const rowid_t* rowids, const size_t count,
                                                 vectorized::MutableColumnPtr& dst) {
    // read root column
    auto& obj =
            dst->is_nullable()
                    ? assert_cast<vectorized::ColumnVariant&>(
                              assert_cast<vectorized::ColumnNullable&>(*dst).get_nested_column())
                    : assert_cast<vectorized::ColumnVariant&>(*dst);

    auto most_common_type = obj.get_most_common_type();
    auto root_column = most_common_type->create_column();
    RETURN_IF_ERROR(_inner_iter->read_by_rowids(rowids, count, root_column));

    return _process_root_column(dst, root_column, most_common_type);
}

static void fill_nested_with_defaults(vectorized::MutableColumnPtr& dst,
                                      vectorized::MutableColumnPtr& sibling_column, size_t nrows) {
    const auto* sibling_array = vectorized::check_and_get_column<vectorized::ColumnArray>(
            remove_nullable(sibling_column->get_ptr()).get());
    const auto* dst_array = vectorized::check_and_get_column<vectorized::ColumnArray>(
            remove_nullable(dst->get_ptr()).get());
    if (!dst_array || !sibling_array) {
        throw doris::Exception(ErrorCode::INTERNAL_ERROR,
                               "Expected array column, but met {} and {}", dst->get_name(),
                               sibling_column->get_name());
    }
    auto new_nested =
            dst_array->get_data_ptr()->clone_resized(sibling_array->get_data_ptr()->size());
    auto new_array = make_nullable(vectorized::ColumnArray::create(
            new_nested->assume_mutable(), sibling_array->get_offsets_ptr()->assume_mutable()));
    dst->insert_range_from(*new_array, 0, new_array->size());
#ifndef NDEBUG
    if (!dst_array->has_equal_offsets(*sibling_array)) {
        throw doris::Exception(ErrorCode::INTERNAL_ERROR, "Expected same array offsets");
    }
#endif
}

Status DefaultNestedColumnIterator::next_batch(size_t* n, vectorized::MutableColumnPtr& dst) {
    bool has_null = false;
    return next_batch(n, dst, &has_null);
}

Status DefaultNestedColumnIterator::next_batch(size_t* n, vectorized::MutableColumnPtr& dst,
                                               bool* has_null) {
    if (_sibling_iter) {
        vectorized::MutableColumnPtr sibling_column = _file_column_type->create_column();
        RETURN_IF_ERROR(_sibling_iter->next_batch(n, sibling_column, has_null));
        fill_nested_with_defaults(dst, sibling_column, *n);
    } else {
        dst->insert_many_defaults(*n);
    }
    return Status::OK();
}

Status DefaultNestedColumnIterator::read_by_rowids(const rowid_t* rowids, const size_t count,
                                                   vectorized::MutableColumnPtr& dst) {
    if (_sibling_iter) {
        vectorized::MutableColumnPtr sibling_column = _file_column_type->create_column();
        RETURN_IF_ERROR(_sibling_iter->read_by_rowids(rowids, count, sibling_column));
        fill_nested_with_defaults(dst, sibling_column, count);
    } else {
        dst->insert_many_defaults(count);
    }
    return Status::OK();
}

#include "common/compile_check_end.h"

} // namespace doris::segment_v2<|MERGE_RESOLUTION|>--- conflicted
+++ resolved
@@ -410,17 +410,13 @@
     _statistics = std::make_unique<VariantStatistics>();
     const ColumnMetaPB& self_column_pb = footer.columns(column_id);
     const auto& parent_index = opts.tablet_schema->inverted_indexs(self_column_pb.unique_id());
-<<<<<<< HEAD
     // record variant_sparse_column_statistics_size from parent column
     _variant_sparse_column_statistics_size =
             opts.tablet_schema->column_by_uid(self_column_pb.unique_id())
                     .variant_max_sparse_column_statistics_size();
 
-    for (const ColumnMetaPB& column_pb : footer.columns()) {
-=======
     for (int32_t ordinal = 0; ordinal < footer.columns_size(); ++ordinal) {
         const ColumnMetaPB& column_pb = footer.columns(ordinal);
->>>>>>> 48e35298
         // Find all columns belonging to the current variant column
         // 1. not the variant column
         if (!column_pb.has_column_path_info()) {
