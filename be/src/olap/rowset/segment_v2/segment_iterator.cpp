--- conflicted
+++ resolved
@@ -2447,15 +2447,9 @@
         nrows_read_limit = std::min(static_cast<uint32_t>(_opts.topn_limit), nrows_read_limit);
     }
 
-<<<<<<< HEAD
     DBUG_EXECUTE_IF("segment_iterator.topn_opt", {
         if (nrows_read_limit != 1) {
             return Status::Error<ErrorCode::INTERNAL_ERROR>("topn opt execute failed: {}",
-=======
-    DBUG_EXECUTE_IF("segment_iterator.topn_opt_1", {
-        if (nrows_read_limit != 1) {
-            return Status::Error<ErrorCode::INTERNAL_ERROR>("topn opt 1 execute failed: {}",
->>>>>>> 912a2388
                                                             nrows_read_limit);
         }
     })
@@ -2886,17 +2880,12 @@
     } else if (_is_literal_node(node_type)) {
         auto v_literal_expr = static_cast<const doris::vectorized::VLiteral*>(expr.get());
         _column_predicate_info->query_values.insert(v_literal_expr->value());
-<<<<<<< HEAD
-    } else if (node_type == TExprNodeType::BINARY_PRED || node_type == TExprNodeType::MATCH_PRED ||
-               node_type == TExprNodeType::IN_PRED) {
-=======
     } else if (node_type == TExprNodeType::NULL_LITERAL) {
         if (!_column_predicate_info->column_name.empty()) {
             auto v_literal_expr = static_cast<const doris::vectorized::VLiteral*>(expr.get());
             _column_predicate_info->query_values.insert(v_literal_expr->value());
         }
     } else {
->>>>>>> 912a2388
         if (node_type == TExprNodeType::MATCH_PRED) {
             _column_predicate_info->query_op = "match";
         } else if (node_type == TExprNodeType::IN_PRED) {
@@ -3029,22 +3018,6 @@
         return false;
     }
 
-<<<<<<< HEAD
-    std::set<uint32_t> cids;
-    for (auto* pred : _col_predicates) {
-        cids.insert(pred->column_id());
-    }
-    for (auto* pred : _col_preds_except_leafnode_of_andnode) {
-        cids.insert(pred->column_id());
-    }
-
-    uint32_t delete_sign_idx = _opts.tablet_schema->delete_sign_idx();
-    bool result = std::ranges::all_of(cids.begin(), cids.end(), [delete_sign_idx](auto cid) {
-        return cid == delete_sign_idx;
-    });
-
-    return result;
-=======
     bool all_true = std::ranges::all_of(_schema->column_ids(), [this](auto cid) {
         if (cid == _opts.tablet_schema->delete_sign_idx() ||
             _opts.tablet_schema->column(cid).is_key()) {
@@ -3082,7 +3055,6 @@
     params.result = result;
 
     return expr->eval_inverted_index(expr_ctx.get(), params);
->>>>>>> 912a2388
 }
 
 } // namespace segment_v2
