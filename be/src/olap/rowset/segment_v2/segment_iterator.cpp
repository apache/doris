--- conflicted
+++ resolved
@@ -2257,15 +2257,9 @@
     _converted_column_ids.assign(_schema->columns().size(), 0);
 
     _current_batch_rows_read = 0;
-<<<<<<< HEAD
-
-    RETURN_IF_ERROR(_read_columns_by_index(
-            nrows_read_limit, _current_batch_rows_read,
-            _lazy_materialization_read || _opts.record_rowids || _is_need_expr_eval));
-
-=======
+
     RETURN_IF_ERROR(_read_columns_by_index(nrows_read_limit, _current_batch_rows_read));
->>>>>>> 7e5e322f
+
     if (std::find(_predicate_column_ids.begin(), _predicate_column_ids.end(),
                   _schema->version_col_idx()) != _predicate_column_ids.end()) {
         _replace_version_col(_current_batch_rows_read);
