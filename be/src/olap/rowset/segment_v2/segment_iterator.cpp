// Licensed to the Apache Software Foundation (ASF) under one
// or more contributor license agreements.  See the NOTICE file
// distributed with this work for additional information
// regarding copyright ownership.  The ASF licenses this file
// to you under the Apache License, Version 2.0 (the
// "License"); you may not use this file except in compliance
// with the License.  You may obtain a copy of the License at
//
//   http://www.apache.org/licenses/LICENSE-2.0
//
// Unless required by applicable law or agreed to in writing,
// software distributed under the License is distributed on an
// "AS IS" BASIS, WITHOUT WARRANTIES OR CONDITIONS OF ANY
// KIND, either express or implied.  See the License for the
// specific language governing permissions and limitations
// under the License.

#include "olap/rowset/segment_v2/segment_iterator.h"

#include <assert.h>
#include <gen_cpp/Exprs_types.h>
#include <gen_cpp/Types_types.h>
#include <gen_cpp/olap_file.pb.h>

#include <algorithm>
#include <boost/iterator/iterator_facade.hpp>
#include <iterator>
#include <memory>
#include <numeric>
#include <set>
#include <utility>
#include <vector>

// IWYU pragma: no_include <opentelemetry/common/threadlocal.h>
#include "common/compiler_util.h" // IWYU pragma: keep
#include "common/config.h"
#include "common/consts.h"
#include "common/logging.h"
#include "common/object_pool.h"
#include "common/status.h"
#include "io/fs/file_reader_writer_fwd.h"
#include "io/io_common.h"
#include "olap/bloom_filter_predicate.h"
#include "olap/column_predicate.h"
#include "olap/field.h"
#include "olap/iterators.h"
#include "olap/like_column_predicate.h"
#include "olap/match_predicate.h"
#include "olap/olap_common.h"
#include "olap/primary_key_index.h"
#include "olap/rowset/segment_v2/bitmap_index_reader.h"
#include "olap/rowset/segment_v2/column_reader.h"
#include "olap/rowset/segment_v2/indexed_column_reader.h"
#include "olap/rowset/segment_v2/inverted_index_reader.h"
#include "olap/rowset/segment_v2/row_ranges.h"
#include "olap/rowset/segment_v2/segment.h"
#include "olap/schema.h"
#include "olap/short_key_index.h"
#include "olap/tablet_schema.h"
#include "olap/types.h"
#include "olap/utils.h"
#include "runtime/query_context.h"
#include "runtime/runtime_predicate.h"
#include "runtime/runtime_state.h"
#include "runtime/thread_context.h"
#include "util/defer_op.h"
#include "util/doris_metrics.h"
#include "util/key_util.h"
#include "util/simd/bits.h"
#include "vec/columns/column.h"
#include "vec/columns/column_const.h"
#include "vec/columns/column_nullable.h"
#include "vec/columns/column_string.h"
#include "vec/columns/column_vector.h"
#include "vec/columns/columns_number.h"
#include "vec/common/assert_cast.h"
#include "vec/common/string_ref.h"
#include "vec/common/typeid_cast.h"
#include "vec/core/column_with_type_and_name.h"
#include "vec/core/field.h"
#include "vec/core/types.h"
#include "vec/data_types/data_type_factory.hpp"
#include "vec/data_types/data_type_number.h"
#include "vec/exprs/vexpr.h"
#include "vec/exprs/vexpr_context.h"
#include "vec/exprs/vliteral.h"
#include "vec/exprs/vslot_ref.h"

namespace doris {
using namespace ErrorCode;
namespace segment_v2 {

SegmentIterator::~SegmentIterator() = default;

// A fast range iterator for roaring bitmap. Output ranges use closed-open form, like [from, to).
// Example:
//   input bitmap:  [0 1 4 5 6 7 10 15 16 17 18 19]
//   output ranges: [0,2), [4,8), [10,11), [15,20) (when max_range_size=10)
//   output ranges: [0,2), [4,7), [7,8), [10,11), [15,18), [18,20) (when max_range_size=3)
class SegmentIterator::BitmapRangeIterator {
public:
    BitmapRangeIterator() = default;
    virtual ~BitmapRangeIterator() = default;

    explicit BitmapRangeIterator(const roaring::Roaring& bitmap) {
        roaring_init_iterator(&bitmap.roaring, &_iter);
        _read_next_batch();
    }

    bool has_more_range() const { return !_eof; }

    // read next range into [*from, *to) whose size <= max_range_size.
    // return false when there is no more range.
    virtual bool next_range(const uint32_t max_range_size, uint32_t* from, uint32_t* to) {
        if (_eof) {
            return false;
        }

        *from = _buf[_buf_pos];
        uint32_t range_size = 0;
        uint32_t expect_val = _buf[_buf_pos]; // this initial value just make first batch valid

        // if array is contiguous sequence then the following conditions need to be met :
        // a_0: x
        // a_1: x+1
        // a_2: x+2
        // ...
        // a_p: x+p
        // so we can just use (a_p-a_0)-p to check conditions
        // and should notice the previous batch needs to be continuous with the current batch
        while (!_eof && range_size + _buf_size - _buf_pos <= max_range_size &&
               expect_val == _buf[_buf_pos] &&
               _buf[_buf_size - 1] - _buf[_buf_pos] == _buf_size - 1 - _buf_pos) {
            range_size += _buf_size - _buf_pos;
            expect_val = _buf[_buf_size - 1] + 1;
            _read_next_batch();
        }

        // promise remain range not will reach next batch
        if (!_eof && range_size < max_range_size && expect_val == _buf[_buf_pos]) {
            do {
                _buf_pos++;
                range_size++;
            } while (range_size < max_range_size && _buf[_buf_pos] == _buf[_buf_pos - 1] + 1);
        }
        *to = *from + range_size;
        return true;
    }

private:
    void _read_next_batch() {
        _buf_pos = 0;
        _buf_size = roaring::api::roaring_read_uint32_iterator(&_iter, _buf, kBatchSize);
        _eof = (_buf_size == 0);
    }

    static const uint32_t kBatchSize = 256;
    roaring::api::roaring_uint32_iterator_t _iter;
    uint32_t _buf[kBatchSize];
    uint32_t _buf_pos = 0;
    uint32_t _buf_size = 0;
    bool _eof = false;
};

// A backward range iterator for roaring bitmap. Output ranges use closed-open form, like [from, to).
// Example:
//   input bitmap:  [0 1 4 5 6 7 10 15 16 17 18 19]
//   output ranges: , [15,20), [10,11), [4,8), [0,2) (when max_range_size=10)
//   output ranges: [17,20), [15,17), [10,11), [5,8), [4, 5), [0,2) (when max_range_size=3)
class SegmentIterator::BackwardBitmapRangeIterator : public SegmentIterator::BitmapRangeIterator {
public:
    explicit BackwardBitmapRangeIterator(const roaring::Roaring& bitmap) {
        roaring_init_iterator_last(&bitmap.roaring, &_riter);
    }

    bool has_more_range() const { return !_riter.has_value; }

    // read next range into [*from, *to) whose size <= max_range_size.
    // return false when there is no more range.
    bool next_range(const uint32_t max_range_size, uint32_t* from, uint32_t* to) override {
        if (!_riter.has_value) {
            return false;
        }

        uint32_t range_size = 0;
        *to = _riter.current_value + 1;

        do {
            *from = _riter.current_value;
            range_size++;
            roaring_previous_uint32_iterator(&_riter);
        } while (range_size < max_range_size && _riter.has_value &&
                 _riter.current_value + 1 == *from);

        return true;
    }

private:
    roaring::api::roaring_uint32_iterator_t _riter;
};

SegmentIterator::SegmentIterator(std::shared_ptr<Segment> segment, SchemaSPtr schema)
        : _segment(std::move(segment)),
          _schema(schema),
          _column_iterators(_schema->num_columns()),
          _bitmap_index_iterators(_schema->num_columns()),
          _inverted_index_iterators(_schema->num_columns()),
          _cur_rowid(0),
          _lazy_materialization_read(false),
          _lazy_inited(false),
          _inited(false),
          _estimate_row_size(true),
          _wait_times_estimate_row_size(10),
          _pool(new ObjectPool) {}

Status SegmentIterator::init(const StorageReadOptions& opts) {
    auto status = _init_impl(opts);
    if (!status.ok()) {
        _segment->remove_from_segment_cache();
    }
    return status;
}

Status SegmentIterator::_init_impl(const StorageReadOptions& opts) {
    // get file handle from file descriptor of segment
    if (_inited) {
        return Status::OK();
    }
    _inited = true;
    _file_reader = _segment->_file_reader;
    _opts = opts;
    _col_predicates.clear();
    for (auto& predicate : opts.column_predicates) {
        if (predicate->need_to_clone()) {
            ColumnPredicate* cloned;
            predicate->clone(&cloned);
            _pool->add(cloned);
            _col_predicates.emplace_back(cloned);
        } else {
            _col_predicates.emplace_back(predicate);
        }
    }
    _tablet_id = opts.tablet_id;
    // Read options will not change, so that just resize here
    _block_rowids.resize(_opts.block_row_max);
    if (!opts.column_predicates_except_leafnode_of_andnode.empty()) {
        _col_preds_except_leafnode_of_andnode = opts.column_predicates_except_leafnode_of_andnode;
    }

    _remaining_conjunct_roots = opts.remaining_conjunct_roots;
    _common_expr_ctxs_push_down = opts.common_expr_ctxs_push_down;
    _enable_common_expr_pushdown = !_common_expr_ctxs_push_down.empty();
    _column_predicate_info.reset(new ColumnPredicateInfo());

    for (auto& expr : _remaining_conjunct_roots) {
        _calculate_pred_in_remaining_conjunct_root(expr);
    }

    _column_predicate_info.reset(new ColumnPredicateInfo());
    if (_schema->rowid_col_idx() > 0) {
        _record_rowids = true;
    }

    RETURN_IF_ERROR(init_iterators());
    if (_char_type_idx.empty() && _char_type_idx_no_0.empty()) {
        _vec_init_char_column_id();
    }

    if (opts.output_columns != nullptr) {
        _output_columns = *(opts.output_columns);
    }
    return Status::OK();
}

Status SegmentIterator::init_iterators() {
    RETURN_IF_ERROR(_init_return_column_iterators());
    RETURN_IF_ERROR(_init_bitmap_index_iterators());
    RETURN_IF_ERROR(_init_inverted_index_iterators());
    return Status::OK();
}

Status SegmentIterator::_lazy_init() {
    SCOPED_RAW_TIMER(&_opts.stats->block_init_ns);
    DorisMetrics::instance()->segment_read_total->increment(1);
    _row_bitmap.addRange(0, _segment->num_rows());
    // z-order can not use prefix index
    if (_segment->_tablet_schema->sort_type() != SortType::ZORDER) {
        RETURN_IF_ERROR(_get_row_ranges_by_keys());
    }
    RETURN_IF_ERROR(_get_row_ranges_by_column_conditions());
    RETURN_IF_ERROR(_vec_init_lazy_materialization());
    // Remove rows that have been marked deleted
    if (_opts.delete_bitmap.count(segment_id()) > 0 &&
        _opts.delete_bitmap.at(segment_id()) != nullptr) {
        size_t pre_size = _row_bitmap.cardinality();
        _row_bitmap -= *(_opts.delete_bitmap.at(segment_id()));
        _opts.stats->rows_del_by_bitmap += (pre_size - _row_bitmap.cardinality());
        VLOG_DEBUG << "read on segment: " << segment_id() << ", delete bitmap cardinality: "
                   << _opts.delete_bitmap.at(segment_id())->cardinality() << ", "
                   << _opts.stats->rows_del_by_bitmap << " rows deleted by bitmap";
    }
    if (_opts.read_orderby_key_reverse) {
        _range_iter.reset(new BackwardBitmapRangeIterator(_row_bitmap));
    } else {
        _range_iter.reset(new BitmapRangeIterator(_row_bitmap));
    }
    return Status::OK();
}

Status SegmentIterator::_get_row_ranges_by_keys() {
    DorisMetrics::instance()->segment_row_total->increment(num_rows());

    // fast path for empty segment or empty key ranges
    if (_row_bitmap.isEmpty() || _opts.key_ranges.empty()) {
        return Status::OK();
    }

    // Read & seek key columns is a waste of time when no key column in _schema
    if (std::none_of(_schema->columns().begin(), _schema->columns().end(), [&](const Field* col) {
            return col && _opts.tablet_schema->column_by_uid(col->unique_id()).is_key();
        })) {
        return Status::OK();
    }

    RowRanges result_ranges;
    for (auto& key_range : _opts.key_ranges) {
        rowid_t lower_rowid = 0;
        rowid_t upper_rowid = num_rows();
        RETURN_IF_ERROR(_prepare_seek(key_range));
        if (key_range.upper_key != nullptr) {
            // If client want to read upper_bound, the include_upper is true. So we
            // should get the first ordinal at which key is larger than upper_bound.
            // So we call _lookup_ordinal with include_upper's negate
            RETURN_IF_ERROR(_lookup_ordinal(*key_range.upper_key, !key_range.include_upper,
                                            num_rows(), &upper_rowid));
        }
        if (upper_rowid > 0 && key_range.lower_key != nullptr) {
            RETURN_IF_ERROR(_lookup_ordinal(*key_range.lower_key, key_range.include_lower,
                                            upper_rowid, &lower_rowid));
        }
        auto row_range = RowRanges::create_single(lower_rowid, upper_rowid);
        RowRanges::ranges_union(result_ranges, row_range, &result_ranges);
    }
    // pre-condition: _row_ranges == [0, num_rows)
    size_t pre_size = _row_bitmap.cardinality();
    _row_bitmap = RowRanges::ranges_to_roaring(result_ranges);
    _opts.stats->rows_key_range_filtered += (pre_size - _row_bitmap.cardinality());

    return Status::OK();
}

// Set up environment for the following seek.
Status SegmentIterator::_prepare_seek(const StorageReadOptions::KeyRange& key_range) {
    std::vector<const Field*> key_fields;
    std::set<uint32_t> column_set;
    if (key_range.lower_key != nullptr) {
        for (auto cid : key_range.lower_key->schema()->column_ids()) {
            column_set.emplace(cid);
            key_fields.emplace_back(key_range.lower_key->column_schema(cid));
        }
    }
    if (key_range.upper_key != nullptr) {
        for (auto cid : key_range.upper_key->schema()->column_ids()) {
            if (column_set.count(cid) == 0) {
                key_fields.emplace_back(key_range.upper_key->column_schema(cid));
                column_set.emplace(cid);
            }
        }
    }
    if (!_seek_schema) {
        _seek_schema = std::make_unique<Schema>(key_fields, key_fields.size());
    }
    // todo(wb) need refactor here, when using pk to search, _seek_block is useless
    if (_seek_block.size() == 0) {
        _seek_block.resize(_seek_schema->num_column_ids());
        int i = 0;
        for (auto cid : _seek_schema->column_ids()) {
            auto column_desc = _seek_schema->column(cid);
            _seek_block[i] = Schema::get_column_by_field(*column_desc);
            i++;
        }
    }

    // create used column iterator
    for (auto cid : _seek_schema->column_ids()) {
<<<<<<< HEAD
        // int32_t unique_id = _opts.tablet_schema->column(cid).unique_id();
        if (_column_iterators.count(cid) < 1) {
            RETURN_IF_ERROR(_segment->new_column_iterator(_opts.tablet_schema->column(cid),
                                                          &_column_iterators[cid], &_opts));
=======
        if (_column_iterators[cid] == nullptr) {
            RETURN_IF_ERROR(_segment->new_column_iterator(_opts.tablet_schema->column(cid),
                                                          &_column_iterators[cid]));
>>>>>>> 87c4d1c2
            ColumnIteratorOptions iter_opts;
            iter_opts.stats = _opts.stats;
            iter_opts.use_page_cache = _opts.use_page_cache;
            iter_opts.file_reader = _file_reader.get();
            iter_opts.io_ctx = _opts.io_ctx;
            RETURN_IF_ERROR(_column_iterators[cid]->init(iter_opts));
        }
    }

    return Status::OK();
}

Status SegmentIterator::_get_row_ranges_by_column_conditions() {
    SCOPED_RAW_TIMER(&_opts.stats->block_conditions_filtered_ns);
    if (_row_bitmap.isEmpty()) {
        return Status::OK();
    }

    if (config::enable_index_apply_preds_except_leafnode_of_andnode) {
        RETURN_IF_ERROR(_apply_index_except_leafnode_of_andnode());
        if (_can_filter_by_preds_except_leafnode_of_andnode()) {
            for (auto& expr : _remaining_conjunct_roots) {
                _pred_except_leafnode_of_andnode_evaluate_result.clear();
                auto res = _execute_predicates_except_leafnode_of_andnode(expr);
                if (res.ok() && _pred_except_leafnode_of_andnode_evaluate_result.size() == 1) {
                    _row_bitmap &= _pred_except_leafnode_of_andnode_evaluate_result[0];
                }
            }
        }
    }

    RETURN_IF_ERROR(_apply_bitmap_index());
    RETURN_IF_ERROR(_apply_inverted_index());

    std::shared_ptr<doris::ColumnPredicate> runtime_predicate = nullptr;
    if (_opts.use_topn_opt) {
        auto query_ctx = _opts.runtime_state->get_query_ctx();
        runtime_predicate = query_ctx->get_runtime_predicate().get_predictate();
    }

    if (!_row_bitmap.isEmpty() &&
        (runtime_predicate || !_opts.col_id_to_predicates.empty() ||
         _opts.delete_condition_predicates->num_of_column_predicate() > 0)) {
        RowRanges condition_row_ranges = RowRanges::create_single(_segment->num_rows());
        RETURN_IF_ERROR(_get_row_ranges_from_conditions(&condition_row_ranges));
        size_t pre_size = _row_bitmap.cardinality();
        _row_bitmap &= RowRanges::ranges_to_roaring(condition_row_ranges);
        _opts.stats->rows_conditions_filtered += (pre_size - _row_bitmap.cardinality());
    }

    // TODO(hkp): calculate filter rate to decide whether to
    // use zone map/bloom filter/secondary index or not.
    return Status::OK();
}

Status SegmentIterator::_get_row_ranges_from_conditions(RowRanges* condition_row_ranges) {
    std::set<int32_t> cids;
    for (auto& entry : _opts.col_id_to_predicates) {
        cids.insert(entry.first);
    }

    // first filter data by bloom filter index
    // bloom filter index only use CondColumn
    RowRanges bf_row_ranges = RowRanges::create_single(num_rows());
    for (auto& cid : cids) {
        if (!_segment->is_same_file_col_type_with_expected(
                    cid, *_schema, _opts.io_ctx.reader_type != ReaderType::READER_QUERY)) {
            continue;
        }
        // get row ranges by bf index of this column,
        RowRanges column_bf_row_ranges = RowRanges::create_single(num_rows());
        DCHECK(_opts.col_id_to_predicates.count(cid) > 0);
<<<<<<< HEAD
        // uint32_t unique_cid = _schema->unique_id(cid);
=======
>>>>>>> 87c4d1c2
        RETURN_IF_ERROR(_column_iterators[cid]->get_row_ranges_by_bloom_filter(
                _opts.col_id_to_predicates.at(cid).get(), &column_bf_row_ranges));
        RowRanges::ranges_intersection(bf_row_ranges, column_bf_row_ranges, &bf_row_ranges);
    }

    size_t pre_size = condition_row_ranges->count();
    RowRanges::ranges_intersection(*condition_row_ranges, bf_row_ranges, condition_row_ranges);
    _opts.stats->rows_bf_filtered += (pre_size - condition_row_ranges->count());

    RowRanges zone_map_row_ranges = RowRanges::create_single(num_rows());
    // second filter data by zone map
    for (auto& cid : cids) {
        if (!_segment->is_same_file_col_type_with_expected(
                    cid, *_schema, _opts.io_ctx.reader_type != ReaderType::READER_QUERY)) {
            continue;
        }
        // get row ranges by zone map of this column,
        RowRanges column_row_ranges = RowRanges::create_single(num_rows());
        DCHECK(_opts.col_id_to_predicates.count(cid) > 0);
        RETURN_IF_ERROR(_column_iterators[cid]->get_row_ranges_by_zone_map(
                _opts.col_id_to_predicates.at(cid).get(),
                _opts.del_predicates_for_zone_map.count(cid) > 0
                        ? &(_opts.del_predicates_for_zone_map.at(cid))
                        : nullptr,
                &column_row_ranges));
        // intersect different columns's row ranges to get final row ranges by zone map
        RowRanges::ranges_intersection(zone_map_row_ranges, column_row_ranges,
                                       &zone_map_row_ranges);
    }

    std::shared_ptr<doris::ColumnPredicate> runtime_predicate = nullptr;
    if (_opts.use_topn_opt) {
        auto query_ctx = _opts.runtime_state->get_query_ctx();
        runtime_predicate = query_ctx->get_runtime_predicate().get_predictate();
<<<<<<< HEAD
        if (runtime_predicate && _segment->is_same_file_col_type_with_expected(
                                         runtime_predicate->column_id(), *_schema,
                                         _opts.io_ctx.reader_type != ReaderType::READER_QUERY)) {
=======
        if (runtime_predicate) {
>>>>>>> 87c4d1c2
            AndBlockColumnPredicate and_predicate;
            auto single_predicate = new SingleColumnBlockPredicate(runtime_predicate.get());
            and_predicate.add_column_predicate(single_predicate);

            RowRanges column_rp_row_ranges = RowRanges::create_single(num_rows());
            RETURN_IF_ERROR(
                    _column_iterators[runtime_predicate->column_id()]->get_row_ranges_by_zone_map(
                            &and_predicate, nullptr, &column_rp_row_ranges));

            // intersect different columns's row ranges to get final row ranges by zone map
            RowRanges::ranges_intersection(zone_map_row_ranges, column_rp_row_ranges,
                                           &zone_map_row_ranges);
        }
    }

    pre_size = condition_row_ranges->count();
    RowRanges::ranges_intersection(*condition_row_ranges, zone_map_row_ranges,
                                   condition_row_ranges);
    _opts.stats->rows_stats_filtered += (pre_size - condition_row_ranges->count());

    /// Low cardinality optimization is currently not very stable, so to prevent data corruption,
    /// we are temporarily disabling its use in data compaction.
    if (_opts.io_ctx.reader_type == ReaderType::READER_QUERY) {
        RowRanges dict_row_ranges = RowRanges::create_single(num_rows());
        for (auto cid : cids) {
            RowRanges tmp_row_ranges = RowRanges::create_single(num_rows());
            DCHECK(_opts.col_id_to_predicates.count(cid) > 0);
<<<<<<< HEAD
            // uint32_t unique_cid = _schema->unique_id(cid);
=======
>>>>>>> 87c4d1c2
            RETURN_IF_ERROR(_column_iterators[cid]->get_row_ranges_by_dict(
                    _opts.col_id_to_predicates.at(cid).get(), &tmp_row_ranges));
            RowRanges::ranges_intersection(dict_row_ranges, tmp_row_ranges, &dict_row_ranges);
        }

        pre_size = condition_row_ranges->count();
        RowRanges::ranges_intersection(*condition_row_ranges, dict_row_ranges,
                                       condition_row_ranges);
        _opts.stats->rows_dict_filtered += (pre_size - condition_row_ranges->count());
    }

    return Status::OK();
}

// filter rows by evaluating column predicates using bitmap indexes.
// upon return, predicates that've been evaluated by bitmap indexes are removed from _col_predicates.
Status SegmentIterator::_apply_bitmap_index() {
    SCOPED_RAW_TIMER(&_opts.stats->bitmap_index_filter_timer);
    size_t input_rows = _row_bitmap.cardinality();

    std::vector<ColumnPredicate*> remaining_predicates;
    auto is_like_predicate = [](ColumnPredicate* _pred) {
        if (dynamic_cast<LikeColumnPredicate<TYPE_CHAR>*>(_pred) != nullptr ||
            dynamic_cast<LikeColumnPredicate<TYPE_STRING>*>(_pred) != nullptr) {
            return true;
        }

        return false;
    };
    for (auto pred : _col_predicates) {
        auto cid = pred->column_id();
        if (_bitmap_index_iterators[cid] == nullptr || pred->type() == PredicateType::BF ||
            is_like_predicate(pred)) {
            // no bitmap index for this column
            remaining_predicates.push_back(pred);
        } else {
            RETURN_IF_ERROR(pred->evaluate(_bitmap_index_iterators[cid].get(), _segment->num_rows(),
                                           &_row_bitmap));

            auto column_name = _schema->column(pred->column_id())->name();
            if (_check_column_pred_all_push_down(column_name) &&
                !pred->predicate_params()->marked_by_runtime_filter) {
                _need_read_data_indices[cid] = false;
            }

            if (_row_bitmap.isEmpty()) {
                break; // all rows have been pruned, no need to process further predicates
            }
        }
    }
    _col_predicates = std::move(remaining_predicates);
    _opts.stats->rows_bitmap_index_filtered += (input_rows - _row_bitmap.cardinality());
    return Status::OK();
}

bool SegmentIterator::_is_literal_node(const TExprNodeType::type& node_type) {
    switch (node_type) {
    case TExprNodeType::BOOL_LITERAL:
    case TExprNodeType::INT_LITERAL:
    case TExprNodeType::LARGE_INT_LITERAL:
    case TExprNodeType::FLOAT_LITERAL:
    case TExprNodeType::DECIMAL_LITERAL:
    case TExprNodeType::STRING_LITERAL:
    case TExprNodeType::DATE_LITERAL:
        return true;
    default:
        return false;
    }
}

Status SegmentIterator::_extract_common_expr_columns(const vectorized::VExprSPtr& expr) {
    auto& children = expr->children();
    for (int i = 0; i < children.size(); ++i) {
        RETURN_IF_ERROR(_extract_common_expr_columns(children[i]));
    }

    auto node_type = expr->node_type();
    if (node_type == TExprNodeType::SLOT_REF) {
        auto slot_expr = std::dynamic_pointer_cast<doris::vectorized::VSlotRef>(expr);
        _is_common_expr_column[_schema->column_id(slot_expr->column_id())] = true;
        _common_expr_columns.insert(_schema->column_id(slot_expr->column_id()));
    }

    return Status::OK();
}

Status SegmentIterator::_execute_predicates_except_leafnode_of_andnode(
        const vectorized::VExprSPtr& expr) {
    if (expr == nullptr) {
        return Status::OK();
    }

    auto& children = expr->children();
    for (int i = 0; i < children.size(); ++i) {
        RETURN_IF_ERROR(_execute_predicates_except_leafnode_of_andnode(children[i]));
    }

    auto node_type = expr->node_type();
    if (node_type == TExprNodeType::SLOT_REF) {
        _column_predicate_info->column_name = expr->expr_name();
    } else if (_is_literal_node(node_type)) {
        auto v_literal_expr = std::dynamic_pointer_cast<doris::vectorized::VLiteral>(expr);
        _column_predicate_info->query_value = v_literal_expr->value();
    } else if (node_type == TExprNodeType::BINARY_PRED || node_type == TExprNodeType::MATCH_PRED) {
        if (node_type == TExprNodeType::MATCH_PRED) {
            _column_predicate_info->query_op = "match";
        } else {
            _column_predicate_info->query_op = expr->fn().name.function_name;
        }
        // get child condition result in compound conditions
        auto pred_result_sign = _gen_predicate_result_sign(_column_predicate_info.get());
        _column_predicate_info.reset(new ColumnPredicateInfo());
        if (_rowid_result_for_index.count(pred_result_sign) > 0 &&
            _rowid_result_for_index[pred_result_sign].first) {
            auto apply_result = _rowid_result_for_index[pred_result_sign].second;
            _pred_except_leafnode_of_andnode_evaluate_result.push_back(apply_result);
        }
    } else if (node_type == TExprNodeType::COMPOUND_PRED) {
        auto function_name = expr->fn().name.function_name;
        // execute logic function
        RETURN_IF_ERROR(_execute_compound_fn(function_name));
    }

    return Status::OK();
}

Status SegmentIterator::_execute_compound_fn(const std::string& function_name) {
    auto size = _pred_except_leafnode_of_andnode_evaluate_result.size();
    if (function_name == "and") {
        if (size < 2) {
            return Status::InternalError("execute and logic compute error.");
        }
        _pred_except_leafnode_of_andnode_evaluate_result.at(size - 2) &=
                _pred_except_leafnode_of_andnode_evaluate_result.at(size - 1);
        _pred_except_leafnode_of_andnode_evaluate_result.pop_back();
    } else if (function_name == "or") {
        if (size < 2) {
            return Status::InternalError("execute or logic compute error.");
        }
        _pred_except_leafnode_of_andnode_evaluate_result.at(size - 2) |=
                _pred_except_leafnode_of_andnode_evaluate_result.at(size - 1);
        _pred_except_leafnode_of_andnode_evaluate_result.pop_back();
    } else if (function_name == "not") {
        if (size < 1) {
            return Status::InternalError("execute not logic compute error.");
        }
        roaring::Roaring tmp = _row_bitmap;
        tmp -= _pred_except_leafnode_of_andnode_evaluate_result.at(size - 1);
        _pred_except_leafnode_of_andnode_evaluate_result.at(size - 1) = tmp;
    }
    return Status::OK();
}

bool SegmentIterator::_can_filter_by_preds_except_leafnode_of_andnode() {
    // no compound predicates push down, so no need to filter
    if (_col_preds_except_leafnode_of_andnode.size() == 0) {
        return false;
    }
    for (auto pred : _col_preds_except_leafnode_of_andnode) {
        if (_not_apply_index_pred.count(pred->column_id()) ||
            (!_check_apply_by_bitmap_index(pred) && !_check_apply_by_inverted_index(pred, true))) {
            return false;
        }
        // all predicates are evaluated by index, then true, else false
        std::string pred_result_sign = _gen_predicate_result_sign(pred);
        if (_rowid_result_for_index.count(pred_result_sign) == 0) {
            return false;
        }
    }
    return true;
}

bool SegmentIterator::_check_apply_by_bitmap_index(ColumnPredicate* pred) {
    if (_bitmap_index_iterators[pred->column_id()] == nullptr) {
        // no bitmap index for this column
        return false;
    }
    return true;
}

bool SegmentIterator::_check_apply_by_inverted_index(ColumnPredicate* pred, bool pred_in_compound) {
    if (_opts.runtime_state && !_opts.runtime_state->query_options().enable_inverted_index_query) {
        return false;
    }
    if (_inverted_index_iterators[pred->column_id()] == nullptr) {
        //this column without inverted index
        return false;
    }

    if (_inverted_index_not_support_pred_type(pred->type())) {
        return false;
    }

    if ((pred->type() == PredicateType::IN_LIST || pred->type() == PredicateType::NOT_IN_LIST) &&
        pred->predicate_params()->marked_by_runtime_filter) {
        // in_list or not_in_list predicate produced by runtime filter
        return false;
    }

    // Function filter no apply inverted index
    if (dynamic_cast<LikeColumnPredicate<TYPE_CHAR>*>(pred) != nullptr ||
        dynamic_cast<LikeColumnPredicate<TYPE_STRING>*>(pred) != nullptr) {
        return false;
    }

    bool handle_by_fulltext = _column_has_fulltext_index(pred->column_id());
    if (handle_by_fulltext) {
        // when predicate in compound condition which except leafNode of andNode,
        // only can apply match query for fulltext index,
        // when predicate is leafNode of andNode,
        // can apply 'match qeury' and 'equal query' and 'list query' for fulltext index.
        return (pred_in_compound ? pred->type() == PredicateType::MATCH
                                 : (pred->type() == PredicateType::MATCH ||
                                    PredicateTypeTraits::is_equal_or_list(pred->type())));
    }

    return true;
}

Status SegmentIterator::_apply_bitmap_index_except_leafnode_of_andnode(
        ColumnPredicate* pred, roaring::Roaring* output_result) {
    RETURN_IF_ERROR(pred->evaluate(_bitmap_index_iterators[pred->column_id()].get(),
                                   _segment->num_rows(), output_result));
    return Status::OK();
}

Status SegmentIterator::_apply_inverted_index_except_leafnode_of_andnode(
        ColumnPredicate* pred, roaring::Roaring* output_result) {
    RETURN_IF_ERROR(pred->evaluate(*_schema, _inverted_index_iterators[pred->column_id()].get(),
                                   num_rows(), output_result));
    return Status::OK();
}

Status SegmentIterator::_apply_index_except_leafnode_of_andnode() {
    for (auto pred : _col_preds_except_leafnode_of_andnode) {
        auto pred_type = pred->type();
        bool is_support = pred_type == PredicateType::EQ || pred_type == PredicateType::NE ||
                          pred_type == PredicateType::LT || pred_type == PredicateType::LE ||
                          pred_type == PredicateType::GT || pred_type == PredicateType::GE ||
                          pred_type == PredicateType::MATCH;
        if (!is_support) {
            continue;
        }

        bool can_apply_by_bitmap_index = _check_apply_by_bitmap_index(pred);
        bool can_apply_by_inverted_index = _check_apply_by_inverted_index(pred, true);
        roaring::Roaring bitmap = _row_bitmap;
        Status res = Status::OK();
        if (can_apply_by_bitmap_index) {
            res = _apply_bitmap_index_except_leafnode_of_andnode(pred, &bitmap);
        } else if (can_apply_by_inverted_index) {
            res = _apply_inverted_index_except_leafnode_of_andnode(pred, &bitmap);
        } else {
            continue;
        }

        bool need_remaining_after_evaluate = _column_has_fulltext_index(pred->column_id()) &&
                                             PredicateTypeTraits::is_equal_or_list(pred_type);
        if (!res.ok()) {
            if (_downgrade_without_index(res, need_remaining_after_evaluate)) {
                // downgrade without index query
                _not_apply_index_pred.insert(pred->column_id());
                continue;
            }
            LOG(WARNING) << "failed to evaluate index"
                         << ", column predicate type: " << pred->pred_type_string(pred->type())
                         << ", error msg: " << res.to_string();
            return res;
        }

        std::string pred_result_sign = _gen_predicate_result_sign(pred);
        _rowid_result_for_index.emplace(
                std::make_pair(pred_result_sign, std::make_pair(true, bitmap)));
    }

    for (auto pred : _col_preds_except_leafnode_of_andnode) {
        auto column_name = _schema->column(pred->column_id())->name();
        if (!_remaining_conjunct_roots.empty() &&
            _check_column_pred_all_push_down(column_name, true,
                                             pred->type() == PredicateType::MATCH) &&
            !pred->predicate_params()->marked_by_runtime_filter) {
            _need_read_data_indices[pred->column_id()] = false;
        }
    }

    return Status::OK();
}

bool SegmentIterator::_downgrade_without_index(Status res, bool need_remaining) {
    if (res.code() == ErrorCode::INVERTED_INDEX_FILE_NOT_FOUND ||
        res.code() == ErrorCode::INVERTED_INDEX_BYPASS ||
        res.code() == ErrorCode::INVERTED_INDEX_EVALUATE_SKIPPED ||
        (res.code() == ErrorCode::INVERTED_INDEX_NO_TERMS && need_remaining)) {
        // 1. INVERTED_INDEX_FILE_NOT_FOUND means index file has not been built,
        //    usually occurs when creating a new index, queries can be downgraded
        //    without index.
        // 2. INVERTED_INDEX_BYPASS means the hit of condition by index
        //    has reached the optimal limit, downgrade without index query can
        //    improve query performance.
        // 3. INVERTED_INDEX_EVALUATE_SKIPPED means the inverted index is not
        //    suitable for executing this predicate, skipped it and filter data
        //    by function later.
        // 4. INVERTED_INDEX_NO_TERMS means the column has fulltext index,
        //    but the column condition value no terms in specified parser,
        //    such as: where A = '' and B = ','
        //    the predicate of A and B need downgrade without index query.
        // above case can downgrade without index query
        LOG(INFO) << "will downgrade without index to evaluate predicate, because of res: " << res;
        return true;
    }
    return false;
}

std::string SegmentIterator::_gen_predicate_result_sign(ColumnPredicate* predicate) {
    std::string pred_result_sign;

    auto column_desc = _schema->column(predicate->column_id());
    auto pred_type = predicate->type();
    auto predicate_params = predicate->predicate_params();
    pred_result_sign = BeConsts::BLOCK_TEMP_COLUMN_PREFIX + column_desc->name() + "_" +
                       predicate->pred_type_string(pred_type) + "_" + predicate_params->value;

    return pred_result_sign;
}

std::string SegmentIterator::_gen_predicate_result_sign(ColumnPredicateInfo* predicate_info) {
    std::string pred_result_sign;
    pred_result_sign = BeConsts::BLOCK_TEMP_COLUMN_PREFIX + predicate_info->column_name + "_" +
                       predicate_info->query_op + "_" + predicate_info->query_value;
    return pred_result_sign;
}

bool SegmentIterator::_column_has_fulltext_index(int32_t cid) {
    bool has_fulltext_index = _inverted_index_iterators[cid] != nullptr &&
                              _inverted_index_iterators[cid]->get_inverted_index_reader_type() ==
                                      InvertedIndexReaderType::FULLTEXT;

    return has_fulltext_index;
}

inline bool SegmentIterator::_inverted_index_not_support_pred_type(const PredicateType& type) {
    return type == PredicateType::BF || type == PredicateType::BITMAP_FILTER;
}

#define all_predicates_are_range_predicate(predicate_set)   \
    std::all_of(predicate_set.begin(), predicate_set.end(), \
                [](const ColumnPredicate* p) { return PredicateTypeTraits::is_range(p->type()); })

#define all_predicates_are_marked_by_runtime_filter(predicate_set)                            \
    std::all_of(predicate_set.begin(), predicate_set.end(), [](const ColumnPredicate* p) {    \
        return const_cast<ColumnPredicate*>(p)->predicate_params()->marked_by_runtime_filter; \
    })

Status SegmentIterator::_apply_inverted_index_on_column_predicate(
        ColumnPredicate* pred, std::vector<ColumnPredicate*>& remaining_predicates,
        bool* continue_apply) {
    if (!_check_apply_by_inverted_index(pred)) {
        remaining_predicates.emplace_back(pred);
    } else {
        bool need_remaining_after_evaluate = _column_has_fulltext_index(pred->column_id()) &&
                                             PredicateTypeTraits::is_equal_or_list(pred->type());
        roaring::Roaring bitmap = _row_bitmap;
        Status res = pred->evaluate(*_schema, _inverted_index_iterators[pred->column_id()].get(),
                                    num_rows(), &bitmap);
        if (!res.ok()) {
            if (_downgrade_without_index(res, need_remaining_after_evaluate)) {
                remaining_predicates.emplace_back(pred);
                return Status::OK();
            }
            LOG(WARNING) << "failed to evaluate index"
                         << ", column predicate type: " << pred->pred_type_string(pred->type())
                         << ", error msg: " << res;
            return res;
        }

        auto pred_type = pred->type();
        if (pred_type == PredicateType::MATCH) {
            std::string pred_result_sign = _gen_predicate_result_sign(pred);
            _rowid_result_for_index.emplace(
                    std::make_pair(pred_result_sign, std::make_pair(false, bitmap)));
        }

        _row_bitmap &= bitmap;
        if (_row_bitmap.isEmpty()) {
            // all rows have been pruned, no need to process further predicates
            *continue_apply = false;
        }

        if (need_remaining_after_evaluate) {
            remaining_predicates.emplace_back(pred);
            return Status::OK();
        }

        auto column_name = _schema->column(pred->column_id())->name();
        if (_check_column_pred_all_push_down(column_name, false,
                                             pred->type() == PredicateType::MATCH) &&
            !pred->predicate_params()->marked_by_runtime_filter) {
            _need_read_data_indices[pred->column_id()] = false;
        }
    }
    return Status::OK();
}

Status SegmentIterator::_apply_inverted_index_on_block_column_predicate(
        ColumnId column_id, MutilColumnBlockPredicate* pred,
        std::set<const ColumnPredicate*>& no_need_to_pass_column_predicate_set,
        bool* continue_apply) {
    bool handle_by_fulltext = _column_has_fulltext_index(column_id);
    std::set<const ColumnPredicate*> predicate_set {};

    pred->get_all_column_predicate(predicate_set);

    //four requirements here.
    //1. Column has inverted index
    //2. There are multiple predicates for this column.
    //3. All the predicates are range predicate.
    //4. if it's under fulltext parser type, we need to skip inverted index evaluate.
    if (_inverted_index_iterators[column_id] != nullptr && predicate_set.size() > 1 &&
        all_predicates_are_range_predicate(predicate_set) && !handle_by_fulltext) {
        roaring::Roaring output_result = _row_bitmap;

        std::string column_name = _schema->column(column_id)->name();

        auto res = pred->evaluate(column_name, _inverted_index_iterators[column_id].get(),
                                  num_rows(), &output_result);

        if (res.ok()) {
            if (_check_column_pred_all_push_down(column_name) &&
                !all_predicates_are_marked_by_runtime_filter(predicate_set)) {
                _need_read_data_indices[column_id] = false;
            }
            no_need_to_pass_column_predicate_set.insert(predicate_set.begin(), predicate_set.end());
            _row_bitmap &= output_result;
            if (_row_bitmap.isEmpty()) {
                // all rows have been pruned, no need to process further predicates
                *continue_apply = false;
            }
            return res;
        } else {
            //TODO:mock until AndBlockColumnPredicate evaluate is ok.
            if (res.code() == ErrorCode::NOT_IMPLEMENTED_ERROR) {
                return Status::OK();
            }
            LOG(WARNING) << "failed to evaluate index"
                         << ", column predicate type: range predicate"
                         << ", error msg: " << res;
            return res;
        }
    }
    return Status::OK();
}

bool SegmentIterator::_need_read_data(ColumnId cid) {
    // for safety reason, only support DUP_KEYS
    if (_opts.tablet_schema->keys_type() != KeysType::DUP_KEYS) {
        return true;
    }
    if (_output_columns.count(-1)) {
        // if _output_columns contains -1, it means that the light
        // weight schema change may not be enabled or other reasons
        // caused the column unique_id not be set, to prevent errors
        // occurring, return true here that column data needs to be read
        return true;
    }
    // Check the following conditions:
    // 1. If the column represented by the unique ID is an inverted index column (indicated by '_need_read_data_indices.count(unique_id) > 0 && !_need_read_data_indices[unique_id]')
    //    and it's not marked for projection in '_output_columns'.
    // 2. Or, if the column is an inverted index column and it's marked for projection in '_output_columns',
    //    and the operation is a push down of the 'COUNT_ON_INDEX' aggregation function.
    // If any of the above conditions are met, log a debug message indicating that there's no need to read data for the indexed column.
    // Then, return false.
    int32_t unique_id = _opts.tablet_schema->column(cid).unique_id();
    if ((_need_read_data_indices.count(cid) > 0 && !_need_read_data_indices[cid] &&
         _output_columns.count(unique_id) < 1) ||
        (_need_read_data_indices.count(cid) > 0 && !_need_read_data_indices[cid] &&
         _output_columns.count(unique_id) == 1 &&
         _opts.push_down_agg_type_opt == TPushAggOp::COUNT_ON_INDEX)) {
        VLOG_DEBUG << "SegmentIterator no need read data for column: "
                   << _opts.tablet_schema->column_by_uid(unique_id).name();
        return false;
    }
    return true;
}

Status SegmentIterator::_apply_inverted_index() {
    SCOPED_RAW_TIMER(&_opts.stats->inverted_index_filter_timer);
    if (_opts.runtime_state && !_opts.runtime_state->query_options().enable_inverted_index_query) {
        return Status::OK();
    }
    size_t input_rows = _row_bitmap.cardinality();
    std::vector<ColumnPredicate*> remaining_predicates;
    std::set<const ColumnPredicate*> no_need_to_pass_column_predicate_set;

    for (const auto& entry : _opts.col_id_to_predicates) {
        ColumnId column_id = entry.first;
        auto pred = entry.second;
        bool continue_apply = true;
        RETURN_IF_ERROR(_apply_inverted_index_on_block_column_predicate(
                column_id, pred.get(), no_need_to_pass_column_predicate_set, &continue_apply));
        if (!continue_apply) {
            break;
        }
    }

    for (auto pred : _col_predicates) {
        if (no_need_to_pass_column_predicate_set.count(pred) > 0) {
            continue;
        } else {
            bool continue_apply = true;
            RETURN_IF_ERROR(_apply_inverted_index_on_column_predicate(pred, remaining_predicates,
                                                                      &continue_apply));
            if (!continue_apply) {
                break;
            }
        }
    }

    // delete from _common_expr_ctxs_push_down if a MATCH predicate will be removed from _col_predicates
    // since it's not necessary to eval it any more to avoid index miss, which is added in _normalize_predicate
    for (auto pred : _col_predicates) {
        if (pred->type() == PredicateType::MATCH &&
            std::find(remaining_predicates.begin(), remaining_predicates.end(), pred) ==
                    remaining_predicates.end()) {
            // TODO: change dynamic_cast to static_cast in the future
            MatchPredicate* match_pred = dynamic_cast<MatchPredicate*>(pred);
            if (match_pred == nullptr) {
                LOG(WARNING) << pred->debug_string() << " should be MatchPredicate";
                continue;
            }
            for (auto it = _common_expr_ctxs_push_down.begin();
                 it != _common_expr_ctxs_push_down.end(); it++) {
                auto expr = (*it)->root().get();
                // check expr type and child is the same as match predicate
                if (expr->node_type() == TExprNodeType::MATCH_PRED &&
                    expr->children().size() == 2 && expr->get_child(0)->is_slot_ref() &&
                    expr->get_child(1)->is_constant()) {
                    // TODO: change dynamic_cast to static_cast in the future
                    auto slot_ref = dynamic_cast<vectorized::VSlotRef*>(expr->get_child(0).get());
                    if (slot_ref == nullptr) {
                        LOG(WARNING) << expr->get_child(0)->debug_string() << " should be SlotRef";
                        continue;
                    }
                    std::shared_ptr<ColumnPtrWrapper> const_col_wrapper;
                    auto res = expr->get_child(1)->get_const_col((*it).get(), &const_col_wrapper);
                    if (res.ok() && const_col_wrapper) {
                        const auto const_column = check_and_get_column<vectorized::ColumnConst>(
                                const_col_wrapper->column_ptr);
                        if (const_column) {
                            // check column id and predicate value is the same
                            if ((match_pred->column_id() ==
                                 _schema->column_id(slot_ref->column_id())) &&
                                (StringRef(match_pred->get_value()) ==
                                 const_column->get_data_at(0))) {
                                // delete the expr from _remaining_conjunct_roots and _common_expr_ctxs_push_down
                                for (auto it1 = _remaining_conjunct_roots.begin();
                                     it1 != _remaining_conjunct_roots.end(); it1++) {
                                    if (it1->get() == expr) {
                                        VLOG_DEBUG << "delete expr from _remaining_conjunct_roots "
                                                   << expr->debug_string();
                                        _remaining_conjunct_roots.erase(it1);
                                        break;
                                    }
                                }
                                VLOG_DEBUG << "delete expr from _common_expr_ctxs_push_down "
                                           << expr->debug_string();
                                _common_expr_ctxs_push_down.erase(it);
                                break;
                            }
                        }
                    }
                }
            }
        }
    }

    _col_predicates = std::move(remaining_predicates);
    _opts.stats->rows_inverted_index_filtered += (input_rows - _row_bitmap.cardinality());
    return Status::OK();
}

Status SegmentIterator::_init_return_column_iterators() {
    if (_cur_rowid >= num_rows()) {
        return Status::OK();
    }

    for (auto cid : _schema->column_ids()) {
        if (_schema->column(cid)->name() == BeConsts::ROWID_COL) {
            _column_iterators[cid].reset(
                    new RowIdColumnIterator(_opts.tablet_id, _opts.rowset_id, _segment->id()));
            continue;
        }
        std::set<ColumnId> del_cond_id_set;
        _opts.delete_condition_predicates->get_all_column_ids(del_cond_id_set);
        std::vector<bool> tmp_is_pred_column;
        tmp_is_pred_column.resize(_schema->columns().size(), false);
        for (auto predicate : _col_predicates) {
            auto cid = predicate->column_id();
            tmp_is_pred_column[cid] = true;
        }
        // handle delete_condition
        for (auto cid : del_cond_id_set) {
            tmp_is_pred_column[cid] = true;
        }

<<<<<<< HEAD
        // int32_t unique_id = _opts.tablet_schema->column(cid).unique_id();
        if (_column_iterators.count(cid) < 1) {
            RETURN_IF_ERROR(_segment->new_column_iterator(_opts.tablet_schema->column(cid),
                                                          &_column_iterators[cid], &_opts));
=======
        if (_column_iterators[cid] == nullptr) {
            RETURN_IF_ERROR(_segment->new_column_iterator(_opts.tablet_schema->column(cid),
                                                          &_column_iterators[cid]));
>>>>>>> 87c4d1c2
            ColumnIteratorOptions iter_opts;
            iter_opts.stats = _opts.stats;
            iter_opts.use_page_cache = _opts.use_page_cache;
            iter_opts.file_reader = _file_reader.get();
            iter_opts.io_ctx = _opts.io_ctx;
            // If the col is predicate column, then should read the last page to check
            // if the column is full dict encoding
            iter_opts.is_predicate_column = tmp_is_pred_column[cid];
            RETURN_IF_ERROR(_column_iterators[cid]->init(iter_opts));
        }
    }
    return Status::OK();
}

Status SegmentIterator::_init_bitmap_index_iterators() {
    if (_cur_rowid >= num_rows()) {
        return Status::OK();
    }
    for (auto cid : _schema->column_ids()) {
        if (_bitmap_index_iterators[cid] == nullptr) {
            RETURN_IF_ERROR(_segment->new_bitmap_index_iterator(_opts.tablet_schema->column(cid),
                                                                &_bitmap_index_iterators[cid]));
        }
    }
    return Status::OK();
}

Status SegmentIterator::_init_inverted_index_iterators() {
    if (_cur_rowid >= num_rows()) {
        return Status::OK();
    }
    for (auto cid : _schema->column_ids()) {
        int32_t unique_id = _opts.tablet_schema->column(cid).unique_id();
        if (_inverted_index_iterators[cid] == nullptr) {
            RETURN_IF_ERROR(_segment->new_inverted_index_iterator(
                    _opts.tablet_schema->column(cid),
                    _opts.tablet_schema->get_inverted_index(unique_id), _opts,
<<<<<<< HEAD
                    &_inverted_index_iterators[unique_id]));
=======
                    &_inverted_index_iterators[cid]));
>>>>>>> 87c4d1c2
        }
    }
    return Status::OK();
}

Status SegmentIterator::_lookup_ordinal(const RowCursor& key, bool is_include, rowid_t upper_bound,
                                        rowid_t* rowid) {
    if (_segment->_tablet_schema->keys_type() == UNIQUE_KEYS &&
        _segment->get_primary_key_index() != nullptr) {
        return _lookup_ordinal_from_pk_index(key, is_include, rowid);
    }
    return _lookup_ordinal_from_sk_index(key, is_include, upper_bound, rowid);
}

// look up one key to get its ordinal at which can get data by using short key index.
// 'upper_bound' is defined the max ordinal the function will search.
// We use upper_bound to reduce search times.
// If we find a valid ordinal, it will be set in rowid and with Status::OK()
// If we can not find a valid key in this segment, we will set rowid to upper_bound
// Otherwise return error.
// 1. get [start, end) ordinal through short key index
// 2. binary search to find exact ordinal that match the input condition
// Make is_include template to reduce branch
Status SegmentIterator::_lookup_ordinal_from_sk_index(const RowCursor& key, bool is_include,
                                                      rowid_t upper_bound, rowid_t* rowid) {
    const ShortKeyIndexDecoder* sk_index_decoder = _segment->get_short_key_index();
    DCHECK(sk_index_decoder != nullptr);

    std::string index_key;
    encode_key_with_padding(&index_key, key, _segment->_tablet_schema->num_short_key_columns(),
                            is_include);

    const auto& key_col_ids = key.schema()->column_ids();
    _convert_rowcursor_to_short_key(key, key_col_ids.size());

    uint32_t start_block_id = 0;
    auto start_iter = sk_index_decoder->lower_bound(index_key);
    if (start_iter.valid()) {
        // Because previous block may contain this key, so we should set rowid to
        // last block's first row.
        start_block_id = start_iter.ordinal();
        if (start_block_id > 0) {
            start_block_id--;
        }
    } else {
        // When we don't find a valid index item, which means all short key is
        // smaller than input key, this means that this key may exist in the last
        // row block. so we set the rowid to first row of last row block.
        start_block_id = sk_index_decoder->num_items() - 1;
    }
    rowid_t start = start_block_id * sk_index_decoder->num_rows_per_block();

    rowid_t end = upper_bound;
    auto end_iter = sk_index_decoder->upper_bound(index_key);
    if (end_iter.valid()) {
        end = end_iter.ordinal() * sk_index_decoder->num_rows_per_block();
    }

    // binary search to find the exact key
    while (start < end) {
        rowid_t mid = (start + end) / 2;
        RETURN_IF_ERROR(_seek_and_peek(mid));
        int cmp = _compare_short_key_with_seek_block(key_col_ids);
        if (cmp > 0) {
            start = mid + 1;
        } else if (cmp == 0) {
            if (is_include) {
                // lower bound
                end = mid;
            } else {
                // upper bound
                start = mid + 1;
            }
        } else {
            end = mid;
        }
    }

    *rowid = start;
    return Status::OK();
}

Status SegmentIterator::_lookup_ordinal_from_pk_index(const RowCursor& key, bool is_include,
                                                      rowid_t* rowid) {
    DCHECK(_segment->_tablet_schema->keys_type() == UNIQUE_KEYS);
    const PrimaryKeyIndexReader* pk_index_reader = _segment->get_primary_key_index();
    DCHECK(pk_index_reader != nullptr);

    std::string index_key;
    // when is_include is false, we shoudle append KEY_NORMAL_MARKER to the
    // encode key. Otherwise, we will get an incorrect upper bound.
    encode_key_with_padding<RowCursor, true, true>(
            &index_key, key, _segment->_tablet_schema->num_key_columns(), is_include, true);
    if (index_key < _segment->min_key()) {
        *rowid = 0;
        return Status::OK();
    } else if (index_key > _segment->max_key()) {
        *rowid = num_rows();
        return Status::OK();
    }
    bool exact_match = false;

    std::unique_ptr<segment_v2::IndexedColumnIterator> index_iterator;
    RETURN_IF_ERROR(pk_index_reader->new_iterator(&index_iterator));

    Status status = index_iterator->seek_at_or_after(&index_key, &exact_match);
    if (UNLIKELY(!status.ok())) {
        *rowid = num_rows();
        if (status.is<ENTRY_NOT_FOUND>()) {
            return Status::OK();
        }
        return status;
    }
    *rowid = index_iterator->get_current_ordinal();

    // The sequence column needs to be removed from primary key index when comparing key
    bool has_seq_col = _segment->_tablet_schema->has_sequence_col();
    if (has_seq_col) {
        size_t seq_col_length =
                _segment->_tablet_schema->column(_segment->_tablet_schema->sequence_col_idx())
                        .length() +
                1;
        auto index_type = vectorized::DataTypeFactory::instance().create_data_type(
                _segment->_pk_index_reader->type_info()->type(), 1, 0);
        auto index_column = index_type->create_column();
        size_t num_to_read = 1;
        size_t num_read = num_to_read;
        RETURN_IF_ERROR(index_iterator->next_batch(&num_read, index_column));
        DCHECK(num_to_read == num_read);

        Slice sought_key =
                Slice(index_column->get_data_at(0).data, index_column->get_data_at(0).size);
        Slice sought_key_without_seq =
                Slice(sought_key.get_data(), sought_key.get_size() - seq_col_length);

        // compare key
        if (Slice(index_key).compare(sought_key_without_seq) == 0) {
            exact_match = true;
        }
    }

    // find the key in primary key index, and the is_include is false, so move
    // to the next row.
    if (exact_match && !is_include) {
        *rowid += 1;
    }
    return Status::OK();
}

// seek to the row and load that row to _key_cursor
Status SegmentIterator::_seek_and_peek(rowid_t rowid) {
    {
        _opts.stats->block_init_seek_num += 1;
        SCOPED_RAW_TIMER(&_opts.stats->block_init_seek_ns);
        RETURN_IF_ERROR(_seek_columns(_seek_schema->column_ids(), rowid));
    }
    size_t num_rows = 1;

    //note(wb) reset _seek_block for memory reuse
    // it is easier to use row based memory layout for clear memory
    for (int i = 0; i < _seek_block.size(); i++) {
        _seek_block[i]->clear();
    }
    RETURN_IF_ERROR(_read_columns(_seek_schema->column_ids(), _seek_block, num_rows));
    return Status::OK();
}

Status SegmentIterator::_seek_columns(const std::vector<ColumnId>& column_ids, rowid_t pos) {
    for (auto cid : column_ids) {
        if (!_need_read_data(cid)) {
            continue;
        }
        RETURN_IF_ERROR(_column_iterators[cid]->seek_to_ordinal(pos));
    }
    return Status::OK();
}

/* ---------------------- for vectorization implementation  ---------------------- */

/**
 *  For storage layer data type, can be measured from two perspectives:
 *  1 Whether the type can be read in a fast way(batch read using SIMD)
 *    Such as integer type and float type, this type can be read in SIMD way.
 *    For the type string/bitmap/hll, they can not be read in batch way, so read this type data is slow.
 *   If a type can be read fast, we can try to eliminate Lazy Materialization, because we think for this type, seek cost > read cost.
 *   This is an estimate, if we want more precise cost, statistics collection is necessary(this is a todo).
 *   In short, when returned non-pred columns contains string/hll/bitmap, we using Lazy Materialization.
 *   Otherwise, we disable it.
 *    
 *   When Lazy Materialization enable, we need to read column at least two times.
 *   First time to read Pred col, second time to read non-pred.
 *   Here's an interesting question to research, whether read Pred col once is the best plan.
 *   (why not read Pred col twice or more?)
 *
 *   When Lazy Materialization disable, we just need to read once.
 *   
 * 
 *  2 Whether the predicate type can be evaluate in a fast way(using SIMD to eval pred)
 *    Such as integer type and float type, they can be eval fast.
 *    But for BloomFilter/string/date, they eval slow.
 *    If a type can be eval fast, we use vectorization to eval it.
 *    Otherwise, we use short-circuit to eval it.
 * 
 *  
 */

// todo(wb) need a UT here
Status SegmentIterator::_vec_init_lazy_materialization() {
    _is_pred_column.resize(_schema->columns().size(), false);

    // including short/vec/delete pred
    std::set<ColumnId> pred_column_ids;
    _lazy_materialization_read = false;

    std::set<ColumnId> del_cond_id_set;
    _opts.delete_condition_predicates->get_all_column_ids(del_cond_id_set);

    std::set<const ColumnPredicate*> delete_predicate_set {};
    _opts.delete_condition_predicates->get_all_column_predicate(delete_predicate_set);
    for (const auto predicate : delete_predicate_set) {
        if (PredicateTypeTraits::is_range(predicate->type())) {
            _delete_range_column_ids.push_back(predicate->column_id());
        } else if (PredicateTypeTraits::is_bloom_filter(predicate->type())) {
            _delete_bloom_filter_column_ids.push_back(predicate->column_id());
        }
    }

    // add runtime predicate to _col_predicates
    // should NOT add for order by key,
    //  since key is already sorted and topn_next only need first N rows from each segment,
    //  but runtime predicate will filter some rows and read more than N rows.
    // should add add for order by none-key column, since none-key column is not sorted and
    //  all rows should be read, so runtime predicate will reduce rows for topn node
    if (_opts.use_topn_opt &&
        !(_opts.read_orderby_key_columns != nullptr && !_opts.read_orderby_key_columns->empty())) {
        auto& runtime_predicate = _opts.runtime_state->get_query_ctx()->get_runtime_predicate();
        _runtime_predicate = runtime_predicate.get_predictate();
        if (_runtime_predicate) {
            _col_predicates.push_back(_runtime_predicate.get());
        }
    }

    // Step1: extract columns that can be lazy materialization
    if (!_col_predicates.empty() || !del_cond_id_set.empty()) {
        std::set<ColumnId> short_cir_pred_col_id_set; // using set for distinct cid
        std::set<ColumnId> vec_pred_col_id_set;

        for (auto predicate : _col_predicates) {
            auto cid = predicate->column_id();
            _is_pred_column[cid] = true;
            pred_column_ids.insert(cid);

            // check pred using short eval or vec eval
            if (_can_evaluated_by_vectorized(predicate)) {
                vec_pred_col_id_set.insert(predicate->column_id());
                _pre_eval_block_predicate.push_back(predicate);
            } else {
                short_cir_pred_col_id_set.insert(cid);
                _short_cir_eval_predicate.push_back(predicate);
                if (predicate->is_filter()) {
                    _filter_info_id.push_back(predicate);
                }
            }
        }

        // handle delete_condition
        if (!del_cond_id_set.empty()) {
            short_cir_pred_col_id_set.insert(del_cond_id_set.begin(), del_cond_id_set.end());
            pred_column_ids.insert(del_cond_id_set.begin(), del_cond_id_set.end());

            for (auto cid : del_cond_id_set) {
                _is_pred_column[cid] = true;
            }
        }

        _vec_pred_column_ids.assign(vec_pred_col_id_set.cbegin(), vec_pred_col_id_set.cend());
        _short_cir_pred_column_ids.assign(short_cir_pred_col_id_set.cbegin(),
                                          short_cir_pred_col_id_set.cend());
    }

    if (!_vec_pred_column_ids.empty()) {
        _is_need_vec_eval = true;
    }
    if (!_short_cir_pred_column_ids.empty()) {
        _is_need_short_eval = true;
    }

    // make _schema_block_id_map
    _schema_block_id_map.resize(_schema->columns().size());
    for (int i = 0; i < _schema->num_column_ids(); i++) {
        auto cid = _schema->column_id(i);
        _schema_block_id_map[cid] = i;
    }

    // Step2: extract columns that can execute expr context
    _is_common_expr_column.resize(_schema->columns().size(), false);
    if (_enable_common_expr_pushdown && !_remaining_conjunct_roots.empty()) {
        for (auto expr : _remaining_conjunct_roots) {
            RETURN_IF_ERROR(_extract_common_expr_columns(expr));
        }
        if (!_common_expr_columns.empty()) {
            _is_need_expr_eval = true;
            for (auto cid : _schema->column_ids()) {
                // pred column also needs to be filtered by expr
                if (_is_common_expr_column[cid] || _is_pred_column[cid]) {
                    auto loc = _schema_block_id_map[cid];
                    _columns_to_filter.push_back(loc);
                }
            }
        }
    }

    // Step 3: fill non predicate columns and second read column
    // if _schema columns size equal to pred_column_ids size, lazy_materialization_read is false,
    // all columns are lazy materialization columns without non predicte column.
    // If common expr pushdown exists, and expr column is not contained in lazy materialization columns,
    // add to second read column, which will be read after lazy materialization
    if (_schema->column_ids().size() > pred_column_ids.size()) {
        for (auto cid : _schema->column_ids()) {
            if (!_is_pred_column[cid]) {
                if (_is_need_vec_eval || _is_need_short_eval) {
                    _lazy_materialization_read = true;
                }
                if (!_is_common_expr_column[cid]) {
                    _non_predicate_columns.push_back(cid);
                } else {
                    _second_read_column_ids.push_back(cid);
                }
            }
        }
    }

    // Step 4: fill first read columns
    if (_lazy_materialization_read) {
        // insert pred cid to first_read_columns
        for (auto cid : pred_column_ids) {
            _first_read_column_ids.push_back(cid);
        }
    } else if (!_is_need_vec_eval && !_is_need_short_eval &&
               !_is_need_expr_eval) { // no pred exists, just read and output column
        for (int i = 0; i < _schema->num_column_ids(); i++) {
            auto cid = _schema->column_id(i);
            _first_read_column_ids.push_back(cid);
        }
    } else {
        if (_is_need_vec_eval || _is_need_short_eval) {
            // TODO To refactor, because we suppose lazy materialization is better performance.
            // pred exits, but we can eliminate lazy materialization
            // insert pred/non-pred cid to first read columns
            std::set<ColumnId> pred_id_set;
            pred_id_set.insert(_short_cir_pred_column_ids.begin(),
                               _short_cir_pred_column_ids.end());
            pred_id_set.insert(_vec_pred_column_ids.begin(), _vec_pred_column_ids.end());
            std::set<ColumnId> non_pred_set(_non_predicate_columns.begin(),
                                            _non_predicate_columns.end());

            DCHECK(_second_read_column_ids.empty());
            // _second_read_column_ids must be empty. Otherwise _lazy_materialization_read must not false.
            for (int i = 0; i < _schema->num_column_ids(); i++) {
                auto cid = _schema->column_id(i);
                if (pred_id_set.find(cid) != pred_id_set.end()) {
                    _first_read_column_ids.push_back(cid);
                } else if (non_pred_set.find(cid) != non_pred_set.end()) {
                    _first_read_column_ids.push_back(cid);
                    // when _lazy_materialization_read = false, non-predicate column should also be filtered by sel idx, so we regard it as pred columns
                    _is_pred_column[cid] = true;
                }
            }
        } else if (_is_need_expr_eval) {
            DCHECK(!_is_need_vec_eval && !_is_need_short_eval);
            for (auto cid : _common_expr_columns) {
                _first_read_column_ids.push_back(cid);
            }
        }
    }
    return Status::OK();
}

bool SegmentIterator::_can_evaluated_by_vectorized(ColumnPredicate* predicate) {
    auto cid = predicate->column_id();
    FieldType field_type = _schema->column(cid)->type();
    switch (predicate->type()) {
    case PredicateType::EQ:
    case PredicateType::NE:
    case PredicateType::LE:
    case PredicateType::LT:
    case PredicateType::GE:
    case PredicateType::GT: {
        if (field_type == FieldType::OLAP_FIELD_TYPE_VARCHAR ||
            field_type == FieldType::OLAP_FIELD_TYPE_CHAR ||
            field_type == FieldType::OLAP_FIELD_TYPE_STRING) {
            return config::enable_low_cardinality_optimize &&
                   _opts.io_ctx.reader_type == ReaderType::READER_QUERY &&
                   _column_iterators[cid]->is_all_dict_encoding();
        } else if (field_type == FieldType::OLAP_FIELD_TYPE_DECIMAL) {
            return false;
        }
        return true;
    }
    default:
        return false;
    }
}

bool SegmentIterator::_has_char_type(const Field& column_desc) {
    switch (column_desc.type()) {
    case FieldType::OLAP_FIELD_TYPE_CHAR:
        return true;
    case FieldType::OLAP_FIELD_TYPE_ARRAY:
        return _has_char_type(*column_desc.get_sub_field(0));
    case FieldType::OLAP_FIELD_TYPE_MAP:
        return _has_char_type(*column_desc.get_sub_field(0)) ||
               _has_char_type(*column_desc.get_sub_field(1));
    case FieldType::OLAP_FIELD_TYPE_STRUCT:
        for (int idx = 0; idx < column_desc.get_sub_field_count(); ++idx) {
            if (_has_char_type(*column_desc.get_sub_field(idx))) {
                return true;
            }
        }
        return false;
    default:
        return false;
    }
};

void SegmentIterator::_vec_init_char_column_id() {
    for (size_t i = 0; i < _schema->num_column_ids(); i++) {
        auto cid = _schema->column_id(i);
        const Field* column_desc = _schema->column(cid);

        if (_has_char_type(*column_desc)) {
            _char_type_idx.emplace_back(i);
            if (i != 0) {
                _char_type_idx_no_0.emplace_back(i);
            }
        }
    }
}

bool SegmentIterator::_prune_column(ColumnId cid, vectorized::MutableColumnPtr& column,
                                    bool fill_defaults, size_t num_of_defaults) {
    if (_need_read_data(cid)) {
        return false;
    }
    if (!fill_defaults) {
        return true;
    }
    if (column->is_nullable()) {
        auto nullable_col_ptr = reinterpret_cast<vectorized::ColumnNullable*>(column.get());
        nullable_col_ptr->get_null_map_column().insert_many_defaults(num_of_defaults);
        nullable_col_ptr->get_nested_column_ptr()->insert_many_defaults(num_of_defaults);
    } else {
        // assert(column->is_const());
        column->insert_many_defaults(num_of_defaults);
    }
    return true;
}

Status SegmentIterator::_read_columns(const std::vector<ColumnId>& column_ids,
                                      vectorized::MutableColumns& column_block, size_t nrows) {
    for (auto cid : column_ids) {
        auto& column = column_block[cid];
        size_t rows_read = nrows;
        if (_prune_column(cid, column, true, rows_read)) {
            continue;
        }
        RETURN_IF_ERROR(_column_iterators[cid]->next_batch(&rows_read, column));
        if (nrows != rows_read) {
            return Status::Error<ErrorCode::INTERNAL_ERROR>("nrows({}) != rows_read({})", nrows,
                                                            rows_read);
        }
    }
    return Status::OK();
}

void SegmentIterator::_init_current_block(
        vectorized::Block* block, std::vector<vectorized::MutableColumnPtr>& current_columns) {
    block->clear_column_data(_schema->num_column_ids());

    for (size_t i = 0; i < _schema->num_column_ids(); i++) {
        auto cid = _schema->column_id(i);
        auto column_desc = _schema->column(cid);
        if (!_segment->is_same_file_col_type_with_expected(
                    cid, *_schema, _opts.io_ctx.reader_type != ReaderType::READER_QUERY)) {
            // Will be converted to PredicateColumnType<T> if it's a predicate column
            auto file_column_type = _segment->get_data_type_of(
                    *column_desc, _opts.io_ctx.reader_type != ReaderType::READER_QUERY);
            VLOG_DEBUG << fmt::format(
                    "Recreate column with expected type {}, file column type {}, col_name {}, "
                    "col_path {}",
                    block->get_by_position(i).type->get_name(), file_column_type->get_name(),
                    column_desc->name(), column_desc->path().get_path());
            // TODO reuse
            current_columns[cid] = file_column_type->create_column();
            current_columns[cid]->reserve(_opts.block_row_max);
        } else {
            // the column in block must clear() here to insert new data
            if (_is_pred_column[cid] ||
                i >= block->columns()) { //todo(wb) maybe we can release it after output block
                current_columns[cid]->clear();
            } else { // non-predicate column
                current_columns[cid] = std::move(*block->get_by_position(i).column).mutate();
                if (column_desc->type() == FieldType::OLAP_FIELD_TYPE_DATE) {
                    current_columns[cid]->set_date_type();
                } else if (column_desc->type() == FieldType::OLAP_FIELD_TYPE_DATETIME) {
                    current_columns[cid]->set_datetime_type();
                } else if (column_desc->type() == FieldType::OLAP_FIELD_TYPE_DECIMAL) {
                    current_columns[cid]->set_decimalv2_type();
                }
                current_columns[cid]->reserve(_opts.block_row_max);
            }
        }
    }
}

void SegmentIterator::_output_non_pred_columns(vectorized::Block* block) {
    SCOPED_RAW_TIMER(&_opts.stats->output_col_ns);
    for (auto cid : _non_predicate_columns) {
        auto loc = _schema_block_id_map[cid];
        // if loc > block->columns() means the column is delete column and should
        // not output by block, so just skip the column.
        if (loc < block->columns()) {
            block->replace_by_position(loc, std::move(_current_return_columns[cid]));
        }
    }
}

Status SegmentIterator::_read_columns_by_index(uint32_t nrows_read_limit, uint32_t& nrows_read,
                                               bool set_block_rowid) {
    SCOPED_RAW_TIMER(&_opts.stats->first_read_ns);

    do {
        uint32_t range_from = 0;
        uint32_t range_to = 0;
        bool has_next_range =
                _range_iter->next_range(nrows_read_limit - nrows_read, &range_from, &range_to);
        if (!has_next_range) {
            break;
        }

        size_t rows_to_read = range_to - range_from;
        _cur_rowid = range_to;

        if (set_block_rowid) {
            // Here use std::iota is better performance than for-loop, maybe for-loop is not vectorized
            auto start = _block_rowids.data() + nrows_read;
            auto end = start + rows_to_read;
            std::iota(start, end, range_from);
            nrows_read += rows_to_read;
        } else {
            nrows_read += rows_to_read;
        }

        _split_row_ranges.emplace_back(std::pair {range_from, range_to});
    } while (nrows_read < nrows_read_limit && !_opts.read_orderby_key_reverse);

    for (auto cid : _first_read_column_ids) {
        auto& column = _current_return_columns[cid];
        if (_prune_column(cid, column, true, nrows_read)) {
            continue;
        }
        for (auto& range : _split_row_ranges) {
            size_t nrows = range.second - range.first;
            {
                _opts.stats->block_first_read_seek_num += 1;
                if (_opts.runtime_state && _opts.runtime_state->enable_profile()) {
                    SCOPED_RAW_TIMER(&_opts.stats->block_first_read_seek_ns);
                    RETURN_IF_ERROR(_column_iterators[cid]->seek_to_ordinal(range.first));
                } else {
                    RETURN_IF_ERROR(_column_iterators[cid]->seek_to_ordinal(range.first));
                }
            }
            size_t rows_read = nrows;
            RETURN_IF_ERROR(_column_iterators[cid]->next_batch(&rows_read, column));
            if (rows_read != nrows) {
                return Status::Error<ErrorCode::INTERNAL_ERROR>("nrows({}) != rows_read({})", nrows,
                                                                rows_read);
            }
        }
    }

    return Status::OK();
}

void SegmentIterator::_replace_version_col(size_t num_rows) {
    // Only the rowset with single version need to replace the version column.
    // Doris can't determine the version before publish_version finished, so
    // we can't write data to __DORIS_VERSION_COL__ in segment writer, the value
    // is 0 by default.
    // So we need to replace the value to real version while reading.
    if (_opts.version.first != _opts.version.second) {
        return;
    }
    auto cids = _schema->column_ids();
    int32_t version_idx = _schema->version_col_idx();
    auto iter = std::find(cids.begin(), cids.end(), version_idx);
    if (iter == cids.end()) {
        return;
    }

    auto column_desc = _schema->column(version_idx);
    auto column = Schema::get_data_type_ptr(*column_desc)->create_column();
    DCHECK(_schema->column(version_idx)->type() == FieldType::OLAP_FIELD_TYPE_BIGINT);
    auto col_ptr = reinterpret_cast<vectorized::ColumnVector<vectorized::Int64>*>(column.get());
    for (size_t j = 0; j < num_rows; j++) {
        col_ptr->insert_value(_opts.version.second);
    }
    _current_return_columns[version_idx] = std::move(column);
    VLOG_DEBUG << "replaced version column in segment iterator, version_col_idx:" << version_idx;
}

uint16_t SegmentIterator::_evaluate_vectorization_predicate(uint16_t* sel_rowid_idx,
                                                            uint16_t selected_size) {
    SCOPED_RAW_TIMER(&_opts.stats->vec_cond_ns);
    if (!_is_need_vec_eval) {
        for (uint32_t i = 0; i < selected_size; ++i) {
            sel_rowid_idx[i] = i;
        }
        return selected_size;
    }

    uint16_t original_size = selected_size;
    bool ret_flags[original_size];
    DCHECK(_pre_eval_block_predicate.size() > 0);
    auto column_id = _pre_eval_block_predicate[0]->column_id();
    auto& column = _current_return_columns[column_id];
    _pre_eval_block_predicate[0]->evaluate_vec(*column, original_size, ret_flags);
    for (int i = 1; i < _pre_eval_block_predicate.size(); i++) {
        auto column_id2 = _pre_eval_block_predicate[i]->column_id();
        auto& column2 = _current_return_columns[column_id2];
        _pre_eval_block_predicate[i]->evaluate_and_vec(*column2, original_size, ret_flags);
    }

    uint16_t new_size = 0;

    uint32_t sel_pos = 0;
    const uint32_t sel_end = sel_pos + selected_size;
    static constexpr size_t SIMD_BYTES = 32;
    const uint32_t sel_end_simd = sel_pos + selected_size / SIMD_BYTES * SIMD_BYTES;

    while (sel_pos < sel_end_simd) {
        auto mask = simd::bytes32_mask_to_bits32_mask(ret_flags + sel_pos);
        if (0 == mask) {
            //pass
        } else if (0xffffffff == mask) {
            for (uint32_t i = 0; i < SIMD_BYTES; i++) {
                sel_rowid_idx[new_size++] = sel_pos + i;
            }
        } else {
            while (mask) {
                const size_t bit_pos = __builtin_ctzll(mask);
                sel_rowid_idx[new_size++] = sel_pos + bit_pos;
                mask = mask & (mask - 1);
            }
        }
        sel_pos += SIMD_BYTES;
    }

    for (; sel_pos < sel_end; sel_pos++) {
        if (ret_flags[sel_pos]) {
            sel_rowid_idx[new_size++] = sel_pos;
        }
    }

    _opts.stats->vec_cond_input_rows += original_size;
    _opts.stats->rows_vec_cond_filtered += original_size - new_size;
    return new_size;
}

uint16_t SegmentIterator::_evaluate_short_circuit_predicate(uint16_t* vec_sel_rowid_idx,
                                                            uint16_t selected_size) {
    SCOPED_RAW_TIMER(&_opts.stats->short_cond_ns);
    if (!_is_need_short_eval) {
        return selected_size;
    }

    uint16_t original_size = selected_size;
    for (auto predicate : _short_cir_eval_predicate) {
        auto column_id = predicate->column_id();
        auto& short_cir_column = _current_return_columns[column_id];
        selected_size = predicate->evaluate(*short_cir_column, vec_sel_rowid_idx, selected_size);
    }

    // collect profile
    for (auto p : _filter_info_id) {
        _opts.stats->filter_info[p->get_filter_id()] = p->get_filtered_info();
    }
    _opts.stats->short_circuit_cond_input_rows += original_size;
    _opts.stats->rows_short_circuit_cond_filtered += original_size - selected_size;

    // evaluate delete condition
    original_size = selected_size;
    selected_size = _opts.delete_condition_predicates->evaluate(_current_return_columns,
                                                                vec_sel_rowid_idx, selected_size);
    _opts.stats->rows_vec_del_cond_filtered += original_size - selected_size;
    return selected_size;
}

Status SegmentIterator::_read_columns_by_rowids(std::vector<ColumnId>& read_column_ids,
                                                std::vector<rowid_t>& rowid_vector,
                                                uint16_t* sel_rowid_idx, size_t select_size,
                                                vectorized::MutableColumns* mutable_columns) {
    SCOPED_RAW_TIMER(&_opts.stats->lazy_read_ns);
    std::vector<rowid_t> rowids(select_size);
    for (size_t i = 0; i < select_size; ++i) {
        rowids[i] = rowid_vector[sel_rowid_idx[i]];
    }

    for (auto cid : read_column_ids) {
        if (_prune_column(cid, (*mutable_columns)[cid], true, select_size)) {
            continue;
        }
        RETURN_IF_ERROR(_column_iterators[cid]->read_by_rowids(rowids.data(), select_size,
                                                               _current_return_columns[cid]));
    }

    return Status::OK();
}

Status SegmentIterator::next_batch(vectorized::Block* block) {
    auto status = [&]() { RETURN_IF_CATCH_EXCEPTION({ return _next_batch_internal(block); }); }();
    if (!status.ok()) {
        _segment->remove_from_segment_cache();
    }
    return status;
}

Status SegmentIterator::_convert_to_expected_type(const std::vector<ColumnId>& col_ids) {
    for (ColumnId i : col_ids) {
        if (_current_return_columns[i] == nullptr || _converted_column_ids[i]) {
            continue;
        }
        if (!_segment->is_same_file_col_type_with_expected(
                    i, *_schema, _opts.io_ctx.reader_type != ReaderType::READER_QUERY)) {
            const Field* field_type = _schema->column(i);
            vectorized::DataTypePtr expected_type = Schema::get_data_type_ptr(*field_type);
            vectorized::DataTypePtr file_column_type = _segment->get_data_type_of(
                    *field_type, _opts.io_ctx.reader_type != ReaderType::READER_QUERY);
            vectorized::ColumnPtr expected;
            vectorized::ColumnPtr original =
                    _current_return_columns[i]->assume_mutable()->get_ptr();
            if (original->is_variant()) {
                // Already converted
                continue;
            }
            RETURN_IF_ERROR(vectorized::schema_util::cast_column({original, file_column_type, ""},
                                                                 expected_type, &expected));
            // wrap predicate column
            if (_is_pred_column[i]) {
                vectorized::MutableColumnPtr new_pred_column =
                        Schema::get_predicate_column_ptr(*field_type, _opts.io_ctx.reader_type);
                new_pred_column->insert_range_from(*expected, 0, expected->size());
                _current_return_columns[i] = std::move(new_pred_column);
                // TODO set datetime type
            } else {
                _current_return_columns[i] = expected->assume_mutable();
            }
            _converted_column_ids[i] = 1;
            VLOG_DEBUG << fmt::format("Convert {} fom file column type {} to {}, num_rows {}",
                                      field_type->path().get_path(), file_column_type->get_name(),
                                      expected_type->get_name(),
                                      _current_return_columns[i]->size());
        }
    }
    return Status::OK();
}

Status SegmentIterator::_next_batch_internal(vectorized::Block* block) {
    bool is_mem_reuse = block->mem_reuse();
    DCHECK(is_mem_reuse);

    SCOPED_RAW_TIMER(&_opts.stats->block_load_ns);
    if (UNLIKELY(!_lazy_inited)) {
        RETURN_IF_ERROR(_lazy_init());
        _lazy_inited = true;
        if (_lazy_materialization_read || _opts.record_rowids || _is_need_expr_eval) {
            _block_rowids.resize(_opts.block_row_max);
        }
        _current_return_columns.resize(_schema->columns().size());
        _converted_column_ids.resize(_schema->columns().size(), 0);
        for (size_t i = 0; i < _schema->num_column_ids(); i++) {
            auto cid = _schema->column_id(i);
            auto column_desc = _schema->column(cid);
            if (_is_pred_column[cid]) {
                RETURN_IF_CATCH_EXCEPTION(_current_return_columns[cid] =
                                                  Schema::get_predicate_column_ptr(
                                                          *column_desc, _opts.io_ctx.reader_type));
                _current_return_columns[cid]->set_rowset_segment_id(
                        {_segment->rowset_id(), _segment->id()});
                _current_return_columns[cid]->reserve(_opts.block_row_max);
            } else if (i >= block->columns()) {
                // if i >= block->columns means the column and not the pred_column means `column i` is
                // a delete condition column. but the column is not effective in the segment. so we just
                // create a column to hold the data.
                // a. origin data -> b. delete condition -> c. new load data
                // the segment of c do not effective delete condition, but it still need read the column
                // to match the schema.
                // TODO: skip read the not effective delete column to speed up segment read.
                _current_return_columns[cid] =
                        Schema::get_data_type_ptr(*column_desc)->create_column();
                _current_return_columns[cid]->reserve(_opts.block_row_max);
            }
        }
    }

    _init_current_block(block, _current_return_columns);
    _converted_column_ids.assign(_schema->columns().size(), 0);

    _current_batch_rows_read = 0;
    uint32_t nrows_read_limit = _opts.block_row_max;
    if (_wait_times_estimate_row_size > 0) {
        // first time, read 100 rows to estimate average row size, to avoid oom caused by a single batch being too large.
        // If no valid data is read for the first time, block_row_max is read each time thereafter.
        // Avoid low performance when valid data cannot be read all the time
        nrows_read_limit = std::min(nrows_read_limit, (uint32_t)100);
        _wait_times_estimate_row_size--;
    }
    _split_row_ranges.clear();
    _split_row_ranges.reserve(nrows_read_limit / 2);
    RETURN_IF_ERROR(_read_columns_by_index(
            nrows_read_limit, _current_batch_rows_read,
            _lazy_materialization_read || _opts.record_rowids || _is_need_expr_eval));
    if (std::find(_first_read_column_ids.begin(), _first_read_column_ids.end(),
                  _schema->version_col_idx()) != _first_read_column_ids.end()) {
        _replace_version_col(_current_batch_rows_read);
    }

    _opts.stats->blocks_load += 1;
    _opts.stats->raw_rows_read += _current_batch_rows_read;

    if (_current_batch_rows_read == 0) {
        // Convert all columns in _current_return_columns to schema column
        RETURN_IF_ERROR(_convert_to_expected_type(_schema->column_ids()));
        for (int i = 0; i < block->columns(); i++) {
            auto cid = _schema->column_id(i);
            // todo(wb) abstract make column where
            if (!_is_pred_column[cid]) {
                block->replace_by_position(i, std::move(_current_return_columns[cid]));
            }
        }
        block->clear_column_data();
        return Status::EndOfFile("no more data in segment");
    }

    RETURN_IF_ERROR(_convert_to_expected_type(_first_read_column_ids));

    if (!_is_need_vec_eval && !_is_need_short_eval && !_is_need_expr_eval) {
        RETURN_IF_ERROR(_convert_to_expected_type(_non_predicate_columns));
        _output_non_pred_columns(block);
        _output_index_result_column(nullptr, 0, block);
    } else {
        uint16_t selected_size = _current_batch_rows_read;
        uint16_t sel_rowid_idx[selected_size];

        if (_is_need_vec_eval || _is_need_short_eval) {
            _convert_dict_code_for_predicate_if_necessary();

            // step 1: evaluate vectorization predicate
            selected_size = _evaluate_vectorization_predicate(sel_rowid_idx, selected_size);

            // step 2: evaluate short circuit predicate
            // todo(wb) research whether need to read short predicate after vectorization evaluation
            //          to reduce cost of read short circuit columns.
            //          In SSB test, it make no difference; So need more scenarios to test
            selected_size = _evaluate_short_circuit_predicate(sel_rowid_idx, selected_size);

            if (selected_size > 0) {
                // step 3.1: output short circuit and predicate column
                // when lazy materialization enables, _first_read_column_ids = distinct(_short_cir_pred_column_ids + _vec_pred_column_ids)
                // see _vec_init_lazy_materialization
                // todo(wb) need to tell input columnids from output columnids
                RETURN_IF_ERROR(_output_column_by_sel_idx(block, _first_read_column_ids,
                                                          sel_rowid_idx, selected_size));

                // step 3.2: read remaining expr column and evaluate it.
                if (_is_need_expr_eval) {
                    // The predicate column contains the remaining expr column, no need second read.
                    if (!_second_read_column_ids.empty()) {
                        SCOPED_RAW_TIMER(&_opts.stats->second_read_ns);
                        RETURN_IF_ERROR(_read_columns_by_rowids(
                                _second_read_column_ids, _block_rowids, sel_rowid_idx,
                                selected_size, &_current_return_columns));
                        if (std::find(_second_read_column_ids.begin(),
                                      _second_read_column_ids.end(), _schema->version_col_idx()) !=
                            _second_read_column_ids.end()) {
                            _replace_version_col(selected_size);
                        }
                        RETURN_IF_ERROR(_convert_to_expected_type(_second_read_column_ids));
                        for (auto cid : _second_read_column_ids) {
                            auto loc = _schema_block_id_map[cid];
                            block->replace_by_position(loc,
                                                       std::move(_current_return_columns[cid]));
                        }
                    }

                    DCHECK(block->columns() > _schema_block_id_map[*_common_expr_columns.begin()]);
                    // block->rows() takes the size of the first column by default. If the first column is no predicate column,
                    // it has not been read yet. add a const column that has been read to calculate rows().
                    if (block->rows() == 0) {
                        vectorized::MutableColumnPtr col0 =
                                std::move(*block->get_by_position(0).column).mutate();
                        auto res_column = vectorized::ColumnString::create();
                        res_column->insert_data("", 0);
                        auto col_const = vectorized::ColumnConst::create(std::move(res_column),
                                                                         selected_size);
                        block->replace_by_position(0, std::move(col_const));
                        _output_index_result_column(sel_rowid_idx, selected_size, block);
                        block->shrink_char_type_column_suffix_zero(_char_type_idx_no_0);
                        RETURN_IF_ERROR(_execute_common_expr(sel_rowid_idx, selected_size, block));
                        block->replace_by_position(0, std::move(col0));
                    } else {
                        _output_index_result_column(sel_rowid_idx, selected_size, block);
                        block->shrink_char_type_column_suffix_zero(_char_type_idx);
                        RETURN_IF_ERROR(_execute_common_expr(sel_rowid_idx, selected_size, block));
                    }
                }
            } else if (_is_need_expr_eval) {
                RETURN_IF_ERROR(_convert_to_expected_type(_second_read_column_ids));
                for (auto cid : _second_read_column_ids) {
                    auto loc = _schema_block_id_map[cid];
                    block->replace_by_position(loc, std::move(_current_return_columns[cid]));
                }
            }
        } else if (_is_need_expr_eval) {
            DCHECK(!_first_read_column_ids.empty());
            // first read all rows are insert block, initialize sel_rowid_idx to all rows.
            for (auto cid : _first_read_column_ids) {
                auto loc = _schema_block_id_map[cid];
                block->replace_by_position(loc, std::move(_current_return_columns[cid]));
            }
            for (uint32_t i = 0; i < selected_size; ++i) {
                sel_rowid_idx[i] = i;
            }

            if (block->rows() == 0) {
                vectorized::MutableColumnPtr col0 =
                        std::move(*block->get_by_position(0).column).mutate();
                auto res_column = vectorized::ColumnString::create();
                res_column->insert_data("", 0);
                auto col_const =
                        vectorized::ColumnConst::create(std::move(res_column), selected_size);
                block->replace_by_position(0, std::move(col_const));
                _output_index_result_column(sel_rowid_idx, selected_size, block);
                block->shrink_char_type_column_suffix_zero(_char_type_idx_no_0);
                RETURN_IF_ERROR(_execute_common_expr(sel_rowid_idx, selected_size, block));
                block->replace_by_position(0, std::move(col0));
            } else {
                _output_index_result_column(sel_rowid_idx, selected_size, block);
                block->shrink_char_type_column_suffix_zero(_char_type_idx);
                RETURN_IF_ERROR(_execute_common_expr(sel_rowid_idx, selected_size, block));
            }
        }

        if (UNLIKELY(_opts.record_rowids)) {
            _sel_rowid_idx.resize(selected_size);
            _selected_size = selected_size;
            for (auto i = 0; i < _selected_size; i++) {
                _sel_rowid_idx[i] = sel_rowid_idx[i];
            }
        }

        if (_non_predicate_columns.empty()) {
            // shrink char_type suffix zero data
            block->shrink_char_type_column_suffix_zero(_char_type_idx);

            if (UNLIKELY(_estimate_row_size) && block->rows() > 0) {
                _update_max_row(block);
            }
            return Status::OK();
        }

        // step4: read non_predicate column
        if (selected_size > 0) {
            RETURN_IF_ERROR(_read_columns_by_rowids(_non_predicate_columns, _block_rowids,
                                                    sel_rowid_idx, selected_size,
                                                    &_current_return_columns));
            if (std::find(_non_predicate_columns.begin(), _non_predicate_columns.end(),
                          _schema->version_col_idx()) != _non_predicate_columns.end()) {
                _replace_version_col(selected_size);
            }
        }

        RETURN_IF_ERROR(_convert_to_expected_type(_non_predicate_columns));
        // step5: output columns
        _output_non_pred_columns(block);

        if (!_is_need_expr_eval) {
            _output_index_result_column(sel_rowid_idx, selected_size, block);
        }
    }

    // shrink char_type suffix zero data
    block->shrink_char_type_column_suffix_zero(_char_type_idx);

    //#ifndef NDEBUG
    size_t rows = block->rows();
    for (const auto& entry : *block) {
        if (entry.column->size() != rows) {
            throw doris::Exception(ErrorCode::INTERNAL_ERROR, "unmatched size {}, expected {}",
                                   entry.column->size(), rows);
        }
    }
    // #endif
    VLOG_DEBUG << "dump block: " << block->dump_data();
    // #ifndef NDEBUG
    //     size_t rows = block->rows();
    //     for (const auto& col : block->get_columns()) {
    //         CHECK_EQ(rows, col->size());
    //     }
    // #endif

    if (UNLIKELY(_estimate_row_size) && block->rows() > 0) {
        _update_max_row(block);
    }

    // reverse block row order
    if (_opts.read_orderby_key_reverse) {
        size_t num_rows = block->rows();
        if (num_rows == 0) {
            return Status::OK();
        }
        size_t num_columns = block->columns();
        vectorized::IColumn::Permutation permutation;
        for (size_t i = 0; i < num_rows; ++i) permutation.emplace_back(num_rows - 1 - i);

        for (size_t i = 0; i < num_columns; ++i)
            block->get_by_position(i).column =
                    block->get_by_position(i).column->permute(permutation, num_rows);
    }

    return Status::OK();
}

Status SegmentIterator::_execute_common_expr(uint16_t* sel_rowid_idx, uint16_t& selected_size,
                                             vectorized::Block* block) {
    SCOPED_RAW_TIMER(&_opts.stats->expr_filter_ns);
    DCHECK(!_remaining_conjunct_roots.empty());
    DCHECK(block->rows() != 0);
    size_t prev_columns = block->columns();

    vectorized::IColumn::Filter filter;
    RETURN_IF_ERROR(vectorized::VExprContext::execute_conjuncts_and_filter_block(
            _common_expr_ctxs_push_down, block, _columns_to_filter, prev_columns, filter));

    selected_size = _evaluate_common_expr_filter(sel_rowid_idx, selected_size, filter);
    return Status::OK();
}

uint16_t SegmentIterator::_evaluate_common_expr_filter(uint16_t* sel_rowid_idx,
                                                       uint16_t selected_size,
                                                       const vectorized::IColumn::Filter& filter) {
    size_t count = filter.size() - simd::count_zero_num((int8_t*)filter.data(), filter.size());
    if (count == 0) {
        return 0;
    } else {
        const vectorized::UInt8* filt_pos = filter.data();

        uint16_t new_size = 0;
        uint32_t sel_pos = 0;
        const uint32_t sel_end = selected_size;
        static constexpr size_t SIMD_BYTES = 32;
        const uint32_t sel_end_simd = sel_pos + selected_size / SIMD_BYTES * SIMD_BYTES;

        while (sel_pos < sel_end_simd) {
            auto mask = simd::bytes32_mask_to_bits32_mask(filt_pos + sel_pos);
            if (0 == mask) {
                //pass
            } else if (0xffffffff == mask) {
                for (uint32_t i = 0; i < SIMD_BYTES; i++) {
                    sel_rowid_idx[new_size++] = sel_rowid_idx[sel_pos + i];
                }
            } else {
                while (mask) {
                    const size_t bit_pos = __builtin_ctzll(mask);
                    sel_rowid_idx[new_size++] = sel_rowid_idx[sel_pos + bit_pos];
                    mask = mask & (mask - 1);
                }
            }
            sel_pos += SIMD_BYTES;
        }

        for (; sel_pos < sel_end; sel_pos++) {
            if (filt_pos[sel_pos]) {
                sel_rowid_idx[new_size++] = sel_rowid_idx[sel_pos];
            }
        }
        return new_size;
    }
}

void SegmentIterator::_output_index_result_column(uint16_t* sel_rowid_idx, uint16_t select_size,
                                                  vectorized::Block* block) {
    SCOPED_RAW_TIMER(&_opts.stats->output_index_result_column_timer);
    if (block->rows() == 0) {
        return;
    }

    for (auto& iter : _rowid_result_for_index) {
        _columns_to_filter.push_back(block->columns());
        block->insert({vectorized::ColumnUInt8::create(),
                       std::make_shared<vectorized::DataTypeUInt8>(), iter.first});
        if (!iter.second.first) {
            // predicate not in compound query
            block->get_by_name(iter.first).column =
                    vectorized::DataTypeUInt8().create_column_const(block->rows(), (uint8_t)1);
            continue;
        }
        _build_index_result_column(sel_rowid_idx, select_size, block, iter.first,
                                   iter.second.second);
    }
}

void SegmentIterator::_build_index_result_column(uint16_t* sel_rowid_idx, uint16_t select_size,
                                                 vectorized::Block* block,
                                                 const std::string& pred_result_sign,
                                                 const roaring::Roaring& index_result) {
    auto index_result_column = vectorized::ColumnUInt8::create();
    vectorized::ColumnUInt8::Container& vec_match_pred = index_result_column->get_data();
    vec_match_pred.resize(block->rows());
    size_t idx_in_block = 0;
    size_t idx_in_row_range = 0;
    size_t idx_in_selected = 0;
    // _split_row_ranges store multiple ranges which split in function _read_columns_by_index(),
    // index_result is a column predicate apply result in a whole segement,
    // but a scanner thread one time can read max rows limit by block_row_max,
    // so split _row_bitmap by one time scan range, in order to match size of one scanner thread read rows.
    for (auto origin_row_range : _split_row_ranges) {
        for (size_t rowid = origin_row_range.first; rowid < origin_row_range.second; ++rowid) {
            if (sel_rowid_idx == nullptr || (idx_in_selected < select_size &&
                                             idx_in_row_range == sel_rowid_idx[idx_in_selected])) {
                if (index_result.contains(rowid)) {
                    vec_match_pred[idx_in_block++] = true;
                } else {
                    vec_match_pred[idx_in_block++] = false;
                }
                idx_in_selected++;
            }
            idx_in_row_range++;
        }
    }
    assert(block->rows() == vec_match_pred.size());
    auto index_result_position = block->get_position_by_name(pred_result_sign);
    block->replace_by_position(index_result_position, std::move(index_result_column));
}

void SegmentIterator::_convert_dict_code_for_predicate_if_necessary() {
    for (auto predicate : _short_cir_eval_predicate) {
        _convert_dict_code_for_predicate_if_necessary_impl(predicate);
    }

    for (auto predicate : _pre_eval_block_predicate) {
        _convert_dict_code_for_predicate_if_necessary_impl(predicate);
    }

    for (auto column_id : _delete_range_column_ids) {
        _current_return_columns[column_id].get()->convert_dict_codes_if_necessary();
    }

    for (auto column_id : _delete_bloom_filter_column_ids) {
        _current_return_columns[column_id].get()->initialize_hash_values_for_runtime_filter();
    }
}

void SegmentIterator::_convert_dict_code_for_predicate_if_necessary_impl(
        ColumnPredicate* predicate) {
    auto& column = _current_return_columns[predicate->column_id()];
    auto* col_ptr = column.get();

    if (PredicateTypeTraits::is_range(predicate->type())) {
        col_ptr->convert_dict_codes_if_necessary();
    } else if (PredicateTypeTraits::is_bloom_filter(predicate->type())) {
        col_ptr->initialize_hash_values_for_runtime_filter();
    }
}

void SegmentIterator::_update_max_row(const vectorized::Block* block) {
    _estimate_row_size = false;
    auto avg_row_size = block->bytes() / block->rows();

    int block_row_max = config::doris_scan_block_max_mb / avg_row_size;
    _opts.block_row_max = std::min(block_row_max, _opts.block_row_max);
}

Status SegmentIterator::current_block_row_locations(std::vector<RowLocation>* block_row_locations) {
    DCHECK(_opts.record_rowids);
    DCHECK_GE(_block_rowids.size(), _current_batch_rows_read);
    uint32_t sid = segment_id();
    if (!_is_need_vec_eval && !_is_need_short_eval && !_is_need_expr_eval) {
        block_row_locations->resize(_current_batch_rows_read);
        for (auto i = 0; i < _current_batch_rows_read; i++) {
            (*block_row_locations)[i] = RowLocation(sid, _block_rowids[i]);
        }
    } else {
        block_row_locations->resize(_selected_size);
        for (auto i = 0; i < _selected_size; i++) {
            (*block_row_locations)[i] = RowLocation(sid, _block_rowids[_sel_rowid_idx[i]]);
        }
    }
    return Status::OK();
}

/**
 * solution 1: where cluase included nodes are all `and` leaf nodes,
 * predicate pushed down and remove from vconjunct.
 *  for example: where A = 1 and B = 'test' and B like '%he%';
 *      column A : `A = 1` pushed down, this column's predicates all pushed down,
 *                  call _check_column_pred_all_push_down will return true.
 *      column B : `B = 'test'` pushed down, but `B like '%he%'` remain in vconjunct,
 *                  call _check_column_pred_all_push_down will return false.
 *
 * solution 2: where cluase included nodes are compound or other complex conditions,
 * predicate pushed down but still remain in vconjunct.
 *  for exmple: where (A = 1 and B = 'test') or B = 'hi' or (C like '%ye%' and C > 'aa');
 *      column A : `A = 1` pushed down, check it applyed by index,
 *                  call _check_column_pred_all_push_down will return true.
 *      column B : `B = 'test'`, `B = 'hi'` all pushed down, check them all applyed by index,
 *                  call _check_column_pred_all_push_down will return true.
 *      column C : `C like '%ye%'` not pushed down, `C > 'aa'` pushed down, only `C > 'aa'` applyed by index,
 *                  call _check_column_pred_all_push_down will return false.
*/
bool SegmentIterator::_check_column_pred_all_push_down(const std::string& column_name,
                                                       bool in_compound, bool is_match) {
    if (_remaining_conjunct_roots.empty()) {
        return true;
    }

    if (in_compound || is_match) {
        auto preds_in_remaining_vconjuct = _column_pred_in_remaining_vconjunct[column_name];
        for (auto pred_info : preds_in_remaining_vconjuct) {
            auto column_sign = _gen_predicate_result_sign(&pred_info);
            if (_rowid_result_for_index.count(column_sign) < 1) {
                return false;
            }
        }
    } else {
        if (_column_pred_in_remaining_vconjunct[column_name].size() != 0) {
            return false;
        }
    }
    return true;
}

void SegmentIterator::_calculate_pred_in_remaining_conjunct_root(
        const vectorized::VExprSPtr& expr) {
    if (expr == nullptr) {
        return;
    }

    auto& children = expr->children();
    for (int i = 0; i < children.size(); ++i) {
        _calculate_pred_in_remaining_conjunct_root(children[i]);
    }

    auto node_type = expr->node_type();
    if (node_type == TExprNodeType::SLOT_REF) {
        _column_predicate_info->column_name = expr->expr_name();
    } else if (_is_literal_node(node_type)) {
        auto v_literal_expr = static_cast<const doris::vectorized::VLiteral*>(expr.get());
        _column_predicate_info->query_value = v_literal_expr->value();
    } else {
        if (node_type == TExprNodeType::MATCH_PRED) {
            _column_predicate_info->query_op = "match";
        } else if (node_type != TExprNodeType::COMPOUND_PRED) {
            _column_predicate_info->query_op = expr->fn().name.function_name;
        }

        if (!_column_predicate_info->is_empty()) {
            _column_pred_in_remaining_vconjunct[_column_predicate_info->column_name].push_back(
                    *_column_predicate_info);
            _column_predicate_info.reset(new ColumnPredicateInfo());
        }
    }
}

} // namespace segment_v2
} // namespace doris<|MERGE_RESOLUTION|>--- conflicted
+++ resolved
@@ -383,16 +383,9 @@
 
     // create used column iterator
     for (auto cid : _seek_schema->column_ids()) {
-<<<<<<< HEAD
-        // int32_t unique_id = _opts.tablet_schema->column(cid).unique_id();
-        if (_column_iterators.count(cid) < 1) {
+        if (_column_iterators[cid] == nullptr) {
             RETURN_IF_ERROR(_segment->new_column_iterator(_opts.tablet_schema->column(cid),
                                                           &_column_iterators[cid], &_opts));
-=======
-        if (_column_iterators[cid] == nullptr) {
-            RETURN_IF_ERROR(_segment->new_column_iterator(_opts.tablet_schema->column(cid),
-                                                          &_column_iterators[cid]));
->>>>>>> 87c4d1c2
             ColumnIteratorOptions iter_opts;
             iter_opts.stats = _opts.stats;
             iter_opts.use_page_cache = _opts.use_page_cache;
@@ -465,10 +458,6 @@
         // get row ranges by bf index of this column,
         RowRanges column_bf_row_ranges = RowRanges::create_single(num_rows());
         DCHECK(_opts.col_id_to_predicates.count(cid) > 0);
-<<<<<<< HEAD
-        // uint32_t unique_cid = _schema->unique_id(cid);
-=======
->>>>>>> 87c4d1c2
         RETURN_IF_ERROR(_column_iterators[cid]->get_row_ranges_by_bloom_filter(
                 _opts.col_id_to_predicates.at(cid).get(), &column_bf_row_ranges));
         RowRanges::ranges_intersection(bf_row_ranges, column_bf_row_ranges, &bf_row_ranges);
@@ -503,13 +492,9 @@
     if (_opts.use_topn_opt) {
         auto query_ctx = _opts.runtime_state->get_query_ctx();
         runtime_predicate = query_ctx->get_runtime_predicate().get_predictate();
-<<<<<<< HEAD
         if (runtime_predicate && _segment->is_same_file_col_type_with_expected(
                                          runtime_predicate->column_id(), *_schema,
                                          _opts.io_ctx.reader_type != ReaderType::READER_QUERY)) {
-=======
-        if (runtime_predicate) {
->>>>>>> 87c4d1c2
             AndBlockColumnPredicate and_predicate;
             auto single_predicate = new SingleColumnBlockPredicate(runtime_predicate.get());
             and_predicate.add_column_predicate(single_predicate);
@@ -537,10 +522,6 @@
         for (auto cid : cids) {
             RowRanges tmp_row_ranges = RowRanges::create_single(num_rows());
             DCHECK(_opts.col_id_to_predicates.count(cid) > 0);
-<<<<<<< HEAD
-            // uint32_t unique_cid = _schema->unique_id(cid);
-=======
->>>>>>> 87c4d1c2
             RETURN_IF_ERROR(_column_iterators[cid]->get_row_ranges_by_dict(
                     _opts.col_id_to_predicates.at(cid).get(), &tmp_row_ranges));
             RowRanges::ranges_intersection(dict_row_ranges, tmp_row_ranges, &dict_row_ranges);
@@ -1145,16 +1126,9 @@
             tmp_is_pred_column[cid] = true;
         }
 
-<<<<<<< HEAD
-        // int32_t unique_id = _opts.tablet_schema->column(cid).unique_id();
-        if (_column_iterators.count(cid) < 1) {
+        if (_column_iterators[cid] == nullptr) {
             RETURN_IF_ERROR(_segment->new_column_iterator(_opts.tablet_schema->column(cid),
                                                           &_column_iterators[cid], &_opts));
-=======
-        if (_column_iterators[cid] == nullptr) {
-            RETURN_IF_ERROR(_segment->new_column_iterator(_opts.tablet_schema->column(cid),
-                                                          &_column_iterators[cid]));
->>>>>>> 87c4d1c2
             ColumnIteratorOptions iter_opts;
             iter_opts.stats = _opts.stats;
             iter_opts.use_page_cache = _opts.use_page_cache;
@@ -1192,11 +1166,7 @@
             RETURN_IF_ERROR(_segment->new_inverted_index_iterator(
                     _opts.tablet_schema->column(cid),
                     _opts.tablet_schema->get_inverted_index(unique_id), _opts,
-<<<<<<< HEAD
-                    &_inverted_index_iterators[unique_id]));
-=======
                     &_inverted_index_iterators[cid]));
->>>>>>> 87c4d1c2
         }
     }
     return Status::OK();
