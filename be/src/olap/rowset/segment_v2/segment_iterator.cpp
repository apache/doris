--- conflicted
+++ resolved
@@ -1079,15 +1079,9 @@
             auto cid = _schema.column_id(i);
             auto column_desc = _schema.column(cid);
             if (_is_pred_column[cid]) {
-<<<<<<< HEAD
-                _current_return_columns[cid] = Schema::get_predicate_column_nullable_ptr(
-                        column_desc->type(), column_desc->is_nullable());
-                _current_return_columns[cid]->reserve(_size_of_should_reserve);
-=======
                 _current_return_columns[cid] =
                         Schema::get_predicate_column_nullable_ptr(*column_desc);
-                _current_return_columns[cid]->reserve(_opts.block_row_max);
->>>>>>> 4bfa95f6
+                _current_return_columns[cid]->reserve(_size_of_should_reserve);
             } else if (i >= block->columns()) {
                 // if i >= block->columns means the column and not the pred_column means `column i` is
                 // a delete condition column. but the column is not effective in the segment. so we just
