--- conflicted
+++ resolved
@@ -51,14 +51,11 @@
     bool need_zone_map = false;
     bool need_bitmap_index = false;
     bool need_bloom_filter = false;
-<<<<<<< HEAD
     bool is_ngram_bf_index = false;
     uint8_t gram_size;
     uint16_t gram_bf_size;
-=======
     std::vector<const TabletIndex*> indexes;
     const TabletIndex* inverted_index = nullptr;
->>>>>>> 849adca2
     std::string to_string() const {
         std::stringstream ss;
         ss << std::boolalpha << "meta=" << meta->DebugString()
