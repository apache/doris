// Licensed to the Apache Software Foundation (ASF) under one
// or more contributor license agreements.  See the NOTICE file
// distributed with this work for additional information
// regarding copyright ownership.  The ASF licenses this file
// to you under the Apache License, Version 2.0 (the
// "License"); you may not use this file except in compliance
// with the License.  You may obtain a copy of the License at
//
//   http://www.apache.org/licenses/LICENSE-2.0
//
// Unless required by applicable law or agreed to in writing,
// software distributed under the License is distributed on an
// "AS IS" BASIS, WITHOUT WARRANTIES OR CONDITIONS OF ANY
// KIND, either express or implied.  See the License for the
// specific language governing permissions and limitations
// under the License.

#include "olap/rowset/segment_v2/hierarchical_data_reader.h"

#include <memory>

#include "common/status.h"
#include "io/io_common.h"
#include "olap/rowset/segment_v2/column_reader.h"
#include "vec/columns/column.h"
#include "vec/columns/column_map.h"
#include "vec/columns/column_nothing.h"
#include "vec/columns/column_nullable.h"
#include "vec/columns/column_object.h"
#include "vec/common/assert_cast.h"
#include "vec/common/schema_util.h"
#include "vec/data_types/data_type.h"
#include "vec/data_types/data_type_factory.hpp"
#include "vec/data_types/data_type_nullable.h"
#include "vec/json/path_in_data.h"

namespace doris::segment_v2 {

Status HierarchicalDataReader::create(ColumnIterator** reader, vectorized::PathInData path,
                                      const SubcolumnColumnReaders::Node* node,
                                      const SubcolumnColumnReaders::Node* root, ReadType read_type,
                                      std::unique_ptr<ColumnIterator>&& sparse_reader) {
    // None leave node need merge with root
    auto* stream_iter = new HierarchicalDataReader(path);
    if (node != nullptr) {
        std::vector<const SubcolumnColumnReaders::Node*> leaves;
        vectorized::PathsInData leaves_paths;
        SubcolumnColumnReaders::get_leaves_of_node(node, leaves, leaves_paths);
        for (size_t i = 0; i < leaves_paths.size(); ++i) {
            if (leaves_paths[i].empty()) {
                // use set_root to share instead
                continue;
            }
            RETURN_IF_ERROR(stream_iter->add_stream(leaves[i]));
        }
        // Make sure the root node is in strem_cache, so that child can merge data with root
        // Eg. {"a" : "b" : {"c" : 1}}, access the `a.b` path and merge with root path so that
        // we could make sure the data could be fully merged, since some column may not be extracted but remains in root
        // like {"a" : "b" : {"e" : 1.1}} in jsonb format
        if (read_type == ReadType::MERGE_ROOT) {
            // ColumnIterator* it;
            // RETURN_IF_ERROR(root->data.reader->new_iterator(&it));
            stream_iter->set_root(std::make_unique<SubstreamIterator>(
                    root->data.file_column_type->create_column(),
                    std::unique_ptr<ColumnIterator>(
                            new FileColumnIterator(root->data.reader.get())),
                    root->data.file_column_type));
        }
<<<<<<< HEAD
=======
        RETURN_IF_ERROR(stream_iter->add_stream(leaves[i]));
    }
    // Make sure the root node is in strem_cache, so that child can merge data with root
    // Eg. {"a" : "b" : {"c" : 1}}, access the `a.b` path and merge with root path so that
    // we could make sure the data could be fully merged, since some column may not be extracted but remains in root
    // like {"a" : "b" : {"e" : 1.1}} in jsonb format
    if (read_type == ReadType::MERGE_SPARSE) {
        ColumnIterator* it;
        RETURN_IF_ERROR(root->data.reader->new_iterator(&it, nullptr));
        stream_iter->set_root(std::make_unique<SubstreamIterator>(
                root->data.file_column_type->create_column(), std::unique_ptr<ColumnIterator>(it),
                root->data.file_column_type));
>>>>>>> 2ec0eed8
    }

    // need read from sparse column
    if (sparse_reader) {
        vectorized::MutableColumnPtr sparse_column =
                vectorized::ColumnObject::create_sparse_column_fn();
        stream_iter->_sparse_column_reader = std::make_unique<SubstreamIterator>(
                std::move(sparse_column), std::move(sparse_reader), nullptr);
    };
    *reader = stream_iter;

    return Status::OK();
}

Status HierarchicalDataReader::init(const ColumnIteratorOptions& opts) {
    RETURN_IF_ERROR(tranverse([&](SubstreamReaderTree::Node& node) {
        RETURN_IF_ERROR(node.data.iterator->init(opts));
        node.data.inited = true;
        return Status::OK();
    }));
    if (_root_reader && !_root_reader->inited) {
        RETURN_IF_ERROR(_root_reader->iterator->init(opts));
        _root_reader->inited = true;
    }
    if (_sparse_column_reader && !_sparse_column_reader->inited) {
        RETURN_IF_ERROR(_sparse_column_reader->iterator->init(opts));
        _sparse_column_reader->inited = true;
    }
    return Status::OK();
}

Status HierarchicalDataReader::seek_to_first() {
    throw Exception(Status::FatalError("Not implemented"));
}

Status HierarchicalDataReader::seek_to_ordinal(ordinal_t ord) {
    RETURN_IF_ERROR(tranverse([&](SubstreamReaderTree::Node& node) {
        RETURN_IF_ERROR(node.data.iterator->seek_to_ordinal(ord));
        return Status::OK();
    }));
    if (_root_reader) {
        DCHECK(_root_reader->inited);
        RETURN_IF_ERROR(_root_reader->iterator->seek_to_ordinal(ord));
    }
    if (_sparse_column_reader) {
        DCHECK(_sparse_column_reader->inited);
        RETURN_IF_ERROR(_sparse_column_reader->iterator->seek_to_ordinal(ord));
    }
    return Status::OK();
}

Status HierarchicalDataReader::next_batch(size_t* n, vectorized::MutableColumnPtr& dst,
                                          bool* has_null) {
    return process_read(
            [&](SubstreamIterator& reader, const vectorized::PathInData& path,
                const vectorized::DataTypePtr& type) {
                CHECK(reader.inited);
                RETURN_IF_ERROR(reader.iterator->next_batch(n, reader.column, has_null));
                VLOG_DEBUG << fmt::format("{} next_batch {} rows, type={}", path.get_path(), *n,
                                          type ? type->get_name() : "null");
                reader.rows_read += *n;
                return Status::OK();
            },
            dst, *n);
}

Status HierarchicalDataReader::read_by_rowids(const rowid_t* rowids, const size_t count,
                                              vectorized::MutableColumnPtr& dst) {
    return process_read(
            [&](SubstreamIterator& reader, const vectorized::PathInData& path,
                const vectorized::DataTypePtr& type) {
                CHECK(reader.inited);
                RETURN_IF_ERROR(reader.iterator->read_by_rowids(rowids, count, reader.column));
                VLOG_DEBUG << fmt::format("{} read_by_rowids {} rows, type={}", path.get_path(),
                                          count, type ? type->get_name() : "null");
                reader.rows_read += count;
                return Status::OK();
            },
            dst, count);
}

Status HierarchicalDataReader::add_stream(const SubcolumnColumnReaders::Node* node) {
    if (_substream_reader.find_leaf(node->path)) {
        VLOG_DEBUG << "Already exist sub column " << node->path.get_path();
        return Status::OK();
    }
    CHECK(node);
    ColumnIterator* it;
    RETURN_IF_ERROR(node->data.reader->new_iterator(&it, nullptr));
    std::unique_ptr<ColumnIterator> it_ptr;
    it_ptr.reset(it);
    SubstreamIterator reader(node->data.file_column_type->create_column(), std::move(it_ptr),
                             node->data.file_column_type);
    bool added = _substream_reader.add(node->path, std::move(reader));
    if (!added) {
        return Status::InternalError("Failed to add node path {}", node->path.get_path());
    }
    VLOG_DEBUG << fmt::format("Add substream {} for {}", node->path.get_path(), _path.get_path());
    return Status::OK();
}

ordinal_t HierarchicalDataReader::get_current_ordinal() const {
    return (*_substream_reader.begin())->data.iterator->get_current_ordinal();
}

Status HierarchicalDataReader::_process_sub_columns(
        vectorized::ColumnObject& container_variant,
        const PathsWithColumnAndType& non_nested_subcolumns) {
    for (const auto& entry : non_nested_subcolumns) {
        DCHECK(!entry.path.has_nested_part());
        bool add = container_variant.add_sub_column(entry.path, entry.column->assume_mutable(),
                                                    entry.type);
        if (!add) {
            return Status::InternalError("Duplicated {}, type {}", entry.path.get_path(),
                                         entry.type->get_name());
        }
    }
    return Status::OK();
}

Status HierarchicalDataReader::_process_nested_columns(
        vectorized::ColumnObject& container_variant,
        const std::map<vectorized::PathInData, PathsWithColumnAndType>& nested_subcolumns,
        size_t nrows) {
    using namespace vectorized;
    // Iterate nested subcolumns and flatten them, the entry contains the nested subcolumns of the same nested parent
    // first we pick the first subcolumn as base array and using it's offset info. Then we flatten all nested subcolumns
    // into a new object column and wrap it with array column using the first element offsets.The wrapped array column
    // will type the type of ColumnObject::NESTED_TYPE, whih is Nullable<ColumnArray<NULLABLE(ColumnObject)>>.
    for (const auto& entry : nested_subcolumns) {
        const auto* base_array =
                check_and_get_column<ColumnArray>(*remove_nullable(entry.second[0].column));
        MutableColumnPtr nested_object = ColumnObject::create(
                container_variant.max_subcolumns_count(), base_array->get_data().size());
        MutableColumnPtr offset = base_array->get_offsets_ptr()->assume_mutable();
        auto* nested_object_ptr = assert_cast<ColumnObject*>(nested_object.get());
        // flatten nested arrays
        for (const auto& subcolumn : entry.second) {
            const auto& column = subcolumn.column;
            const auto& type = subcolumn.type;
            if (!check_and_get_column<ColumnArray>(remove_nullable(column).get())) {
                return Status::InvalidArgument(
                        "Meet none array column when flatten nested array, path {}, type {}",
                        subcolumn.path.get_path(), subcolumn.type->get_name());
            }
            const auto* target_array =
                    check_and_get_column<ColumnArray>(remove_nullable(subcolumn.column).get());
#ifndef NDEBUG
            if (!base_array->has_equal_offsets(*target_array)) {
                return Status::InvalidArgument(
                        "Meet none equal offsets array when flatten nested array, path {}, "
                        "type {}",
                        subcolumn.path.get_path(), subcolumn.type->get_name());
            }
#endif
            MutableColumnPtr flattend_column = target_array->get_data_ptr()->assume_mutable();
            DataTypePtr flattend_type =
                    check_and_get_data_type<DataTypeArray>(remove_nullable(type).get())
                            ->get_nested_type();
            // add sub path without parent prefix
            nested_object_ptr->add_sub_column(
                    subcolumn.path.copy_pop_nfront(entry.first.get_parts().size()),
                    std::move(flattend_column), std::move(flattend_type));
        }
        nested_object = make_nullable(nested_object->get_ptr())->assume_mutable();
        auto array =
                make_nullable(ColumnArray::create(std::move(nested_object), std::move(offset)));
        PathInDataBuilder builder;
        // add parent prefix
        builder.append(entry.first.get_parts(), false);
        PathInData parent_path = builder.build();
        // unset nested parts
        parent_path.unset_nested();
        DCHECK(!parent_path.has_nested_part());
        container_variant.add_sub_column(parent_path, array->assume_mutable(),
                                         container_variant.NESTED_TYPE);
    }
    return Status::OK();
}

Status HierarchicalDataReader::_init_container(vectorized::MutableColumnPtr& container,
                                               size_t nrows, int32_t max_subcolumns_count) {
    using namespace vectorized;

    // build variant as container
    // add root first
    if (_path.get_parts().empty() && _root_reader) {
        // auto& root_var =
        //         _root_reader->column->is_nullable()
        //                 ? assert_cast<vectorized::ColumnObject&>(
        //                           assert_cast<vectorized::ColumnNullable&>(*_root_reader->column)
        //                                   .get_nested_column())
        //                 : assert_cast<vectorized::ColumnObject&>(*_root_reader->column);
        // auto column = root_var.get_root();
        // auto type = root_var.get_root_type();

        MutableColumnPtr column = _root_reader->column->get_ptr();
        // container_variant.add_sub_column({}, std::move(column), _root_reader->type);
        DCHECK(column->size() == nrows);
        container =
                ColumnObject::create(max_subcolumns_count, _root_reader->type, std::move(column));
    } else {
        auto root_type =
                vectorized::DataTypeFactory::instance().create_data_type(TypeIndex::Nothing, false);
        auto column = vectorized::ColumnNothing::create(nrows);
        container = ColumnObject::create(max_subcolumns_count, root_type, std::move(column));
    }

    auto& container_variant = assert_cast<ColumnObject&>(*container);

    // parent path -> subcolumns
    std::map<PathInData, PathsWithColumnAndType> nested_subcolumns;
    PathsWithColumnAndType non_nested_subcolumns;
    RETURN_IF_ERROR(tranverse([&](SubstreamReaderTree::Node& node) {
        MutableColumnPtr column = node.data.column->get_ptr();
        PathInData relative_path = node.path.copy_pop_nfront(_path.get_parts().size());
        DCHECK(column->size() == nrows);
        if (node.path.has_nested_part()) {
            CHECK_EQ(getTypeName(remove_nullable(node.data.type)->get_type_id()),
                     getTypeName(TypeIndex::Array));
            PathInData parent_path =
                    node.path.get_nested_prefix_path().copy_pop_nfront(_path.get_parts().size());
            nested_subcolumns[parent_path].emplace_back(relative_path, column->get_ptr(),
                                                        node.data.type);
        } else {
            non_nested_subcolumns.emplace_back(relative_path, column->get_ptr(), node.data.type);
        }
        return Status::OK();
    }));

    RETURN_IF_ERROR(_process_sub_columns(container_variant, non_nested_subcolumns));

    RETURN_IF_ERROR(_process_nested_columns(container_variant, nested_subcolumns, nrows));

    RETURN_IF_ERROR(_process_sparse_column(container_variant, nrows));
    container_variant.set_num_rows(nrows);
    return Status::OK();
}

// Return sub-path by specified prefix.
// For example, for prefix a.b:
// a.b.c.d -> c.d, a.b.c -> c
static std::string_view get_sub_path(const std::string_view& path, const std::string_view& prefix) {
    return path.substr(prefix.size() + 1);
}

Status HierarchicalDataReader::_process_sparse_column(vectorized::ColumnObject& container_variant,
                                                      size_t nrows) {
    using namespace vectorized;
    container_variant.clear_sparse_column();
    if (!_sparse_column_reader) {
        container_variant.get_sparse_column()->assume_mutable()->resize(
                container_variant.get_sparse_column()->size() + nrows);
        ENABLE_CHECK_CONSISTENCY(&container_variant);
        return Status::OK();
    }
    // process sparse column
    if (_path.get_parts().empty()) {
        // directly use sparse column if access root
        container_variant.set_sparse_column(_sparse_column_reader->column->get_ptr());
        ENABLE_CHECK_CONSISTENCY(&container_variant);
    } else {
        const auto& offsets =
                assert_cast<const ColumnMap&>(*_sparse_column_reader->column).get_offsets();
        /// Check if there is no data in shared data in current range.
        if (offsets.back() == offsets[-1]) {
            container_variant.get_sparse_column()->assume_mutable()->resize(
                    container_variant.get_sparse_column()->size() + nrows);
        } else {
            // Read for variant sparse column
            // Example path: a.b
            // data: a.b.c : int|123
            //       a.b.d : string|"456"
            //       a.e.d : string|"789"
            // then the extracted sparse column will be:
            // c : int|123
            // d : string|"456"
            const auto& sparse_data_map =
                    assert_cast<const ColumnMap&>(*_sparse_column_reader->column);
            const auto& src_sparse_data_offsets = sparse_data_map.get_offsets();
            const auto& src_sparse_data_paths =
                    assert_cast<const ColumnString&>(sparse_data_map.get_keys());
            const auto& src_sparse_data_values =
                    assert_cast<const ColumnString&>(sparse_data_map.get_values());

            auto& sparse_data_offsets =
                    assert_cast<ColumnMap&>(
                            *container_variant.get_sparse_column()->assume_mutable())
                            .get_offsets();
            auto [sparse_data_paths, sparse_data_values] =
                    container_variant.get_sparse_data_paths_and_values();
            StringRef prefix_ref(_path.get_path());
            std::string_view path_prefix(prefix_ref.data, prefix_ref.size);
            for (size_t i = 0; i != src_sparse_data_offsets.size(); ++i) {
                size_t start = src_sparse_data_offsets[ssize_t(i) - 1];
                size_t end = src_sparse_data_offsets[ssize_t(i)];
                size_t lower_bound_index =
                        vectorized::ColumnObject::find_path_lower_bound_in_sparse_data(
                                prefix_ref, src_sparse_data_paths, start, end);
                for (; lower_bound_index != end; ++lower_bound_index) {
                    auto path_ref = src_sparse_data_paths.get_data_at(lower_bound_index);
                    std::string_view path(path_ref.data, path_ref.size);
                    if (!path.starts_with(path_prefix)) {
                        break;
                    }
                    // Don't include path that is equal to the prefix.
                    if (path.size() != path_prefix.size()) {
                        auto sub_path = get_sub_path(path, path_prefix);
                        sparse_data_paths->insert_data(sub_path.data(), sub_path.size());
                        sparse_data_values->insert_from(src_sparse_data_values, lower_bound_index);
                    } else {
                        // insert into root column, example:  access v['b'] and b is in sparse column
                        // data example:
                        // {"b" : 123}
                        // {"b" : {"c" : 456}}
                        // b maybe in sparse column, and b.c is in subolumn, put `b` into root column to distinguish
                        // from "" which is empty path and root
                        if (container_variant.is_null_root()) {
                            // root was created with nrows with Nothing type, resize it to fit the size of sparse column
                            container_variant.get_subcolumn({})->resize(sparse_data_offsets.size());
                            // bool added = container_variant.add_sub_column({}, sparse_data_offsets.size());
                            // if (!added) {
                            //     return Status::InternalError("Failed to add subcolumn for sparse column");
                            // }
                        }
                        const auto& data = ColumnObject::deserialize_from_sparse_column(
                                &src_sparse_data_values, lower_bound_index);
                        container_variant.get_subcolumn({})->insert(data.first, data.second);
                    }
                }
                // if root was created, and not seen in sparse data, insert default
                if (!container_variant.is_null_root() &&
                    container_variant.get_subcolumn({})->size() == sparse_data_offsets.size()) {
                    container_variant.get_subcolumn({})->insert_default();
                }
                sparse_data_offsets.push_back(sparse_data_paths->size());
            }
        }
    }
    ENABLE_CHECK_CONSISTENCY(&container_variant);
    return Status::OK();
}

Status HierarchicalDataReader::_init_null_map_and_clear_columns(
        vectorized::MutableColumnPtr& container, vectorized::MutableColumnPtr& dst, size_t nrows) {
    using namespace vectorized;
    // clear data in nodes
    RETURN_IF_ERROR(tranverse([&](SubstreamReaderTree::Node& node) {
        node.data.column->clear();
        return Status::OK();
    }));
    container->clear();
    if (_sparse_column_reader) {
        _sparse_column_reader->column->clear();
    }
    if (_root_reader) {
        if (_root_reader->column->is_nullable()) {
            // fill nullmap
            DCHECK(dst->is_nullable());
            ColumnUInt8& dst_null_map = assert_cast<ColumnNullable&>(*dst).get_null_map_column();
            ColumnUInt8& src_null_map =
                    assert_cast<ColumnNullable&>(*_root_reader->column).get_null_map_column();
            dst_null_map.insert_range_from(src_null_map, 0, src_null_map.size());
            // clear nullmap and inner data
            src_null_map.clear();
        } else {
            if (dst->is_nullable()) {
                // No nullable info exist in hirearchical data, fill nullmap with all none null
                ColumnUInt8& dst_null_map =
                        assert_cast<ColumnNullable&>(*dst).get_null_map_column();
                auto fake_nullable_column = ColumnUInt8::create(nrows, 0);
                dst_null_map.insert_range_from(*fake_nullable_column, 0, nrows);
            }
        }
        _root_reader->column->clear();
    } else {
        if (dst->is_nullable()) {
            // No nullable info exist in hirearchical data, fill nullmap with all none null
            ColumnUInt8& dst_null_map = assert_cast<ColumnNullable&>(*dst).get_null_map_column();
            auto fake_nullable_column = ColumnUInt8::create(nrows, 0);
            dst_null_map.insert_range_from(*fake_nullable_column, 0, nrows);
        }
    }
    return Status::OK();
}

bool is_compaction_type(ReaderType type) {
    return type == ReaderType::READER_BASE_COMPACTION ||
           type == ReaderType::READER_CUMULATIVE_COMPACTION ||
           type == ReaderType::READER_COLD_DATA_COMPACTION ||
           type == ReaderType::READER_SEGMENT_COMPACTION ||
           type == ReaderType::READER_FULL_COMPACTION;
}

void SparseColumnExtractReader::_fill_path_column(vectorized::MutableColumnPtr& dst) {
    vectorized::ColumnNullable* nullable_column = nullptr;
    if (dst->is_nullable()) {
        nullable_column = assert_cast<vectorized::ColumnNullable*>(dst.get());
    }
    vectorized::ColumnObject& var =
            nullable_column != nullptr
                    ? assert_cast<vectorized::ColumnObject&>(nullable_column->get_nested_column())
                    : assert_cast<vectorized::ColumnObject&>(*dst);
    if (var.is_null_root()) {
        var.add_sub_column({}, dst->size());
    }
    vectorized::NullMap* null_map =
            nullable_column ? &nullable_column->get_null_map_data() : nullptr;
    vectorized::ColumnObject::fill_path_column_from_sparse_data(
            *var.get_subcolumn({}) /*root*/, null_map, StringRef {_path.data(), _path.size()},
            _sparse_column->get_ptr(), 0, _sparse_column->size());
    var.incr_num_rows(_sparse_column->size());
    var.get_sparse_column()->assume_mutable()->resize(var.rows());
    ENABLE_CHECK_CONSISTENCY(&var);
    // _sparse_column->clear();
}

Status SparseColumnMergeReader::seek_to_first() {
    RETURN_IF_ERROR(_sparse_column_reader->seek_to_first());
    for (auto& entry : _src_subcolumns_for_sparse) {
        RETURN_IF_ERROR(entry->data.iterator->seek_to_first());
    }
    return Status::OK();
}

Status SparseColumnMergeReader::seek_to_ordinal(ordinal_t ord) {
    RETURN_IF_ERROR(_sparse_column_reader->seek_to_ordinal(ord));
    for (auto& entry : _src_subcolumns_for_sparse) {
        RETURN_IF_ERROR(entry->data.iterator->seek_to_ordinal(ord));
    }
    return Status::OK();
}

Status SparseColumnMergeReader::init(const ColumnIteratorOptions& opts) {
    RETURN_IF_ERROR(_sparse_column_reader->init(opts));
    for (auto& entry : _src_subcolumns_for_sparse) {
        entry->data.serde = entry->data.type->get_serde();
        RETURN_IF_ERROR(entry->data.iterator->init(opts));
        const auto& path = entry->path.get_path();
        _sorted_src_subcolumn_for_sparse.emplace_back(StringRef(path.data(), path.size()), entry);
    }

    // sort src subcolumns by path
    std::sort(
            _sorted_src_subcolumn_for_sparse.begin(), _sorted_src_subcolumn_for_sparse.end(),
            [](const auto& lhsItem, const auto& rhsItem) { return lhsItem.first < rhsItem.first; });
    return Status::OK();
}

void SparseColumnMergeReader::_serialize_nullable_column_to_sparse(
        const SubstreamReaderTree::Node* src_subcolumn,
        vectorized::ColumnString& dst_sparse_column_paths,
        vectorized::ColumnString& dst_sparse_column_values, const StringRef& src_path, size_t row) {
    // every subcolumn is always Nullable
    const auto& nullable_serde =
            assert_cast<vectorized::DataTypeNullableSerDe&>(*src_subcolumn->data.serde);
    const auto& nullable_col =
            assert_cast<const vectorized::ColumnNullable&, TypeCheckOnRelease::DISABLE>(
                    *src_subcolumn->data.column);
    if (nullable_col.is_null_at(row)) {
        return;
    }
    // insert key
    dst_sparse_column_paths.insert_data(src_path.data, src_path.size);
    // insert value
    vectorized::ColumnString::Chars& chars = dst_sparse_column_values.get_chars();
    nullable_serde.get_nested_serde()->write_one_cell_to_binary(nullable_col.get_nested_column(),
                                                                chars, row);
    dst_sparse_column_values.get_offsets().push_back(chars.size());
}

void SparseColumnMergeReader::_process_data_without_sparse_column(vectorized::MutableColumnPtr& dst,
                                                                  size_t num_rows) {
    if (_src_subcolumns_for_sparse.empty()) {
        dst->insert_many_defaults(num_rows);
    } else {
        // merge subcolumns to sparse column
        // Otherwise insert required src dense columns into sparse column.
        auto& map_column = assert_cast<vectorized::ColumnMap&>(*dst);
        auto& sparse_column_keys = assert_cast<vectorized::ColumnString&>(map_column.get_keys());
        auto& sparse_column_values =
                assert_cast<vectorized::ColumnString&>(map_column.get_values());
        auto& sparse_column_offsets = map_column.get_offsets();
        for (size_t i = 0; i != num_rows; ++i) {
            // Paths in sorted_src_subcolumn_for_sparse_column are already sorted.
            for (const auto& entry : _sorted_src_subcolumn_for_sparse) {
                const auto& path = entry.first;
                _serialize_nullable_column_to_sparse(entry.second.get(), sparse_column_keys,
                                                     sparse_column_values, path, i);
            }
            sparse_column_offsets.push_back(sparse_column_keys.size());
        }
    }
}

void SparseColumnMergeReader::_merge_to(vectorized::MutableColumnPtr& dst) {
    auto& column_map = assert_cast<vectorized::ColumnMap&>(*dst);
    auto& dst_sparse_column_paths = assert_cast<vectorized::ColumnString&>(column_map.get_keys());
    auto& dst_sparse_column_values =
            assert_cast<vectorized::ColumnString&>(column_map.get_values());
    auto& dst_sparse_column_offsets = column_map.get_offsets();

    const auto& src_column_map = assert_cast<const vectorized::ColumnMap&>(*_sparse_column);
    const auto& src_sparse_column_paths =
            assert_cast<const vectorized::ColumnString&>(*src_column_map.get_keys_ptr());
    const auto& src_sparse_column_values =
            assert_cast<const vectorized::ColumnString&>(*src_column_map.get_values_ptr());
    const auto& src_serialized_sparse_column_offsets = src_column_map.get_offsets();
    DCHECK_EQ(src_sparse_column_paths.size(), src_sparse_column_values.size());
    // Src object column contains some paths in serialized sparse column in specified range.
    // Iterate over this range and insert all required paths into serialized sparse column or subcolumns.
    for (size_t row = 0; row != _sparse_column->size(); ++row) {
        // Use separate index to iterate over sorted sorted_src_subcolumn_for_sparse_column.
        size_t sorted_src_subcolumn_for_sparse_column_idx = 0;
        size_t sorted_src_subcolumn_for_sparse_column_size = _src_subcolumns_for_sparse.size();

        size_t offset = src_serialized_sparse_column_offsets[row - 1];
        size_t end = src_serialized_sparse_column_offsets[row];
        // Iterator over [path, binary value]
        for (size_t i = offset; i != end; ++i) {
            const StringRef src_sparse_path_string = src_sparse_column_paths.get_data_at(i);
            // Check if we have this path in subcolumns. This path already materialized in subcolumns.
            // So we don't need to insert it into sparse column.
            if (!_src_subcolumn_map.contains(src_sparse_path_string)) {
                // Before inserting this path into sparse column check if we need to
                // insert subcolumns from sorted_src_subcolumn_for_sparse_column before.
                while (sorted_src_subcolumn_for_sparse_column_idx <
                               sorted_src_subcolumn_for_sparse_column_size &&
                       _sorted_src_subcolumn_for_sparse[sorted_src_subcolumn_for_sparse_column_idx]
                                       .first < src_sparse_path_string) {
                    auto& [src_path, src_subcolumn] = _sorted_src_subcolumn_for_sparse
                            [sorted_src_subcolumn_for_sparse_column_idx++];
                    _serialize_nullable_column_to_sparse(src_subcolumn.get(),
                                                         dst_sparse_column_paths,
                                                         dst_sparse_column_values, src_path, row);
                }

                /// Insert path and value from src sparse column to our sparse column.
                dst_sparse_column_paths.insert_from(src_sparse_column_paths, i);
                dst_sparse_column_values.insert_from(src_sparse_column_values, i);
            }
        }

        // Insert remaining dynamic paths from src_dynamic_paths_for_sparse_data.
        while (sorted_src_subcolumn_for_sparse_column_idx <
               sorted_src_subcolumn_for_sparse_column_size) {
            auto& [src_path, src_subcolumn] =
                    _sorted_src_subcolumn_for_sparse[sorted_src_subcolumn_for_sparse_column_idx++];
            _serialize_nullable_column_to_sparse(src_subcolumn.get(), dst_sparse_column_paths,
                                                 dst_sparse_column_values, src_path, row);
        }

        // All the sparse columns in this row are null.
        dst_sparse_column_offsets.push_back(dst_sparse_column_paths.size());
    }
}

} // namespace doris::segment_v2<|MERGE_RESOLUTION|>--- conflicted
+++ resolved
@@ -66,21 +66,6 @@
                             new FileColumnIterator(root->data.reader.get())),
                     root->data.file_column_type));
         }
-<<<<<<< HEAD
-=======
-        RETURN_IF_ERROR(stream_iter->add_stream(leaves[i]));
-    }
-    // Make sure the root node is in strem_cache, so that child can merge data with root
-    // Eg. {"a" : "b" : {"c" : 1}}, access the `a.b` path and merge with root path so that
-    // we could make sure the data could be fully merged, since some column may not be extracted but remains in root
-    // like {"a" : "b" : {"e" : 1.1}} in jsonb format
-    if (read_type == ReadType::MERGE_SPARSE) {
-        ColumnIterator* it;
-        RETURN_IF_ERROR(root->data.reader->new_iterator(&it, nullptr));
-        stream_iter->set_root(std::make_unique<SubstreamIterator>(
-                root->data.file_column_type->create_column(), std::unique_ptr<ColumnIterator>(it),
-                root->data.file_column_type));
->>>>>>> 2ec0eed8
     }
 
     // need read from sparse column
