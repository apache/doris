// Licensed to the Apache Software Foundation (ASF) under one
// or more contributor license agreements.  See the NOTICE file
// distributed with this work for additional information
// regarding copyright ownership.  The ASF licenses this file
// to you under the Apache License, Version 2.0 (the
// "License"); you may not use this file except in compliance
// with the License.  You may obtain a copy of the License at
//
//   http://www.apache.org/licenses/LICENSE-2.0
//
// Unless required by applicable law or agreed to in writing,
// software distributed under the License is distributed on an
// "AS IS" BASIS, WITHOUT WARRANTIES OR CONDITIONS OF ANY
// KIND, either express or implied.  See the License for the
// specific language governing permissions and limitations
// under the License.

#include "olap/rowset/segment_v2/segment_writer.h"

#include <assert.h>
#include <gen_cpp/segment_v2.pb.h>
#include <parallel_hashmap/phmap.h>

#include <algorithm>

// IWYU pragma: no_include <opentelemetry/common/threadlocal.h>
#include "cloud/config.h"
#include "common/cast_set.h"
#include "common/compiler_util.h" // IWYU pragma: keep
#include "common/config.h"
#include "common/logging.h" // LOG
#include "common/status.h"
#include "inverted_index_fs_directory.h"
#include "io/cache/block_file_cache.h"
#include "io/cache/block_file_cache_factory.h"
#include "io/fs/file_system.h"
#include "io/fs/file_writer.h"
#include "io/fs/local_file_system.h"
#include "olap/data_dir.h"
#include "olap/key_coder.h"
#include "olap/olap_common.h"
#include "olap/olap_define.h"
#include "olap/partial_update_info.h"
#include "olap/primary_key_index.h"
#include "olap/row_cursor.h"                   // RowCursor // IWYU pragma: keep
#include "olap/rowset/rowset_writer_context.h" // RowsetWriterContext
#include "olap/rowset/segment_creator.h"
#include "olap/rowset/segment_v2/column_writer.h" // ColumnWriter
#include "olap/rowset/segment_v2/index_file_writer.h"
#include "olap/rowset/segment_v2/inverted_index_writer.h"
#include "olap/rowset/segment_v2/page_io.h"
#include "olap/rowset/segment_v2/page_pointer.h"
#include "olap/rowset/segment_v2/variant_stats_calculator.h"
#include "olap/segment_loader.h"
#include "olap/short_key_index.h"
#include "olap/storage_engine.h"
#include "olap/tablet_schema.h"
#include "olap/utils.h"
#include "runtime/exec_env.h"
#include "runtime/memory/mem_tracker.h"
#include "service/point_query_executor.h"
#include "util/coding.h"
#include "util/crc32c.h"
#include "util/faststring.h"
#include "util/key_util.h"
#include "util/simd/bits.h"
#include "vec/columns/column_nullable.h"
#include "vec/common/schema_util.h"
#include "vec/core/block.h"
#include "vec/core/column_with_type_and_name.h"
#include "vec/core/types.h"
#include "vec/io/reader_buffer.h"
#include "vec/jsonb/serialize.h"
#include "vec/olap/olap_data_convertor.h"
#include "vec/runtime/vdatetime_value.h"

namespace doris {
namespace segment_v2 {
#include "common/compile_check_begin.h"

using namespace ErrorCode;

const char* k_segment_magic = "D0R1";
const uint32_t k_segment_magic_length = 4;

inline std::string segment_mem_tracker_name(uint32_t segment_id) {
    return "SegmentWriter:Segment-" + std::to_string(segment_id);
}

SegmentWriter::SegmentWriter(io::FileWriter* file_writer, uint32_t segment_id,
                             TabletSchemaSPtr tablet_schema, BaseTabletSPtr tablet,
                             DataDir* data_dir, const SegmentWriterOptions& opts,
                             IndexFileWriter* index_file_writer)
        : _segment_id(segment_id),
          _tablet_schema(std::move(tablet_schema)),
          _tablet(std::move(tablet)),
          _data_dir(data_dir),
          _opts(opts),
          _file_writer(file_writer),
          _index_file_writer(index_file_writer),
          _mem_tracker(std::make_unique<MemTracker>(segment_mem_tracker_name(segment_id))),
          _mow_context(std::move(opts.mow_ctx)) {
    CHECK_NOTNULL(file_writer);
    _num_sort_key_columns = _tablet_schema->num_key_columns();
    _num_short_key_columns = _tablet_schema->num_short_key_columns();
    if (!_is_mow_with_cluster_key()) {
        DCHECK(_num_sort_key_columns >= _num_short_key_columns)
                << ", table_id=" << _tablet_schema->table_id()
                << ", num_key_columns=" << _num_sort_key_columns
                << ", num_short_key_columns=" << _num_short_key_columns
                << ", cluster_key_columns=" << _tablet_schema->cluster_key_uids().size();
    }
    for (size_t cid = 0; cid < _num_sort_key_columns; ++cid) {
        const auto& column = _tablet_schema->column(cid);
        _key_coders.push_back(get_key_coder(column.type()));
        _key_index_size.push_back(cast_set<uint16_t>(column.index_length()));
    }
    if (_is_mow()) {
        // encode the sequence id into the primary key index
        if (_tablet_schema->has_sequence_col()) {
            const auto& column = _tablet_schema->column(_tablet_schema->sequence_col_idx());
            _seq_coder = get_key_coder(column.type());
        }
        // encode the rowid into the primary key index
        if (_is_mow_with_cluster_key()) {
            const auto* type_info = get_scalar_type_info<FieldType::OLAP_FIELD_TYPE_UNSIGNED_INT>();
            _rowid_coder = get_key_coder(type_info->type());
            // primary keys
            _primary_key_coders.swap(_key_coders);
            // cluster keys
            _key_coders.clear();
            _key_index_size.clear();
            _num_sort_key_columns = _tablet_schema->cluster_key_uids().size();
            for (auto cid : _tablet_schema->cluster_key_uids()) {
                const auto& column = _tablet_schema->column_by_uid(cid);
                _key_coders.push_back(get_key_coder(column.type()));
                _key_index_size.push_back(cast_set<uint16_t>(column.index_length()));
            }
        }
    }
}

SegmentWriter::~SegmentWriter() {
    _mem_tracker->release(_mem_tracker->consumption());
}

void SegmentWriter::init_column_meta(ColumnMetaPB* meta, uint32_t column_id,
                                     const TabletColumn& column, TabletSchemaSPtr tablet_schema) {
    meta->set_column_id(column_id);
    meta->set_type(int(column.type()));
    meta->set_length(column.length());
    meta->set_encoding(DEFAULT_ENCODING);
    meta->set_compression(_opts.compression_type);
    meta->set_is_nullable(column.is_nullable());
    meta->set_default_value(column.default_value());
    meta->set_precision(column.precision());
    meta->set_frac(column.frac());
    if (column.has_path_info()) {
        column.path_info_ptr()->to_protobuf(meta->mutable_column_path_info(),
                                            column.parent_unique_id());
    }
    meta->set_unique_id(column.unique_id());
    for (uint32_t i = 0; i < column.get_subtype_count(); ++i) {
        init_column_meta(meta->add_children_columns(), column_id, column.get_sub_column(i),
                         tablet_schema);
    }
    meta->set_result_is_nullable(column.get_result_is_nullable());
    meta->set_function_name(column.get_aggregation_name());
    meta->set_be_exec_version(column.get_be_exec_version());
    if (column.is_variant_type()) {
        meta->set_variant_max_subcolumns_count(column.variant_max_subcolumns_count());
    }
}

Status SegmentWriter::init() {
    std::vector<uint32_t> column_ids;
    auto column_cnt = cast_set<int>(_tablet_schema->num_columns());
    for (uint32_t i = 0; i < column_cnt; ++i) {
        column_ids.emplace_back(i);
    }
    return init(column_ids, true);
}

Status SegmentWriter::_create_column_writer(uint32_t cid, const TabletColumn& column,
                                            const TabletSchemaSPtr& schema) {
    ColumnWriterOptions opts;
    opts.meta = _footer.add_columns();

    init_column_meta(opts.meta, cid, column, schema);

    // now we create zone map for key columns in AGG_KEYS or all column in UNIQUE_KEYS or DUP_KEYS
    // except for columns whose type don't support zone map.
    opts.need_zone_map = column.is_key() || schema->keys_type() != KeysType::AGG_KEYS;
    opts.need_bloom_filter = column.is_bf_column();
    if (opts.need_bloom_filter) {
        opts.bf_options.fpp = schema->has_bf_fpp() ? schema->bloom_filter_fpp() : 0.05;
    }
    auto* tablet_index = schema->get_ngram_bf_index(column.unique_id());
    if (tablet_index) {
        opts.need_bloom_filter = true;
        opts.is_ngram_bf_index = true;
        //narrow convert from int32_t to uint8_t and uint16_t which is dangerous
        auto gram_size = tablet_index->get_gram_size();
        auto gram_bf_size = tablet_index->get_gram_bf_size();
        if (gram_size > 256 || gram_size < 1) {
            return Status::NotSupported("Do not support ngram bloom filter for ngram_size: ",
                                        gram_size);
        }
        if (gram_bf_size > 65535 || gram_bf_size < 64) {
            return Status::NotSupported("Do not support ngram bloom filter for bf_size: ",
                                        gram_bf_size);
        }
        opts.gram_size = cast_set<uint8_t>(gram_size);
        opts.gram_bf_size = cast_set<uint16_t>(gram_bf_size);
    }

    opts.need_bitmap_index = column.has_bitmap_index();
    bool skip_inverted_index = false;
    if (_opts.rowset_ctx != nullptr) {
        // skip write inverted index for index compaction column
        skip_inverted_index =
                _opts.rowset_ctx->columns_to_do_index_compaction.count(column.unique_id()) > 0;
    }
    // skip write inverted index on load if skip_write_index_on_load is true
    if (_opts.write_type == DataWriteType::TYPE_DIRECT && schema->skip_write_index_on_load()) {
        skip_inverted_index = true;
    }
    // indexes for this column
    if (!skip_inverted_index) {
        auto inverted_indexs = schema->inverted_indexs(column);
        if (!inverted_indexs.empty()) {
            for (const auto& index : inverted_indexs) {
                opts.inverted_indexs.emplace_back(index);
            }
            opts.need_inverted_index = true;
            DCHECK(_index_file_writer != nullptr);
        }
    }
    opts.index_file_writer = _index_file_writer;

#define DISABLE_INDEX_IF_FIELD_TYPE(TYPE, type_name)          \
    if (column.type() == FieldType::OLAP_FIELD_TYPE_##TYPE) { \
        opts.need_zone_map = false;                           \
        opts.need_bloom_filter = false;                       \
        opts.need_bitmap_index = false;                       \
    }

    DISABLE_INDEX_IF_FIELD_TYPE(STRUCT, "struct")
    DISABLE_INDEX_IF_FIELD_TYPE(ARRAY, "array")
    DISABLE_INDEX_IF_FIELD_TYPE(JSONB, "jsonb")
    DISABLE_INDEX_IF_FIELD_TYPE(AGG_STATE, "agg_state")
    DISABLE_INDEX_IF_FIELD_TYPE(MAP, "map")
    DISABLE_INDEX_IF_FIELD_TYPE(BITMAP, "object")
    DISABLE_INDEX_IF_FIELD_TYPE(HLL, "hll")
    DISABLE_INDEX_IF_FIELD_TYPE(QUANTILE_STATE, "quantile_state")
    DISABLE_INDEX_IF_FIELD_TYPE(VARIANT, "variant")

#undef DISABLE_INDEX_IF_FIELD_TYPE

    int64_t storage_page_size = _tablet_schema->storage_page_size();
    // storage_page_size must be between 4KB and 10MB.
    if (storage_page_size >= 4096 && storage_page_size <= 10485760) {
        opts.data_page_size = storage_page_size;
    }
    opts.dict_page_size = _tablet_schema->storage_dict_page_size();
    DBUG_EXECUTE_IF("VerticalSegmentWriter._create_column_writer.storage_page_size", {
        auto table_id = DebugPoints::instance()->get_debug_param_or_default<int64_t>(
                "VerticalSegmentWriter._create_column_writer.storage_page_size", "table_id",
                INT_MIN);
        auto target_data_page_size = DebugPoints::instance()->get_debug_param_or_default<int64_t>(
                "VerticalSegmentWriter._create_column_writer.storage_page_size",
                "storage_page_size", INT_MIN);
        if (table_id == INT_MIN || target_data_page_size == INT_MIN) {
            return Status::Error<ErrorCode::INTERNAL_ERROR>(
                    "Debug point parameters missing: either 'table_id' or 'storage_page_size' not "
                    "set.");
        }
        if (table_id == _tablet_schema->table_id() &&
            opts.data_page_size != target_data_page_size) {
            return Status::Error<ErrorCode::INTERNAL_ERROR>(
                    "Mismatch in 'storage_page_size': expected size does not match the current "
                    "data page size. "
                    "Expected: " +
                    std::to_string(target_data_page_size) +
                    ", Actual: " + std::to_string(opts.data_page_size) + ".");
        }
    })
    if (column.is_row_store_column()) {
        // smaller page size for row store column
        auto page_size = _tablet_schema->row_store_page_size();
        opts.data_page_size =
                (page_size > 0) ? page_size : segment_v2::ROW_STORE_PAGE_SIZE_DEFAULT_VALUE;
    }

    opts.rowset_ctx = _opts.rowset_ctx;
    opts.file_writer = _file_writer;
    opts.compression_type = _opts.compression_type;
    opts.footer = &_footer;
    if (_opts.rowset_ctx != nullptr) {
        opts.input_rs_readers = _opts.rowset_ctx->input_rs_readers;
    }

    std::unique_ptr<ColumnWriter> writer;
    RETURN_IF_ERROR(ColumnWriter::create(opts, &column, _file_writer, &writer));
    RETURN_IF_ERROR(writer->init());
    _column_writers.push_back(std::move(writer));

    _olap_data_convertor->add_column_data_convertor(column);
    return Status::OK();
}

Status SegmentWriter::init(const std::vector<uint32_t>& col_ids, bool has_key) {
    DCHECK(_column_writers.empty());
    DCHECK(_column_ids.empty());
    _has_key = has_key;
    _column_writers.reserve(_tablet_schema->columns().size());
    _column_ids.insert(_column_ids.end(), col_ids.begin(), col_ids.end());
    _olap_data_convertor = std::make_unique<vectorized::OlapBlockDataConvertor>();
    if (_opts.compression_type == UNKNOWN_COMPRESSION) {
        _opts.compression_type = _tablet_schema->compression_type();
    }

    RETURN_IF_ERROR(_create_writers(_tablet_schema, col_ids));

    // Initialize variant statistics calculator
    _variant_stats_calculator =
            std::make_unique<VariantStatsCaculator>(&_footer, _tablet_schema, col_ids);

    // we don't need the short key index for unique key merge on write table.
    if (_has_key) {
        if (_is_mow()) {
            size_t seq_col_length = 0;
            if (_tablet_schema->has_sequence_col()) {
                seq_col_length =
                        _tablet_schema->column(_tablet_schema->sequence_col_idx()).length() + 1;
            }
            size_t rowid_length = 0;
            if (_is_mow_with_cluster_key()) {
                rowid_length = PrimaryKeyIndexReader::ROW_ID_LENGTH;
                _short_key_index_builder.reset(
                        new ShortKeyIndexBuilder(_segment_id, _opts.num_rows_per_block));
            }
            _primary_key_index_builder.reset(
                    new PrimaryKeyIndexBuilder(_file_writer, seq_col_length, rowid_length));
            RETURN_IF_ERROR(_primary_key_index_builder->init());
        } else {
            _short_key_index_builder.reset(
                    new ShortKeyIndexBuilder(_segment_id, _opts.num_rows_per_block));
        }
    }
    return Status::OK();
}

Status SegmentWriter::_create_writers(const TabletSchemaSPtr& tablet_schema,
                                      const std::vector<uint32_t>& col_ids) {
    _olap_data_convertor->reserve(col_ids.size());
    for (auto& cid : col_ids) {
        RETURN_IF_ERROR(_create_column_writer(cid, tablet_schema->column(cid), tablet_schema));
    }
    return Status::OK();
}

void SegmentWriter::_maybe_invalid_row_cache(const std::string& key) {
    // Just invalid row cache for simplicity, since the rowset is not visible at present.
    // If we update/insert cache, if load failed rowset will not be visible but cached data
    // will be visible, and lead to inconsistency.
    if (!config::disable_storage_row_cache && _tablet_schema->has_row_store_for_all_columns() &&
        _opts.write_type == DataWriteType::TYPE_DIRECT) {
        // invalidate cache
        RowCache::instance()->erase({_opts.rowset_ctx->tablet_id, key});
    }
}

// for variant type, we should do following steps to fill content of block:
// 1. set block data to data convertor, and get all flattened columns from variant subcolumns
// 2. get sparse columns from previous sparse columns stripped in OlapColumnDataConvertorVariant
// 3. merge current columns info(contains extracted columns) with previous merged_tablet_schema
//    which will be used to contruct the new schema for rowset
Status SegmentWriter::append_block_with_variant_subcolumns(vectorized::Block& data) {
    if (_tablet_schema->num_variant_columns() == 0 ||
        !_tablet_schema->need_record_variant_extended_schema()) {
        return Status::OK();
    }
    size_t column_id = _tablet_schema->num_columns();
    for (int i = 0; i < _tablet_schema->columns().size(); ++i) {
        if (!_tablet_schema->columns()[i]->is_variant_type()) {
            continue;
        }
        if (_flush_schema == nullptr) {
            _flush_schema = std::make_shared<TabletSchema>();
            // deep copy
            _flush_schema->copy_from(*_tablet_schema);
        }
        auto column_ref = data.get_by_position(i).column;
        const vectorized::ColumnVariant& object_column = assert_cast<vectorized::ColumnVariant&>(
                remove_nullable(column_ref)->assume_mutable_ref());
        const TabletColumnPtr& parent_column = _tablet_schema->columns()[i];

        // generate column info by entry info
        auto generate_column_info = [&](const auto& entry) {
            const std::string& column_name =
                    parent_column->name_lower_case() + "." + entry->path.get_path();
            const vectorized::DataTypePtr& final_data_type_from_object =
                    entry->data.get_least_common_type();
            vectorized::PathInDataBuilder full_path_builder;
            auto full_path = full_path_builder.append(parent_column->name_lower_case(), false)
                                     .append(entry->path.get_parts(), false)
                                     .build();
            return vectorized::schema_util::get_column_by_type(
                    final_data_type_from_object, column_name,
                    vectorized::schema_util::ExtraInfo {
                            .unique_id = -1,
                            .parent_unique_id = parent_column->unique_id(),
                            .path_info = full_path});
        };

        CHECK(object_column.is_finalized());
        // common extracted columns
        for (const auto& entry :
             vectorized::schema_util::get_sorted_subcolumns(object_column.get_subcolumns())) {
            if (entry->path.empty()) {
                // already handled by parent column
                continue;
            }
            CHECK(entry->data.is_finalized());
            auto current_column_id = cast_set<int>(column_id++);
            TabletColumn tablet_column = generate_column_info(entry);
            vectorized::schema_util::inherit_column_attributes(*parent_column, tablet_column,
                                                               &_flush_schema);
            RETURN_IF_ERROR(_create_column_writer(current_column_id /*unused*/, tablet_column,
                                                  _flush_schema));
            RETURN_IF_ERROR(_olap_data_convertor->set_source_content_with_specifid_column(
                    {entry->data.get_finalized_column_ptr()->get_ptr(),
                     entry->data.get_least_common_type(), tablet_column.name()},
                    0, data.rows(), current_column_id));
            // convert column data from engine format to storage layer format
            auto [status, column] = _olap_data_convertor->convert_column_data(current_column_id);
            if (!status.ok()) {
                return status;
            }
            RETURN_IF_ERROR(_column_writers[current_column_id]->append(
                    column->get_nullmap(), column->get_data(), data.rows()));
            _flush_schema->append_column(tablet_column);
            _olap_data_convertor->clear_source_content();
        }
    }

    // Update rowset schema, tablet's tablet schema will be updated when build Rowset
    // Eg. flush schema:    A(int),    B(float),  C(int), D(int)
    // ctx.tablet_schema:  A(bigint), B(double)
    // => update_schema:   A(bigint), B(double), C(int), D(int)
    std::lock_guard<std::mutex> lock(*(_opts.rowset_ctx->schema_lock));
    if (_opts.rowset_ctx->merged_tablet_schema == nullptr) {
        _opts.rowset_ctx->merged_tablet_schema = _opts.rowset_ctx->tablet_schema;
    }
    TabletSchemaSPtr update_schema;
    RETURN_IF_ERROR(vectorized::schema_util::get_least_common_schema(
            {_opts.rowset_ctx->merged_tablet_schema, _flush_schema}, nullptr, update_schema));
    CHECK_GE(update_schema->num_columns(), _flush_schema->num_columns())
            << "Rowset merge schema columns count is " << update_schema->num_columns()
            << ", but flush_schema is larger " << _flush_schema->num_columns()
            << " update_schema: " << update_schema->dump_structure()
            << " flush_schema: " << _flush_schema->dump_structure();
    _opts.rowset_ctx->merged_tablet_schema.swap(update_schema);
    VLOG_DEBUG << "dump block " << data.dump_data();
    VLOG_DEBUG << "dump rs schema: " << _opts.rowset_ctx->merged_tablet_schema->dump_full_schema();
    VLOG_DEBUG << "rowset : " << _opts.rowset_ctx->rowset_id << ", seg id : " << _segment_id;
    return Status::OK();
}

void SegmentWriter::_serialize_block_to_row_column(vectorized::Block& block) {
    if (block.rows() == 0) {
        return;
    }
    MonotonicStopWatch watch;
    watch.start();
    int row_column_id = 0;
    for (int i = 0; i < _tablet_schema->num_columns(); ++i) {
        if (_tablet_schema->column(i).is_row_store_column()) {
            auto* row_store_column = static_cast<vectorized::ColumnString*>(
                    block.get_by_position(i).column->assume_mutable_ref().assume_mutable().get());
            row_store_column->clear();
            vectorized::DataTypeSerDeSPtrs serdes =
                    vectorized::create_data_type_serdes(block.get_data_types());
            vectorized::JsonbSerializeUtil::block_to_jsonb(
                    *_tablet_schema, block, *row_store_column,
                    cast_set<int>(_tablet_schema->num_columns()), serdes,
                    {_tablet_schema->row_columns_uids().begin(),
                     _tablet_schema->row_columns_uids().end()});
            break;
        }
    }

    VLOG_DEBUG << "serialize , num_rows:" << block.rows() << ", row_column_id:" << row_column_id
               << ", total_byte_size:" << block.allocated_bytes() << ", serialize_cost(us)"
               << watch.elapsed_time() / 1000;
}

Status SegmentWriter::probe_key_for_mow(
        std::string key, std::size_t segment_pos, bool have_input_seq_column, bool have_delete_sign,
        const std::vector<RowsetSharedPtr>& specified_rowsets,
        std::vector<std::unique_ptr<SegmentCacheHandle>>& segment_caches,
        bool& has_default_or_nullable, std::vector<bool>& use_default_or_null_flag,
        const std::function<void(const RowLocation& loc)>& found_cb,
        const std::function<Status()>& not_found_cb, PartialUpdateStats& stats) {
    RowLocation loc;
    // save rowset shared ptr so this rowset wouldn't delete
    RowsetSharedPtr rowset;
    auto st = _tablet->lookup_row_key(
            key, _tablet_schema.get(), have_input_seq_column, specified_rowsets, &loc,
            cast_set<uint32_t>(_mow_context->max_version), segment_caches, &rowset);
    if (st.is<KEY_NOT_FOUND>()) {
        if (!have_delete_sign) {
            RETURN_IF_ERROR(not_found_cb());
        }
        ++stats.num_rows_new_added;
        has_default_or_nullable = true;
        use_default_or_null_flag.emplace_back(true);
        return Status::OK();
    }
    if (!st.ok() && !st.is<KEY_ALREADY_EXISTS>()) {
        LOG(WARNING) << "failed to lookup row key, error: " << st;
        return st;
    }

    // 1. if the delete sign is marked, it means that the value columns of the row will not
    //    be read. So we don't need to read the missing values from the previous rows.
    // 2. the one exception is when there are sequence columns in the table, we need to read
    //    the sequence columns, otherwise it may cause the merge-on-read based compaction
    //    policy to produce incorrect results
    // TODO(bobhan1): only read seq col rather than all columns in this situation for
    // partial update and flexible partial update

    // TODO(bobhan1): handle sequence column here
    if (st.is<KEY_ALREADY_EXISTS>() || (have_delete_sign && !_tablet_schema->has_sequence_col())) {
        has_default_or_nullable = true;
        use_default_or_null_flag.emplace_back(true);
    } else {
        // partial update should not contain invisible columns
        use_default_or_null_flag.emplace_back(false);
        _rsid_to_rowset.emplace(rowset->rowset_id(), rowset);
        found_cb(loc);
    }

    if (st.is<KEY_ALREADY_EXISTS>()) {
        // although we need to mark delete current row, we still need to read missing columns
        // for this row, we need to ensure that each column is aligned
        _mow_context->delete_bitmap->add(
                {_opts.rowset_ctx->rowset_id, _segment_id, DeleteBitmap::TEMP_VERSION_COMMON},
                cast_set<uint32_t>(segment_pos));
        ++stats.num_rows_deleted;
    } else {
        _mow_context->delete_bitmap->add(
                {loc.rowset_id, loc.segment_id, DeleteBitmap::TEMP_VERSION_COMMON}, loc.row_id);
        ++stats.num_rows_updated;
    }
    return Status::OK();
}

Status SegmentWriter::partial_update_preconditions_check(size_t row_pos) {
    if (!_is_mow()) {
        auto msg = fmt::format(
                "Can only do partial update on merge-on-write unique table, but found: "
                "keys_type={}, _opts.enable_unique_key_merge_on_write={}, tablet_id={}",
                _tablet_schema->keys_type(), _opts.enable_unique_key_merge_on_write,
                _tablet->tablet_id());
        DCHECK(false) << msg;
        return Status::InternalError<false>(msg);
    }
    if (_opts.rowset_ctx->partial_update_info == nullptr) {
        auto msg =
                fmt::format("partial_update_info should not be nullptr, please check, tablet_id={}",
                            _tablet->tablet_id());
        DCHECK(false) << msg;
        return Status::InternalError<false>(msg);
    }
    if (!_opts.rowset_ctx->partial_update_info->is_fixed_partial_update()) {
        auto msg = fmt::format(
                "in fixed partial update code, but update_mode={}, please check, tablet_id={}",
                _opts.rowset_ctx->partial_update_info->update_mode(), _tablet->tablet_id());
        DCHECK(false) << msg;
        return Status::InternalError<false>(msg);
    }
    if (row_pos != 0) {
        auto msg = fmt::format("row_pos should be 0, but found {}, tablet_id={}", row_pos,
                               _tablet->tablet_id());
        DCHECK(false) << msg;
        return Status::InternalError<false>(msg);
    }
    return Status::OK();
}

// for partial update, we should do following steps to fill content of block:
// 1. set block data to data convertor, and get all key_column's converted slice
// 2. get pk of input block, and read missing columns
//       2.1 first find key location{rowset_id, segment_id, row_id}
//       2.2 build read plan to read by batch
//       2.3 fill block
// 3. set columns to data convertor and then write all columns
Status SegmentWriter::append_block_with_partial_content(const vectorized::Block* block,
                                                        size_t row_pos, size_t num_rows) {
    if (block->columns() < _tablet_schema->num_key_columns() ||
        block->columns() >= _tablet_schema->num_columns()) {
        return Status::InvalidArgument(
                fmt::format("illegal partial update block columns: {}, num key columns: {}, total "
                            "schema columns: {}",
                            block->columns(), _tablet_schema->num_key_columns(),
                            _tablet_schema->num_columns()));
    }
    RETURN_IF_ERROR(partial_update_preconditions_check(row_pos));

    // find missing column cids
    const auto& missing_cids = _opts.rowset_ctx->partial_update_info->missing_cids;
    const auto& including_cids = _opts.rowset_ctx->partial_update_info->update_cids;

    // create full block and fill with input columns
    auto full_block = _tablet_schema->create_block();
    size_t input_id = 0;
    for (auto i : including_cids) {
        full_block.replace_by_position(i, block->get_by_position(input_id++).column);
    }
    RETURN_IF_ERROR(_olap_data_convertor->set_source_content_with_specifid_columns(
            &full_block, row_pos, num_rows, including_cids));

    bool have_input_seq_column = false;
    // write including columns
    std::vector<vectorized::IOlapColumnDataAccessor*> key_columns;
    vectorized::IOlapColumnDataAccessor* seq_column = nullptr;
    size_t segment_start_pos = 0;
    for (auto cid : including_cids) {
        // here we get segment column row num before append data.
        segment_start_pos = _column_writers[cid]->get_next_rowid();
        // olap data convertor alway start from id = 0
        auto converted_result = _olap_data_convertor->convert_column_data(cid);
        if (!converted_result.first.ok()) {
            return converted_result.first;
        }
        if (cid < _num_sort_key_columns) {
            key_columns.push_back(converted_result.second);
        } else if (_tablet_schema->has_sequence_col() &&
                   cid == _tablet_schema->sequence_col_idx()) {
            seq_column = converted_result.second;
            have_input_seq_column = true;
        }
        RETURN_IF_ERROR(_column_writers[cid]->append(converted_result.second->get_nullmap(),
                                                     converted_result.second->get_data(),
                                                     num_rows));
    }

    bool has_default_or_nullable = false;
    std::vector<bool> use_default_or_null_flag;
    use_default_or_null_flag.reserve(num_rows);
    const auto* delete_signs =
            BaseTablet::get_delete_sign_column_data(full_block, row_pos + num_rows);

    const std::vector<RowsetSharedPtr>& specified_rowsets = _mow_context->rowset_ptrs;
    std::vector<std::unique_ptr<SegmentCacheHandle>> segment_caches(specified_rowsets.size());

    FixedReadPlan read_plan;

    // locate rows in base data
    PartialUpdateStats stats;

    for (size_t block_pos = row_pos; block_pos < row_pos + num_rows; block_pos++) {
        // block   segment
        //   2   ->   0
        //   3   ->   1
        //   4   ->   2
        //   5   ->   3
        // here row_pos = 2, num_rows = 4.
        size_t delta_pos = block_pos - row_pos;
        size_t segment_pos = segment_start_pos + delta_pos;
        std::string key = _full_encode_keys(key_columns, delta_pos);
        _maybe_invalid_row_cache(key);
        if (have_input_seq_column) {
            _encode_seq_column(seq_column, delta_pos, &key);
        }
        // If the table have sequence column, and the include-cids don't contain the sequence
        // column, we need to update the primary key index builder at the end of this method.
        // At that time, we have a valid sequence column to encode the key with seq col.
        if (!_tablet_schema->has_sequence_col() || have_input_seq_column) {
            RETURN_IF_ERROR(_primary_key_index_builder->add_item(key));
        }

        // mark key with delete sign as deleted.
        bool have_delete_sign = (delete_signs != nullptr && delete_signs[block_pos] != 0);

        auto not_found_cb = [&]() {
            return _opts.rowset_ctx->partial_update_info->handle_new_key(
                    *_tablet_schema, [&]() -> std::string {
                        return block->dump_one_line(block_pos,
                                                    cast_set<int>(_num_sort_key_columns));
                    });
        };
        auto update_read_plan = [&](const RowLocation& loc) {
            read_plan.prepare_to_read(loc, segment_pos);
        };
        RETURN_IF_ERROR(probe_key_for_mow(std::move(key), segment_pos, have_input_seq_column,
                                          have_delete_sign, specified_rowsets, segment_caches,
                                          has_default_or_nullable, use_default_or_null_flag,
                                          update_read_plan, not_found_cb, stats));
    }
    CHECK_EQ(use_default_or_null_flag.size(), num_rows);

    if (config::enable_merge_on_write_correctness_check) {
        _tablet->add_sentinel_mark_to_delete_bitmap(_mow_context->delete_bitmap.get(),
                                                    _mow_context->rowset_ids);
    }

    // read to fill full block
    RETURN_IF_ERROR(read_plan.fill_missing_columns(
            _opts.rowset_ctx, _rsid_to_rowset, *_tablet_schema, full_block,
            use_default_or_null_flag, has_default_or_nullable,
            cast_set<uint32_t>(segment_start_pos), block));

    // convert block to row store format
    _serialize_block_to_row_column(full_block);

    // convert missing columns and send to column writer
    RETURN_IF_ERROR(_olap_data_convertor->set_source_content_with_specifid_columns(
            &full_block, row_pos, num_rows, missing_cids));
    for (auto cid : missing_cids) {
        auto converted_result = _olap_data_convertor->convert_column_data(cid);
        if (!converted_result.first.ok()) {
            return converted_result.first;
        }
        if (_tablet_schema->has_sequence_col() && !have_input_seq_column &&
            cid == _tablet_schema->sequence_col_idx()) {
            DCHECK_EQ(seq_column, nullptr);
            seq_column = converted_result.second;
        }
        RETURN_IF_ERROR(_column_writers[cid]->append(converted_result.second->get_nullmap(),
                                                     converted_result.second->get_data(),
                                                     num_rows));
    }
    _num_rows_updated += stats.num_rows_updated;
    _num_rows_deleted += stats.num_rows_deleted;
    _num_rows_new_added += stats.num_rows_new_added;
    _num_rows_filtered += stats.num_rows_filtered;
    if (_tablet_schema->has_sequence_col() && !have_input_seq_column) {
        DCHECK_NE(seq_column, nullptr);
        if (_num_rows_written != row_pos ||
            _primary_key_index_builder->num_rows() != _num_rows_written) {
            return Status::InternalError(
                    "Correctness check failed, _num_rows_written: {}, row_pos: {}, primary key "
                    "index builder num rows: {}",
                    _num_rows_written, row_pos, _primary_key_index_builder->num_rows());
        }
        RETURN_IF_ERROR(
                _generate_primary_key_index(_key_coders, key_columns, seq_column, num_rows, false));
    }

    _num_rows_written += num_rows;
    DCHECK_EQ(_primary_key_index_builder->num_rows(), _num_rows_written)
            << "primary key index builder num rows(" << _primary_key_index_builder->num_rows()
            << ") not equal to segment writer's num rows written(" << _num_rows_written << ")";
    _olap_data_convertor->clear_source_content();

    RETURN_IF_ERROR(append_block_with_variant_subcolumns(full_block));
    return Status::OK();
}

Status SegmentWriter::append_block(const vectorized::Block* block, size_t row_pos,
                                   size_t num_rows) {
    if (_opts.rowset_ctx->partial_update_info &&
        _opts.rowset_ctx->partial_update_info->is_partial_update() &&
        _opts.write_type == DataWriteType::TYPE_DIRECT &&
        !_opts.rowset_ctx->is_transient_rowset_writer) {
        if (_opts.rowset_ctx->partial_update_info->is_fixed_partial_update()) {
            RETURN_IF_ERROR(append_block_with_partial_content(block, row_pos, num_rows));
        } else {
            return Status::NotSupported<false>(
                    "SegmentWriter doesn't support flexible partial update, please set "
                    "enable_vertical_segment_writer=true in be.conf on all BEs to use "
                    "VerticalSegmentWriter.");
        }
        return Status::OK();
    }
    CHECK(block->columns() >= _column_writers.size())
            << ", block->columns()=" << block->columns()
            << ", _column_writers.size()=" << _column_writers.size();
    // Row column should be filled here when it's a directly write from memtable
    // or it's schema change write(since column data type maybe changed, so we should reubild)
    if (_opts.write_type == DataWriteType::TYPE_DIRECT ||
        _opts.write_type == DataWriteType::TYPE_SCHEMA_CHANGE) {
        _serialize_block_to_row_column(*const_cast<vectorized::Block*>(block));
    }

    _olap_data_convertor->set_source_content(block, row_pos, num_rows);

    // find all row pos for short key indexes
    std::vector<size_t> short_key_pos;
    if (_has_key) {
        // We build a short key index every `_opts.num_rows_per_block` rows. Specifically, we
        // build a short key index using 1st rows for first block and `_short_key_row_pos - _row_count`
        // for next blocks.
        // Ensure we build a short key index using 1st rows only for the first block (ISSUE-9766).
        if (UNLIKELY(_short_key_row_pos == 0 && _num_rows_written == 0)) {
            short_key_pos.push_back(0);
        }
        while (_short_key_row_pos + _opts.num_rows_per_block < _num_rows_written + num_rows) {
            _short_key_row_pos += _opts.num_rows_per_block;
            short_key_pos.push_back(_short_key_row_pos - _num_rows_written);
        }
    }

    // convert column data from engine format to storage layer format
    std::vector<vectorized::IOlapColumnDataAccessor*> key_columns;
    vectorized::IOlapColumnDataAccessor* seq_column = nullptr;
    for (size_t id = 0; id < _column_writers.size(); ++id) {
        // olap data convertor alway start from id = 0
        auto converted_result = _olap_data_convertor->convert_column_data(id);
        if (!converted_result.first.ok()) {
            return converted_result.first;
        }
        auto cid = _column_ids[id];
        if (_has_key && cid < _tablet_schema->num_key_columns()) {
            key_columns.push_back(converted_result.second);
        } else if (_has_key && _tablet_schema->has_sequence_col() &&
                   cid == _tablet_schema->sequence_col_idx()) {
            seq_column = converted_result.second;
        }
        RETURN_IF_ERROR(_column_writers[id]->append(converted_result.second->get_nullmap(),
                                                    converted_result.second->get_data(), num_rows));
    }
    if (_opts.write_type == DataWriteType::TYPE_COMPACTION) {
        RETURN_IF_ERROR(
                _variant_stats_calculator->calculate_variant_stats(block, row_pos, num_rows));
    }
    if (_has_key) {
        if (_is_mow_with_cluster_key()) {
            // for now we don't need to query short key index for CLUSTER BY feature,
            // but we still write the index for future usage.
            // 1. generate primary key index, the key_columns is primary_key_columns
            RETURN_IF_ERROR(_generate_primary_key_index(_primary_key_coders, key_columns,
                                                        seq_column, num_rows, true));
            // 2. generate short key index (use cluster key)
            key_columns.clear();
            for (const auto& cid : _tablet_schema->cluster_key_uids()) {
                // find cluster key index in tablet schema
                auto cluster_key_index = _tablet_schema->field_index(cid);
                if (cluster_key_index == -1) {
                    return Status::InternalError(
                            "could not find cluster key column with unique_id=" +
                            std::to_string(cid) + " in tablet schema");
                }
                bool found = false;
                for (auto i = 0; i < _column_ids.size(); ++i) {
                    if (_column_ids[i] == cluster_key_index) {
                        auto converted_result = _olap_data_convertor->convert_column_data(i);
                        if (!converted_result.first.ok()) {
                            return converted_result.first;
                        }
                        key_columns.push_back(converted_result.second);
                        found = true;
                        break;
                    }
                }
                if (!found) {
                    return Status::InternalError(
                            "could not found cluster key column with unique_id=" +
                            std::to_string(cid) +
                            ", tablet schema index=" + std::to_string(cluster_key_index));
                }
            }
            RETURN_IF_ERROR(_generate_short_key_index(key_columns, num_rows, short_key_pos));
        } else if (_is_mow()) {
            RETURN_IF_ERROR(_generate_primary_key_index(_key_coders, key_columns, seq_column,
                                                        num_rows, false));
        } else {
            RETURN_IF_ERROR(_generate_short_key_index(key_columns, num_rows, short_key_pos));
        }
    }

    if (_opts.write_type == DataWriteType::TYPE_DIRECT ||
        _opts.write_type == DataWriteType::TYPE_SCHEMA_CHANGE) {
        RETURN_IF_ERROR(
                append_block_with_variant_subcolumns(*const_cast<vectorized::Block*>(block)));
    }

    _num_rows_written += num_rows;
    _olap_data_convertor->clear_source_content();
    return Status::OK();
}

int64_t SegmentWriter::max_row_to_add(size_t row_avg_size_in_bytes) {
    auto segment_size = estimate_segment_size();
    if (segment_size >= MAX_SEGMENT_SIZE || _num_rows_written >= _opts.max_rows_per_segment)
            [[unlikely]] {
        return 0;
    }
    int64_t size_rows = ((int64_t)MAX_SEGMENT_SIZE - (int64_t)segment_size) / row_avg_size_in_bytes;
    int64_t count_rows = (int64_t)_opts.max_rows_per_segment - _num_rows_written;

    return std::min(size_rows, count_rows);
}

std::string SegmentWriter::_full_encode_keys(
        const std::vector<vectorized::IOlapColumnDataAccessor*>& key_columns, size_t pos,
        bool null_first) {
    assert(_key_index_size.size() == _num_sort_key_columns);
    assert(key_columns.size() == _num_sort_key_columns &&
           _key_coders.size() == _num_sort_key_columns);
    return _full_encode_keys(_key_coders, key_columns, pos, null_first);
}

std::string SegmentWriter::_full_encode_keys(
        const std::vector<const KeyCoder*>& key_coders,
        const std::vector<vectorized::IOlapColumnDataAccessor*>& key_columns, size_t pos,
        bool null_first) {
    assert(key_columns.size() == key_coders.size());

    std::string encoded_keys;
    size_t cid = 0;
    for (const auto& column : key_columns) {
        auto field = column->get_data_at(pos);
        if (UNLIKELY(!field)) {
            if (null_first) {
                encoded_keys.push_back(KEY_NULL_FIRST_MARKER);
            } else {
                encoded_keys.push_back(KEY_NORMAL_MARKER);
            }
            ++cid;
            continue;
        }
        encoded_keys.push_back(KEY_NORMAL_MARKER);
        DCHECK(key_coders[cid] != nullptr);
        key_coders[cid]->full_encode_ascending(field, &encoded_keys);
        ++cid;
    }
    return encoded_keys;
}

void SegmentWriter::_encode_seq_column(const vectorized::IOlapColumnDataAccessor* seq_column,
                                       size_t pos, std::string* encoded_keys) {
    auto field = seq_column->get_data_at(pos);
    // To facilitate the use of the primary key index, encode the seq column
    // to the minimum value of the corresponding length when the seq column
    // is null
    if (UNLIKELY(!field)) {
        encoded_keys->push_back(KEY_NULL_FIRST_MARKER);
        size_t seq_col_length = _tablet_schema->column(_tablet_schema->sequence_col_idx()).length();
        encoded_keys->append(seq_col_length, KEY_MINIMAL_MARKER);
        return;
    }
    encoded_keys->push_back(KEY_NORMAL_MARKER);
    _seq_coder->full_encode_ascending(field, encoded_keys);
}

void SegmentWriter::_encode_rowid(const uint32_t rowid, std::string* encoded_keys) {
    encoded_keys->push_back(KEY_NORMAL_MARKER);
    _rowid_coder->full_encode_ascending(&rowid, encoded_keys);
}

std::string SegmentWriter::_encode_keys(
        const std::vector<vectorized::IOlapColumnDataAccessor*>& key_columns, size_t pos) {
    assert(key_columns.size() == _num_short_key_columns);

    std::string encoded_keys;
    size_t cid = 0;
    for (const auto& column : key_columns) {
        auto field = column->get_data_at(pos);
        if (UNLIKELY(!field)) {
            encoded_keys.push_back(KEY_NULL_FIRST_MARKER);
            ++cid;
            continue;
        }
        encoded_keys.push_back(KEY_NORMAL_MARKER);
        _key_coders[cid]->encode_ascending(field, _key_index_size[cid], &encoded_keys);
        ++cid;
    }
    return encoded_keys;
}

template <typename RowType>
Status SegmentWriter::append_row(const RowType& row) {
    for (size_t cid = 0; cid < _column_writers.size(); ++cid) {
        auto cell = row.cell(cast_set<uint32_t>(cid));
        RETURN_IF_ERROR(_column_writers[cid]->append(cell));
    }
    std::string full_encoded_key;
    encode_key<RowType, true>(&full_encoded_key, row, _num_sort_key_columns);
    if (_tablet_schema->has_sequence_col()) {
        full_encoded_key.push_back(KEY_NORMAL_MARKER);
        auto cid = _tablet_schema->sequence_col_idx();
        auto cell = row.cell(cid);
        row.schema()->column(cid)->full_encode_ascending(cell.cell_ptr(), &full_encoded_key);
    }

    if (_is_mow_with_cluster_key()) {
        return Status::InternalError(
                "SegmentWriter::append_row does not support mow tables with cluster key");
    } else if (_is_mow()) {
        RETURN_IF_ERROR(_primary_key_index_builder->add_item(full_encoded_key));
    } else {
        // At the beginning of one block, so add a short key index entry
        if ((_num_rows_written % _opts.num_rows_per_block) == 0) {
            std::string encoded_key;
            encode_key(&encoded_key, row, _num_short_key_columns);
            RETURN_IF_ERROR(_short_key_index_builder->add_item(encoded_key));
        }
        set_min_max_key(full_encoded_key);
    }
    ++_num_rows_written;
    return Status::OK();
}

template Status SegmentWriter::append_row(const RowCursor& row);

// TODO(lingbin): Currently this function does not include the size of various indexes,
// We should make this more precise.
// NOTE: This function will be called when any row of data is added, so we need to
// make this function efficient.
uint64_t SegmentWriter::estimate_segment_size() {
    // footer_size(4) + checksum(4) + segment_magic(4)
    uint64_t size = 12;
    for (auto& column_writer : _column_writers) {
        size += column_writer->estimate_buffer_size();
    }
    if (_is_mow_with_cluster_key()) {
        size += _primary_key_index_builder->size() + _short_key_index_builder->size();
    } else if (_is_mow()) {
        size += _primary_key_index_builder->size();
    } else {
        size += _short_key_index_builder->size();
    }

    // update the mem_tracker of segment size
    _mem_tracker->consume(size - _mem_tracker->consumption());
    return size;
}

Status SegmentWriter::finalize_columns_data() {
    if (_has_key) {
        _row_count = _num_rows_written;
    } else {
        DCHECK(_row_count == _num_rows_written)
                << "_row_count != _num_rows_written:" << _row_count << " vs. " << _num_rows_written;
        if (_row_count != _num_rows_written) {
            std::stringstream ss;
            ss << "_row_count != _num_rows_written:" << _row_count << " vs. " << _num_rows_written;
            LOG(WARNING) << ss.str();
            return Status::InternalError(ss.str());
        }
    }
    _num_rows_written = 0;

    for (auto& column_writer : _column_writers) {
        RETURN_IF_ERROR(column_writer->finish());
    }
    RETURN_IF_ERROR(_write_data());

    return Status::OK();
}

Status SegmentWriter::finalize_columns_index(uint64_t* index_size) {
    uint64_t index_start = _file_writer->bytes_appended();
    RETURN_IF_ERROR(_write_ordinal_index());
    RETURN_IF_ERROR(_write_zone_map());
    RETURN_IF_ERROR(_write_bitmap_index());
    RETURN_IF_ERROR(_write_inverted_index());
    RETURN_IF_ERROR(_write_bloom_filter_index());

    *index_size = _file_writer->bytes_appended() - index_start;
    if (_has_key) {
        if (_is_mow_with_cluster_key()) {
            // 1. sort primary keys
            std::sort(_primary_keys.begin(), _primary_keys.end());
            // 2. write primary keys index
            std::string last_key;
            for (const auto& key : _primary_keys) {
                DCHECK(key.compare(last_key) > 0)
                        << "found duplicate key or key is not sorted! current key: " << key
                        << ", last key: " << last_key;
                RETURN_IF_ERROR(_primary_key_index_builder->add_item(key));
                last_key = key;
            }

            RETURN_IF_ERROR(_write_short_key_index());
            *index_size = _file_writer->bytes_appended() - index_start;
            RETURN_IF_ERROR(_write_primary_key_index());
            *index_size += _primary_key_index_builder->disk_size();
        } else if (_is_mow()) {
            RETURN_IF_ERROR(_write_primary_key_index());
            // IndexedColumnWriter write data pages mixed with segment data, we should use
            // the stat from primary key index builder.
            *index_size += _primary_key_index_builder->disk_size();
        } else {
            RETURN_IF_ERROR(_write_short_key_index());
            *index_size = _file_writer->bytes_appended() - index_start;
        }
    }
    // reset all column writers and data_conveter
    clear();

    return Status::OK();
}

Status SegmentWriter::finalize_footer(uint64_t* segment_file_size) {
    RETURN_IF_ERROR(_write_footer());
    // finish
    RETURN_IF_ERROR(_file_writer->close(true));
    *segment_file_size = _file_writer->bytes_appended();
    if (*segment_file_size == 0) {
        return Status::Corruption("Bad segment, file size = 0");
    }
    return Status::OK();
}

Status SegmentWriter::finalize(uint64_t* segment_file_size, uint64_t* index_size) {
    MonotonicStopWatch timer;
    timer.start();
    // check disk capacity
    if (_data_dir != nullptr && _data_dir->reach_capacity_limit((int64_t)estimate_segment_size())) {
        return Status::Error<DISK_REACH_CAPACITY_LIMIT>("disk {} exceed capacity limit, path: {}",
                                                        _data_dir->path_hash(), _data_dir->path());
    }
    // write data
    RETURN_IF_ERROR(finalize_columns_data());
    // Get the index start before finalize_footer since this function would write new data.
    uint64_t index_start = _file_writer->bytes_appended();
    // write index
    RETURN_IF_ERROR(finalize_columns_index(index_size));
    // write footer
    RETURN_IF_ERROR(finalize_footer(segment_file_size));

    if (timer.elapsed_time() > 5000000000l) {
        LOG(INFO) << "segment flush consumes a lot time_ns " << timer.elapsed_time()
                  << ", segmemt_size " << *segment_file_size;
    }
    // When the cache type is not ttl(expiration time == 0), the data should be split into normal cache queue
    // and index cache queue
    if (auto* cache_builder = _file_writer->cache_builder(); cache_builder != nullptr &&
                                                             cache_builder->_expiration_time == 0 &&
                                                             config::is_cloud_mode()) {
        auto size = *index_size + *segment_file_size;
        auto holder = cache_builder->allocate_cache_holder(index_start, size);
        for (auto& segment : holder->file_blocks) {
            static_cast<void>(
                    segment->change_cache_type_between_normal_and_index(io::FileCacheType::INDEX));
        }
    }
    return Status::OK();
}

void SegmentWriter::clear() {
    for (auto& column_writer : _column_writers) {
        column_writer.reset();
    }
    _column_writers.clear();
    _column_ids.clear();
    _olap_data_convertor.reset();
}

// write column data to file one by one
Status SegmentWriter::_write_data() {
    for (auto& column_writer : _column_writers) {
        RETURN_IF_ERROR(column_writer->write_data());
    }
    return Status::OK();
}

// write ordinal index after data has been written
Status SegmentWriter::_write_ordinal_index() {
    for (auto& column_writer : _column_writers) {
        RETURN_IF_ERROR(column_writer->write_ordinal_index());
    }
    return Status::OK();
}

Status SegmentWriter::_write_zone_map() {
    for (auto& column_writer : _column_writers) {
        RETURN_IF_ERROR(column_writer->write_zone_map());
    }
    return Status::OK();
}

Status SegmentWriter::_write_bitmap_index() {
    for (auto& column_writer : _column_writers) {
        RETURN_IF_ERROR(column_writer->write_bitmap_index());
    }
    return Status::OK();
}

Status SegmentWriter::_write_inverted_index() {
    for (auto& column_writer : _column_writers) {
        RETURN_IF_ERROR(column_writer->write_inverted_index());
    }
    return Status::OK();
}

Status SegmentWriter::_write_bloom_filter_index() {
    for (auto& column_writer : _column_writers) {
        RETURN_IF_ERROR(column_writer->write_bloom_filter_index());
    }
    return Status::OK();
}

Status SegmentWriter::_write_short_key_index() {
    std::vector<Slice> body;
    PageFooterPB footer;
    RETURN_IF_ERROR(_short_key_index_builder->finalize(_row_count, &body, &footer));
    PagePointer pp;
    // short key index page is not compressed right now
    RETURN_IF_ERROR(PageIO::write_page(_file_writer, body, footer, &pp));
    pp.to_proto(_footer.mutable_short_key_index_page());
    return Status::OK();
}

Status SegmentWriter::_write_primary_key_index() {
    CHECK_EQ(_primary_key_index_builder->num_rows(), _row_count);
    return _primary_key_index_builder->finalize(_footer.mutable_primary_key_index_meta());
}

Status SegmentWriter::_write_footer() {
    _footer.set_num_rows(_row_count);

    // Footer := SegmentFooterPB, FooterPBSize(4), FooterPBChecksum(4), MagicNumber(4)
    std::string footer_buf;
    VLOG_DEBUG << "footer " << _footer.DebugString();
    if (!_footer.SerializeToString(&footer_buf)) {
        return Status::InternalError("failed to serialize segment footer");
    }

    faststring fixed_buf;
    // footer's size
    put_fixed32_le(&fixed_buf, cast_set<uint32_t>(footer_buf.size()));
    // footer's checksum
    uint32_t checksum = crc32c::Value(footer_buf.data(), footer_buf.size());
    put_fixed32_le(&fixed_buf, checksum);
    // Append magic number. we don't write magic number in the header because
    // that will need an extra seek when reading
    fixed_buf.append(k_segment_magic, k_segment_magic_length);

    std::vector<Slice> slices {footer_buf, fixed_buf};
    return _write_raw_data(slices);
}

Status SegmentWriter::_write_raw_data(const std::vector<Slice>& slices) {
    RETURN_IF_ERROR(_file_writer->appendv(&slices[0], slices.size()));
    return Status::OK();
}

Slice SegmentWriter::min_encoded_key() {
    return (_primary_key_index_builder == nullptr) ? Slice(_min_key.data(), _min_key.size())
                                                   : _primary_key_index_builder->min_key();
}
Slice SegmentWriter::max_encoded_key() {
    return (_primary_key_index_builder == nullptr) ? Slice(_max_key.data(), _max_key.size())
                                                   : _primary_key_index_builder->max_key();
}

void SegmentWriter::set_min_max_key(const Slice& key) {
    if (UNLIKELY(_is_first_row)) {
        _min_key.append(key.get_data(), key.get_size());
        _is_first_row = false;
    }
    if (key.compare(_max_key) > 0) {
        _max_key.clear();
        _max_key.append(key.get_data(), key.get_size());
    }
}

void SegmentWriter::set_min_key(const Slice& key) {
    if (UNLIKELY(_is_first_row)) {
        _min_key.append(key.get_data(), key.get_size());
        _is_first_row = false;
    }
}

void SegmentWriter::set_max_key(const Slice& key) {
    _max_key.clear();
    _max_key.append(key.get_data(), key.get_size());
}

void SegmentWriter::set_mow_context(std::shared_ptr<MowContext> mow_context) {
    _mow_context = mow_context;
}

Status SegmentWriter::_generate_primary_key_index(
        const std::vector<const KeyCoder*>& primary_key_coders,
        const std::vector<vectorized::IOlapColumnDataAccessor*>& primary_key_columns,
        vectorized::IOlapColumnDataAccessor* seq_column, size_t num_rows, bool need_sort) {
    if (!need_sort) { // mow table without cluster key
        std::string last_key;
        for (size_t pos = 0; pos < num_rows; pos++) {
            // use _key_coders
            std::string key = _full_encode_keys(primary_key_columns, pos);
            _maybe_invalid_row_cache(key);
            if (_tablet_schema->has_sequence_col()) {
                _encode_seq_column(seq_column, pos, &key);
            }
            DCHECK(key.compare(last_key) > 0)
                    << "found duplicate key or key is not sorted! current key: " << key
                    << ", last key: " << last_key;
            RETURN_IF_ERROR(_primary_key_index_builder->add_item(key));
            last_key = std::move(key);
        }
    } else { // mow table with cluster key
        // generate primary keys in memory
        for (uint32_t pos = 0; pos < num_rows; pos++) {
            std::string key = _full_encode_keys(primary_key_coders, primary_key_columns, pos);
            _maybe_invalid_row_cache(key);
            if (_tablet_schema->has_sequence_col()) {
                _encode_seq_column(seq_column, pos, &key);
            }
            _encode_rowid(pos + _num_rows_written, &key);
            _primary_keys_size += key.size();
            _primary_keys.emplace_back(std::move(key));
        }
    }
    return Status::OK();
}

Status SegmentWriter::_generate_short_key_index(
        std::vector<vectorized::IOlapColumnDataAccessor*>& key_columns, size_t num_rows,
        const std::vector<size_t>& short_key_pos) {
    // use _key_coders
    set_min_key(_full_encode_keys(key_columns, 0));
    set_max_key(_full_encode_keys(key_columns, num_rows - 1));
    DCHECK(Slice(_max_key.data(), _max_key.size())
                   .compare(Slice(_min_key.data(), _min_key.size())) >= 0)
            << "key is not sorted! min key: " << _min_key << ", max key: " << _max_key;

    key_columns.resize(_num_short_key_columns);
    std::string last_key;
    for (const auto pos : short_key_pos) {
        std::string key = _encode_keys(key_columns, pos);
        DCHECK(key.compare(last_key) >= 0)
                << "key is not sorted! current key: " << key << ", last key: " << last_key;
        RETURN_IF_ERROR(_short_key_index_builder->add_item(key));
        last_key = std::move(key);
    }
    return Status::OK();
}

inline bool SegmentWriter::_is_mow() {
    return _tablet_schema->keys_type() == UNIQUE_KEYS && _opts.enable_unique_key_merge_on_write;
}

inline bool SegmentWriter::_is_mow_with_cluster_key() {
    return _is_mow() && !_tablet_schema->cluster_key_uids().empty();
}
<<<<<<< HEAD

=======
#include "common/compile_check_end.h"
>>>>>>> edf2d23e
} // namespace segment_v2
} // namespace doris<|MERGE_RESOLUTION|>--- conflicted
+++ resolved
@@ -1341,10 +1341,7 @@
 inline bool SegmentWriter::_is_mow_with_cluster_key() {
     return _is_mow() && !_tablet_schema->cluster_key_uids().empty();
 }
-<<<<<<< HEAD
-
-=======
+
 #include "common/compile_check_end.h"
->>>>>>> edf2d23e
 } // namespace segment_v2
 } // namespace doris