--- conflicted
+++ resolved
@@ -25,7 +25,6 @@
 #include "olap/rowset/segment_v2/column_writer.h" // ColumnWriter
 #include "olap/rowset/segment_v2/page_io.h"
 #include "olap/short_key_index.h"
-#include "olap/delete_bitmap_index.h"
 #include "olap/schema.h"
 #include "util/crc32c.h"
 #include "util/faststring.h"
@@ -78,11 +77,8 @@
         _column_writers.push_back(std::move(writer));
     }
     _index_builder.reset(new ShortKeyIndexBuilder(_segment_id, _opts.num_rows_per_block));
-<<<<<<< HEAD
     _delete_bitmap_builder.reset(new DeleteBitmapFlagBuilder());
-=======
-    _delete_index_builder.reset(new DeleteBitmapIndexBuilder());
->>>>>>> 1813e168
+
     return Status::OK();
 }
 
@@ -116,9 +112,8 @@
         encode_key(&encoded_key, row, _tablet_schema->num_short_key_columns());
         RETURN_IF_ERROR(_index_builder->add_item(encoded_key));
     }
-    if (row.is_delete()) {
-        RETURN_IF_ERROR(_delete_index_builder->add_delete_item(_row_count));
-    }
+    RETURN_IF_ERROR(_delete_bitmap_builder->add_delete_item(row.is_delete(), 1));
+    
     ++_row_count;
     return Status::OK();
 }
@@ -208,19 +203,12 @@
 Status SegmentWriter::_write_delete_index() {
     std::vector<Slice> body;
     PageFooterPB footer;
-<<<<<<< HEAD
     RETURN_IF_ERROR(_delete_bitmap_builder->finalize(&body, &footer));
     PagePointer pp;
     // delete index page is not compressed right now
     RETURN_IF_ERROR(PageIO::write_page(_wblock, body, footer, &pp));
     pp.to_proto(_footer.mutable_delete_flag_page());
-=======
-    RETURN_IF_ERROR(_delete_index_builder->finalize(&body, &footer));
-    PagePointer pp;
-    // short key index page is not compressed right now
-    RETURN_IF_ERROR(PageIO::write_page(_wblock, body, footer, &pp));
-    pp.to_proto(_footer.mutable_delete_index_page());
->>>>>>> 1813e168
+
     return Status::OK();
 }
 
