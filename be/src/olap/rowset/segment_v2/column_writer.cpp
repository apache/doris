// Licensed to the Apache Software Foundation (ASF) under one
// or more contributor license agreements.  See the NOTICE file
// distributed with this work for additional information
// regarding copyright ownership.  The ASF licenses this file
// to you under the Apache License, Version 2.0 (the
// "License"); you may not use this file except in compliance
// with the License.  You may obtain a copy of the License at
//
//   http://www.apache.org/licenses/LICENSE-2.0
//
// Unless required by applicable law or agreed to in writing,
// software distributed under the License is distributed on an
// "AS IS" BASIS, WITHOUT WARRANTIES OR CONDITIONS OF ANY
// KIND, either express or implied.  See the License for the
// specific language governing permissions and limitations
// under the License.

#include "olap/rowset/segment_v2/column_writer.h"

#include <cstddef>

#include "common/logging.h"
#include "env/env.h"
#include "gutil/strings/substitute.h"
#include "io/fs/file_writer.h"
#include "olap/rowset/segment_v2/bitmap_index_writer.h"
#include "olap/rowset/segment_v2/bloom_filter.h"
#include "olap/rowset/segment_v2/bloom_filter_index_writer.h"
#include "olap/rowset/segment_v2/encoding_info.h"
#include "olap/rowset/segment_v2/inverted_index_writer.h"
#include "olap/rowset/segment_v2/options.h"
#include "olap/rowset/segment_v2/ordinal_page_index.h"
#include "olap/rowset/segment_v2/page_builder.h"
#include "olap/rowset/segment_v2/page_io.h"
#include "olap/rowset/segment_v2/zone_map_index.h"
#include "util/block_compression.h"
#include "util/faststring.h"
#include "util/rle_encoding.h"

namespace doris {
namespace segment_v2 {

using strings::Substitute;

class NullBitmapBuilder {
public:
    NullBitmapBuilder() : _has_null(false), _bitmap_buf(512), _rle_encoder(&_bitmap_buf, 1) {}

    explicit NullBitmapBuilder(size_t reserve_bits)
            : _has_null(false),
              _bitmap_buf(BitmapSize(reserve_bits)),
              _rle_encoder(&_bitmap_buf, 1) {}

    void add_run(bool value, size_t run) {
        _has_null |= value;
        _rle_encoder.Put(value, run);
    }

    // Returns whether the building nullmap contains nullptr
    bool has_null() const { return _has_null; }

    OwnedSlice finish() {
        _rle_encoder.Flush();
        return _bitmap_buf.build();
    }

    void reset() {
        _has_null = false;
        _rle_encoder.Clear();
    }

    uint64_t size() { return _bitmap_buf.size(); }

private:
    bool _has_null;
    faststring _bitmap_buf;
    RleEncoder<bool> _rle_encoder;
};

Status ColumnWriter::create(const ColumnWriterOptions& opts, const TabletColumn* column,
                            io::FileWriter* file_writer, std::unique_ptr<ColumnWriter>* writer) {
    std::unique_ptr<Field> field(FieldFactory::create(*column));
    DCHECK(field.get() != nullptr);
    if (is_scalar_type(column->type())) {
        std::unique_ptr<ColumnWriter> writer_local = std::unique_ptr<ColumnWriter>(
                new ScalarColumnWriter(opts, std::move(field), file_writer));
        *writer = std::move(writer_local);
        return Status::OK();
    } else {
        switch (column->type()) {
        case FieldType::OLAP_FIELD_TYPE_ARRAY: {
            DCHECK(column->get_subtype_count() == 1);
            const TabletColumn& item_column = column->get_sub_column(0);

            // create item writer
            ColumnWriterOptions item_options;
            item_options.meta = opts.meta->mutable_children_columns(0);
            item_options.need_zone_map = false;
            item_options.need_bloom_filter = item_column.is_bf_column();
            item_options.need_bitmap_index = item_column.has_bitmap_index();
            item_options.inverted_index = nullptr;
            if (item_column.type() == FieldType::OLAP_FIELD_TYPE_ARRAY) {
                if (item_options.need_bloom_filter) {
                    return Status::NotSupported("Do not support bloom filter for array type");
                }
                if (item_options.need_bitmap_index) {
                    return Status::NotSupported("Do not support bitmap index for array type");
                }
            }
            std::unique_ptr<ColumnWriter> item_writer;
            RETURN_IF_ERROR(
                    ColumnWriter::create(item_options, &item_column, file_writer, &item_writer));

            // create length writer
            FieldType length_type = FieldType::OLAP_FIELD_TYPE_UNSIGNED_BIGINT;

            ColumnWriterOptions length_options;
            length_options.meta = opts.meta->add_children_columns();
            length_options.meta->set_column_id(2);
            length_options.meta->set_unique_id(2);
            length_options.meta->set_type(length_type);
            length_options.meta->set_is_nullable(false);
            length_options.meta->set_length(
                    get_scalar_type_info<OLAP_FIELD_TYPE_UNSIGNED_BIGINT>()->size());
            length_options.meta->set_encoding(DEFAULT_ENCODING);
            length_options.meta->set_compression(opts.meta->compression());

            length_options.need_zone_map = false;
            length_options.need_bloom_filter = false;
            length_options.need_bitmap_index = false;

            TabletColumn length_column = TabletColumn(
                    OLAP_FIELD_AGGREGATION_NONE, length_type, length_options.meta->is_nullable(),
                    length_options.meta->unique_id(), length_options.meta->length());
            length_column.set_name("length");
            length_column.set_index_length(-1); // no short key index
            std::unique_ptr<Field> bigint_field(FieldFactory::create(length_column));
            auto* length_writer =
                    new ScalarColumnWriter(length_options, std::move(bigint_field), file_writer);

            // if nullable, create null writer
            ScalarColumnWriter* null_writer = nullptr;
            if (opts.meta->is_nullable()) {
                FieldType null_type = FieldType::OLAP_FIELD_TYPE_TINYINT;
                ColumnWriterOptions null_options;
                null_options.meta = opts.meta->add_children_columns();
                null_options.meta->set_column_id(3);
                null_options.meta->set_unique_id(3);
                null_options.meta->set_type(null_type);
                null_options.meta->set_is_nullable(false);
                null_options.meta->set_length(
                        get_scalar_type_info<OLAP_FIELD_TYPE_TINYINT>()->size());
                null_options.meta->set_encoding(DEFAULT_ENCODING);
                null_options.meta->set_compression(opts.meta->compression());

                null_options.need_zone_map = false;
                null_options.need_bloom_filter = false;
                null_options.need_bitmap_index = false;

                TabletColumn null_column = TabletColumn(
                        OLAP_FIELD_AGGREGATION_NONE, null_type, length_options.meta->is_nullable(),
                        null_options.meta->unique_id(), null_options.meta->length());
                null_column.set_name("nullable");
                null_column.set_index_length(-1); // no short key index
                std::unique_ptr<Field> null_field(FieldFactory::create(null_column));
                null_writer =
                        new ScalarColumnWriter(null_options, std::move(null_field), file_writer);
            }

            std::unique_ptr<ColumnWriter> writer_local = std::unique_ptr<ColumnWriter>(
                    new ArrayColumnWriter(opts, std::move(field), length_writer, null_writer,
                                          std::move(item_writer)));
            *writer = std::move(writer_local);
            return Status::OK();
        }
        default:
            return Status::NotSupported("unsupported type for ColumnWriter: {}",
                                        std::to_string(field->type()));
        }
    }
}

Status ColumnWriter::append_nullable(const uint8_t* is_null_bits, const void* data,
                                     size_t num_rows) {
    const uint8_t* ptr = (const uint8_t*)data;
    BitmapIterator null_iter(is_null_bits, num_rows);
    bool is_null = false;
    size_t this_run = 0;
    while ((this_run = null_iter.Next(&is_null)) > 0) {
        if (is_null) {
            RETURN_IF_ERROR(append_nulls(this_run));
        } else {
            RETURN_IF_ERROR(append_data(&ptr, this_run));
        }
    }
    return Status::OK();
}

Status ColumnWriter::append_nullable(const uint8_t* null_map, const uint8_t** ptr,
                                     size_t num_rows) {
    size_t offset = 0;
    auto next_run_step = [&]() {
        size_t step = 1;
        for (auto i = offset + 1; i < num_rows; ++i) {
            if (null_map[offset] == null_map[i])
                step++;
            else
                break;
        }
        return step;
    };

    do {
        auto step = next_run_step();
        if (null_map[offset]) {
            RETURN_IF_ERROR(append_nulls(step));
            *ptr += get_field()->size() * step;
        } else {
            // TODO:
            //  1. `*ptr += get_field()->size() * step;` should do in this function, not append_data;
            //  2. support array vectorized load and ptr offset add
            RETURN_IF_ERROR(append_data(ptr, step));
        }
        offset += step;
    } while (offset < num_rows);

    return Status::OK();
}

Status ColumnWriter::append(const uint8_t* nullmap, const void* data, size_t num_rows) {
    assert(data && num_rows > 0);
    const auto* ptr = (const uint8_t*)data;
    if (nullmap) {
        return append_nullable(nullmap, &ptr, num_rows);
    } else {
        return append_data(&ptr, num_rows);
    }
}

///////////////////////////////////////////////////////////////////////////////////

ScalarColumnWriter::ScalarColumnWriter(const ColumnWriterOptions& opts,
                                       std::unique_ptr<Field> field, io::FileWriter* file_writer)
        : ColumnWriter(std::move(field), opts.meta->is_nullable()),
          _opts(opts),
          _file_writer(file_writer),
          _data_size(0) {
    // these opts.meta fields should be set by client
    DCHECK(opts.meta->has_column_id());
    DCHECK(opts.meta->has_unique_id());
    DCHECK(opts.meta->has_type());
    DCHECK(opts.meta->has_length());
    DCHECK(opts.meta->has_encoding());
    DCHECK(opts.meta->has_compression());
    DCHECK(opts.meta->has_is_nullable());
    DCHECK(file_writer != nullptr);
}

ScalarColumnWriter::~ScalarColumnWriter() {
    // delete all pages
    Page* page = _pages.head;
    while (page != nullptr) {
        Page* next_page = page->next;
        delete page;
        page = next_page;
    }
}

Status ScalarColumnWriter::init() {
    RETURN_IF_ERROR(get_block_compression_codec(_opts.meta->compression(), &_compress_codec));

    PageBuilder* page_builder = nullptr;

    RETURN_IF_ERROR(
            EncodingInfo::get(get_field()->type_info(), _opts.meta->encoding(), &_encoding_info));
    _opts.meta->set_encoding(_encoding_info->encoding());
    // create page builder
    PageBuilderOptions opts;
    opts.data_page_size = _opts.data_page_size;
    RETURN_IF_ERROR(_encoding_info->create_page_builder(opts, &page_builder));
    if (page_builder == nullptr) {
        return Status::NotSupported("Failed to create page builder for type {} and encoding {}",
                                    get_field()->type(), _opts.meta->encoding());
    }
    // should store more concrete encoding type instead of DEFAULT_ENCODING
    // because the default encoding of a data type can be changed in the future
    DCHECK_NE(_opts.meta->encoding(), DEFAULT_ENCODING);
    _page_builder.reset(page_builder);
    // create ordinal builder
    _ordinal_index_builder.reset(new OrdinalIndexWriter());
    // create null bitmap builder
    if (is_nullable()) {
        _null_bitmap_builder.reset(new NullBitmapBuilder());
    }
    if (_opts.need_zone_map) {
        RETURN_IF_ERROR(ZoneMapIndexWriter::create(get_field(), _zone_map_index_builder));
    }
    if (_opts.need_bitmap_index) {
        RETURN_IF_ERROR(
                BitmapIndexWriter::create(get_field()->type_info(), &_bitmap_index_builder));
    }
<<<<<<< HEAD

=======
    if (_opts.inverted_index) {
        RETURN_IF_ERROR(InvertedIndexColumnWriter::create(
                get_field(), &_inverted_index_builder, _opts.meta->unique_id(),
                _file_writer->path().filename().native(),
                _file_writer->path().parent_path().native(), _opts.inverted_index,
                _file_writer->fs()));
    }
>>>>>>> 849adca2
    if (_opts.need_bloom_filter) {
        if (_opts.is_ngram_bf_index) {
            RETURN_IF_ERROR(NGramBloomFilterIndexWriterImpl::create(
                    BloomFilterOptions(), get_field()->type_info(), _opts.gram_size,
                    _opts.gram_bf_size, &_bloom_filter_index_builder));
        } else {
            RETURN_IF_ERROR(BloomFilterIndexWriter::create(
                    BloomFilterOptions(), get_field()->type_info(), &_bloom_filter_index_builder));
        }
    }
    return Status::OK();
}

Status ScalarColumnWriter::append_nulls(size_t num_rows) {
    _null_bitmap_builder->add_run(true, num_rows);
    _next_rowid += num_rows;
    if (_opts.need_zone_map) {
        _zone_map_index_builder->add_nulls(num_rows);
    }
    if (_opts.need_bitmap_index) {
        _bitmap_index_builder->add_nulls(num_rows);
    }
    if (_opts.inverted_index) {
        _inverted_index_builder->add_nulls(num_rows);
    }
    if (_opts.need_bloom_filter) {
        _bloom_filter_index_builder->add_nulls(num_rows);
    }
    return Status::OK();
}

// append data to page builder. this function will make sure that
// num_rows must be written before return. And ptr will be modified
// to next data should be written
Status ScalarColumnWriter::append_data(const uint8_t** ptr, size_t num_rows) {
    size_t remaining = num_rows;
    while (remaining > 0) {
        size_t num_written = remaining;
        RETURN_IF_ERROR(append_data_in_current_page(ptr, &num_written));

        remaining -= num_written;

        if (_page_builder->is_page_full()) {
            RETURN_IF_ERROR(finish_current_page());
        }
    }
    return Status::OK();
}

Status ScalarColumnWriter::append_data_in_current_page(const uint8_t* data, size_t* num_written) {
    RETURN_IF_ERROR(_page_builder->add(data, num_written));
    if (_opts.need_zone_map) {
        _zone_map_index_builder->add_values(data, *num_written);
    }
    if (_opts.need_bitmap_index) {
        _bitmap_index_builder->add_values(data, *num_written);
    }
    if (_opts.inverted_index) {
        _inverted_index_builder->add_values(get_field()->name(), data, *num_written);
    }
    if (_opts.need_bloom_filter) {
        _bloom_filter_index_builder->add_values(data, *num_written);
    }

    _next_rowid += *num_written;

    // we must write null bits after write data, because we don't
    // know how many rows can be written into current page
    if (is_nullable()) {
        _null_bitmap_builder->add_run(false, *num_written);
    }
    return Status::OK();
}

Status ScalarColumnWriter::append_data_in_current_page(const uint8_t** data, size_t* num_written) {
    RETURN_IF_ERROR(append_data_in_current_page(*data, num_written));
    *data += get_field()->size() * (*num_written);
    return Status::OK();
}

uint64_t ScalarColumnWriter::estimate_buffer_size() {
    uint64_t size = _data_size;
    size += _page_builder->size();
    if (is_nullable()) {
        size += _null_bitmap_builder->size();
    }
    size += _ordinal_index_builder->size();
    if (_opts.need_zone_map) {
        size += _zone_map_index_builder->size();
    }
    if (_opts.need_bitmap_index) {
        size += _bitmap_index_builder->size();
    }
    if (_opts.need_bloom_filter) {
        size += _bloom_filter_index_builder->size();
    }
    return size;
}

Status ScalarColumnWriter::finish() {
    RETURN_IF_ERROR(finish_current_page());
    _opts.meta->set_num_rows(_next_rowid);
    return Status::OK();
}

Status ScalarColumnWriter::write_data() {
    Page* page = _pages.head;
    while (page != nullptr) {
        RETURN_IF_ERROR(_write_data_page(page));
        page = page->next;
    }
    // write column dict
    if (_encoding_info->encoding() == DICT_ENCODING) {
        OwnedSlice dict_body;
        RETURN_IF_ERROR(_page_builder->get_dictionary_page(&dict_body));

        PageFooterPB footer;
        footer.set_type(DICTIONARY_PAGE);
        footer.set_uncompressed_size(dict_body.slice().get_size());
        footer.mutable_dict_page_footer()->set_encoding(PLAIN_ENCODING);

        PagePointer dict_pp;
        RETURN_IF_ERROR(PageIO::compress_and_write_page(
                _compress_codec, _opts.compression_min_space_saving, _file_writer,
                {dict_body.slice()}, footer, &dict_pp));
        dict_pp.to_proto(_opts.meta->mutable_dict_page());
    }
    return Status::OK();
}

Status ScalarColumnWriter::write_ordinal_index() {
    return _ordinal_index_builder->finish(_file_writer, _opts.meta->add_indexes());
}

Status ScalarColumnWriter::write_zone_map() {
    if (_opts.need_zone_map) {
        return _zone_map_index_builder->finish(_file_writer, _opts.meta->add_indexes());
    }
    return Status::OK();
}

Status ScalarColumnWriter::write_bitmap_index() {
    if (_opts.need_bitmap_index) {
        return _bitmap_index_builder->finish(_file_writer, _opts.meta->add_indexes());
    }
    return Status::OK();
}

Status ScalarColumnWriter::write_inverted_index() {
    if (_opts.inverted_index) {
        return _inverted_index_builder->finish();
    }
    return Status::OK();
}

Status ScalarColumnWriter::write_bloom_filter_index() {
    if (_opts.need_bloom_filter) {
        return _bloom_filter_index_builder->finish(_file_writer, _opts.meta->add_indexes());
    }
    return Status::OK();
}

// write a data page into file and update ordinal index
Status ScalarColumnWriter::_write_data_page(Page* page) {
    PagePointer pp;
    std::vector<Slice> compressed_body;
    for (auto& data : page->data) {
        compressed_body.push_back(data.slice());
    }
    RETURN_IF_ERROR(PageIO::write_page(_file_writer, compressed_body, page->footer, &pp));
    _ordinal_index_builder->append_entry(page->footer.data_page_footer().first_ordinal(), pp);
    return Status::OK();
}

Status ScalarColumnWriter::finish_current_page() {
    if (_next_rowid == _first_rowid) {
        return Status::OK();
    }
    if (_opts.need_zone_map) {
        if (_next_rowid - _first_rowid < config::zone_map_row_num_threshold) {
            _zone_map_index_builder->reset_page_zone_map();
        }
        RETURN_IF_ERROR(_zone_map_index_builder->flush());
    }

    if (_opts.need_bloom_filter) {
        RETURN_IF_ERROR(_bloom_filter_index_builder->flush());
    }

    // build data page body : encoded values + [nullmap]
    std::vector<Slice> body;
    OwnedSlice encoded_values = _page_builder->finish();
    _page_builder->reset();
    body.push_back(encoded_values.slice());

    OwnedSlice nullmap;
    if (_null_bitmap_builder != nullptr) {
        if (is_nullable() && _null_bitmap_builder->has_null()) {
            nullmap = _null_bitmap_builder->finish();
            body.push_back(nullmap.slice());
        }
        _null_bitmap_builder->reset();
    }

    // prepare data page footer
    std::unique_ptr<Page> page(new Page());
    page->footer.set_type(DATA_PAGE);
    page->footer.set_uncompressed_size(Slice::compute_total_size(body));
    auto data_page_footer = page->footer.mutable_data_page_footer();
    data_page_footer->set_first_ordinal(_first_rowid);
    data_page_footer->set_num_values(_next_rowid - _first_rowid);
    data_page_footer->set_nullmap_size(nullmap.slice().size);
    if (_new_page_callback != nullptr) {
        _new_page_callback->put_extra_info_in_page(data_page_footer);
    }
    // trying to compress page body
    OwnedSlice compressed_body;
    RETURN_IF_ERROR(PageIO::compress_page_body(_compress_codec, _opts.compression_min_space_saving,
                                               body, &compressed_body));
    if (compressed_body.slice().empty()) {
        // page body is uncompressed
        page->data.emplace_back(std::move(encoded_values));
        page->data.emplace_back(std::move(nullmap));
    } else {
        // page body is compressed
        page->data.emplace_back(std::move(compressed_body));
    }

    _push_back_page(page.release());
    _first_rowid = _next_rowid;
    return Status::OK();
}

////////////////////////////////////////////////////////////////////////////////

ArrayColumnWriter::ArrayColumnWriter(const ColumnWriterOptions& opts, std::unique_ptr<Field> field,
                                     ScalarColumnWriter* offset_writer,
                                     ScalarColumnWriter* null_writer,
                                     std::unique_ptr<ColumnWriter> item_writer)
        : ColumnWriter(std::move(field), opts.meta->is_nullable()),
          _item_writer(std::move(item_writer)),
          _opts(opts) {
    _offset_writer.reset(offset_writer);
    if (is_nullable()) {
        _null_writer.reset(null_writer);
    }
}

Status ArrayColumnWriter::init() {
    RETURN_IF_ERROR(_offset_writer->init());
    if (is_nullable()) {
        RETURN_IF_ERROR(_null_writer->init());
    }
    RETURN_IF_ERROR(_item_writer->init());
    _offset_writer->register_flush_page_callback(this);
    if (_opts.inverted_index) {
        auto writer = dynamic_cast<ScalarColumnWriter*>(_item_writer.get());
        if (writer != nullptr) {
            RETURN_IF_ERROR(InvertedIndexColumnWriter::create(
                    get_field(), &_inverted_index_builder, _opts.meta->unique_id(),
                    writer->_file_writer->path().filename().native(),
                    writer->_file_writer->path().parent_path().native(), _opts.inverted_index,
                    writer->_file_writer->fs()));
        }
    }
    return Status::OK();
}

Status ArrayColumnWriter::put_extra_info_in_page(DataPageFooterPB* footer) {
    footer->set_next_array_item_ordinal(_item_writer->get_next_rowid());
    return Status::OK();
}

Status ArrayColumnWriter::write_inverted_index() {
    if (_opts.inverted_index) {
        return _inverted_index_builder->finish();
    }
    return Status::OK();
}

// Now we can only write data one by one.
Status ArrayColumnWriter::append_data(const uint8_t** ptr, size_t num_rows) {
    size_t remaining = num_rows;
    const auto* col_cursor = reinterpret_cast<const CollectionValue*>(*ptr);
    while (remaining > 0) {
        // TODO llj: bulk write
        size_t num_written = 1;
        ordinal_t next_item_ordinal = _item_writer->get_next_rowid();
        RETURN_IF_ERROR(_offset_writer->append_data_in_current_page(
                reinterpret_cast<uint8_t*>(&next_item_ordinal), &num_written));
        if (num_written <
            1) { // page is full, write first item offset and update current length page's start ordinal
            RETURN_IF_ERROR(_offset_writer->finish_current_page());
        } else {
            // write child item.
            if (_item_writer->is_nullable()) {
                auto* item_data_ptr = const_cast<CollectionValue*>(col_cursor)->mutable_data();
                for (size_t i = 0; i < col_cursor->length(); ++i) {
                    RETURN_IF_ERROR(_item_writer->append(col_cursor->is_null_at(i), item_data_ptr));
                    item_data_ptr = (uint8_t*)item_data_ptr + _item_writer->get_field()->size();
                }
            } else {
                const void* data = col_cursor->data();
                RETURN_IF_ERROR(_item_writer->append_data(reinterpret_cast<const uint8_t**>(&data),
                                                          col_cursor->length()));
            }
            if (_opts.inverted_index) {
                auto writer = dynamic_cast<ScalarColumnWriter*>(_item_writer.get());
                if (writer != nullptr) {
                    //NOTE: use array field name as index field, but item_writer size should be used when moving item_data_ptr
                    _inverted_index_builder->add_array_values(_item_writer->get_field()->size(),
                                                              col_cursor, 1);
                }
            }
        }
        remaining -= num_written;
        col_cursor += num_written;
        *ptr += num_written * sizeof(CollectionValue);
    }

    if (is_nullable()) {
        return write_null_column(num_rows, false);
    }
    return Status::OK();
}

uint64_t ArrayColumnWriter::estimate_buffer_size() {
    return _offset_writer->estimate_buffer_size() +
           (is_nullable() ? _null_writer->estimate_buffer_size() : 0) +
           _item_writer->estimate_buffer_size();
}

Status ArrayColumnWriter::finish() {
    RETURN_IF_ERROR(_offset_writer->finish());
    if (is_nullable()) {
        RETURN_IF_ERROR(_null_writer->finish());
    }
    RETURN_IF_ERROR(_item_writer->finish());
    return Status::OK();
}

Status ArrayColumnWriter::write_data() {
    RETURN_IF_ERROR(_offset_writer->write_data());
    if (is_nullable()) {
        RETURN_IF_ERROR(_null_writer->write_data());
    }
    RETURN_IF_ERROR(_item_writer->write_data());
    return Status::OK();
}

Status ArrayColumnWriter::write_ordinal_index() {
    RETURN_IF_ERROR(_offset_writer->write_ordinal_index());
    if (is_nullable()) {
        RETURN_IF_ERROR(_null_writer->write_ordinal_index());
    }
    if (!has_empty_items()) {
        RETURN_IF_ERROR(_item_writer->write_ordinal_index());
    }
    return Status::OK();
}

Status ArrayColumnWriter::append_nulls(size_t num_rows) {
    size_t num_lengths = num_rows;
    const ordinal_t offset = _item_writer->get_next_rowid();
    while (num_lengths > 0) {
        // TODO llj bulk write
        const auto* offset_ptr = reinterpret_cast<const uint8_t*>(&offset);
        RETURN_IF_ERROR(_offset_writer->append_data(&offset_ptr, 1));
        --num_lengths;
    }
    return write_null_column(num_rows, true);
}

Status ArrayColumnWriter::write_null_column(size_t num_rows, bool is_null) {
    uint8_t null_sign = is_null ? 1 : 0;
    while (num_rows > 0) {
        // TODO llj bulk write
        const uint8_t* null_sign_ptr = &null_sign;
        RETURN_IF_ERROR(_null_writer->append_data(&null_sign_ptr, 1));
        --num_rows;
    }
    return Status::OK();
}

Status ArrayColumnWriter::finish_current_page() {
    return Status::NotSupported("array writer has no data, can not finish_current_page");
}

} // namespace segment_v2
} // namespace doris<|MERGE_RESOLUTION|>--- conflicted
+++ resolved
@@ -299,9 +299,7 @@
         RETURN_IF_ERROR(
                 BitmapIndexWriter::create(get_field()->type_info(), &_bitmap_index_builder));
     }
-<<<<<<< HEAD
-
-=======
+
     if (_opts.inverted_index) {
         RETURN_IF_ERROR(InvertedIndexColumnWriter::create(
                 get_field(), &_inverted_index_builder, _opts.meta->unique_id(),
@@ -309,7 +307,6 @@
                 _file_writer->path().parent_path().native(), _opts.inverted_index,
                 _file_writer->fs()));
     }
->>>>>>> 849adca2
     if (_opts.need_bloom_filter) {
         if (_opts.is_ngram_bf_index) {
             RETURN_IF_ERROR(NGramBloomFilterIndexWriterImpl::create(
