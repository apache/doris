// Licensed to the Apache Software Foundation (ASF) under one
// or more contributor license agreements.  See the NOTICE file
// distributed with this work for additional information
// regarding copyright ownership.  The ASF licenses this file
// to you under the Apache License, Version 2.0 (the
// "License"); you may not use this file except in compliance
// with the License.  You may obtain a copy of the License at
//
//   http://www.apache.org/licenses/LICENSE-2.0
//
// Unless required by applicable law or agreed to in writing,
// software distributed under the License is distributed on an
// "AS IS" BASIS, WITHOUT WARRANTIES OR CONDITIONS OF ANY
// KIND, either express or implied.  See the License for the
// specific language governing permissions and limitations
// under the License.

#pragma once

#include <fmt/format.h>
#include <gen_cpp/olap_file.pb.h>

#include <algorithm>
#include <atomic>
#include <condition_variable>
#include <map>
#include <memory>
#include <mutex>
#include <optional>
#include <roaring/roaring.hh>
#include <string>
#include <unordered_set>
#include <vector>

#include "common/status.h"
#include "io/fs/file_reader_writer_fwd.h"
#include "olap/delta_writer.h"
#include "olap/olap_common.h"
#include "olap/rowset/rowset.h"
#include "olap/rowset/rowset_meta.h"
#include "olap/rowset/rowset_writer.h"
#include "olap/rowset/rowset_writer_context.h"
#include "olap/rowset/segment_creator.h"
#include "segment_v2/segment.h"
#include "util/spinlock.h"

namespace doris {
namespace vectorized {
class Block;
} // namespace vectorized

namespace segment_v2 {
class SegmentWriter;
} // namespace segment_v2

using SegCompactionCandidates = std::vector<segment_v2::SegmentSharedPtr>;
using SegCompactionCandidatesSharedPtr = std::shared_ptr<SegCompactionCandidates>;

class BaseBetaRowsetWriter : public RowsetWriter {
public:
    BaseBetaRowsetWriter();

    ~BaseBetaRowsetWriter() override;

    Status init(const RowsetWriterContext& rowset_writer_context) override;

    Status add_block(const vectorized::Block* block) override;

    // Declare these interface in `BaseBetaRowsetWriter`
    // add rowset by create hard link
    Status add_rowset(RowsetSharedPtr rowset) override;
    Status add_rowset_for_linked_schema_change(RowsetSharedPtr rowset) override;

    Status create_file_writer(uint32_t segment_id, io::FileWriterPtr& writer) override;

    Status add_segment(uint32_t segment_id, const SegmentStatistics& segstat,
                       TabletSchemaSPtr flush_schema) override;

    Status flush() override;

    Status flush_memtable(vectorized::Block* block, int32_t segment_id,
                          int64_t* flush_size) override;

    // Return the file size flushed to disk in "flush_size"
    // This method is thread-safe.
    Status flush_single_block(const vectorized::Block* block) override;

    RowsetSharedPtr manual_build(const RowsetMetaSharedPtr& rowset_meta) override;

    PUniqueId load_id() override { return _context.load_id; }

    Version version() override { return _context.version; }

    int64_t num_rows() const override { return _segment_creator.num_rows_written(); }

    int64_t num_rows_filtered() const override { return _segment_creator.num_rows_filtered(); }

    RowsetId rowset_id() override { return _context.rowset_id; }

    RowsetTypePB type() const override { return RowsetTypePB::BETA_ROWSET; }

    Status get_segment_num_rows(std::vector<uint32_t>* segment_num_rows) const override {
        std::lock_guard<SpinLock> l(_lock);
        *segment_num_rows = _segment_num_rows;
        return Status::OK();
    }

    int32_t allocate_segment_id() override { return _segment_creator.allocate_segment_id(); };

    void set_segment_start_id(int32_t start_id) override {
        _segment_creator.set_segment_start_id(start_id);
        _segment_start_id = start_id;
    }

    int64_t delete_bitmap_ns() override { return _delete_bitmap_ns; }

    int64_t segment_writer_ns() override { return _segment_writer_ns; }

    std::shared_ptr<PartialUpdateInfo> get_partial_update_info() override {
        return _context.partial_update_info;
    }

    bool is_partial_update() override {
        return _context.partial_update_info && _context.partial_update_info->is_partial_update;
    }

private:
    virtual Status _generate_delete_bitmap(int32_t segment_id) = 0;
<<<<<<< HEAD
    Status _build_rowset_meta(std::shared_ptr<RowsetMeta> rowset_meta);
=======
>>>>>>> 1b7403e1

    void update_rowset_schema(TabletSchemaSPtr flush_schema);
    // build a tmp rowset for load segment to calc delete_bitmap
    // for this segment
protected:
    void _build_rowset_meta(RowsetMeta* rowset_meta);
    Status _create_file_writer(std::string path, io::FileWriterPtr& file_writer);
    virtual Status _close_file_writers();
    virtual Status _check_segment_number_limit();
    virtual int64_t _num_seg() const;
    virtual Status _check_segment_num();
    // build a tmp rowset for load segment to calc delete_bitmap for this segment
    RowsetSharedPtr _build_tmp();

    std::atomic<int32_t> _num_segment; // number of consecutive flushed segments
    roaring::Roaring _segment_set;     // bitmap set to record flushed segment id
    std::mutex _segment_set_mutex;     // mutex for _segment_set
    int32_t _segment_start_id;         // basic write start from 0, partial update may be different

    mutable SpinLock _lock; // protect following vectors.
    // record rows number of every segment already written, using for rowid
    // conversion when compaction in unique key with MoW model
    std::vector<uint32_t> _segment_num_rows;
    std::vector<io::FileWriterPtr> _file_writers;
    // for unique key table with merge-on-write
    std::vector<KeyBoundsPB> _segments_encoded_key_bounds;

    // counters and statistics maintained during add_rowset
    std::atomic<int64_t> _num_rows_written;
    std::atomic<int64_t> _total_data_size;
    std::atomic<int64_t> _total_index_size;
    // TODO rowset Zonemap

    std::map<uint32_t, SegmentStatistics> _segid_statistics_map;
    std::mutex _segid_statistics_map_mutex;

    bool _is_pending = false;
    bool _already_built = false;

    SegmentCreator _segment_creator;

    fmt::memory_buffer vlog_buffer;

    std::shared_ptr<MowContext> _mow_context;

    int64_t _delete_bitmap_ns = 0;
    int64_t _segment_writer_ns = 0;
};

class SegcompactionWorker;

// `StorageEngine` mixin for `BaseBetaRowsetWriter`
class BetaRowsetWriter : public BaseBetaRowsetWriter {
public:
    BetaRowsetWriter(StorageEngine& engine);

    ~BetaRowsetWriter() override;

    Status build(RowsetSharedPtr& rowset) override;

    Status add_segment(uint32_t segment_id, const SegmentStatistics& segstat,
                       TabletSchemaSPtr flush_schema) override;

    Status flush_segment_writer_for_segcompaction(
            std::unique_ptr<segment_v2::SegmentWriter>* writer, uint64_t index_size,
            KeyBoundsPB& key_bounds);

private:
    Status _generate_delete_bitmap(int32_t segment_id) override;

    // segment compaction
    friend class SegcompactionWorker;
    Status _close_file_writers() override;
    Status _check_segment_number_limit() override;
    int64_t _num_seg() const override;
    Status _wait_flying_segcompaction();
    Status _create_segment_writer_for_segcompaction(
            std::unique_ptr<segment_v2::SegmentWriter>* writer, int64_t begin, int64_t end);
    Status _segcompaction_if_necessary();
    Status _segcompaction_rename_last_segments();
    Status _load_noncompacted_segment(segment_v2::SegmentSharedPtr& segment, int32_t segment_id);
    Status _find_longest_consecutive_small_segment(SegCompactionCandidatesSharedPtr& segments);
    bool _is_segcompacted() const { return _num_segcompacted > 0; }
    bool _check_and_set_is_doing_segcompaction();
    Status _rename_compacted_segments(int64_t begin, int64_t end);
    Status _rename_compacted_segment_plain(uint64_t seg_id);
    Status _rename_compacted_indices(int64_t begin, int64_t end, uint64_t seg_id);
    void _clear_statistics_for_deleting_segments_unsafe(uint64_t begin, uint64_t end);

    StorageEngine& _engine;

    std::atomic<int32_t> _segcompacted_point {0}; // segemnts before this point have
                                                  // already been segment compacted
    std::atomic<int32_t> _num_segcompacted {0};   // index for segment compaction

    std::shared_ptr<SegcompactionWorker> _segcompaction_worker;

    // ensure only one inflight segcompaction task for each rowset
    std::atomic<bool> _is_doing_segcompaction {false};
    // enforce condition variable on _is_doing_segcompaction
    std::mutex _is_doing_segcompaction_lock;
    std::condition_variable _segcompacting_cond;

    std::atomic<int> _segcompaction_status {ErrorCode::OK};
};

} // namespace doris<|MERGE_RESOLUTION|>--- conflicted
+++ resolved
@@ -126,10 +126,8 @@
 
 private:
     virtual Status _generate_delete_bitmap(int32_t segment_id) = 0;
-<<<<<<< HEAD
+
     Status _build_rowset_meta(std::shared_ptr<RowsetMeta> rowset_meta);
-=======
->>>>>>> 1b7403e1
 
     void update_rowset_schema(TabletSchemaSPtr flush_schema);
     // build a tmp rowset for load segment to calc delete_bitmap
