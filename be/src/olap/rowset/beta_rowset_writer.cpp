// Licensed to the Apache Software Foundation (ASF) under one
// or more contributor license agreements.  See the NOTICE file
// distributed with this work for additional information
// regarding copyright ownership.  The ASF licenses this file
// to you under the Apache License, Version 2.0 (the
// "License"); you may not use this file except in compliance
// with the License.  You may obtain a copy of the License at
//
//   http://www.apache.org/licenses/LICENSE-2.0
//
// Unless required by applicable law or agreed to in writing,
// software distributed under the License is distributed on an
// "AS IS" BASIS, WITHOUT WARRANTIES OR CONDITIONS OF ANY
// KIND, either express or implied.  See the License for the
// specific language governing permissions and limitations
// under the License.

#include "olap/rowset/beta_rowset_writer.h"

#include <ctime> // time

#include "common/config.h"
#include "common/logging.h"
#include "env/env.h"
#include "gutil/strings/substitute.h"
#include "olap/fs/fs_util.h"
#include "olap/memtable.h"
#include "olap/olap_define.h"
#include "olap/row.h"        // ContiguousRow
#include "olap/row_cursor.h" // RowCursor
#include "olap/rowset/beta_rowset.h"
#include "olap/rowset/rowset_factory.h"
#include "olap/rowset/segment_v2/segment_writer.h"
#include "olap/storage_engine.h"
#include "runtime/exec_env.h"
#include "util/storage_backend.h"
#include "util/storage_backend_mgr.h"

namespace doris {

// TODO(lingbin): Should be a conf that can be dynamically adjusted, or a member in the context
const uint32_t MAX_SEGMENT_SIZE = static_cast<uint32_t>(OLAP_MAX_COLUMN_SEGMENT_FILE_SIZE *
                                                        OLAP_COLUMN_FILE_SEGMENT_SIZE_SCALE);

BetaRowsetWriter::BetaRowsetWriter()
        : _rowset_meta(nullptr),
          _num_segment(0),
          _segment_writer(nullptr),
          _num_rows_written(0),
          _total_data_size(0),
          _total_index_size(0) {}

BetaRowsetWriter::~BetaRowsetWriter() {
    // TODO(lingbin): Should wrapper exception logic, no need to know file ops directly.
    if (!_already_built) {       // abnormal exit, remove all files generated
        _segment_writer.reset(); // ensure all files are closed
        Status st;
        if (_context.path_desc.is_remote()) {
            std::shared_ptr<StorageBackend> storage_backend = StorageBackendMgr::instance()->
                    get_storage_backend(_context.path_desc.storage_name);
            if (storage_backend == nullptr) {
                LOG(WARNING) << "storage_backend is invalid: " << _context.path_desc.debug_string();
                return;
            }
            WARN_IF_ERROR(storage_backend->rmdir(_context.path_desc.remote_path),
                    strings::Substitute("Failed to delete remote file=$0", _context.path_desc.remote_path));
        }
        for (int i = 0; i < _num_segment; ++i) {
            auto path_desc = BetaRowset::segment_file_path(_context.path_desc,
                                                      _context.rowset_id, i);
            // Even if an error is encountered, these files that have not been cleaned up
            // will be cleaned up by the GC background. So here we only print the error
            // message when we encounter an error.
            WARN_IF_ERROR(Env::Default()->delete_file(path_desc.filepath),
                          strings::Substitute("Failed to delete file=$0", path_desc.filepath));
        }
    }
}

Status BetaRowsetWriter::init(const RowsetWriterContext& rowset_writer_context) {
    _context = rowset_writer_context;
    _rowset_meta.reset(new RowsetMeta);
    _rowset_meta->set_rowset_id(_context.rowset_id);
    _rowset_meta->set_partition_id(_context.partition_id);
    _rowset_meta->set_tablet_id(_context.tablet_id);
    _rowset_meta->set_tablet_schema_hash(_context.tablet_schema_hash);
    _rowset_meta->set_rowset_type(_context.rowset_type);
    _rowset_meta->set_rowset_state(_context.rowset_state);
    _rowset_meta->set_segments_overlap(_context.segments_overlap);
    if (_context.rowset_state == PREPARED || _context.rowset_state == COMMITTED) {
        _is_pending = true;
        _rowset_meta->set_txn_id(_context.txn_id);
        _rowset_meta->set_load_id(_context.load_id);
    } else {
        _rowset_meta->set_version(_context.version);
    }
    _rowset_meta->set_tablet_uid(_context.tablet_uid);

    return Status::OK();
}

template <typename RowType>
Status BetaRowsetWriter::_add_row(const RowType& row) {
    if (PREDICT_FALSE(_segment_writer == nullptr)) {
        RETURN_NOT_OK(_create_segment_writer(&_segment_writer));
    }
    // TODO update rowset zonemap
    auto s = _segment_writer->append_row(row);
    if (PREDICT_FALSE(!s.ok())) {
        LOG(WARNING) << "failed to append row: " << s.to_string();
        return Status::OLAPInternalError(OLAP_ERR_WRITER_DATA_WRITE_ERROR);
    }
    if (PREDICT_FALSE(_segment_writer->estimate_segment_size() >= MAX_SEGMENT_SIZE ||
                      _segment_writer->num_rows_written() >= _context.max_rows_per_segment)) {
        RETURN_NOT_OK(_flush_segment_writer(&_segment_writer));
    }
    ++_num_rows_written;
    return Status::OK();
}

template Status BetaRowsetWriter::_add_row(const RowCursor& row);
template Status BetaRowsetWriter::_add_row(const ContiguousRow& row);

Status BetaRowsetWriter::add_rowset(RowsetSharedPtr rowset) {
    assert(rowset->rowset_meta()->rowset_type() == BETA_ROWSET);
    RETURN_NOT_OK(rowset->link_files_to(_context.path_desc, _context.rowset_id));
    _num_rows_written += rowset->num_rows();
    _total_data_size += rowset->rowset_meta()->data_disk_size();
    _total_index_size += rowset->rowset_meta()->index_disk_size();
    _num_segment += rowset->num_segments();
    // TODO update zonemap
    if (rowset->rowset_meta()->has_delete_predicate()) {
        _rowset_meta->set_delete_predicate(rowset->rowset_meta()->delete_predicate());
    }
    return Status::OK();
}

Status BetaRowsetWriter::add_rowset_for_linked_schema_change(
        RowsetSharedPtr rowset, const SchemaMapping& schema_mapping) {
    // TODO use schema_mapping to transfer zonemap
    return add_rowset(rowset);
}

<<<<<<< HEAD
OLAPStatus BetaRowsetWriter::add_rowset_for_migration(RowsetSharedPtr rowset) {
    OLAPStatus res = OLAP_SUCCESS;
    assert(rowset->rowset_meta()->rowset_type() == BETA_ROWSET);
    if (!rowset->rowset_path_desc().is_remote() && !_context.path_desc.is_remote()) {
        res = rowset->copy_files_to(_context.path_desc.filepath, _context.rowset_id);
        if (res != OLAP_SUCCESS) {
            LOG(WARNING) << "copy_files failed. src: " << rowset->rowset_path_desc().filepath
                         << ", dest: " << _context.path_desc.filepath;
            return res;
        }
    } else if (!rowset->rowset_path_desc().is_remote() && _context.path_desc.is_remote()) {
        res = rowset->upload_files_to(_context.path_desc, _context.rowset_id);
        if (res != OLAP_SUCCESS) {
            LOG(WARNING) << "upload_files failed. src: " << rowset->rowset_path_desc().debug_string()
                         << ", dest: " << _context.path_desc.debug_string();
            return res;
        }
    } else {
        LOG(WARNING) << "add_rowset_for_migration failed. storage_medium is invalid. src: "
                << rowset->rowset_path_desc().debug_string() << ", dest: " << _context.path_desc.debug_string();
        return OLAP_ERR_OTHER_ERROR;
    }

    _num_rows_written += rowset->num_rows();
    _total_data_size += rowset->rowset_meta()->data_disk_size();
    _total_index_size += rowset->rowset_meta()->index_disk_size();
    _num_segment += rowset->num_segments();
    // TODO update zonemap
    if (rowset->rowset_meta()->has_delete_predicate()) {
        _rowset_meta->set_delete_predicate(rowset->rowset_meta()->delete_predicate());
    }
    return OLAP_SUCCESS;
}

OLAPStatus BetaRowsetWriter::flush() {
=======
Status BetaRowsetWriter::flush() {
>>>>>>> 81ff49f8
    if (_segment_writer != nullptr) {
        RETURN_NOT_OK(_flush_segment_writer(&_segment_writer));
    }
    return Status::OK();
}

Status BetaRowsetWriter::flush_single_memtable(MemTable* memtable, int64_t* flush_size) {
    int64_t current_flush_size = _total_data_size + _total_index_size;
    // Create segment writer for each memtable, so that
    // all memtables can be flushed in parallel.
    std::unique_ptr<segment_v2::SegmentWriter> writer;

    MemTable::Iterator it(memtable);
    for (it.seek_to_first(); it.valid(); it.next()) {
        if (PREDICT_FALSE(writer == nullptr)) {
            RETURN_NOT_OK(_create_segment_writer(&writer));
        }
        ContiguousRow dst_row = it.get_current_row();
        auto s = writer->append_row(dst_row);
        if (PREDICT_FALSE(!s.ok())) {
            LOG(WARNING) << "failed to append row: " << s.to_string();
            return Status::OLAPInternalError(OLAP_ERR_WRITER_DATA_WRITE_ERROR);
        }

        if (PREDICT_FALSE(writer->estimate_segment_size() >= MAX_SEGMENT_SIZE ||
                    writer->num_rows_written() >= _context.max_rows_per_segment)) {
            RETURN_NOT_OK(_flush_segment_writer(&writer));
        }
        ++_num_rows_written;
    }

    if (writer != nullptr) {
        RETURN_NOT_OK(_flush_segment_writer(&writer));
    }

    *flush_size = (_total_data_size + _total_index_size) - current_flush_size;
    return Status::OK();
}

RowsetSharedPtr BetaRowsetWriter::build() {
    // TODO(lingbin): move to more better place, or in a CreateBlockBatch?
    for (auto& wblock : _wblocks) {
        wblock->close();
    }
    // When building a rowset, we must ensure that the current _segment_writer has been
    // flushed, that is, the current _segment_writer is nullptr
    DCHECK(_segment_writer == nullptr) << "segment must be null when build rowset";
    _rowset_meta->set_num_rows(_num_rows_written);
    _rowset_meta->set_total_disk_size(_total_data_size);
    _rowset_meta->set_data_disk_size(_total_data_size);
    _rowset_meta->set_index_disk_size(_total_index_size);
    // TODO write zonemap to meta
    _rowset_meta->set_empty(_num_rows_written == 0);
    _rowset_meta->set_creation_time(time(nullptr));
    _rowset_meta->set_num_segments(_num_segment);
    if (_num_segment <= 1) {
        _rowset_meta->set_segments_overlap(NONOVERLAPPING);
    }
    if (_is_pending) {
        _rowset_meta->set_rowset_state(COMMITTED);
    } else {
        _rowset_meta->set_rowset_state(VISIBLE);
    }

    RowsetSharedPtr rowset;
    auto status = RowsetFactory::create_rowset(_context.tablet_schema, _context.path_desc,
                                               _rowset_meta, &rowset);
    if (!status.ok()) {
        LOG(WARNING) << "rowset init failed when build new rowset, res=" << status;
        return nullptr;
    }
    _already_built = true;
    return rowset;
}

Status BetaRowsetWriter::_create_segment_writer(std::unique_ptr<segment_v2::SegmentWriter>* writer) {
    auto path_desc = BetaRowset::segment_file_path(_context.path_desc, _context.rowset_id,
                                              _num_segment++);
    // TODO(lingbin): should use a more general way to get BlockManager object
    // and tablets with the same type should share one BlockManager object;
    fs::BlockManager* block_mgr = fs::fs_util::block_manager(_context.path_desc);
    std::unique_ptr<fs::WritableBlock> wblock;
    fs::CreateBlockOptions opts(path_desc);
    DCHECK(block_mgr != nullptr);
    Status st = block_mgr->create_block(opts, &wblock);
    if (!st.ok()) {
        LOG(WARNING) << "failed to create writable block. path=" << path_desc.filepath 
                     << ", err: " << st.get_error_msg();
        return Status::OLAPInternalError(OLAP_ERR_INIT_FAILED);
    }

    DCHECK(wblock != nullptr);
    segment_v2::SegmentWriterOptions writer_options;
    writer->reset(new segment_v2::SegmentWriter(wblock.get(), _num_segment, _context.tablet_schema,
                                                _context.data_dir, writer_options));
    {
        std::lock_guard<SpinLock> l(_lock);
        _wblocks.push_back(std::move(wblock));
    }

    auto s = (*writer)->init(config::push_write_mbytes_per_sec);
    if (!s.ok()) {
        LOG(WARNING) << "failed to init segment writer: " << s.to_string();
        writer->reset(nullptr);
        return Status::OLAPInternalError(OLAP_ERR_INIT_FAILED);
    }
    return Status::OK();
}

Status BetaRowsetWriter::_flush_segment_writer(std::unique_ptr<segment_v2::SegmentWriter>* writer) {
    uint64_t segment_size;
    uint64_t index_size;
    Status s = (*writer)->finalize(&segment_size, &index_size);
    if (!s.ok()) {
        LOG(WARNING) << "failed to finalize segment: " << s.to_string();
        return Status::OLAPInternalError(OLAP_ERR_WRITER_DATA_WRITE_ERROR);
    }
    _total_data_size += segment_size;
    _total_index_size += index_size;
    writer->reset();
    return Status::OK();
}

} // namespace doris<|MERGE_RESOLUTION|>--- conflicted
+++ resolved
@@ -141,7 +141,6 @@
     return add_rowset(rowset);
 }
 
-<<<<<<< HEAD
 OLAPStatus BetaRowsetWriter::add_rowset_for_migration(RowsetSharedPtr rowset) {
     OLAPStatus res = OLAP_SUCCESS;
     assert(rowset->rowset_meta()->rowset_type() == BETA_ROWSET);
@@ -176,10 +175,7 @@
     return OLAP_SUCCESS;
 }
 
-OLAPStatus BetaRowsetWriter::flush() {
-=======
 Status BetaRowsetWriter::flush() {
->>>>>>> 81ff49f8
     if (_segment_writer != nullptr) {
         RETURN_NOT_OK(_flush_segment_writer(&_segment_writer));
     }
