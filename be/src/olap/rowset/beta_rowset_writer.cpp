// Licensed to the Apache Software Foundation (ASF) under one
// or more contributor license agreements.  See the NOTICE file
// distributed with this work for additional information
// regarding copyright ownership.  The ASF licenses this file
// to you under the Apache License, Version 2.0 (the
// "License"); you may not use this file except in compliance
// with the License.  You may obtain a copy of the License at
//
//   http://www.apache.org/licenses/LICENSE-2.0
//
// Unless required by applicable law or agreed to in writing,
// software distributed under the License is distributed on an
// "AS IS" BASIS, WITHOUT WARRANTIES OR CONDITIONS OF ANY
// KIND, either express or implied.  See the License for the
// specific language governing permissions and limitations
// under the License.

#include "olap/rowset/beta_rowset_writer.h"

#include <ctime> // time

#include "common/config.h"
#include "common/logging.h"
#include "env/env.h"
#include "gutil/strings/substitute.h"
#include "olap/fs/fs_util.h"
#include "olap/memtable.h"
#include "olap/olap_define.h"
#include "olap/row.h"        // ContiguousRow
#include "olap/row_cursor.h" // RowCursor
#include "olap/rowset/beta_rowset.h"
#include "olap/rowset/rowset_factory.h"
#include "olap/rowset/segment_v2/segment_writer.h"
#include "olap/storage_engine.h"
#include "runtime/exec_env.h"
#include "util/storage_backend.h"
#include "util/storage_backend_mgr.h"

namespace doris {

BetaRowsetWriter::BetaRowsetWriter()
        : _rowset_meta(nullptr),
          _num_segment(0),
          _segment_writer(nullptr),
          _num_rows_written(0),
          _total_data_size(0),
          _total_index_size(0) {}

BetaRowsetWriter::~BetaRowsetWriter() {
    // TODO(lingbin): Should wrapper exception logic, no need to know file ops directly.
    if (!_already_built) {       // abnormal exit, remove all files generated
        _segment_writer.reset(); // ensure all files are closed
        Status st;
        std::shared_ptr <StorageBackend> storage_backend(nullptr);
        if (_context.path_desc.is_remote()) {
<<<<<<< HEAD
            storage_backend = StorageBackendMgr::instance()->get_storage_backend(_context.path_desc.storage_name);
=======
            std::shared_ptr<StorageBackend> storage_backend =
                    StorageBackendMgr::instance()->get_storage_backend(
                            _context.path_desc.storage_name);
>>>>>>> 34e64fbe
            if (storage_backend == nullptr) {
                LOG(WARNING) << "storage_backend is invalid: " << _context.path_desc.debug_string();
                return;
            }
<<<<<<< HEAD
        }
        for (int i = 0; i < _num_segment; ++i) {
            auto path_desc = BetaRowset::segment_file_path(_context.path_desc, _context.rowset_id, i);
            if (_context.path_desc.is_remote()) {
                WARN_IF_ERROR(storage_backend->rm(path_desc.remote_path),
                              strings::Substitute("Failed to delete remote file=$0", path_desc.remote_path));
            }
=======
            WARN_IF_ERROR(storage_backend->rmdir(_context.path_desc.remote_path),
                          strings::Substitute("Failed to delete remote file=$0",
                                              _context.path_desc.remote_path));
        }
        for (int i = 0; i < _num_segment; ++i) {
            auto path_desc =
                    BetaRowset::segment_file_path(_context.path_desc, _context.rowset_id, i);
>>>>>>> 34e64fbe
            // Even if an error is encountered, these files that have not been cleaned up
            // will be cleaned up by the GC background. So here we only print the error
            // message when we encounter an error.
            WARN_IF_ERROR(Env::Default()->delete_file(path_desc.filepath),
                          strings::Substitute("Failed to delete file=$0", path_desc.filepath));
        }
    }
}

Status BetaRowsetWriter::init(const RowsetWriterContext& rowset_writer_context) {
    _context = rowset_writer_context;
    _rowset_meta.reset(new RowsetMeta);
    _rowset_meta->set_rowset_id(_context.rowset_id);
    _rowset_meta->set_partition_id(_context.partition_id);
    _rowset_meta->set_tablet_id(_context.tablet_id);
    _rowset_meta->set_tablet_schema_hash(_context.tablet_schema_hash);
    _rowset_meta->set_rowset_type(_context.rowset_type);
    _rowset_meta->set_rowset_state(_context.rowset_state);
    _rowset_meta->set_segments_overlap(_context.segments_overlap);
    if (_context.rowset_state == PREPARED || _context.rowset_state == COMMITTED) {
        _is_pending = true;
        _rowset_meta->set_txn_id(_context.txn_id);
        _rowset_meta->set_load_id(_context.load_id);
    } else {
        _rowset_meta->set_version(_context.version);
    }
    _rowset_meta->set_tablet_uid(_context.tablet_uid);

    return Status::OK();
}

Status BetaRowsetWriter::add_block(const vectorized::Block* block) {
    if (block->rows() == 0) {
        return Status::OK();
    }
    if (UNLIKELY(_segment_writer == nullptr)) {
        RETURN_NOT_OK(_create_segment_writer(&_segment_writer));
    }
    size_t block_size_in_bytes = block->bytes();
    size_t block_row_num = block->rows();
    size_t row_avg_size_in_bytes = std::max((size_t)1, block_size_in_bytes / block_row_num);
    size_t row_offset = 0;

    do {
        auto max_row_add = _segment_writer->max_row_to_add(row_avg_size_in_bytes);
        if (UNLIKELY(max_row_add < 1)) {
            // no space for another signle row, need flush now
            RETURN_NOT_OK(_flush_segment_writer(&_segment_writer));
            RETURN_NOT_OK(_create_segment_writer(&_segment_writer));
            max_row_add = _segment_writer->max_row_to_add(row_avg_size_in_bytes);
            DCHECK(max_row_add > 0);
        }

        size_t input_row_num = std::min(block_row_num - row_offset, size_t(max_row_add));
        auto s = _segment_writer->append_block(block, row_offset, input_row_num);
        if (UNLIKELY(!s.ok())) {
            LOG(WARNING) << "failed to append block: " << s.to_string();
            return Status::OLAPInternalError(OLAP_ERR_WRITER_DATA_WRITE_ERROR);
        }
        row_offset += input_row_num;
    } while (row_offset < block_row_num);

    _num_rows_written += block_row_num;
    return Status::OK();
}

template <typename RowType>
Status BetaRowsetWriter::_add_row(const RowType& row) {
    if (PREDICT_FALSE(_segment_writer == nullptr)) {
        RETURN_NOT_OK(_create_segment_writer(&_segment_writer));
    }
    // TODO update rowset zonemap
    auto s = _segment_writer->append_row(row);
    if (PREDICT_FALSE(!s.ok())) {
        LOG(WARNING) << "failed to append row: " << s.to_string();
        return Status::OLAPInternalError(OLAP_ERR_WRITER_DATA_WRITE_ERROR);
    }
    if (PREDICT_FALSE(_segment_writer->estimate_segment_size() >= MAX_SEGMENT_SIZE ||
                      _segment_writer->num_rows_written() >= _context.max_rows_per_segment)) {
        RETURN_NOT_OK(_flush_segment_writer(&_segment_writer));
    }
    ++_num_rows_written;
    return Status::OK();
}

template Status BetaRowsetWriter::_add_row(const RowCursor& row);
template Status BetaRowsetWriter::_add_row(const ContiguousRow& row);

Status BetaRowsetWriter::add_rowset(RowsetSharedPtr rowset) {
    assert(rowset->rowset_meta()->rowset_type() == BETA_ROWSET);
    RETURN_NOT_OK(rowset->link_files_to(_context.path_desc, _context.rowset_id));
    _num_rows_written += rowset->num_rows();
    _total_data_size += rowset->rowset_meta()->data_disk_size();
    _total_index_size += rowset->rowset_meta()->index_disk_size();
    _num_segment += rowset->num_segments();
    // TODO update zonemap
    if (rowset->rowset_meta()->has_delete_predicate()) {
        _rowset_meta->set_delete_predicate(rowset->rowset_meta()->delete_predicate());
    }
    return Status::OK();
}

Status BetaRowsetWriter::add_rowset_for_linked_schema_change(RowsetSharedPtr rowset,
                                                             const SchemaMapping& schema_mapping) {
    // TODO use schema_mapping to transfer zonemap
    return add_rowset(rowset);
}

Status BetaRowsetWriter::add_rowset_for_migration(RowsetSharedPtr rowset) {
    Status res = Status::OK();
    assert(rowset->rowset_meta()->rowset_type() == BETA_ROWSET);
    if (!rowset->rowset_path_desc().is_remote() && !_context.path_desc.is_remote()) {
        res = rowset->copy_files_to(_context.path_desc.filepath, _context.rowset_id);
        if (!res.ok()) {
            LOG(WARNING) << "copy_files failed. src: " << rowset->rowset_path_desc().filepath
                         << ", dest: " << _context.path_desc.filepath;
            return res;
        }
    } else if (!rowset->rowset_path_desc().is_remote() && _context.path_desc.is_remote()) {
        res = rowset->upload_files_to(_context.path_desc, _context.rowset_id);
        if (!res.ok()) {
            LOG(WARNING) << "upload_files failed. src: "
                         << rowset->rowset_path_desc().debug_string()
                         << ", dest: " << _context.path_desc.debug_string();
            return res;
        }
    } else {
        LOG(WARNING) << "add_rowset_for_migration failed. storage_medium is invalid. src: "
                     << rowset->rowset_path_desc().debug_string()
                     << ", dest: " << _context.path_desc.debug_string();
        return Status::OLAPInternalError(OLAP_ERR_ROWSET_ADD_MIGRATION_V2);
    }

    _num_rows_written += rowset->num_rows();
    _total_data_size += rowset->rowset_meta()->data_disk_size();
    _total_index_size += rowset->rowset_meta()->index_disk_size();
    _num_segment += rowset->num_segments();
    // TODO update zonemap
    if (rowset->rowset_meta()->has_delete_predicate()) {
        _rowset_meta->set_delete_predicate(rowset->rowset_meta()->delete_predicate());
    }
    return Status::OK();
}

Status BetaRowsetWriter::flush() {
    if (_segment_writer != nullptr) {
        RETURN_NOT_OK(_flush_segment_writer(&_segment_writer));
    }
    return Status::OK();
}

Status BetaRowsetWriter::flush_single_memtable(MemTable* memtable, int64_t* flush_size) {
    int64_t current_flush_size = _total_data_size + _total_index_size;
    // Create segment writer for each memtable, so that
    // all memtables can be flushed in parallel.
    std::unique_ptr<segment_v2::SegmentWriter> writer;

    MemTable::Iterator it(memtable);
    for (it.seek_to_first(); it.valid(); it.next()) {
        if (PREDICT_FALSE(writer == nullptr)) {
            RETURN_NOT_OK(_create_segment_writer(&writer));
        }
        ContiguousRow dst_row = it.get_current_row();
        auto s = writer->append_row(dst_row);
        if (PREDICT_FALSE(!s.ok())) {
            LOG(WARNING) << "failed to append row: " << s.to_string();
            return Status::OLAPInternalError(OLAP_ERR_WRITER_DATA_WRITE_ERROR);
        }

        if (PREDICT_FALSE(writer->estimate_segment_size() >= MAX_SEGMENT_SIZE ||
                          writer->num_rows_written() >= _context.max_rows_per_segment)) {
            RETURN_NOT_OK(_flush_segment_writer(&writer));
        }
        ++_num_rows_written;
    }

    if (writer != nullptr) {
        RETURN_NOT_OK(_flush_segment_writer(&writer));
    }

    *flush_size = (_total_data_size + _total_index_size) - current_flush_size;
    return Status::OK();
}

RowsetSharedPtr BetaRowsetWriter::build() {
    // TODO(lingbin): move to more better place, or in a CreateBlockBatch?
    for (auto& wblock : _wblocks) {
        wblock->close();
    }
    // When building a rowset, we must ensure that the current _segment_writer has been
    // flushed, that is, the current _segment_writer is nullptr
    DCHECK(_segment_writer == nullptr) << "segment must be null when build rowset";
    _rowset_meta->set_num_rows(_num_rows_written);
    _rowset_meta->set_total_disk_size(_total_data_size);
    _rowset_meta->set_data_disk_size(_total_data_size);
    _rowset_meta->set_index_disk_size(_total_index_size);
    // TODO write zonemap to meta
    _rowset_meta->set_empty(_num_rows_written == 0);
    _rowset_meta->set_creation_time(time(nullptr));
    _rowset_meta->set_num_segments(_num_segment);
    if (_num_segment <= 1) {
        _rowset_meta->set_segments_overlap(NONOVERLAPPING);
    }
    if (_is_pending) {
        _rowset_meta->set_rowset_state(COMMITTED);
    } else {
        _rowset_meta->set_rowset_state(VISIBLE);
    }

    RowsetSharedPtr rowset;
    auto status = RowsetFactory::create_rowset(_context.tablet_schema, _context.path_desc,
                                               _rowset_meta, &rowset);
    if (!status.ok()) {
        LOG(WARNING) << "rowset init failed when build new rowset, res=" << status;
        return nullptr;
    }
    _already_built = true;
    return rowset;
}

Status BetaRowsetWriter::_create_segment_writer(
        std::unique_ptr<segment_v2::SegmentWriter>* writer) {
    auto path_desc =
            BetaRowset::segment_file_path(_context.path_desc, _context.rowset_id, _num_segment++);
    // TODO(lingbin): should use a more general way to get BlockManager object
    // and tablets with the same type should share one BlockManager object;
    fs::BlockManager* block_mgr = fs::fs_util::block_manager(_context.path_desc);
    std::unique_ptr<fs::WritableBlock> wblock;
    fs::CreateBlockOptions opts(path_desc);
    DCHECK(block_mgr != nullptr);
    Status st = block_mgr->create_block(opts, &wblock);
    if (!st.ok()) {
        LOG(WARNING) << "failed to create writable block. path=" << path_desc.filepath
                     << ", err: " << st.get_error_msg();
        return Status::OLAPInternalError(OLAP_ERR_INIT_FAILED);
    }

    DCHECK(wblock != nullptr);
    segment_v2::SegmentWriterOptions writer_options;
    writer->reset(new segment_v2::SegmentWriter(wblock.get(), _num_segment, _context.tablet_schema,
                                                _context.data_dir, _context.max_rows_per_segment,
                                                writer_options));
    {
        std::lock_guard<SpinLock> l(_lock);
        _wblocks.push_back(std::move(wblock));
    }

    auto s = (*writer)->init(config::push_write_mbytes_per_sec);
    if (!s.ok()) {
        LOG(WARNING) << "failed to init segment writer: " << s.to_string();
        writer->reset(nullptr);
        return Status::OLAPInternalError(OLAP_ERR_INIT_FAILED);
    }
    return Status::OK();
}

Status BetaRowsetWriter::_flush_segment_writer(std::unique_ptr<segment_v2::SegmentWriter>* writer) {
    if ((*writer)->num_rows_written() == 0) {
        return Status::OK();
    }
    uint64_t segment_size;
    uint64_t index_size;
    Status s = (*writer)->finalize(&segment_size, &index_size);
    if (!s.ok()) {
        LOG(WARNING) << "failed to finalize segment: " << s.to_string();
        return Status::OLAPInternalError(OLAP_ERR_WRITER_DATA_WRITE_ERROR);
    }
    _total_data_size += segment_size;
    _total_index_size += index_size;
    writer->reset();
    return Status::OK();
}

} // namespace doris<|MERGE_RESOLUTION|>--- conflicted
+++ resolved
@@ -53,18 +53,11 @@
         Status st;
         std::shared_ptr <StorageBackend> storage_backend(nullptr);
         if (_context.path_desc.is_remote()) {
-<<<<<<< HEAD
             storage_backend = StorageBackendMgr::instance()->get_storage_backend(_context.path_desc.storage_name);
-=======
-            std::shared_ptr<StorageBackend> storage_backend =
-                    StorageBackendMgr::instance()->get_storage_backend(
-                            _context.path_desc.storage_name);
->>>>>>> 34e64fbe
             if (storage_backend == nullptr) {
                 LOG(WARNING) << "storage_backend is invalid: " << _context.path_desc.debug_string();
                 return;
             }
-<<<<<<< HEAD
         }
         for (int i = 0; i < _num_segment; ++i) {
             auto path_desc = BetaRowset::segment_file_path(_context.path_desc, _context.rowset_id, i);
@@ -72,15 +65,6 @@
                 WARN_IF_ERROR(storage_backend->rm(path_desc.remote_path),
                               strings::Substitute("Failed to delete remote file=$0", path_desc.remote_path));
             }
-=======
-            WARN_IF_ERROR(storage_backend->rmdir(_context.path_desc.remote_path),
-                          strings::Substitute("Failed to delete remote file=$0",
-                                              _context.path_desc.remote_path));
-        }
-        for (int i = 0; i < _num_segment; ++i) {
-            auto path_desc =
-                    BetaRowset::segment_file_path(_context.path_desc, _context.rowset_id, i);
->>>>>>> 34e64fbe
             // Even if an error is encountered, these files that have not been cleaned up
             // will be cleaned up by the GC background. So here we only print the error
             // message when we encounter an error.
