--- conflicted
+++ resolved
@@ -663,12 +663,8 @@
     return Status::OK();
 }
 
-<<<<<<< HEAD
-RowsetSharedPtr BaseBetaRowsetWriter::_build_tmp() {
+Status BaseBetaRowsetWriter::_build_tmp(RowsetSharedPtr& rowset_ptr) {
     Status status;
-=======
-Status BaseBetaRowsetWriter::_build_tmp(RowsetSharedPtr& rowset_ptr) {
->>>>>>> a571e4c7
     std::shared_ptr<RowsetMeta> tmp_rs_meta = std::make_shared<RowsetMeta>();
     tmp_rs_meta->init(_rowset_meta.get());
 
@@ -678,16 +674,10 @@
         return nullptr;
     }
 
-<<<<<<< HEAD
-    RowsetSharedPtr rowset;
-    status = RowsetFactory::create_rowset(_context.tablet_schema, _context.rowset_dir, tmp_rs_meta,
-                                          &rowset);
-=======
     auto status = RowsetFactory::create_rowset(_context.tablet_schema, _context.rowset_dir,
                                                tmp_rs_meta, &rowset_ptr);
     DBUG_EXECUTE_IF("BaseBetaRowsetWriter::_build_tmp.create_rowset_failed",
                     { status = Status::InternalError("create rowset failed"); });
->>>>>>> a571e4c7
     if (!status.ok()) {
         LOG(WARNING) << "rowset init failed when build new rowset, res=" << status;
         return status;
