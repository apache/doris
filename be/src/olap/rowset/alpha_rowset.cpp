--- conflicted
+++ resolved
@@ -100,11 +100,7 @@
     return Status::OK();
 }
 
-<<<<<<< HEAD
-OLAPStatus AlphaRowset::copy_files_to(const std::string& dir, const RowsetId& new_rowset_id) {
-=======
-Status AlphaRowset::copy_files_to(const std::string& dir) {
->>>>>>> 81ff49f8
+Status AlphaRowset::copy_files_to(const std::string& dir, const RowsetId& new_rowset_id) {
     for (auto& segment_group : _segment_groups) {
         Status status = segment_group->copy_files_to(dir);
         if (!status.ok()) {
