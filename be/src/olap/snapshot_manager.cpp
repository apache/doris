// Licensed to the Apache Software Foundation (ASF) under one
// or more contributor license agreements.  See the NOTICE file
// distributed with this work for additional information
// regarding copyright ownership.  The ASF licenses this file
// to you under the Apache License, Version 2.0 (the
// "License"); you may not use this file except in compliance
// with the License.  You may obtain a copy of the License at
//
//   http://www.apache.org/licenses/LICENSE-2.0
//
// Unless required by applicable law or agreed to in writing,
// software distributed under the License is distributed on an
// "AS IS" BASIS, WITHOUT WARRANTIES OR CONDITIONS OF ANY
// KIND, either express or implied.  See the License for the
// specific language governing permissions and limitations
// under the License.

#include "olap/snapshot_manager.h"

#include <ctype.h>
#include <errno.h>
#include <stdio.h>

#include <algorithm>
#include <iterator>
#include <map>
#include <set>

#include <boost/date_time/gregorian/gregorian.hpp>
#include <boost/date_time/posix_time/posix_time.hpp>
#include <boost/filesystem.hpp>



using boost::filesystem::canonical;
using boost::filesystem::copy_file;
using boost::filesystem::copy_option;
using boost::filesystem::path;
using std::map;
using std::nothrow;
using std::set;
using std::string;
using std::stringstream;
using std::vector;
using std::list;

namespace doris {

SnapshotManager* SnapshotManager::_s_instance = nullptr;
std::mutex SnapshotManager::_mlock;

SnapshotManager* SnapshotManager::instance() {
    if (_s_instance == nullptr) {
        std::lock_guard<std::mutex> lock(_mlock);
        if (_s_instance == nullptr) {
            _s_instance = new SnapshotManager();
        }
    }
    return _s_instance;
}

OLAPStatus SnapshotManager::make_snapshot(
        const TSnapshotRequest& request,
        string* snapshot_path) {
    OLAPStatus res = OLAP_SUCCESS;
    if (snapshot_path == nullptr) {
        OLAP_LOG_WARNING("output parameter cannot be NULL");
        return OLAP_ERR_INPUT_PARAMETER_ERROR;
    }

    TabletSharedPtr ref_tablet = TabletManager::instance()->get_tablet(request.tablet_id, request.schema_hash);
    if (ref_tablet.get() == NULL) {
        OLAP_LOG_WARNING("failed to get tablet. [tablet=%ld schema_hash=%d]",
                request.tablet_id, request.schema_hash);
        return OLAP_ERR_TABLE_NOT_FOUND;
    }

    if (request.__isset.missing_version) {
        res = _create_incremental_snapshot_files(ref_tablet, request, snapshot_path);
        // if all nodes has been upgraded, it can be removed
        (const_cast<TSnapshotRequest&>(request)).__set_allow_incremental_clone(true);
    } else {
        res = _create_snapshot_files(ref_tablet, request, snapshot_path);
    }

    if (res != OLAP_SUCCESS) {
        OLAP_LOG_WARNING("failed to make snapshot. [res=%d tablet=%ld schema_hash=%d]",
                res, request.tablet_id, request.schema_hash);
        return res;
    }

    VLOG(3) << "success to make snapshot. [path='" << snapshot_path << "']";
    return res;
}

OLAPStatus SnapshotManager::release_snapshot(const string& snapshot_path) {
    // 如果请求的snapshot_path位于root/snapshot文件夹下，则认为是合法的，可以删除
    // 否则认为是非法请求，返回错误结果
    auto stores = StorageEngine::get_instance()->get_stores();
    for (auto store : stores) {
        path boost_root_path(store->path());
        string abs_path = canonical(boost_root_path).string();

        if (snapshot_path.compare(0, abs_path.size(), abs_path) == 0
                && snapshot_path.compare(abs_path.size(),
                        SNAPSHOT_PREFIX.size(), SNAPSHOT_PREFIX) == 0) {
            remove_all_dir(snapshot_path);
            VLOG(3) << "success to release snapshot path. [path='" << snapshot_path << "']";

            return OLAP_SUCCESS;
        }
    }

    LOG(WARNING) << "released snapshot path illegal. [path='" << snapshot_path << "']";
    return OLAP_ERR_CE_CMD_PARAMS_ERROR;
}

OLAPStatus SnapshotManager::_calc_snapshot_id_path(
        const TabletSharedPtr& tablet,
        string* out_path) {
    OLAPStatus res = OLAP_SUCCESS;
    if (out_path == nullptr) {
        OLAP_LOG_WARNING("output parameter cannot be NULL");
        return OLAP_ERR_INPUT_PARAMETER_ERROR;
    }

    // get current timestamp string
    string time_str;
    if ((res = gen_timestamp_string(&time_str)) != OLAP_SUCCESS) {
        OLAP_LOG_WARNING("failed to generate time_string when move file to trash."
                "[err code=%d]", res);
        return res;
    }

    stringstream snapshot_id_path_stream;
    MutexLock auto_lock(&_snapshot_mutex); // will automatically unlock when function return.
    snapshot_id_path_stream << tablet->storage_root_path_name() << SNAPSHOT_PREFIX
                            << "/" << time_str << "." << _snapshot_base_id++;
    *out_path = snapshot_id_path_stream.str();
    return res;
}

string SnapshotManager::get_schema_hash_full_path(
        const TabletSharedPtr& ref_tablet,
        const string& location) const {
    stringstream schema_full_path_stream;
    schema_full_path_stream << location
                            << "/" << ref_tablet->tablet_id()
                            << "/" << ref_tablet->schema_hash();
    string schema_full_path = schema_full_path_stream.str();

    return schema_full_path;
}

string SnapshotManager::_get_header_full_path(
        const TabletSharedPtr& ref_tablet,
        const std::string& schema_hash_path) const {
    stringstream header_name_stream;
    header_name_stream << schema_hash_path << "/" << ref_tablet->tablet_id() << ".hdr";
    return header_name_stream.str();
}

void SnapshotManager::update_header_file_info(
        const vector<VersionEntity>& shortest_versions,
        TabletMeta* header) {
    // clear schema_change_status
    header->clear_schema_change_status();
    // remove all old version and add new version
    header->delete_all_versions();

    for (const VersionEntity& entity : shortest_versions) {
        Version version = entity.version;
        VersionHash v_hash = entity.version_hash;
        for (SegmentGroupEntity segment_group_entity : entity.segment_group_vec) {
            int32_t segment_group_id = segment_group_entity.segment_group_id;
            const std::vector<KeyRange>* column_statistics = nullptr;
            if (!segment_group_entity.key_ranges.empty()) {
                column_statistics = &(segment_group_entity.key_ranges);
            }
            header->add_version(version, v_hash, segment_group_id, segment_group_entity.num_segments,
                    segment_group_entity.index_size, segment_group_entity.data_size,
                    segment_group_entity.num_rows, segment_group_entity.empty, column_statistics);
        }
    }
}

OLAPStatus SnapshotManager::_link_index_and_data_files(
        const string& schema_hash_path,
        const TabletSharedPtr& ref_tablet,
        const vector<VersionEntity>& version_entity_vec) {
    OLAPStatus res = OLAP_SUCCESS;

    std::stringstream prefix_stream;
    prefix_stream << schema_hash_path << "/" << ref_tablet->tablet_id();
    std::string tablet_path_prefix = prefix_stream.str();
    for (const VersionEntity& entity : version_entity_vec) {
        Version version = entity.version;
        VersionHash v_hash = entity.version_hash;
        for (SegmentGroupEntity segment_group_entity : entity.segment_group_vec) {
            int32_t segment_group_id = segment_group_entity.segment_group_id;
            for (int seg_id = 0; seg_id < segment_group_entity.num_segments; ++seg_id) {
                std::string index_path =
                    _construct_index_file_path(tablet_path_prefix, version, v_hash, segment_group_id, seg_id);
                std::string ref_tablet_index_path =
                    ref_tablet->construct_index_file_path(version, v_hash, segment_group_id, seg_id);
                res = _create_hard_link(ref_tablet_index_path, index_path);
                if (res != OLAP_SUCCESS) {
                    LOG(WARNING) << "fail to create hard link. "
                        << " schema_hash_path=" << schema_hash_path
                        << " from_path=" << ref_tablet_index_path
                        << " to_path=" << index_path;
                    return res;
                }

                std:: string data_path =
                    _construct_data_file_path(tablet_path_prefix, version, v_hash, segment_group_id, seg_id);
                std::string ref_tablet_data_path =
                    ref_tablet->construct_data_file_path(version, v_hash, segment_group_id, seg_id);
                res = _create_hard_link(ref_tablet_data_path, data_path);
                if (res != OLAP_SUCCESS) {
                    LOG(WARNING) << "fail to create hard link."
                        << "tablet_path_prefix=" << tablet_path_prefix
                        << ", from_path=" << ref_tablet_data_path << ", to_path=" << data_path;
                    return res;
                }
            }
        }
    }

    return res;
}

OLAPStatus SnapshotManager::_create_snapshot_files(
        const TabletSharedPtr& ref_tablet,
        const TSnapshotRequest& request,
        string* snapshot_path) {
    OLAPStatus res = OLAP_SUCCESS;
    if (snapshot_path == nullptr) {
        OLAP_LOG_WARNING("output parameter cannot be NULL");
        return OLAP_ERR_INPUT_PARAMETER_ERROR;
    }

    string snapshot_id_path;
    res = _calc_snapshot_id_path(ref_tablet, &snapshot_id_path);
    if (res != OLAP_SUCCESS) {
        OLAP_LOG_WARNING("failed to calc snapshot_id_path, [ref tablet=%s]",
                ref_tablet->storage_root_path_name().c_str());
        return res;
    }

    string schema_full_path = get_schema_hash_full_path(
            ref_tablet, snapshot_id_path);
    string header_path = _get_header_full_path(ref_tablet, schema_full_path);
    if (check_dir_existed(schema_full_path)) {
        VLOG(10) << "remove the old schema_full_path.";
        remove_all_dir(schema_full_path);
    }
    create_dirs(schema_full_path);

    path boost_path(snapshot_id_path);
    string snapshot_id = canonical(boost_path).string();

    bool header_locked = false;
    ref_tablet->obtain_header_rdlock();
    header_locked = true;

    vector<ColumnData*> olap_data_sources;
    TabletMeta* new_tablet_meta = nullptr;
    do {
        // get latest version
        const PDelta* lastest_version = NULL;
        lastest_version = ref_tablet->lastest_version();
        if (lastest_version == NULL) {
            OLAP_LOG_WARNING("tablet has not any version. [path='%s']",
                    ref_tablet->full_name().c_str());
            res = OLAP_ERR_VERSION_NOT_EXIST;
            break;
        }

        // get snapshot version, use request.version if specified
        int32_t version = lastest_version->end_version();
        if (request.__isset.version) {
            if (lastest_version->end_version() < request.version
                    || (lastest_version->start_version() == lastest_version->end_version()
                    && lastest_version->end_version() == request.version
                    && lastest_version->version_hash() != request.version_hash)) {
                OLAP_LOG_WARNING("invalid make snapshot request. "
                        "[version=%d version_hash=%ld req_version=%d req_version_hash=%ld]",
                        lastest_version->end_version(), lastest_version->version_hash(),
                        request.version, request.version_hash);
                res = OLAP_ERR_INPUT_PARAMETER_ERROR;
                break;
            }

            version = request.version;
        }

        // get shortest version path
        vector<Version> shortest_path;
        vector<VersionEntity> shortest_versions;
        res = ref_tablet->select_versions_to_span(Version(0, version), &shortest_path);
        if (res != OLAP_SUCCESS) {
            OLAP_LOG_WARNING("fail to select versions to span. [res=%d]", res);
            break;
        }

        for (const Version& version : shortest_path) {
            shortest_versions.push_back(ref_tablet->get_version_entity_by_version(version));
        }

        // get data source and add reference count for prevent to delete data files
        ref_tablet->acquire_data_sources_by_versions(shortest_path, &olap_data_sources);
        if (olap_data_sources.size() == 0) {
            OLAP_LOG_WARNING("failed to acquire data sources. [tablet='%s', version=%d]",
                    ref_tablet->full_name().c_str(), version);
            res = OLAP_ERR_OTHER_ERROR;
            break;
        }

        // load tablet header, in order to remove versions that not in shortest version path
        DataDir* store = ref_tablet->data_dir();
        new_tablet_meta = new(nothrow) TabletMeta(store);
        if (new_tablet_meta == NULL) {
            OLAP_LOG_WARNING("fail to malloc TabletMeta.");
            res = OLAP_ERR_MALLOC_ERROR;
            break;
        }

        res = TabletMetaManager::get_header(store, ref_tablet->tablet_id(), ref_tablet->schema_hash(), new_tablet_meta);
        if (res != OLAP_SUCCESS) {
            LOG(WARNING) << "fail to load header. res=" << res
                    << "tablet_id=" << ref_tablet->tablet_id() << ", schema_hash=" << ref_tablet->schema_hash();
            break;
        }

        ref_tablet->release_header_lock();
        header_locked = false;
        update_header_file_info(shortest_versions, new_tablet_meta);

        // save new header to snapshot header path
        res = new_tablet_meta->save(header_path);
        if (res != OLAP_SUCCESS) {
            OLAP_LOG_WARNING("fail to save header. [res=%d tablet_id=%ld, schema_hash=%d, headerpath=%s]",
                    res, ref_tablet->tablet_id(), ref_tablet->schema_hash(), header_path.c_str());
            break;
        }

        res = _link_index_and_data_files(schema_full_path, ref_tablet, shortest_versions);
        if (res != OLAP_SUCCESS) {
            LOG(WARNING) << "fail to create hard link. [path=" << snapshot_id_path << "]";
            break;
        }

        // append a single delta if request.version is end_version of cumulative delta
        if (request.__isset.version) {
            for (const VersionEntity& entity : shortest_versions) {
                if (entity.version.second == request.version) {
                    if (entity.version.first != request.version) {
                        // visible version in fe is 900
                        // A need to clone 900 from B, but B's last version is 901, and 901 is not a visible version
                        // and 901 will be reverted
                        // since 900 is not the last version in B, 900 maybe compacted with other versions
                        // if A only get 900, then A's last version will be a comulative delta
                        // many codes in be assumes that the last version is a single delta
                        // both clone and backup restore depend on this logic
                        // TODO (yiguolei) fix it in the future
                        res = _append_single_delta(request, store);
                        if (res != OLAP_SUCCESS) {
                            OLAP_LOG_WARNING("fail to append single delta. [res=%d]", res);
                        }
                    }
                    break;
                }
            }
        }
    } while (0);

    SAFE_DELETE(new_tablet_meta);

    if (header_locked) {
        VLOG(10) << "release header lock.";
        ref_tablet->release_header_lock();
    }

    if (ref_tablet.get() != NULL) {
        VLOG(10) << "release data sources.";
        ref_tablet->release_data_sources(&olap_data_sources);
    }

    if (res != OLAP_SUCCESS) {
        OLAP_LOG_WARNING("fail to make snapshot, try to delete the snapshot path. [path=%s]",
                         snapshot_id_path.c_str());

        if (check_dir_existed(snapshot_id_path)) {
            VLOG(3) << "remove snapshot path. [path=" << snapshot_id_path << "]";
            remove_all_dir(snapshot_id_path);
        }
    } else {
        *snapshot_path = snapshot_id;
    }

    return res;
}

OLAPStatus SnapshotManager::_create_incremental_snapshot_files(
        const TabletSharedPtr& ref_tablet,
        const TSnapshotRequest& request,
        string* snapshot_path) {
    LOG(INFO) << "begin to create incremental snapshot files."
              << "tablet=" << request.tablet_id
              << ", schema_hash=" << request.schema_hash;
    OLAPStatus res = OLAP_SUCCESS;

    if (snapshot_path == nullptr) {
        OLAP_LOG_WARNING("output parameter cannot be NULL");
        return OLAP_ERR_INPUT_PARAMETER_ERROR;
    }

    string snapshot_id_path;
    res = _calc_snapshot_id_path(ref_tablet, &snapshot_id_path);
    if (res != OLAP_SUCCESS) {
        OLAP_LOG_WARNING("failed to calc snapshot_id_path, [ref tablet=%s]",
                ref_tablet->storage_root_path_name().c_str());
        return res;
    }

    string schema_full_path = get_schema_hash_full_path(ref_tablet, snapshot_id_path);
    if (check_dir_existed(schema_full_path)) {
        VLOG(10) << "remove the old schema_full_path.";
        remove_all_dir(schema_full_path);
    }
    create_dirs(schema_full_path);

    path boost_path(snapshot_id_path);
    string snapshot_id = canonical(boost_path).string();

    ref_tablet->obtain_header_rdlock();

    do {
        // save header to snapshot path
        TabletMeta tablet_meta;
        res = TabletMetaManager::get_header(ref_tablet->data_dir(),
                ref_tablet->tablet_id(), ref_tablet->schema_hash(), &tablet_meta);
        if (res != OLAP_SUCCESS) {
            LOG(WARNING) << "fail to load header. res=" << res << "tablet_id="
                    << ref_tablet->tablet_id() << ", schema_hash=" << ref_tablet->schema_hash();
            break;
        }
        string header_path = _get_header_full_path(ref_tablet, schema_full_path);
        res = tablet_meta.save(header_path);
        if (res != OLAP_SUCCESS) {
            LOG(WARNING) << "fail to save header to path:" << header_path;
            remove_dir(header_path);
            break;
        }

        for (int64_t missing_version : request.missing_version) {

            // find missing version
            const PDelta* incremental_delta =
                ref_tablet->get_incremental_delta(Version(missing_version, missing_version));
            if (incremental_delta != nullptr) {
                VLOG(3) << "success to find missing version when snapshot, "
                        << "begin to link files. tablet_id=" << request.tablet_id
                        << ", schema_hash=" << request.schema_hash
                        << ", version=" << missing_version;
                // link files
                for (uint32_t i = 0; i < incremental_delta->segment_group(0).num_segments(); i++) {
                    int32_t segment_group_id = incremental_delta->segment_group(0).segment_group_id();
                    string from = ref_tablet->construct_incremental_index_file_path(
                                Version(missing_version, missing_version),
                                incremental_delta->version_hash(), segment_group_id, i);
                    string to = schema_full_path + '/' + basename(from.c_str());
                    if ((res = _create_hard_link(from, to)) != OLAP_SUCCESS) {
                        break;
                    }

                    from = ref_tablet->construct_incremental_data_file_path(
                                Version(missing_version, missing_version),
                                incremental_delta->version_hash(), segment_group_id, i);
                    to = schema_full_path + '/' + basename(from.c_str());
                    if ((res = _create_hard_link(from, to)) != OLAP_SUCCESS) {
                        break;
                    }
                }

                if (res != OLAP_SUCCESS) {
                    break;
                }

            } else {
                OLAP_LOG_WARNING("failed to find missing version when snapshot. "
                                 "[tablet=%ld schema_hash=%d version=%ld]",
                                 request.tablet_id, request.schema_hash, missing_version);
                res = OLAP_ERR_VERSION_NOT_EXIST;
                break;
            }
        }

    } while (0);

    ref_tablet->release_header_lock();

    if (res != OLAP_SUCCESS) {
        OLAP_LOG_WARNING("failed to make incremental snapshot, try to delete the snapshot path. "
                         "[path=%s]", snapshot_id_path.c_str());

        if (check_dir_existed(snapshot_id_path)) {
            VLOG(3) << "remove snapshot path. [path=" << snapshot_id_path << "]";
            remove_all_dir(snapshot_id_path);
        }
    } else {
        *snapshot_path = snapshot_id;
    }

    return res;
}

OLAPStatus SnapshotManager::_append_single_delta(
        const TSnapshotRequest& request, DataDir* store) {
    OLAPStatus res = OLAP_SUCCESS;
    string root_path = store->path();
    TabletMeta* new_tablet_meta = new(nothrow) TabletMeta(store);
    if (new_tablet_meta == NULL) {
        OLAP_LOG_WARNING("fail to malloc TabletMeta.");
        return OLAP_ERR_MALLOC_ERROR;
    }

    res = TabletMetaManager::get_header(store, request.tablet_id, request.schema_hash, new_tablet_meta);
    if (res != OLAP_SUCCESS) {
        OLAP_LOG_WARNING("fail to create tablet from header file. [tablet_id=%ld, schema_hash=%d]",
                         request.tablet_id, request.schema_hash);
        return res;
    }
    auto tablet = Tablet::create_from_header(new_tablet_meta, store);
    if (tablet == NULL) {
        OLAP_LOG_WARNING("fail to load tablet. [res=%d tablet_id='%ld, schema_hash=%d']",
                         res, request.tablet_id, request.schema_hash);
        return OLAP_ERR_INPUT_PARAMETER_ERROR;
    }

    res = tablet->load();
    if (res != OLAP_SUCCESS) {
        LOG(WARNING) << "fail to load tablet. [res=" << res << " header_path=" << store->path();
        return res;
    }

    const PDelta* lastest_version = tablet->lastest_version();
    if (lastest_version->start_version() != request.version) {
        TPushReq empty_push;
        empty_push.tablet_id = request.tablet_id;
        empty_push.schema_hash = request.schema_hash;
        empty_push.version = request.version + 1;
        empty_push.version_hash = 0;
        
        PushHandler handler;
        // res = handler.process(tablet, empty_push, PUSH_NORMAL, NULL);
        // TODO (yiguolei) should create a empty version, call create new rowset meta and set version
        // just return success to skip push a empty rowset into the snapshot since has alreay removed
        // batch process code from push handler
        res = OLAP_SUCCESS;
        if (res != OLAP_SUCCESS) {
            OLAP_LOG_WARNING("fail to push empty version. [res=%d version=%d]",
                             res, empty_push.version);
            return res;
        }
    }

    return res;
}

string SnapshotManager::construct_index_file_path(
        const string& tablet_path_prefix,
        const Version& version,
        VersionHash version_hash,
        int32_t segment_group_id, int32_t segment) const {
    return Tablet::construct_file_path(tablet_path_prefix, version, version_hash, segment_group_id, segment, "idx");
}

string SnapshotManager::construct_data_file_path(
        const string& tablet_path_prefix,
        const Version& version,
        VersionHash version_hash,
        int32_t segment_group_id, int32_t segment) const {
    return Tablet::construct_file_path(tablet_path_prefix, version, version_hash, segment_group_id, segment, "dat");
}

OLAPStatus SnapshotManager::_create_hard_link(const string& from_path, const string& to_path) {
    if (link(from_path.c_str(), to_path.c_str()) == 0) {
        VLOG(10) << "success to create hard link from_path=" << from_path
                 << ", to_path=" << to_path;
        return OLAP_SUCCESS;
    } else {
        OLAP_LOG_WARNING("failed to create hard link from path=%s to path=%s errno=%d",
                from_path.c_str(), to_path.c_str(), errno);
        return OLAP_ERR_OTHER_ERROR;
    }
}

<<<<<<< HEAD
=======
OLAPStatus SnapshotManager::storage_medium_migrate(
        TTabletId tablet_id, TSchemaHash schema_hash,
        TStorageMedium::type storage_medium) {
    LOG(INFO) << "begin to process storage media migrate. "
              << "tablet_id=" << tablet_id << ", schema_hash=" << schema_hash
              << ", dest_storage_medium=" << storage_medium;
    DorisMetrics::storage_migrate_requests_total.increment(1);

    OLAPStatus res = OLAP_SUCCESS;
    TabletSharedPtr tablet = TabletManager::instance()->get_tablet(tablet_id, schema_hash);
    if (tablet.get() == NULL) {
        OLAP_LOG_WARNING("can't find tablet. [tablet_id=%ld schema_hash=%d]",
                tablet_id, schema_hash);
        return OLAP_ERR_TABLE_NOT_FOUND;
    }

    // judge case when no need to migrate
    uint32_t count = StorageEngine::get_instance()->available_storage_medium_type_count();
    if (count <= 1) {
        LOG(INFO) << "available storage medium type count is less than 1, "
                  << "no need to migrate. count=" << count;
        return OLAP_SUCCESS;
    }

    TStorageMedium::type src_storage_medium = tablet->data_dir()->storage_medium();
    if (src_storage_medium == storage_medium) {
        LOG(INFO) << "tablet is already on specified storage medium. "
                  << "storage_medium=" << storage_medium;
        return OLAP_SUCCESS;
    }

    vector<ColumnData*> olap_data_sources;
    tablet->obtain_push_lock();

    do {
        // get all versions to be migrate
        tablet->obtain_header_rdlock();
        const PDelta* lastest_version = tablet->lastest_version();
        if (lastest_version == NULL) {
            tablet->release_header_lock();
            res = OLAP_ERR_VERSION_NOT_EXIST;
            OLAP_LOG_WARNING("tablet has not any version.");
            break;
        }

        int32_t end_version = lastest_version->end_version();
        tablet->acquire_data_sources(Version(0, end_version), &olap_data_sources);
        if (olap_data_sources.size() == 0) {
            tablet->release_header_lock();
            res = OLAP_ERR_VERSION_NOT_EXIST;
            OLAP_LOG_WARNING("fail to acquire data souces. [tablet='%s' version=%d]",
                    tablet->full_name().c_str(), end_version);
            break;
        }

        vector<VersionEntity> version_entity_vec;
        tablet->list_version_entities(&version_entity_vec);
        tablet->release_header_lock();

        // generate schema hash path where files will be migrated
        auto stores = StorageEngine::get_instance()->get_stores_for_create_tablet(storage_medium);
        if (stores.empty()) {
            res = OLAP_ERR_INVALID_ROOT_PATH;
            OLAP_LOG_WARNING("fail to get root path for create tablet.");
            break;
        }

        uint64_t shard = 0;
        res = stores[0]->get_shard(&shard);
        if (res != OLAP_SUCCESS) {
            OLAP_LOG_WARNING("fail to get root path shard. [res=%d]", res);
            break;
        }

        stringstream root_path_stream;
        root_path_stream << stores[0]->path() << DATA_PREFIX << "/" << shard;
        string schema_hash_path = _get_schema_hash_full_path(tablet, root_path_stream.str());
        if (check_dir_existed(schema_hash_path)) {
            VLOG(3) << "schema hash path already exist, remove it. "
                    << "schema_hash_path=" << schema_hash_path;
            remove_all_dir(schema_hash_path);
        }
        create_dirs(schema_hash_path);

        // migrate all index and data files but header file
        res = _copy_index_and_data_files(schema_hash_path, tablet, version_entity_vec);
        if (res != OLAP_SUCCESS) {
            OLAP_LOG_WARNING("fail to copy index and data files when migrate. [res=%d]", res);
            break;
        }

        // generate new header file from the old
        TabletMeta* new_tablet_meta = new(std::nothrow) TabletMeta();
        if (new_tablet_meta == NULL) {
            OLAP_LOG_WARNING("new olap header failed");
            return OLAP_ERR_BUFFER_OVERFLOW;
        }
        res = _generate_new_header(stores[0], shard, tablet, version_entity_vec, new_tablet_meta);
        if (res != OLAP_SUCCESS) {
            OLAP_LOG_WARNING("fail to generate new header file from the old. [res=%d]", res);
            break;
        }

        // load the new tablet into OLAPEngine
        auto tablet = Tablet::create_from_header(new_tablet_meta, stores[0]);
        if (tablet == NULL) {
            OLAP_LOG_WARNING("failed to create from header");
            res = OLAP_ERR_TABLE_CREATE_FROM_HEADER_ERROR;
            break;
        }
        res = TabletManager::instance()->add_tablet(tablet_id, schema_hash, tablet, false);
        if (res != OLAP_SUCCESS) {
            OLAP_LOG_WARNING("fail to add tablet to StorageEngine. [res=%d]", res);
            break;
        }

        // if old tablet finished schema change, then the schema change status of the new tablet is DONE
        // else the schema change status of the new tablet is FAILED
        TabletSharedPtr new_tablet = TabletManager::instance()->get_tablet(tablet_id, schema_hash);
        if (new_tablet.get() == NULL) {
            OLAP_LOG_WARNING("get null tablet. [tablet_id=%ld schema_hash=%d]",
                             tablet_id, schema_hash);
            return OLAP_ERR_TABLE_NOT_FOUND;
        }
        SchemaChangeStatus tablet_status = tablet->schema_change_status();
        if (tablet->schema_change_status().status == AlterTableStatus::ALTER_TABLE_FINISHED) {
            new_tablet->set_schema_change_status(tablet_status.status,
                                                 tablet_status.schema_hash,
                                                 tablet_status.version);
        } else {
            new_tablet->set_schema_change_status(AlterTableStatus::ALTER_TABLE_FAILED,
                                                 tablet_status.schema_hash,
                                                 tablet_status.version);
        }
    } while (0);

    tablet->release_push_lock();
    tablet->release_data_sources(&olap_data_sources);

    return res;
}

OLAPStatus SnapshotManager::_generate_new_header(
        DataDir* store,
        const uint64_t new_shard,
        const TabletSharedPtr& tablet,
        const vector<VersionEntity>& version_entity_vec, TabletMeta* new_tablet_meta) {
    if (store == nullptr) {
        LOG(WARNING) << "fail to generate new header for store is null";
        return OLAP_ERR_HEADER_INIT_FAILED;
    }
    OLAPStatus res = OLAP_SUCCESS;

    DataDir* ref_store =
            StorageEngine::get_instance()->get_store(tablet->storage_root_path_name());
    TabletMetaManager::get_header(ref_store, tablet->tablet_id(), tablet->schema_hash(), new_tablet_meta);
    _update_header_file_info(version_entity_vec, new_tablet_meta);
    new_tablet_meta->set_shard(new_shard);

    res = TabletMetaManager::save(store, tablet->tablet_id(), tablet->schema_hash(), new_tablet_meta);
    if (res != OLAP_SUCCESS) {
        OLAP_LOG_WARNING("fail to save olap header to new db. [res=%d]", res);
        return res;
    }

    // delete old header
    // TODO: make sure atomic update
    TabletMetaManager::remove(ref_store, tablet->tablet_id(), tablet->schema_hash());
    if (res != OLAP_SUCCESS) {
        LOG(WARNING) << "fail to delete olap header to old db. res=" << res;
    }
    return res;
}

>>>>>>> 93b01566
}  // namespace doris<|MERGE_RESOLUTION|>--- conflicted
+++ resolved
@@ -596,182 +596,5 @@
         return OLAP_ERR_OTHER_ERROR;
     }
 }
-
-<<<<<<< HEAD
-=======
-OLAPStatus SnapshotManager::storage_medium_migrate(
-        TTabletId tablet_id, TSchemaHash schema_hash,
-        TStorageMedium::type storage_medium) {
-    LOG(INFO) << "begin to process storage media migrate. "
-              << "tablet_id=" << tablet_id << ", schema_hash=" << schema_hash
-              << ", dest_storage_medium=" << storage_medium;
-    DorisMetrics::storage_migrate_requests_total.increment(1);
-
-    OLAPStatus res = OLAP_SUCCESS;
-    TabletSharedPtr tablet = TabletManager::instance()->get_tablet(tablet_id, schema_hash);
-    if (tablet.get() == NULL) {
-        OLAP_LOG_WARNING("can't find tablet. [tablet_id=%ld schema_hash=%d]",
-                tablet_id, schema_hash);
-        return OLAP_ERR_TABLE_NOT_FOUND;
-    }
-
-    // judge case when no need to migrate
-    uint32_t count = StorageEngine::get_instance()->available_storage_medium_type_count();
-    if (count <= 1) {
-        LOG(INFO) << "available storage medium type count is less than 1, "
-                  << "no need to migrate. count=" << count;
-        return OLAP_SUCCESS;
-    }
-
-    TStorageMedium::type src_storage_medium = tablet->data_dir()->storage_medium();
-    if (src_storage_medium == storage_medium) {
-        LOG(INFO) << "tablet is already on specified storage medium. "
-                  << "storage_medium=" << storage_medium;
-        return OLAP_SUCCESS;
-    }
-
-    vector<ColumnData*> olap_data_sources;
-    tablet->obtain_push_lock();
-
-    do {
-        // get all versions to be migrate
-        tablet->obtain_header_rdlock();
-        const PDelta* lastest_version = tablet->lastest_version();
-        if (lastest_version == NULL) {
-            tablet->release_header_lock();
-            res = OLAP_ERR_VERSION_NOT_EXIST;
-            OLAP_LOG_WARNING("tablet has not any version.");
-            break;
-        }
-
-        int32_t end_version = lastest_version->end_version();
-        tablet->acquire_data_sources(Version(0, end_version), &olap_data_sources);
-        if (olap_data_sources.size() == 0) {
-            tablet->release_header_lock();
-            res = OLAP_ERR_VERSION_NOT_EXIST;
-            OLAP_LOG_WARNING("fail to acquire data souces. [tablet='%s' version=%d]",
-                    tablet->full_name().c_str(), end_version);
-            break;
-        }
-
-        vector<VersionEntity> version_entity_vec;
-        tablet->list_version_entities(&version_entity_vec);
-        tablet->release_header_lock();
-
-        // generate schema hash path where files will be migrated
-        auto stores = StorageEngine::get_instance()->get_stores_for_create_tablet(storage_medium);
-        if (stores.empty()) {
-            res = OLAP_ERR_INVALID_ROOT_PATH;
-            OLAP_LOG_WARNING("fail to get root path for create tablet.");
-            break;
-        }
-
-        uint64_t shard = 0;
-        res = stores[0]->get_shard(&shard);
-        if (res != OLAP_SUCCESS) {
-            OLAP_LOG_WARNING("fail to get root path shard. [res=%d]", res);
-            break;
-        }
-
-        stringstream root_path_stream;
-        root_path_stream << stores[0]->path() << DATA_PREFIX << "/" << shard;
-        string schema_hash_path = _get_schema_hash_full_path(tablet, root_path_stream.str());
-        if (check_dir_existed(schema_hash_path)) {
-            VLOG(3) << "schema hash path already exist, remove it. "
-                    << "schema_hash_path=" << schema_hash_path;
-            remove_all_dir(schema_hash_path);
-        }
-        create_dirs(schema_hash_path);
-
-        // migrate all index and data files but header file
-        res = _copy_index_and_data_files(schema_hash_path, tablet, version_entity_vec);
-        if (res != OLAP_SUCCESS) {
-            OLAP_LOG_WARNING("fail to copy index and data files when migrate. [res=%d]", res);
-            break;
-        }
-
-        // generate new header file from the old
-        TabletMeta* new_tablet_meta = new(std::nothrow) TabletMeta();
-        if (new_tablet_meta == NULL) {
-            OLAP_LOG_WARNING("new olap header failed");
-            return OLAP_ERR_BUFFER_OVERFLOW;
-        }
-        res = _generate_new_header(stores[0], shard, tablet, version_entity_vec, new_tablet_meta);
-        if (res != OLAP_SUCCESS) {
-            OLAP_LOG_WARNING("fail to generate new header file from the old. [res=%d]", res);
-            break;
-        }
-
-        // load the new tablet into OLAPEngine
-        auto tablet = Tablet::create_from_header(new_tablet_meta, stores[0]);
-        if (tablet == NULL) {
-            OLAP_LOG_WARNING("failed to create from header");
-            res = OLAP_ERR_TABLE_CREATE_FROM_HEADER_ERROR;
-            break;
-        }
-        res = TabletManager::instance()->add_tablet(tablet_id, schema_hash, tablet, false);
-        if (res != OLAP_SUCCESS) {
-            OLAP_LOG_WARNING("fail to add tablet to StorageEngine. [res=%d]", res);
-            break;
-        }
-
-        // if old tablet finished schema change, then the schema change status of the new tablet is DONE
-        // else the schema change status of the new tablet is FAILED
-        TabletSharedPtr new_tablet = TabletManager::instance()->get_tablet(tablet_id, schema_hash);
-        if (new_tablet.get() == NULL) {
-            OLAP_LOG_WARNING("get null tablet. [tablet_id=%ld schema_hash=%d]",
-                             tablet_id, schema_hash);
-            return OLAP_ERR_TABLE_NOT_FOUND;
-        }
-        SchemaChangeStatus tablet_status = tablet->schema_change_status();
-        if (tablet->schema_change_status().status == AlterTableStatus::ALTER_TABLE_FINISHED) {
-            new_tablet->set_schema_change_status(tablet_status.status,
-                                                 tablet_status.schema_hash,
-                                                 tablet_status.version);
-        } else {
-            new_tablet->set_schema_change_status(AlterTableStatus::ALTER_TABLE_FAILED,
-                                                 tablet_status.schema_hash,
-                                                 tablet_status.version);
-        }
-    } while (0);
-
-    tablet->release_push_lock();
-    tablet->release_data_sources(&olap_data_sources);
-
-    return res;
-}
-
-OLAPStatus SnapshotManager::_generate_new_header(
-        DataDir* store,
-        const uint64_t new_shard,
-        const TabletSharedPtr& tablet,
-        const vector<VersionEntity>& version_entity_vec, TabletMeta* new_tablet_meta) {
-    if (store == nullptr) {
-        LOG(WARNING) << "fail to generate new header for store is null";
-        return OLAP_ERR_HEADER_INIT_FAILED;
-    }
-    OLAPStatus res = OLAP_SUCCESS;
-
-    DataDir* ref_store =
-            StorageEngine::get_instance()->get_store(tablet->storage_root_path_name());
-    TabletMetaManager::get_header(ref_store, tablet->tablet_id(), tablet->schema_hash(), new_tablet_meta);
-    _update_header_file_info(version_entity_vec, new_tablet_meta);
-    new_tablet_meta->set_shard(new_shard);
-
-    res = TabletMetaManager::save(store, tablet->tablet_id(), tablet->schema_hash(), new_tablet_meta);
-    if (res != OLAP_SUCCESS) {
-        OLAP_LOG_WARNING("fail to save olap header to new db. [res=%d]", res);
-        return res;
-    }
-
-    // delete old header
-    // TODO: make sure atomic update
-    TabletMetaManager::remove(ref_store, tablet->tablet_id(), tablet->schema_hash());
-    if (res != OLAP_SUCCESS) {
-        LOG(WARNING) << "fail to delete olap header to old db. res=" << res;
-    }
-    return res;
-}
-
->>>>>>> 93b01566
+  
 }  // namespace doris