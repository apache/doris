// Licensed to the Apache Software Foundation (ASF) under one
// or more contributor license agreements.  See the NOTICE file
// distributed with this work for additional information
// regarding copyright ownership.  The ASF licenses this file
// to you under the Apache License, Version 2.0 (the
// "License"); you may not use this file except in compliance
// with the License.  You may obtain a copy of the License at
//
//   http://www.apache.org/licenses/LICENSE-2.0
//
// Unless required by applicable law or agreed to in writing,
// software distributed under the License is distributed on an
// "AS IS" BASIS, WITHOUT WARRANTIES OR CONDITIONS OF ANY
// KIND, either express or implied.  See the License for the
// specific language governing permissions and limitations
// under the License.

#include "olap/row_cursor.h"

#include <algorithm>
#include <unordered_set>

#include "util/stack_util.h"

using std::min;
using std::nothrow;
using std::string;
using std::vector;

namespace doris {
RowCursor::RowCursor() : _fixed_len(0), _variable_len(0) {}

RowCursor::~RowCursor() {
    delete[] _owned_fixed_buf;
    delete[] _variable_buf;
}



OLAPStatus RowCursor::_init(const std::vector<uint32_t>& columns) {
    _variable_len = 0;
    for (auto cid : columns) {
        if (_schema->column(cid) == nullptr) {
            LOG(WARNING) << "Fail to create field.";
            return OLAP_ERR_INIT_FAILED;
        }
        _variable_len += column_schema(cid)->get_variable_len();
    }

    _fixed_len = _schema->schema_size();
    _fixed_buf = new (nothrow) char[_fixed_len];
    if (_fixed_buf == nullptr) {
        LOG(WARNING) << "Fail to malloc _fixed_buf.";
        return OLAP_ERR_MALLOC_ERROR;
    }
    _owned_fixed_buf = _fixed_buf;
    memset(_fixed_buf, 0, _fixed_len);

    return OLAP_SUCCESS;
}

OLAPStatus RowCursor::_init(const std::shared_ptr<Schema>& schema,
                            const std::vector<uint32_t>& columns) {
    _schema = schema;
    return _init(columns);
}

OLAPStatus RowCursor::_init(const std::vector<TabletColumn>& schema,
                            const std::vector<uint32_t>& columns) {
    _schema.reset(new Schema(schema, columns));
    return _init(columns);
}

OLAPStatus RowCursor::_init_scan_key(const TabletSchema& schema, const std::vector<std::string>& scan_keys) {
    // NOTE: cid equal with column index
    // Hyperloglog cannot be key, no need to handle it
    _variable_len = 0;
    for (auto cid : _schema->column_ids()) {
        const TabletColumn& column = schema.column(cid);
        FieldType type = column.type();
        if (type == OLAP_FIELD_TYPE_VARCHAR) {
            _variable_len += scan_keys[cid].length();
        } else if (type == OLAP_FIELD_TYPE_CHAR) {
            _variable_len += std::max(scan_keys[cid].length(), column.length());
        }
    }

    // variable_len for null bytes
    _variable_buf = new (nothrow) char[_variable_len];
    if (_variable_buf == nullptr) {
        OLAP_LOG_WARNING("Fail to malloc _variable_buf.");
        return OLAP_ERR_MALLOC_ERROR;
    }
    memset(_variable_buf, 0, _variable_len);
    char* fixed_ptr = _fixed_buf;
    char* variable_ptr = _variable_buf;
    for (auto cid : _schema->column_ids()) {
        const TabletColumn& column = schema.column(cid);
        fixed_ptr = _fixed_buf + _schema->column_offset(cid);
        FieldType type = column.type();
        if (type == OLAP_FIELD_TYPE_VARCHAR) {
            Slice* slice = reinterpret_cast<Slice*>(fixed_ptr + 1);
            slice->data = variable_ptr;
            slice->size = scan_keys[cid].length();
            variable_ptr += scan_keys[cid].length();
        } else if (type == OLAP_FIELD_TYPE_CHAR) {
            Slice* slice = reinterpret_cast<Slice*>(fixed_ptr + 1);
            slice->data = variable_ptr;
            slice->size = std::max(scan_keys[cid].length(), column.length());
            variable_ptr += slice->size;
        }
    }

    return OLAP_SUCCESS;
}

OLAPStatus RowCursor::init(const TabletSchema& schema) {
    return init(schema.columns(), schema.num_columns());
}

OLAPStatus RowCursor::init(const std::vector<TabletColumn>& schema) {
    return init(schema, schema.size());
}

OLAPStatus RowCursor::init(const TabletSchema& schema, size_t column_count) {
    if (column_count > schema.num_columns()) {
        LOG(WARNING)
                << "Input param are invalid. Column count is bigger than num_columns of schema. "
                << "column_count=" << column_count
                << ", schema.num_columns=" << schema.num_columns();
        return OLAP_ERR_INPUT_PARAMETER_ERROR;
    }

    std::vector<uint32_t> columns;
    for (size_t i = 0; i < column_count; ++i) {
        columns.push_back(i);
    }
    RETURN_NOT_OK(_init(schema.columns(), columns));
    return OLAP_SUCCESS;
}

OLAPStatus RowCursor::init(const std::vector<TabletColumn>& schema, size_t column_count) {
    if (column_count > schema.size()) {
        LOG(WARNING)
                << "Input param are invalid. Column count is bigger than num_columns of schema. "
                << "column_count=" << column_count << ", schema.num_columns=" << schema.size();
        return OLAP_ERR_INPUT_PARAMETER_ERROR;
    }

    std::vector<uint32_t> columns;
    for (size_t i = 0; i < column_count; ++i) {
        columns.push_back(i);
    }
    RETURN_NOT_OK(_init(schema, columns));
    return OLAP_SUCCESS;
}

OLAPStatus RowCursor::init(const TabletSchema& schema, const std::vector<uint32_t>& columns) {
    RETURN_NOT_OK(_init(schema.columns(), columns));
    return OLAP_SUCCESS;
}

OLAPStatus RowCursor::init_scan_key(const TabletSchema& schema,
                                    const std::vector<std::string>& scan_keys) {
    size_t scan_key_size = scan_keys.size();
    if (scan_key_size > schema.num_columns()) {
        LOG(WARNING)
                << "Input param are invalid. Column count is bigger than num_columns of schema. "
                << "column_count=" << scan_key_size
                << ", schema.num_columns=" << schema.num_columns();
        return OLAP_ERR_INPUT_PARAMETER_ERROR;
    }

    std::vector<uint32_t> columns;
    for (size_t i = 0; i < scan_key_size; ++i) {
        columns.push_back(i);
    }

    RETURN_NOT_OK(_init(schema.columns(), columns));

<<<<<<< HEAD
    return _init_scan_key(schema, scan_keys);
}
=======
    // NOTE: cid equal with column index
    // Hyperloglog cannot be key, no need to handle it
    _variable_len = 0;
    for (auto cid : _schema->column_ids()) {
        const TabletColumn& column = schema.column(cid);
        FieldType type = column.type();
        if (type == OLAP_FIELD_TYPE_VARCHAR) {
            _variable_len += scan_keys[cid].length();
        } else if (type == OLAP_FIELD_TYPE_CHAR || type == OLAP_FIELD_TYPE_ARRAY) {
            _variable_len += std::max(scan_keys[cid].length(), column.length());
        }
    }
>>>>>>> ed3ff470

OLAPStatus RowCursor::init_scan_key(const TabletSchema& schema,
                                    const std::vector<std::string>& scan_keys,
                                    const std::shared_ptr<Schema>& shared) {
    size_t scan_key_size = scan_keys.size();

    std::vector<uint32_t> columns;
    for (size_t i = 0; i < scan_key_size; ++i) {
        columns.push_back(i);
    }

    RETURN_NOT_OK(_init(shared, columns));

    return _init_scan_key(schema, scan_keys);
}

// TODO(yingchun): parameter 'const TabletSchema& schema' is not used
OLAPStatus RowCursor::allocate_memory_for_string_type(const TabletSchema& schema) {
    // allocate memory for string type(char, varchar, hll, array)
    // The memory allocated in this function is used in aggregate and copy function
    if (_variable_len == 0) {
        return OLAP_SUCCESS;
    }
    DCHECK(_variable_buf == nullptr) << "allocate memory twice";
    _variable_buf = new (nothrow) char[_variable_len];
    memset(_variable_buf, 0, _variable_len);

    // init slice of char, varchar, hll type
    char* fixed_ptr = _fixed_buf;
    char* variable_ptr = _variable_buf;
    for (auto cid : _schema->column_ids()) {
        fixed_ptr = _fixed_buf + _schema->column_offset(cid);
        variable_ptr = column_schema(cid)->allocate_memory(fixed_ptr + 1, variable_ptr);
    }
    return OLAP_SUCCESS;
}

OLAPStatus RowCursor::build_max_key() {
    for (auto cid : _schema->column_ids()) {
        const Field* field = column_schema(cid);
        char* dest = cell_ptr(cid);
        field->set_to_max(dest);
        set_not_null(cid);
    }
    return OLAP_SUCCESS;
}

OLAPStatus RowCursor::build_min_key() {
    for (auto cid : _schema->column_ids()) {
        const Field* field = column_schema(cid);
        char* dest = cell_ptr(cid);
        field->set_to_min(dest);
        set_null(cid);
    }

    return OLAP_SUCCESS;
}

OLAPStatus RowCursor::from_tuple(const OlapTuple& tuple) {
    if (tuple.size() != _schema->num_column_ids()) {
        LOG(WARNING) << "column count does not match. tuple_size=" << tuple.size()
                     << ", field_count=" << _schema->num_column_ids();
        return OLAP_ERR_INPUT_PARAMETER_ERROR;
    }

    for (size_t i = 0; i < tuple.size(); ++i) {
        auto cid = _schema->column_ids()[i];
        const Field* field = column_schema(cid);
        if (tuple.is_null(i)) {
            set_null(cid);
            continue;
        }
        set_not_null(cid);
        char* buf = cell_ptr(cid);
        OLAPStatus res = field->from_string(buf, tuple.get_value(i));
        if (res != OLAP_SUCCESS) {
            LOG(WARNING) << "fail to convert field from string. string=" << tuple.get_value(i)
                         << ", res=" << res;
            return res;
        }
    }

    return OLAP_SUCCESS;
}

OlapTuple RowCursor::to_tuple() const {
    OlapTuple tuple;

    for (auto cid : _schema->column_ids()) {
        if (_schema->column(cid) != nullptr) {
            const Field* field = column_schema(cid);
            char* src = cell_ptr(cid);
            if (is_null(cid)) {
                tuple.add_null();
            } else {
                tuple.add_value(field->to_string(src));
            }
        } else {
            tuple.add_value("");
        }
    }

    return tuple;
}

std::string RowCursor::to_string() const {
    std::string result;
    size_t i = 0;
    for (auto cid : _schema->column_ids()) {
        if (i++ > 0) {
            result.append("|");
        }

        const Field* field = column_schema(cid);
        result.append(std::to_string(is_null(cid)));
        result.append("&");
        if (is_null(cid)) {
            result.append("NULL");
        } else {
            char* src = cell_ptr(cid);
            result.append(field->to_string(src));
        }
    }

    return result;
}

} // namespace doris<|MERGE_RESOLUTION|>--- conflicted
+++ resolved
@@ -80,7 +80,7 @@
         FieldType type = column.type();
         if (type == OLAP_FIELD_TYPE_VARCHAR) {
             _variable_len += scan_keys[cid].length();
-        } else if (type == OLAP_FIELD_TYPE_CHAR) {
+        } else if (type == OLAP_FIELD_TYPE_CHAR || type == OLAP_FIELD_TYPE_ARRAY) {
             _variable_len += std::max(scan_keys[cid].length(), column.length());
         }
     }
@@ -178,23 +178,9 @@
 
     RETURN_NOT_OK(_init(schema.columns(), columns));
 
-<<<<<<< HEAD
     return _init_scan_key(schema, scan_keys);
 }
-=======
-    // NOTE: cid equal with column index
-    // Hyperloglog cannot be key, no need to handle it
-    _variable_len = 0;
-    for (auto cid : _schema->column_ids()) {
-        const TabletColumn& column = schema.column(cid);
-        FieldType type = column.type();
-        if (type == OLAP_FIELD_TYPE_VARCHAR) {
-            _variable_len += scan_keys[cid].length();
-        } else if (type == OLAP_FIELD_TYPE_CHAR || type == OLAP_FIELD_TYPE_ARRAY) {
-            _variable_len += std::max(scan_keys[cid].length(), column.length());
-        }
-    }
->>>>>>> ed3ff470
+
 
 OLAPStatus RowCursor::init_scan_key(const TabletSchema& schema,
                                     const std::vector<std::string>& scan_keys,
