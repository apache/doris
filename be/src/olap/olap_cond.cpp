// Licensed to the Apache Software Foundation (ASF) under one
// or more contributor license agreements.  See the NOTICE file
// distributed with this work for additional information
// regarding copyright ownership.  The ASF licenses this file
// to you under the Apache License, Version 2.0 (the
// "License"); you may not use this file except in compliance
// with the License.  You may obtain a copy of the License at
//
//   http://www.apache.org/licenses/LICENSE-2.0
//
// Unless required by applicable law or agreed to in writing,
// software distributed under the License is distributed on an
// "AS IS" BASIS, WITHOUT WARRANTIES OR CONDITIONS OF ANY
// KIND, either express or implied.  See the License for the
// specific language governing permissions and limitations
// under the License.

#include "olap/olap_cond.h"

#include <thrift/protocol/TDebugProtocol.h>

#include <cstring>
#include <string>
#include <utility>

#include "gen_cpp/segment_v2.pb.h"
#include "olap/itoken_extractor.h"
#include "olap/olap_common.h"
#include "olap/olap_define.h"
#include "olap/utils.h"
#include "olap/wrapper_field.h"

using std::nothrow;
using std::pair;
using std::string;
using std::vector;

using doris::ColumnStatistics;

//This file is mainly used to process query conditions and delete conditions sent by users. Logically, both can be divided into three layers
//Condition->Condcolumn->Cond
//Condition represents a single condition sent by the user
//Condcolumn represents the collection of all conditions on a column.
//Conds represents a single condition on a column.
//For query conditions, the conditions of each level are logical AND relationships
//There are different conditions for delete. The relationship between Cond and Condcolumn is logical AND, and the relationship between Condtion is logical OR.

//Specific to the realization.
//eval is used to filter query conditions, including the filtering of heap row, block, and version. Which layer is used depends on the specific calling place.
// 1. There is no filter condition to filter rows separately, this part is carried out in the query layer.
// 2. The filter block is in the SegmentReader.
// 3. Filter version in Reader. Call delta_pruing_filter
//
//del_eval is used to filter deletion conditions, including the filtering of heap block and version, but this filtering has one more state than eval, that is, partial filtering.
// 1. The filtering of rows is in DeleteHandler.
// This part directly calls delete_condition_eval to achieve, and internally calls the eval function, because the filtering of row does not involve partial filtering.
// 2. The filter block is in the SegmentReader, call del_eval directly
// 3. The filter version is actually in Reader, call rowset_pruning_filter

namespace doris {

#define MAX_OP_STR_LENGTH 3

static CondOp parse_op_type(const string& op) {
    if (op.size() > MAX_OP_STR_LENGTH) {
        return OP_NULL;
    }

    if (op == "=") {
        return OP_EQ;
    } else if (0 == strcasecmp(op.c_str(), "is")) {
        return OP_IS;
    } else if (op == "!=") {
        return OP_NE;
    } else if (op == "*=") {
        return OP_IN;
    } else if (op == "!*=") {
        return OP_NOT_IN;
    } else if (op == ">=") {
        return OP_GE;
    } else if (op == ">>" || op == ">") {
        return OP_GT;
    } else if (op == "<=") {
        return OP_LE;
    } else if (op == "<<" || op == "<") {
        return OP_LT;
    }

    return OP_NULL;
}

Cond::~Cond() {
    delete operand_field;
    for (auto& it : operand_set) {
        delete it;
    }
    min_value_field = nullptr;
    max_value_field = nullptr;
}

Status Cond::init(const TCondition& tcond, const TabletColumn& column) {
    // Parse op type
    op = parse_op_type(tcond.condition_op);
    if (op == OP_NULL || (op != OP_IN && op != OP_NOT_IN && tcond.condition_values.size() != 1)) {
        LOG(WARNING) << "Condition op type is invalid. [name=" << tcond.column_name << ", op=" << op
                     << ", size=" << tcond.condition_values.size() << "]";
        return Status::OLAPInternalError(OLAP_ERR_INPUT_PARAMETER_ERROR);
    }
    if (op == OP_IS) {
        // 'is null' or 'is not null'
        DCHECK_EQ(tcond.condition_values.size(), 1);
        auto operand = tcond.condition_values.begin();
        std::unique_ptr<WrapperField> f(WrapperField::create(column, operand->length()));
        if (f == nullptr) {
            LOG(WARNING) << "Create field failed. [name=" << tcond.column_name
                         << ", operand=" << operand->c_str() << ", op_type=" << op << "]";
            return Status::OLAPInternalError(OLAP_ERR_INPUT_PARAMETER_ERROR);
        }
        if (strcasecmp(operand->c_str(), "NULL") == 0) {
            f->set_null();
        } else {
            f->set_not_null();
        }
        operand_field = f.release();
    } else if (op != OP_IN && op != OP_NOT_IN) {
        DCHECK_EQ(tcond.condition_values.size(), 1);
        auto operand = tcond.condition_values.begin();
        std::unique_ptr<WrapperField> f(WrapperField::create(column, operand->length()));
        if (f == nullptr) {
            LOG(WARNING) << "Create field failed. [name=" << tcond.column_name
                         << ", operand=" << operand->c_str() << ", op_type=" << op << "]";
            return Status::OLAPInternalError(OLAP_ERR_INPUT_PARAMETER_ERROR);
        }
        Status res = f->from_string(*operand, column.precision(), column.frac());
        if (!res.ok()) {
            LOG(WARNING) << "Convert from string failed. [name=" << tcond.column_name
                         << ", operand=" << operand->c_str() << ", op_type=" << op << "]";
            return res;
        }
        operand_field = f.release();
    } else {
        DCHECK(op == OP_IN || op == OP_NOT_IN);
        DCHECK(!tcond.condition_values.empty());
        for (auto& operand : tcond.condition_values) {
            std::unique_ptr<WrapperField> f(WrapperField::create(column, operand.length()));
            if (f == nullptr) {
                LOG(WARNING) << "Create field failed. [name=" << tcond.column_name
                             << ", operand=" << operand.c_str() << ", op_type=" << op << "]";
                return Status::OLAPInternalError(OLAP_ERR_INPUT_PARAMETER_ERROR);
            }
            Status res = f->from_string(operand, column.precision(), column.frac());
            if (!res.ok()) {
                LOG(WARNING) << "Convert from string failed. [name=" << tcond.column_name
                             << ", operand=" << operand.c_str() << ", op_type=" << op << "]";
                return res;
            }
            if (min_value_field == nullptr || f->cmp(min_value_field) < 0) {
                min_value_field = f.get();
            }

            if (max_value_field == nullptr || f->cmp(max_value_field) > 0) {
                max_value_field = f.get();
            }

            auto insert_result = operand_set.insert(f.get());
            if (!insert_result.second) {
                LOG(WARNING) << "Duplicate operand in in-predicate.[condition=" << operand << "]";
                // Duplicated, let std::unique_ptr delete field
            } else {
                // Normal case, release this std::unique_ptr
                f.release();
            }
        }
    }

    return Status::OK();
}

bool Cond::eval(const std::pair<WrapperField*, WrapperField*>& statistic) const {
    //A single query condition filtered by a single column
    // When we apply column statistic, Field can be NULL when type is Varchar,
    // we just ignore this cond
    if (statistic.first == nullptr || statistic.second == nullptr) {
        return true;
    }
    if (OP_IS != op && statistic.first->is_null()) {
        return true;
    }
    switch (op) {
    case OP_EQ: {
        return operand_field->cmp(statistic.first) >= 0 &&
               operand_field->cmp(statistic.second) <= 0;
    }
    case OP_NE: {
        return true;
    }
    case OP_LT: {
        return operand_field->cmp(statistic.first) > 0;
    }
    case OP_LE: {
        return operand_field->cmp(statistic.first) >= 0;
    }
    case OP_GT: {
        return operand_field->cmp(statistic.second) < 0;
    }
    case OP_GE: {
        return operand_field->cmp(statistic.second) <= 0;
    }
    case OP_IN: {
        return min_value_field->cmp(statistic.second) <= 0 &&
               max_value_field->cmp(statistic.first) >= 0;
    }
    case OP_NOT_IN: {
        return true;
    }
    case OP_IS: {
        if (operand_field->is_null()) {
            return statistic.first->is_null();
        } else {
            return !statistic.second->is_null();
        }
    }
    default:
        break;
    }

    return false;
}

int Cond::del_eval(const std::pair<WrapperField*, WrapperField*>& stat) const {
    // When we apply column statistics, stat maybe null.
    if (stat.first == nullptr || stat.second == nullptr) {
        //for string type, the column statistics may be not recorded in block level
        //so it can be ignored for ColumnStatistics.
        return DEL_PARTIAL_SATISFIED;
    }

    if (OP_IS != op) {
        if (stat.first->is_null() && stat.second->is_null()) {
            return DEL_NOT_SATISFIED;
        } else if (stat.first->is_null() && !stat.second->is_null()) {
            return DEL_PARTIAL_SATISFIED;
        }
    }

    int ret = DEL_NOT_SATISFIED;
    switch (op) {
    case OP_EQ: {
        int cmp1 = operand_field->cmp(stat.first);
        int cmp2 = operand_field->cmp(stat.second);
        if (cmp1 == 0 && cmp2 == 0) {
            ret = DEL_SATISFIED;
        } else if (cmp1 >= 0 && cmp2 <= 0) {
            ret = DEL_PARTIAL_SATISFIED;
        } else {
            ret = DEL_NOT_SATISFIED;
        }
        return ret;
    }
    case OP_NE: {
        int cmp1 = operand_field->cmp(stat.first);
        int cmp2 = operand_field->cmp(stat.second);
        if (cmp1 == 0 && cmp2 == 0) {
            ret = DEL_NOT_SATISFIED;
        } else if (cmp1 >= 0 && cmp2 <= 0) {
            ret = DEL_PARTIAL_SATISFIED;
        } else {
            ret = DEL_SATISFIED;
        }
        return ret;
    }
    case OP_LT: {
        if (operand_field->cmp(stat.first) <= 0) {
            ret = DEL_NOT_SATISFIED;
        } else if (operand_field->cmp(stat.second) > 0) {
            ret = DEL_SATISFIED;
        } else {
            ret = DEL_PARTIAL_SATISFIED;
        }
        return ret;
    }
    case OP_LE: {
        if (operand_field->cmp(stat.first) < 0) {
            ret = DEL_NOT_SATISFIED;
        } else if (operand_field->cmp(stat.second) >= 0) {
            ret = DEL_SATISFIED;
        } else {
            ret = DEL_PARTIAL_SATISFIED;
        }
        return ret;
    }
    case OP_GT: {
        if (operand_field->cmp(stat.second) >= 0) {
            ret = DEL_NOT_SATISFIED;
        } else if (operand_field->cmp(stat.first) < 0) {
            ret = DEL_SATISFIED;
        } else {
            ret = DEL_PARTIAL_SATISFIED;
        }
        return ret;
    }
    case OP_GE: {
        if (operand_field->cmp(stat.second) > 0) {
            ret = DEL_NOT_SATISFIED;
        } else if (operand_field->cmp(stat.first) <= 0) {
            ret = DEL_SATISFIED;
        } else {
            ret = DEL_PARTIAL_SATISFIED;
        }
        return ret;
    }
    case OP_IN: {
        if (stat.first->cmp(stat.second) == 0) {
            if (operand_set.find(stat.first) != operand_set.end()) {
                ret = DEL_SATISFIED;
            } else {
                ret = DEL_NOT_SATISFIED;
            }
        } else {
            if (min_value_field->cmp(stat.second) <= 0 && max_value_field->cmp(stat.first) >= 0) {
                ret = DEL_PARTIAL_SATISFIED;
            } else {
                ret = DEL_NOT_SATISFIED;
            }
        }
        return ret;
    }
    case OP_NOT_IN: {
        if (stat.first->cmp(stat.second) == 0) {
            if (operand_set.find(stat.first) == operand_set.end()) {
                ret = DEL_SATISFIED;
            } else {
                ret = DEL_NOT_SATISFIED;
            }
        } else {
            if (min_value_field->cmp(stat.second) > 0 || max_value_field->cmp(stat.first) < 0) {
                // When there is no intersection, all entries in the range should be deleted.
                ret = DEL_SATISFIED;
            } else {
                ret = DEL_PARTIAL_SATISFIED;
            }
        }
        return ret;
    }
    case OP_IS: {
        if (operand_field->is_null()) {
            if (stat.first->is_null() && stat.second->is_null()) {
                ret = DEL_SATISFIED;
            } else if (stat.first->is_null() && !stat.second->is_null()) {
                ret = DEL_PARTIAL_SATISFIED;
            } else if (!stat.first->is_null() && !stat.second->is_null()) {
                ret = DEL_NOT_SATISFIED;
            } else {
                CHECK(false)
                        << "It will not happen when the stat's min is not null and max is null";
            }
        } else {
            if (stat.first->is_null() && stat.second->is_null()) {
                ret = DEL_NOT_SATISFIED;
            } else if (stat.first->is_null() && !stat.second->is_null()) {
                ret = DEL_PARTIAL_SATISFIED;
            } else if (!stat.first->is_null() && !stat.second->is_null()) {
                ret = DEL_SATISFIED;
            } else {
                CHECK(false)
                        << "It will not happen when the stat's min is not null and max is null";
            }
        }
        return ret;
    }
    default:
        LOG(WARNING) << "Not supported operation: " << op;
        break;
    }
    return ret;
}

bool Cond::eval(const BloomFilter& bf) const {
    switch (op) {
    case OP_EQ: {
        bool existed = false;
        if (operand_field->is_string_type()) {
            Slice* slice = (Slice*)(operand_field->ptr());
            existed = bf.test_bytes(slice->data, slice->size);
        } else {
            existed = bf.test_bytes(operand_field->ptr(), operand_field->size());
        }
        return existed;
    }
    case OP_IN: {
        FieldSet::const_iterator it = operand_set.begin();
        for (; it != operand_set.end(); ++it) {
            bool existed = false;
            if ((*it)->is_string_type()) {
                Slice* slice = (Slice*)((*it)->ptr());
                existed = bf.test_bytes(slice->data, slice->size);
            } else {
                existed = bf.test_bytes((*it)->ptr(), (*it)->size());
            }
            if (existed) {
                return true;
            }
        }
        return false;
    }
    case OP_IS: {
        // IS [NOT] nullptr can only used in to filter IS nullptr predicate.
        if (operand_field->is_null()) {
            return bf.test_bytes(nullptr, 0);
        }
    }
    default:
        break;
    }

    return true;
}

bool Cond::eval(const segment_v2::BloomFilter* bf) const {
    if (op != OP_LIKE && bf->is_ngram_bf()) // ngram bf only for LIKE
        return true;

    switch (op) {
    case OP_EQ: {
        bool existed = false;
        if (operand_field->is_string_type()) {
            Slice* slice = (Slice*)(operand_field->ptr());
            existed = bf->test_bytes(slice->data, slice->size);
        } else {
            existed = bf->test_bytes(operand_field->ptr(), operand_field->size());
        }
        return existed;
    }
    case OP_IN: {
        FieldSet::const_iterator it = operand_set.begin();
        for (; it != operand_set.end(); ++it) {
            bool existed = false;
            if ((*it)->is_string_type()) {
                Slice* slice = (Slice*)((*it)->ptr());
                existed = bf->test_bytes(slice->data, slice->size);
            } else {
                existed = bf->test_bytes((*it)->ptr(), (*it)->size());
            }
            if (existed) {
                return true;
            }
        }
        return false;
    }
    case OP_IS: {
        // IS [NOT] nullptr can only used in to filter IS nullptr predicate.
        return operand_field->is_null() == bf->test_bytes(nullptr, 0);
    }
    case OP_LIKE: {
        return bf->contains(*_bf);
    }
    default:
        break;
    }

    return true;
}

CondColumn::~CondColumn() {
    for (auto& it : _conds) {
        delete it;
    }
}

// PRECONDITION 1. index is valid; 2. at least has one operand
Status CondColumn::add_cond(const TCondition& tcond, const TabletColumn& column) {
    std::unique_ptr<Cond> cond(new Cond());
    auto res = cond->init(tcond, column);
    if (!res.ok()) {
        return res;
    }
    _conds.push_back(cond.release());
    return Status::OK();
}

<<<<<<< HEAD
Status CondColumn::add_like_cond(const TabletColumn& column, const std::string& pattern,
                                 int32_t bf_size, int32_t gram_size) {
    std::unique_ptr<Cond> cond(new Cond());
    cond->op = OP_LIKE;
    segment_v2::BloomFilter::create(segment_v2::NGRAM_BLOOM_FILTER, &cond->_bf, bf_size);
    NgramTokenExtractor _token_extractor(gram_size);

    if (_token_extractor.stringLikeToBloomFilter(pattern.data(), pattern.length(), *cond->_bf)) {
        _conds.push_back(cond.release());
        return Status::OK();
    } else
        return Status::NotSupported("Ignore");
}

bool CondColumn::eval(const RowCursor& row) const {
    auto cell = row.cell(_col_index);
    for (auto& each_cond : _conds) {
        // As long as there is one condition not satisfied, we can return false
        if (!each_cond->eval(cell)) {
            return false;
        }
    }

    return true;
}

=======
>>>>>>> 7fb0913d
bool CondColumn::eval(const std::pair<WrapperField*, WrapperField*>& statistic) const {
    for (auto& each_cond : _conds) {
        // As long as there is one condition not satisfied, we can return false
        if (!each_cond->eval(statistic)) {
            return false;
        }
    }

    return true;
}

int CondColumn::del_eval(const std::pair<WrapperField*, WrapperField*>& statistic) const {
    /*
     * the relationship between cond A and B is A & B.
     * if all delete condition is satisfied, the data can be filtered.
     * elseif any delete condition is not satisfied, the data can't be filtered.
     * else is the partial satisfied.
    */
    int ret = DEL_NOT_SATISFIED;
    bool del_partial_satisfied = false;
    bool del_not_satisfied = false;
    for (auto& each_cond : _conds) {
        int del_ret = each_cond->del_eval(statistic);
        if (DEL_SATISFIED == del_ret) {
            continue;
        } else if (DEL_PARTIAL_SATISFIED == del_ret) {
            del_partial_satisfied = true;
        } else {
            del_not_satisfied = true;
            break;
        }
    }
    if (del_not_satisfied || _conds.empty()) {
        // if the size of condcolumn vector is zero,
        // the delete condtion is not satisfied.
        ret = DEL_NOT_SATISFIED;
    } else if (del_partial_satisfied) {
        ret = DEL_PARTIAL_SATISFIED;
    } else {
        ret = DEL_SATISFIED;
    }

    return ret;
}

bool CondColumn::eval(const BloomFilter& bf) const {
    for (auto& each_cond : _conds) {
        if (!each_cond->eval(bf)) {
            return false;
        }
    }

    return true;
}

bool CondColumn::eval(const segment_v2::BloomFilter* bf) const {
    for (auto& each_cond : _conds) {
        if (!each_cond->eval(bf)) {
            return false;
        }
    }

    return true;
}

Status Conditions::append_condition(const TCondition& tcond) {
    DCHECK(_schema != nullptr);
    int32_t index = _schema->field_index(tcond.column_name);
    if (index < 0) {
        LOG(WARNING) << "fail to get field index, field name=" << tcond.column_name;
        return Status::OLAPInternalError(OLAP_ERR_INPUT_PARAMETER_ERROR);
    }

    // Skip column which is non-key, or whose type is string or float
    const TabletColumn& column = _schema->column(index);
    if (column.type() == OLAP_FIELD_TYPE_DOUBLE || column.type() == OLAP_FIELD_TYPE_FLOAT) {
        return Status::OK();
    }

    CondColumn* cond_col = nullptr;
    auto it = _columns.find(column.unique_id());
    if (it == _columns.end()) {
        cond_col = new CondColumn(*_schema, index);
        _columns[column.unique_id()] = cond_col;
    } else {
        cond_col = it->second;
    }

    return cond_col->add_cond(tcond, column);
}

<<<<<<< HEAD
// for ngram bloom filter
Status Conditions::append_like_condition(const TabletColumn& column, const std::string& pattern,
                                         int32_t field_index, int32_t bf_size, int32_t gram_size) {
    CondColumn* cond_col = nullptr;
    auto it = _like_columns.find(field_index);
    if (it == _like_columns.end()) {
        cond_col = new CondColumn(*_schema, field_index);
        if (cond_col->add_like_cond(column, pattern, bf_size, gram_size).ok())
            _like_columns[field_index] = cond_col;
        else
            delete cond_col;

        return Status::OK();
    } else {
        cond_col = it->second;
    }

    return cond_col->add_like_cond(column, pattern, bf_size, gram_size);
}

bool Conditions::delete_conditions_eval(const RowCursor& row) const {
    if (_columns.empty()) {
        return false;
    }

    for (auto& each_cond : _columns) {
        if (_cond_column_is_key_or_duplicate(each_cond.second) && !each_cond.second->eval(row)) {
            return false;
        }
    }

    VLOG_NOTICE << "Row meets the delete conditions. "
                << "condition_count=" << _columns.size() << ", row=" << row.to_string();
    return true;
}

CondColumn* Conditions::get_column(int32_t cid) const {
    auto iter = _columns.find(cid);
=======
CondColumn* Conditions::get_column(int32_t uid) const {
    auto iter = _columns.find(uid);
>>>>>>> 7fb0913d
    if (iter != _columns.end()) {
        return iter->second;
    }
    return nullptr;
}

CondColumn* Conditions::get_like_column(int32_t cid) const {
    auto iter = _like_columns.find(cid);
    if (iter != _like_columns.end()) {
        return iter->second;
    }
    return nullptr;
}

} // namespace doris<|MERGE_RESOLUTION|>--- conflicted
+++ resolved
@@ -478,7 +478,6 @@
     return Status::OK();
 }
 
-<<<<<<< HEAD
 Status CondColumn::add_like_cond(const TabletColumn& column, const std::string& pattern,
                                  int32_t bf_size, int32_t gram_size) {
     std::unique_ptr<Cond> cond(new Cond());
@@ -493,20 +492,6 @@
         return Status::NotSupported("Ignore");
 }
 
-bool CondColumn::eval(const RowCursor& row) const {
-    auto cell = row.cell(_col_index);
-    for (auto& each_cond : _conds) {
-        // As long as there is one condition not satisfied, we can return false
-        if (!each_cond->eval(cell)) {
-            return false;
-        }
-    }
-
-    return true;
-}
-
-=======
->>>>>>> 7fb0913d
 bool CondColumn::eval(const std::pair<WrapperField*, WrapperField*>& statistic) const {
     for (auto& each_cond : _conds) {
         // As long as there is one condition not satisfied, we can return false
@@ -598,7 +583,6 @@
     return cond_col->add_cond(tcond, column);
 }
 
-<<<<<<< HEAD
 // for ngram bloom filter
 Status Conditions::append_like_condition(const TabletColumn& column, const std::string& pattern,
                                          int32_t field_index, int32_t bf_size, int32_t gram_size) {
@@ -619,28 +603,8 @@
     return cond_col->add_like_cond(column, pattern, bf_size, gram_size);
 }
 
-bool Conditions::delete_conditions_eval(const RowCursor& row) const {
-    if (_columns.empty()) {
-        return false;
-    }
-
-    for (auto& each_cond : _columns) {
-        if (_cond_column_is_key_or_duplicate(each_cond.second) && !each_cond.second->eval(row)) {
-            return false;
-        }
-    }
-
-    VLOG_NOTICE << "Row meets the delete conditions. "
-                << "condition_count=" << _columns.size() << ", row=" << row.to_string();
-    return true;
-}
-
-CondColumn* Conditions::get_column(int32_t cid) const {
-    auto iter = _columns.find(cid);
-=======
 CondColumn* Conditions::get_column(int32_t uid) const {
     auto iter = _columns.find(uid);
->>>>>>> 7fb0913d
     if (iter != _columns.end()) {
         return iter->second;
     }
