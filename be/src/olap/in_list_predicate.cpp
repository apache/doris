--- conflicted
+++ resolved
@@ -49,13 +49,13 @@
                 for (uint16_t j = 0; j != n; ++j) {                                              \
                     uint16_t i = sel[j];                                                         \
                     sel[new_size] = i;                                                           \
-                    new_size += ((_values.find(col_vector[i]) OP _values.end())  ^ !_in_or_not);  \
+                    new_size += ((_values.find(col_vector[i]) OP _values.end())  ^ !_in_or_not); \
                 }                                                                                \
                 batch->set_size(new_size);                                                       \
             } else {                                                                             \
                 for (uint16_t i = 0; i != n; ++i) {                                              \
                     sel[new_size] = i;                                                           \
-                    new_size += ((_values.find(col_vector[i]) OP _values.end())  ^ !_in_or_not);  \
+                    new_size += ((_values.find(col_vector[i]) OP _values.end())  ^ !_in_or_not); \
                 }                                                                                \
                 if (new_size < n) {                                                              \
                     batch->set_size(new_size);                                                   \
@@ -69,7 +69,7 @@
                     uint16_t i = sel[j];                                                         \
                     sel[new_size] = i;                                                           \
                     new_size += (!is_null[i] &&                                                  \
-                            (_values.find(col_vector[i]) OP _values.end())  ^ !_in_or_not);       \
+                            (_values.find(col_vector[i]) OP _values.end())  ^ !_in_or_not);      \
                 }                                                                                \
                 batch->set_size(new_size);                                                       \
             } else {                                                                             \
@@ -77,7 +77,7 @@
                     sel[new_size] = i;                                                           \
                     new_size += (!is_null[i]                                                     \
                                  && (_values.find(col_vector[i]) OP _values.end())               \
-                                 ^ !_in_or_not);                                                  \
+                                 ^ !_in_or_not);                                                 \
                 }                                                                                \
                 if (new_size < n) {                                                              \
                     batch->set_size(new_size);                                                   \
@@ -101,7 +101,7 @@
                 const T* cell_value = reinterpret_cast<const T*>(block->cell(idx).cell_ptr()); \
                 auto result = (!block->cell(idx).is_null()                                     \
                                && (_values.find(*cell_value) OP _values.end())                 \
-                               ^ !_in_or_not);                                                  \
+                               ^ !_in_or_not);                                                 \
                 new_size += _opposite ? !result : result;                                      \
             }                                                                                  \
         } else {                                                                               \
@@ -109,7 +109,7 @@
                 uint16_t idx = sel[i];                                                         \
                 sel[new_size] = idx;                                                           \
                 const T* cell_value = reinterpret_cast<const T*>(block->cell(idx).cell_ptr()); \
-                auto result = (_values.find(*cell_value) OP _values.end()) ^ !_in_or_not;       \
+                auto result = (_values.find(*cell_value) OP _values.end()) ^ !_in_or_not;      \
                 new_size += _opposite ? !result : result;                                      \
             }                                                                                  \
         }                                                                                      \
@@ -120,148 +120,77 @@
 // IN_LIST_PRED_COLUMN_BLOCK_EVALUATE(NotInListPredicate, ==)
 
 // todo(zeno) define interface in IColumn to simplify code
-<<<<<<< HEAD
+
 // #define IN_LIST_PRED_COLUMN_EVALUATE(CLASS, OP)                  
-    template <class T>
-    void InListPredicate<T>::evaluate(vectorized::IColumn& column, uint16_t* sel, uint16_t* size) const {
-        uint16_t new_size = 0;
-        if (column.is_nullable()) {
-            auto* nullable_col =
-                    vectorized::check_and_get_column<vectorized::ColumnNullable>(column);
-            auto& null_bitmap = reinterpret_cast<const vectorized::ColumnUInt8&>(
-                                        nullable_col->get_null_map_column())
-                                        .get_data();
-            auto& nested_col = nullable_col->get_nested_column();
-            if (nested_col.is_column_dictionary()) {
-                if constexpr (std::is_same_v<T, StringValue>) {
-                    auto* nested_col_ptr = vectorized::check_and_get_column<
-                            vectorized::ColumnDictionary<vectorized::Int32>>(nested_col);
-                    auto& data_array = nested_col_ptr->get_data();
-                    std::vector<bool> selected;
-                    nested_col_ptr->find_codes(_values, selected);
-                    for (uint16_t i = 0; i < *size; i++) {
-                        uint16_t idx = sel[i];
-                        sel[new_size] = idx;
-                        const auto& cell_value = data_array[idx];
-                        DCHECK(cell_value < selected.size());
-                        bool ret = !null_bitmap[idx] && (selected[cell_value] ^ !_in_or_not);
-                        new_size += _opposite ? !ret : ret;
-                    }
-                }
-            } else {
-                auto* nested_col_ptr =
-                        vectorized::check_and_get_column<vectorized::PredicateColumnType<T>>(
-                                nested_col);
+template <class T>
+void InListPredicate<T>::evaluate(vectorized::IColumn& column, uint16_t* sel, uint16_t* size) const {
+    uint16_t new_size = 0;
+    if (column.is_nullable()) {
+        auto* nullable_col =
+                vectorized::check_and_get_column<vectorized::ColumnNullable>(column);
+        auto& null_bitmap = reinterpret_cast<const vectorized::ColumnUInt8&>(
+                                    nullable_col->get_null_map_column())
+                                    .get_data();
+        auto& nested_col = nullable_col->get_nested_column();
+        if (nested_col.is_column_dictionary()) {
+            if constexpr (std::is_same_v<T, StringValue>) {
+                auto* nested_col_ptr = vectorized::check_and_get_column<
+                        vectorized::ColumnDictionary<vectorized::Int32>>(nested_col);
                 auto& data_array = nested_col_ptr->get_data();
-                for (uint16_t i = 0; i < *size; i++) {
-                    uint16_t idx = sel[i];
-                    sel[new_size] = idx;
-                    const auto& cell_value = reinterpret_cast<const T&>(data_array[idx]);
-                    bool ret = !null_bitmap[idx] && ((_values.find(cell_value) != _values.end()) ^ !_in_or_not);
-                    new_size += _opposite ? !ret : ret;
-                }
-            }
-        } else if (column.is_column_dictionary()) {
-            if constexpr (std::is_same_v<T, StringValue>) {
-                auto& dict_col =
-                        reinterpret_cast<vectorized::ColumnDictionary<vectorized::Int32>&>(
-                                column);
-                auto& data_array = dict_col.get_data();
                 std::vector<bool> selected;
-                dict_col.find_codes(_values, selected);
+                nested_col_ptr->find_codes(_values, selected);
                 for (uint16_t i = 0; i < *size; i++) {
                     uint16_t idx = sel[i];
                     sel[new_size] = idx;
                     const auto& cell_value = data_array[idx];
                     DCHECK(cell_value < selected.size());
-                    auto result = (selected[cell_value] ^ !_in_or_not);
-                    new_size += result;
+                    bool ret = !null_bitmap[idx] && (selected[cell_value] ^ !_in_or_not);
+                    new_size += _opposite ? !ret : ret;
                 }
             }
         } else {
-            auto& number_column = reinterpret_cast<vectorized::PredicateColumnType<T>&>(column);
-            auto& data_array = number_column.get_data();
+            auto* nested_col_ptr =
+                    vectorized::check_and_get_column<vectorized::PredicateColumnType<T>>(
+                            nested_col);
+            auto& data_array = nested_col_ptr->get_data();
             for (uint16_t i = 0; i < *size; i++) {
                 uint16_t idx = sel[i];
                 sel[new_size] = idx;
                 const auto& cell_value = reinterpret_cast<const T&>(data_array[idx]);
-                auto result = ((_values.find(cell_value) != _values.end()) ^ !_in_or_not);
+                bool ret = !null_bitmap[idx] && ((_values.find(cell_value) != _values.end()) ^ !_in_or_not);
+                new_size += _opposite ? !ret : ret;
+            }
+        }
+    } else if (column.is_column_dictionary()) {
+        if constexpr (std::is_same_v<T, StringValue>) {
+            auto& dict_col =
+                    reinterpret_cast<vectorized::ColumnDictionary<vectorized::Int32>&>(
+                            column);
+            auto& data_array = dict_col.get_data();
+            std::vector<bool> selected;
+            dict_col.find_codes(_values, selected);
+            for (uint16_t i = 0; i < *size; i++) {
+                uint16_t idx = sel[i];
+                sel[new_size] = idx;
+                const auto& cell_value = data_array[idx];
+                DCHECK(cell_value < selected.size());
+                auto result = (selected[cell_value] ^ !_in_or_not);
                 new_size += result;
             }
         }
-        *size = new_size;
-=======
-#define IN_LIST_PRED_COLUMN_EVALUATE(CLASS, OP)                                                  \
-    template <class T>                                                                           \
-    void CLASS<T>::evaluate(vectorized::IColumn& column, uint16_t* sel, uint16_t* size) const {  \
-        uint16_t new_size = 0;                                                                   \
-        if (column.is_nullable()) {                                                              \
-            auto* nullable_col =                                                                 \
-                    vectorized::check_and_get_column<vectorized::ColumnNullable>(column);        \
-            auto& null_bitmap = reinterpret_cast<const vectorized::ColumnUInt8&>(                \
-                                        nullable_col->get_null_map_column())                     \
-                                        .get_data();                                             \
-            auto& nested_col = nullable_col->get_nested_column();                                \
-            if (nested_col.is_column_dictionary()) {                                             \
-                if constexpr (std::is_same_v<T, StringValue>) {                                  \
-                    auto* nested_col_ptr = vectorized::check_and_get_column<                     \
-                            vectorized::ColumnDictionary<vectorized::Int32>>(nested_col);        \
-                    auto& data_array = nested_col_ptr->get_data();                               \
-                    std::vector<bool> selected;                                                  \
-                    nested_col_ptr->find_codes(_values, selected);                               \
-                    for (uint16_t i = 0; i < *size; i++) {                                       \
-                        uint16_t idx = sel[i];                                                   \
-                        sel[new_size] = idx;                                                     \
-                        const auto& cell_value = data_array[idx];                                \
-                        DCHECK(cell_value < (int64_t)selected.size());                           \
-                        bool ret = !null_bitmap[idx] && (selected[cell_value] OP false);         \
-                        new_size += _opposite ? !ret : ret;                                      \
-                    }                                                                            \
-                }                                                                                \
-            } else {                                                                             \
-                auto* nested_col_ptr =                                                           \
-                        vectorized::check_and_get_column<vectorized::PredicateColumnType<T>>(    \
-                                nested_col);                                                     \
-                auto& data_array = nested_col_ptr->get_data();                                   \
-                for (uint16_t i = 0; i < *size; i++) {                                           \
-                    uint16_t idx = sel[i];                                                       \
-                    sel[new_size] = idx;                                                         \
-                    const auto& cell_value = reinterpret_cast<const T&>(data_array[idx]);        \
-                    bool ret = !null_bitmap[idx] && (_values.find(cell_value) OP _values.end()); \
-                    new_size += _opposite ? !ret : ret;                                          \
-                }                                                                                \
-            }                                                                                    \
-        } else if (column.is_column_dictionary()) {                                              \
-            if constexpr (std::is_same_v<T, StringValue>) {                                      \
-                auto& dict_col =                                                                 \
-                        reinterpret_cast<vectorized::ColumnDictionary<vectorized::Int32>&>(      \
-                                column);                                                         \
-                auto& data_array = dict_col.get_data();                                          \
-                std::vector<bool> selected;                                                      \
-                dict_col.find_codes(_values, selected);                                          \
-                for (uint16_t i = 0; i < *size; i++) {                                           \
-                    uint16_t idx = sel[i];                                                       \
-                    sel[new_size] = idx;                                                         \
-                    const auto& cell_value = data_array[idx];                                    \
-                    DCHECK(cell_value < (int64_t)selected.size());                               \
-                    auto result = (selected[cell_value] OP false);                               \
-                    new_size += _opposite ? !result : result;                                    \
-                }                                                                                \
-            }                                                                                    \
-        } else {                                                                                 \
-            auto& number_column = reinterpret_cast<vectorized::PredicateColumnType<T>&>(column); \
-            auto& data_array = number_column.get_data();                                         \
-            for (uint16_t i = 0; i < *size; i++) {                                               \
-                uint16_t idx = sel[i];                                                           \
-                sel[new_size] = idx;                                                             \
-                const auto& cell_value = reinterpret_cast<const T&>(data_array[idx]);            \
-                auto result = (_values.find(cell_value) OP _values.end());                       \
-                new_size += _opposite ? !result : result;                                        \
-            }                                                                                    \
-        }                                                                                        \
-        *size = new_size;                                                                        \
->>>>>>> acd62a21
-    }
+    } else {
+        auto& number_column = reinterpret_cast<vectorized::PredicateColumnType<T>&>(column);
+        auto& data_array = number_column.get_data();
+        for (uint16_t i = 0; i < *size; i++) {
+            uint16_t idx = sel[i];
+            sel[new_size] = idx;
+            const auto& cell_value = reinterpret_cast<const T&>(data_array[idx]);
+            auto result = ((_values.find(cell_value) != _values.end()) ^ !_in_or_not);
+            new_size += result;
+        }
+    }
+    *size = new_size;
+}
 
 // IN_LIST_PRED_COLUMN_EVALUATE(InListPredicate, !=)
 // IN_LIST_PRED_COLUMN_EVALUATE(NotInListPredicate, ==)
