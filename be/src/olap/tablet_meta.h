// Licensed to the Apache Software Foundation (ASF) under one
// or more contributor license agreements.  See the NOTICE file
// distributed with this work for additional information
// regarding copyright ownership.  The ASF licenses this file
// to you under the Apache License, Version 2.0 (the
// "License"); you may not use this file except in compliance
// with the License.  You may obtain a copy of the License at
//
//   http://www.apache.org/licenses/LICENSE-2.0
//
// Unless required by applicable law or agreed to in writing,
// software distributed under the License is distributed on an
// "AS IS" BASIS, WITHOUT WARRANTIES OR CONDITIONS OF ANY
// KIND, either express or implied.  See the License for the
// specific language governing permissions and limitations
// under the License.

#pragma once

#include <gen_cpp/AgentService_types.h>
#include <gen_cpp/olap_file.pb.h>
#include <stdint.h>

#include <atomic>
#include <cstddef>
#include <limits>
#include <map>
#include <memory>
#include <mutex>
#include <optional>
#include <ostream>
#include <roaring/roaring.hh>
#include <shared_mutex>
#include <string>
#include <tuple>
#include <unordered_map>
#include <utility>
#include <vector>

#include "common/logging.h"
#include "common/status.h"
#include "gutil/stringprintf.h"
#include "io/fs/file_system.h"
#include "olap/binlog_config.h"
#include "olap/lru_cache.h"
#include "olap/metadata_adder.h"
#include "olap/olap_common.h"
#include "olap/rowset/rowset_meta.h"
#include "olap/tablet_schema.h"
#include "runtime/memory/lru_cache_policy.h"
#include "util/uid_util.h"

namespace json2pb {
#include "common/compile_check_begin.h"
struct Pb2JsonOptions;
} // namespace json2pb

namespace doris {
class TColumn;

// Lifecycle states that a Tablet can be in. Legal state transitions for a
// Tablet object:
//
//   NOTREADY -> RUNNING -> TOMBSTONED -> STOPPED -> SHUTDOWN
//      |           |            |          ^^^
//      |           |            +----------++|
//      |           +------------------------+|
//      +-------------------------------------+

enum TabletState {
    // Tablet is under alter table, rollup, clone
    TABLET_NOTREADY,

    TABLET_RUNNING,

    // Tablet integrity has been violated, such as missing versions.
    // In this state, tablet will not accept any incoming request.
    // Report this state to FE, scheduling BE to drop tablet.
    TABLET_TOMBSTONED,

    // Tablet is shutting down, files in disk still remained.
    TABLET_STOPPED,

    // Files have been removed, tablet has been shutdown completely.
    TABLET_SHUTDOWN
};

class DataDir;
class TabletMeta;
class DeleteBitmap;
class TBinlogConfig;

// Class encapsulates meta of tablet.
// The concurrency control is handled in Tablet Class, not in this class.
class TabletMeta : public MetadataAdder<TabletMeta> {
public:
    static TabletMetaSharedPtr create(
            const TCreateTabletReq& request, const TabletUid& tablet_uid, uint64_t shard_id,
            uint32_t next_unique_id,
            const std::unordered_map<uint32_t, uint32_t>& col_ordinal_to_unique_id);

    TabletMeta();
    ~TabletMeta() override;
    TabletMeta(int64_t table_id, int64_t partition_id, int64_t tablet_id, int64_t replica_id,
               int32_t schema_hash, int32_t shard_id, const TTabletSchema& tablet_schema,
               uint32_t next_unique_id,
               const std::unordered_map<uint32_t, uint32_t>& col_ordinal_to_unique_id,
               TabletUid tablet_uid, TTabletType::type tabletType,
               TCompressionType::type compression_type, int64_t storage_policy_id = 0,
               bool enable_unique_key_merge_on_write = false,
               std::optional<TBinlogConfig> binlog_config = {},
               std::string compaction_policy = "size_based",
               int64_t time_series_compaction_goal_size_mbytes = 1024,
               int64_t time_series_compaction_file_count_threshold = 2000,
               int64_t time_series_compaction_time_threshold_seconds = 3600,
               int64_t time_series_compaction_empty_rowsets_threshold = 5,
               int64_t time_series_compaction_level_threshold = 1,
               TInvertedIndexFileStorageFormat::type inverted_index_file_storage_format =
                       TInvertedIndexFileStorageFormat::V2);
    // If need add a filed in TableMeta, filed init copy in copy construct function
    TabletMeta(const TabletMeta& tablet_meta);
    TabletMeta(TabletMeta&& tablet_meta) = delete;

// UT
#ifdef BE_TEST
    TabletMeta(TabletSchemaSPtr tablet_schema) : _schema(tablet_schema) {}
#endif

    // Function create_from_file is used to be compatible with previous tablet_meta.
    // Previous tablet_meta is a physical file in tablet dir, which is not stored in rocksdb.
    Status create_from_file(const std::string& file_path);
    static Status load_from_file(const std::string& file_path, TabletMetaPB* tablet_meta_pb);
    Status save(const std::string& file_path);
    Status save_as_json(const string& file_path);
    static Status save(const std::string& file_path, const TabletMetaPB& tablet_meta_pb);
    static std::string construct_header_file_path(const std::string& schema_hash_path,
                                                  int64_t tablet_id);
    Status save_meta(DataDir* data_dir);

    void serialize(std::string* meta_binary);
    Status deserialize(std::string_view meta_binary);
    void init_from_pb(const TabletMetaPB& tablet_meta_pb);

    void to_meta_pb(TabletMetaPB* tablet_meta_pb);
    void to_json(std::string* json_string, json2pb::Pb2JsonOptions& options);
    size_t tablet_columns_num() const { return _schema->num_columns(); }

    TabletTypePB tablet_type() const { return _tablet_type; }
    TabletUid tablet_uid() const;
    void set_tablet_uid(TabletUid uid) { _tablet_uid = uid; }
    int64_t table_id() const;
    int64_t index_id() const;
    int64_t partition_id() const;
    int64_t tablet_id() const;
    int64_t replica_id() const;
    void set_replica_id(int64_t replica_id) { _replica_id = replica_id; }
    int32_t schema_hash() const;
    int32_t shard_id() const;
    void set_shard_id(int32_t shard_id);
    int64_t creation_time() const;
    void set_creation_time(int64_t creation_time);
    int64_t cumulative_layer_point() const;
    void set_cumulative_layer_point(int64_t new_point);

    size_t num_rows() const;
    // Disk space occupied by tablet, contain local and remote.
    size_t tablet_footprint() const;
    // Local disk space occupied by tablet.
    size_t tablet_local_size() const;
    // Remote disk space occupied by tablet.
    size_t tablet_remote_size() const;

    size_t tablet_local_index_size() const;
    size_t tablet_local_segment_size() const;
    size_t tablet_remote_index_size() const;
    size_t tablet_remote_segment_size() const;

    size_t version_count() const;
    size_t stale_version_count() const;
    size_t version_count_cross_with_range(const Version& range) const;
    Version max_version() const;

    TabletState tablet_state() const;
    void set_tablet_state(TabletState state);

    bool in_restore_mode() const;
    void set_in_restore_mode(bool in_restore_mode);

    const TabletSchemaSPtr& tablet_schema() const;

    TabletSchema* mutable_tablet_schema();

    const std::vector<RowsetMetaSharedPtr>& all_rs_metas() const;
    std::vector<RowsetMetaSharedPtr>& all_mutable_rs_metas();
    Status add_rs_meta(const RowsetMetaSharedPtr& rs_meta);
    void delete_rs_meta_by_version(const Version& version,
                                   std::vector<RowsetMetaSharedPtr>* deleted_rs_metas);
    // If same_version is true, the rowset in "to_delete" will not be added
    // to _stale_rs_meta, but to be deleted from rs_meta directly.
    void modify_rs_metas(const std::vector<RowsetMetaSharedPtr>& to_add,
                         const std::vector<RowsetMetaSharedPtr>& to_delete,
                         bool same_version = false);
    void revise_rs_metas(std::vector<RowsetMetaSharedPtr>&& rs_metas);
    void revise_delete_bitmap_unlocked(const DeleteBitmap& delete_bitmap);

    const std::vector<RowsetMetaSharedPtr>& all_stale_rs_metas() const;
    RowsetMetaSharedPtr acquire_rs_meta_by_version(const Version& version) const;
    void delete_stale_rs_meta_by_version(const Version& version);
    RowsetMetaSharedPtr acquire_stale_rs_meta_by_version(const Version& version) const;

    Status set_partition_id(int64_t partition_id);

    RowsetTypePB preferred_rowset_type() const { return _preferred_rowset_type; }

    void set_preferred_rowset_type(RowsetTypePB preferred_rowset_type) {
        _preferred_rowset_type = preferred_rowset_type;
    }

    // used for after tablet cloned to clear stale rowset
    void clear_stale_rowset();

    void clear_rowsets();

    // MUST hold EXCLUSIVE `_meta_lock` in belonged Tablet
    // `to_add` MUST NOT have overlapped version with `_rs_metas` in tablet meta.
    void add_rowsets_unchecked(const std::vector<RowsetSharedPtr>& to_add);

    bool all_beta() const;

    int64_t storage_policy_id() const { return _storage_policy_id; }

    void set_storage_policy_id(int64_t id) {
        VLOG_NOTICE << "set tablet_id : " << _table_id << " storage policy from "
                    << _storage_policy_id << " to " << id;
        _storage_policy_id = id;
    }

    UniqueId cooldown_meta_id() const { return _cooldown_meta_id; }
    void set_cooldown_meta_id(UniqueId uid) { _cooldown_meta_id = uid; }

    static void init_column_from_tcolumn(uint32_t unique_id, const TColumn& tcolumn,
                                         ColumnPB* column);

<<<<<<< HEAD
    std::shared_ptr<DeleteBitmap> delete_bitmap() { return _delete_bitmap; }
=======
    DeleteBitmap& delete_bitmap() { return *_delete_bitmap; }
    void remove_rowset_delete_bitmap(const RowsetId& rowset_id, const Version& version);
>>>>>>> e0302c14

    bool enable_unique_key_merge_on_write() const { return _enable_unique_key_merge_on_write; }

    // TODO(Drogon): thread safety
    const BinlogConfig& binlog_config() const { return _binlog_config; }
    void set_binlog_config(BinlogConfig binlog_config) {
        _binlog_config = std::move(binlog_config);
    }

    void set_compaction_policy(std::string compaction_policy) {
        _compaction_policy = compaction_policy;
    }
    std::string compaction_policy() const { return _compaction_policy; }
    void set_time_series_compaction_goal_size_mbytes(int64_t goal_size_mbytes) {
        _time_series_compaction_goal_size_mbytes = goal_size_mbytes;
    }
    int64_t time_series_compaction_goal_size_mbytes() const {
        return _time_series_compaction_goal_size_mbytes;
    }
    void set_time_series_compaction_file_count_threshold(int64_t file_count_threshold) {
        _time_series_compaction_file_count_threshold = file_count_threshold;
    }
    int64_t time_series_compaction_file_count_threshold() const {
        return _time_series_compaction_file_count_threshold;
    }
    void set_time_series_compaction_time_threshold_seconds(int64_t time_threshold) {
        _time_series_compaction_time_threshold_seconds = time_threshold;
    }
    int64_t time_series_compaction_time_threshold_seconds() const {
        return _time_series_compaction_time_threshold_seconds;
    }
    void set_time_series_compaction_empty_rowsets_threshold(int64_t empty_rowsets_threshold) {
        _time_series_compaction_empty_rowsets_threshold = empty_rowsets_threshold;
    }
    int64_t time_series_compaction_empty_rowsets_threshold() const {
        return _time_series_compaction_empty_rowsets_threshold;
    }
    void set_time_series_compaction_level_threshold(int64_t level_threshold) {
        _time_series_compaction_level_threshold = level_threshold;
    }
    int64_t time_series_compaction_level_threshold() const {
        return _time_series_compaction_level_threshold;
    }

    int64_t ttl_seconds() const {
        std::shared_lock rlock(_meta_lock);
        return _ttl_seconds;
    }

    void set_ttl_seconds(int64_t ttl_seconds) {
        std::lock_guard wlock(_meta_lock);
        _ttl_seconds = ttl_seconds;
    }

    int64_t avg_rs_meta_serialize_size() const { return _avg_rs_meta_serialize_size; }

private:
    Status _save_meta(DataDir* data_dir);
    void _check_mow_rowset_cache_version_size(size_t rowset_cache_version_size);

    // _del_predicates is ignored to compare.
    friend bool operator==(const TabletMeta& a, const TabletMeta& b);
    friend bool operator!=(const TabletMeta& a, const TabletMeta& b);

private:
    int64_t _table_id = 0;
    int64_t _index_id = 0;
    int64_t _partition_id = 0;
    int64_t _tablet_id = 0;
    int64_t _replica_id = 0;
    int32_t _schema_hash = 0;
    int32_t _shard_id = 0;
    int64_t _creation_time = 0;
    int64_t _cumulative_layer_point = 0;
    TabletUid _tablet_uid;
    TabletTypePB _tablet_type = TabletTypePB::TABLET_TYPE_DISK;

    TabletState _tablet_state = TABLET_NOTREADY;
    // the reference of _schema may use in tablet, so here need keep
    // the lifetime of tablemeta and _schema is same with tablet
    TabletSchemaSPtr _schema;
    Cache::Handle* _handle = nullptr;

    std::vector<RowsetMetaSharedPtr> _rs_metas;
    // This variable _stale_rs_metas is used to record these rowsets‘ meta which are be compacted.
    // These stale rowsets meta are been removed when rowsets' pathVersion is expired,
    // this policy is judged and computed by TimestampedVersionTracker.
    std::vector<RowsetMetaSharedPtr> _stale_rs_metas;
    bool _in_restore_mode = false;
    RowsetTypePB _preferred_rowset_type = BETA_ROWSET;

    // meta for cooldown
    int64_t _storage_policy_id = 0; // <= 0 means no storage policy
    UniqueId _cooldown_meta_id;

    // For unique key data model, the feature Merge-on-Write will leverage a primary
    // key index and a delete-bitmap to mark duplicate keys as deleted in load stage,
    // which can avoid the merging cost in read stage, and accelerate the aggregation
    // query performance significantly.
    bool _enable_unique_key_merge_on_write = false;
    std::shared_ptr<DeleteBitmap> _delete_bitmap;

    // binlog config
    BinlogConfig _binlog_config {};

    // meta for compaction
    std::string _compaction_policy;
    int64_t _time_series_compaction_goal_size_mbytes = 0;
    int64_t _time_series_compaction_file_count_threshold = 0;
    int64_t _time_series_compaction_time_threshold_seconds = 0;
    int64_t _time_series_compaction_empty_rowsets_threshold = 0;
    int64_t _time_series_compaction_level_threshold = 0;

    int64_t _avg_rs_meta_serialize_size = 0;

    // cloud
    int64_t _ttl_seconds = 0;

    mutable std::shared_mutex _meta_lock;
};

/**
 * Wraps multiple bitmaps for recording rows (row id) that are deleted or
 * overwritten. For now, it's only used when unique key merge-on-write property
 * enabled.
 *
 * RowsetId and SegmentId are for locating segment, Version here is a single
 * uint32_t means that at which "version" of the load causes the delete or
 * overwrite.
 *
 * The start and end version of a load is the same, it's ok and straightforward
 * to use a single uint32_t.
 *
 * e.g.
 * There is a key "key1" in rowset id 1, version [1,1], segment id 1, row id 1.
 * A new load also contains "key1", the rowset id 2, version [2,2], segment id 1
 * the delete bitmap will be `{1,1,2} -> 1`, which means the "row id 1" in
 * "rowset id 1, segment id 1" is deleted/overitten by some loads at "version 2"
 */
class DeleteBitmap {
public:
    mutable std::shared_mutex lock;
    mutable std::shared_mutex stale_delete_bitmap_lock;
    using SegmentId = uint32_t;
    using Version = uint64_t;
    using BitmapKey = std::tuple<RowsetId, SegmentId, Version>;
    std::map<BitmapKey, roaring::Roaring> delete_bitmap; // Ordered map
    constexpr static inline uint32_t INVALID_SEGMENT_ID = std::numeric_limits<uint32_t>::max() - 1;
    constexpr static inline uint32_t ROWSET_SENTINEL_MARK =
            std::numeric_limits<uint32_t>::max() - 1;

    // When a delete bitmap is merged into tablet's delete bitmap, the version of entries in the delete bitmap
    // will be replaced to the correspoding correct version. So before we finally merge a delete bitmap into
    // tablet's delete bitmap we can use arbitary version number in BitmapKey. Here we define some version numbers
    // for specific usage during this periods to avoid conflicts
    constexpr static inline uint64_t TEMP_VERSION_COMMON = 0;

    /**
     * 
     * @param tablet_id the tablet which this delete bitmap associates with
     */
    DeleteBitmap(int64_t tablet_id);

    /**
     * Copy c-tor for making delete bitmap snapshot on read path
     */
    DeleteBitmap(const DeleteBitmap& r);
    DeleteBitmap& operator=(const DeleteBitmap& r);
    /**
     * Move c-tor for making delete bitmap snapshot on read path
     */
    DeleteBitmap(DeleteBitmap&& r);
    DeleteBitmap& operator=(DeleteBitmap&& r);

    static DeleteBitmap from_pb(const DeleteBitmapPB& pb, int64_t tablet_id);

    DeleteBitmapPB to_pb();

    /**
     * Makes a snapshot of delete bitmap, read lock will be acquired in this
     * process
     */
    DeleteBitmap snapshot() const;

    /**
     * Makes a snapshot of delete bitmap on given version, read lock will be
     * acquired temporary in this process
     */
    DeleteBitmap snapshot(Version version) const;

    /**
     * Marks the specific row deleted
     */
    void add(const BitmapKey& bmk, uint32_t row_id);

    /**
     * Clears the deletetion mark specific row
     *
     * @return non-zero if the associated delete bitmap does not exist
     */
    int remove(const BitmapKey& bmk, uint32_t row_id);

    /**
     * Clears bitmaps in range [lower_key, upper_key)
     */
    void remove(const BitmapKey& lower_key, const BitmapKey& upper_key);

    /**
     * Checks if the given row is marked deleted
     *
     * @return true if marked deleted
     */
    bool contains(const BitmapKey& bmk, uint32_t row_id) const;

    /**
     * Checks if this delete bitmap is empty
     *
     * @return true if empty
     */
    bool empty() const;

    /**
     * return the total cardinality of the Delete Bitmap
     */
    uint64_t cardinality() const;

    /**
     * return the total size of the Delete Bitmap(after serialized)
     */

    uint64_t get_size() const;

    /**
     * Sets the bitmap of specific segment, it's may be insertion or replacement
     *
     * @return 1 if the insertion took place, 0 if the assignment took place
     */
    int set(const BitmapKey& bmk, const roaring::Roaring& segment_delete_bitmap);

    /**
     * Gets a copy of specific delete bmk
     *
     * @param segment_delete_bitmap output param
     * @return non-zero if the associated delete bitmap does not exist
     */
    int get(const BitmapKey& bmk, roaring::Roaring* segment_delete_bitmap) const;

    /**
     * Gets reference to a specific delete map, DO NOT use this function on a
     * mutable DeleteBitmap object
     * @return nullptr if the given bitmap does not exist
     */
    const roaring::Roaring* get(const BitmapKey& bmk) const;

    /**
     * Gets subset of delete_bitmap with given range [start, end)
     *
     * @parma start start
     * @parma end end
     * @parma subset_delete_map output param
     */
    void subset(const BitmapKey& start, const BitmapKey& end,
                DeleteBitmap* subset_delete_map) const;

    /**
     * Gets count of delete_bitmap with given range [start, end)
     *
     * @parma start start
     * @parma end end
     */
    size_t get_count_with_range(const BitmapKey& start, const BitmapKey& end) const;

    /**
     * Merges the given segment delete bitmap into *this
     *
     * @param bmk
     * @param segment_delete_bitmap
     */
    void merge(const BitmapKey& bmk, const roaring::Roaring& segment_delete_bitmap);

    /**
     * Merges the given delete bitmap into *this
     *
     * @param other
     */
    void merge(const DeleteBitmap& other);

    /**
     * Checks if the given row is marked deleted in bitmap with the condition:
     * all the bitmaps that
     * RowsetId and SegmentId are the same as the given ones,
     * and Version <= the given Version
     *
     * Note: aggregation cache may be used.
     *
     * @return true if marked deleted
     */
    bool contains_agg(const BitmapKey& bitmap, uint32_t row_id) const;

    bool contains_agg_without_cache(const BitmapKey& bmk, uint32_t row_id) const;
    /**
     * Gets aggregated delete_bitmap on rowset_id and version, the same effect:
     * `select sum(roaring::Roaring) where RowsetId=rowset_id and SegmentId=seg_id and Version <= version`
     *
     * @return shared_ptr to a bitmap, which may be empty
     */
    std::shared_ptr<roaring::Roaring> get_agg(const BitmapKey& bmk) const;
    std::shared_ptr<roaring::Roaring> get_agg_without_cache(const BitmapKey& bmk) const;

    void remove_sentinel_marks();

    void add_to_remove_queue(const std::string& version_str,
                             const std::vector<std::tuple<int64_t, DeleteBitmap::BitmapKey,
                                                          DeleteBitmap::BitmapKey>>& vector);
    void remove_stale_delete_bitmap_from_queue(const std::vector<std::string>& vector);

    uint64_t get_delete_bitmap_count();

    bool has_calculated_for_multi_segments(const RowsetId& rowset_id) const;

    // return the size of the map
    size_t remove_rowset_cache_version(const RowsetId& rowset_id);

    void clear_rowset_cache_version();

    std::set<RowsetId> get_rowset_cache_version();

    /**
     * Calculate diffset with given `key_set`. All entries with keys contained in this delete bitmap but not
     * in given key_set will be added to the output delete bitmap.
     *
     * @return Deletebitmap containning all entries in diffset
    */
    DeleteBitmap diffset(const std::set<BitmapKey>& key_set) const;

    class AggCachePolicy : public LRUCachePolicy {
    public:
        AggCachePolicy(size_t capacity)
                : LRUCachePolicy(CachePolicy::CacheType::DELETE_BITMAP_AGG_CACHE, capacity,
                                 LRUCacheType::SIZE,
                                 config::delete_bitmap_agg_cache_stale_sweep_time_sec, 256) {}
    };

    class AggCache {
    public:
        class Value : public LRUCacheValueBase {
        public:
            roaring::Roaring bitmap;
        };

        AggCache(size_t size_in_bytes) {
            static std::once_flag once;
            std::call_once(once, [size_in_bytes] {
                auto* tmp = new AggCachePolicy(size_in_bytes);
                AggCache::s_repr.store(tmp, std::memory_order_release);
            });

            while (!s_repr.load(std::memory_order_acquire)) {
            }
        }

        static LRUCachePolicy* repr() { return s_repr.load(std::memory_order_acquire); }
        static std::atomic<AggCachePolicy*> s_repr;
    };

private:
    DeleteBitmap::Version _get_rowset_cache_version(const BitmapKey& bmk) const;

    mutable std::shared_ptr<AggCache> _agg_cache;
    int64_t _tablet_id;
    mutable std::shared_mutex _rowset_cache_version_lock;
    mutable std::map<RowsetId, std::map<SegmentId, Version>> _rowset_cache_version;
    // <version, <tablet_id, BitmapKeyStart, BitmapKeyEnd>>
    std::map<std::string,
             std::vector<std::tuple<int64_t, DeleteBitmap::BitmapKey, DeleteBitmap::BitmapKey>>>
            _stale_delete_bitmap;
};

static const std::string SEQUENCE_COL = "__DORIS_SEQUENCE_COL__";

inline TabletUid TabletMeta::tablet_uid() const {
    return _tablet_uid;
}

inline int64_t TabletMeta::table_id() const {
    return _table_id;
}

inline int64_t TabletMeta::index_id() const {
    return _index_id;
}

inline int64_t TabletMeta::partition_id() const {
    return _partition_id;
}

inline int64_t TabletMeta::tablet_id() const {
    return _tablet_id;
}

inline int64_t TabletMeta::replica_id() const {
    return _replica_id;
}

inline int32_t TabletMeta::schema_hash() const {
    return _schema_hash;
}

inline int32_t TabletMeta::shard_id() const {
    return _shard_id;
}

inline void TabletMeta::set_shard_id(int32_t shard_id) {
    _shard_id = shard_id;
}

inline int64_t TabletMeta::creation_time() const {
    return _creation_time;
}

inline void TabletMeta::set_creation_time(int64_t creation_time) {
    _creation_time = creation_time;
}

inline int64_t TabletMeta::cumulative_layer_point() const {
    return _cumulative_layer_point;
}

inline void TabletMeta::set_cumulative_layer_point(int64_t new_point) {
    _cumulative_layer_point = new_point;
}

inline size_t TabletMeta::num_rows() const {
    size_t num_rows = 0;
    for (auto& rs : _rs_metas) {
        num_rows += rs->num_rows();
    }
    return num_rows;
}

inline size_t TabletMeta::tablet_footprint() const {
    size_t total_size = 0;
    for (auto& rs : _rs_metas) {
        total_size += rs->total_disk_size();
    }
    return total_size;
}

inline size_t TabletMeta::tablet_local_size() const {
    size_t total_size = 0;
    for (auto& rs : _rs_metas) {
        if (rs->is_local()) {
            total_size += rs->total_disk_size();
        }
    }
    return total_size;
}

inline size_t TabletMeta::tablet_remote_size() const {
    size_t total_size = 0;
    for (auto& rs : _rs_metas) {
        if (!rs->is_local()) {
            total_size += rs->total_disk_size();
        }
    }
    return total_size;
}

inline size_t TabletMeta::tablet_local_index_size() const {
    size_t total_size = 0;
    for (auto& rs : _rs_metas) {
        if (rs->is_local()) {
            total_size += rs->index_disk_size();
        }
    }
    return total_size;
}

inline size_t TabletMeta::tablet_local_segment_size() const {
    size_t total_size = 0;
    for (auto& rs : _rs_metas) {
        if (rs->is_local()) {
            total_size += rs->data_disk_size();
        }
    }
    return total_size;
}

inline size_t TabletMeta::tablet_remote_index_size() const {
    size_t total_size = 0;
    for (auto& rs : _rs_metas) {
        if (!rs->is_local()) {
            total_size += rs->index_disk_size();
        }
    }
    return total_size;
}

inline size_t TabletMeta::tablet_remote_segment_size() const {
    size_t total_size = 0;
    for (auto& rs : _rs_metas) {
        if (!rs->is_local()) {
            total_size += rs->data_disk_size();
        }
    }
    return total_size;
}

inline size_t TabletMeta::version_count() const {
    return _rs_metas.size();
}

inline size_t TabletMeta::stale_version_count() const {
    return _rs_metas.size();
}

inline TabletState TabletMeta::tablet_state() const {
    return _tablet_state;
}

inline void TabletMeta::set_tablet_state(TabletState state) {
    _tablet_state = state;
}

inline bool TabletMeta::in_restore_mode() const {
    return _in_restore_mode;
}

inline void TabletMeta::set_in_restore_mode(bool in_restore_mode) {
    _in_restore_mode = in_restore_mode;
}

inline const TabletSchemaSPtr& TabletMeta::tablet_schema() const {
    return _schema;
}

inline TabletSchema* TabletMeta::mutable_tablet_schema() {
    return _schema.get();
}

inline const std::vector<RowsetMetaSharedPtr>& TabletMeta::all_rs_metas() const {
    return _rs_metas;
}

inline std::vector<RowsetMetaSharedPtr>& TabletMeta::all_mutable_rs_metas() {
    return _rs_metas;
}

inline const std::vector<RowsetMetaSharedPtr>& TabletMeta::all_stale_rs_metas() const {
    return _stale_rs_metas;
}

inline bool TabletMeta::all_beta() const {
    for (auto& rs : _rs_metas) {
        if (rs->rowset_type() != RowsetTypePB::BETA_ROWSET) {
            return false;
        }
    }
    for (auto& rs : _stale_rs_metas) {
        if (rs->rowset_type() != RowsetTypePB::BETA_ROWSET) {
            return false;
        }
    }
    return true;
}

std::string tablet_state_name(TabletState state);

// Only for unit test now.
bool operator==(const TabletMeta& a, const TabletMeta& b);
bool operator!=(const TabletMeta& a, const TabletMeta& b);

#include "common/compile_check_end.h"
} // namespace doris<|MERGE_RESOLUTION|>--- conflicted
+++ resolved
@@ -241,12 +241,8 @@
     static void init_column_from_tcolumn(uint32_t unique_id, const TColumn& tcolumn,
                                          ColumnPB* column);
 
-<<<<<<< HEAD
     std::shared_ptr<DeleteBitmap> delete_bitmap() { return _delete_bitmap; }
-=======
-    DeleteBitmap& delete_bitmap() { return *_delete_bitmap; }
     void remove_rowset_delete_bitmap(const RowsetId& rowset_id, const Version& version);
->>>>>>> e0302c14
 
     bool enable_unique_key_merge_on_write() const { return _enable_unique_key_merge_on_write; }
 
