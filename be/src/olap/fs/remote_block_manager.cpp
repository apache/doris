// Licensed to the Apache Software Foundation (ASF) under one
// or more contributor license agreements.  See the NOTICE file
// distributed with this work for additional information
// regarding copyright ownership.  The ASF licenses this file
// to you under the Apache License, Version 2.0 (the
// "License"); you may not use this file except in compliance
// with the License.  You may obtain a copy of the License at
//
//   http://www.apache.org/licenses/LICENSE-2.0
//
// Unless required by applicable law or agreed to in writing,
// software distributed under the License is distributed on an
// "AS IS" BASIS, WITHOUT WARRANTIES OR CONDITIONS OF ANY
// KIND, either express or implied.  See the License for the
// specific language governing permissions and limitations
// under the License.

#include "olap/fs/remote_block_manager.h"

#include <atomic>
#include <cstddef>
#include <memory>
#include <numeric>
#include <sstream>
#include <string>
#include <utility>

#include "common/config.h"
#include "common/logging.h"
#include "env/env.h"
#include "env/env_posix.h"
#include "env/env_util.h"
#include "gutil/strings/substitute.h"
#include "olap/fs/block_id.h"
#include "olap/fs/cached_segment_loader.h"
#include "olap/storage_engine.h"
#include "util/filesystem_util.h"
#include "util/storage_backend.h"
#include "util/storage_backend_mgr.h"

using std::shared_ptr;
using std::string;

using strings::Substitute;

namespace doris {
namespace fs {

namespace internal {

////////////////////////////////////////////////////////////
// RemoteWritableBlock
////////////////////////////////////////////////////////////

// A remote-backed block that has been opened for writing.
//
// Contains a pointer to the block manager as well as file path
// so that dirty metadata can be synced via BlockManager::SyncMetadata()
// at Close() time. Embedding a file path (and not a simpler
// BlockId) consumes more memory, but the number of outstanding
// RemoteWritableBlock instances is expected to be low.
class RemoteWritableBlock : public WritableBlock {
public:
    RemoteWritableBlock(RemoteBlockManager* block_manager, const FilePathDesc& path_desc,
                        shared_ptr<WritableFile> writer);

    virtual ~RemoteWritableBlock();

    virtual Status close() override;

    virtual Status abort() override;

    virtual BlockManager* block_manager() const override;

    virtual const BlockId& id() const override;
    virtual const FilePathDesc& path_desc() const override;

    virtual Status append(const Slice& data) override;

    virtual Status appendv(const Slice* data, size_t data_cnt) override;

    virtual Status finalize() override;

    virtual size_t bytes_appended() const override;

    virtual State state() const override;

    void handle_error(const Status& s) const;

    // Starts an asynchronous flush of dirty block data to disk.
    Status flush_data_async();

private:
    DISALLOW_COPY_AND_ASSIGN(RemoteWritableBlock);

    enum SyncMode { SYNC, NO_SYNC };

    // Close the block, optionally synchronizing dirty data and metadata.
    Status _close(SyncMode mode);

    // Back pointer to the block manager.
    //
    // Should remain alive for the lifetime of this block.
    RemoteBlockManager* _block_manager;

    const BlockId _block_id;
    FilePathDesc _path_desc;

    // The underlying opened file backing this block.
    shared_ptr<WritableFile> _local_writer;

    State _state;

    // The number of bytes successfully appended to the block.
    size_t _bytes_appended;
};

RemoteWritableBlock::RemoteWritableBlock(RemoteBlockManager* block_manager,
                                         const FilePathDesc& path_desc,
                                         shared_ptr<WritableFile> local_writer)
        : _block_manager(block_manager),
          _path_desc(path_desc),
          _local_writer(std::move(local_writer)) {}

RemoteWritableBlock::~RemoteWritableBlock() {}

Status RemoteWritableBlock::close() {
    return Status::IOError("invalid function", 0, "");
}

Status RemoteWritableBlock::abort() {
    return Status::IOError("invalid function", 0, "");
}

BlockManager* RemoteWritableBlock::block_manager() const {
    return _block_manager;
}

const BlockId& RemoteWritableBlock::id() const {
    CHECK(false) << "Not support Block.id(). (TODO)";
    return _block_id;
}

const FilePathDesc& RemoteWritableBlock::path_desc() const {
    return _path_desc;
}

Status RemoteWritableBlock::append(const Slice& data) {
    return appendv(&data, 1);
}

Status RemoteWritableBlock::appendv(const Slice* data, size_t data_cnt) {
    return Status::IOError("invalid function", 0, "");
}

Status RemoteWritableBlock::flush_data_async() {
    return Status::IOError("invalid function", 0, "");
}

Status RemoteWritableBlock::finalize() {
    return Status::IOError("invalid function", 0, "");
}

size_t RemoteWritableBlock::bytes_appended() const {
    return _bytes_appended;
}

WritableBlock::State RemoteWritableBlock::state() const {
    return _state;
}

Status RemoteWritableBlock::_close(SyncMode mode) {
    return Status::IOError("invalid function", 0, "");
}

////////////////////////////////////////////////////////////
// RemoteReadableBlock
////////////////////////////////////////////////////////////

// A file-backed block that has been opened for reading.
//
// There may be millions of instances of RemoteReadableBlock outstanding, so
// great care must be taken to reduce its size. To that end, it does _not_
// embed a FileBlockLocation, using the simpler BlockId instead.
class RemoteReadableBlock : public ReadableBlock {
public:
    RemoteReadableBlock(RemoteBlockManager* block_manager, const FilePathDesc& path_desc,
                        std::shared_ptr<OpenedFileHandle<RandomAccessFile>> file_handle,
                        CachedSegmentCacheHandle* cache_handle);

    virtual ~RemoteReadableBlock();

    virtual Status close() override;

    virtual BlockManager* block_manager() const override;

    virtual const BlockId& id() const override;
    virtual const FilePathDesc& path_desc() const override;

    virtual Status size(uint64_t* sz) const override;

    virtual Status read(uint64_t offset, Slice result) const override;

    virtual Status readv(uint64_t offset, const Slice* results, size_t res_cnt) const override;

    void handle_error(const Status& s) const;

private:
    // Back pointer to the owning block manager.
    RemoteBlockManager* _block_manager;

    // The block's identifier.
    const BlockId _block_id;
    const FilePathDesc _path_desc;

    // make sure this handle is initialized and valid before
    // reading data.
    CachedSegmentCacheHandle* _cached_segment_cache_handle;

    // The underlying opened file backing this block.
    std::shared_ptr<OpenedFileHandle<RandomAccessFile>> _file_handle;
    // the backing file of OpenedFileHandle, not owned.
    RandomAccessFile* _file = nullptr;

    // Whether or not this block has been closed. Close() is thread-safe, so
    // this must be an atomic primitive.
    std::atomic_bool _closed;

    DISALLOW_COPY_AND_ASSIGN(RemoteReadableBlock);
};

RemoteReadableBlock::RemoteReadableBlock(
        RemoteBlockManager* block_manager, const FilePathDesc& path_desc,
<<<<<<< HEAD
        std::shared_ptr<OpenedFileHandle<RandomAccessFile>> file_handle,
        CachedSegmentCacheHandle* cache_handle)
        : _block_manager(block_manager),
          _path_desc(path_desc),
          _cached_segment_cache_handle(cache_handle),
          _file_handle(std::move(file_handle)),
          _closed(false) {
        _file = _file_handle->file();
}
=======
        std::shared_ptr<OpenedFileHandle<RandomAccessFile>> file_handle) {}
>>>>>>> 34e64fbe

RemoteReadableBlock::~RemoteReadableBlock() {}

Status RemoteReadableBlock::close() {
    return Status::IOError("invalid function", 0, "");
}

BlockManager* RemoteReadableBlock::block_manager() const {
    return _block_manager;
}

const BlockId& RemoteReadableBlock::id() const {
    CHECK(false) << "Not support Block.id(). (TODO)";
    return _block_id;
}

const FilePathDesc& RemoteReadableBlock::path_desc() const {
    return _path_desc;
}

Status RemoteReadableBlock::size(uint64_t* sz) const {
    DCHECK(!_closed.load());

    std::shared_lock<std::shared_mutex> segment_rdlock(_block_manager->get_segment_lock_ptr());
    RETURN_IF_ERROR(_file->size(sz));
    return Status::OK();
}

Status RemoteReadableBlock::read(uint64_t offset, Slice result) const {
    return readv(offset, &result, 1);
}

Status RemoteReadableBlock::readv(uint64_t offset, const Slice* results, size_t res_cnt) const {
    DCHECK(!_closed.load());

    std::shared_lock<std::shared_mutex> segment_rdlock(_block_manager->get_segment_lock_ptr());
    RETURN_IF_ERROR(_file->readv_at(offset, results, res_cnt));

    return Status::OK();
}

} // namespace internal

////////////////////////////////////////////////////////////
// RemoteBlockManager
////////////////////////////////////////////////////////////

RemoteBlockManager::RemoteBlockManager(Env* local_env,
                                       std::shared_ptr<StorageBackend> storage_backend,
                                       const BlockManagerOptions& opts)
<<<<<<< HEAD
        : _local_env(local_env), _storage_backend(storage_backend), _opts(opts) {
#ifdef BE_TEST
    _file_cache.reset(new FileCache<RandomAccessFile>("Readable_remote_cache",
            config::file_descriptor_cache_capacity));
#else
    _file_cache.reset(new FileCache<RandomAccessFile>("Readable_remote_cache",
            StorageEngine::instance()->file_cache()));
#endif
}
=======
        : _local_env(local_env), _storage_backend(storage_backend), _opts(opts) {}
>>>>>>> 34e64fbe

RemoteBlockManager::~RemoteBlockManager() {}

Status RemoteBlockManager::open() {
    return Status::NotSupported("to be implemented. (TODO)");
}

Status RemoteBlockManager::create_block(const CreateBlockOptions& opts,
                                        std::unique_ptr<WritableBlock>* block) {
    if (_opts.read_only) {
        std::stringstream ss;
        ss << "create_block failed. remote block is readonly: " << opts.path_desc.debug_string();
        return Status::NotSupported(ss.str());
    }

    shared_ptr<WritableFile> local_writer;
    WritableFileOptions wr_opts;
    wr_opts.mode = Env::MUST_CREATE;
    RETURN_IF_ERROR(env_util::open_file_for_write(wr_opts, Env::Default(), opts.path_desc.filepath,
                                                  &local_writer));

    VLOG_CRITICAL << "Creating new remote block. local: " << opts.path_desc.filepath
                  << ", remote: " << opts.path_desc.remote_path;
    block->reset(new internal::RemoteWritableBlock(this, opts.path_desc, local_writer));
    return Status::OK();
}

<<<<<<< HEAD
Status RemoteBlockManager::open_block(const FilePathDesc& path_desc, std::unique_ptr<ReadableBlock>* block) {
    VLOG_CRITICAL << "Opening remote block. path_desc: " << path_desc.debug_string();
    if (!path_desc.is_remote()) {
        return Status::OLAPInternalError(OLAP_ERR_STORAGE_NOT_REMOTE);
    }

    // If local cache flag file `filepath_done` dose not exist, download segments first.
    string file_path = path_desc.filepath;
    string download_file_path = file_path + "_done";

    // load cached segments
    CachedSegmentCacheHandle cache_handle;
    bool cached = StorageEngine::instance()->remote_file_cache()->load_cached_segment(
            download_file_path, &cache_handle);

    // If the segment is not cached, download it first, then insert it into cache.
    if (!cached) {
        std::shared_ptr<StorageBackend> storage_backend = StorageBackendMgr::instance()->get_storage_backend(path_desc.storage_name);
        if (storage_backend == nullptr) {
            return Status::OLAPInternalError(OLAP_ERR_STORAGE_BACKEND_NOT_EXIST);
        }
        // add write lock to check done flag file's existence
        std::lock_guard<std::shared_mutex> segment_wrlock(_segment_lock);
        if (!Env::Default()->path_exists(download_file_path).ok()) {
            Status status = storage_backend->download(path_desc.remote_path, file_path);
            if (!status.ok()) {
                LOG(WARNING) << "fail to download file. from=" << path_desc.remote_path << ", to="
                             << file_path << ", error_msg=" << status.get_error_msg();
                return status;
            }

            // create download done file
            Status st = FileSystemUtil::create_file(download_file_path);
            if (!st.ok()) {
                LOG(WARNING) << "fail to create download_done file[" << download_file_path
                             << "], with error: " << st.get_error_msg();
                return st;
            }

            LOG(INFO) << "Download file successfully. from="<< path_desc.remote_path << ", to="
                      << file_path;
=======
Status RemoteBlockManager::open_block(const FilePathDesc& path_desc,
                                      std::unique_ptr<ReadableBlock>* block) {
    VLOG_CRITICAL << "Opening remote block. local: " << path_desc.filepath
                  << ", remote: " << path_desc.remote_path;
    std::shared_ptr<OpenedFileHandle<RandomAccessFile>> file_handle;
    if (Env::Default()->path_exists(path_desc.filepath).ok()) {
        file_handle.reset(new OpenedFileHandle<RandomAccessFile>());
        bool found = _file_cache->lookup(path_desc.filepath, file_handle.get());
        if (!found) {
            std::unique_ptr<RandomAccessFile> file;
            RETURN_IF_ERROR(Env::Default()->new_random_access_file(path_desc.filepath, &file));
            _file_cache->insert(path_desc.filepath, file.release(), file_handle.get());
>>>>>>> 34e64fbe
        }
        // insert into cache
        StorageEngine::instance()->remote_file_cache()->insert(download_file_path, file_path, &cache_handle);
    }

    std::shared_ptr<OpenedFileHandle<RandomAccessFile>> file_handle;
    file_handle.reset(new OpenedFileHandle<RandomAccessFile>());
    bool found = _file_cache->lookup(path_desc.filepath, file_handle.get());
    if (!found) {
        std::unique_ptr<RandomAccessFile> file;
        RETURN_IF_ERROR(Env::Default()->new_random_access_file(path_desc.filepath, &file));
        _file_cache->insert(path_desc.filepath, file.release(), file_handle.get());
    }
    block->reset(new internal::RemoteReadableBlock(this, path_desc, file_handle, &cache_handle));
    return Status::OK();
}

Status RemoteBlockManager::delete_block(const FilePathDesc& path_desc, bool is_dir) {
    if (is_dir) {
        if (_local_env->path_exists(path_desc.filepath).ok()) {
            RETURN_IF_ERROR(_local_env->delete_dir(path_desc.filepath));
        }
        if (!path_desc.remote_path.empty()) {
            RETURN_IF_ERROR(_storage_backend->rmdir(path_desc.remote_path));
        }
    } else {
        if (_local_env->path_exists(path_desc.filepath).ok()) {
            RETURN_IF_ERROR(_local_env->delete_file(path_desc.filepath));
        }
        if (_storage_backend->exist(path_desc.remote_path).ok()) {
            RETURN_IF_ERROR(_storage_backend->rm(path_desc.remote_path));
        }
    }
    return Status::OK();
}

Status RemoteBlockManager::link_file(const FilePathDesc& src_path_desc,
                                     const FilePathDesc& dest_path_desc) {
    if (_local_env->path_exists(src_path_desc.filepath).ok()) {
        RETURN_IF_ERROR(_local_env->link_file(src_path_desc.filepath, dest_path_desc.filepath));
    }
    if (_storage_backend->exist(src_path_desc.remote_path).ok()) {
        RETURN_IF_ERROR(
                _storage_backend->copy(src_path_desc.remote_path, dest_path_desc.remote_path));
    }
    return Status::OK();
}

} // namespace fs
} // namespace doris<|MERGE_RESOLUTION|>--- conflicted
+++ resolved
@@ -231,7 +231,6 @@
 
 RemoteReadableBlock::RemoteReadableBlock(
         RemoteBlockManager* block_manager, const FilePathDesc& path_desc,
-<<<<<<< HEAD
         std::shared_ptr<OpenedFileHandle<RandomAccessFile>> file_handle,
         CachedSegmentCacheHandle* cache_handle)
         : _block_manager(block_manager),
@@ -241,9 +240,6 @@
           _closed(false) {
         _file = _file_handle->file();
 }
-=======
-        std::shared_ptr<OpenedFileHandle<RandomAccessFile>> file_handle) {}
->>>>>>> 34e64fbe
 
 RemoteReadableBlock::~RemoteReadableBlock() {}
 
@@ -294,7 +290,6 @@
 RemoteBlockManager::RemoteBlockManager(Env* local_env,
                                        std::shared_ptr<StorageBackend> storage_backend,
                                        const BlockManagerOptions& opts)
-<<<<<<< HEAD
         : _local_env(local_env), _storage_backend(storage_backend), _opts(opts) {
 #ifdef BE_TEST
     _file_cache.reset(new FileCache<RandomAccessFile>("Readable_remote_cache",
@@ -304,9 +299,6 @@
             StorageEngine::instance()->file_cache()));
 #endif
 }
-=======
-        : _local_env(local_env), _storage_backend(storage_backend), _opts(opts) {}
->>>>>>> 34e64fbe
 
 RemoteBlockManager::~RemoteBlockManager() {}
 
@@ -334,8 +326,8 @@
     return Status::OK();
 }
 
-<<<<<<< HEAD
-Status RemoteBlockManager::open_block(const FilePathDesc& path_desc, std::unique_ptr<ReadableBlock>* block) {
+Status RemoteBlockManager::open_block(const FilePathDesc& path_desc,
+                                      std::unique_ptr<ReadableBlock>* block) {
     VLOG_CRITICAL << "Opening remote block. path_desc: " << path_desc.debug_string();
     if (!path_desc.is_remote()) {
         return Status::OLAPInternalError(OLAP_ERR_STORAGE_NOT_REMOTE);
@@ -376,20 +368,6 @@
 
             LOG(INFO) << "Download file successfully. from="<< path_desc.remote_path << ", to="
                       << file_path;
-=======
-Status RemoteBlockManager::open_block(const FilePathDesc& path_desc,
-                                      std::unique_ptr<ReadableBlock>* block) {
-    VLOG_CRITICAL << "Opening remote block. local: " << path_desc.filepath
-                  << ", remote: " << path_desc.remote_path;
-    std::shared_ptr<OpenedFileHandle<RandomAccessFile>> file_handle;
-    if (Env::Default()->path_exists(path_desc.filepath).ok()) {
-        file_handle.reset(new OpenedFileHandle<RandomAccessFile>());
-        bool found = _file_cache->lookup(path_desc.filepath, file_handle.get());
-        if (!found) {
-            std::unique_ptr<RandomAccessFile> file;
-            RETURN_IF_ERROR(Env::Default()->new_random_access_file(path_desc.filepath, &file));
-            _file_cache->insert(path_desc.filepath, file.release(), file_handle.get());
->>>>>>> 34e64fbe
         }
         // insert into cache
         StorageEngine::instance()->remote_file_cache()->insert(download_file_path, file_path, &cache_handle);
