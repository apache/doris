--- conflicted
+++ resolved
@@ -151,15 +151,11 @@
 
     SCOPED_ATTACH_TASK(_mem_tracker);
 
-<<<<<<< HEAD
-    RETURN_IF_ERROR(CompactionMixin::execute_compact());
+    st = CompactionMixin::execute_compact();
+    RETURN_IF_ERROR(st);
 
     TEST_SYNC_POINT_RETURN_WITH_VALUE(
             "cumulative_compaction::CumulativeCompaction::execute_compact", Status::OK());
-=======
-    st = CompactionMixin::execute_compact();
-    RETURN_IF_ERROR(st);
->>>>>>> bba3d358
 
     DCHECK_EQ(_state, CompactionState::SUCCESS);
 
