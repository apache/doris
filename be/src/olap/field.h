// Licensed to the Apache Software Foundation (ASF) under one
// or more contributor license agreements.  See the NOTICE file
// distributed with this work for additional information
// regarding copyright ownership.  The ASF licenses this file
// to you under the Apache License, Version 2.0 (the
// "License"); you may not use this file except in compliance
// with the License.  You may obtain a copy of the License at
//
//   http://www.apache.org/licenses/LICENSE-2.0
//
// Unless required by applicable law or agreed to in writing,
// software distributed under the License is distributed on an
// "AS IS" BASIS, WITHOUT WARRANTIES OR CONDITIONS OF ANY
// KIND, either express or implied.  See the License for the
// specific language governing permissions and limitations
// under the License.

#ifndef DORIS_BE_SRC_OLAP_FIELD_H
#define DORIS_BE_SRC_OLAP_FIELD_H

#include <string>

#include "olap/aggregate_func.h"
#include "olap/field_info.h"
#include "olap/olap_common.h"
#include "olap/olap_define.h"
#include "olap/types.h"
#include "olap/utils.h"
#include "runtime/mem_pool.h"
#include "util/hash_util.hpp"
#include "util/mem_util.hpp"
#include "util/slice.h"

namespace doris {

// Field内部参数为Field*的方法都要求实例类型和当前类型一致，否则会产生无法预知的错误
// 出于效率的考虑，大部分函数实现均没有对参数进行检查
class Field {
public:
    // 使用FieldInfo创建一个Field对象的实例
    // 根据类型的不同，使用不同的类模板参数或者子类
    // 对于没有预料到的类型，会返回NULL
    static Field* create(const FieldInfo& field_info);
    static Field* create_by_type(const FieldType& type);

    Field(const FieldInfo& field_info);

    inline void set_offset(size_t offset) { _offset = offset; }
    inline size_t get_offset() const { return _offset; }

    //get ptr without NULL byte
    inline char* get_ptr(char* buf) const { return buf + _offset + 1; }

    //get ptr with NULL byte
    inline char* get_field_ptr(char* buf) const { return buf + _offset; }

    inline size_t size() const { return _size; }
    inline size_t field_size() const { return _size + 1; }
    inline size_t index_size() const { return _index_size; }

    inline void set_to_max(char* buf) { return _type_info->set_to_max(buf); }
    inline void set_to_min(char* buf) { return _type_info->set_to_min(buf); }
    inline bool is_min(char* buf) { return _type_info->is_min(buf); }

    inline bool is_null(char* buf) const {
        return *reinterpret_cast<bool*>(buf + _offset);
    }

    inline void set_null(char* buf) const {
        *reinterpret_cast<bool*>(buf + _offset) = true;
    }

    inline void set_not_null(char* buf) const {
        *reinterpret_cast<bool*>(buf + _offset) = false;
    }

    // 返回-1，0，1，分别代表当前field小于，等于，大于传入参数中的field
    inline int cmp(char* left, char* right) const;
    inline int cmp(char* left, bool r_null, char* right) const;
    inline int index_cmp(char* left, char* right) const;
    inline bool equal(char* left, char* right);

    inline void aggregate(char* dest, char* src);
    inline void finalize(char* data);

    inline void copy_with_pool(char* dest, const char* src, MemPool* mem_pool);
    inline void copy_without_pool(char* dest, const char* src);
    inline void copy_without_pool(char* dest, bool is_null, const char* src);
    inline void agg_init(char* dest, const char* src);

    // copy filed content from src to dest without nullbyte
    inline void copy_content(char* dest, const char* src, MemPool* mem_pool) {
        _type_info->copy_with_pool(dest, src, mem_pool);
    }
    inline void to_index(char* dest, const char* src);

    // used by init scan key stored in string format
    // value_string should end with '\0'
    inline OLAPStatus from_string(char* buf, const std::string& value_string) {
        return _type_info->from_string(buf, value_string);
    }

    // 将内部的value转成string输出
    // 没有考虑实现的性能，仅供DEBUG使用
    inline std::string to_string(char* src) const {
        return _type_info->to_string(src);
    }

    inline uint32_t hash_code(char* data, uint32_t seed) const;
private:
    FieldType _type;
    // Field的长度，单位为字节
    uint16_t _size;
    // Field的最大长度，单位为字节，通常等于length， 变长字符串不同
    uint16_t _index_size;
    size_t _offset; //offset in row buf
    TypeInfo* _type_info;

    AggregateFunc _aggregate_func;
    FinalizeFunc _finalize_func;
};

// 返回-1，0，1，分别代表当前field小于，等于，大于传入参数中的field
inline int Field::cmp(char* left, char* right) const {
    bool l_null = *reinterpret_cast<bool*>(left);
    bool r_null = *reinterpret_cast<bool*>(right);
    if (l_null != r_null) {
        return l_null ? -1 : 1;
    } else {
        return l_null ? 0 : (_type_info->cmp(left + 1, right + 1));
    }
}

inline int Field::cmp(char* left, bool r_null, char* right) const {
    bool l_null = *reinterpret_cast<bool*>(left);
    if (l_null != r_null) {
        return l_null ? -1 : 1;
    } else {
        return l_null ? 0 : (_type_info->cmp(left + 1, right));
    }
}

inline int Field::index_cmp(char* left, char* right) const {
    bool l_null = *reinterpret_cast<bool*>(left);
    bool r_null = *reinterpret_cast<bool*>(right);
    if (l_null != r_null) {
        return l_null ? -1 : 1;
    } else if (l_null){
        return 0;
    }

    int32_t res = 0;
    if (_type == OLAP_FIELD_TYPE_VARCHAR) {
        Slice* l_slice = reinterpret_cast<Slice*>(left + 1);
        Slice* r_slice = reinterpret_cast<Slice*>(right + 1);

        if (r_slice->size + OLAP_STRING_MAX_BYTES > _index_size
                || l_slice->size + OLAP_STRING_MAX_BYTES > _index_size) {
            // 如果field的实际长度比short key长，则仅比较前缀，确保相同short key的所有block都被扫描，
            // 否则，可以直接比较short key和field
            int compare_size = _index_size - OLAP_STRING_MAX_BYTES;
            // l_slice size and r_slice size may be less than compare_size
            // so calculate the min of the three size as new compare_size
            compare_size = std::min(std::min(compare_size, (int)l_slice->size), (int)r_slice->size);

            // This functionn is used to compare prefix index.
            // Only the fixed length of prefix index should be compared.
            // If r_slice->size > l_slice->size, igonre the extra parts directly.
            res = strncmp(l_slice->data, r_slice->data, compare_size);
<<<<<<< HEAD
            if (res == 0 && compare_size != (_index_size - OLAP_STRING_MAX_BYTES)) {
                if (l_slice->size < r_slice->size) {
                    res = -1;
                } else if (l_slice->size > r_slice->size) {
                    res = 1;
                } else {
                    res = 0;
                }
            }
=======
>>>>>>> 5e245e03
        } else {
            res = l_slice->compare(*r_slice);
        }
    } else {
        res = _type_info->cmp(left + 1, right + 1);
    }

    return res;
}

inline bool Field::equal(char* left, char* right) {
    bool l_null = *reinterpret_cast<bool*>(left);
    bool r_null = *reinterpret_cast<bool*>(right);

    if (l_null != r_null) {
        return false;
    } else if (l_null) {
        return true;
    } else {
        return _type_info->equal(left + 1, right + 1);
    }
}

inline void Field::aggregate(char* dest, char* src) {
    _aggregate_func(dest, src, nullptr);
}

inline void Field::finalize(char* data) {
    if (OLAP_UNLIKELY(_type == OLAP_FIELD_TYPE_HLL)) {
        // hyperloglog type use this function
        _finalize_func(data);
    }
}

inline void Field::copy_with_pool(char* dest, const char* src, MemPool* mem_pool) {
    bool is_null = *reinterpret_cast<const bool*>(src);
    *reinterpret_cast<bool*>(dest) = is_null;
    if (is_null) {
        return;
    }
    _type_info->copy_with_pool(dest + 1, src + 1, mem_pool);
}

inline void Field::copy_without_pool(char* dest, const char* src) {
    bool is_null = *reinterpret_cast<const bool*>(src);
    *reinterpret_cast<bool*>(dest) = is_null;
    if (is_null) {
        return;
    }
    return _type_info->copy_without_pool(dest + 1, src + 1);
}

inline void Field::copy_without_pool(char* dest, bool is_null, const char* src) {
    *reinterpret_cast<bool*>(dest) = is_null;
    if (is_null) {
        return;
    }
    return _type_info->copy_without_pool(dest + 1, src);
}

inline void Field::agg_init(char* dest, const char* src) {
    if (OLAP_LIKELY(_type != OLAP_FIELD_TYPE_HLL)) {
        copy_without_pool(dest, src);
    } else {
        bool is_null = *reinterpret_cast<const bool*>(src);
        *reinterpret_cast<bool*>(dest) = is_null;
        Slice* slice = reinterpret_cast<Slice*>(dest + 1);
        size_t hll_ptr = *(size_t*)(slice->data - sizeof(HllContext*));
        HllContext* context = (reinterpret_cast<HllContext*>(hll_ptr));
        HllSetHelper::init_context(context);
        HllSetHelper::fill_set(src + 1, context);
        context->has_value = true;
    }
}

inline void Field::to_index(char* dest, const char* src) {
    bool is_null = *reinterpret_cast<const bool*>(src);
    *reinterpret_cast<bool*>(dest) = is_null;
    if (is_null) {
        return;
    }

    if (_type == OLAP_FIELD_TYPE_VARCHAR) {
        // 先清零，再拷贝
        memset(dest + 1, 0, _index_size);
        const Slice* slice = reinterpret_cast<const Slice*>(src + 1);
        size_t copy_size = slice->size < _index_size - OLAP_STRING_MAX_BYTES ?
                           slice->size : _index_size - OLAP_STRING_MAX_BYTES;
        *reinterpret_cast<StringLengthType*>(dest + 1) = copy_size;
        memory_copy(dest + OLAP_STRING_MAX_BYTES + 1, slice->data, copy_size);
    } else if (_type == OLAP_FIELD_TYPE_CHAR) {
        // 先清零，再拷贝
        memset(dest + 1, 0, _index_size);
        const Slice* slice = reinterpret_cast<const Slice*>(src + 1);
        memory_copy(dest + 1, slice->data, _index_size);
    } else {
        memory_copy(dest + 1, src + 1, size());
    }
}

inline uint32_t Field::hash_code(char* data, uint32_t seed) const {
    bool is_null = (*reinterpret_cast<bool*>(data) != 0);
    if (is_null) {
        return HashUtil::hash(&is_null, sizeof(is_null), seed);
    }
    return _type_info->hash_code(data + 1, seed);
}

}  // namespace doris

#endif // DORIS_BE_SRC_OLAP_FIELD_H<|MERGE_RESOLUTION|>--- conflicted
+++ resolved
@@ -167,7 +167,6 @@
             // Only the fixed length of prefix index should be compared.
             // If r_slice->size > l_slice->size, igonre the extra parts directly.
             res = strncmp(l_slice->data, r_slice->data, compare_size);
-<<<<<<< HEAD
             if (res == 0 && compare_size != (_index_size - OLAP_STRING_MAX_BYTES)) {
                 if (l_slice->size < r_slice->size) {
                     res = -1;
@@ -177,8 +176,6 @@
                     res = 0;
                 }
             }
-=======
->>>>>>> 5e245e03
         } else {
             res = l_slice->compare(*r_slice);
         }
