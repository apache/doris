// Licensed to the Apache Software Foundation (ASF) under one
// or more contributor license agreements.  See the NOTICE file
// distributed with this work for additional information
// regarding copyright ownership.  The ASF licenses this file
// to you under the Apache License, Version 2.0 (the
// "License"); you may not use this file except in compliance
// with the License.  You may obtain a copy of the License at
//
//   http://www.apache.org/licenses/LICENSE-2.0
//
// Unless required by applicable law or agreed to in writing,
// software distributed under the License is distributed on an
// "AS IS" BASIS, WITHOUT WARRANTIES OR CONDITIONS OF ANY
// KIND, either express or implied.  See the License for the
// specific language governing permissions and limitations
// under the License.

#include "olap/storage_migration_v2.h"

#include <pthread.h>
#include <signal.h>

#include <algorithm>
#include <vector>

#include "agent/cgroups_mgr.h"
#include "common/resource_tls.h"
#include "env/env_util.h"
#include "olap/merger.h"
#include "olap/row.h"
#include "olap/row_block.h"
#include "olap/row_cursor.h"
#include "olap/rowset/rowset_factory.h"
#include "olap/rowset/rowset_id_generator.h"
#include "olap/storage_engine.h"
#include "olap/tablet.h"
#include "olap/wrapper_field.h"
#include "rapidjson/document.h"
#include "rapidjson/prettywriter.h"
#include "rapidjson/stringbuffer.h"
#include "runtime/exec_env.h"
#include "runtime/thread_context.h"
#include "util/defer_op.h"
#include "util/file_utils.h"

using std::deque;
using std::list;
using std::nothrow;
using std::pair;
using std::string;
using std::stringstream;
using std::vector;

namespace doris {

DEFINE_GAUGE_METRIC_PROTOTYPE_5ARG(storage_migration_mem_consumption, MetricUnit::BYTES, "",
                                   mem_consumption, Labels({{"type", "storage_migration"}}));

StorageMigrationV2Handler::StorageMigrationV2Handler()
        : _mem_tracker(MemTracker::create_tracker(
                  -1, "StorageMigrationV2Handler",
                  StorageEngine::instance()->storage_migration_mem_tracker())) {
    REGISTER_HOOK_METRIC(storage_migration_mem_consumption,
                         [this]() { return _mem_tracker->consumption(); });
}

StorageMigrationV2Handler::~StorageMigrationV2Handler() {
    DEREGISTER_HOOK_METRIC(storage_migration_mem_consumption);
}

Status StorageMigrationV2Handler::process_storage_migration_v2(
        const TStorageMigrationReqV2& request) {
    LOG(INFO) << "begin to do request storage_migration: base_tablet_id=" << request.base_tablet_id
              << ", new_tablet_id=" << request.new_tablet_id
              << ", migration_version=" << request.migration_version;

    TabletSharedPtr base_tablet =
            StorageEngine::instance()->tablet_manager()->get_tablet(request.base_tablet_id);
    if (base_tablet == nullptr) {
        LOG(WARNING) << "fail to find base tablet. base_tablet=" << request.base_tablet_id;
        return Status::OLAPInternalError(OLAP_ERR_TABLE_NOT_FOUND);
    }
    // Lock schema_change_lock util schema change info is stored in tablet header
    std::unique_lock<std::mutex> schema_change_lock(base_tablet->get_schema_change_lock(),
                                                    std::try_to_lock);
    if (!schema_change_lock.owns_lock()) {
        LOG(WARNING) << "failed to obtain schema change lock. "
                     << "base_tablet=" << request.base_tablet_id;
        return Status::OLAPInternalError(OLAP_ERR_TRY_LOCK_FAILED);
    }

    Status res = _do_process_storage_migration_v2(request);
    LOG(INFO) << "finished storage_migration process, res=" << res;
    return res;
}

Status StorageMigrationV2Handler::_do_process_storage_migration_v2(
        const TStorageMigrationReqV2& request) {
    Status res = Status::OK();
    TabletSharedPtr base_tablet =
            StorageEngine::instance()->tablet_manager()->get_tablet(request.base_tablet_id);
    if (base_tablet == nullptr) {
        LOG(WARNING) << "fail to find base tablet. base_tablet=" << request.base_tablet_id;
        return Status::OLAPInternalError(OLAP_ERR_TABLE_NOT_FOUND);
    }

    // new tablet has to exist
    TabletSharedPtr new_tablet =
            StorageEngine::instance()->tablet_manager()->get_tablet(request.new_tablet_id);
    if (new_tablet == nullptr) {
        LOG(WARNING) << "fail to find new tablet."
                     << " new_tablet=" << request.new_tablet_id;
        return Status::OLAPInternalError(OLAP_ERR_TABLE_NOT_FOUND);
    }

    // check if tablet's state is not_ready, if it is ready, it means the tablet already finished
    // check whether the tablet's max continuous version == request.version
    if (new_tablet->tablet_state() != TABLET_NOTREADY) {
        res = _validate_migration_result(new_tablet, request);
        LOG(INFO) << "tablet's state=" << new_tablet->tablet_state()
                  << " the convert job already finished, check its version"
                  << " res=" << res;
        return res;
    }

    LOG(INFO) << "finish to validate storage_migration request. begin to migrate data from base "
                 "tablet "
                 "to new tablet"
              << " base_tablet=" << base_tablet->full_name()
              << " new_tablet=" << new_tablet->full_name();

    std::shared_lock base_migration_rlock(base_tablet->get_migration_lock(), std::try_to_lock);
    if (!base_migration_rlock.owns_lock()) {
        return Status::OLAPInternalError(OLAP_ERR_RWLOCK_ERROR);
    }
    std::shared_lock new_migration_rlock(new_tablet->get_migration_lock(), std::try_to_lock);
    if (!new_migration_rlock.owns_lock()) {
        return Status::OLAPInternalError(OLAP_ERR_RWLOCK_ERROR);
    }

    std::vector<Version> versions_to_be_changed;
    std::vector<RowsetReaderSharedPtr> rs_readers;
    // delete handlers for new tablet
    DeleteHandler delete_handler;
    std::vector<ColumnId> return_columns;

    // begin to find deltas to convert from base tablet to new tablet so that
    // obtain base tablet and new tablet's push lock and header write lock to prevent loading data
    {
        std::lock_guard<std::mutex> base_tablet_lock(base_tablet->get_push_lock());
        std::lock_guard<std::mutex> new_tablet_lock(new_tablet->get_push_lock());
        std::lock_guard<std::shared_mutex> base_tablet_wlock(base_tablet->get_header_lock());
        std::lock_guard<std::shared_mutex> new_tablet_wlock(new_tablet->get_header_lock());
        // check if the tablet has alter task
        // if it has alter task, it means it is under old alter process
        size_t num_cols = base_tablet->tablet_schema().num_columns();
        return_columns.resize(num_cols);
        for (int i = 0; i < num_cols; ++i) {
            return_columns[i] = i;
        }

        // reader_context is stack variables, it's lifetime should keep the same
        // with rs_readers
        RowsetReaderContext reader_context;
        reader_context.reader_type = READER_ALTER_TABLE;
        reader_context.tablet_schema = &base_tablet->tablet_schema();
        reader_context.need_ordered_result = true;
        reader_context.delete_handler = &delete_handler;
        reader_context.return_columns = &return_columns;
        // for schema change, seek_columns is the same to return_columns
        reader_context.seek_columns = &return_columns;
        reader_context.sequence_id_idx = reader_context.tablet_schema->sequence_col_idx();

        do {
            // get history data to be converted and it will check if there is hold in base tablet
            res = _get_versions_to_be_changed(base_tablet, &versions_to_be_changed);
            if (!res.ok()) {
                LOG(WARNING) << "fail to get version to be changed. res=" << res;
                break;
            }

            // should check the max_version >= request.migration_version, if not the convert is useless
            RowsetSharedPtr max_rowset = base_tablet->rowset_with_max_version();
            if (max_rowset == nullptr || max_rowset->end_version() < request.migration_version) {
                LOG(WARNING) << "base tablet's max version="
                             << (max_rowset == nullptr ? 0 : max_rowset->end_version())
                             << " is less than request version=" << request.migration_version;
                res = Status::OLAPInternalError(OLAP_ERR_VERSION_NOT_EXIST);
                break;
            }
            // before calculating version_to_be_changed,
            // remove all data from new tablet, prevent to rewrite data(those double pushed when wait)
            LOG(INFO) << "begin to remove all data from new tablet to prevent rewrite."
                      << " new_tablet=" << new_tablet->full_name();
            std::vector<RowsetSharedPtr> rowsets_to_delete;
            std::vector<std::pair<Version, RowsetSharedPtr>> version_rowsets;
            new_tablet->acquire_version_and_rowsets(&version_rowsets);
            for (auto& pair : version_rowsets) {
                if (pair.first.second <= max_rowset->end_version()) {
                    rowsets_to_delete.push_back(pair.second);
                }
            }
            std::vector<RowsetSharedPtr> empty_vec;
            new_tablet->modify_rowsets(empty_vec, rowsets_to_delete);
            // inherit cumulative_layer_point from base_tablet
            // check if new_tablet.ce_point > base_tablet.ce_point?
            new_tablet->set_cumulative_layer_point(-1);
            // save tablet meta
            new_tablet->save_meta();
            for (auto& rowset : rowsets_to_delete) {
                // do not call rowset.remove directly, using gc thread to delete it
                StorageEngine::instance()->add_unused_rowset(rowset);
            }

            // init one delete handler
            int32_t end_version = -1;
            for (auto& version : versions_to_be_changed) {
                if (version.second > end_version) {
                    end_version = version.second;
                }
            }

            res = delete_handler.init(base_tablet->tablet_schema(),
                                      base_tablet->delete_predicates(), end_version);
            if (!res.ok()) {
                LOG(WARNING) << "init delete handler failed. base_tablet="
                             << base_tablet->full_name() << ", end_version=" << end_version;

                // release delete handlers which have been inited successfully.
                delete_handler.finalize();
                break;
            }

            // acquire data sources correspond to history versions
            base_tablet->capture_rs_readers(versions_to_be_changed, &rs_readers);
            if (rs_readers.size() < 1) {
                LOG(WARNING) << "fail to acquire all data sources. "
                             << "version_num=" << versions_to_be_changed.size()
                             << ", data_source_num=" << rs_readers.size();
                res = Status::OLAPInternalError(OLAP_ERR_ALTER_DELTA_DOES_NOT_EXISTS);
                break;
            }

            for (auto& rs_reader : rs_readers) {
                res = rs_reader->init(&reader_context);
                if (!res.ok()) {
                    LOG(WARNING) << "failed to init rowset reader: " << base_tablet->full_name();
                    break;
                }
            }

        } while (0);
    }

    do {
        if (!res.ok()) {
            break;
        }
        StorageMigrationParams sm_params;
        sm_params.base_tablet = base_tablet;
        sm_params.new_tablet = new_tablet;
        sm_params.ref_rowset_readers = rs_readers;
        sm_params.delete_handler = &delete_handler;

        res = _convert_historical_rowsets(sm_params);
        if (!res.ok()) {
            break;
        }
        // set state to ready
        std::lock_guard<std::shared_mutex> new_wlock(new_tablet->get_header_lock());
        res = new_tablet->set_tablet_state(TabletState::TABLET_RUNNING);
        if (!res.ok()) {
            break;
        }
        new_tablet->save_meta();
    } while (0);

    if (res.ok()) {
        // _validate_migration_result should be outside the above while loop.
        // to avoid requiring the header lock twice.
        res = _validate_migration_result(new_tablet, request);
    }

    // if failed convert history data, then just remove the new tablet
    if (!res.ok()) {
        LOG(WARNING) << "failed to alter tablet. base_tablet=" << base_tablet->full_name()
                     << ", drop new_tablet=" << new_tablet->full_name();
        // do not drop the new tablet and its data. GC thread will
    }

    return res;
}

Status StorageMigrationV2Handler::_get_versions_to_be_changed(
        TabletSharedPtr base_tablet, std::vector<Version>* versions_to_be_changed) {
    RowsetSharedPtr rowset = base_tablet->rowset_with_max_version();
    if (rowset == nullptr) {
        LOG(WARNING) << "Tablet has no version. base_tablet=" << base_tablet->full_name();
        return Status::OLAPInternalError(OLAP_ERR_ALTER_DELTA_DOES_NOT_EXISTS);
    }

    std::vector<Version> span_versions;
    RETURN_NOT_OK(base_tablet->capture_consistent_versions(Version(0, rowset->version().second),
                                                           &span_versions));
    versions_to_be_changed->insert(versions_to_be_changed->end(), span_versions.begin(),
                                   span_versions.end());

    return Status::OK();
}

Status StorageMigrationV2Handler::_convert_historical_rowsets(
        const StorageMigrationParams& sm_params) {
    LOG(INFO) << "begin to convert historical rowsets for new_tablet from base_tablet."
              << " base_tablet=" << sm_params.base_tablet->full_name()
              << ", new_tablet=" << sm_params.new_tablet->full_name();

    // find end version
    int32_t end_version = -1;
    for (size_t i = 0; i < sm_params.ref_rowset_readers.size(); ++i) {
        if (sm_params.ref_rowset_readers[i]->version().second > end_version) {
            end_version = sm_params.ref_rowset_readers[i]->version().second;
        }
    }

    Status res = Status::OK();
    for (auto& rs_reader : sm_params.ref_rowset_readers) {
        VLOG_TRACE << "begin to convert a history rowset. version=" << rs_reader->version().first
                   << "-" << rs_reader->version().second;

        TabletSharedPtr new_tablet = sm_params.new_tablet;

        RowsetWriterContext writer_context;
        writer_context.rowset_id = StorageEngine::instance()->next_rowset_id();
        writer_context.tablet_uid = new_tablet->tablet_uid();
        writer_context.tablet_id = new_tablet->tablet_id();
        writer_context.partition_id = new_tablet->partition_id();
        writer_context.tablet_schema_hash = new_tablet->schema_hash();
        // linked schema change can't change rowset type, therefore we preserve rowset type in schema change now
        writer_context.rowset_type = rs_reader->rowset()->rowset_meta()->rowset_type();
        if (sm_params.new_tablet->tablet_meta()->preferred_rowset_type() == BETA_ROWSET) {
            writer_context.rowset_type = BETA_ROWSET;
        }
        writer_context.path_desc = new_tablet->tablet_path_desc();
        writer_context.tablet_schema = &(new_tablet->tablet_schema());
        writer_context.rowset_state = VISIBLE;
        writer_context.version = rs_reader->version();
        writer_context.segments_overlap = rs_reader->rowset()->rowset_meta()->segments_overlap();

        std::unique_ptr<RowsetWriter> rowset_writer;
        Status status = RowsetFactory::create_rowset_writer(writer_context, &rowset_writer);
        if (!status.ok()) {
            res = Status::OLAPInternalError(OLAP_ERR_ROWSET_BUILDER_INIT);
            goto PROCESS_ALTER_EXIT;
        }

        if (!(res = _generate_rowset_writer(sm_params.base_tablet->tablet_path_desc(),
<<<<<<< HEAD
                sm_params.new_tablet->tablet_path_desc(),
                rs_reader, rowset_writer.get(), new_tablet)).ok()) {
=======
                                            sm_params.new_tablet->tablet_path_desc(), rs_reader,
                                            rowset_writer.get(), new_tablet))
                     .ok()) {
>>>>>>> 34e64fbe
            LOG(WARNING) << "failed to add_rowset. version=" << rs_reader->version().first << "-"
                         << rs_reader->version().second;
            new_tablet->data_dir()->remove_pending_ids(ROWSET_ID_PREFIX +
                                                       rowset_writer->rowset_id().to_string());
            goto PROCESS_ALTER_EXIT;
        }
        new_tablet->data_dir()->remove_pending_ids(ROWSET_ID_PREFIX +
                                                   rowset_writer->rowset_id().to_string());
        // Add the new version of the data to the header
        // In order to prevent the occurrence of deadlock, we must first lock the old table, and then lock the new table
        std::lock_guard<std::mutex> lock(sm_params.new_tablet->get_push_lock());
        RowsetSharedPtr new_rowset = rowset_writer->build();
        if (new_rowset == nullptr) {
            LOG(WARNING) << "failed to build rowset, exit alter process";
            goto PROCESS_ALTER_EXIT;
        }
        res = sm_params.new_tablet->add_rowset(new_rowset, false);
        if (res.precise_code() == OLAP_ERR_PUSH_VERSION_ALREADY_EXIST) {
            LOG(WARNING) << "version already exist, version revert occurred. "
                         << "tablet=" << sm_params.new_tablet->full_name() << ", version='"
                         << rs_reader->version().first << "-" << rs_reader->version().second;
            StorageEngine::instance()->add_unused_rowset(new_rowset);
            res = Status::OK();
        } else if (!res.ok()) {
            LOG(WARNING) << "failed to register new version. "
                         << " tablet=" << sm_params.new_tablet->full_name()
                         << ", version=" << rs_reader->version().first << "-"
                         << rs_reader->version().second;
            StorageEngine::instance()->add_unused_rowset(new_rowset);
            goto PROCESS_ALTER_EXIT;
        } else {
            VLOG_NOTICE << "register new version. tablet=" << sm_params.new_tablet->full_name()
                        << ", version=" << rs_reader->version().first << "-"
                        << rs_reader->version().second;
        }

        VLOG_TRACE << "succeed to convert a history version."
                   << " version=" << rs_reader->version().first << "-"
                   << rs_reader->version().second;
    }
// XXX:The SchemaChange state should not be canceled at this time, because the new Delta has to be converted to the old and new Schema version
PROCESS_ALTER_EXIT : {
    // save tablet meta here because rowset meta is not saved during add rowset
    std::lock_guard<std::shared_mutex> new_wlock(sm_params.new_tablet->get_header_lock());
    sm_params.new_tablet->save_meta();
}
    if (res.ok()) {
        Version test_version(0, end_version);
        res = sm_params.new_tablet->check_version_integrity(test_version);
    }

    LOG(INFO) << "finish converting rowsets for new_tablet from base_tablet. "
              << "base_tablet=" << sm_params.base_tablet->full_name()
              << ", new_tablet=" << sm_params.new_tablet->full_name();
    return res;
}

Status StorageMigrationV2Handler::_validate_migration_result(
        TabletSharedPtr new_tablet, const TStorageMigrationReqV2& request) {
    Version max_continuous_version = {-1, 0};
    new_tablet->max_continuous_version_from_beginning(&max_continuous_version);
    LOG(INFO) << "find max continuous version of tablet=" << new_tablet->full_name()
              << ", start_version=" << max_continuous_version.first
              << ", end_version=" << max_continuous_version.second;
    if (max_continuous_version.second < request.migration_version) {
        return Status::OLAPInternalError(OLAP_ERR_VERSION_NOT_EXIST);
    }

    std::vector<std::pair<Version, RowsetSharedPtr>> version_rowsets;
    {
        std::shared_lock rdlock(new_tablet->get_header_lock(), std::try_to_lock);
        new_tablet->acquire_version_and_rowsets(&version_rowsets);
    }
    for (auto& pair : version_rowsets) {
        RowsetSharedPtr rowset = pair.second;
        if (!rowset->check_file_exist()) {
            return Status::OLAPInternalError(OLAP_ERR_FILE_NOT_EXIST);
        }
    }
    return Status::OK();
}

<<<<<<< HEAD
Status StorageMigrationV2Handler::_generate_rowset_writer(
        const FilePathDesc& src_desc, const FilePathDesc& dst_desc,
        RowsetReaderSharedPtr rowset_reader, RowsetWriter* new_rowset_writer, TabletSharedPtr new_tablet) {
    string remote_file_param_path = dst_desc.filepath + REMOTE_FILE_PARAM;
    if (!src_desc.is_remote() && dst_desc.is_remote() && !FileUtils::check_exist(remote_file_param_path)) {
=======
Status StorageMigrationV2Handler::_generate_rowset_writer(const FilePathDesc& src_desc,
                                                          const FilePathDesc& dst_desc,
                                                          RowsetReaderSharedPtr rowset_reader,
                                                          RowsetWriter* new_rowset_writer,
                                                          TabletSharedPtr new_tablet) {
    if (!src_desc.is_remote() && dst_desc.is_remote()) {
        string remote_file_param_path = dst_desc.filepath + REMOTE_FILE_PARAM;
>>>>>>> 34e64fbe
        rapidjson::StringBuffer strbuf;
        rapidjson::PrettyWriter<rapidjson::StringBuffer> writer(strbuf);
        writer.StartObject();
        writer.Key(TABLET_UID.c_str());
        writer.String(TabletUid(new_tablet->tablet_uid()).to_string().c_str());
        writer.Key(STORAGE_NAME.c_str());
        writer.String(dst_desc.storage_name.c_str());
        writer.EndObject();
        Status st = env_util::write_string_to_file_sync(
                Env::Default(), Slice(std::string(strbuf.GetString())), remote_file_param_path);
        // strbuf.GetString() format: {"tablet_uid": "a84cfb67d3ad3d62-87fd8b3ae9bdad84", "storage_name": "s3_name"}
        if (!st.ok()) {
            LOG(WARNING) << "fail to write tablet_uid and storage_name. path="
                         << remote_file_param_path << ", error:" << st.to_string();
            return Status::OLAPInternalError(OLAP_ERR_COPY_FILE_ERROR);
        }
        LOG(INFO) << "write storage_param successfully: " << remote_file_param_path;
    }

    return new_rowset_writer->add_rowset_for_migration(rowset_reader->rowset());
}

} // namespace doris<|MERGE_RESOLUTION|>--- conflicted
+++ resolved
@@ -354,14 +354,9 @@
         }
 
         if (!(res = _generate_rowset_writer(sm_params.base_tablet->tablet_path_desc(),
-<<<<<<< HEAD
-                sm_params.new_tablet->tablet_path_desc(),
-                rs_reader, rowset_writer.get(), new_tablet)).ok()) {
-=======
                                             sm_params.new_tablet->tablet_path_desc(), rs_reader,
                                             rowset_writer.get(), new_tablet))
                      .ok()) {
->>>>>>> 34e64fbe
             LOG(WARNING) << "failed to add_rowset. version=" << rs_reader->version().first << "-"
                          << rs_reader->version().second;
             new_tablet->data_dir()->remove_pending_ids(ROWSET_ID_PREFIX +
@@ -444,21 +439,13 @@
     return Status::OK();
 }
 
-<<<<<<< HEAD
-Status StorageMigrationV2Handler::_generate_rowset_writer(
-        const FilePathDesc& src_desc, const FilePathDesc& dst_desc,
-        RowsetReaderSharedPtr rowset_reader, RowsetWriter* new_rowset_writer, TabletSharedPtr new_tablet) {
-    string remote_file_param_path = dst_desc.filepath + REMOTE_FILE_PARAM;
-    if (!src_desc.is_remote() && dst_desc.is_remote() && !FileUtils::check_exist(remote_file_param_path)) {
-=======
 Status StorageMigrationV2Handler::_generate_rowset_writer(const FilePathDesc& src_desc,
                                                           const FilePathDesc& dst_desc,
                                                           RowsetReaderSharedPtr rowset_reader,
                                                           RowsetWriter* new_rowset_writer,
                                                           TabletSharedPtr new_tablet) {
-    if (!src_desc.is_remote() && dst_desc.is_remote()) {
-        string remote_file_param_path = dst_desc.filepath + REMOTE_FILE_PARAM;
->>>>>>> 34e64fbe
+    string remote_file_param_path = dst_desc.filepath + REMOTE_FILE_PARAM;
+    if (!src_desc.is_remote() && dst_desc.is_remote() && !FileUtils::check_exist(remote_file_param_path)) {
         rapidjson::StringBuffer strbuf;
         rapidjson::PrettyWriter<rapidjson::StringBuffer> writer(strbuf);
         writer.StartObject();
