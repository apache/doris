// Licensed to the Apache Software Foundation (ASF) under one
// or more contributor license agreements.  See the NOTICE file
// distributed with this work for additional information
// regarding copyright ownership.  The ASF licenses this file
// to you under the Apache License, Version 2.0 (the
// "License"); you may not use this file except in compliance
// with the License.  You may obtain a copy of the License at
//
//   http://www.apache.org/licenses/LICENSE-2.0
//
// Unless required by applicable law or agreed to in writing,
// software distributed under the License is distributed on an
// "AS IS" BASIS, WITHOUT WARRANTIES OR CONDITIONS OF ANY
// KIND, either express or implied.  See the License for the
// specific language governing permissions and limitations
// under the License.

#include "olap/storage_engine.h"

// IWYU pragma: no_include <bthread/errno.h>
#include <errno.h> // IWYU pragma: keep
#include <fmt/format.h>
#include <gen_cpp/AgentService_types.h>
#include <rapidjson/document.h>
#include <rapidjson/encodings.h>
#include <rapidjson/prettywriter.h>
#include <rapidjson/stringbuffer.h>
#include <stdlib.h>
#include <string.h>
#include <sys/resource.h>
#include <thrift/protocol/TDebugProtocol.h>

#include <algorithm>
#include <boost/algorithm/string/case_conv.hpp>
#include <boost/container/detail/std_fwd.hpp>
#include <chrono>
#include <filesystem>
#include <iterator>
#include <list>
#include <new>
#include <ostream>
#include <random>
#include <set>
#include <thread>
#include <unordered_set>
#include <utility>

#include "common/config.h"
#include "common/logging.h"
#include "gutil/strings/substitute.h"
#include "io/fs/local_file_system.h"
#include "olap/base_compaction.h"
#include "olap/binlog.h"
#include "olap/cumulative_compaction.h"
#include "olap/data_dir.h"
#include "olap/full_compaction.h"
#include "olap/memtable_flush_executor.h"
#include "olap/olap_define.h"
#include "olap/olap_meta.h"
#include "olap/rowset/rowset_meta.h"
#include "olap/rowset/rowset_meta_manager.h"
#include "olap/rowset/unique_rowset_id_generator.h"
#include "olap/schema_cache.h"
#include "olap/segment_loader.h"
#include "olap/single_replica_compaction.h"
#include "olap/tablet_manager.h"
#include "olap/tablet_meta.h"
#include "olap/tablet_meta_manager.h"
#include "olap/task/engine_task.h"
#include "olap/txn_manager.h"
#include "runtime/memory/cache_manager.h"
#include "runtime/memory/mem_tracker.h"
#include "runtime/stream_load/stream_load_recorder.h"
#include "util/doris_metrics.h"
#include "util/metrics.h"
#include "util/spinlock.h"
#include "util/stopwatch.hpp"
#include "util/thread.h"
#include "util/threadpool.h"
#include "util/trace.h"
#include "util/uid_util.h"
#include "util/work_thread_pool.hpp"

using std::filesystem::directory_iterator;
using std::filesystem::path;
using std::map;
using std::set;
using std::string;
using std::stringstream;
using std::vector;

namespace doris {
using namespace ErrorCode;

DEFINE_GAUGE_METRIC_PROTOTYPE_2ARG(unused_rowsets_count, MetricUnit::ROWSETS);

StorageEngine* StorageEngine::_s_instance = nullptr;

static Status _validate_options(const EngineOptions& options) {
    if (options.store_paths.empty()) {
        return Status::InternalError("store paths is empty");
    }
    return Status::OK();
}

Status StorageEngine::open(const EngineOptions& options, StorageEngine** engine_ptr) {
    RETURN_IF_ERROR(_validate_options(options));
    LOG(INFO) << "starting backend using uid:" << options.backend_uid.to_string();
    std::unique_ptr<StorageEngine> engine(new StorageEngine(options));
    RETURN_NOT_OK_STATUS_WITH_WARN(engine->_open(), "open engine failed");
    *engine_ptr = engine.release();
    LOG(INFO) << "success to init storage engine.";
    return Status::OK();
}

StorageEngine::StorageEngine(const EngineOptions& options)
        : _options(options),
          _available_storage_medium_type_count(0),
          _effective_cluster_id(-1),
          _is_all_cluster_id_exist(true),
          _stopped(false),
          _segcompaction_mem_tracker(std::make_shared<MemTracker>("SegCompaction")),
          _segment_meta_mem_tracker(std::make_shared<MemTracker>("SegmentMeta")),
          _stop_background_threads_latch(1),
          _tablet_manager(new TabletManager(config::tablet_map_shard_size)),
          _txn_manager(new TxnManager(config::txn_map_shard_size, config::txn_shard_size)),
          _rowset_id_generator(new UniqueRowsetIdGenerator(options.backend_uid)),
          _memtable_flush_executor(nullptr),
          _calc_delete_bitmap_executor(nullptr),
          _default_rowset_type(BETA_ROWSET),
          _heartbeat_flags(nullptr),
          _stream_load_recorder(nullptr) {
    _s_instance = this;
    REGISTER_HOOK_METRIC(unused_rowsets_count, [this]() {
        // std::lock_guard<std::mutex> lock(_gc_mutex);
        return _unused_rowsets.size();
    });

    _broken_paths = options.broken_paths;
}

StorageEngine::~StorageEngine() {
    DEREGISTER_HOOK_METRIC(unused_rowsets_count);

    if (_base_compaction_thread_pool) {
        _base_compaction_thread_pool->shutdown();
    }
    if (_cumu_compaction_thread_pool) {
        _cumu_compaction_thread_pool->shutdown();
    }
    if (_single_replica_compaction_thread_pool) {
        _single_replica_compaction_thread_pool->shutdown();
    }

    if (_seg_compaction_thread_pool) {
        _seg_compaction_thread_pool->shutdown();
    }
    if (_tablet_meta_checkpoint_thread_pool) {
        _tablet_meta_checkpoint_thread_pool->shutdown();
    }
    if (_cold_data_compaction_thread_pool) {
        _cold_data_compaction_thread_pool->shutdown();
    }
    _clear();
    _s_instance = nullptr;
}

Status StorageEngine::load_data_dirs(const std::vector<DataDir*>& data_dirs) {
    std::vector<std::thread> threads;
    std::vector<Status> results(data_dirs.size());
    for (size_t i = 0; i < data_dirs.size(); ++i) {
        threads.emplace_back(
                [&results, data_dir = data_dirs[i]](size_t index) {
                    results[index] = data_dir->load();
                    if (!results[index].ok()) {
                        LOG(WARNING) << "io error when init load tables. res=" << results[index]
                                     << ", data dir=" << data_dir->path();
                    }
                },
                i);
    }
    for (auto& thread : threads) {
        thread.join();
    }
    for (const auto& result : results) {
        if (!result.ok()) {
            return result;
        }
    }
    return Status::OK();
}

Status StorageEngine::_open() {
    // init store_map
    RETURN_NOT_OK_STATUS_WITH_WARN(_init_store_map(), "_init_store_map failed");

    _effective_cluster_id = config::cluster_id;
    RETURN_NOT_OK_STATUS_WITH_WARN(_check_all_root_path_cluster_id(), "fail to check cluster id");

    _update_storage_medium_type_count();

    RETURN_NOT_OK_STATUS_WITH_WARN(_check_file_descriptor_number(), "check fd number failed");

    auto dirs = get_stores<false>();
    RETURN_IF_ERROR(load_data_dirs(dirs));

    _memtable_flush_executor.reset(new MemTableFlushExecutor());
    _memtable_flush_executor->init(dirs);

    _calc_delete_bitmap_executor.reset(new CalcDeleteBitmapExecutor());
    _calc_delete_bitmap_executor->init();

    _parse_default_rowset_type();

    return Status::OK();
}

Status StorageEngine::_init_store_map() {
    std::vector<DataDir*> tmp_stores;
    std::vector<std::thread> threads;
    SpinLock error_msg_lock;
    std::string error_msg;
    for (auto& path : _options.store_paths) {
        DataDir* store = new DataDir(path.path, path.capacity_bytes, path.storage_medium,
                                     _tablet_manager.get(), _txn_manager.get());
        tmp_stores.emplace_back(store);
        threads.emplace_back([store, &error_msg_lock, &error_msg]() {
            auto st = store->init();
            if (!st.ok()) {
                {
                    std::lock_guard<SpinLock> l(error_msg_lock);
                    error_msg.append(st.to_string() + ";");
                }
                LOG(WARNING) << "Store load failed, status=" << st.to_string()
                             << ", path=" << store->path();
            }
        });
    }
    for (auto& thread : threads) {
        thread.join();
    }

    if (!error_msg.empty()) {
        for (auto store : tmp_stores) {
            delete store;
        }
        return Status::InternalError("init path failed, error={}", error_msg);
    }

    for (auto store : tmp_stores) {
        _store_map.emplace(store->path(), store);
    }

    std::string stream_load_record_path;
    if (!tmp_stores.empty()) {
        stream_load_record_path = tmp_stores[0]->path();
    }

    RETURN_NOT_OK_STATUS_WITH_WARN(_init_stream_load_recorder(stream_load_record_path),
                                   "init StreamLoadRecorder failed");

    return Status::OK();
}

Status StorageEngine::_init_stream_load_recorder(const std::string& stream_load_record_path) {
    LOG(INFO) << "stream load record path: " << stream_load_record_path;
    // init stream load record rocksdb
    _stream_load_recorder = StreamLoadRecorder::create_unique(stream_load_record_path);
    if (_stream_load_recorder == nullptr) {
        RETURN_NOT_OK_STATUS_WITH_WARN(
                Status::MemoryAllocFailed("allocate memory for StreamLoadRecorder failed"),
                "new StreamLoadRecorder failed");
    }
    auto st = _stream_load_recorder->init();
    if (!st.ok()) {
        RETURN_NOT_OK_STATUS_WITH_WARN(
                Status::IOError("open StreamLoadRecorder rocksdb failed, path={}",
                                stream_load_record_path),
                "init StreamLoadRecorder failed");
    }
    return Status::OK();
}

void StorageEngine::_update_storage_medium_type_count() {
    set<TStorageMedium::type> available_storage_medium_types;

    std::lock_guard<std::mutex> l(_store_lock);
    for (auto& it : _store_map) {
        if (it.second->is_used()) {
            available_storage_medium_types.insert(it.second->storage_medium());
        }
    }

    _available_storage_medium_type_count = available_storage_medium_types.size();
}

Status StorageEngine::_judge_and_update_effective_cluster_id(int32_t cluster_id) {
    if (cluster_id == -1 && _effective_cluster_id == -1) {
        // maybe this is a new cluster, cluster id will get from heartbeat message
        return Status::OK();
    } else if (cluster_id != -1 && _effective_cluster_id == -1) {
        _effective_cluster_id = cluster_id;
        return Status::OK();
    } else if (cluster_id == -1 && _effective_cluster_id != -1) {
        // _effective_cluster_id is the right effective cluster id
        return Status::OK();
    } else {
        if (cluster_id != _effective_cluster_id) {
            RETURN_NOT_OK_STATUS_WITH_WARN(
                    Status::Corruption("multiple cluster ids is not equal. one={}, other={}",
                                       _effective_cluster_id, cluster_id),
                    "cluster id not equal");
        }
    }

    return Status::OK();
}

template <bool include_unused>
std::vector<DataDir*> StorageEngine::get_stores() {
    std::vector<DataDir*> stores;
    stores.reserve(_store_map.size());

    std::lock_guard<std::mutex> l(_store_lock);
    if constexpr (include_unused) {
        for (auto& it : _store_map) {
            stores.push_back(it.second);
        }
    } else {
        for (auto& it : _store_map) {
            if (it.second->is_used()) {
                stores.push_back(it.second);
            }
        }
    }
    return stores;
}

template std::vector<DataDir*> StorageEngine::get_stores<false>();
template std::vector<DataDir*> StorageEngine::get_stores<true>();

Status StorageEngine::get_all_data_dir_info(std::vector<DataDirInfo>* data_dir_infos,
                                            bool need_update) {
    Status res = Status::OK();
    data_dir_infos->clear();

    MonotonicStopWatch timer;
    timer.start();

    // 1. update available capacity of each data dir
    // get all root path info and construct a path map.
    // path -> DataDirInfo
    std::map<std::string, DataDirInfo> path_map;
    {
        std::lock_guard<std::mutex> l(_store_lock);
        for (auto& it : _store_map) {
            if (need_update) {
                it.second->update_capacity();
            }
            path_map.emplace(it.first, it.second->get_dir_info());
        }
    }

    // 2. get total tablets' size of each data dir
    size_t tablet_count = 0;
    _tablet_manager->update_root_path_info(&path_map, &tablet_count);

    // 3. update metrics in DataDir
    for (auto& path : path_map) {
        std::lock_guard<std::mutex> l(_store_lock);
        auto data_dir = _store_map.find(path.first);
        DCHECK(data_dir != _store_map.end());
        data_dir->second->update_local_data_size(path.second.local_used_capacity);
        data_dir->second->update_remote_data_size(path.second.remote_used_capacity);
    }

    // add path info to data_dir_infos
    for (auto& entry : path_map) {
        data_dir_infos->emplace_back(entry.second);
    }

    timer.stop();
    LOG(INFO) << "get root path info cost: " << timer.elapsed_time() / 1000000
              << " ms. tablet counter: " << tablet_count;

    return res;
}

int64_t StorageEngine::get_file_or_directory_size(const std::string& file_path) {
    if (!std::filesystem::exists(file_path)) {
        return 0;
    }
    if (!std::filesystem::is_directory(file_path)) {
        return std::filesystem::file_size(file_path);
    }
    int64_t sum_size = 0;
    for (const auto& it : std::filesystem::directory_iterator(file_path)) {
        sum_size += get_file_or_directory_size(it.path());
    }
    return sum_size;
}

void StorageEngine::_start_disk_stat_monitor() {
    for (auto& it : _store_map) {
        it.second->health_check();
    }

    _update_storage_medium_type_count();

    _exit_if_too_many_disks_are_failed();
}

// TODO(lingbin): Should be in EnvPosix?
Status StorageEngine::_check_file_descriptor_number() {
    struct rlimit l;
    int ret = getrlimit(RLIMIT_NOFILE, &l);
    if (ret != 0) {
        LOG(WARNING) << "call getrlimit() failed. errno=" << strerror(errno)
                     << ", use default configuration instead.";
        return Status::OK();
    }
    if (l.rlim_cur < config::min_file_descriptor_number) {
        LOG(ERROR) << "File descriptor number is less than " << config::min_file_descriptor_number
                   << ". Please use (ulimit -n) to set a value equal or greater than "
                   << config::min_file_descriptor_number;
        return Status::InternalError("file descriptors limit is too small");
    }
    return Status::OK();
}

Status StorageEngine::_check_all_root_path_cluster_id() {
    int32_t cluster_id = -1;
    for (auto& it : _store_map) {
        int32_t tmp_cluster_id = it.second->cluster_id();
        if (it.second->cluster_id_incomplete()) {
            _is_all_cluster_id_exist = false;
        } else if (tmp_cluster_id == cluster_id) {
            // both have right cluster id, do nothing
        } else if (cluster_id == -1) {
            cluster_id = tmp_cluster_id;
        } else {
            RETURN_NOT_OK_STATUS_WITH_WARN(
                    Status::Corruption("multiple cluster ids is not equal. one={}, other={}",
                                       cluster_id, tmp_cluster_id),
                    "cluster id not equal");
        }
    }

    // judge and get effective cluster id
    RETURN_IF_ERROR(_judge_and_update_effective_cluster_id(cluster_id));

    // write cluster id into cluster_id_path if get effective cluster id success
    if (_effective_cluster_id != -1 && !_is_all_cluster_id_exist) {
        set_cluster_id(_effective_cluster_id);
    }

    return Status::OK();
}

Status StorageEngine::set_cluster_id(int32_t cluster_id) {
    std::lock_guard<std::mutex> l(_store_lock);
    for (auto& it : _store_map) {
        RETURN_IF_ERROR(it.second->set_cluster_id(cluster_id));
    }
    _effective_cluster_id = cluster_id;
    _is_all_cluster_id_exist = true;
    return Status::OK();
}

std::vector<DataDir*> StorageEngine::get_stores_for_create_tablet(
        TStorageMedium::type storage_medium) {
    struct DirInfo {
        DataDir* data_dir;

        size_t disk_available;
        //if disk_available is high, then available_level is small
        int available_level;

        int tablet_num;

<<<<<<< HEAD
        bool operator<(const DirInfo& other) {
=======
        bool operator<(const DirInfo& other) const {
>>>>>>> 87c4d1c2
            if (available_level != other.available_level) {
                return available_level < other.available_level;
            }
            if (tablet_num != other.tablet_num) {
                return tablet_num < other.tablet_num;
            }
            return data_dir->path_hash() < other.data_dir->path_hash();
        }
    };
    std::map<size_t, int> available_levels;
    std::vector<DirInfo> dir_infos;
    int next_index = 0;
    size_t max_disk_capacity = 0;
    {
        std::lock_guard<std::mutex> l(_store_lock);
        next_index = _store_next_index[storage_medium]++;
        if (next_index < 0) {
            next_index = 0;
            _store_next_index[storage_medium] = next_index + 1;
        }
        for (auto& it : _store_map) {
            DataDir* data_dir = it.second;
            if (data_dir->is_used()) {
                if (_available_storage_medium_type_count == 1 ||
                    data_dir->storage_medium() == storage_medium) {
                    size_t disk_available = data_dir->disk_available();
                    DirInfo dir_info;
                    dir_info.data_dir = data_dir;
                    dir_info.available_level = disk_available;
                    dir_infos.push_back(dir_info);
                    available_levels[disk_available] = 0;
                    size_t disk_capacity = data_dir->disk_capacity();
                    if (max_disk_capacity < disk_capacity) {
                        max_disk_capacity = disk_capacity;
                    }
                }
            }
        }
    }

    std::vector<DataDir*> stores;
    if (dir_infos.empty()) {
        return stores;
    }

    // if two disk available diff not exceeds 20% capacity, then they are the same available level.
    size_t same_level_available_diff = std::max<size_t>(max_disk_capacity / 5, 1);
    int level = 0;
    size_t level_start_available = available_levels.rbegin()->first;
    for (auto rit = available_levels.rbegin(); rit != available_levels.rend(); rit++) {
        if (level_start_available - rit->first >= same_level_available_diff) {
            level_start_available = rit->first;
            level++;
<<<<<<< HEAD
        }
        rit->second = level;
    }

    for (auto& dir_info : dir_infos) {
        dir_info.tablet_num = dir_info.data_dir->tablet_num();
        dir_info.available_level = available_levels[dir_info.disk_available];
    }

    std::sort(dir_infos.begin(), dir_infos.end());

    // Suppose there are five data dirs (D1, D2, D3, D4, D5).
    // D1/D2/D3 contain 1 tablet,  D4/D5 contain 2 tablets.
    // If three creating tablets threads simultaneously invoke this function to get stores,
    // then the return stores will be as below:
    // thread 1: (D1, D2, D3, D4, D5)
    // thread 2: (D2, D3, D1, D5, D4)
    // thread 3: (D3, D1, D2, D4, D5)
    stores.reserve(dir_infos.size());
    for (size_t i = 0; i < dir_infos.size();) {
        size_t end = i + 1;
        while (end < dir_infos.size() && dir_infos[i].tablet_num == dir_infos[end].tablet_num &&
               dir_infos[i].available_level == dir_infos[end].available_level) {
            end++;
        }
        // data dirs [i, end) have the same tablet size, round robin range [i, end)
        size_t count = end - i;
        for (size_t k = 0; k < count; k++) {
            size_t index = i + (k + next_index) % count;
            stores.push_back(dir_infos[index].data_dir);
        }
        i = end;
    }

=======
        }
        rit->second = level;
    }

    for (auto& dir_info : dir_infos) {
        dir_info.tablet_num = dir_info.data_dir->tablet_num();
        dir_info.available_level = available_levels[dir_info.disk_available];
    }

    std::sort(dir_infos.begin(), dir_infos.end());

    // Suppose there are five data dirs (D1, D2, D3, D4, D5).
    // D1/D2/D3 contain 1 tablet,  D4/D5 contain 2 tablets.
    // If three creating tablets threads simultaneously invoke this function to get stores,
    // then the return stores will be as below:
    // thread 1: (D1, D2, D3, D4, D5)
    // thread 2: (D2, D3, D1, D5, D4)
    // thread 3: (D3, D1, D2, D4, D5)
    stores.reserve(dir_infos.size());
    for (size_t i = 0; i < dir_infos.size();) {
        size_t end = i + 1;
        while (end < dir_infos.size() && dir_infos[i].tablet_num == dir_infos[end].tablet_num &&
               dir_infos[i].available_level == dir_infos[end].available_level) {
            end++;
        }
        // data dirs [i, end) have the same tablet size, round robin range [i, end)
        size_t count = end - i;
        for (size_t k = 0; k < count; k++) {
            size_t index = i + (k + next_index) % count;
            stores.push_back(dir_infos[index].data_dir);
        }
        i = end;
    }

>>>>>>> 87c4d1c2
    return stores;
}

DataDir* StorageEngine::get_store(const std::string& path) {
    // _store_map is unchanged, no need to lock
    auto it = _store_map.find(path);
    if (it == _store_map.end()) {
        return nullptr;
    }
    return it->second;
}

static bool too_many_disks_are_failed(uint32_t unused_num, uint32_t total_num) {
    return ((total_num == 0) ||
            (unused_num * 100 / total_num > config::max_percentage_of_error_disk));
}

void StorageEngine::_exit_if_too_many_disks_are_failed() {
    uint32_t unused_root_path_num = 0;
    uint32_t total_root_path_num = 0;

    {
        // TODO(yingchun): _store_map is only updated in main and ~StorageEngine, maybe we can remove it?
        std::lock_guard<std::mutex> l(_store_lock);
        if (_store_map.empty()) {
            return;
        }

        for (auto& it : _store_map) {
            ++total_root_path_num;
            if (it.second->is_used()) {
                continue;
            }
            ++unused_root_path_num;
        }
    }

    if (too_many_disks_are_failed(unused_root_path_num, total_root_path_num)) {
        LOG(FATAL) << "meet too many error disks, process exit. "
                   << "max_ratio_allowed=" << config::max_percentage_of_error_disk << "%"
                   << ", error_disk_count=" << unused_root_path_num
                   << ", total_disk_count=" << total_root_path_num;
        exit(0);
    }
}

void StorageEngine::stop() {
    LOG(INFO) << "begin stopping storage engine";
    // trigger the waiting threads
    notify_listeners();

    {
        std::lock_guard<std::mutex> l(_store_lock);
        for (auto& store_pair : _store_map) {
            store_pair.second->stop_bg_worker();
        }
    }

    _stop_background_threads_latch.count_down();
#define THREAD_JOIN(thread) \
    if (thread) {           \
        thread->join();     \
    }

    THREAD_JOIN(_compaction_tasks_producer_thread);
    THREAD_JOIN(_update_replica_infos_thread);
    THREAD_JOIN(_unused_rowset_monitor_thread);
    LOG(INFO) << "start join garbage sweeper thread";
    THREAD_JOIN(_garbage_sweeper_thread);
    LOG(INFO) << "end join garbage sweeper thread";
    THREAD_JOIN(_disk_stat_monitor_thread);
    THREAD_JOIN(_fd_cache_clean_thread);
    THREAD_JOIN(_tablet_checkpoint_tasks_producer_thread);
    THREAD_JOIN(_async_publish_thread);
    THREAD_JOIN(_cold_data_compaction_producer_thread);
    THREAD_JOIN(_cooldown_tasks_producer_thread);
#undef THREAD_JOIN

#define THREADS_JOIN(threads)            \
    for (const auto& thread : threads) { \
        if (thread) {                    \
            thread->join();              \
        }                                \
    }

    THREADS_JOIN(_path_gc_threads);
    THREADS_JOIN(_path_scan_threads);
#undef THREADS_JOIN
    _stopped = true;
    LOG(INFO) << "end stopping storage engine";
}

void StorageEngine::_clear() {
    std::lock_guard<std::mutex> l(_store_lock);
    for (auto& store_pair : _store_map) {
        delete store_pair.second;
        store_pair.second = nullptr;
    }
    _store_map.clear();
}

void StorageEngine::clear_transaction_task(const TTransactionId transaction_id) {
    // clear transaction task may not contains partitions ids, we should get partition id from txn manager.
    std::vector<int64_t> partition_ids;
    StorageEngine::instance()->txn_manager()->get_partition_ids(transaction_id, &partition_ids);
    clear_transaction_task(transaction_id, partition_ids);
}

void StorageEngine::clear_transaction_task(const TTransactionId transaction_id,
                                           const std::vector<TPartitionId>& partition_ids) {
    LOG(INFO) << "begin to clear transaction task. transaction_id=" << transaction_id;

    for (const TPartitionId& partition_id : partition_ids) {
        std::map<TabletInfo, RowsetSharedPtr> tablet_infos;
        StorageEngine::instance()->txn_manager()->get_txn_related_tablets(
                transaction_id, partition_id, &tablet_infos);

        // each tablet
        for (auto& tablet_info : tablet_infos) {
            // should use tablet uid to ensure clean txn correctly
            TabletSharedPtr tablet = _tablet_manager->get_tablet(tablet_info.first.tablet_id,
                                                                 tablet_info.first.tablet_uid);
            // The tablet may be dropped or altered, leave a INFO log and go on process other tablet
            if (tablet == nullptr) {
                LOG(INFO) << "tablet is no longer exist. tablet_id=" << tablet_info.first.tablet_id
                          << ", tablet_uid=" << tablet_info.first.tablet_uid;
                continue;
            }
            StorageEngine::instance()->txn_manager()->delete_txn(partition_id, tablet,
                                                                 transaction_id);
        }
    }
    LOG(INFO) << "finish to clear transaction task. transaction_id=" << transaction_id;
}

void StorageEngine::_start_clean_cache() {
    CacheManager::instance()->for_each_cache_prune_stale();
}

Status StorageEngine::start_trash_sweep(double* usage, bool ignore_guard) {
    Status res = Status::OK();

    std::unique_lock<std::mutex> l(_trash_sweep_lock, std::defer_lock);
    if (!l.try_lock()) {
        LOG(INFO) << "trash and snapshot sweep is running.";
        if (ignore_guard) {
            _need_clean_trash.store(true, std::memory_order_relaxed);
        }
        return res;
    }

    LOG(INFO) << "start trash and snapshot sweep. is_clean=" << ignore_guard;

    const int32_t snapshot_expire = config::snapshot_expire_time_sec;
    const int32_t trash_expire = config::trash_file_expire_time_sec;
    // the guard space should be lower than storage_flood_stage_usage_percent,
    // so here we multiply 0.9
    // if ignore_guard is true, set guard_space to 0.
    const double guard_space =
            ignore_guard ? 0 : config::storage_flood_stage_usage_percent / 100.0 * 0.9;
    std::vector<DataDirInfo> data_dir_infos;
    RETURN_NOT_OK_STATUS_WITH_WARN(get_all_data_dir_info(&data_dir_infos, false),
                                   "failed to get root path stat info when sweep trash.")
    std::sort(data_dir_infos.begin(), data_dir_infos.end(), DataDirInfoLessAvailability());

    time_t now = time(nullptr); //获取UTC时间
    tm local_tm_now;
    local_tm_now.tm_isdst = 0;
    if (localtime_r(&now, &local_tm_now) == nullptr) {
        return Status::Error<OS_ERROR>("fail to localtime_r time. time={}", now);
    }
    const time_t local_now = mktime(&local_tm_now); //得到当地日历时间

    double tmp_usage = 0.0;
    for (DataDirInfo& info : data_dir_infos) {
        LOG(INFO) << "Start to sweep path " << info.path;
        if (!info.is_used) {
            continue;
        }

        double curr_usage = (double)(info.disk_capacity - info.available) / info.disk_capacity;
        tmp_usage = std::max(tmp_usage, curr_usage);

        Status curr_res = Status::OK();
        auto snapshot_path = fmt::format("{}/{}", info.path, SNAPSHOT_PREFIX);
        curr_res = _do_sweep(snapshot_path, local_now, snapshot_expire);
        if (!curr_res.ok()) {
            LOG(WARNING) << "failed to sweep snapshot. path=" << snapshot_path
                         << ", err_code=" << curr_res;
            res = curr_res;
        }

        auto trash_path = fmt::format("{}/{}", info.path, TRASH_PREFIX);
        curr_res = _do_sweep(trash_path, local_now, curr_usage > guard_space ? 0 : trash_expire);
        if (!curr_res.ok()) {
            LOG(WARNING) << "failed to sweep trash. path=" << trash_path
                         << ", err_code=" << curr_res;
            res = curr_res;
        }
    }

    if (usage != nullptr) {
        *usage = tmp_usage; // update usage
    }

    // clear expire incremental rowset, move deleted tablet to trash
    _tablet_manager->start_trash_sweep();

    // clean rubbish transactions
    _clean_unused_txns();

    // clean unused rowset metas in OlapMeta
    _clean_unused_rowset_metas();

    // clean unused binlog metas in OlapMeta
    _clean_unused_binlog_metas();

    // cleand unused delete bitmap for deleted tablet
    _clean_unused_delete_bitmap();

    // cleand unused pending publish info for deleted tablet
    _clean_unused_pending_publish_info();

    // clean unused rowsets in remote storage backends
    for (auto data_dir : get_stores()) {
        data_dir->perform_remote_rowset_gc();
        data_dir->perform_remote_tablet_gc();
        data_dir->update_trash_capacity();
    }

    return res;
}

void StorageEngine::_clean_unused_rowset_metas() {
    std::vector<RowsetMetaSharedPtr> invalid_rowset_metas;
    auto clean_rowset_func = [this, &invalid_rowset_metas](TabletUid tablet_uid, RowsetId rowset_id,
                                                           const std::string& meta_str) -> bool {
        // return false will break meta iterator, return true to skip this error
        RowsetMetaSharedPtr rowset_meta(new RowsetMeta());
        bool parsed = rowset_meta->init(meta_str);
        if (!parsed) {
            LOG(WARNING) << "parse rowset meta string failed for rowset_id:" << rowset_id;
            invalid_rowset_metas.push_back(rowset_meta);
            return true;
        }
        if (rowset_meta->tablet_uid() != tablet_uid) {
            LOG(WARNING) << "tablet uid is not equal, skip the rowset"
                         << ", rowset_id=" << rowset_meta->rowset_id()
                         << ", in_put_tablet_uid=" << tablet_uid
                         << ", tablet_uid in rowset meta=" << rowset_meta->tablet_uid();
            invalid_rowset_metas.push_back(rowset_meta);
            return true;
        }

        TabletSharedPtr tablet = _tablet_manager->get_tablet(rowset_meta->tablet_id());
        if (tablet == nullptr) {
            // tablet may be dropped
            // TODO(cmy): this is better to be a VLOG, because drop table is a very common case.
            // leave it as INFO log for observation. Maybe change it in future.
            LOG(INFO) << "failed to find tablet " << rowset_meta->tablet_id()
                      << " for rowset: " << rowset_meta->rowset_id() << ", tablet may be dropped";
            invalid_rowset_metas.push_back(rowset_meta);
            return true;
        }
        if (tablet->tablet_uid() != rowset_meta->tablet_uid()) {
            // In this case, we get the tablet using the tablet id recorded in the rowset meta.
            // but the uid in the tablet is different from the one recorded in the rowset meta.
            // How this happened:
            // Replica1 of Tablet A exists on BE1. Because of the clone task, a new replica2 is createed on BE2,
            // and then replica1 deleted from BE1. After some time, we created replica again on BE1,
            // which will creates a new tablet with the same id but a different uid.
            // And in the historical version, when we deleted the replica, we did not delete the corresponding rowset meta,
            // thus causing the original rowset meta to remain(with same tablet id but different uid).
            LOG(WARNING) << "rowset's tablet uid " << rowset_meta->tablet_uid()
                         << " does not equal to tablet uid: " << tablet->tablet_uid();
            invalid_rowset_metas.push_back(rowset_meta);
            return true;
        }
        if (rowset_meta->rowset_state() == RowsetStatePB::VISIBLE &&
            (!tablet->rowset_meta_is_useful(rowset_meta))) {
            LOG(INFO) << "rowset meta is not used any more, remove it. rowset_id="
                      << rowset_meta->rowset_id();
            invalid_rowset_metas.push_back(rowset_meta);
        }
        return true;
    };
    auto data_dirs = get_stores();
    for (auto data_dir : data_dirs) {
        RowsetMetaManager::traverse_rowset_metas(data_dir->get_meta(), clean_rowset_func);
        for (auto& rowset_meta : invalid_rowset_metas) {
            RowsetMetaManager::remove(data_dir->get_meta(), rowset_meta->tablet_uid(),
                                      rowset_meta->rowset_id());
        }
        LOG(INFO) << "remove " << invalid_rowset_metas.size()
                  << " invalid rowset meta from dir: " << data_dir->path();
        invalid_rowset_metas.clear();
    }
}

void StorageEngine::_clean_unused_binlog_metas() {
    std::vector<std::string> unused_binlog_key_suffixes;
    auto unused_binlog_collector = [this, &unused_binlog_key_suffixes](const std::string& key,
                                                                       const std::string& value,
                                                                       bool need_check) -> bool {
        if (need_check) {
            BinlogMetaEntryPB binlog_meta_pb;
            if (UNLIKELY(!binlog_meta_pb.ParseFromString(value))) {
                LOG(WARNING) << "parse rowset meta string failed for binlog meta key: " << key;
            } else if (_tablet_manager->get_tablet(binlog_meta_pb.tablet_id()) == nullptr) {
                LOG(INFO) << "failed to find tablet " << binlog_meta_pb.tablet_id()
                          << " for binlog rowset: " << binlog_meta_pb.rowset_id()
                          << ", tablet may be dropped";
            } else {
                return false;
            }
        }

        unused_binlog_key_suffixes.emplace_back(key.substr(kBinlogMetaPrefix.size()));
        return true;
    };
    auto data_dirs = get_stores();
    for (auto data_dir : data_dirs) {
        RowsetMetaManager::traverse_binlog_metas(data_dir->get_meta(), unused_binlog_collector);
        for (const auto& suffix : unused_binlog_key_suffixes) {
            RowsetMetaManager::remove_binlog(data_dir->get_meta(), suffix);
        }
        LOG(INFO) << "remove " << unused_binlog_key_suffixes.size()
                  << " invalid binlog meta from dir: " << data_dir->path();
        unused_binlog_key_suffixes.clear();
    }
}

void StorageEngine::_clean_unused_delete_bitmap() {
    std::unordered_set<int64_t> removed_tablets;
    auto clean_delete_bitmap_func = [this, &removed_tablets](int64_t tablet_id, int64_t version,
                                                             const std::string& val) -> bool {
        TabletSharedPtr tablet = _tablet_manager->get_tablet(tablet_id);
        if (tablet == nullptr) {
            if (removed_tablets.insert(tablet_id).second) {
                LOG(INFO) << "clean ununsed delete bitmap for deleted tablet, tablet_id: "
                          << tablet_id;
            }
        }
        return true;
    };
    auto data_dirs = get_stores();
    for (auto data_dir : data_dirs) {
        TabletMetaManager::traverse_delete_bitmap(data_dir->get_meta(), clean_delete_bitmap_func);
        for (auto id : removed_tablets) {
            TabletMetaManager::remove_old_version_delete_bitmap(data_dir, id, INT64_MAX);
        }
        LOG(INFO) << "removed invalid delete bitmap from dir: " << data_dir->path()
                  << ", deleted tablets size: " << removed_tablets.size();
        removed_tablets.clear();
    }
}

void StorageEngine::_clean_unused_pending_publish_info() {
    std::vector<std::pair<int64_t, int64_t>> removed_infos;
    auto clean_pending_publish_info_func = [this, &removed_infos](int64_t tablet_id,
                                                                  int64_t publish_version,
                                                                  const string& info) -> bool {
        TabletSharedPtr tablet = _tablet_manager->get_tablet(tablet_id);
        if (tablet == nullptr) {
            removed_infos.emplace_back(tablet_id, publish_version);
        }
        return true;
    };
    auto data_dirs = get_stores();
    for (auto data_dir : data_dirs) {
        TabletMetaManager::traverse_pending_publish(data_dir->get_meta(),
                                                    clean_pending_publish_info_func);
        for (auto& [tablet_id, publish_version] : removed_infos) {
            TabletMetaManager::remove_pending_publish_info(data_dir, tablet_id, publish_version);
        }
        LOG(INFO) << "removed invalid pending publish info from dir: " << data_dir->path()
                  << ", deleted pending publish info size: " << removed_infos.size();
        removed_infos.clear();
    }
}

void StorageEngine::gc_binlogs(const std::unordered_map<int64_t, int64_t>& gc_tablet_infos) {
    for (auto [tablet_id, version] : gc_tablet_infos) {
        LOG(INFO) << fmt::format("start to gc binlogs for tablet_id: {}, version: {}", tablet_id,
                                 version);

        TabletSharedPtr tablet = _tablet_manager->get_tablet(tablet_id);
        if (tablet == nullptr) {
            LOG(WARNING) << fmt::format("tablet_id: {} not found", tablet_id);
            continue;
        }
        tablet->gc_binlogs(version);
    }
}

void StorageEngine::_clean_unused_txns() {
    std::set<TabletInfo> tablet_infos;
    _txn_manager->get_all_related_tablets(&tablet_infos);
    for (auto& tablet_info : tablet_infos) {
        TabletSharedPtr tablet =
                _tablet_manager->get_tablet(tablet_info.tablet_id, tablet_info.tablet_uid, true);
        if (tablet == nullptr) {
            // TODO(ygl) :  should check if tablet still in meta, it's a improvement
            // case 1: tablet still in meta, just remove from memory
            // case 2: tablet not in meta store, remove rowset from meta
            // currently just remove them from memory
            // nullptr to indicate not remove them from meta store
            _txn_manager->force_rollback_tablet_related_txns(nullptr, tablet_info.tablet_id,
                                                             tablet_info.schema_hash,
                                                             tablet_info.tablet_uid);
        }
    }
}

Status StorageEngine::_do_sweep(const std::string& scan_root, const time_t& local_now,
                                const int32_t expire) {
    Status res = Status::OK();
    bool exists = true;
    RETURN_IF_ERROR(io::global_local_filesystem()->exists(scan_root, &exists));
    if (!exists) {
        // dir not existed. no need to sweep trash.
        return res;
    }

    int curr_sweep_batch_size = 0;
    try {
        // Sort pathes by name, that is by delete time.
        std::vector<path> sorted_pathes;
        std::copy(directory_iterator(scan_root), directory_iterator(),
                  std::back_inserter(sorted_pathes));
        std::sort(sorted_pathes.begin(), sorted_pathes.end());
        for (const auto& sorted_path : sorted_pathes) {
            string dir_name = sorted_path.filename().string();
            string str_time = dir_name.substr(0, dir_name.find('.'));
            tm local_tm_create;
            local_tm_create.tm_isdst = 0;
            if (strptime(str_time.c_str(), "%Y%m%d%H%M%S", &local_tm_create) == nullptr) {
                res = Status::Error<OS_ERROR>("fail to strptime time. time={}", str_time);
                continue;
            }

            int32_t actual_expire = expire;
            // try get timeout in dir name, the old snapshot dir does not contain timeout
            // eg: 20190818221123.3.86400, the 86400 is timeout, in second
            size_t pos = dir_name.find('.', str_time.size() + 1);
            if (pos != string::npos) {
                actual_expire = std::stoi(dir_name.substr(pos + 1));
            }
            VLOG_TRACE << "get actual expire time " << actual_expire << " of dir: " << dir_name;

            string path_name = sorted_path.string();
            if (difftime(local_now, mktime(&local_tm_create)) >= actual_expire) {
                res = io::global_local_filesystem()->delete_directory(path_name);
                if (!res.ok()) {
                    continue;
                }

                curr_sweep_batch_size++;
                if (config::garbage_sweep_batch_size > 0 &&
                    curr_sweep_batch_size >= config::garbage_sweep_batch_size) {
                    curr_sweep_batch_size = 0;
                    std::this_thread::sleep_for(std::chrono::milliseconds(1));
                }
            } else {
                // Because files are ordered by filename, i.e. by create time, so all the left files are not expired.
                break;
            }
        }
    } catch (...) {
        res = Status::Error<IO_ERROR>("Exception occur when scan directory. path_desc={}",
                                      scan_root);
    }

    return res;
}

// invalid rowset type config will return ALPHA_ROWSET for system to run smoothly
void StorageEngine::_parse_default_rowset_type() {
    std::string default_rowset_type_config = config::default_rowset_type;
    boost::to_upper(default_rowset_type_config);
    if (default_rowset_type_config == "BETA") {
        _default_rowset_type = BETA_ROWSET;
    } else if (default_rowset_type_config == "ALPHA") {
        _default_rowset_type = ALPHA_ROWSET;
        LOG(WARNING) << "default_rowset_type in be.conf should be set to beta, alpha is not "
                        "supported any more";
    } else {
        LOG(FATAL) << "unknown value " << default_rowset_type_config
                   << " in default_rowset_type in be.conf";
    }
}

void StorageEngine::start_delete_unused_rowset() {
    std::unordered_map<std::string, RowsetSharedPtr> unused_rowsets_copy;
    {
        std::lock_guard<std::mutex> lock(_gc_mutex);
        for (auto it = _unused_rowsets.begin(); it != _unused_rowsets.end();) {
            uint64_t now = UnixSeconds();
            if (it->second.use_count() == 1 && it->second->need_delete_file() &&
                // We delay the GC time of this rowset since it's maybe still needed, see #20732
                now > it->second->delayed_expired_timestamp()) {
                if (it->second->is_local()) {
                    unused_rowsets_copy[it->first] = it->second;
                }
                // remote rowset data will be reclaimed by `remove_unused_remote_files`
                evict_querying_rowset(it->second->rowset_id());
                it = _unused_rowsets.erase(it);
            } else {
                ++it;
            }
        }
    }
    for (auto it = unused_rowsets_copy.begin(); it != unused_rowsets_copy.end(); ++it) {
        VLOG_NOTICE << "start to remove rowset:" << it->second->rowset_id()
                    << ", version:" << it->second->version().first << "-"
                    << it->second->version().second;
        auto tablet_id = it->second->rowset_meta()->tablet_id();
        auto tablet = _tablet_manager->get_tablet(tablet_id);
        // delete delete_bitmap of unused rowsets
        if (tablet != nullptr && tablet->enable_unique_key_merge_on_write()) {
            tablet->tablet_meta()->delete_bitmap().remove({it->second->rowset_id(), 0, 0},
                                                          {it->second->rowset_id(), UINT32_MAX, 0});
        }
        Status status = it->second->remove();
        VLOG_NOTICE << "remove rowset:" << it->second->rowset_id()
                    << " finished. status:" << status;
    }
}

void StorageEngine::add_unused_rowset(RowsetSharedPtr rowset) {
    if (rowset == nullptr) {
        return;
    }

    VLOG_NOTICE << "add unused rowset, rowset id:" << rowset->rowset_id()
                << ", version:" << rowset->version().first << "-" << rowset->version().second
                << ", unique id:" << rowset->unique_id();

    auto rowset_id = rowset->rowset_id().to_string();

    std::lock_guard<std::mutex> lock(_gc_mutex);
    auto it = _unused_rowsets.find(rowset_id);
    if (it == _unused_rowsets.end()) {
        rowset->set_need_delete_file();
        rowset->close();
        _unused_rowsets[rowset_id] = rowset;
        release_rowset_id(rowset->rowset_id());
    }
}

// TODO(zc): refactor this funciton
Status StorageEngine::create_tablet(const TCreateTabletReq& request, RuntimeProfile* profile) {
    // Get all available stores, use ref_root_path if the caller specified
    std::vector<DataDir*> stores;
    {
        SCOPED_TIMER(ADD_TIMER(profile, "GetStores"));
        stores = get_stores_for_create_tablet(request.storage_medium);
    }
    if (stores.empty()) {
        return Status::Error<CE_CMD_PARAMS_ERROR>(
                "there is no available disk that can be used to create tablet.");
    }
    return _tablet_manager->create_tablet(request, stores, profile);
}

Status StorageEngine::obtain_shard_path(TStorageMedium::type storage_medium, int64_t path_hash,
                                        std::string* shard_path, DataDir** store) {
    LOG(INFO) << "begin to process obtain root path. storage_medium=" << storage_medium;

    if (shard_path == nullptr) {
        return Status::Error<CE_CMD_PARAMS_ERROR>(
                "invalid output parameter which is null pointer.");
    }

    auto stores = get_stores_for_create_tablet(storage_medium);
    if (stores.empty()) {
        return Status::Error<NO_AVAILABLE_ROOT_PATH>(
                "no available disk can be used to create tablet.");
    }

    *store = nullptr;
    if (path_hash != -1) {
        for (auto data_dir : stores) {
            if (data_dir->path_hash() == path_hash) {
                *store = data_dir;
                break;
            }
        }
    }
    if (*store == nullptr) {
        *store = stores[0];
    }

    Status res = Status::OK();
    uint64_t shard = 0;
    res = (*store)->get_shard(&shard);
    if (!res.ok()) {
        LOG(WARNING) << "fail to get root path shard. res=" << res;
        return res;
    }

    std::stringstream root_path_stream;
    root_path_stream << (*store)->path() << "/" << DATA_PREFIX << "/" << shard;
    *shard_path = root_path_stream.str();

    LOG(INFO) << "success to process obtain root path. path=" << shard_path;
    return res;
}

Status StorageEngine::load_header(const string& shard_path, const TCloneReq& request,
                                  bool restore) {
    LOG(INFO) << "begin to process load headers."
              << "tablet_id=" << request.tablet_id << ", schema_hash=" << request.schema_hash;
    Status res = Status::OK();

    DataDir* store = nullptr;
    {
        // TODO(zc)
        try {
            auto store_path =
                    std::filesystem::path(shard_path).parent_path().parent_path().string();
            store = get_store(store_path);
            if (store == nullptr) {
                return Status::Error<INVALID_ROOT_PATH>("invalid shard path, path={}", shard_path);
            }
        } catch (...) {
            return Status::Error<INVALID_ROOT_PATH>("invalid shard path, path={}", shard_path);
        }
    }

    std::stringstream schema_hash_path_stream;
    schema_hash_path_stream << shard_path << "/" << request.tablet_id << "/" << request.schema_hash;
    // not surely, reload and restore tablet action call this api
    // reset tablet uid here

    string header_path = TabletMeta::construct_header_file_path(schema_hash_path_stream.str(),
                                                                request.tablet_id);
    res = _tablet_manager->load_tablet_from_dir(store, request.tablet_id, request.schema_hash,
                                                schema_hash_path_stream.str(), false, restore);
    if (!res.ok()) {
        LOG(WARNING) << "fail to process load headers. res=" << res;
        return res;
    }

    LOG(INFO) << "success to process load headers.";
    return res;
}

void StorageEngine::register_report_listener(TaskWorkerPool* listener) {
    std::lock_guard<std::mutex> l(_report_mtx);
    CHECK(_report_listeners.find(listener) == _report_listeners.end());
    _report_listeners.insert(listener);
}

void StorageEngine::deregister_report_listener(TaskWorkerPool* listener) {
    std::lock_guard<std::mutex> l(_report_mtx);
    _report_listeners.erase(listener);
}

void StorageEngine::notify_listeners() {
    std::lock_guard<std::mutex> l(_report_mtx);
    for (auto& listener : _report_listeners) {
        listener->notify_thread();
    }
}

void StorageEngine::notify_listener(TaskWorkerPool::TaskWorkerType task_worker_type) {
    std::lock_guard<std::mutex> l(_report_mtx);
    for (auto& listener : _report_listeners) {
        if (listener->task_worker_type() == task_worker_type) {
            listener->notify_thread();
        }
    }
}

Status StorageEngine::execute_task(EngineTask* task) {
    RETURN_IF_ERROR(task->execute());
    return task->finish();
}

// check whether any unused rowsets's id equal to rowset_id
bool StorageEngine::check_rowset_id_in_unused_rowsets(const RowsetId& rowset_id) {
    std::lock_guard<std::mutex> lock(_gc_mutex);
    auto search = _unused_rowsets.find(rowset_id.to_string());
    return search != _unused_rowsets.end();
}

void StorageEngine::create_cumulative_compaction(
        TabletSharedPtr best_tablet, std::shared_ptr<CumulativeCompaction>& cumulative_compaction) {
    cumulative_compaction.reset(new CumulativeCompaction(best_tablet));
}

void StorageEngine::create_base_compaction(TabletSharedPtr best_tablet,
                                           std::shared_ptr<BaseCompaction>& base_compaction) {
    base_compaction.reset(new BaseCompaction(best_tablet));
}

void StorageEngine::create_full_compaction(TabletSharedPtr best_tablet,
                                           std::shared_ptr<FullCompaction>& full_compaction) {
    full_compaction.reset(new FullCompaction(best_tablet));
}

void StorageEngine::create_single_replica_compaction(
        TabletSharedPtr best_tablet,
        std::shared_ptr<SingleReplicaCompaction>& single_replica_compaction,
        CompactionType compaction_type) {
    single_replica_compaction.reset(new SingleReplicaCompaction(best_tablet, compaction_type));
}

bool StorageEngine::get_peer_replica_info(int64_t tablet_id, TReplicaInfo* replica,
                                          std::string* token) {
    TabletSharedPtr tablet = _tablet_manager->get_tablet(tablet_id);
    if (tablet == nullptr) {
        LOG(WARNING) << "tablet is no longer exist: tablet_id=" << tablet_id;
        return false;
    }
    std::unique_lock<std::mutex> lock(_peer_replica_infos_mutex);
    if (_peer_replica_infos.count(tablet_id) &&
        _peer_replica_infos[tablet_id].replica_id != tablet->replica_id()) {
        *replica = _peer_replica_infos[tablet_id];
        *token = _token;
        return true;
    }
    return false;
}

bool StorageEngine::should_fetch_from_peer(int64_t tablet_id) {
    TabletSharedPtr tablet = _tablet_manager->get_tablet(tablet_id);
    if (tablet == nullptr) {
        LOG(WARNING) << "tablet is no longer exist: tablet_id=" << tablet_id;
        return false;
    }
    std::unique_lock<std::mutex> lock(_peer_replica_infos_mutex);
    if (_peer_replica_infos.count(tablet_id)) {
        return _peer_replica_infos[tablet_id].replica_id != tablet->replica_id();
    }
    return false;
}

// Return json:
// {
//   "CumulativeCompaction": {
//          "/home/disk1" : [10001, 10002],
//          "/home/disk2" : [10003]
//   },
//   "BaseCompaction": {
//          "/home/disk1" : [10001, 10002],
//          "/home/disk2" : [10003]
//   }
// }
Status StorageEngine::get_compaction_status_json(std::string* result) {
    rapidjson::Document root;
    root.SetObject();

    std::unique_lock<std::mutex> lock(_tablet_submitted_compaction_mutex);
    const std::string& cumu = "CumulativeCompaction";
    rapidjson::Value cumu_key;
    cumu_key.SetString(cumu.c_str(), cumu.length(), root.GetAllocator());

    // cumu
    rapidjson::Document path_obj;
    path_obj.SetObject();
    for (auto& it : _tablet_submitted_cumu_compaction) {
        const std::string& dir = it.first->path();
        rapidjson::Value path_key;
        path_key.SetString(dir.c_str(), dir.length(), path_obj.GetAllocator());

        rapidjson::Document arr;
        arr.SetArray();

        for (auto& tablet_id : it.second) {
            rapidjson::Value key;
            const std::string& key_str = std::to_string(tablet_id);
            key.SetString(key_str.c_str(), key_str.length(), path_obj.GetAllocator());
            arr.PushBack(key, root.GetAllocator());
        }
        path_obj.AddMember(path_key, arr, path_obj.GetAllocator());
    }
    root.AddMember(cumu_key, path_obj, root.GetAllocator());

    // base
    const std::string& base = "BaseCompaction";
    rapidjson::Value base_key;
    base_key.SetString(base.c_str(), base.length(), root.GetAllocator());
    rapidjson::Document path_obj2;
    path_obj2.SetObject();
    for (auto& it : _tablet_submitted_base_compaction) {
        const std::string& dir = it.first->path();
        rapidjson::Value path_key;
        path_key.SetString(dir.c_str(), dir.length(), path_obj2.GetAllocator());

        rapidjson::Document arr;
        arr.SetArray();

        for (auto& tablet_id : it.second) {
            rapidjson::Value key;
            const std::string& key_str = std::to_string(tablet_id);
            key.SetString(key_str.c_str(), key_str.length(), path_obj2.GetAllocator());
            arr.PushBack(key, root.GetAllocator());
        }
        path_obj2.AddMember(path_key, arr, path_obj2.GetAllocator());
    }
    root.AddMember(base_key, path_obj2, root.GetAllocator());

    rapidjson::StringBuffer strbuf;
    rapidjson::PrettyWriter<rapidjson::StringBuffer> writer(strbuf);
    root.Accept(writer);
    *result = std::string(strbuf.GetString());
    return Status::OK();
}

void StorageEngine::add_quering_rowset(RowsetSharedPtr rs) {
    std::lock_guard<std::mutex> lock(_quering_rowsets_mutex);
    _querying_rowsets.emplace(rs->rowset_id(), rs);
}

RowsetSharedPtr StorageEngine::get_quering_rowset(RowsetId rs_id) {
    std::lock_guard<std::mutex> lock(_quering_rowsets_mutex);
    auto it = _querying_rowsets.find(rs_id);
    if (it != _querying_rowsets.end()) {
        return it->second;
    }
    return nullptr;
}

void StorageEngine::evict_querying_rowset(RowsetId rs_id) {
    std::lock_guard<std::mutex> lock(_quering_rowsets_mutex);
    _querying_rowsets.erase(rs_id);
}

bool StorageEngine::add_broken_path(std::string path) {
    std::lock_guard<std::mutex> lock(_broken_paths_mutex);
    auto success = _broken_paths.emplace(path).second;
    if (success) {
        _persist_broken_paths();
    }
    return success;
}

bool StorageEngine::remove_broken_path(std::string path) {
    std::lock_guard<std::mutex> lock(_broken_paths_mutex);
    auto count = _broken_paths.erase(path);
    if (count > 0) {
        _persist_broken_paths();
    }
    return count > 0;
}

Status StorageEngine::_persist_broken_paths() {
    std::string config_value;
    for (const std::string& path : _broken_paths) {
        config_value += path + ";";
    }

    if (config_value.length() > 0) {
        auto st = config::set_config("broken_storage_path", config_value, true);
        LOG(INFO) << "persist broken_storae_path " << config_value << st;
        return st;
    }

    return Status::OK();
}

} // namespace doris<|MERGE_RESOLUTION|>--- conflicted
+++ resolved
@@ -478,11 +478,7 @@
 
         int tablet_num;
 
-<<<<<<< HEAD
-        bool operator<(const DirInfo& other) {
-=======
         bool operator<(const DirInfo& other) const {
->>>>>>> 87c4d1c2
             if (available_level != other.available_level) {
                 return available_level < other.available_level;
             }
@@ -536,7 +532,6 @@
         if (level_start_available - rit->first >= same_level_available_diff) {
             level_start_available = rit->first;
             level++;
-<<<<<<< HEAD
         }
         rit->second = level;
     }
@@ -571,42 +566,6 @@
         i = end;
     }
 
-=======
-        }
-        rit->second = level;
-    }
-
-    for (auto& dir_info : dir_infos) {
-        dir_info.tablet_num = dir_info.data_dir->tablet_num();
-        dir_info.available_level = available_levels[dir_info.disk_available];
-    }
-
-    std::sort(dir_infos.begin(), dir_infos.end());
-
-    // Suppose there are five data dirs (D1, D2, D3, D4, D5).
-    // D1/D2/D3 contain 1 tablet,  D4/D5 contain 2 tablets.
-    // If three creating tablets threads simultaneously invoke this function to get stores,
-    // then the return stores will be as below:
-    // thread 1: (D1, D2, D3, D4, D5)
-    // thread 2: (D2, D3, D1, D5, D4)
-    // thread 3: (D3, D1, D2, D4, D5)
-    stores.reserve(dir_infos.size());
-    for (size_t i = 0; i < dir_infos.size();) {
-        size_t end = i + 1;
-        while (end < dir_infos.size() && dir_infos[i].tablet_num == dir_infos[end].tablet_num &&
-               dir_infos[i].available_level == dir_infos[end].available_level) {
-            end++;
-        }
-        // data dirs [i, end) have the same tablet size, round robin range [i, end)
-        size_t count = end - i;
-        for (size_t k = 0; k < count; k++) {
-            size_t index = i + (k + next_index) % count;
-            stores.push_back(dir_infos[index].data_dir);
-        }
-        i = end;
-    }
-
->>>>>>> 87c4d1c2
     return stores;
 }
 
