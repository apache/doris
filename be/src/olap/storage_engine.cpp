--- conflicted
+++ resolved
@@ -691,36 +691,21 @@
         double curr_usage = (double)(info.disk_capacity - info.available) / info.disk_capacity;
         tmp_usage = std::max(tmp_usage, curr_usage);
 
-<<<<<<< HEAD
-        OLAPStatus curr_res = OLAP_SUCCESS;
-        FilePathDesc snapshot_path_desc(info.path_desc.filepath + SNAPSHOT_PREFIX);
-        curr_res = _do_sweep(snapshot_path_desc, local_now, snapshot_expire);
-        if (curr_res != OLAP_SUCCESS) {
-            LOG(WARNING) << "failed to sweep snapshot. path=" << snapshot_path_desc.filepath
-=======
         Status curr_res = Status::OK();
         string snapshot_path = info.path_desc.filepath + SNAPSHOT_PREFIX;
-        curr_res = _do_sweep(snapshot_path, local_now, snapshot_expire);
+        curr_res = _do_sweep(snapshot_path_desc, local_now, snapshot_expire);
         if (!curr_res.ok()) {
-            LOG(WARNING) << "failed to sweep snapshot. path=" << snapshot_path
->>>>>>> 81ff49f8
+            LOG(WARNING) << "failed to sweep snapshot. path=" << snapshot_path_desc.filepath
                          << ", err_code=" << curr_res;
             res = curr_res;
         }
 
-<<<<<<< HEAD
         FilePathDescStream trash_path_desc_s;
         trash_path_desc_s << info.path_desc << TRASH_PREFIX;
         FilePathDesc trash_path_desc = trash_path_desc_s.path_desc();
         curr_res = _do_sweep(trash_path_desc, local_now, curr_usage > guard_space ? 0 : trash_expire);
-        if (curr_res != OLAP_SUCCESS) {
+        if (!curr_res.ok()) {
             LOG(WARNING) << "failed to sweep trash. path=" << trash_path_desc.filepath
-=======
-        string trash_path = info.path_desc.filepath + TRASH_PREFIX;
-        curr_res = _do_sweep(trash_path, local_now, curr_usage > guard_space ? 0 : trash_expire);
-        if (!curr_res.ok()) {
-            LOG(WARNING) << "failed to sweep trash. [path=%s" << trash_path
->>>>>>> 81ff49f8
                          << ", err_code=" << curr_res;
             res = curr_res;
         }
@@ -829,17 +814,10 @@
     }
 }
 
-<<<<<<< HEAD
-OLAPStatus StorageEngine::_do_sweep(const FilePathDesc& scan_root_desc, const time_t& local_now,
-                                    const int32_t expire) {
-    OLAPStatus res = OLAP_SUCCESS;
-    if (!FileUtils::check_exist(scan_root_desc.filepath)) {
-=======
-Status StorageEngine::_do_sweep(const string& scan_root, const time_t& local_now,
+Status StorageEngine::_do_sweep(const FilePathDesc& scan_root_desc, const time_t& local_now,
                                     const int32_t expire) {
     Status res = Status::OK();
-    if (!FileUtils::check_exist(scan_root)) {
->>>>>>> 81ff49f8
+    if (!FileUtils::check_exist(scan_root_desc.filepath)) {
         // dir not existed. no need to sweep trash.
         return res;
     }
@@ -908,15 +886,9 @@
                 }
                 Status ret = FileUtils::remove_all(path_name);
                 if (!ret.ok()) {
-<<<<<<< HEAD
                     LOG(WARNING) << "fail to remove file or directory. path_desc: "
-                                 << scan_root_desc.debug_string();
-                    res = OLAP_ERR_OS_ERROR;
-=======
-                    LOG(WARNING) << "fail to remove file or directory. path=" << path_name
-                                 << ", error=" << ret.to_string();
+                                 << scan_root_desc.debug_string() << ", error=" << ret.to_string();
                     res = Status::OLAPInternalError(OLAP_ERR_OS_ERROR);
->>>>>>> 81ff49f8
                     continue;
                 }
             } else {
@@ -925,13 +897,8 @@
             }
         }
     } catch (...) {
-<<<<<<< HEAD
         LOG(WARNING) << "Exception occur when scan directory. path_desc=" << scan_root_desc.debug_string();
-        res = OLAP_ERR_IO_ERROR;
-=======
-        LOG(WARNING) << "Exception occur when scan directory. path=" << scan_root;
         res = Status::OLAPInternalError(OLAP_ERR_IO_ERROR);
->>>>>>> 81ff49f8
     }
 
     return res;
