--- conflicted
+++ resolved
@@ -1397,15 +1397,12 @@
     if (tablet_state() == TABLET_RUNNING && _tablet_meta->storage_policy_id() > 0) {
         tablet_info->__set_cooldown_replica_id(_cooldown_replica_id);
         tablet_info->__set_cooldown_term(_cooldown_term);
-<<<<<<< HEAD
         TUniqueId cooldown_delete_id;
         if (get_cooldown_delete_id(&cooldown_delete_id)) {
             tablet_info->__set_cooldown_delete_id(cooldown_delete_id);
         }
         tablet_info->__set_cooldown_meta_id(_tablet_meta->cooldown_meta_id());
         tablet_info->__set_cooldowned_version(_tablet_meta->cooldowned_version());
-=======
->>>>>>> 338277b7
     }
 }
 
@@ -1883,12 +1880,8 @@
     return tablet_meta_writer->close();
 }
 
-<<<<<<< HEAD
 Status Tablet::_follow_cooldowned_data(const std::shared_ptr<io::RemoteFileSystem>& dest_fs,
                                        int64_t cooldown_replica_id) {
-=======
-Status Tablet::_follow_cooldowned_data(io::RemoteFileSystem* fs, int64_t cooldown_replica_id) {
->>>>>>> 338277b7
     LOG(INFO) << "try to follow cooldowned data. tablet_id=" << tablet_id()
               << " cooldown_replica_id=" << cooldown_replica_id;
     TabletMetaPB cooldown_meta_pb;
