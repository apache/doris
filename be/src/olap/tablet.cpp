// Licensed to the Apache Software Foundation (ASF) under one
// or more contributor license agreements.  See the NOTICE file
// distributed with this work for additional information
// regarding copyright ownership.  The ASF licenses this file
// to you under the Apache License, Version 2.0 (the
// "License"); you may not use this file except in compliance
// with the License.  You may obtain a copy of the License at
//
//   http://www.apache.org/licenses/LICENSE-2.0
//
// Unless required by applicable law or agreed to in writing,
// software distributed under the License is distributed on an
// "AS IS" BASIS, WITHOUT WARRANTIES OR CONDITIONS OF ANY
// KIND, either express or implied.  See the License for the
// specific language governing permissions and limitations
// under the License.

#include "olap/tablet.h"

#include <bvar/reducer.h>
#include <bvar/window.h>
#include <ctype.h>
#include <fmt/core.h>
#include <glog/logging.h>
#include <opentelemetry/common/threadlocal.h>
#include <pthread.h>
#include <rapidjson/prettywriter.h>
#include <rapidjson/stringbuffer.h>
#include <stdio.h>
#include <sys/stat.h>

#include <algorithm>
#include <cstdint>
#include <map>
#include <memory>
#include <mutex>
#include <set>
#include <shared_mutex>
#include <string>

#include "common/config.h"
#include "common/logging.h"
#include "common/status.h"
#include "io/fs/path.h"
#include "io/fs/remote_file_system.h"
#include "olap/base_compaction.h"
#include "olap/base_tablet.h"
#include "olap/cumulative_compaction.h"
#include "olap/olap_common.h"
#include "olap/olap_define.h"
#include "olap/reader.h"
#include "olap/row_cursor.h"
#include "olap/rowset/rowset.h"
#include "olap/rowset/rowset_factory.h"
#include "olap/rowset/rowset_meta.h"
#include "olap/rowset/rowset_meta_manager.h"
#include "olap/rowset/segment_v2/column_reader.h"
#include "olap/schema_change.h"
#include "olap/storage_engine.h"
#include "olap/storage_policy.h"
#include "olap/tablet_meta.h"
#include "olap/tablet_meta_manager.h"
#include "olap/tablet_schema.h"
#include "segment_loader.h"
#include "service/point_query_executor.h"
#include "util/defer_op.h"
#include "util/path_util.h"
#include "util/pretty_printer.h"
#include "util/scoped_cleanup.h"
#include "util/string_util.h"
#include "util/time.h"
#include "util/trace.h"
#include "util/uid_util.h"
#include "vec/data_types/data_type_factory.hpp"
#include "vec/jsonb/serialize.h"

namespace doris {
using namespace ErrorCode;

using std::pair;
using std::nothrow;
using std::sort;
using std::string;
using std::vector;
using io::FileSystemSPtr;

DEFINE_COUNTER_METRIC_PROTOTYPE_2ARG(flush_bytes, MetricUnit::BYTES);
DEFINE_COUNTER_METRIC_PROTOTYPE_2ARG(flush_finish_count, MetricUnit::OPERATIONS);

bvar::Adder<uint64_t> exceed_version_limit_counter;
bvar::Window<bvar::Adder<uint64_t>> exceed_version_limit_counter_minute(
        &exceed_version_limit_counter, 60);

TabletSharedPtr Tablet::create_tablet_from_meta(TabletMetaSharedPtr tablet_meta,
                                                DataDir* data_dir) {
    return std::make_shared<Tablet>(tablet_meta, data_dir);
}

Tablet::Tablet(TabletMetaSharedPtr tablet_meta, DataDir* data_dir,
               const std::string& cumulative_compaction_type)
        : BaseTablet(tablet_meta, data_dir),
          _is_bad(false),
          _last_cumu_compaction_failure_millis(0),
          _last_base_compaction_failure_millis(0),
          _last_cumu_compaction_success_millis(0),
          _last_base_compaction_success_millis(0),
          _cumulative_point(K_INVALID_CUMULATIVE_POINT),
          _newly_created_rowset_num(0),
          _last_checkpoint_time(0),
          _cumulative_compaction_type(cumulative_compaction_type),
          _is_clone_occurred(false),
          _last_missed_version(-1),
          _last_missed_time_s(0) {
    // construct _timestamped_versioned_tracker from rs and stale rs meta
    _timestamped_version_tracker.construct_versioned_tracker(_tablet_meta->all_rs_metas(),
                                                             _tablet_meta->all_stale_rs_metas());
    // if !_tablet_meta->all_rs_metas()[0]->tablet_schema(),
    // that mean the tablet_meta is still no upgrade to doris 1.2 versions.
    // Before doris 1.2 version, rowset metas don't have tablet schema.
    // And when upgrade to doris 1.2 version,
    // all rowset metas will be set the tablet schmea from tablet meta.
    if (_tablet_meta->all_rs_metas().empty() || !_tablet_meta->all_rs_metas()[0]->tablet_schema()) {
        _max_version_schema = BaseTablet::tablet_schema();
    } else {
        _max_version_schema =
                rowset_meta_with_max_schema_version(_tablet_meta->all_rs_metas())->tablet_schema();
    }
    DCHECK(_max_version_schema);

    INT_COUNTER_METRIC_REGISTER(_metric_entity, flush_bytes);
    INT_COUNTER_METRIC_REGISTER(_metric_entity, flush_finish_count);
}

Status Tablet::_init_once_action() {
    Status res = Status::OK();
    VLOG_NOTICE << "begin to load tablet. tablet=" << full_name()
                << ", version_size=" << _tablet_meta->version_count();

#ifdef BE_TEST
    // init cumulative compaction policy by type
    _cumulative_compaction_policy =
            CumulativeCompactionPolicyFactory::create_cumulative_compaction_policy();
#endif

    RowsetVector rowset_vec;
    for (const auto& rs_meta : _tablet_meta->all_rs_metas()) {
        Version version = rs_meta->version();
        RowsetSharedPtr rowset;
        res = RowsetFactory::create_rowset(_schema, _tablet_path, rs_meta, &rowset);
        if (!res.ok()) {
            LOG(WARNING) << "fail to init rowset. tablet_id=" << tablet_id()
                         << ", schema_hash=" << schema_hash() << ", version=" << version
                         << ", res=" << res;
            return res;
        }
        rowset_vec.push_back(rowset);
        _rs_version_map[version] = std::move(rowset);
    }

    // init stale rowset
    for (auto& stale_rs_meta : _tablet_meta->all_stale_rs_metas()) {
        Version version = stale_rs_meta->version();
        RowsetSharedPtr rowset;
        res = RowsetFactory::create_rowset(_schema, _tablet_path, stale_rs_meta, &rowset);
        if (!res.ok()) {
            LOG(WARNING) << "fail to init stale rowset. tablet_id:" << tablet_id()
                         << ", schema_hash:" << schema_hash() << ", version=" << version
                         << ", res:" << res;
            return res;
        }
        _stale_rs_version_map[version] = std::move(rowset);
    }

    if (_schema->keys_type() == UNIQUE_KEYS && enable_unique_key_merge_on_write()) {
        _rowset_tree = std::make_unique<RowsetTree>();
        res = _rowset_tree->Init(rowset_vec);
    }
    return res;
}

Status Tablet::init() {
    return _init_once.call([this] { return _init_once_action(); });
}

// should save tablet meta to remote meta store
// if it's a primary replica
void Tablet::save_meta() {
    auto res = _tablet_meta->save_meta(_data_dir);
    CHECK_EQ(res, Status::OK()) << "fail to save tablet_meta. res=" << res
                                << ", root=" << _data_dir->path();
}

Status Tablet::revise_tablet_meta(const std::vector<RowsetMetaSharedPtr>& rowsets_to_clone,
                                  const std::vector<Version>& versions_to_delete) {
    LOG(INFO) << "begin to revise tablet. tablet=" << full_name()
              << ", rowsets_to_clone=" << rowsets_to_clone.size()
              << ", versions_to_delete=" << versions_to_delete.size();
    Status res = Status::OK();
    RowsetVector rs_to_delete, rs_to_add;

    for (auto& version : versions_to_delete) {
        auto it = _rs_version_map.find(version);
        DCHECK(it != _rs_version_map.end());
        StorageEngine::instance()->add_unused_rowset(it->second);
        rs_to_delete.push_back(it->second);
        _rs_version_map.erase(it);
    }

    for (auto& rs_meta : rowsets_to_clone) {
        Version version = {rs_meta->start_version(), rs_meta->end_version()};
        RowsetSharedPtr rowset;
        res = RowsetFactory::create_rowset(_schema, _tablet_path, rs_meta, &rowset);
        if (!res.ok()) {
            LOG(WARNING) << "fail to init rowset. version=" << version;
            return res;
        }
        rs_to_add.push_back(rowset);
        _rs_version_map[version] = std::move(rowset);
    }

    if (keys_type() == UNIQUE_KEYS && enable_unique_key_merge_on_write()) {
        auto new_rowset_tree = std::make_unique<RowsetTree>();
        ModifyRowSetTree(*_rowset_tree, rs_to_delete, rs_to_add, new_rowset_tree.get());
        _rowset_tree = std::move(new_rowset_tree);
        for (auto rowset_ptr : rs_to_add) {
            RETURN_IF_ERROR(update_delete_bitmap_without_lock(rowset_ptr));
        }
    }

    do {
        // load new local tablet_meta to operate on
        TabletMetaSharedPtr new_tablet_meta(new (nothrow) TabletMeta(*_tablet_meta));

        // delete versions from new local tablet_meta
        for (const Version& version : versions_to_delete) {
            new_tablet_meta->delete_rs_meta_by_version(version, nullptr);
            LOG(INFO) << "delete version from new local tablet_meta when clone. [table="
                      << full_name() << ", version=" << version << "]";
        }

        // add new cloned rowset
        for (auto& rs_meta : rowsets_to_clone) {
            new_tablet_meta->add_rs_meta(rs_meta);
        }
        VLOG_NOTICE << "load rowsets successfully when clone. tablet=" << full_name()
                    << ", added rowset size=" << rowsets_to_clone.size();
        // save and reload tablet_meta
        res = new_tablet_meta->save_meta(_data_dir);
        if (!res.ok()) {
            LOG(WARNING) << "failed to save new local tablet_meta when clone. res:" << res;
            break;
        }
        _tablet_meta = new_tablet_meta;
    } while (0);

    // reconstruct from tablet meta
    _timestamped_version_tracker.construct_versioned_tracker(_tablet_meta->all_rs_metas());
    // clear stale rowset
    for (auto& it : _stale_rs_version_map) {
        StorageEngine::instance()->add_unused_rowset(it.second);
    }
    _stale_rs_version_map.clear();
    _tablet_meta->clear_stale_rowset();

    LOG(INFO) << "finish to revise tablet. res=" << res << ", "
              << "table=" << full_name();
    return res;
}

RowsetSharedPtr Tablet::get_rowset(const RowsetId& rowset_id) {
    for (auto& version_rowset : _rs_version_map) {
        if (version_rowset.second->rowset_id() == rowset_id) {
            return version_rowset.second;
        }
    }
    for (auto& stale_version_rowset : _stale_rs_version_map) {
        if (stale_version_rowset.second->rowset_id() == rowset_id) {
            return stale_version_rowset.second;
        }
    }
    return nullptr;
}

Status Tablet::add_rowset(RowsetSharedPtr rowset) {
    DCHECK(rowset != nullptr);
    std::lock_guard<std::shared_mutex> wrlock(_meta_lock);
    // If the rowset already exist, just return directly.  The rowset_id is an unique-id,
    // we can use it to check this situation.
    if (_contains_rowset(rowset->rowset_id())) {
        return Status::OK();
    }
    // Otherwise, the version should be not contained in any existing rowset.
    RETURN_NOT_OK(_contains_version(rowset->version()));

    RETURN_NOT_OK(_tablet_meta->add_rs_meta(rowset->rowset_meta()));
    _rs_version_map[rowset->version()] = rowset;
    _timestamped_version_tracker.add_version(rowset->version());

    // Update rowset tree
    if (keys_type() == UNIQUE_KEYS && enable_unique_key_merge_on_write()) {
        auto new_rowset_tree = std::make_unique<RowsetTree>();
        ModifyRowSetTree(*_rowset_tree, {}, {rowset}, new_rowset_tree.get());
        _rowset_tree = std::move(new_rowset_tree);
    }

    std::vector<RowsetSharedPtr> rowsets_to_delete;
    // yiguolei: temp code, should remove the rowset contains by this rowset
    // but it should be removed in multi path version
    for (auto& it : _rs_version_map) {
        if (rowset->version().contains(it.first) && rowset->version() != it.first) {
            CHECK(it.second != nullptr)
                    << "there exist a version=" << it.first
                    << " contains the input rs with version=" << rowset->version()
                    << ", but the related rs is null";
            rowsets_to_delete.push_back(it.second);
        }
    }
    std::vector<RowsetSharedPtr> empty_vec;
    modify_rowsets(empty_vec, rowsets_to_delete);
    ++_newly_created_rowset_num;
    return Status::OK();
}

Status Tablet::modify_rowsets(std::vector<RowsetSharedPtr>& to_add,
                              std::vector<RowsetSharedPtr>& to_delete, bool check_delete) {
    // the compaction process allow to compact the single version, eg: version[4-4].
    // this kind of "single version compaction" has same "input version" and "output version".
    // which means "to_add->version()" equals to "to_delete->version()".
    // So we should delete the "to_delete" before adding the "to_add",
    // otherwise, the "to_add" will be deleted from _rs_version_map, eventually.
    //
    // And if the version of "to_add" and "to_delete" are exactly same. eg:
    // to_add:      [7-7]
    // to_delete:   [7-7]
    // In this case, we no longer need to add the rowset in "to_delete" to
    // _stale_rs_version_map, but can delete it directly.

    if (to_add.empty() && to_delete.empty()) {
        return Status::OK();
    }

    bool same_version = true;
    std::sort(to_add.begin(), to_add.end(), Rowset::comparator);
    std::sort(to_delete.begin(), to_delete.end(), Rowset::comparator);
    if (to_add.size() == to_delete.size()) {
        for (int i = 0; i < to_add.size(); ++i) {
            if (to_add[i]->version() != to_delete[i]->version()) {
                same_version = false;
                break;
            }
        }
    } else {
        same_version = false;
    }

    if (check_delete) {
        for (auto& rs : to_delete) {
            auto find_rs = _rs_version_map.find(rs->version());
            if (find_rs == _rs_version_map.end()) {
                LOG(WARNING) << "try to delete not exist version " << rs->version() << " from "
                             << full_name();
                return Status::Error<DELETE_VERSION_ERROR>();
            } else if (find_rs->second->rowset_id() != rs->rowset_id()) {
                LOG(WARNING) << "try to delete version " << rs->version() << " from " << full_name()
                             << ", but rowset id changed, delete rowset id is " << rs->rowset_id()
                             << ", exists rowsetid is" << find_rs->second->rowset_id();
                return Status::Error<DELETE_VERSION_ERROR>();
            }
        }
    }

    std::vector<RowsetMetaSharedPtr> rs_metas_to_delete;
    for (auto& rs : to_delete) {
        rs_metas_to_delete.push_back(rs->rowset_meta());
        _rs_version_map.erase(rs->version());

        if (!same_version) {
            // put compaction rowsets in _stale_rs_version_map.
            _stale_rs_version_map[rs->version()] = rs;
        }
    }

    std::vector<RowsetMetaSharedPtr> rs_metas_to_add;
    for (auto& rs : to_add) {
        rs_metas_to_add.push_back(rs->rowset_meta());
        _rs_version_map[rs->version()] = rs;

        if (!same_version) {
            // If version are same, then _timestamped_version_tracker
            // already has this version, no need to add again.
            _timestamped_version_tracker.add_version(rs->version());
        }
        ++_newly_created_rowset_num;
    }

    _tablet_meta->modify_rs_metas(rs_metas_to_add, rs_metas_to_delete, same_version);

    // Update rowset tree
    if (keys_type() == UNIQUE_KEYS && enable_unique_key_merge_on_write()) {
        auto new_rowset_tree = std::make_unique<RowsetTree>();
        ModifyRowSetTree(*_rowset_tree, to_delete, to_add, new_rowset_tree.get());
        _rowset_tree = std::move(new_rowset_tree);
    }

    if (!same_version) {
        // add rs_metas_to_delete to tracker
        _timestamped_version_tracker.add_stale_path_version(rs_metas_to_delete);
    } else {
        // delete rowset in "to_delete" directly
        for (auto& rs : to_delete) {
            LOG(INFO) << "add unused rowset " << rs->rowset_id() << " because of same version";
            StorageEngine::instance()->add_unused_rowset(rs);
        }
    }
    return Status::OK();
}

// snapshot manager may call this api to check if version exists, so that
// the version maybe not exist
const RowsetSharedPtr Tablet::get_rowset_by_version(const Version& version,
                                                    bool find_in_stale) const {
    auto iter = _rs_version_map.find(version);
    if (iter == _rs_version_map.end()) {
        if (find_in_stale) {
            return get_stale_rowset_by_version(version);
        }
        return nullptr;
    }
    return iter->second;
}

const RowsetSharedPtr Tablet::get_stale_rowset_by_version(const Version& version) const {
    auto iter = _stale_rs_version_map.find(version);
    if (iter == _stale_rs_version_map.end()) {
        VLOG_NOTICE << "no rowset for version:" << version << ", tablet: " << full_name();
        return nullptr;
    }
    return iter->second;
}

// Already under _meta_lock
const RowsetSharedPtr Tablet::rowset_with_max_version() const {
    Version max_version = _tablet_meta->max_version();
    if (max_version.first == -1) {
        return nullptr;
    }

    auto iter = _rs_version_map.find(max_version);
    if (iter == _rs_version_map.end()) {
        DCHECK(false) << "invalid version:" << max_version;
        return nullptr;
    }
    return iter->second;
}

RowsetMetaSharedPtr Tablet::rowset_meta_with_max_schema_version(
        const std::vector<RowsetMetaSharedPtr>& rowset_metas) {
    return *std::max_element(
            rowset_metas.begin(), rowset_metas.end(),
            [](const RowsetMetaSharedPtr& a, const RowsetMetaSharedPtr& b) {
                return !a->tablet_schema()
                               ? true
                               : (!b->tablet_schema()
                                          ? false
                                          : a->tablet_schema()->schema_version() <
                                                    b->tablet_schema()->schema_version());
            });
}

RowsetSharedPtr Tablet::_rowset_with_largest_size() {
    RowsetSharedPtr largest_rowset = nullptr;
    for (auto& it : _rs_version_map) {
        if (it.second->empty() || it.second->zero_num_rows()) {
            continue;
        }
        if (largest_rowset == nullptr || it.second->rowset_meta()->index_disk_size() >
                                                 largest_rowset->rowset_meta()->index_disk_size()) {
            largest_rowset = it.second;
        }
    }

    return largest_rowset;
}

// add inc rowset should not persist tablet meta, because it will be persisted when publish txn.
Status Tablet::add_inc_rowset(const RowsetSharedPtr& rowset) {
    DCHECK(rowset != nullptr);
    std::lock_guard<std::shared_mutex> wrlock(_meta_lock);
    if (_contains_rowset(rowset->rowset_id())) {
        return Status::OK();
    }
    RETURN_NOT_OK(_contains_version(rowset->version()));

    RETURN_NOT_OK(_tablet_meta->add_rs_meta(rowset->rowset_meta()));
    _rs_version_map[rowset->version()] = rowset;

    // Update rowset tree
    if (keys_type() == UNIQUE_KEYS && enable_unique_key_merge_on_write()) {
        auto new_rowset_tree = std::make_unique<RowsetTree>();
        ModifyRowSetTree(*_rowset_tree, {}, {rowset}, new_rowset_tree.get());
        _rowset_tree = std::move(new_rowset_tree);
    }

    _timestamped_version_tracker.add_version(rowset->version());

    ++_newly_created_rowset_num;
    return Status::OK();
}

void Tablet::_delete_stale_rowset_by_version(const Version& version) {
    RowsetMetaSharedPtr rowset_meta = _tablet_meta->acquire_stale_rs_meta_by_version(version);
    if (rowset_meta == nullptr) {
        return;
    }
    _tablet_meta->delete_stale_rs_meta_by_version(version);
    VLOG_NOTICE << "delete stale rowset. tablet=" << full_name() << ", version=" << version;
}

void Tablet::delete_expired_stale_rowset() {
    int64_t now = UnixSeconds();
    std::lock_guard<std::shared_mutex> wrlock(_meta_lock);
    // Compute the end time to delete rowsets, when a expired rowset createtime less then this time, it will be deleted.
    double expired_stale_sweep_endtime =
            ::difftime(now, config::tablet_rowset_stale_sweep_time_sec);

    std::vector<int64_t> path_id_vec;
    // capture the path version to delete
    _timestamped_version_tracker.capture_expired_paths(
            static_cast<int64_t>(expired_stale_sweep_endtime), &path_id_vec);

    if (path_id_vec.empty()) {
        return;
    }

    const RowsetSharedPtr lastest_delta = rowset_with_max_version();
    if (lastest_delta == nullptr) {
        LOG(WARNING) << "lastest_delta is null " << tablet_id();
        return;
    }

    // fetch missing version before delete
    std::vector<Version> missed_versions;
    calc_missed_versions_unlocked(lastest_delta->end_version(), &missed_versions);

    if (!missed_versions.empty()) {
        LOG(WARNING) << "tablet:" << full_name()
                     << ", missed version for version:" << lastest_delta->end_version();
        _print_missed_versions(missed_versions);
        return;
    }

    // do check consistent operation
    auto path_id_iter = path_id_vec.begin();

    std::map<int64_t, PathVersionListSharedPtr> stale_version_path_map;
    while (path_id_iter != path_id_vec.end()) {
        PathVersionListSharedPtr version_path =
                _timestamped_version_tracker.fetch_and_delete_path_by_id(*path_id_iter);

        Version test_version = Version(0, lastest_delta->end_version());
        stale_version_path_map[*path_id_iter] = version_path;

        Status status = capture_consistent_versions(test_version, nullptr);
        // 1. When there is no consistent versions, we must reconstruct the tracker.
        if (!status.ok()) {
            // 2. fetch missing version after delete
            std::vector<Version> after_missed_versions;
            calc_missed_versions_unlocked(lastest_delta->end_version(), &after_missed_versions);

            // 2.1 check whether missed_versions and after_missed_versions are the same.
            // when they are the same, it means we can delete the path securely.
            bool is_missing = missed_versions.size() != after_missed_versions.size();

            if (!is_missing) {
                for (int ver_index = 0; ver_index < missed_versions.size(); ver_index++) {
                    if (missed_versions[ver_index] != after_missed_versions[ver_index]) {
                        is_missing = true;
                        break;
                    }
                }
            }

            if (is_missing) {
                LOG(WARNING) << "The consistent version check fails, there are bugs. "
                             << "Reconstruct the tracker to recover versions in tablet="
                             << tablet_id();

                // 3. try to recover
                _timestamped_version_tracker.recover_versioned_tracker(stale_version_path_map);

                // 4. double check the consistent versions
                // fetch missing version after recover
                std::vector<Version> recover_missed_versions;
                calc_missed_versions_unlocked(lastest_delta->end_version(),
                                              &recover_missed_versions);

                // 4.1 check whether missed_versions and recover_missed_versions are the same.
                // when they are the same, it means we recover successfully.
                bool is_recover_missing = missed_versions.size() != recover_missed_versions.size();

                if (!is_recover_missing) {
                    for (int ver_index = 0; ver_index < missed_versions.size(); ver_index++) {
                        if (missed_versions[ver_index] != recover_missed_versions[ver_index]) {
                            is_recover_missing = true;
                            break;
                        }
                    }
                }

                // 5. check recover fail, version is mission
                if (is_recover_missing) {
                    if (!config::ignore_rowset_stale_unconsistent_delete) {
                        LOG(FATAL) << "rowset stale unconsistent delete. tablet= " << tablet_id();
                    } else {
                        LOG(WARNING) << "rowset stale unconsistent delete. tablet= " << tablet_id();
                    }
                }
            }
            return;
        }
        path_id_iter++;
    }

    auto old_size = _stale_rs_version_map.size();
    auto old_meta_size = _tablet_meta->all_stale_rs_metas().size();

    // do delete operation
    auto to_delete_iter = stale_version_path_map.begin();
    while (to_delete_iter != stale_version_path_map.end()) {
        std::vector<TimestampedVersionSharedPtr>& to_delete_version =
                to_delete_iter->second->timestamped_versions();
        for (auto& timestampedVersion : to_delete_version) {
            auto it = _stale_rs_version_map.find(timestampedVersion->version());
            if (it != _stale_rs_version_map.end()) {
                // delete rowset
                StorageEngine::instance()->add_unused_rowset(it->second);
                _stale_rs_version_map.erase(it);
                VLOG_NOTICE << "delete stale rowset tablet=" << full_name() << " version["
                            << timestampedVersion->version().first << ","
                            << timestampedVersion->version().second
                            << "] move to unused_rowset success " << std::fixed
                            << expired_stale_sweep_endtime;
            } else {
                LOG(WARNING) << "delete stale rowset tablet=" << full_name() << " version["
                             << timestampedVersion->version().first << ","
                             << timestampedVersion->version().second
                             << "] not find in stale rs version map";
            }
            _delete_stale_rowset_by_version(timestampedVersion->version());
        }
        to_delete_iter++;
    }

    bool reconstructed = _reconstruct_version_tracker_if_necessary();

    VLOG_NOTICE << "delete stale rowset _stale_rs_version_map tablet=" << full_name()
                << " current_size=" << _stale_rs_version_map.size() << " old_size=" << old_size
                << " current_meta_size=" << _tablet_meta->all_stale_rs_metas().size()
                << " old_meta_size=" << old_meta_size << " sweep endtime " << std::fixed
                << expired_stale_sweep_endtime << ", reconstructed=" << reconstructed;

#ifndef BE_TEST
    save_meta();
#endif
}

bool Tablet::_reconstruct_version_tracker_if_necessary() {
    double orphan_vertex_ratio = _timestamped_version_tracker.get_orphan_vertex_ratio();
    if (orphan_vertex_ratio >= config::tablet_version_graph_orphan_vertex_ratio) {
        _timestamped_version_tracker.construct_versioned_tracker(
                _tablet_meta->all_rs_metas(), _tablet_meta->all_stale_rs_metas());
        return true;
    }
    return false;
}

Status Tablet::capture_consistent_versions(const Version& spec_version,
                                           std::vector<Version>* version_path, bool quiet) const {
    Status status =
            _timestamped_version_tracker.capture_consistent_versions(spec_version, version_path);
    if (!status.ok() && !quiet) {
        std::vector<Version> missed_versions;
        calc_missed_versions_unlocked(spec_version.second, &missed_versions);
        if (missed_versions.empty()) {
            // if version_path is null, it may be a compaction check logic.
            // so to avoid print too many logs.
            if (version_path != nullptr) {
                LOG(WARNING) << "tablet:" << full_name()
                             << ", version already has been merged. spec_version: " << spec_version;
            }
            status = Status::Error<VERSION_ALREADY_MERGED>();
        } else {
            if (version_path != nullptr) {
                LOG(WARNING) << "status:" << status << ", tablet:" << full_name()
                             << ", missed version for version:" << spec_version;
                _print_missed_versions(missed_versions);
            }
        }
    }
    return status;
}

Status Tablet::check_version_integrity(const Version& version, bool quiet) {
    std::shared_lock rdlock(_meta_lock);
    return capture_consistent_versions(version, nullptr, quiet);
}

bool Tablet::exceed_version_limit(int32_t limit) const {
    if (_tablet_meta->version_count() > limit) {
        exceed_version_limit_counter << 1;
        return true;
    }
    return false;
}

// If any rowset contains the specific version, it means the version already exist
bool Tablet::check_version_exist(const Version& version) const {
    for (auto& it : _rs_version_map) {
        if (it.first.contains(version)) {
            return true;
        }
    }
    return false;
}

// The meta read lock should be held before calling
void Tablet::acquire_version_and_rowsets(
        std::vector<std::pair<Version, RowsetSharedPtr>>* version_rowsets) const {
    for (const auto& it : _rs_version_map) {
        version_rowsets->emplace_back(it.first, it.second);
    }
}

Status Tablet::capture_consistent_rowsets(const Version& spec_version,
                                          std::vector<RowsetSharedPtr>* rowsets) const {
    std::vector<Version> version_path;
    RETURN_NOT_OK(capture_consistent_versions(spec_version, &version_path));
    RETURN_NOT_OK(_capture_consistent_rowsets_unlocked(version_path, rowsets));
    return Status::OK();
}

Status Tablet::_capture_consistent_rowsets_unlocked(const std::vector<Version>& version_path,
                                                    std::vector<RowsetSharedPtr>* rowsets) const {
    DCHECK(rowsets != nullptr && rowsets->empty());
    rowsets->reserve(version_path.size());
    for (auto& version : version_path) {
        bool is_find = false;
        do {
            auto it = _rs_version_map.find(version);
            if (it != _rs_version_map.end()) {
                is_find = true;
                rowsets->push_back(it->second);
                break;
            }

            auto it_expired = _stale_rs_version_map.find(version);
            if (it_expired != _stale_rs_version_map.end()) {
                is_find = true;
                rowsets->push_back(it_expired->second);
                break;
            }
        } while (0);

        if (!is_find) {
            LOG(WARNING) << "fail to find Rowset for version. tablet=" << full_name()
                         << ", version='" << version;
            return Status::Error<CAPTURE_ROWSET_ERROR>();
        }
    }
    return Status::OK();
}

Status Tablet::capture_rs_readers(const Version& spec_version,
                                  std::vector<RowsetReaderSharedPtr>* rs_readers) const {
    std::vector<Version> version_path;
    RETURN_NOT_OK(capture_consistent_versions(spec_version, &version_path));
    RETURN_NOT_OK(capture_rs_readers(version_path, rs_readers));
    return Status::OK();
}

Status Tablet::capture_rs_readers(const std::vector<Version>& version_path,
                                  std::vector<RowsetReaderSharedPtr>* rs_readers) const {
    DCHECK(rs_readers != nullptr && rs_readers->empty());
    for (auto version : version_path) {
        auto it = _rs_version_map.find(version);
        if (it == _rs_version_map.end()) {
            VLOG_NOTICE << "fail to find Rowset in rs_version for version. tablet=" << full_name()
                        << ", version='" << version.first << "-" << version.second;

            it = _stale_rs_version_map.find(version);
            if (it == _stale_rs_version_map.end()) {
                LOG(WARNING) << "fail to find Rowset in stale_rs_version for version. tablet="
                             << full_name() << ", version='" << version.first << "-"
                             << version.second;
                return Status::Error<CAPTURE_ROWSET_READER_ERROR>();
            }
        }
        RowsetReaderSharedPtr rs_reader;
        auto res = it->second->create_reader(&rs_reader);
        if (!res.ok()) {
            LOG(WARNING) << "failed to create reader for rowset:" << it->second->rowset_id();
            return Status::Error<CAPTURE_ROWSET_READER_ERROR>();
        }
        rs_readers->push_back(std::move(rs_reader));
    }
    return Status::OK();
}

bool Tablet::version_for_delete_predicate(const Version& version) {
    return _tablet_meta->version_for_delete_predicate(version);
}

bool Tablet::can_do_compaction(size_t path_hash, CompactionType compaction_type) {
    if (compaction_type == CompactionType::BASE_COMPACTION && tablet_state() != TABLET_RUNNING) {
        // base compaction can only be done for tablet in TABLET_RUNNING state.
        // but cumulative compaction can be done for TABLET_NOTREADY, such as tablet under alter process.
        return false;
    }

    // unique key table with merge-on-write also cann't do cumulative compaction under alter
    // process. It may cause the delete bitmap calculation error, such as two
    // rowsets have same key.
    if (tablet_state() != TABLET_RUNNING && keys_type() == UNIQUE_KEYS &&
        enable_unique_key_merge_on_write()) {
        return false;
    }

    if (data_dir()->path_hash() != path_hash || !is_used() || !init_succeeded()) {
        return false;
    }

    if (tablet_state() == TABLET_NOTREADY) {
        // Before doing schema change, tablet's rowsets that versions smaller than max converting version will be
        // removed. So, we only need to do the compaction when it is being converted.
        // After being converted, tablet's state will be changed to TABLET_RUNNING.
        return SchemaChangeHandler::tablet_in_converting(tablet_id());
    }

    return true;
}

uint32_t Tablet::calc_compaction_score(
        CompactionType compaction_type,
        std::shared_ptr<CumulativeCompactionPolicy> cumulative_compaction_policy) {
    // Need meta lock, because it will iterator "all_rs_metas" of tablet meta.
    std::shared_lock rdlock(_meta_lock);
    if (compaction_type == CompactionType::CUMULATIVE_COMPACTION) {
        return _calc_cumulative_compaction_score(cumulative_compaction_policy);
    } else {
        DCHECK_EQ(compaction_type, CompactionType::BASE_COMPACTION);
        return _calc_base_compaction_score();
    }
}

uint32_t Tablet::_calc_cumulative_compaction_score(
        std::shared_ptr<CumulativeCompactionPolicy> cumulative_compaction_policy) {
#ifndef BE_TEST
    if (_cumulative_compaction_policy == nullptr ||
        _cumulative_compaction_policy->name() != cumulative_compaction_policy->name()) {
        _cumulative_compaction_policy = cumulative_compaction_policy;
    }
#endif
    uint32_t score = 0;
    _cumulative_compaction_policy->calc_cumulative_compaction_score(
            this, tablet_state(), _tablet_meta->all_rs_metas(), cumulative_layer_point(), &score);
    return score;
}

uint32_t Tablet::_calc_base_compaction_score() const {
    uint32_t score = 0;
    const int64_t point = cumulative_layer_point();
    bool base_rowset_exist = false;
    for (auto& rs_meta : _tablet_meta->all_rs_metas()) {
        if (rs_meta->start_version() == 0) {
            base_rowset_exist = true;
        }
        if (rs_meta->start_version() >= point) {
            // all_rs_metas() is not sorted, so we use _continue_ other than _break_ here.
            continue;
        }

        score += rs_meta->get_compaction_score();
    }

    // base不存在可能是tablet正在做alter table，先不选它，设score=0
    return base_rowset_exist ? score : 0;
}

void Tablet::calc_missed_versions(int64_t spec_version, std::vector<Version>* missed_versions) {
    std::shared_lock rdlock(_meta_lock);
    calc_missed_versions_unlocked(spec_version, missed_versions);
}

// for example:
//     [0-4][5-5][8-8][9-9]
// if spec_version = 6, we still return {7} other than {6, 7}
void Tablet::calc_missed_versions_unlocked(int64_t spec_version,
                                           std::vector<Version>* missed_versions) const {
    DCHECK(spec_version > 0) << "invalid spec_version: " << spec_version;
    std::list<Version> existing_versions;
    for (auto& rs : _tablet_meta->all_rs_metas()) {
        existing_versions.emplace_back(rs->version());
    }

    // sort the existing versions in ascending order
    existing_versions.sort([](const Version& a, const Version& b) {
        // simple because 2 versions are certainly not overlapping
        return a.first < b.first;
    });

    // From the first version(=0),  find the missing version until spec_version
    int64_t last_version = -1;
    for (const Version& version : existing_versions) {
        if (version.first > last_version + 1) {
            for (int64_t i = last_version + 1; i < version.first && i <= spec_version; ++i) {
                missed_versions->emplace_back(Version(i, i));
            }
        }
        last_version = version.second;
        if (last_version >= spec_version) {
            break;
        }
    }
    for (int64_t i = last_version + 1; i <= spec_version; ++i) {
        missed_versions->emplace_back(Version(i, i));
    }
}

void Tablet::max_continuous_version_from_beginning(Version* version, Version* max_version) {
    bool has_version_cross;
    std::shared_lock rdlock(_meta_lock);
    _max_continuous_version_from_beginning_unlocked(version, max_version, &has_version_cross);
}

void Tablet::_max_continuous_version_from_beginning_unlocked(Version* version, Version* max_version,
                                                             bool* has_version_cross) const {
    std::vector<Version> existing_versions;
    *has_version_cross = false;
    for (auto& rs : _tablet_meta->all_rs_metas()) {
        existing_versions.emplace_back(rs->version());
    }

    // sort the existing versions in ascending order
    std::sort(existing_versions.begin(), existing_versions.end(),
              [](const Version& left, const Version& right) {
                  // simple because 2 versions are certainly not overlapping
                  return left.first < right.first;
              });

    Version max_continuous_version = {-1, -1};
    for (int i = 0; i < existing_versions.size(); ++i) {
        if (existing_versions[i].first > max_continuous_version.second + 1) {
            break;
        } else if (existing_versions[i].first <= max_continuous_version.second) {
            *has_version_cross = true;
        }
        max_continuous_version = existing_versions[i];
    }
    *version = max_continuous_version;
    // tablet may not has rowset, eg, tablet has just been clear for restore.
    if (max_version != nullptr && !existing_versions.empty()) {
        *max_version = existing_versions.back();
    }
}

void Tablet::calculate_cumulative_point() {
    std::lock_guard<std::shared_mutex> wrlock(_meta_lock);
    int64_t ret_cumulative_point;
    _cumulative_compaction_policy->calculate_cumulative_point(
            this, _tablet_meta->all_rs_metas(), _cumulative_point, &ret_cumulative_point);

    if (ret_cumulative_point == K_INVALID_CUMULATIVE_POINT) {
        return;
    }
    set_cumulative_layer_point(ret_cumulative_point);
}

// NOTE: only used when create_table, so it is sure that there is no concurrent reader and writer.
void Tablet::delete_all_files() {
    // Release resources like memory and disk space.
    std::shared_lock rdlock(_meta_lock);
    for (auto it : _rs_version_map) {
        it.second->remove();
    }
    _rs_version_map.clear();

    for (auto it : _stale_rs_version_map) {
        it.second->remove();
    }
    _stale_rs_version_map.clear();

    if (keys_type() == UNIQUE_KEYS && enable_unique_key_merge_on_write()) {
        // clear rowset_tree
        _rowset_tree = std::make_unique<RowsetTree>();
    }
}

bool Tablet::check_path(const std::string& path_to_check) const {
    std::shared_lock rdlock(_meta_lock);
    if (path_to_check == _tablet_path) {
        return true;
    }
    auto tablet_id_dir = io::Path(_tablet_path).parent_path();
    if (path_to_check == tablet_id_dir) {
        return true;
    }
    for (auto& version_rowset : _rs_version_map) {
        bool ret = version_rowset.second->check_path(path_to_check);
        if (ret) {
            return true;
        }
    }
    for (auto& stale_version_rowset : _stale_rs_version_map) {
        bool ret = stale_version_rowset.second->check_path(path_to_check);
        if (ret) {
            return true;
        }
    }
    return false;
}

// check rowset id in tablet-meta and in rowset-meta atomicly
// for example, during publish version stage, it will first add rowset meta to tablet meta and then
// remove it from rowset meta manager. If we check tablet meta first and then check rowset meta using 2 step unlocked
// the sequence maybe: 1. check in tablet meta [return false]  2. add to tablet meta  3. remove from rowset meta manager
// 4. check in rowset meta manager return false. so that the rowset maybe checked return false it means it is useless and
// will be treated as a garbage.
bool Tablet::check_rowset_id(const RowsetId& rowset_id) {
    std::shared_lock rdlock(_meta_lock);
    if (StorageEngine::instance()->rowset_id_in_use(rowset_id)) {
        return true;
    }
    for (auto& version_rowset : _rs_version_map) {
        if (version_rowset.second->rowset_id() == rowset_id) {
            return true;
        }
    }
    for (auto& stale_version_rowset : _stale_rs_version_map) {
        if (stale_version_rowset.second->rowset_id() == rowset_id) {
            return true;
        }
    }
    if (RowsetMetaManager::check_rowset_meta(_data_dir->get_meta(), tablet_uid(), rowset_id)) {
        return true;
    }
    return false;
}

void Tablet::_print_missed_versions(const std::vector<Version>& missed_versions) const {
    std::stringstream ss;
    ss << full_name() << " has " << missed_versions.size() << " missed version:";
    // print at most 10 version
    for (int i = 0; i < 10 && i < missed_versions.size(); ++i) {
        ss << missed_versions[i] << ",";
    }
    LOG(WARNING) << ss.str();
}

Status Tablet::_contains_version(const Version& version) {
    // check if there exist a rowset contains the added rowset
    for (auto& it : _rs_version_map) {
        if (it.first.contains(version)) {
            // TODO(lingbin): Is this check unnecessary?
            // because the value type is std::shared_ptr, when will it be nullptr?
            // In addition, in this class, there are many places that do not make this judgment
            // when access _rs_version_map's value.
            CHECK(it.second != nullptr) << "there exist a version=" << it.first
                                        << " contains the input rs with version=" << version
                                        << ", but the related rs is null";
            return Status::Error<PUSH_VERSION_ALREADY_EXIST>();
        }
    }

    return Status::OK();
}

Status Tablet::set_partition_id(int64_t partition_id) {
    return _tablet_meta->set_partition_id(partition_id);
}

TabletInfo Tablet::get_tablet_info() const {
    return TabletInfo(tablet_id(), schema_hash(), tablet_uid());
}

std::vector<RowsetSharedPtr> Tablet::pick_candidate_rowsets_to_cumulative_compaction() {
    std::vector<RowsetSharedPtr> candidate_rowsets;
    if (_cumulative_point == K_INVALID_CUMULATIVE_POINT) {
        return candidate_rowsets;
    }
    {
        std::shared_lock rlock(_meta_lock);
        for (const auto& [version, rs] : _rs_version_map) {
            if (version.first >= _cumulative_point && rs->is_local()) {
                candidate_rowsets.push_back(rs);
            }
        }
    }
    std::sort(candidate_rowsets.begin(), candidate_rowsets.end(), Rowset::comparator);
    return candidate_rowsets;
}

std::vector<RowsetSharedPtr> Tablet::pick_candidate_rowsets_to_base_compaction() {
    std::vector<RowsetSharedPtr> candidate_rowsets;
    {
        std::shared_lock rlock(_meta_lock);
        for (const auto& [version, rs] : _rs_version_map) {
            // Do compaction on local rowsets only.
            if (version.first < _cumulative_point && rs->is_local()) {
                candidate_rowsets.push_back(rs);
            }
        }
    }
    std::sort(candidate_rowsets.begin(), candidate_rowsets.end(), Rowset::comparator);
    return candidate_rowsets;
}

// For http compaction action
void Tablet::get_compaction_status(std::string* json_result) {
    rapidjson::Document root;
    root.SetObject();

    rapidjson::Document path_arr;
    path_arr.SetArray();

    std::vector<RowsetSharedPtr> rowsets;
    std::vector<RowsetSharedPtr> stale_rowsets;
    std::vector<bool> delete_flags;
    {
        std::shared_lock rdlock(_meta_lock);
        rowsets.reserve(_rs_version_map.size());
        for (auto& it : _rs_version_map) {
            rowsets.push_back(it.second);
        }
        std::sort(rowsets.begin(), rowsets.end(), Rowset::comparator);

        stale_rowsets.reserve(_stale_rs_version_map.size());
        for (auto& it : _stale_rs_version_map) {
            stale_rowsets.push_back(it.second);
        }
        std::sort(stale_rowsets.begin(), stale_rowsets.end(), Rowset::comparator);

        delete_flags.reserve(rowsets.size());
        for (auto& rs : rowsets) {
            delete_flags.push_back(rs->rowset_meta()->has_delete_predicate());
        }
        // get snapshot version path json_doc
        _timestamped_version_tracker.get_stale_version_path_json_doc(path_arr);
    }
    rapidjson::Value cumulative_policy_type;
    std::string policy_type_str = "cumulative compaction policy not initializied";
    if (_cumulative_compaction_policy != nullptr) {
        policy_type_str = _cumulative_compaction_policy->name();
    }
    cumulative_policy_type.SetString(policy_type_str.c_str(), policy_type_str.length(),
                                     root.GetAllocator());
    root.AddMember("cumulative policy type", cumulative_policy_type, root.GetAllocator());
    root.AddMember("cumulative point", _cumulative_point.load(), root.GetAllocator());
    rapidjson::Value cumu_value;
    std::string format_str = ToStringFromUnixMillis(_last_cumu_compaction_failure_millis.load());
    cumu_value.SetString(format_str.c_str(), format_str.length(), root.GetAllocator());
    root.AddMember("last cumulative failure time", cumu_value, root.GetAllocator());
    rapidjson::Value base_value;
    format_str = ToStringFromUnixMillis(_last_base_compaction_failure_millis.load());
    base_value.SetString(format_str.c_str(), format_str.length(), root.GetAllocator());
    root.AddMember("last base failure time", base_value, root.GetAllocator());
    rapidjson::Value cumu_success_value;
    format_str = ToStringFromUnixMillis(_last_cumu_compaction_success_millis.load());
    cumu_success_value.SetString(format_str.c_str(), format_str.length(), root.GetAllocator());
    root.AddMember("last cumulative success time", cumu_success_value, root.GetAllocator());
    rapidjson::Value base_success_value;
    format_str = ToStringFromUnixMillis(_last_base_compaction_success_millis.load());
    base_success_value.SetString(format_str.c_str(), format_str.length(), root.GetAllocator());
    root.AddMember("last base success time", base_success_value, root.GetAllocator());

    // print all rowsets' version as an array
    rapidjson::Document versions_arr;
    rapidjson::Document missing_versions_arr;
    versions_arr.SetArray();
    missing_versions_arr.SetArray();
    int64_t last_version = -1;
    for (int i = 0; i < rowsets.size(); ++i) {
        const Version& ver = rowsets[i]->version();
        if (ver.first != last_version + 1) {
            rapidjson::Value miss_value;
            miss_value.SetString(
                    strings::Substitute("[$0-$1]", last_version + 1, ver.first - 1).c_str(),
                    missing_versions_arr.GetAllocator());
            missing_versions_arr.PushBack(miss_value, missing_versions_arr.GetAllocator());
        }
        rapidjson::Value value;
        std::string disk_size = PrettyPrinter::print(
                static_cast<uint64_t>(rowsets[i]->rowset_meta()->total_disk_size()), TUnit::BYTES);
        std::string version_str = strings::Substitute(
                "[$0-$1] $2 $3 $4 $5 $6", ver.first, ver.second, rowsets[i]->num_segments(),
                (delete_flags[i] ? "DELETE" : "DATA"),
                SegmentsOverlapPB_Name(rowsets[i]->rowset_meta()->segments_overlap()),
                rowsets[i]->rowset_id().to_string(), disk_size);
        value.SetString(version_str.c_str(), version_str.length(), versions_arr.GetAllocator());
        versions_arr.PushBack(value, versions_arr.GetAllocator());
        last_version = ver.second;
    }
    root.AddMember("rowsets", versions_arr, root.GetAllocator());
    root.AddMember("missing_rowsets", missing_versions_arr, root.GetAllocator());

    // print all stale rowsets' version as an array
    rapidjson::Document stale_versions_arr;
    stale_versions_arr.SetArray();
    for (int i = 0; i < stale_rowsets.size(); ++i) {
        const Version& ver = stale_rowsets[i]->version();
        rapidjson::Value value;
        std::string disk_size = PrettyPrinter::print(
                static_cast<uint64_t>(stale_rowsets[i]->rowset_meta()->total_disk_size()),
                TUnit::BYTES);
        std::string version_str = strings::Substitute(
                "[$0-$1] $2 $3 $4", ver.first, ver.second, stale_rowsets[i]->num_segments(),
                stale_rowsets[i]->rowset_id().to_string(), disk_size);
        value.SetString(version_str.c_str(), version_str.length(),
                        stale_versions_arr.GetAllocator());
        stale_versions_arr.PushBack(value, stale_versions_arr.GetAllocator());
    }
    root.AddMember("stale_rowsets", stale_versions_arr, root.GetAllocator());

    // add stale version rowsets
    root.AddMember("stale version path", path_arr, root.GetAllocator());

    // to json string
    rapidjson::StringBuffer strbuf;
    rapidjson::PrettyWriter<rapidjson::StringBuffer> writer(strbuf);
    root.Accept(writer);
    *json_result = std::string(strbuf.GetString());
}

bool Tablet::do_tablet_meta_checkpoint() {
    std::lock_guard<std::shared_mutex> store_lock(_meta_store_lock);
    if (_newly_created_rowset_num == 0) {
        return false;
    }
    if (UnixMillis() - _last_checkpoint_time <
                config::tablet_meta_checkpoint_min_interval_secs * 1000 &&
        _newly_created_rowset_num < config::tablet_meta_checkpoint_min_new_rowsets_num) {
        return false;
    }

    // hold read-lock other than write-lock, because it will not modify meta structure
    std::shared_lock rdlock(_meta_lock);
    if (tablet_state() != TABLET_RUNNING) {
        LOG(INFO) << "tablet is under state=" << tablet_state()
                  << ", not running, skip do checkpoint"
                  << ", tablet=" << full_name();
        return false;
    }
    VLOG_NOTICE << "start to do tablet meta checkpoint, tablet=" << full_name();
    save_meta();
    // if save meta successfully, then should remove the rowset meta existing in tablet
    // meta from rowset meta store
    for (auto& rs_meta : _tablet_meta->all_rs_metas()) {
        // If we delete it from rowset manager's meta explicitly in previous checkpoint, just skip.
        if (rs_meta->is_remove_from_rowset_meta()) {
            continue;
        }
        if (RowsetMetaManager::check_rowset_meta(_data_dir->get_meta(), tablet_uid(),
                                                 rs_meta->rowset_id())) {
            RowsetMetaManager::remove(_data_dir->get_meta(), tablet_uid(), rs_meta->rowset_id());
            VLOG_NOTICE << "remove rowset id from meta store because it is already persistent with "
                        << "tablet meta, rowset_id=" << rs_meta->rowset_id();
        }
        rs_meta->set_remove_from_rowset_meta();
    }

    // check _stale_rs_version_map to remove meta from rowset meta store
    for (auto& rs_meta : _tablet_meta->all_stale_rs_metas()) {
        // If we delete it from rowset manager's meta explicitly in previous checkpoint, just skip.
        if (rs_meta->is_remove_from_rowset_meta()) {
            continue;
        }
        if (RowsetMetaManager::check_rowset_meta(_data_dir->get_meta(), tablet_uid(),
                                                 rs_meta->rowset_id())) {
            RowsetMetaManager::remove(_data_dir->get_meta(), tablet_uid(), rs_meta->rowset_id());
            VLOG_NOTICE << "remove rowset id from meta store because it is already persistent with "
                        << "tablet meta, rowset_id=" << rs_meta->rowset_id();
        }
        rs_meta->set_remove_from_rowset_meta();
    }

    _newly_created_rowset_num = 0;
    _last_checkpoint_time = UnixMillis();
    return true;
}

bool Tablet::rowset_meta_is_useful(RowsetMetaSharedPtr rowset_meta) {
    std::shared_lock rdlock(_meta_lock);
    bool find_version = false;
    for (auto& version_rowset : _rs_version_map) {
        if (version_rowset.second->rowset_id() == rowset_meta->rowset_id()) {
            return true;
        }
        if (version_rowset.second->contains_version(rowset_meta->version())) {
            find_version = true;
        }
    }
    for (auto& stale_version_rowset : _stale_rs_version_map) {
        if (stale_version_rowset.second->rowset_id() == rowset_meta->rowset_id()) {
            return true;
        }
        if (stale_version_rowset.second->contains_version(rowset_meta->version())) {
            find_version = true;
        }
    }
    return !find_version;
}

bool Tablet::_contains_rowset(const RowsetId rowset_id) {
    for (auto& version_rowset : _rs_version_map) {
        if (version_rowset.second->rowset_id() == rowset_id) {
            return true;
        }
    }
    for (auto& stale_version_rowset : _stale_rs_version_map) {
        if (stale_version_rowset.second->rowset_id() == rowset_id) {
            return true;
        }
    }
    return false;
}

// need check if consecutive version missing in full report
// alter tablet will ignore this check
void Tablet::build_tablet_report_info(TTabletInfo* tablet_info,
                                      bool enable_consecutive_missing_check) {
    std::shared_lock rdlock(_meta_lock);
    tablet_info->tablet_id = _tablet_meta->tablet_id();
    tablet_info->schema_hash = _tablet_meta->schema_hash();
    tablet_info->row_count = _tablet_meta->num_rows();
    tablet_info->data_size = _tablet_meta->tablet_local_size();

    // Here we need to report to FE if there are any missing versions of tablet.
    // We start from the initial version and traverse backwards until we meet a discontinuous version.
    Version cversion;
    Version max_version;
    bool has_version_cross;
    _max_continuous_version_from_beginning_unlocked(&cversion, &max_version, &has_version_cross);
    // cause publish version task runs concurrently, version may be flying
    // so we add a consecutive miss check to solve this problem:
    // if publish version 5 arrives but version 4 flying, we may judge replica miss version
    // and set version miss in tablet_info, which makes fe treat this replica as unhealth
    // and lead to other problems
    if (enable_consecutive_missing_check) {
        if (cversion.second < max_version.second) {
            if (_last_missed_version == cversion.second + 1) {
                if (MonotonicSeconds() - _last_missed_time_s >= 60) {
                    // version missed for over 60 seconds
                    tablet_info->__set_version_miss(true);
                    _last_missed_version = -1;
                    _last_missed_time_s = 0;
                }
            } else {
                _last_missed_version = cversion.second + 1;
                _last_missed_time_s = MonotonicSeconds();
            }
        }
    } else {
        tablet_info->__set_version_miss(cversion.second < max_version.second);
    }
    // find rowset with max version
    auto iter = _rs_version_map.find(max_version);
    if (iter == _rs_version_map.end()) {
        // If the tablet is in running state, it must not be doing schema-change. so if we can not
        // access its rowsets, it means that the tablet is bad and needs to be reported to the FE
        // for subsequent repairs (through the cloning task)
        if (tablet_state() == TABLET_RUNNING) {
            tablet_info->__set_used(false);
        }
        // For other states, FE knows that the tablet is in a certain change process, so here
        // still sets the state to normal when reporting. Note that every task has an timeout,
        // so if the task corresponding to this change hangs, when the task timeout, FE will know
        // and perform state modification operations.
    }

    if (has_version_cross && tablet_state() == TABLET_RUNNING) {
        tablet_info->__set_used(false);
    }

    if (tablet_state() == TABLET_SHUTDOWN) {
        tablet_info->__set_used(false);
    }

    // the report version is the largest continuous version, same logic as in FE side
    tablet_info->version = cversion.second;
    // Useless but it is a required filed in TTabletInfo
    tablet_info->version_hash = 0;
    tablet_info->__set_partition_id(_tablet_meta->partition_id());
    tablet_info->__set_storage_medium(_data_dir->storage_medium());
    tablet_info->__set_version_count(_tablet_meta->version_count());
    tablet_info->__set_path_hash(_data_dir->path_hash());
    tablet_info->__set_is_in_memory(_tablet_meta->tablet_schema()->is_in_memory());
    tablet_info->__set_replica_id(replica_id());
    tablet_info->__set_remote_data_size(_tablet_meta->tablet_remote_size());
    tablet_info->__set_is_cooldown(_tablet_meta->storage_policy_id() > 0);
    if (tablet_info->is_cooldown) {
<<<<<<< HEAD
        tablet_info->__set_cooldown_replica_id(_tablet_meta->cooldown_replica_id());
        TUniqueId cooldown_delete_id;
        if (get_cooldown_delete_id(&cooldown_delete_id)) {
            tablet_info->__set_cooldown_delete_id(cooldown_delete_id);
        }
        tablet_info->__set_cooldown_meta_id(_tablet_meta->cooldown_meta_id());
        tablet_info->__set_cooldowned_version(_tablet_meta->cooldowned_version());
=======
        tablet_info->__set_cooldown_replica_id(_cooldown_replica_id);
>>>>>>> 0744aeb2
    }
}

// should use this method to get a copy of current tablet meta
// there are some rowset meta in local meta store and in in-memory tablet meta
// but not in tablet meta in local meta store
void Tablet::generate_tablet_meta_copy(TabletMetaSharedPtr new_tablet_meta) const {
    std::shared_lock rdlock(_meta_lock);
    generate_tablet_meta_copy_unlocked(new_tablet_meta);
}

// this is a unlocked version of generate_tablet_meta_copy()
// some method already hold the _meta_lock before calling this,
// such as EngineCloneTask::_finish_clone -> tablet->revise_tablet_meta
void Tablet::generate_tablet_meta_copy_unlocked(TabletMetaSharedPtr new_tablet_meta) const {
    TabletMetaPB tablet_meta_pb;
    _tablet_meta->to_meta_pb(&tablet_meta_pb);
    new_tablet_meta->init_from_pb(tablet_meta_pb);
}

Status Tablet::prepare_compaction_and_calculate_permits(CompactionType compaction_type,
                                                        TabletSharedPtr tablet, int64_t* permits) {
    std::vector<RowsetSharedPtr> compaction_rowsets;
    if (compaction_type == CompactionType::CUMULATIVE_COMPACTION) {
        scoped_refptr<Trace> trace(new Trace);
        MonotonicStopWatch watch;
        watch.start();
        SCOPED_CLEANUP({
            if (watch.elapsed_time() / 1e9 > config::cumulative_compaction_trace_threshold) {
                LOG(WARNING) << "Trace:" << std::endl << trace->DumpToString(Trace::INCLUDE_ALL);
            }
        });
        ADOPT_TRACE(trace.get());

        TRACE("create cumulative compaction");
        StorageEngine::instance()->create_cumulative_compaction(tablet, _cumulative_compaction);
        DorisMetrics::instance()->cumulative_compaction_request_total->increment(1);
        Status res = _cumulative_compaction->prepare_compact();
        if (!res.ok()) {
            set_last_cumu_compaction_failure_time(UnixMillis());
            *permits = 0;
            if (!res.is<CUMULATIVE_NO_SUITABLE_VERSION>()) {
                DorisMetrics::instance()->cumulative_compaction_request_failed->increment(1);
                return Status::InternalError("prepare cumulative compaction with err: {}", res);
            }
            // return OK if OLAP_ERR_CUMULATIVE_NO_SUITABLE_VERSION, so that we don't need to
            // print too much useless logs.
            // And because we set permits to 0, so even if we return OK here, nothing will be done.
            return Status::OK();
        }
        compaction_rowsets = _cumulative_compaction->get_input_rowsets();
    } else {
        DCHECK_EQ(compaction_type, CompactionType::BASE_COMPACTION);
        scoped_refptr<Trace> trace(new Trace);
        MonotonicStopWatch watch;
        watch.start();
        SCOPED_CLEANUP({
            if (watch.elapsed_time() / 1e9 > config::base_compaction_trace_threshold) {
                LOG(WARNING) << "Trace:" << std::endl << trace->DumpToString(Trace::INCLUDE_ALL);
            }
        });
        ADOPT_TRACE(trace.get());

        TRACE("create base compaction");
        StorageEngine::instance()->create_base_compaction(tablet, _base_compaction);
        DorisMetrics::instance()->base_compaction_request_total->increment(1);
        Status res = _base_compaction->prepare_compact();
        if (!res.ok()) {
            set_last_base_compaction_failure_time(UnixMillis());
            *permits = 0;
            if (!res.is<BE_NO_SUITABLE_VERSION>()) {
                DorisMetrics::instance()->base_compaction_request_failed->increment(1);
                return Status::InternalError("prepare base compaction with err: {}", res);
            }
            // return OK if OLAP_ERR_BE_NO_SUITABLE_VERSION, so that we don't need to
            // print too much useless logs.
            // And because we set permits to 0, so even if we return OK here, nothing will be done.
            return Status::OK();
        }
        compaction_rowsets = _base_compaction->get_input_rowsets();
    }
    *permits = 0;
    for (auto rowset : compaction_rowsets) {
        *permits += rowset->rowset_meta()->get_compaction_score();
    }
    return Status::OK();
}

void Tablet::execute_compaction(CompactionType compaction_type) {
    if (compaction_type == CompactionType::CUMULATIVE_COMPACTION) {
        scoped_refptr<Trace> trace(new Trace);
        MonotonicStopWatch watch;
        watch.start();
        SCOPED_CLEANUP({
            if (!config::disable_compaction_trace_log &&
                watch.elapsed_time() / 1e9 > config::cumulative_compaction_trace_threshold) {
                LOG(WARNING) << "Trace:" << std::endl << trace->DumpToString(Trace::INCLUDE_ALL);
            }
        });
        ADOPT_TRACE(trace.get());

        TRACE("execute cumulative compaction");
        Status res = _cumulative_compaction->execute_compact();
        if (!res.ok()) {
            set_last_cumu_compaction_failure_time(UnixMillis());
            DorisMetrics::instance()->cumulative_compaction_request_failed->increment(1);
            LOG(WARNING) << "failed to do cumulative compaction. res=" << res
                         << ", tablet=" << full_name();
            return;
        }
        set_last_cumu_compaction_failure_time(0);
    } else {
        DCHECK_EQ(compaction_type, CompactionType::BASE_COMPACTION);
        scoped_refptr<Trace> trace(new Trace);
        MonotonicStopWatch watch;
        watch.start();
        SCOPED_CLEANUP({
            if (!config::disable_compaction_trace_log &&
                watch.elapsed_time() / 1e9 > config::base_compaction_trace_threshold) {
                LOG(WARNING) << "Trace:" << std::endl << trace->DumpToString(Trace::INCLUDE_ALL);
            }
        });
        ADOPT_TRACE(trace.get());

        TRACE("create base compaction");
        Status res = _base_compaction->execute_compact();
        if (!res.ok()) {
            set_last_base_compaction_failure_time(UnixMillis());
            DorisMetrics::instance()->base_compaction_request_failed->increment(1);
            LOG(WARNING) << "failed to do base compaction. res=" << res
                         << ", tablet=" << full_name();
            return;
        }
        set_last_base_compaction_failure_time(0);
    }
}

void Tablet::reset_compaction(CompactionType compaction_type) {
    if (compaction_type == CompactionType::CUMULATIVE_COMPACTION) {
        _cumulative_compaction.reset();
    } else {
        _base_compaction.reset();
    }
}

Status Tablet::create_initial_rowset(const int64_t req_version) {
    Status res = Status::OK();
    if (req_version < 1) {
        LOG(WARNING) << "init version of tablet should at least 1. req.ver=" << req_version;
        return Status::Error<CE_CMD_PARAMS_ERROR>();
    }
    Version version(0, req_version);
    RowsetSharedPtr new_rowset;
    do {
        // there is no data in init rowset, so overlapping info is unknown.
        std::unique_ptr<RowsetWriter> rs_writer;
        RowsetWriterContext context;
        context.version = version;
        context.rowset_state = VISIBLE;
        context.segments_overlap = OVERLAP_UNKNOWN;
        context.tablet_schema = tablet_schema();
        context.oldest_write_timestamp = UnixSeconds();
        context.newest_write_timestamp = UnixSeconds();
        res = create_rowset_writer(context, &rs_writer);

        if (!res.ok()) {
            LOG(WARNING) << "failed to init rowset writer for tablet " << full_name();
            break;
        }
        res = rs_writer->flush();
        if (!res.ok()) {
            LOG(WARNING) << "failed to flush rowset writer for tablet " << full_name();
            break;
        }

        new_rowset = rs_writer->build();
        res = add_rowset(new_rowset);
        if (!res.ok()) {
            LOG(WARNING) << "failed to add rowset for tablet " << full_name();
            break;
        }
    } while (0);

    // Unregister index and delete files(index and data) if failed
    if (!res.ok()) {
        LOG(WARNING) << "fail to create initial rowset. res=" << res << " version=" << req_version;
        StorageEngine::instance()->add_unused_rowset(new_rowset);
        return res;
    }
    set_cumulative_layer_point(req_version + 1);
    return res;
}

Status Tablet::create_vertical_rowset_writer(RowsetWriterContext& context,
                                             std::unique_ptr<RowsetWriter>* rowset_writer) {
    _init_context_common_fields(context);
    return RowsetFactory::create_rowset_writer(context, true, rowset_writer);
}

Status Tablet::create_rowset_writer(RowsetWriterContext& context,
                                    std::unique_ptr<RowsetWriter>* rowset_writer) {
    _init_context_common_fields(context);
    return RowsetFactory::create_rowset_writer(context, false, rowset_writer);
}

void Tablet::_init_context_common_fields(RowsetWriterContext& context) {
    context.rowset_id = StorageEngine::instance()->next_rowset_id();
    context.tablet_uid = tablet_uid();

    context.tablet_id = tablet_id();
    context.partition_id = partition_id();
    context.tablet_schema_hash = schema_hash();
    context.rowset_type = tablet_meta()->preferred_rowset_type();
    // Alpha Rowset will be removed in the future, so that if the tablet's default rowset type is
    // alpah rowset, then set the newly created rowset to storage engine's default rowset.
    if (context.rowset_type == ALPHA_ROWSET) {
        context.rowset_type = StorageEngine::instance()->default_rowset_type();
    }
    if (context.fs != nullptr && context.fs->type() != io::FileSystemType::LOCAL) {
        context.rowset_dir = BetaRowset::remote_tablet_path(tablet_id());
    } else {
        context.rowset_dir = tablet_path();
    }
    context.data_dir = data_dir();
    context.enable_unique_key_merge_on_write = enable_unique_key_merge_on_write();
}

Status Tablet::create_rowset(RowsetMetaSharedPtr rowset_meta, RowsetSharedPtr* rowset) {
    return RowsetFactory::create_rowset(tablet_schema(), tablet_path(), rowset_meta, rowset);
}

Status Tablet::cooldown() {
    std::unique_lock schema_change_lock(_schema_change_lock, std::try_to_lock);
    if (!schema_change_lock.owns_lock()) {
        LOG(WARNING) << "Failed to own schema_change_lock. tablet=" << tablet_id();
        return Status::Error<TRY_LOCK_FAILED>();
    }
    // Check executing serially with compaction task.
    std::unique_lock base_compaction_lock(_base_compaction_lock, std::try_to_lock);
    if (!base_compaction_lock.owns_lock()) {
        LOG(WARNING) << "Failed to own base_compaction_lock. tablet=" << tablet_id();
        return Status::Error<TRY_LOCK_FAILED>();
    }
    std::unique_lock cumu_compaction_lock(_cumulative_compaction_lock, std::try_to_lock);
    if (!cumu_compaction_lock.owns_lock()) {
        LOG(WARNING) << "Failed to own cumu_compaction_lock. tablet=" << tablet_id();
        return Status::Error<TRY_LOCK_FAILED>();
    }
<<<<<<< HEAD

    if (_need_deal_cooldown_delete
            && _tablet_meta->cooldown_replica_id() == _tablet_meta->replica_id()) {
        RETURN_IF_ERROR(_deal_cooldown_delete_files());
    }

    if (_need_cooldown && _tablet_meta->cooldown_replica_id() >= 0) {
        if (_tablet_meta->cooldown_replica_id() == _tablet_meta->replica_id()) {
            RETURN_IF_ERROR(_cooldown_data());
        } else {
            RETURN_IF_ERROR(_follow_cooldowned_data());
        }
    }

    return Status::OK();
}

bool Tablet::get_cooldown_delete_id(TUniqueId* cooldown_delete_id) {
    std::unique_lock delete_lock(_cooldown_delete_lock, std::try_to_lock);
    if (!delete_lock.owns_lock()) {
        LOG(WARNING) << "Failed to own delete_lock. tablet=" << tablet_id();
        return false;
    }
    if (!_cooldown_delete_flag && _cooldown_delete_files.size() > 0) {
        *cooldown_delete_id = _cooldown_delete_id;
        return true;
    }
    return false;
}

void Tablet::enable_cooldown_flag(const TUniqueId& cooldown_delete_id) {
    std::unique_lock delete_lock(_cooldown_delete_lock, std::try_to_lock);
    if (!delete_lock.owns_lock()) {
        LOG(WARNING) << "Failed to own delete_lock. tablet=" << tablet_id();
        return;
    }
    if (cooldown_delete_id == _cooldown_delete_id) {
        _cooldown_delete_flag = true;
    }
}

bool Tablet::need_deal_cooldown_delete() {
    if (_tablet_meta->cooldown_replica_id() != _tablet_meta->replica_id()) {
        _need_deal_cooldown_delete = false;
        return false;
    }
    _need_deal_cooldown_delete = _cooldown_delete_flag
            || time(NULL) - _last_cooldown_delete_time >= config::cooldown_delete_interval_time_sec;
    return _need_deal_cooldown_delete;
}

Status Tablet::_deal_cooldown_delete_files() {
    auto fs = io::FileSystemMap::instance()->get(storage_policy());
    if (!fs) {
        return Status::Error<UNINITIALIZED>();
    }
    if (fs->type() != io::FileSystemType::S3) {
        return Status::Error<UNINITIALIZED>();
    }

    TabletMetaPB remote_tablet_meta_pb;
    _tablet_meta->to_meta_pb(true, &remote_tablet_meta_pb);
    std::map<std::string, bool> remote_segment_name_map;
    for (auto& rowset_meta_pb : remote_tablet_meta_pb.rs_metas()) {
        for (int i = 0; i < rowset_meta_pb.num_segments(); ++i) {
            std::string segment_filename = io::Path(BetaRowset::remote_segment_path(
                    tablet_id(), rowset_meta_pb.rowset_id_v2(), i)).filename();
            boost::replace_all(segment_filename, "\"", "");
            remote_segment_name_map.emplace(segment_filename, true);
        }
    }
    if (remote_segment_name_map.size() == 0) {
        return Status::OK();
    }

    std::unique_lock delete_lock(_cooldown_delete_lock, std::try_to_lock);
    if (!delete_lock.owns_lock()) {
        LOG(WARNING) << "Failed to own delete_lock. tablet=" << tablet_id();
        return Status::Error<TRY_LOCK_FAILED>();
    }
    if (_cooldown_delete_flag) {
        for (auto& file_path : _cooldown_delete_files) {
            LOG(INFO) << "delete invalid remote file: " << file_path;
            RETURN_IF_ERROR(fs->delete_file(file_path));
        }
        _cooldown_delete_flag = false;
        _cooldown_delete_files.clear();
    } else {
        if (time(NULL) - _last_cooldown_delete_time < config::cooldown_delete_interval_time_sec) {
            return Status::OK();
        }
        _cooldown_delete_files.clear();
        _cooldown_delete_id = generate_uuid();
        io::Path remote_tablet_path = BetaRowset::remote_tablet_path(tablet_id());
        std::vector<io::Path> segment_files;
        RETURN_IF_ERROR(fs->list(remote_tablet_path, &segment_files));

        for (auto& path : segment_files) {
            std::string filename = path.filename();
            boost::replace_all(filename, "\"", "");
            if (!ends_with(filename, ".dat")) {
                continue;
            }
            if (remote_segment_name_map.find(filename) == remote_segment_name_map.end()) {
                _cooldown_delete_files.emplace_back(path);
            }
        }
        _last_cooldown_delete_time = time(NULL);
=======
    int64_t cooldown_replica_id = _cooldown_replica_id;
    if (cooldown_replica_id <= 0) { // wait for FE to push cooldown conf
        return Status::OK();
    }
    auto storage_policy = get_storage_policy(storage_policy_id());
    if (storage_policy == nullptr) {
        return Status::InternalError("could not find storage_policy, storage_policy_id={}",
                                     storage_policy_id());
    }
    auto resource = get_storage_resource(storage_policy->resource_id);
    auto dest_fs = std::static_pointer_cast<io::RemoteFileSystem>(resource.fs);
    if (dest_fs == nullptr) {
        return Status::InternalError("could not find resource, resouce_id={}",
                                     storage_policy->resource_id);
    }
    DCHECK(atol(dest_fs->id().c_str()) == storage_policy->resource_id);
    DCHECK(dest_fs->type() != io::FileSystemType::LOCAL);
    if (cooldown_replica_id == replica_id()) {
        RETURN_IF_ERROR(_cooldown_data(dest_fs));
    } else {
        RETURN_IF_ERROR(_follow_cooldowned_data(dest_fs.get(), cooldown_replica_id));
>>>>>>> 0744aeb2
    }
    return Status::OK();
}

<<<<<<< HEAD
Status Tablet::_cooldown_data() {
    auto dest_fs = io::FileSystemMap::instance()->get(storage_policy());
    if (!dest_fs) {
        return Status::Error<UNINITIALIZED>();
    }
    if (dest_fs->type() != io::FileSystemType::S3) {
        return Status::Error<UNINITIALIZED>();
    }

=======
Status Tablet::_cooldown_data(const std::shared_ptr<io::RemoteFileSystem>& dest_fs) {
>>>>>>> 0744aeb2
    auto old_rowset = pick_cooldown_rowset();
    if (!old_rowset) {
        LOG(WARNING) << "Cannot pick cooldown rowset in tablet " << tablet_id();
        return Status::OK();
    }
    RowsetId new_rowset_id = StorageEngine::instance()->next_rowset_id();

    auto start = std::chrono::steady_clock::now();

    auto st = old_rowset->upload_to(dest_fs.get(), new_rowset_id);
    if (!st.ok()) {
        // reclaim the incomplete rowset data in remote storage
        record_unused_remote_rowset(new_rowset_id, dest_fs->id(), old_rowset->num_segments());
        return st;
    }

    auto duration = std::chrono::duration<float>(std::chrono::steady_clock::now() - start);
    LOG(INFO) << "Upload rowset " << old_rowset->version() << " " << new_rowset_id.to_string()
              << " to " << dest_fs->root_path().native() << ", tablet_id=" << tablet_id()
              << ", duration=" << duration.count() << ", capacity=" << old_rowset->data_disk_size()
              << ", tp=" << old_rowset->data_disk_size() / duration.count();

    // gen a new rowset
    auto new_rowset_meta = std::make_shared<RowsetMeta>(*old_rowset->rowset_meta());
    new_rowset_meta->set_rowset_id(new_rowset_id);
    new_rowset_meta->set_resource_id(dest_fs->id());
    new_rowset_meta->set_fs(dest_fs);
    new_rowset_meta->set_creation_time(time(nullptr));

<<<<<<< HEAD
    // write remote tablet meta
    TabletMetaPB remote_tablet_meta_pb;
    _tablet_meta->to_meta_pb(true, &remote_tablet_meta_pb);
    new_rowset_meta->to_rowset_pb(remote_tablet_meta_pb.add_rs_metas());
    // reset cooldown_meta_id
    *(remote_tablet_meta_pb.mutable_cooldown_meta_id()) = UniqueId::gen_uid().to_proto();
    // upload rowset_meta to remote fs.
    RETURN_IF_ERROR(_write_remote_tablet_meta(dest_fs, remote_tablet_meta_pb));
=======
    // upload cooldowned rowset meta to remote fs
    RETURN_IF_ERROR(_write_cooldown_meta(dest_fs.get(), new_rowset_meta.get()));
>>>>>>> 0744aeb2

    RowsetSharedPtr new_rowset;
    RowsetFactory::create_rowset(_schema, _tablet_path, new_rowset_meta, &new_rowset);

    std::vector to_add {std::move(new_rowset)};
    std::vector to_delete {std::move(old_rowset)};

    {
        std::unique_lock meta_wlock(_meta_lock);
        if (tablet_state() == TABLET_RUNNING) {
            modify_rowsets(to_add, to_delete);
            save_meta();
        }
    }
    return Status::OK();
}

Status Tablet::_read_cooldown_meta(io::RemoteFileSystem* fs, int64_t cooldown_replica_id,
                                   TabletMetaPB* tablet_meta_pb) {
    std::string remote_meta_path =
<<<<<<< HEAD
            BetaRowset::remote_tablet_meta_path(tablet_id(), _tablet_meta->cooldown_replica_id());
    bool exist = false;
    RETURN_IF_ERROR(fs->exists(remote_meta_path, &exist));
    if (exist) {
        IOContext io_ctx;
        io::FileReaderSPtr tablet_meta_reader;
        RETURN_IF_ERROR(fs->open_file(remote_meta_path, &tablet_meta_reader, &io_ctx));
        if (tablet_meta_reader == nullptr) {
            return Status::InternalError("tablet_meta_reader is null");
        }
        auto file_size = tablet_meta_reader->size();
        size_t bytes_read;
        uint8_t* buf = new uint8_t[file_size];
        Slice slice(buf, file_size);
        Status st = tablet_meta_reader->read_at(0, slice, io_ctx, &bytes_read);
        if (!st.ok()) {
            tablet_meta_reader->close();
            return st;
        }
        tablet_meta_reader->close();
        if (!tablet_meta_pb->ParseFromString(slice.to_string())) {
            LOG(WARNING) << "parse tablet meta failed";
            return Status::InternalError("parse tablet meta failed");
        }
        return Status::OK();
    }
    LOG(INFO) << "No remote tablet meta file found, init needed. tablet_id: " << tablet_id()
            << ", remote_meta_path: " << remote_meta_path;
    return Status::InternalError("No remote tablet meta file found, init needed.");
}

Status Tablet::_write_remote_tablet_meta(FileSystemSPtr fs, const TabletMetaPB& tablet_meta_pb) {
=======
            BetaRowset::remote_tablet_meta_path(tablet_id(), cooldown_replica_id);
    IOContext io_ctx;
    io::FileReaderSPtr tablet_meta_reader;
    RETURN_IF_ERROR(fs->open_file(remote_meta_path, &tablet_meta_reader, &io_ctx));
    auto file_size = tablet_meta_reader->size();
    size_t bytes_read;
    auto buf = std::unique_ptr<uint8_t[]>(new uint8_t[file_size]);
    RETURN_IF_ERROR(tablet_meta_reader->read_at(0, {buf.get(), file_size}, io_ctx, &bytes_read));
    tablet_meta_reader->close();
    if (!tablet_meta_pb->ParseFromArray(buf.get(), file_size)) {
        return Status::InternalError("malformed tablet meta");
    }
    return Status::OK();
}

Status Tablet::_write_cooldown_meta(io::RemoteFileSystem* fs, RowsetMeta* new_rs_meta) {
    std::vector<RowsetMetaSharedPtr> cooldowned_rs_metas;
    {
        std::shared_lock meta_rlock(_meta_lock);
        for (auto& rs_meta : _tablet_meta->all_rs_metas()) {
            if (!rs_meta->is_local()) {
                cooldowned_rs_metas.push_back(rs_meta);
            }
        }
    }
    std::sort(cooldowned_rs_metas.begin(), cooldowned_rs_metas.end(), RowsetMeta::comparator);
    if (UNLIKELY(!cooldowned_rs_metas.empty() &&
                 new_rs_meta->start_version() != cooldowned_rs_metas.back()->end_version() + 1)) {
        return Status::InternalError("version not continuous");
    }
    TabletMetaPB tablet_meta_pb;
    auto rs_metas = tablet_meta_pb.mutable_rs_metas();
    rs_metas->Reserve(cooldowned_rs_metas.size() + 1);
    for (auto& rs_meta : cooldowned_rs_metas) {
        rs_metas->Add(rs_meta->get_rowset_pb());
    }
    rs_metas->Add(new_rs_meta->get_rowset_pb());

>>>>>>> 0744aeb2
    std::string remote_meta_path =
            BetaRowset::remote_tablet_meta_path(tablet_id(), _tablet_meta->replica_id());
    io::FileWriterPtr tablet_meta_writer;
    RETURN_IF_ERROR(fs->create_file(remote_meta_path, &tablet_meta_writer));
    auto val = tablet_meta_pb.SerializeAsString();
    RETURN_IF_ERROR(tablet_meta_writer->append({val.data(), val.size()}));
    return tablet_meta_writer->close();
}

<<<<<<< HEAD
Status Tablet::_follow_cooldowned_data() {
    auto dest_fs = io::FileSystemMap::instance()->get(storage_policy());
    if (!dest_fs) {
        return Status::InternalError("storage_policy doesn't exist: " + storage_policy());
    }
    if (dest_fs->type() != io::FileSystemType::S3) {
        return Status::Error<UNINITIALIZED>();
    }
    TabletMetaPB remote_tablet_meta_pb;
    RETURN_IF_ERROR(_read_remote_tablet_meta(dest_fs, &remote_tablet_meta_pb));
    int64_t max_version = -1;
    for (auto& rowset_meta_pb : remote_tablet_meta_pb.rs_metas()) {
        if (max_version < rowset_meta_pb.end_version()) {
            max_version = rowset_meta_pb.end_version();
        }
=======
Status Tablet::_follow_cooldowned_data(io::RemoteFileSystem* fs, int64_t cooldown_replica_id) {
    TabletMetaPB cooldown_meta_pb;
    RETURN_IF_ERROR(_read_cooldown_meta(fs, cooldown_replica_id, &cooldown_meta_pb));
    DCHECK(cooldown_meta_pb.rs_metas_size() > 0);
    int64_t cooldowned_version = cooldown_meta_pb.rs_metas().rbegin()->end_version();

    std::vector<RowsetSharedPtr> overlap_rowsets;
    bool version_aligned = false;

    std::lock_guard wlock(_meta_lock);
    if (tablet_state() != TABLET_RUNNING) {
        return Status::InternalError("tablet not running");
>>>>>>> 0744aeb2
    }

    for (auto& [v, rs] : _rs_version_map) {
        if (v.second == cooldowned_version) {
            version_aligned = true;
            break;
        }
    }
    if (!version_aligned) {
        LOG(INFO) << "cooldowned version is not aligned";
        return Status::OK();
    }
    for (auto& [v, rs] : _rs_version_map) {
        if (v.second <= cooldowned_version) {
            overlap_rowsets.push_back(rs);
        }
    }
    std::sort(overlap_rowsets.begin(), overlap_rowsets.end(), Rowset::comparator);
    auto rs_pb_it = cooldown_meta_pb.rs_metas().begin();
    auto rs_it = overlap_rowsets.begin();
    for (; rs_pb_it != cooldown_meta_pb.rs_metas().end() && rs_it != overlap_rowsets.end();
         ++rs_pb_it, ++rs_it) {
        // skip cooldowned rowset with same version in BE
        if ((*rs_it)->is_local() || rs_pb_it->end_version() != (*rs_it)->end_version()) {
            break;
        }
    }
    // Note: We CANNOT call `modify_rowsets` here because `modify_rowsets` cannot process version graph correctly.
    std::vector<RowsetMetaSharedPtr> to_delete;
    to_delete.reserve(overlap_rowsets.end() - rs_it);
    for (; rs_it != overlap_rowsets.end(); ++rs_it) {
        _rs_version_map.erase((*rs_it)->version());
        to_delete.push_back((*rs_it)->rowset_meta());
        _timestamped_version_tracker.delete_version((*rs_it)->version());
        StorageEngine::instance()->add_unused_rowset(*rs_it);
    }

    std::vector<RowsetMetaSharedPtr> to_add;
    to_add.reserve(cooldown_meta_pb.rs_metas().end() - rs_pb_it);
    for (; rs_pb_it != cooldown_meta_pb.rs_metas().end(); ++rs_pb_it) {
        auto rs_meta = std::make_shared<RowsetMeta>();
        rs_meta->init_from_pb(*rs_pb_it);
        RowsetSharedPtr rowset;
        RowsetFactory::create_rowset(_schema, _tablet_path, std::move(rs_meta), &rowset);
        _rs_version_map.emplace(rowset->version(), rowset);
        to_add.push_back(rowset->rowset_meta());
        _timestamped_version_tracker.add_version(rowset->version());
    }

    _tablet_meta->modify_rs_metas(to_add, to_delete);

    // TODO(plat1ko): process primary key

    save_meta();

    return Status::OK();
}

RowsetSharedPtr Tablet::pick_cooldown_rowset() {
    RowsetSharedPtr rowset;
    // TODO(plat1ko): should we maintain `cooldowned_version` in `Tablet`?
    int64_t cooldowned_version = -1;
    // We pick the rowset with smallest start version in local.
    int64_t min_local_version = std::numeric_limits<int64_t>::max();
    {
        std::shared_lock meta_rlock(_meta_lock);
        for (auto& [v, rs] : _rs_version_map) {
            if (!rs->is_local()) {
                cooldowned_version = std::max(cooldowned_version, v.second);
            } else if (v.first < min_local_version) { // this is a local rowset
                min_local_version = v.first;
                rowset = rs;
            }
        }
    }
    if (min_local_version != cooldowned_version + 1) { // ensure version continuity
        if (UNLIKELY(cooldowned_version != -1)) {
            LOG(WARNING) << "version not continuous. tablet_id=" << tablet_id()
                         << " cooldowned_version=" << cooldowned_version
                         << " min_local_version=" << min_local_version;
        }
        return nullptr;
    }
    return rowset;
}

bool Tablet::need_cooldown(int64_t* cooldown_timestamp, size_t* file_size) {
<<<<<<< HEAD
    _need_cooldown = false;
    // std::shared_lock meta_rlock(_meta_lock);
    if (storage_policy().empty()) {
=======
    int64_t id = storage_policy_id();
    if (id <= 0) {
>>>>>>> 0744aeb2
        VLOG_DEBUG << "tablet does not need cooldown, tablet id: " << tablet_id();
        return false;
    }
    auto storage_policy = get_storage_policy(id);
    if (!storage_policy) {
        LOG(WARNING) << "Cannot get storage policy: " << id;
        return false;
    }
    auto cooldown_ttl_sec = storage_policy->cooldown_ttl;
    auto cooldown_datetime = storage_policy->cooldown_datetime;
    RowsetSharedPtr rowset = pick_cooldown_rowset();
    if (!rowset) {
        VLOG_DEBUG << "pick cooldown rowset, get null, tablet id: " << tablet_id();
        return false;
    }

    int64_t oldest_cooldown_time = std::numeric_limits<int64_t>::max();
    if (cooldown_ttl_sec >= 0) {
        oldest_cooldown_time = rowset->oldest_write_timestamp() + cooldown_ttl_sec;
    }
    if (cooldown_datetime > 0) {
        oldest_cooldown_time = std::min(oldest_cooldown_time, cooldown_datetime);
    }

    int64_t newest_cooldown_time = std::numeric_limits<int64_t>::max();
    if (cooldown_ttl_sec >= 0) {
        newest_cooldown_time = rowset->newest_write_timestamp() + cooldown_ttl_sec;
    }
    if (cooldown_datetime > 0) {
        newest_cooldown_time = std::min(newest_cooldown_time, cooldown_datetime);
    }

    if (oldest_cooldown_time + config::cooldown_lag_time_sec < UnixSeconds()) {
        *cooldown_timestamp = oldest_cooldown_time;
        VLOG_DEBUG << "tablet need cooldown, tablet id: " << tablet_id()
                   << " cooldown_timestamp: " << *cooldown_timestamp;
        _need_cooldown = true;
        return true;
    }

    if (newest_cooldown_time < UnixSeconds()) {
        *file_size = rowset->data_disk_size();
        VLOG_DEBUG << "tablet need cooldown, tablet id: " << tablet_id()
                   << " file_size: " << *file_size;
        _need_cooldown = true;
        return true;
    }

    VLOG_DEBUG << "tablet does not need cooldown, tablet id: " << tablet_id()
               << " ttl sec: " << cooldown_ttl_sec << " cooldown datetime: " << cooldown_datetime
               << " oldest write time: " << rowset->oldest_write_timestamp()
               << " newest write time: " << rowset->newest_write_timestamp();
    return false;
}

void Tablet::record_unused_remote_rowset(const RowsetId& rowset_id, const std::string& resource,
                                         int64_t num_segments) {
    auto gc_key = REMOTE_ROWSET_GC_PREFIX + rowset_id.to_string();
    RemoteRowsetGcPB gc_pb;
    gc_pb.set_resource_id(resource);
    gc_pb.set_tablet_id(tablet_id());
    gc_pb.set_num_segments(num_segments);
    auto st =
            _data_dir->get_meta()->put(META_COLUMN_FAMILY_INDEX, gc_key, gc_pb.SerializeAsString());
    if (!st.ok()) {
        LOG(WARNING) << "failed to record unused remote rowset. tablet_id=" << tablet_id()
                     << " rowset_id=" << rowset_id << " resource_id=" << resource;
    }
}

Status Tablet::remove_all_remote_rowsets() {
    DCHECK(_state == TABLET_SHUTDOWN);
    std::set<std::string> resource_ids;
    for (auto& rs_meta : _tablet_meta->all_rs_metas()) {
        if (!rs_meta->is_local()) {
            resource_ids.insert(rs_meta->resource_id());
        }
    }
    if (resource_ids.empty()) {
        return Status::OK();
    }
    auto tablet_gc_key = REMOTE_TABLET_GC_PREFIX + std::to_string(tablet_id());
    RemoteTabletGcPB gc_pb;
    for (auto& resource_id : resource_ids) {
        gc_pb.add_resource_ids(resource_id);
    }
    return _data_dir->get_meta()->put(META_COLUMN_FAMILY_INDEX, tablet_gc_key,
                                      gc_pb.SerializeAsString());
}

TabletSchemaSPtr Tablet::tablet_schema() const {
    std::shared_lock wrlock(_meta_lock);
    return _max_version_schema;
}

void Tablet::update_max_version_schema(const TabletSchemaSPtr& tablet_schema) {
    std::lock_guard wrlock(_meta_lock);
    // Double Check for concurrent update
    if (!_max_version_schema ||
        tablet_schema->schema_version() > _max_version_schema->schema_version()) {
        _max_version_schema = tablet_schema;
    }
}

TabletSchemaSPtr Tablet::get_max_version_schema(std::lock_guard<std::shared_mutex>&) {
    return _max_version_schema;
}

Status Tablet::lookup_row_data(const Slice& encoded_key, const RowLocation& row_location,
                               const TupleDescriptor* desc, vectorized::Block* block,
                               bool write_to_cache) {
    // read row data
    BetaRowsetSharedPtr rowset =
            std::static_pointer_cast<BetaRowset>(get_rowset(row_location.rowset_id));
    if (!rowset) {
        return Status::NotFound(
                fmt::format("rowset {} not found", row_location.rowset_id.to_string()));
    }

    const TabletSchemaSPtr tablet_schema = rowset->tablet_schema();
    SegmentCacheHandle segment_cache;
    RETURN_IF_ERROR(SegmentLoader::instance()->load_segments(rowset, &segment_cache, true));
    // find segment
    auto it = std::find_if(segment_cache.get_segments().begin(), segment_cache.get_segments().end(),
                           [&row_location](const segment_v2::SegmentSharedPtr& seg) {
                               return seg->id() == row_location.segment_id;
                           });
    if (it == segment_cache.get_segments().end()) {
        return Status::NotFound(fmt::format("rowset {} 's segemnt not found, seg_id {}",
                                            row_location.rowset_id.to_string(),
                                            row_location.segment_id));
    }
    // read from segment column by column, row by row
    segment_v2::SegmentSharedPtr segment = *it;
    size_t row_size = 0;
    MonotonicStopWatch watch;
    watch.start();
    Defer _defer([&]() {
        LOG_EVERY_N(INFO, 500) << "get a single_row, cost(us):" << watch.elapsed_time() / 1000
                               << ", row_size:" << row_size;
    });
    if (tablet_schema->store_row_column()) {
        // create _source column
        segment_v2::ColumnIterator* column_iterator = nullptr;
        RETURN_IF_ERROR(segment->new_column_iterator(tablet_schema->column(BeConsts::ROW_STORE_COL),
                                                     &column_iterator));
        std::unique_ptr<segment_v2::ColumnIterator> ptr_guard(column_iterator);
        segment_v2::ColumnIteratorOptions opt;
        OlapReaderStatistics stats;
        opt.file_reader = segment->file_reader().get();
        opt.stats = &stats;
        opt.use_page_cache = !config::disable_storage_page_cache;
        column_iterator->init(opt);
        // get and parse tuple row
        vectorized::MutableColumnPtr column_ptr = vectorized::ColumnString::create();
        std::vector<segment_v2::rowid_t> rowids {
                static_cast<segment_v2::rowid_t>(row_location.row_id)};
        RETURN_IF_ERROR(column_iterator->read_by_rowids(rowids.data(), 1, column_ptr));
        assert(column_ptr->size() == 1);
        auto string_column = static_cast<vectorized::ColumnString*>(column_ptr.get());
        if (write_to_cache) {
            StringRef value = string_column->get_data_at(0);
            RowCache::instance()->insert({tablet_id(), encoded_key},
                                         Slice {value.data, value.size});
        }
        vectorized::JsonbSerializeUtil::jsonb_to_block(*desc, *string_column, *block);
        return Status::OK();
    }
    __builtin_unreachable();
}

Status Tablet::lookup_row_key(const Slice& encoded_key, const RowsetIdUnorderedSet* rowset_ids,
                              RowLocation* row_location, uint32_t version) {
    std::vector<std::pair<RowsetSharedPtr, int32_t>> selected_rs;
    size_t seq_col_length = 0;
    if (_schema->has_sequence_col()) {
        seq_col_length = _schema->column(_schema->sequence_col_idx()).length() + 1;
    }
    Slice key_without_seq = Slice(encoded_key.get_data(), encoded_key.get_size() - seq_col_length);
    _rowset_tree->FindRowsetsWithKeyInRange(key_without_seq, rowset_ids, &selected_rs);
    if (selected_rs.empty()) {
        return Status::NotFound("No rowsets contains the key in key range");
    }
    // Usually newly written data has a higher probability of being modified, so prefer
    // to search the key in the rowset with larger version.
    std::sort(selected_rs.begin(), selected_rs.end(),
              [](std::pair<RowsetSharedPtr, int32_t>& a, std::pair<RowsetSharedPtr, int32_t>& b) {
                  if (a.first->end_version() == b.first->end_version()) {
                      return a.second > b.second;
                  }
                  return a.first->end_version() > b.first->end_version();
              });
    RowLocation loc;
    for (auto& rs : selected_rs) {
        if (rs.first->end_version() > version) {
            continue;
        }
        SegmentCacheHandle segment_cache_handle;
        RETURN_NOT_OK(SegmentLoader::instance()->load_segments(
                std::static_pointer_cast<BetaRowset>(rs.first), &segment_cache_handle, true));
        auto& segments = segment_cache_handle.get_segments();
        DCHECK_GT(segments.size(), rs.second);
        Status s = segments[rs.second]->lookup_row_key(encoded_key, &loc);
        if (s.is<NOT_FOUND>()) {
            continue;
        }
        if (!s.ok()) {
            return s;
        }
        loc.rowset_id = rs.first->rowset_id();
        if (_tablet_meta->delete_bitmap().contains_agg({loc.rowset_id, loc.segment_id, version},
                                                       loc.row_id)) {
            // if has sequence col, we continue to compare the sequence_id of
            // all rowsets, util we find an existing key.
            if (_schema->has_sequence_col()) {
                continue;
            }
            // The key is deleted, we don't need to search for it any more.
            break;
        }
        *row_location = loc;
        // find it and return
        return s;
    }
    return Status::NotFound("can't find key in all rowsets");
}

// load segment may do io so it should out lock
Status Tablet::_load_rowset_segments(const RowsetSharedPtr& rowset,
                                     std::vector<segment_v2::SegmentSharedPtr>* segments) {
    auto beta_rowset = reinterpret_cast<BetaRowset*>(rowset.get());
    RETURN_IF_ERROR(beta_rowset->load_segments(segments));
    return Status::OK();
}

// caller should hold meta_lock
Status Tablet::calc_delete_bitmap(RowsetId rowset_id,
                                  const std::vector<segment_v2::SegmentSharedPtr>& segments,
                                  const RowsetIdUnorderedSet* specified_rowset_ids,
                                  DeleteBitmapPtr delete_bitmap, int64_t end_version,
                                  bool check_pre_segments) {
    std::vector<segment_v2::SegmentSharedPtr> pre_segments;
    OlapStopWatch watch;

    Version dummy_version(end_version + 1, end_version + 1);
    for (auto& seg : segments) {
        seg->load_pk_index_and_bf(); // We need index blocks to iterate
        auto pk_idx = seg->get_primary_key_index();
        int total = pk_idx->num_rows();
        uint32_t row_id = 0;
        int32_t remaining = total;
        bool exact_match = false;
        std::string last_key;
        int batch_size = 1024;
        while (remaining > 0) {
            std::unique_ptr<segment_v2::IndexedColumnIterator> iter;
            RETURN_IF_ERROR(pk_idx->new_iterator(&iter));

            size_t num_to_read = std::min(batch_size, remaining);
            auto index_type = vectorized::DataTypeFactory::instance().create_data_type(
                    pk_idx->type_info()->type(), 1, 0);
            auto index_column = index_type->create_column();
            Slice last_key_slice(last_key);
            RETURN_IF_ERROR(iter->seek_at_or_after(&last_key_slice, &exact_match));

            size_t num_read = num_to_read;
            RETURN_IF_ERROR(iter->next_batch(&num_read, index_column));
            DCHECK(num_to_read == num_read);
            last_key = index_column->get_data_at(num_read - 1).to_string();

            // exclude last_key, last_key will be read in next batch.
            if (num_read == batch_size && num_read != remaining) {
                num_read -= 1;
            }
            for (size_t i = 0; i < num_read; i++) {
                Slice key =
                        Slice(index_column->get_data_at(i).data, index_column->get_data_at(i).size);
                RowLocation loc;
                // first check if exist in pre segment
                if (check_pre_segments) {
                    auto st = _check_pk_in_pre_segments(rowset_id, pre_segments, key, dummy_version,
                                                        delete_bitmap, &loc);
                    if (st.ok()) {
                        delete_bitmap->add({rowset_id, loc.segment_id, dummy_version.first},
                                           loc.row_id);
                        ++row_id;
                        continue;
                    } else if (st.is<ALREADY_EXIST>()) {
                        delete_bitmap->add({rowset_id, seg->id(), dummy_version.first}, row_id);
                        ++row_id;
                        continue;
                    }
                }

                if (specified_rowset_ids != nullptr && !specified_rowset_ids->empty()) {
                    auto st = lookup_row_key(key, specified_rowset_ids, &loc,
                                             dummy_version.first - 1);
                    CHECK(st.ok() || st.is<NOT_FOUND>() || st.is<ALREADY_EXIST>());
                    if (st.is<NOT_FOUND>()) {
                        ++row_id;
                        continue;
                    }

                    // sequence id smaller than the previous one, so delete current row
                    if (st.is<ALREADY_EXIST>()) {
                        loc.rowset_id = rowset_id;
                        loc.segment_id = seg->id();
                        loc.row_id = row_id;
                    }

                    delete_bitmap->add({loc.rowset_id, loc.segment_id, dummy_version.first},
                                       loc.row_id);
                }
                ++row_id;
            }
            remaining -= num_read;
        }
        if (check_pre_segments) {
            pre_segments.emplace_back(seg);
        }
    }
    LOG(INFO) << "construct delete bitmap tablet: " << tablet_id() << " rowset: " << rowset_id
              << " dummy_version: " << dummy_version
              << "bitmap num: " << delete_bitmap->delete_bitmap.size()
              << " cost: " << watch.get_elapse_time_us() << "(us)";
    return Status::OK();
}

Status Tablet::_check_pk_in_pre_segments(
        RowsetId rowset_id, const std::vector<segment_v2::SegmentSharedPtr>& pre_segments,
        const Slice& key, const Version& version, DeleteBitmapPtr delete_bitmap, RowLocation* loc) {
    for (auto it = pre_segments.rbegin(); it != pre_segments.rend(); ++it) {
        auto st = (*it)->lookup_row_key(key, loc);
        CHECK(st.ok() || st.is<NOT_FOUND>() || st.is<ALREADY_EXIST>());
        if (st.is<NOT_FOUND>()) {
            continue;
        } else if (st.ok() && _schema->has_sequence_col() &&
                   delete_bitmap->contains({rowset_id, loc->segment_id, version.first},
                                           loc->row_id)) {
            // if has sequence col, we continue to compare the sequence_id of
            // all segments, util we find an existing key.
            continue;
        }
        return st;
    }
    return Status::NotFound("Can't find key in the segment");
}

void Tablet::_rowset_ids_difference(const RowsetIdUnorderedSet& cur,
                                    const RowsetIdUnorderedSet& pre, RowsetIdUnorderedSet* to_add,
                                    RowsetIdUnorderedSet* to_del) {
    for (const auto& id : cur) {
        if (pre.find(id) == pre.end()) {
            to_add->insert(id);
        }
    }
    for (const auto& id : pre) {
        if (cur.find(id) == cur.end()) {
            to_del->insert(id);
        }
    }
}

// The caller should hold _rowset_update_lock and _meta_lock lock.
Status Tablet::update_delete_bitmap_without_lock(const RowsetSharedPtr& rowset) {
    int64_t cur_version = rowset->start_version();
    std::vector<segment_v2::SegmentSharedPtr> segments;
    _load_rowset_segments(rowset, &segments);

    DeleteBitmapPtr delete_bitmap = std::make_shared<DeleteBitmap>(tablet_id());
    RETURN_IF_ERROR(calc_delete_bitmap(rowset->rowset_id(), segments, nullptr, delete_bitmap,
                                       cur_version - 1, true));

    for (auto iter = delete_bitmap->delete_bitmap.begin();
         iter != delete_bitmap->delete_bitmap.end(); ++iter) {
        int ret = _tablet_meta->delete_bitmap().set(
                {std::get<0>(iter->first), std::get<1>(iter->first), cur_version}, iter->second);
        DCHECK(ret == 1);
    }

    return Status::OK();
}

Status Tablet::update_delete_bitmap(const RowsetSharedPtr& rowset, DeleteBitmapPtr delete_bitmap,
                                    const RowsetIdUnorderedSet& pre_rowset_ids) {
    RowsetIdUnorderedSet cur_rowset_ids;
    RowsetIdUnorderedSet rowset_ids_to_add;
    RowsetIdUnorderedSet rowset_ids_to_del;
    int64_t cur_version = rowset->start_version();

    std::vector<segment_v2::SegmentSharedPtr> segments;
    _load_rowset_segments(rowset, &segments);

    std::lock_guard<std::mutex> rwlock(_rowset_update_lock);
    std::shared_lock meta_rlock(_meta_lock);
    // tablet is under alter process. The delete bitmap will be calculated after conversion.
    if (tablet_state() == TABLET_NOTREADY &&
        SchemaChangeHandler::tablet_in_converting(tablet_id())) {
        LOG(INFO) << "tablet is under alter process, update delete bitmap later, tablet_id="
                  << tablet_id();
        return Status::OK();
    }
    cur_rowset_ids = all_rs_id(cur_version - 1);
    _rowset_ids_difference(cur_rowset_ids, pre_rowset_ids, &rowset_ids_to_add, &rowset_ids_to_del);
    if (!rowset_ids_to_add.empty() || !rowset_ids_to_del.empty()) {
        LOG(INFO) << "rowset_ids_to_add: " << rowset_ids_to_add.size()
                  << ", rowset_ids_to_del: " << rowset_ids_to_del.size();
    }
    for (const auto& to_del : rowset_ids_to_del) {
        delete_bitmap->remove({to_del, 0, 0}, {to_del, UINT32_MAX, INT64_MAX});
    }

    RETURN_IF_ERROR(calc_delete_bitmap(rowset->rowset_id(), segments, &rowset_ids_to_add,
                                       delete_bitmap, cur_version - 1, true));

    // update version without write lock, compaction and publish_txn
    // will update delete bitmap, handle compaction with _rowset_update_lock
    // and publish_txn runs sequential so no need to lock here
    for (auto iter = delete_bitmap->delete_bitmap.begin();
         iter != delete_bitmap->delete_bitmap.end(); ++iter) {
        int ret = _tablet_meta->delete_bitmap().set(
                {std::get<0>(iter->first), std::get<1>(iter->first), cur_version}, iter->second);
        DCHECK(ret == 1);
    }

    return Status::OK();
}

RowsetIdUnorderedSet Tablet::all_rs_id(int64_t max_version) const {
    RowsetIdUnorderedSet rowset_ids;
    for (const auto& rs_it : _rs_version_map) {
        if (rs_it.first.second <= max_version) {
            rowset_ids.insert(rs_it.second->rowset_id());
        }
    }
    return rowset_ids;
}

bool Tablet::check_all_rowset_segment() {
    for (auto& version_rowset : _rs_version_map) {
        RowsetSharedPtr rowset = version_rowset.second;
        if (!rowset->check_rowset_segment()) {
            LOG(WARNING) << "Tablet Segment Check. find a bad tablet, tablet_id=" << tablet_id();
            return false;
        }
    }
    return true;
}

void Tablet::set_skip_compaction(bool skip, CompactionType compaction_type, int64_t start) {
    if (!skip) {
        _skip_cumu_compaction = false;
        _skip_base_compaction = false;
        return;
    }
    if (compaction_type == CompactionType::CUMULATIVE_COMPACTION) {
        _skip_cumu_compaction = true;
        _skip_cumu_compaction_ts = start;
    } else {
        DCHECK(compaction_type == CompactionType::BASE_COMPACTION);
        _skip_base_compaction = true;
        _skip_base_compaction_ts = start;
    }
}

bool Tablet::should_skip_compaction(CompactionType compaction_type, int64_t now) {
    if (compaction_type == CompactionType::CUMULATIVE_COMPACTION && _skip_cumu_compaction &&
        now < _skip_cumu_compaction_ts + 120) {
        return true;
    } else if (compaction_type == CompactionType::BASE_COMPACTION && _skip_base_compaction &&
               now < _skip_base_compaction_ts + 120) {
        return true;
    }
    return false;
}

} // namespace doris<|MERGE_RESOLUTION|>--- conflicted
+++ resolved
@@ -1397,17 +1397,13 @@
     tablet_info->__set_remote_data_size(_tablet_meta->tablet_remote_size());
     tablet_info->__set_is_cooldown(_tablet_meta->storage_policy_id() > 0);
     if (tablet_info->is_cooldown) {
-<<<<<<< HEAD
-        tablet_info->__set_cooldown_replica_id(_tablet_meta->cooldown_replica_id());
+        tablet_info->__set_cooldown_replica_id(_cooldown_replica_id);
         TUniqueId cooldown_delete_id;
         if (get_cooldown_delete_id(&cooldown_delete_id)) {
             tablet_info->__set_cooldown_delete_id(cooldown_delete_id);
         }
         tablet_info->__set_cooldown_meta_id(_tablet_meta->cooldown_meta_id());
         tablet_info->__set_cooldowned_version(_tablet_meta->cooldowned_version());
-=======
-        tablet_info->__set_cooldown_replica_id(_cooldown_replica_id);
->>>>>>> 0744aeb2
     }
 }
 
@@ -1639,7 +1635,7 @@
     return RowsetFactory::create_rowset(tablet_schema(), tablet_path(), rowset_meta, rowset);
 }
 
-Status Tablet::cooldown() {
+Status Tablet::cooldown(io::RemoteFileSystem* fs) {
     std::unique_lock schema_change_lock(_schema_change_lock, std::try_to_lock);
     if (!schema_change_lock.owns_lock()) {
         LOG(WARNING) << "Failed to own schema_change_lock. tablet=" << tablet_id();
@@ -1656,18 +1652,35 @@
         LOG(WARNING) << "Failed to own cumu_compaction_lock. tablet=" << tablet_id();
         return Status::Error<TRY_LOCK_FAILED>();
     }
-<<<<<<< HEAD
+
+    int64_t cooldown_replica_id = _cooldown_replica_id;
+    if (cooldown_replica_id <= 0) { // wait for FE to push cooldown conf
+        return Status::OK();
+    }
+    auto storage_policy = get_storage_policy(storage_policy_id());
+    if (storage_policy == nullptr) {
+        return Status::InternalError("could not find storage_policy, storage_policy_id={}",
+                                     storage_policy_id());
+    }
+    auto resource = get_storage_resource(storage_policy->resource_id);
+    auto dest_fs = std::static_pointer_cast<io::RemoteFileSystem>(resource.fs);
+    if (dest_fs == nullptr) {
+        return Status::InternalError("could not find resource, resouce_id={}",
+                                     storage_policy->resource_id);
+    }
+    DCHECK(atol(dest_fs->id().c_str()) == storage_policy->resource_id);
+    DCHECK(dest_fs->type() != io::FileSystemType::LOCAL);
 
     if (_need_deal_cooldown_delete
             && _tablet_meta->cooldown_replica_id() == _tablet_meta->replica_id()) {
-        RETURN_IF_ERROR(_deal_cooldown_delete_files());
-    }
-
-    if (_need_cooldown && _tablet_meta->cooldown_replica_id() >= 0) {
-        if (_tablet_meta->cooldown_replica_id() == _tablet_meta->replica_id()) {
-            RETURN_IF_ERROR(_cooldown_data());
+        RETURN_IF_ERROR(_deal_cooldown_delete_files(dest_fs));
+    }
+
+    if (_need_cooldown) {
+        if (cooldown_replica_id == replica_id()) {
+            RETURN_IF_ERROR(_cooldown_data(dest_fs));
         } else {
-            RETURN_IF_ERROR(_follow_cooldowned_data());
+            RETURN_IF_ERROR(_follow_cooldowned_data(dest_fs.get(), cooldown_replica_id));
         }
     }
 
@@ -1708,7 +1721,7 @@
     return _need_deal_cooldown_delete;
 }
 
-Status Tablet::_deal_cooldown_delete_files() {
+Status Tablet::_deal_cooldown_delete_files(const std::shared_ptr<io::RemoteFileSystem>& dest_fs) {
     auto fs = io::FileSystemMap::instance()->get(storage_policy());
     if (!fs) {
         return Status::Error<UNINITIALIZED>();
@@ -1765,34 +1778,10 @@
             }
         }
         _last_cooldown_delete_time = time(NULL);
-=======
-    int64_t cooldown_replica_id = _cooldown_replica_id;
-    if (cooldown_replica_id <= 0) { // wait for FE to push cooldown conf
-        return Status::OK();
-    }
-    auto storage_policy = get_storage_policy(storage_policy_id());
-    if (storage_policy == nullptr) {
-        return Status::InternalError("could not find storage_policy, storage_policy_id={}",
-                                     storage_policy_id());
-    }
-    auto resource = get_storage_resource(storage_policy->resource_id);
-    auto dest_fs = std::static_pointer_cast<io::RemoteFileSystem>(resource.fs);
-    if (dest_fs == nullptr) {
-        return Status::InternalError("could not find resource, resouce_id={}",
-                                     storage_policy->resource_id);
-    }
-    DCHECK(atol(dest_fs->id().c_str()) == storage_policy->resource_id);
-    DCHECK(dest_fs->type() != io::FileSystemType::LOCAL);
-    if (cooldown_replica_id == replica_id()) {
-        RETURN_IF_ERROR(_cooldown_data(dest_fs));
-    } else {
-        RETURN_IF_ERROR(_follow_cooldowned_data(dest_fs.get(), cooldown_replica_id));
->>>>>>> 0744aeb2
     }
     return Status::OK();
 }
 
-<<<<<<< HEAD
 Status Tablet::_cooldown_data() {
     auto dest_fs = io::FileSystemMap::instance()->get(storage_policy());
     if (!dest_fs) {
@@ -1802,9 +1791,6 @@
         return Status::Error<UNINITIALIZED>();
     }
 
-=======
-Status Tablet::_cooldown_data(const std::shared_ptr<io::RemoteFileSystem>& dest_fs) {
->>>>>>> 0744aeb2
     auto old_rowset = pick_cooldown_rowset();
     if (!old_rowset) {
         LOG(WARNING) << "Cannot pick cooldown rowset in tablet " << tablet_id();
@@ -1834,19 +1820,9 @@
     new_rowset_meta->set_fs(dest_fs);
     new_rowset_meta->set_creation_time(time(nullptr));
 
-<<<<<<< HEAD
-    // write remote tablet meta
-    TabletMetaPB remote_tablet_meta_pb;
-    _tablet_meta->to_meta_pb(true, &remote_tablet_meta_pb);
-    new_rowset_meta->to_rowset_pb(remote_tablet_meta_pb.add_rs_metas());
-    // reset cooldown_meta_id
-    *(remote_tablet_meta_pb.mutable_cooldown_meta_id()) = UniqueId::gen_uid().to_proto();
-    // upload rowset_meta to remote fs.
-    RETURN_IF_ERROR(_write_remote_tablet_meta(dest_fs, remote_tablet_meta_pb));
-=======
+//    *(remote_tablet_meta_pb.mutable_cooldown_meta_id()) = UniqueId::gen_uid().to_proto();
     // upload cooldowned rowset meta to remote fs
     RETURN_IF_ERROR(_write_cooldown_meta(dest_fs.get(), new_rowset_meta.get()));
->>>>>>> 0744aeb2
 
     RowsetSharedPtr new_rowset;
     RowsetFactory::create_rowset(_schema, _tablet_path, new_rowset_meta, &new_rowset);
@@ -1867,40 +1843,6 @@
 Status Tablet::_read_cooldown_meta(io::RemoteFileSystem* fs, int64_t cooldown_replica_id,
                                    TabletMetaPB* tablet_meta_pb) {
     std::string remote_meta_path =
-<<<<<<< HEAD
-            BetaRowset::remote_tablet_meta_path(tablet_id(), _tablet_meta->cooldown_replica_id());
-    bool exist = false;
-    RETURN_IF_ERROR(fs->exists(remote_meta_path, &exist));
-    if (exist) {
-        IOContext io_ctx;
-        io::FileReaderSPtr tablet_meta_reader;
-        RETURN_IF_ERROR(fs->open_file(remote_meta_path, &tablet_meta_reader, &io_ctx));
-        if (tablet_meta_reader == nullptr) {
-            return Status::InternalError("tablet_meta_reader is null");
-        }
-        auto file_size = tablet_meta_reader->size();
-        size_t bytes_read;
-        uint8_t* buf = new uint8_t[file_size];
-        Slice slice(buf, file_size);
-        Status st = tablet_meta_reader->read_at(0, slice, io_ctx, &bytes_read);
-        if (!st.ok()) {
-            tablet_meta_reader->close();
-            return st;
-        }
-        tablet_meta_reader->close();
-        if (!tablet_meta_pb->ParseFromString(slice.to_string())) {
-            LOG(WARNING) << "parse tablet meta failed";
-            return Status::InternalError("parse tablet meta failed");
-        }
-        return Status::OK();
-    }
-    LOG(INFO) << "No remote tablet meta file found, init needed. tablet_id: " << tablet_id()
-            << ", remote_meta_path: " << remote_meta_path;
-    return Status::InternalError("No remote tablet meta file found, init needed.");
-}
-
-Status Tablet::_write_remote_tablet_meta(FileSystemSPtr fs, const TabletMetaPB& tablet_meta_pb) {
-=======
             BetaRowset::remote_tablet_meta_path(tablet_id(), cooldown_replica_id);
     IOContext io_ctx;
     io::FileReaderSPtr tablet_meta_reader;
@@ -1939,7 +1881,6 @@
     }
     rs_metas->Add(new_rs_meta->get_rowset_pb());
 
->>>>>>> 0744aeb2
     std::string remote_meta_path =
             BetaRowset::remote_tablet_meta_path(tablet_id(), _tablet_meta->replica_id());
     io::FileWriterPtr tablet_meta_writer;
@@ -1949,23 +1890,6 @@
     return tablet_meta_writer->close();
 }
 
-<<<<<<< HEAD
-Status Tablet::_follow_cooldowned_data() {
-    auto dest_fs = io::FileSystemMap::instance()->get(storage_policy());
-    if (!dest_fs) {
-        return Status::InternalError("storage_policy doesn't exist: " + storage_policy());
-    }
-    if (dest_fs->type() != io::FileSystemType::S3) {
-        return Status::Error<UNINITIALIZED>();
-    }
-    TabletMetaPB remote_tablet_meta_pb;
-    RETURN_IF_ERROR(_read_remote_tablet_meta(dest_fs, &remote_tablet_meta_pb));
-    int64_t max_version = -1;
-    for (auto& rowset_meta_pb : remote_tablet_meta_pb.rs_metas()) {
-        if (max_version < rowset_meta_pb.end_version()) {
-            max_version = rowset_meta_pb.end_version();
-        }
-=======
 Status Tablet::_follow_cooldowned_data(io::RemoteFileSystem* fs, int64_t cooldown_replica_id) {
     TabletMetaPB cooldown_meta_pb;
     RETURN_IF_ERROR(_read_cooldown_meta(fs, cooldown_replica_id, &cooldown_meta_pb));
@@ -1978,7 +1902,6 @@
     std::lock_guard wlock(_meta_lock);
     if (tablet_state() != TABLET_RUNNING) {
         return Status::InternalError("tablet not running");
->>>>>>> 0744aeb2
     }
 
     for (auto& [v, rs] : _rs_version_map) {
@@ -2066,14 +1989,9 @@
 }
 
 bool Tablet::need_cooldown(int64_t* cooldown_timestamp, size_t* file_size) {
-<<<<<<< HEAD
     _need_cooldown = false;
-    // std::shared_lock meta_rlock(_meta_lock);
-    if (storage_policy().empty()) {
-=======
     int64_t id = storage_policy_id();
     if (id <= 0) {
->>>>>>> 0744aeb2
         VLOG_DEBUG << "tablet does not need cooldown, tablet id: " << tablet_id();
         return false;
     }
