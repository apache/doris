--- conflicted
+++ resolved
@@ -679,10 +679,6 @@
     // Contains column ids of which columns should be encoded into row store.
     // ATTN: For compability reason empty cids means all columns of tablet schema are encoded to row column
     std::vector<int32_t> _row_store_column_unique_ids;
-<<<<<<< HEAD
-    bool _variant_enable_flatten_nested = false;
-
-    int64_t _vl_field_mem_size {0}; // variable length field
 
     // key: unique_id of column
     // value: extracted path set and sparse path set
@@ -692,9 +688,7 @@
     // value: index
     using PatternToIndex = std::unordered_map<std::string, TabletIndexPtr>;
     std::unordered_map<int32_t, PatternToIndex> _index_by_unique_id_with_pattern;
-=======
     bool _enable_variant_flatten_nested = false;
->>>>>>> 2ec0eed8
 };
 
 bool operator==(const TabletSchema& a, const TabletSchema& b);
