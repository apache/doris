--- conflicted
+++ resolved
@@ -715,14 +715,10 @@
     // ATTN: For compability reason empty cids means all columns of tablet schema are encoded to row column
     std::vector<int32_t> _row_store_column_unique_ids;
     bool _enable_variant_flatten_nested = false;
-<<<<<<< HEAD
     // value: extracted path set and sparse path set
     std::unordered_map<int32_t, PathsSetInfo> _path_set_info_map;
-=======
 
     std::map<size_t, int32_t> _vir_col_idx_to_unique_id;
-};
->>>>>>> edf2d23e
 
     // key: field_pattern
     // value: index
