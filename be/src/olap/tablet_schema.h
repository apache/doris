--- conflicted
+++ resolved
@@ -142,15 +142,12 @@
 private:
     int32_t _unique_id = -1;
     std::string _col_name;
-<<<<<<< HEAD
-    std::string _col_name_lower_case;
-=======
     // the field _type will change from TPrimitiveType
     // to string by 'EnumToString(TPrimitiveType, tcolumn.column_type.type, data_type);' (reference: TabletMeta::init_column_from_tcolumn)
     // to FieldType by 'TabletColumn::get_field_type_by_string' (reference: TabletColumn::init_from_pb).
     // And the _type in columnPB is string and it changed from FieldType by 'get_string_by_field_type' (reference: TabletColumn::to_schema_pb).
->>>>>>> 87c4d1c2
     FieldType _type;
+    std::string _col_name_lower_case;
     bool _is_key = false;
     FieldAggregationMethod _aggregation;
     std::string _aggregation_name;
@@ -339,7 +336,6 @@
         str += "]";
         return str;
     }
-<<<<<<< HEAD
 
     // Dump [(name, type, is_nullable), ...]
     string dump_structure() const {
@@ -360,24 +356,7 @@
         str += "]";
         return str;
     }
-
-    vectorized::Block create_missing_columns_block();
-    vectorized::Block create_update_columns_block();
-    void set_partial_update_info(bool is_partial_update,
-                                 const std::set<string>& partial_update_input_columns);
-    bool is_partial_update() const { return _is_partial_update; }
-    size_t partial_input_column_size() const { return _partial_update_input_columns.size(); }
-    bool is_column_missing(size_t cid) const;
-    bool can_insert_new_rows_in_partial_update() const {
-        return _can_insert_new_rows_in_partial_update;
-    }
-    void set_is_strict_mode(bool is_strict_mode) { _is_strict_mode = is_strict_mode; }
-    bool is_strict_mode() const { return _is_strict_mode; }
-    std::vector<uint32_t> get_missing_cids() const { return _missing_cids; }
-    std::vector<uint32_t> get_update_cids() const { return _update_cids; }
-=======
     vectorized::Block create_block_by_cids(const std::vector<uint32_t>& cids);
->>>>>>> 87c4d1c2
 
 private:
     friend bool operator==(const TabletSchema& a, const TabletSchema& b);
