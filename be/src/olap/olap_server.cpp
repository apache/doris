--- conflicted
+++ resolved
@@ -187,12 +187,8 @@
 static int32_t get_cumu_compaction_threads_num(size_t data_dirs_num) {
     int32_t threads_num = config::max_cumu_compaction_threads;
     if (threads_num == -1) {
-<<<<<<< HEAD
-        threads_num = cast_set<int32_t>(data_dirs_num);
-=======
-        int num_cores = doris::CpuInfo::num_cores();
-        threads_num = std::max<size_t>(data_dirs_num, num_cores / 6);
->>>>>>> 23170d69
+        int32_t num_cores = doris::CpuInfo::num_cores();
+        threads_num = std::max(cast_set<int32_t>(data_dirs_num), num_cores / 6);
     }
     threads_num = threads_num <= 0 ? 1 : threads_num;
     return threads_num;
