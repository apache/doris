--- conflicted
+++ resolved
@@ -189,23 +189,14 @@
     }
 
 
-<<<<<<< HEAD
-bool to_bitmap(RowCursor* read_helper, RowCursor* write_helper, TabletColumn* ref_column,
-        int field_idx, int ref_field_idx, MemPool* mem_pool) {
-=======
 bool to_bitmap(RowCursor* read_helper, RowCursor* write_helper, const TabletColumn& ref_column,
                int field_idx, int ref_field_idx, MemPool* mem_pool) {
->>>>>>> 67c1d761
     write_helper->set_not_null(ref_field_idx);
     BitmapValue bitmap;
     if (!read_helper->is_null(ref_field_idx)) {
         uint64_t origin_value;
         char *src = read_helper->cell_ptr(ref_field_idx);
-<<<<<<< HEAD
-        switch (ref_column->type()) {
-=======
         switch (ref_column.type()) {
->>>>>>> 67c1d761
             case OLAP_FIELD_TYPE_TINYINT:
                 if (*(int8_t *) src < 0) {
                     LOG(WARNING) << "The input: " << *(int8_t *) src
@@ -253,7 +244,7 @@
             default:
                 LOG(WARNING) << "the column type which was altered from was unsupported."
                              << " from_type="
-                             << ref_column->type();
+                             << ref_column.type();
                 return false;
         }
         bitmap.add(origin_value);
@@ -265,15 +256,15 @@
     return true;
 }
 
-bool hll_hash(RowCursor* read_helper, RowCursor* write_helper, TabletColumn* ref_column,
+bool hll_hash(RowCursor* read_helper, RowCursor* write_helper, const TabletColumn& ref_column,
               int field_idx, int ref_field_idx, MemPool* mem_pool) {
     write_helper->set_not_null(field_idx);
     HyperLogLog hll;
     if (!read_helper->is_null(ref_field_idx)) {
         Slice src;
-        if (ref_column->type() != OLAP_FIELD_TYPE_VARCHAR) {
+        if (ref_column.type() != OLAP_FIELD_TYPE_VARCHAR) {
             src.data = read_helper->cell_ptr(ref_field_idx);
-            src.size = ref_column->length();
+            src.size = ref_column.length();
         } else {
             src = *reinterpret_cast<Slice *>(read_helper->cell_ptr(ref_field_idx));
         }
@@ -286,34 +277,12 @@
     Slice dst(buf);
     write_helper->set_field_content(field_idx, reinterpret_cast<char *>(&dst), mem_pool);
     return true;
-<<<<<<< HEAD
-}
-
-bool count_star(RowCursor* read_helper, RowCursor* write_helper, TabletColumn* ref_column,
-                  int field_idx, int ref_field_idx, MemPool* mem_pool) {
-    write_helper->set_not_null(field_idx);
-    int64_t count = 1;
-    write_helper->set_field_content(field_idx, (char*)&count, mem_pool);
-    return true;
-}
-
-bool count(RowCursor* read_helper, RowCursor* write_helper, TabletColumn* ref_column,
-                    int field_idx, int ref_field_idx, MemPool* mem_pool) {
-    write_helper->set_not_null(field_idx);
-    int64_t count;
-    if (read_helper->is_null(field_idx)) {
-        count = 0;
-    } else {
-        count = 1;
-    }
-=======
 }
 
 bool count(RowCursor* read_helper, RowCursor* write_helper, const TabletColumn& ref_column,
            int field_idx, int ref_field_idx, MemPool* mem_pool) {
     write_helper->set_not_null(field_idx);
     int64_t count = read_helper->is_null(field_idx) ? 0 : 1;
->>>>>>> 67c1d761
     write_helper->set_field_content(field_idx, (char*)&count, mem_pool);
     return true;
 }
@@ -389,8 +358,6 @@
     for (size_t i = 0, len = mutable_block->tablet_schema().num_columns(); !filter_all && i < len; ++i) {
         int32_t ref_column = _schema_mapping[i].ref_column;
 
-<<<<<<< HEAD
-=======
         if (_schema_mapping[i].ref_column >= 0) {
             if (!_schema_mapping[i].materialized_function.empty()) {
                 bool (*_do_materialized_transform) (RowCursor*, RowCursor*, const TabletColumn&, int, int, MemPool* );
@@ -413,44 +380,12 @@
                     }
                     mutable_block->get_row(new_row_index++, &write_helper);
                     ref_block->get_row(row_index, &read_helper);
->>>>>>> 67c1d761
-
-        if (!_schema_mapping[i].materialized_function.empty()) {
-            bool (*_do_materialized_transform)(RowCursor *, RowCursor *, TabletColumn*, int, int, MemPool *);
-            if (_schema_mapping[i].materialized_function == "to_bitmap") {
-                _do_materialized_transform = to_bitmap;
-            } else if (_schema_mapping[i].materialized_function == "hll_hash") {
-                _do_materialized_transform = hll_hash;
-            } else if (_schema_mapping[i].materialized_function == "count(*)") {
-                _do_materialized_transform = count_star;
-            } else if (_schema_mapping[i].materialized_function == "count") {
-                _do_materialized_transform = count;
-            } else {
-                LOG(WARNING) << "error materialized view function : " << _schema_mapping[i].materialized_function;
-                return false;
+
+                    _do_materialized_transform(&read_helper, &write_helper, ref_block->tablet_schema().column(ref_column), i, _schema_mapping[i].ref_column, mem_pool);
+                }
+                continue;
             }
-            VLOG(3)
-            << "_schema_mapping[" << i << "].materialized_function : " << _schema_mapping[i].materialized_function;
-            for (size_t row_index = 0, new_row_index = 0;
-                 row_index < ref_block->row_block_info().row_num; ++row_index) {
-                // No need row, need to be filter
-                if (need_filter_data && is_data_left_vec[row_index] == 0) {
-                    continue;
-                }
-                mutable_block->get_row(new_row_index++, &write_helper);
-                ref_block->get_row(row_index, &read_helper);
-                if (ref_column == -1) {
-                    _do_materialized_transform(&read_helper, &write_helper,
-                            nullptr, i,_schema_mapping[i].ref_column, mem_pool);
-                } else {
-                    TabletColumn tablet_column = ref_block->tablet_schema().column(ref_column);
-                    _do_materialized_transform(&read_helper, &write_helper,
-                            &tablet_column, i, _schema_mapping[i].ref_column, mem_pool);
-                }
-            }
-            continue;
-        }
-        if (_schema_mapping[i].ref_column >= 0) {
+
             // new column will be assigned as referenced column
             // check if the type of new column is equal to the older's.
             FieldType reftype = ref_block->tablet_schema().column(ref_column).type();
@@ -2011,10 +1946,10 @@
             column_mapping->materialized_function = mvParam.mv_expr;
             std::string origin_column_name = mvParam.origin_column_name;
             int32_t column_index = base_tablet->field_index(origin_column_name);
-            //if (column_index >= 0) {
+            if (column_index >= 0) {
                 column_mapping->ref_column = column_index;
                 continue;
-            //}
+            }
         }
 
         int32_t column_index = base_tablet->field_index(column_name);
