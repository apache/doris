// Licensed to the Apache Software Foundation (ASF) under one
// or more contributor license agreements.  See the NOTICE file
// distributed with this work for additional information
// regarding copyright ownership.  The ASF licenses this file
// to you under the Apache License, Version 2.0 (the
// "License"); you may not use this file except in compliance
// with the License.  You may obtain a copy of the License at
//
//   http://www.apache.org/licenses/LICENSE-2.0
//
// Unless required by applicable law or agreed to in writing,
// software distributed under the License is distributed on an
// "AS IS" BASIS, WITHOUT WARRANTIES OR CONDITIONS OF ANY
// KIND, either express or implied.  See the License for the
// specific language governing permissions and limitations
// under the License.

#include "olap/schema_change.h"

#include <csignal>
#include <algorithm>
#include <vector>

#include "olap/merger.h"
#include "olap/storage_engine.h"
#include "olap/tablet.h"
#include "olap/row_block.h"
#include "olap/row_cursor.h"
#include "olap/wrapper_field.h"
#include "olap/row.h"
#include "olap/rowset/rowset_factory.h"
#include "olap/rowset/rowset_id_generator.h"
#include "runtime/mem_pool.h"
#include "runtime/mem_tracker.h"
#include "agent/cgroups_mgr.h"
#include "runtime/exec_env.h"

using std::deque;
using std::list;
using std::nothrow;
using std::pair;
using std::string;
using std::stringstream;
using std::vector;

namespace doris {

class RowBlockSorter {
public:
    explicit RowBlockSorter(RowBlockAllocator* allocator);
    virtual ~RowBlockSorter();

    bool sort(RowBlock** row_block);

private:
    static bool _row_cursor_comparator(const RowCursor* a, const RowCursor* b) {
        return compare_row(*a, *b) < 0;
    }

    RowBlockAllocator* _row_block_allocator;
    RowBlock* _swap_row_block;
};

class RowBlockMerger {
public:
    explicit RowBlockMerger(TabletSharedPtr tablet);
    virtual ~RowBlockMerger();

    bool merge(
            const std::vector<RowBlock*>& row_block_arr,
            RowsetWriter* rowset_writer,
            uint64_t* merged_rows);

private:
    struct MergeElement {
        bool operator<(const MergeElement& other) const {
            return compare_row(*row_cursor, *other.row_cursor) > 0;
        }

        const RowBlock* row_block;
        RowCursor* row_cursor;
        uint32_t row_block_index;
    };

    bool _make_heap(const std::vector<RowBlock*>& row_block_arr);
    bool _pop_heap();

    TabletSharedPtr _tablet;
    std::priority_queue<MergeElement> _heap;
};


RowBlockChanger::RowBlockChanger(const TabletSchema& tablet_schema) {
    _schema_mapping.resize(tablet_schema.num_columns());
}

RowBlockChanger::RowBlockChanger(const TabletSchema& tablet_schema,
                                 const DeleteHandler& delete_handler) {
    _schema_mapping.resize(tablet_schema.num_columns());
    _delete_handler = delete_handler;
}

RowBlockChanger::~RowBlockChanger() {
    SchemaMapping::iterator it = _schema_mapping.begin();
    for (; it != _schema_mapping.end(); ++it) {
        SAFE_DELETE(it->default_value);
    }
    _schema_mapping.clear();

    _delete_handler.finalize();
}

ColumnMapping* RowBlockChanger::get_mutable_column_mapping(size_t column_index) {
    if (column_index >= _schema_mapping.size()) {
        return nullptr;
    }

    return &(_schema_mapping[column_index]);
}

#define TYPE_REINTERPRET_CAST(FromType, ToType) \
{ \
    size_t row_num = ref_block->row_block_info().row_num; \
    for (size_t row = 0, mutable_row = 0; row < row_num; ++row) { \
        if (is_data_left_vec[row] != 0) { \
            char* ref_ptr = ref_block->field_ptr(row, ref_column); \
            char* new_ptr = mutable_block->field_ptr(mutable_row++, i); \
            *new_ptr = *ref_ptr; \
            *(ToType*)(new_ptr + 1) = *(FromType*)(ref_ptr + 1); \
        } \
    } \
    break; \
}

#define LARGEINT_REINTERPRET_CAST(FromType, ToType) \
{ \
    size_t row_num = ref_block->row_block_info().row_num; \
    for (size_t row = 0, mutable_row = 0; row < row_num; ++row) { \
        if (is_data_left_vec[row] != 0) { \
            char* ref_ptr = ref_block->field_ptr(row, ref_column); \
            char* new_ptr = mutable_block->field_ptr(mutable_row++, i); \
            *new_ptr = *ref_ptr; \
            ToType new_value = *(FromType*)(ref_ptr + 1); \
            memcpy(new_ptr + 1, &new_value, sizeof(ToType)); \
        } \
    } \
    break; \
}

#define CONVERT_FROM_TYPE(from_type) \
{ \
    switch (mutable_block->tablet_schema().column(i).type()) {\
    case OLAP_FIELD_TYPE_TINYINT: \
        TYPE_REINTERPRET_CAST(from_type, int8_t); \
    case OLAP_FIELD_TYPE_UNSIGNED_TINYINT: \
        TYPE_REINTERPRET_CAST(from_type, uint8_t); \
    case OLAP_FIELD_TYPE_SMALLINT: \
        TYPE_REINTERPRET_CAST(from_type, int16_t); \
    case OLAP_FIELD_TYPE_UNSIGNED_SMALLINT: \
        TYPE_REINTERPRET_CAST(from_type, uint16_t); \
    case OLAP_FIELD_TYPE_INT: \
        TYPE_REINTERPRET_CAST(from_type, int32_t); \
    case OLAP_FIELD_TYPE_UNSIGNED_INT: \
        TYPE_REINTERPRET_CAST(from_type, uint32_t); \
    case OLAP_FIELD_TYPE_BIGINT: \
        TYPE_REINTERPRET_CAST(from_type, int64_t); \
    case OLAP_FIELD_TYPE_UNSIGNED_BIGINT: \
        TYPE_REINTERPRET_CAST(from_type, uint64_t); \
    case OLAP_FIELD_TYPE_LARGEINT: \
        LARGEINT_REINTERPRET_CAST(from_type, int128_t); \
    case OLAP_FIELD_TYPE_DOUBLE: \
        TYPE_REINTERPRET_CAST(from_type, double); \
    default: \
        LOG(WARNING) << "the column type which was altered to was unsupported." \
                     << " origin_type=" << ref_block->tablet_schema().column(ref_column).type() \
                     << ", alter_type=" << mutable_block->tablet_schema().column(i).type(); \
        return false; \
    } \
    break; \
}

#define ASSIGN_DEFAULT_VALUE(length) \
    case length: { \
        for (size_t row = 0; row < ref_block.row_block_info().row_num; ++row) { \
            memcpy(buf, _schema_mapping[i].default_value->ptr(), length); \
            buf += length; \
        } \
        break; \
    }


bool to_bitmap(RowCursor* read_helper, RowCursor* write_helper, const TabletColumn& ref_column,
        int field_idx, int ref_field_idx, MemPool* mem_pool) {
    write_helper->set_not_null(ref_field_idx);
    BitmapValue bitmap;
    if (!read_helper->is_null(ref_field_idx)) {
        uint64_t origin_value;
        char *src = read_helper->cell_ptr(ref_field_idx);
        switch (ref_column.type()) {
            case OLAP_FIELD_TYPE_TINYINT: {
            }
                if (*(int8_t *) src < 0) {
                    LOG(WARNING) << "The input: " << origin_value
                                 << " is not valid, to_bitmap only support bigint value from 0 to 18446744073709551615 currently";
                    return false;
                }
                origin_value = *(int8_t *) src;
                break;
            case OLAP_FIELD_TYPE_UNSIGNED_TINYINT:
                origin_value = *(uint8_t *) src;
                break;
            case OLAP_FIELD_TYPE_SMALLINT:
                if (*(int16_t *) src < 0) {
                    LOG(WARNING) << "The input: " << origin_value
                                 << " is not valid, to_bitmap only support bigint value from 0 to 18446744073709551615 currently";
                    return false;
                }
                origin_value = *(int8_t *) src;
                break;
            case OLAP_FIELD_TYPE_UNSIGNED_SMALLINT:
                origin_value = *(uint16_t *) src;
                break;
            case OLAP_FIELD_TYPE_INT:
                if (*(int32_t *) src < 0) {
                    LOG(WARNING) << "The input: " << origin_value
                                 << " is not valid, to_bitmap only support bigint value from 0 to 18446744073709551615 currently";
                    return false;
                }
                origin_value = *(int8_t *) src;
                break;
            case OLAP_FIELD_TYPE_UNSIGNED_INT:
                origin_value = *(uint32_t *) src;
                break;
            case OLAP_FIELD_TYPE_BIGINT:
                if (*(int64_t *) src < 0) {
                    LOG(WARNING) << "The input: " << origin_value
                                 << " is not valid, to_bitmap only support bigint value from 0 to 18446744073709551615 currently";
                    return false;
                }
                origin_value = *(int8_t *) src;
                break;
            case OLAP_FIELD_TYPE_UNSIGNED_BIGINT:
                origin_value = *(uint64_t *) src;
                break;
            default:
                LOG(WARNING) << "the column type which was altered from was unsupported."
                             << " from_type="
                             << ref_column.type();
                return false;
        }
        bitmap.add(origin_value);
    }
    char *buf = reinterpret_cast<char *>(mem_pool->allocate(bitmap.getSizeInBytes()));
    Slice dst(buf, bitmap.getSizeInBytes());
    bitmap.write(dst.data);
    write_helper->set_field_content(field_idx, reinterpret_cast<char *>(&dst), mem_pool);
}

bool hll_hash(RowCursor* read_helper, RowCursor* write_helper, const TabletColumn& ref_column,
              int field_idx, int ref_field_idx, MemPool* mem_pool) {
    write_helper->set_not_null(field_idx);
    HyperLogLog hll;
    if (!read_helper->is_null(ref_field_idx)) {
        Slice src;
        if (ref_column.type() != OLAP_FIELD_TYPE_VARCHAR) {
            src.data = read_helper->cell_ptr(ref_field_idx);
            src.size = ref_column.length();
        } else {
            src = *reinterpret_cast<Slice *>(read_helper->cell_ptr(ref_field_idx));
        }
        uint64_t hash_value = HashUtil::murmur_hash64A(src.data, src.size, HashUtil::MURMUR_SEED);
        hll.update(hash_value);
    }
    std::string buf;
    buf.resize(hll.max_serialized_size());
    buf.resize(hll.serialize((uint8_t *) buf.c_str()));
    Slice dst(buf);
    write_helper->set_field_content(field_idx, reinterpret_cast<char *>(&dst), mem_pool);
}

bool count_star(RowCursor* read_helper, RowCursor* write_helper, const TabletColumn& ref_column,
                  int field_idx, int ref_field_idx, MemPool* mem_pool) {
    write_helper->set_not_null(field_idx);
    int count = 1;
    write_helper->set_field_content(field_idx, (char*)&count, mem_pool);
}

bool count(RowCursor* read_helper, RowCursor* write_helper, const TabletColumn& ref_column,
                    int field_idx, int ref_field_idx, MemPool* mem_pool) {
    write_helper->set_not_null(field_idx);
    int count;
    if (read_helper->is_null(field_idx)) {
        count = 0;
    } else {
        count = 1;
    }
    write_helper->set_field_content(field_idx, (char*)&count, mem_pool);
}

bool RowBlockChanger::change_row_block(
        const RowBlock* ref_block,
        int32_t data_version,
        RowBlock* mutable_block,
        uint64_t* filtered_rows) const {
    if (mutable_block == nullptr) {
        LOG(FATAL) << "mutable block is uninitialized.";
        return false;
    } else if (mutable_block->tablet_schema().num_columns() != _schema_mapping.size()) {
        LOG(WARNING) << "mutable block does not match with schema mapping rules. "
                     << "block_schema_size=" << mutable_block->tablet_schema().num_columns()
                     << ", mapping_schema_size=" << _schema_mapping.size();
        return false;
    }

    if (mutable_block->capacity() < ref_block->row_block_info().row_num) {
        LOG(WARNING) << "mutable block is not large enough for storing the changed block. "
                     << "mutable_block_size=" << mutable_block->capacity()
                     << ", ref_block_row_num=" << ref_block->row_block_info().row_num;
        return false;
    }

    mutable_block->clear();

    RowCursor write_helper;
    if (write_helper.init(mutable_block->tablet_schema()) != OLAP_SUCCESS) {
        LOG(WARNING) << "fail to init rowcursor.";
        return false;
    }

    RowCursor read_helper;
    if (read_helper.init(ref_block->tablet_schema()) != OLAP_SUCCESS) {
        LOG(WARNING) << "fail to init rowcursor.";
        return false;
    }

    // a.1 先判断数据是否需要过滤，最终只有标记为1的才是留下需要的
    //   对于没有filter的来说，相当于全部设置为1后留下
    const uint32_t row_num = ref_block->row_block_info().row_num;
    // (0表示过滤掉不要，1表示要,过程中2表示此row要切后续不需要再比较其他列)
    vector<int8_t> is_data_left_vec(row_num, 1);

    // 一行一行地进行比较
    for (size_t row_index = 0; row_index < row_num; ++row_index) {
        ref_block->get_row(row_index, &read_helper);

        // filter data according to delete conditions specified in DeleteData command
        if (is_data_left_vec[row_index] == 1) {
            if (_delete_handler.is_filter_data(data_version, read_helper)) {
                is_data_left_vec[row_index] = 0;
            }
        }
    }

    // a.2 计算留下的row num
    uint32_t new_row_num = 0;
    for (uint32_t i = 0; i < row_num; ++i) {
        if (is_data_left_vec[i] != 0) {
            ++new_row_num;
        }
    }
    *filtered_rows = row_num - new_row_num;

    const bool need_filter_data = (new_row_num != row_num);
    const bool filter_all = (new_row_num == 0);

    MemPool* mem_pool = mutable_block->mem_pool();
    // b. 根据前面的过滤信息，只对还标记为1的处理
    for (size_t i = 0, len = mutable_block->tablet_schema().num_columns(); !filter_all && i < len; ++i) {
        int32_t ref_column = _schema_mapping[i].ref_column;

        if (_schema_mapping[i].ref_column >= 0) {
            if (!_schema_mapping[i].materialized_function.empty()) {

                bool (*_do_materialized_transform) (RowCursor*, RowCursor*, const TabletColumn&, int, int, MemPool* );
                if (_schema_mapping[i].materialized_function == "to_bitmap") {
                    _do_materialized_transform = to_bitmap;
                } else if (_schema_mapping[i].materialized_function == "hll_hash") {
                    _do_materialized_transform = hll_hash;
                } else if (_schema_mapping[i].materialized_function == "count(*)") {
                    _do_materialized_transform = count_star;
                } else if (_schema_mapping[i].materialized_function == "count") {
                    _do_materialized_transform = count;
                } else {
                    LOG(WARNING) << "error materialized view function : " << _schema_mapping[i].materialized_function;
                    return false;
                }
                VLOG(3) << "_schema_mapping[" << i << "].materialized_function : " << _schema_mapping[i].materialized_function;
                for (size_t row_index = 0, new_row_index = 0;
                     row_index < ref_block->row_block_info().row_num; ++row_index) {
                    // No need row, need to be filter
                    if (need_filter_data && is_data_left_vec[row_index] == 0) {
                        continue;
                    }
                    mutable_block->get_row(new_row_index++, &write_helper);
                    ref_block->get_row(row_index, &read_helper);

<<<<<<< HEAD
                    if (_schema_mapping[i].materialized_function == "to_bitmap") {
                        write_helper.set_not_null(i);
                        BitmapValue bitmap;
                        if (!read_helper.is_null(ref_column)) {
                            uint64_t origin_value;
                            char *src = read_helper.cell_ptr(ref_column);
                            switch (ref_block->tablet_schema().column(ref_column).type()) {
                                case OLAP_FIELD_TYPE_TINYINT:
                                    origin_value = *(int8_t *) src;
                                    break;
                                case OLAP_FIELD_TYPE_UNSIGNED_TINYINT:
                                    origin_value = *(uint8_t *) src;
                                    break;
                                case OLAP_FIELD_TYPE_SMALLINT:
                                    origin_value = *(int16_t *) src;
                                    break;
                                case OLAP_FIELD_TYPE_UNSIGNED_SMALLINT:
                                    origin_value = *(uint16_t *) src;
                                    break;
                                case OLAP_FIELD_TYPE_INT:
                                    origin_value = *(int32_t *) src;
                                    break;
                                case OLAP_FIELD_TYPE_UNSIGNED_INT:
                                    origin_value = *(uint32_t *) src;
                                    break;
                                case OLAP_FIELD_TYPE_BIGINT:
                                    origin_value = *(int64_t *) src;
                                    break;
                                case OLAP_FIELD_TYPE_UNSIGNED_BIGINT:
                                    origin_value = *(uint64_t *) src;
                                    break;
                                default:
                                    LOG(WARNING) << "the column type which was altered from was unsupported."
                                                 << " from_type="
                                                 << ref_block->tablet_schema().column(ref_column).type();
                                    return false;
                            }
                            if (origin_value < 0) {
                                LOG(WARNING) << "The input: " << origin_value
                                             << " is not valid, to_bitmap only support bigint value from 0 to 18446744073709551615 currently";
                                return false;
                            }
                            bitmap.add(origin_value);
                        }
                        char *buf = reinterpret_cast<char *>(mem_pool->allocate(bitmap.getSizeInBytes()));
                        Slice dst(buf, bitmap.getSizeInBytes());
                        bitmap.write(dst.data);
                        write_helper.set_field_content(i, reinterpret_cast<char *>(&dst), mem_pool);
                    } else if (_schema_mapping[i].materialized_function == "hll_hash") {
                        write_helper.set_not_null(i);
                        Slice src;
                        if (ref_block->tablet_schema().column(ref_column).type() != OLAP_FIELD_TYPE_VARCHAR) {
                            src.data = read_helper.cell_ptr(ref_column);
                            src.size = ref_block->tablet_schema().column(ref_column).length();
                        } else {
                            src = *reinterpret_cast<Slice *>(read_helper.cell_ptr(ref_column));
                        }
                        HyperLogLog hll;
                        if (!read_helper.is_null(ref_column)) {
                            uint64_t hash_value = HashUtil::murmur_hash64A(src.data, src.size, HashUtil::MURMUR_SEED);
                            hll.update(hash_value);
                        }
                        std::string buf;
                        buf.resize(hll.max_serialized_size());
                        buf.resize(hll.serialize((uint8_t *) buf.c_str()));
                        Slice dst(buf);
                        write_helper.set_field_content(i, reinterpret_cast<char *>(&dst), mem_pool);
                    }
=======
                    _do_materialized_transform(&read_helper, &write_helper, ref_block->tablet_schema().column(ref_column), i, _schema_mapping[i].ref_column, mem_pool);
>>>>>>> 493c9bee
                }
                continue;
            }

            // new column will be assigned as referenced column
            // check if the type of new column is equal to the older's.
            FieldType reftype = ref_block->tablet_schema().column(ref_column).type();
            FieldType newtype = mutable_block->tablet_schema().column(i).type();
            if (newtype == reftype) {
                // 效率低下，也可以直接计算变长域拷贝，但仍然会破坏封装
                for (size_t row_index = 0, new_row_index = 0;
                        row_index < ref_block->row_block_info().row_num; ++row_index) {
                    // 不需要的row，每次处理到这个row时就跳过
                    if (need_filter_data && is_data_left_vec[row_index] == 0) {
                        continue;
                    }

                    // 指定新的要写入的row index（不同于读的row_index）
                    mutable_block->get_row(new_row_index++, &write_helper);
                    ref_block->get_row(row_index, &read_helper);

                    if (true == read_helper.is_null(ref_column)) {
                        write_helper.set_null(i);
                    } else {

                        write_helper.set_not_null(i);
                        if (newtype == OLAP_FIELD_TYPE_CHAR) {
                            // if modify length of CHAR type, the size of slice should be equal
                            // to new length.
                            Slice* src = (Slice*)(read_helper.cell_ptr(ref_column));
                            size_t size = mutable_block->tablet_schema().column(i).length();
                            char* buf = reinterpret_cast<char*>(mem_pool->allocate(size));
                            memset(buf, 0, size);
                            size_t copy_size = (size < src->size) ? size : src->size;
                            memcpy(buf, src->data, copy_size);
                            Slice dst(buf, size);
                            write_helper.set_field_content(i, reinterpret_cast<char*>(&dst), mem_pool);
                        } else {
                            char* src = read_helper.cell_ptr(ref_column);
                            write_helper.set_field_content(i, src, mem_pool);
                        }
                    }
                }

                // 从ref_column 写入 i列。
            } else if (newtype == OLAP_FIELD_TYPE_VARCHAR && reftype == OLAP_FIELD_TYPE_CHAR) {
                // 效率低下，也可以直接计算变长域拷贝，但仍然会破坏封装
                for (size_t row_index = 0, new_row_index = 0;
                        row_index < ref_block->row_block_info().row_num; ++row_index) {
                    // 不需要的row，每次处理到这个row时就跳过
                    if (need_filter_data && is_data_left_vec[row_index] == 0) {
                        continue;
                    }

                    // 指定新的要写入的row index（不同于读的row_index）
                    mutable_block->get_row(new_row_index++, &write_helper);

                    ref_block->get_row(row_index, &read_helper);

                    if (true == read_helper.is_null(ref_column)) {
                        write_helper.set_null(i);
                    } else {
                        // 要写入的

                        write_helper.set_not_null(i);
                        int p = ref_block->tablet_schema().column(ref_column).length() - 1;
                        Slice* slice = reinterpret_cast<Slice*>(read_helper.cell_ptr(ref_column));
                        char* buf = slice->data;
                        while (p >= 0 && buf[p] == '\0') {
                            p--;
                        }
                        slice->size = p + 1;
                        write_helper.set_field_content(i, reinterpret_cast<char*>(&slice), mem_pool);
                    }
                }
            } else if ((reftype == OLAP_FIELD_TYPE_FLOAT && newtype == OLAP_FIELD_TYPE_DOUBLE)
                || (reftype == OLAP_FIELD_TYPE_INT && newtype == OLAP_FIELD_TYPE_DATE)
                || (reftype == OLAP_FIELD_TYPE_DATE && newtype == OLAP_FIELD_TYPE_DATETIME)
                || (reftype == OLAP_FIELD_TYPE_DATETIME && newtype == OLAP_FIELD_TYPE_DATE)
                || (reftype == OLAP_FIELD_TYPE_VARCHAR && newtype == OLAP_FIELD_TYPE_DATE)
                || (reftype == OLAP_FIELD_TYPE_VARCHAR && newtype == OLAP_FIELD_TYPE_FLOAT)
                || (reftype == OLAP_FIELD_TYPE_VARCHAR && newtype == OLAP_FIELD_TYPE_DOUBLE)
                || (reftype == OLAP_FIELD_TYPE_VARCHAR && newtype == OLAP_FIELD_TYPE_TINYINT)
                || (reftype == OLAP_FIELD_TYPE_VARCHAR && newtype == OLAP_FIELD_TYPE_SMALLINT)
                || (reftype == OLAP_FIELD_TYPE_VARCHAR && newtype == OLAP_FIELD_TYPE_INT)
                || (reftype == OLAP_FIELD_TYPE_VARCHAR && newtype == OLAP_FIELD_TYPE_BIGINT)
                || (reftype == OLAP_FIELD_TYPE_VARCHAR && newtype == OLAP_FIELD_TYPE_LARGEINT)) {
                for (size_t row_index = 0, new_row_index = 0;
                        row_index < ref_block->row_block_info().row_num; ++row_index) {
                    // Skip filtered rows
                    if (need_filter_data && is_data_left_vec[row_index] == 0) {
                        continue;
                    }
                    mutable_block->get_row(new_row_index++, &write_helper);
                    ref_block->get_row(row_index, &read_helper);
                    if (read_helper.is_null(ref_column)) {
                        write_helper.set_null(i);
                    } else {
                        write_helper.set_not_null(i);
                        const Field* ref_field = read_helper.column_schema(ref_column);
                        char* ref_value = read_helper.cell_ptr(ref_column);
                        OLAPStatus st = write_helper.convert_from(i, ref_value, ref_field->type_info(), mem_pool);
                        if (st != OLAPStatus::OLAP_SUCCESS) {
                            LOG(WARNING) << "the column type which was altered from was unsupported."
                                 << "status:" << st << ", from_type=" << reftype << ", to_type=" << newtype;
                            return false;
                        }
                    }
                }
                // 从ref_column 写入 i列。
            } else {
                // copy and alter the field
                // 此处可以暂时不动，新类型暂时不涉及类型转换
                switch (reftype) {
                case OLAP_FIELD_TYPE_TINYINT:
                    CONVERT_FROM_TYPE(int8_t);
                case OLAP_FIELD_TYPE_UNSIGNED_TINYINT:
                    CONVERT_FROM_TYPE(uint8_t);
                case OLAP_FIELD_TYPE_SMALLINT:
                    CONVERT_FROM_TYPE(int16_t);
                case OLAP_FIELD_TYPE_UNSIGNED_SMALLINT:
                    CONVERT_FROM_TYPE(uint16_t);
                case OLAP_FIELD_TYPE_INT:
                    CONVERT_FROM_TYPE(int32_t);
                case OLAP_FIELD_TYPE_UNSIGNED_INT:
                    CONVERT_FROM_TYPE(uint32_t);
                case OLAP_FIELD_TYPE_BIGINT:
                    CONVERT_FROM_TYPE(int64_t);
                case OLAP_FIELD_TYPE_UNSIGNED_BIGINT:
                    CONVERT_FROM_TYPE(uint64_t);
                default:
                    LOG(WARNING) << "the column type which was altered from was unsupported."
                                 << " from_type=" << ref_block->tablet_schema().column(ref_column).type();
                    return false;
                }

                if (newtype < reftype) {
                    VLOG(3) << "type degraded while altering column. "
                            << "column=" << mutable_block->tablet_schema().column(i).name()
                            << ", origin_type=" << ref_block->tablet_schema().column(ref_column).type()
                            << ", alter_type=" << mutable_block->tablet_schema().column(i).type();
                }
            }
        } else {
            // 新增列，写入默认值
            for (size_t row_index = 0, new_row_index = 0;
                    row_index < ref_block->row_block_info().row_num; ++row_index) {
                // 不需要的row，每次处理到这个row时就跳过
                if (need_filter_data && is_data_left_vec[row_index] == 0) {
                    continue;
                }

                mutable_block->get_row(new_row_index++, &write_helper);

                if (_schema_mapping[i].default_value->is_null()) {
                    write_helper.set_null(i);
                } else {
                    write_helper.set_not_null(i);
                    write_helper.set_field_content(
                        i, _schema_mapping[i].default_value->ptr(), mem_pool);
                }
            }
        }
    }

    // NOTE 当前mutable_block的内存row_num还是和ref一样多
    //  （其实在init时就可以重新init成少的，filter留下的new_row_num）
    // 在split_table时，可能会出现因为过滤导致没有数据
    mutable_block->finalize(new_row_num);
    return true;
}

#undef CONVERT_FROM_TYPE
#undef TYPE_REINTERPRET_CAST
#undef ASSIGN_DEFAULT_VALUE

RowBlockSorter::RowBlockSorter(RowBlockAllocator* row_block_allocator) :
        _row_block_allocator(row_block_allocator),
        _swap_row_block(nullptr) {}

RowBlockSorter::~RowBlockSorter() {
    if (_swap_row_block) {
        _row_block_allocator->release(_swap_row_block);
        _swap_row_block = nullptr;
    }
}

bool RowBlockSorter::sort(RowBlock** row_block) {
    uint32_t row_num = (*row_block)->row_block_info().row_num;
    bool null_supported = (*row_block)->row_block_info().null_supported;

    if (_swap_row_block == nullptr || _swap_row_block->capacity() < row_num) {
        if (_swap_row_block != nullptr) {
            _row_block_allocator->release(_swap_row_block);
            _swap_row_block = nullptr;
        }

        if (_row_block_allocator->allocate(&_swap_row_block, row_num, null_supported) != OLAP_SUCCESS
                || _swap_row_block == nullptr) {
            LOG(WARNING) << "fail to allocate memory.";
            return false;
        }
    }

    RowCursor helper_row;
    auto res = helper_row.init(_swap_row_block->tablet_schema());
    if (res != OLAP_SUCCESS) {
        LOG(WARNING) << "row cursor init failed.res:" << res;
        return false;
    }

    RowBlock* temp = nullptr;
    vector<RowCursor*> row_cursor_list((*row_block)->row_block_info().row_num, nullptr);

    // create an list of row cursor as long as the number of rows in data block.
    for (size_t i = 0; i < (*row_block)->row_block_info().row_num; ++i) {
        if ((row_cursor_list[i] = new(nothrow) RowCursor()) == nullptr) {
            LOG(WARNING) << "failed to malloc RowCursor. size=" << sizeof(RowCursor);
            goto SORT_ERR_EXIT;
        }

        if (row_cursor_list[i]->init((*row_block)->tablet_schema()) != OLAP_SUCCESS) {
            goto SORT_ERR_EXIT;
        }

        (*row_block)->get_row(i, row_cursor_list[i]);
    }

    // Must use 'std::' because this class has a function whose name is sort too
    std::stable_sort(row_cursor_list.begin(), row_cursor_list.end(), _row_cursor_comparator);

    // copy the results sorted to temp row block.
    _swap_row_block->clear();
    for (size_t i = 0; i < row_cursor_list.size(); ++i) {
        _swap_row_block->get_row(i, &helper_row);
        copy_row(&helper_row, *row_cursor_list[i], _swap_row_block->mem_pool());
    }

    _swap_row_block->finalize(row_cursor_list.size());

    for (size_t i = 0; i < (*row_block)->row_block_info().row_num; ++i) {
        SAFE_DELETE(row_cursor_list[i]);
    }

    // swap the row block for reducing memory allocating.
    temp = *row_block;
    *row_block = _swap_row_block;
    _swap_row_block = temp;

    return true;

SORT_ERR_EXIT:
    for (size_t i = 0; i < (*row_block)->row_block_info().row_num; ++i) {
        SAFE_DELETE(row_cursor_list[i]);
    }

    return false;
}

RowBlockAllocator::RowBlockAllocator(const TabletSchema& tablet_schema,
                                     size_t memory_limitation) :
        _tablet_schema(tablet_schema),
        _memory_allocated(0),
        _memory_limitation(memory_limitation) {
    _row_len = 0;
    _row_len = tablet_schema.row_size();

    VLOG(3) << "RowBlockAllocator(). row_len=" << _row_len;
}

RowBlockAllocator::~RowBlockAllocator() {
    if (_memory_allocated != 0) {
        LOG(WARNING) << "memory lost in RowBlockAllocator. memory_size=" << _memory_allocated;
    }
}

OLAPStatus RowBlockAllocator::allocate(RowBlock** row_block,
                                       size_t num_rows,
                                       bool null_supported) {
    size_t row_block_size = _row_len * num_rows;

    if (_memory_limitation > 0
            && _memory_allocated + row_block_size > _memory_limitation) {
        VLOG(3) << "RowBlockAllocator::alocate() memory exceeded. "
                << "m_memory_allocated=" << _memory_allocated;
        *row_block = nullptr;
        return OLAP_SUCCESS;
    }

    // TODO(lijiao) : 为什么舍弃原有的m_row_block_buffer
    *row_block = new(nothrow) RowBlock(&_tablet_schema);

    if (*row_block == nullptr) {
        LOG(WARNING) << "failed to malloc RowBlock. size=" << sizeof(RowBlock);
        return OLAP_ERR_MALLOC_ERROR;
    }

    RowBlockInfo row_block_info(0U, num_rows);
    row_block_info.null_supported = null_supported;
    OLAPStatus res = OLAP_SUCCESS;

    if ((res = (*row_block)->init(row_block_info)) != OLAP_SUCCESS) {
        LOG(WARNING) << "failed to init row block.";
        SAFE_DELETE(*row_block);
        return res;
    }

    _memory_allocated += row_block_size;
    VLOG(3) << "RowBlockAllocator::allocate() this=" << this
            << ", num_rows=" << num_rows
            << ", m_memory_allocated=" << _memory_allocated
            << ", row_block_addr=" << *row_block;
    return res;
}

void RowBlockAllocator::release(RowBlock* row_block) {
    if (row_block == nullptr) {
        LOG(INFO) << "null row block released.";
        return;
    }

    _memory_allocated -= row_block->capacity() * _row_len;

    VLOG(3) << "RowBlockAllocator::release() this=" << this
            << ", num_rows=" << row_block->capacity()
            << ", m_memory_allocated=" << _memory_allocated
            << ", row_block_addr=" << row_block;
    delete row_block;
}

RowBlockMerger::RowBlockMerger(TabletSharedPtr tablet) : _tablet(tablet) {}

RowBlockMerger::~RowBlockMerger() {}

bool RowBlockMerger::merge(
        const vector<RowBlock*>& row_block_arr,
        RowsetWriter* rowset_writer,
        uint64_t* merged_rows) {
    uint64_t tmp_merged_rows = 0;
    RowCursor row_cursor;
    std::unique_ptr<MemTracker> tracker(new MemTracker(-1));
    std::unique_ptr<MemPool> mem_pool(new MemPool(tracker.get()));
    std::unique_ptr<ObjectPool> agg_object_pool(new ObjectPool());
    if (row_cursor.init(_tablet->tablet_schema()) != OLAP_SUCCESS) {
        LOG(WARNING) << "fail to init row cursor.";
        goto MERGE_ERR;
    }

    _make_heap(row_block_arr);

    row_cursor.allocate_memory_for_string_type(_tablet->tablet_schema());
    while (_heap.size() > 0) {
        init_row_with_others(&row_cursor, *(_heap.top().row_cursor), mem_pool.get(), agg_object_pool.get());

        if (!_pop_heap()) {
            goto MERGE_ERR;
        }

        if (KeysType::DUP_KEYS == _tablet->keys_type()) {
            if (rowset_writer->add_row(row_cursor) != OLAP_SUCCESS) {
                LOG(WARNING) << "fail to add row to rowset writer.";
                goto MERGE_ERR;
            }
            continue;
        }

        while (!_heap.empty() && compare_row(row_cursor, *_heap.top().row_cursor) == 0) {
            // TODO(zc): Currently we keep nullptr to indicate that this is a query path,
            // we should fix this trick ASAP
            agg_update_row(&row_cursor, *(_heap.top().row_cursor), nullptr);
            ++tmp_merged_rows;
            if (!_pop_heap()) {
                goto MERGE_ERR;
            }
        }
        agg_finalize_row(&row_cursor, mem_pool.get());
        if (rowset_writer->add_row(row_cursor) != OLAP_SUCCESS) {
            LOG(WARNING) << "fail to add row to rowset writer.";
            goto MERGE_ERR;
        }

        // the memory allocate by mem pool has been copied,
        // so we should release memory immediately
        mem_pool->clear();
        agg_object_pool.reset(new ObjectPool());
    }
    if (rowset_writer->flush() != OLAP_SUCCESS) {
        LOG(WARNING) << "failed to finalizing writer.";
        goto MERGE_ERR;
    }

    *merged_rows = tmp_merged_rows;
    return true;

MERGE_ERR:
    while (_heap.size() > 0) {
        MergeElement element = _heap.top();
        _heap.pop();
        SAFE_DELETE(element.row_cursor);
    }

    return false;
}

bool RowBlockMerger::_make_heap(const vector<RowBlock*>& row_block_arr) {
    for (auto row_block : row_block_arr) {
        MergeElement element;
        element.row_block = row_block;
        element.row_block_index = 0;
        element.row_cursor = new(nothrow) RowCursor();

        if (element.row_cursor == nullptr) {
            LOG(FATAL) << "failed to malloc RowCursor. size=" << sizeof(RowCursor);
            return false;
        }

        if (element.row_cursor->init(element.row_block->tablet_schema()) != OLAP_SUCCESS) {
            LOG(WARNING) << "failed to init row cursor.";
            SAFE_DELETE(element.row_cursor);
            return false;
        }

        element.row_block->get_row(element.row_block_index, element.row_cursor);

        _heap.push(element);
    }

    return true;
}

bool RowBlockMerger::_pop_heap() {
    MergeElement element = _heap.top();
    _heap.pop();

    if (++element.row_block_index >= element.row_block->row_block_info().row_num) {
        SAFE_DELETE(element.row_cursor);
        return true;
    }

    element.row_block->get_row(element.row_block_index, element.row_cursor);

    _heap.push(element);
    return true;
}

bool LinkedSchemaChange::process(
        RowsetReaderSharedPtr rowset_reader,
        RowsetWriter* new_rowset_writer,
        TabletSharedPtr new_tablet,
        TabletSharedPtr base_tablet) {
    OLAPStatus status = new_rowset_writer->add_rowset_for_linked_schema_change(
                            rowset_reader->rowset(), _row_block_changer.get_schema_mapping());
    if (status != OLAP_SUCCESS) {
        LOG(WARNING) << "fail to convert rowset."
                     << ", new_tablet=" << new_tablet->full_name()
                     << ", base_tablet=" << base_tablet->full_name()
                     << ", version=" << new_rowset_writer->version().first
                     << "-" << new_rowset_writer->version().second;
        return false;
    }

    return true;
}

SchemaChangeDirectly::SchemaChangeDirectly(
        const RowBlockChanger& row_block_changer) :
        _row_block_changer(row_block_changer),
        _row_block_allocator(nullptr),
        _cursor(nullptr) { }

SchemaChangeDirectly::~SchemaChangeDirectly() {
    VLOG(3) << "~SchemaChangeDirectly()";
    SAFE_DELETE(_row_block_allocator);
    SAFE_DELETE(_cursor);
}

bool SchemaChangeDirectly::_write_row_block(RowsetWriter* rowset_writer, RowBlock* row_block) {
    for (uint32_t i = 0; i < row_block->row_block_info().row_num; i++) {
        row_block->get_row(i, _cursor);
        if (OLAP_SUCCESS != rowset_writer->add_row(*_cursor)) {
            LOG(WARNING) << "fail to write to new rowset for direct schema change";
            return false;
        }
    }

    return true;
}

bool SchemaChangeDirectly::process(RowsetReaderSharedPtr rowset_reader, RowsetWriter* rowset_writer,
        TabletSharedPtr new_tablet,
        TabletSharedPtr base_tablet) {
    if (_row_block_allocator == nullptr) {
        _row_block_allocator = new RowBlockAllocator(new_tablet->tablet_schema(), 0);
        if (_row_block_allocator == nullptr) {
            LOG(FATAL) << "failed to malloc RowBlockAllocator. size=" << sizeof(RowBlockAllocator);
            return false;
        }
    }

    if (nullptr == _cursor) {
        _cursor = new(nothrow) RowCursor();
        if (nullptr == _cursor) {
            LOG(WARNING) << "fail to allocate row cursor.";
            return false;
        }

        if (OLAP_SUCCESS != _cursor->init(new_tablet->tablet_schema())) {
            LOG(WARNING) << "fail to init row cursor.";
            return false;
        }
    }

    bool need_create_empty_version = false;
    OLAPStatus res = OLAP_SUCCESS;
    if (!rowset_reader->rowset()->empty()) {
        int num_rows = rowset_reader->rowset()->num_rows();
        if (num_rows == 0) {
            // actually, the rowset is empty
            need_create_empty_version = true;
        }
    } else {
        need_create_empty_version = true;
    }

    if (need_create_empty_version) {
        res = rowset_writer->flush();
        if (res != OLAP_SUCCESS) {
            LOG(WARNING) << "create empty version for schema change failed."
                << "version=" << rowset_writer->version().first << "-" << rowset_writer->version().second;
            return false;
        }
        return true;
    }

    VLOG(3) << "init writer. new_tablet=" << new_tablet->full_name()
            << ", block_row_number=" << new_tablet->num_rows_per_row_block();
    bool result = true;
    RowBlock* new_row_block = nullptr;

    // Reset filtered_rows and merged_rows statistic
    reset_merged_rows();
    reset_filtered_rows();

    RowBlock* ref_row_block = nullptr;
    rowset_reader->next_block(&ref_row_block);
    while (ref_row_block != nullptr && ref_row_block->has_remaining()) {
        // 注意这里强制分配和旧块等大的块(小了可能会存不下)
        if (new_row_block == nullptr
                || new_row_block->capacity() < ref_row_block->row_block_info().row_num) {
            if (new_row_block != nullptr) {
                _row_block_allocator->release(new_row_block);
                new_row_block = nullptr;
            }

            if (OLAP_SUCCESS != _row_block_allocator->allocate(
                                        &new_row_block,
                                        ref_row_block->row_block_info().row_num,
                                        true)) {
                LOG(WARNING) << "failed to allocate RowBlock.";
                result = false;
                goto DIRECTLY_PROCESS_ERR;
            }
        } else {
            new_row_block->clear();
        }

        // 将ref改为new。这一步按道理来说确实需要等大的块，但理论上和writer无关。
        uint64_t filtered_rows = 0;
        if (!_row_block_changer.change_row_block(ref_row_block,
                                                 rowset_reader->version().second,
                                                 new_row_block,
                                                 &filtered_rows)) {
            LOG(WARNING) << "failed to change data in row block.";
            result = false;
            goto DIRECTLY_PROCESS_ERR;
        }
        // rows filtered by delete handler one by one
        add_filtered_rows(filtered_rows);

        if (!_write_row_block(rowset_writer, new_row_block)) {
            LOG(WARNING) << "failed to write row block.";
            result = false;
            goto DIRECTLY_PROCESS_ERR;
        }

        ref_row_block->clear();
        rowset_reader->next_block(&ref_row_block);
    }

    if (OLAP_SUCCESS != rowset_writer->flush()) {
        result = false;
        goto DIRECTLY_PROCESS_ERR;
    }

    // rows filtered by zone map against delete handler
    add_filtered_rows(rowset_reader->filtered_rows());

    // Check row num changes
    if (config::row_nums_check) {
        if (rowset_reader->rowset()->num_rows()
            != rowset_writer->num_rows() + merged_rows() + filtered_rows()) {
            LOG(WARNING) << "fail to check row num! "
                       << "source_rows=" << rowset_reader->rowset()->num_rows()
                       << ", merged_rows=" << merged_rows()
                       << ", filtered_rows=" << filtered_rows()
                       << ", new_index_rows=" << rowset_writer->num_rows();
            result = false;
        }
        LOG(INFO) << "all row nums. source_rows=" << rowset_reader->rowset()->num_rows()
                  << ", merged_rows=" << merged_rows()
                  << ", filtered_rows=" << filtered_rows()
                  << ", new_index_rows=" << rowset_writer->num_rows();
    } else {
        LOG(INFO) << "all row nums. source_rows=" << rowset_reader->rowset()->num_rows()
                  << ", merged_rows=" << merged_rows()
                  << ", filtered_rows=" << filtered_rows()
                  << ", new_index_rows=" << rowset_writer->num_rows();
    }

DIRECTLY_PROCESS_ERR:
    if (new_row_block) {
        _row_block_allocator->release(new_row_block);
        new_row_block = nullptr;
    }
    return result;
}

SchemaChangeWithSorting::SchemaChangeWithSorting(const RowBlockChanger& row_block_changer,
                                                 size_t memory_limitation) :
        _row_block_changer(row_block_changer),
        _memory_limitation(memory_limitation),
        _row_block_allocator(nullptr) {
    // 每次SchemaChange做外排的时候，会写一些临时版本（比如999,1000,1001），为避免Cache冲突，临时
    // 版本进行2个处理：
    // 1. 随机值作为VersionHash
    // 2. 版本号取一个BIG NUMBER加上当前正在进行SchemaChange的版本号
    _temp_delta_versions.first = (1 << 28);
    _temp_delta_versions.second = (1 << 28);
    // TODO(zyh): remove the magic number
}

SchemaChangeWithSorting::~SchemaChangeWithSorting() {
    VLOG(3) << "~SchemaChangeWithSorting()";
    SAFE_DELETE(_row_block_allocator);
}

bool SchemaChangeWithSorting::process(
            RowsetReaderSharedPtr rowset_reader,
            RowsetWriter* new_rowset_writer,
        TabletSharedPtr new_tablet,
        TabletSharedPtr base_tablet) {
    if (_row_block_allocator == nullptr) {
        _row_block_allocator = new (nothrow) RowBlockAllocator(new_tablet->tablet_schema(), _memory_limitation);
        if (_row_block_allocator == nullptr) {
            LOG(FATAL) << "failed to malloc RowBlockAllocator. size=" << sizeof(RowBlockAllocator);
            return false;
        }
    }

    bool need_create_empty_version = false;
    OLAPStatus res = OLAP_SUCCESS;
    RowsetSharedPtr rowset = rowset_reader->rowset();
    if (rowset->empty() || rowset->num_rows() == 0) {
        need_create_empty_version = true;
    }

    if (need_create_empty_version) {
        res = new_rowset_writer->flush();
        if (res != OLAP_SUCCESS) {
            LOG(WARNING) << "create empty version for schema change failed."
                         << " version=" << new_rowset_writer->version().first
                         << "-" << new_rowset_writer->version().second;
            return false;
        }
        return true;
    }


    bool result = true;
    RowBlockSorter row_block_sorter(_row_block_allocator);

    // for internal sorting
    RowBlock* new_row_block = nullptr;
    vector<RowBlock*> row_block_arr;

    // for external sorting
    // src_rowsets to store the rowset generated by internal sorting
    vector<RowsetSharedPtr> src_rowsets;

    _temp_delta_versions.first = _temp_delta_versions.second;

    // Reset filtered_rows and merged_rows statistic
    reset_merged_rows();
    reset_filtered_rows();

    bool use_beta_rowset = false;
    if (new_tablet->tablet_meta()->preferred_rowset_type() == BETA_ROWSET) {
        use_beta_rowset = true;
    }

    SegmentsOverlapPB segments_overlap = rowset->rowset_meta()->segments_overlap();
    RowBlock* ref_row_block = nullptr;
    rowset_reader->next_block(&ref_row_block);
    while (ref_row_block != nullptr && ref_row_block->has_remaining()) {
        if (OLAP_SUCCESS != _row_block_allocator->allocate(
                    &new_row_block, ref_row_block->row_block_info().row_num, true)) {
            LOG(WARNING) << "failed to allocate RowBlock.";
            result = false;
            goto SORTING_PROCESS_ERR;
        }

        if (new_row_block == nullptr) {
            if (row_block_arr.size() < 1) {
                LOG(WARNING) << "Memory limitation is too small for Schema Change."
                             << "memory_limitation=" << _memory_limitation;
                return false;
            }

            // enter here while memory limitation is reached.
            RowsetSharedPtr rowset;
            RowsetTypePB new_rowset_type = rowset_reader->rowset()->rowset_meta()->rowset_type();
            if (use_beta_rowset) {
                new_rowset_type = BETA_ROWSET;
            }
            if (!_internal_sorting(row_block_arr,
                                   Version(_temp_delta_versions.second,
                                           _temp_delta_versions.second),
                                   rowset_reader->version_hash(),
                                   new_tablet,
                                   new_rowset_type,
                                   segments_overlap,
                                   &rowset)) {
                LOG(WARNING) << "failed to sorting internally.";
                result = false;
                goto SORTING_PROCESS_ERR;
            }

            src_rowsets.push_back(rowset);

            for (vector<RowBlock*>::iterator it = row_block_arr.begin();
                    it != row_block_arr.end(); ++it) {
                _row_block_allocator->release(*it);
            }

            row_block_arr.clear();

            // increase temp version
            ++_temp_delta_versions.second;
            continue;
        }

        uint64_t filtered_rows = 0;
        if (!_row_block_changer.change_row_block(ref_row_block,
                                                 rowset_reader->version().second,
                                                 new_row_block, &filtered_rows)) {
            LOG(WARNING) << "failed to change data in row block.";
            result = false;
            goto SORTING_PROCESS_ERR;
        }
        add_filtered_rows(filtered_rows);

        if (new_row_block->row_block_info().row_num > 0) {
            if (!row_block_sorter.sort(&new_row_block)) {
                LOG(WARNING) << "failed to sort row block.";
                result = false;
                OLAP_GOTO(SORTING_PROCESS_ERR);
            }

            row_block_arr.push_back(new_row_block);
        } else {
            LOG(INFO) << "new block num rows is: " << new_row_block->row_block_info().row_num;
            _row_block_allocator->release(new_row_block);
            new_row_block = nullptr;
        }

        ref_row_block->clear();
        rowset_reader->next_block(&ref_row_block);
    }

    if (!row_block_arr.empty()) {
        // enter here while memory limitation is reached.
        RowsetSharedPtr rowset = nullptr;

        RowsetTypePB new_rowset_type = rowset_reader->rowset()->rowset_meta()->rowset_type();
        if (use_beta_rowset) {
            new_rowset_type = BETA_ROWSET;
        }
        if (!_internal_sorting(row_block_arr,
                               Version(_temp_delta_versions.second, _temp_delta_versions.second),
                               rowset_reader->version_hash(),
                               new_tablet,
                               new_rowset_type,
                               segments_overlap,
                               &rowset)) {
            LOG(WARNING) << "failed to sorting internally.";
            result = false;
            goto SORTING_PROCESS_ERR;
        }

        src_rowsets.push_back(rowset);

        for (vector<RowBlock*>::iterator it = row_block_arr.begin();
                it != row_block_arr.end(); ++it) {
            _row_block_allocator->release(*it);
        }

        row_block_arr.clear();

        // increase temp version
        ++_temp_delta_versions.second;
    }

    if (src_rowsets.empty()) {
        res = new_rowset_writer->flush();
        if (res != OLAP_SUCCESS) {
            LOG(WARNING) << "create empty version for schema change failed."
                         << " version=" << new_rowset_writer->version().first
                         << "-" << new_rowset_writer->version().second;
            return false;
        }
    } else if (!_external_sorting(src_rowsets, new_rowset_writer, new_tablet)) {
        LOG(WARNING) << "failed to sorting externally.";
        result = false;
        goto SORTING_PROCESS_ERR;
    }

    add_filtered_rows(rowset_reader->filtered_rows());

    // Check row num changes
    if (config::row_nums_check) {
        if (rowset_reader->rowset()->num_rows()
            != new_rowset_writer->num_rows() + merged_rows() + filtered_rows()) {
            LOG(WARNING) << "fail to check row num!"
                         << " source_rows=" << rowset_reader->rowset()->num_rows()
                         << ", merged_rows=" << merged_rows()
                         << ", filtered_rows=" << filtered_rows()
                         << ", new_index_rows=" << new_rowset_writer->num_rows();
            result = false;
        }
        LOG(INFO) << "all row nums. source_rows=" << rowset_reader->rowset()->num_rows()
                  << ", merged_rows=" << merged_rows()
                  << ", filtered_rows=" << filtered_rows()
                  << ", new_index_rows=" << new_rowset_writer->num_rows();
    } else {
        LOG(INFO) << "all row nums. source_rows=" << rowset_reader->rowset()->num_rows()
                  << ", merged_rows=" << merged_rows()
                  << ", filtered_rows=" << filtered_rows()
                  << ", new_index_rows=" << new_rowset_writer->num_rows();
    }

SORTING_PROCESS_ERR:

    // remove the intermediate rowsets generated by internal sorting
    for (vector<RowsetSharedPtr>::iterator it = src_rowsets.begin();
            it != src_rowsets.end(); ++it) {
        StorageEngine::instance()->add_unused_rowset(*it);
    }

    for (vector<RowBlock*>::iterator it = row_block_arr.begin();
            it != row_block_arr.end(); ++it) {
        _row_block_allocator->release(*it);
    }

    row_block_arr.clear();
    return result;
}

bool SchemaChangeWithSorting::_internal_sorting(const vector<RowBlock*>& row_block_arr,
                                                const Version& version,
                                                VersionHash version_hash,
                                                TabletSharedPtr new_tablet,
                                                RowsetTypePB new_rowset_type,
                                                SegmentsOverlapPB segments_overlap,
                                                RowsetSharedPtr* rowset) {
    uint64_t merged_rows = 0;
    RowBlockMerger merger(new_tablet);

    RowsetWriterContext context;
    context.rowset_id = StorageEngine::instance()->next_rowset_id();
    context.tablet_uid = new_tablet->tablet_uid();
    context.tablet_id = new_tablet->tablet_id();
    context.partition_id = new_tablet->partition_id();
    context.tablet_schema_hash = new_tablet->schema_hash();
    context.rowset_type = new_rowset_type;
    context.rowset_path_prefix = new_tablet->tablet_path();
    context.tablet_schema = &(new_tablet->tablet_schema());
    context.rowset_state = VISIBLE;
    context.version = version;
    context.version_hash = version_hash;
    context.segments_overlap = segments_overlap;
    VLOG(3) << "init rowset builder. tablet=" << new_tablet->full_name()
            << ", block_row_size=" << new_tablet->num_rows_per_row_block();

    std::unique_ptr<RowsetWriter> rowset_writer;
    if (RowsetFactory::create_rowset_writer(context, &rowset_writer) != OLAP_SUCCESS) {
        return false;
    }

    if (!merger.merge(row_block_arr, rowset_writer.get(), &merged_rows)) {
        LOG(WARNING) << "failed to merge row blocks.";
        new_tablet->data_dir()->remove_pending_ids(ROWSET_ID_PREFIX + rowset_writer->rowset_id().to_string());
        return false;
    }
    new_tablet->data_dir()->remove_pending_ids(ROWSET_ID_PREFIX + rowset_writer->rowset_id().to_string());
    add_merged_rows(merged_rows);
    *rowset = rowset_writer->build();
    return true;
}

bool SchemaChangeWithSorting::_external_sorting(vector<RowsetSharedPtr>& src_rowsets,
                                                RowsetWriter* rowset_writer,
                                                TabletSharedPtr new_tablet) {
    vector<RowsetReaderSharedPtr> rs_readers;
    for (auto& rowset : src_rowsets) {
        RowsetReaderSharedPtr rs_reader;
        auto res = rowset->create_reader(&rs_reader);
        if (res != OLAP_SUCCESS) {
            LOG(WARNING) << "failed to create rowset reader.";
            return false;
        }
        rs_readers.push_back(std::move(rs_reader));
    }

    Merger::Statistics stats;
    auto res = Merger::merge_rowsets(new_tablet, READER_ALTER_TABLE, rs_readers, rowset_writer, &stats);
    if (res != OLAP_SUCCESS) {
        LOG(WARNING) << "failed to merge rowsets. tablet=" << new_tablet->full_name()
                     << ", version=" << rowset_writer->version().first
                     << "-" << rowset_writer->version().second;
        return false;
    }
    add_merged_rows(stats.merged_rows);
    add_filtered_rows(stats.filtered_rows);
    return true;
}

OLAPStatus SchemaChangeHandler::process_alter_tablet_v2(const TAlterTabletReqV2& request) {
    LOG(INFO) << "begin to do request alter tablet: base_tablet_id=" << request.base_tablet_id
              << ", base_schema_hash=" << request.base_schema_hash
              << ", new_tablet_id=" << request.new_tablet_id
              << ", new_schema_hash=" << request.new_schema_hash
              << ", alter_version=" << request.alter_version
              << ", alter_version_hash=" << request.alter_version_hash;

    // Lock schema_change_lock util schema change info is stored in tablet header
    if (!StorageEngine::instance()->tablet_manager()->try_schema_change_lock(request.base_tablet_id)) {
        LOG(WARNING) << "failed to obtain schema change lock. "
                     << "base_tablet=" << request.base_tablet_id;
        return OLAP_ERR_TRY_LOCK_FAILED;
    }

    OLAPStatus res = _do_process_alter_tablet_v2(request);
    LOG(INFO) << "finished alter tablet process, res=" << res;
    StorageEngine::instance()->tablet_manager()->release_schema_change_lock(request.base_tablet_id);
    return res;
}

// In the past schema change and rollup will create new tablet  and will wait for txns starting before the task to finished
// It will cost a lot of time to wait and the task is very difficult to understand.
// In alter task v2, FE will call BE to create tablet and send an alter task to BE to convert historical data.
// The admin should upgrade all BE and then upgrade FE.
// Should delete the old code after upgrade finished.
OLAPStatus SchemaChangeHandler::_do_process_alter_tablet_v2(const TAlterTabletReqV2& request) {
    OLAPStatus res = OLAP_SUCCESS;
    TabletSharedPtr base_tablet = StorageEngine::instance()->tablet_manager()->get_tablet(
            request.base_tablet_id, request.base_schema_hash);
    if (base_tablet == nullptr) {
        LOG(WARNING) << "fail to find base tablet. base_tablet=" << request.base_tablet_id
                     << ", base_schema_hash=" << request.base_schema_hash;
        return OLAP_ERR_TABLE_NOT_FOUND;
    }

    // new tablet has to exist
    TabletSharedPtr new_tablet = StorageEngine::instance()->tablet_manager()->get_tablet(
            request.new_tablet_id, request.new_schema_hash);
    if (new_tablet == nullptr) {
        LOG(WARNING) << "fail to find new tablet."
                     << " new_tablet=" << request.new_tablet_id
                     << ", new_schema_hash=" << request.new_schema_hash;
        return OLAP_ERR_TABLE_NOT_FOUND;
    }

    // check if tablet's state is not_ready, if it is ready, it means the tablet already finished
    // check whether the tablet's max continuous version == request.version
    if (new_tablet->tablet_state() != TABLET_NOTREADY) {
        res = _validate_alter_result(new_tablet, request);
        LOG(INFO) << "tablet's state=" << new_tablet->tablet_state()
                  << " the convert job alreay finished, check its version"
                  << " res=" << res;
        return res;
    }

    LOG(INFO) << "finish to validate alter tablet request. begin to convert data from base tablet to new tablet"
              << " base_tablet=" << base_tablet->full_name()
              << " new_tablet=" << new_tablet->full_name();

    ReadLock base_migration_rlock(base_tablet->get_migration_lock_ptr(), TRY_LOCK);
    if (!base_migration_rlock.own_lock()) {
        return OLAP_ERR_RWLOCK_ERROR;
    }
    ReadLock new_migration_rlock(new_tablet->get_migration_lock_ptr(), TRY_LOCK);
    if (!new_migration_rlock.own_lock()) {
        return OLAP_ERR_RWLOCK_ERROR;
    }

    // begin to find deltas to convert from base tablet to new tablet so that
    // obtain base tablet and new tablet's push lock and header write lock to prevent loading data
    base_tablet->obtain_push_lock();
    new_tablet->obtain_push_lock();
    base_tablet->obtain_header_wrlock();
    new_tablet->obtain_header_wrlock();

    // check if the tablet has alter task
    // if it has alter task, it means it is under old alter process

    vector<Version> versions_to_be_changed;
    vector<RowsetReaderSharedPtr> rs_readers;
    // delete handlers for new tablet
    DeleteHandler delete_handler;
    std::vector<ColumnId> return_columns;
    size_t num_cols = base_tablet->tablet_schema().num_columns();
    return_columns.resize(num_cols);
    for (int i = 0; i < num_cols; ++i) {
        return_columns[i] = i;
    }
    do {
        // get history data to be converted and it will check if there is hold in base tablet
        res = _get_versions_to_be_changed(base_tablet, &versions_to_be_changed);
        if (res != OLAP_SUCCESS) {
            LOG(WARNING) << "fail to get version to be changed. res=" << res;
            break;
        }

        // should check the max_version >= request.alter_version, if not the convert is useless
        RowsetSharedPtr max_rowset = base_tablet->rowset_with_max_version();
        if (max_rowset == nullptr || max_rowset->end_version() < request.alter_version) {
            LOG(WARNING) << "base tablet's max version=" << (max_rowset == nullptr ? 0 : max_rowset->end_version())
                         << " is less than request version=" << request.alter_version;
            res = OLAP_ERR_VERSION_NOT_EXIST;
            break;
        }
        // before calculating version_to_be_changed,
        // remove all data from new tablet, prevent to rewrite data(those double pushed when wait)
        LOG(INFO) << "begin to remove all data from new tablet to prevent rewrite."
                  << " new_tablet=" << new_tablet->full_name();
        vector<RowsetSharedPtr> rowsets_to_delete;
        vector<Version> new_tablet_versions;
        new_tablet->list_versions(&new_tablet_versions);
        for (auto& version : new_tablet_versions) {
            if (version.second <= max_rowset->end_version()) {
                RowsetSharedPtr rowset = new_tablet->get_rowset_by_version(version);
                rowsets_to_delete.push_back(rowset);
            }
        }
        new_tablet->modify_rowsets(std::vector<RowsetSharedPtr>(), rowsets_to_delete);
        // inherit cumulative_layer_point from base_tablet
        // check if new_tablet.ce_point > base_tablet.ce_point?
        new_tablet->set_cumulative_layer_point(-1);
        // save tablet meta
        new_tablet->save_meta();
        for (auto& rowset : rowsets_to_delete) {
            // do not call rowset.remove directly, using gc thread to delete it
            StorageEngine::instance()->add_unused_rowset(rowset);
        }

        // init one delete handler
        int32_t end_version = -1;
        for (auto& version : versions_to_be_changed) {
            if (version.second > end_version) {
                end_version = version.second;
            }
        }

        res = delete_handler.init(base_tablet->tablet_schema(), base_tablet->delete_predicates(), end_version);
        if (res != OLAP_SUCCESS) {
            LOG(WARNING) << "init delete handler failed. base_tablet=" << base_tablet->full_name()
                         << ", end_version=" << end_version;

            // release delete handlers which have been inited successfully.
            delete_handler.finalize();
            break;
        }

        // acquire data sources correspond to history versions
        base_tablet->capture_rs_readers(versions_to_be_changed, &rs_readers);
        if (rs_readers.size() < 1) {
            LOG(WARNING) << "fail to acquire all data sources. "
                         << "version_num=" << versions_to_be_changed.size()
                         << ", data_source_num=" << rs_readers.size();
            res = OLAP_ERR_ALTER_DELTA_DOES_NOT_EXISTS;
            break;
        }

        _reader_context.reader_type = READER_ALTER_TABLE;
        _reader_context.tablet_schema = &base_tablet->tablet_schema();
        _reader_context.need_ordered_result = true;
        _reader_context.delete_handler = &delete_handler;
        _reader_context.return_columns = &return_columns;
        // for schema change, seek_columns is the same to return_columns
        _reader_context.seek_columns = &return_columns;

        for (auto& rs_reader : rs_readers) {
            rs_reader->init(&_reader_context);
        }

    } while (0);

    new_tablet->release_header_lock();
    base_tablet->release_header_lock();
    new_tablet->release_push_lock();
    base_tablet->release_push_lock();

    do {
        if (res != OLAP_SUCCESS) {
            break;
        }
        SchemaChangeParams sc_params;
        sc_params.base_tablet = base_tablet;
        sc_params.new_tablet = new_tablet;
        sc_params.ref_rowset_readers = rs_readers;
        sc_params.delete_handler = delete_handler;
        if (request.__isset.materialized_view_params) {
            for (auto item : request.materialized_view_params) {
                AlterMaterializedViewParam mvParams;
                mvParams.column_name = item.column_name;
                mvParams.origin_column_name = item.origin_column_name;
                mvParams.mv_expr = item.mv_expr.nodes[0].fn.name.function_name;
                sc_params.materialized_params_map.insert(std::make_pair(item.column_name, mvParams));
            }
        }

        res = _convert_historical_rowsets(sc_params);
        if (res != OLAP_SUCCESS) {
            break;
        }
        // set state to ready
        WriteLock new_wlock(new_tablet->get_header_lock_ptr());
        res = new_tablet->set_tablet_state(TabletState::TABLET_RUNNING);
        if (res != OLAP_SUCCESS) {
            break;
        }
        new_tablet->save_meta();
    } while(0);

    if (res == OLAP_SUCCESS) {
        // _validate_alter_result should be outside the above while loop.
        // to avoid requiring the header lock twice.
        res = _validate_alter_result(new_tablet, request);
    }

    // if failed convert history data, then just remove the new tablet
    if (res != OLAP_SUCCESS) {
        LOG(WARNING) << "failed to alter tablet. base_tablet=" << base_tablet->full_name()
                     << ", drop new_tablet=" << new_tablet->full_name();
        // do not drop the new tablet and its data. GC thread will
    }

    return res;
}

OLAPStatus SchemaChangeHandler::schema_version_convert(
        TabletSharedPtr base_tablet,
        TabletSharedPtr new_tablet,
        RowsetSharedPtr* base_rowset,
        RowsetSharedPtr* new_rowset) {
    OLAPStatus res = OLAP_SUCCESS;
    LOG(INFO) << "begin to convert delta version for schema changing. "
              << "base_tablet=" << base_tablet->full_name()
              << ", new_tablet=" << new_tablet->full_name();

    // a. 解析Alter请求，转换成内部的表示形式
    // 不使用DELETE_DATA命令指定的删除条件
    RowBlockChanger rb_changer(new_tablet->tablet_schema());
    bool sc_sorting = false;
    bool sc_directly = false;

    const std::unordered_map<std::string, AlterMaterializedViewParam> materialized_function_map;
    if (OLAP_SUCCESS != (res = _parse_request(base_tablet,
                                              new_tablet,
                                              &rb_changer,
                                              &sc_sorting,
                                              &sc_directly,
                                              materialized_function_map))) {
        LOG(WARNING) << "failed to parse the request. res=" << res;
        return res;
    }

    // NOTE split_table如果使用row_block，会导致原block变小
    // 但由于历史数据在后续base/cumulative后还是会变成正常，故用directly也可以
    // b. 生成历史数据转换器
    SchemaChange* sc_procedure = nullptr;
    if (sc_sorting) {
        size_t memory_limitation = config::memory_limitation_per_thread_for_schema_change;
        LOG(INFO) << "doing schema change with sorting for base_tablet " << base_tablet->full_name();
        sc_procedure = new(nothrow) SchemaChangeWithSorting(
                                rb_changer,
                                memory_limitation * 1024 * 1024 * 1024);
    } else if (sc_directly) {
        LOG(INFO) << "doing schema change directly for base_tablet " << base_tablet->full_name();
        sc_procedure = new(nothrow) SchemaChangeDirectly(rb_changer);
    } else {
        LOG(INFO) << "doing linked schema change for base_tablet " << base_tablet->full_name();
        sc_procedure = new(nothrow) LinkedSchemaChange(rb_changer);
    }

    if (sc_procedure == nullptr) {
        LOG(FATAL) << "failed to malloc SchemaChange. size=" << sizeof(SchemaChangeWithSorting);
        return OLAP_ERR_MALLOC_ERROR;
    }

    // c. 转换数据
    DeleteHandler delete_handler;
    std::vector<ColumnId> return_columns;
    size_t num_cols = base_tablet->tablet_schema().num_columns();
    return_columns.resize(num_cols);
    for (int i = 0; i < num_cols; ++i) {
        return_columns[i] = i;
    }
    _reader_context.reader_type = READER_ALTER_TABLE;
    _reader_context.tablet_schema = &base_tablet->tablet_schema();
    _reader_context.need_ordered_result = true;
    _reader_context.delete_handler = &delete_handler;
    _reader_context.return_columns = &return_columns;
    _reader_context.seek_columns = &return_columns;

    RowsetReaderSharedPtr rowset_reader;
    RETURN_NOT_OK((*base_rowset)->create_reader(&rowset_reader));
    rowset_reader->init(&_reader_context);

    RowsetWriterContext writer_context;
    writer_context.rowset_id = StorageEngine::instance()->next_rowset_id();
    writer_context.tablet_uid = new_tablet->tablet_uid();
    writer_context.tablet_id = new_tablet->tablet_id();
    writer_context.partition_id = (*base_rowset)->partition_id();
    writer_context.tablet_schema_hash = new_tablet->schema_hash();
    writer_context.rowset_type = (*base_rowset)->rowset_meta()->rowset_type();
    if (new_tablet->tablet_meta()->preferred_rowset_type() == BETA_ROWSET) {
        writer_context.rowset_type = BETA_ROWSET;
    }
    writer_context.rowset_path_prefix = new_tablet->tablet_path();
    writer_context.tablet_schema = &(new_tablet->tablet_schema());
    writer_context.rowset_state = PREPARED;
    writer_context.txn_id = (*base_rowset)->txn_id();
    writer_context.load_id.set_hi((*base_rowset)->load_id().hi());
    writer_context.load_id.set_lo((*base_rowset)->load_id().lo());
    writer_context.segments_overlap = (*base_rowset)->rowset_meta()->segments_overlap();

    std::unique_ptr<RowsetWriter> rowset_writer;
    RowsetFactory::create_rowset_writer(writer_context, &rowset_writer);

    if (!sc_procedure->process(rowset_reader, rowset_writer.get(), new_tablet, base_tablet)) {
        if ((*base_rowset)->is_pending()) {
            LOG(WARNING) << "failed to process the transaction when schema change. "
                         << "tablet=" << new_tablet->full_name() << "'"
                         << ", transaction="<< (*base_rowset)->txn_id();
        } else {
            LOG(WARNING) << "failed to process the version. "
                         << "version=" << (*base_rowset)->version().first
                         << "-" << (*base_rowset)->version().second;
        }
        res = OLAP_ERR_INPUT_PARAMETER_ERROR;
        new_tablet->data_dir()->remove_pending_ids(ROWSET_ID_PREFIX + rowset_writer->rowset_id().to_string());
        goto SCHEMA_VERSION_CONVERT_ERR;
    }
    *new_rowset = rowset_writer->build();
    new_tablet->data_dir()->remove_pending_ids(ROWSET_ID_PREFIX + rowset_writer->rowset_id().to_string());
    if (*new_rowset == nullptr) {
        LOG(WARNING) << "build rowset failed.";
        res = OLAP_ERR_MALLOC_ERROR;
        goto SCHEMA_VERSION_CONVERT_ERR;
    }

    SAFE_DELETE(sc_procedure);
    LOG(INFO) << "successfully convert rowsets. "
              << " base_tablet=" << base_tablet->full_name()
              << ", new_tablet=" << new_tablet->full_name();
    return res;

SCHEMA_VERSION_CONVERT_ERR:
    if (*new_rowset != nullptr) {
        StorageEngine::instance()->add_unused_rowset(*new_rowset);
    }

    SAFE_DELETE(sc_procedure);
    LOG(WARNING) << "failed to convert rowsets. "
              << " base_tablet=" << base_tablet->full_name()
              << ", new_tablet=" << new_tablet->full_name()
              << " res = " << res;
    return res;
}

OLAPStatus SchemaChangeHandler::_get_versions_to_be_changed(
        TabletSharedPtr base_tablet,
        vector<Version>* versions_to_be_changed) {
    RowsetSharedPtr rowset = base_tablet->rowset_with_max_version();
    if (rowset == nullptr) {
        LOG(WARNING) << "Tablet has no version. base_tablet=" << base_tablet->full_name();
        return OLAP_ERR_ALTER_DELTA_DOES_NOT_EXISTS;
    }

    vector<Version> span_versions;
    RETURN_NOT_OK(base_tablet->capture_consistent_versions(Version(0, rowset->version().second), &span_versions));
    for (uint32_t i = 0; i < span_versions.size(); i++) {
        versions_to_be_changed->push_back(span_versions[i]);
    }

    return OLAP_SUCCESS;
}

OLAPStatus SchemaChangeHandler::_add_alter_task(
        AlterTabletType alter_tablet_type,
        TabletSharedPtr base_tablet,
        TabletSharedPtr new_tablet,
        const vector<Version>& versions_to_be_changed) {

    // check new tablet exists,
    // prevent to set base's status after new's dropping (clear base's status)
    if (StorageEngine::instance()->tablet_manager()->get_tablet(
            new_tablet->tablet_id(), new_tablet->schema_hash()) == nullptr) {
        LOG(WARNING) << "new_tablet does not exist. tablet=" << new_tablet->full_name();
        return OLAP_ERR_TABLE_NOT_FOUND;
    }

    // 1. 在新表和旧表中添加schema change标志
    base_tablet->delete_alter_task();
    base_tablet->add_alter_task(new_tablet->tablet_id(),
                                new_tablet->schema_hash(),
                                versions_to_be_changed,
                                alter_tablet_type);
    base_tablet->save_meta();
    new_tablet->add_alter_task(base_tablet->tablet_id(),
                               base_tablet->schema_hash(),
                               vector<Version>(),  // empty versions
                               alter_tablet_type);
    new_tablet->save_meta();
    LOG(INFO) << "successfully add alter task to both base and new";
    return OLAP_SUCCESS;
}

OLAPStatus SchemaChangeHandler::_save_alter_state(
        AlterTabletState state,
        TabletSharedPtr base_tablet,
        TabletSharedPtr new_tablet) {
    WriteLock base_wlock(base_tablet->get_header_lock_ptr());
    WriteLock new_wlock(new_tablet->get_header_lock_ptr());
    AlterTabletTaskSharedPtr base_alter_task = base_tablet->alter_task();
    if (base_alter_task == nullptr) {
        LOG(INFO) << "could not find alter task info from base tablet " << base_tablet->full_name();
        return OLAP_ERR_ALTER_STATUS_ERR;
    }
    OLAPStatus res = base_tablet->set_alter_state(state);
    if (res != OLAP_SUCCESS) {
        LOG(WARNING) << "failed to set alter state to " << state
                     << " tablet=" <<  base_tablet->full_name()
                     << " res=" << res;
        return res;
    }
    base_tablet->save_meta();
    AlterTabletTaskSharedPtr new_alter_task = new_tablet->alter_task();
    if (new_alter_task == nullptr) {
        LOG(INFO) << "could not find alter task info from new tablet " << new_tablet->full_name();
        return OLAP_ERR_ALTER_STATUS_ERR;
    }
    res = new_tablet->set_alter_state(state);
    if (res != OLAP_SUCCESS) {
        LOG(WARNING) << "failed to set alter state to " << state
                     << " tablet " <<  new_tablet->full_name()
                     << " res" << res;
        return res;
    }
    new_tablet->save_meta();

    return OLAP_SUCCESS;
}

OLAPStatus SchemaChangeHandler::_convert_historical_rowsets(const SchemaChangeParams& sc_params) {
    LOG(INFO) << "begin to convert historical rowsets for new_tablet from base_tablet."
              << " base_tablet=" << sc_params.base_tablet->full_name()
              << ", new_tablet=" << sc_params.new_tablet->full_name();

    // find end version
    int32_t end_version = -1;
    for (size_t i = 0; i < sc_params.ref_rowset_readers.size(); ++i) {
        if (sc_params.ref_rowset_readers[i]->version().second > end_version) {
            end_version = sc_params.ref_rowset_readers[i]->version().second;
        }
    }

    // change中增加了filter信息，在_parse_request中会设置filter的column信息
    // 并在每次row block的change时，过滤一些数据
    RowBlockChanger rb_changer(sc_params.new_tablet->tablet_schema(), sc_params.delete_handler);

    bool sc_sorting = false;
    bool sc_directly = false;
    SchemaChange* sc_procedure = nullptr;

    // a. 解析Alter请求，转换成内部的表示形式
    OLAPStatus res = _parse_request(sc_params.base_tablet, sc_params.new_tablet,
                                    &rb_changer, &sc_sorting, &sc_directly, sc_params.materialized_params_map);
    if (res != OLAP_SUCCESS) {
        LOG(WARNING) << "failed to parse the request. res=" << res;
        goto PROCESS_ALTER_EXIT;
    }

    // b. 生成历史数据转换器
    if (sc_sorting) {
        size_t memory_limitation = config::memory_limitation_per_thread_for_schema_change;
        LOG(INFO) << "doing schema change with sorting for base_tablet " << sc_params.base_tablet->full_name();
        sc_procedure = new(nothrow) SchemaChangeWithSorting(rb_changer,
                                                            memory_limitation * 1024 * 1024 * 1024);
    } else if (sc_directly) {
        LOG(INFO) << "doing schema change directly for base_tablet " << sc_params.base_tablet->full_name();
        sc_procedure = new(nothrow) SchemaChangeDirectly(rb_changer);
    } else {
        LOG(INFO) << "doing linked schema change for base_tablet " << sc_params.base_tablet->full_name();
        sc_procedure = new(nothrow) LinkedSchemaChange(rb_changer);
    }

    if (sc_procedure == nullptr) {
        LOG(WARNING) << "failed to malloc SchemaChange. "
                     << "malloc_size=" << sizeof(SchemaChangeWithSorting);
        res = OLAP_ERR_MALLOC_ERROR;
        goto PROCESS_ALTER_EXIT;
    }

    // c. 转换历史数据
    for (auto& rs_reader : sc_params.ref_rowset_readers) {
        VLOG(10) << "begin to convert a history rowset. version="
                 << rs_reader->version().first << "-" << rs_reader->version().second;

        // set status for monitor
        // 只要有一个new_table为running，ref table就设置为running
        // NOTE 如果第一个sub_table先fail，这里会继续按正常走
        TabletSharedPtr new_tablet = sc_params.new_tablet;

        RowsetWriterContext writer_context;
        writer_context.rowset_id = StorageEngine::instance()->next_rowset_id();
        writer_context.tablet_uid = new_tablet->tablet_uid();
        writer_context.tablet_id = new_tablet->tablet_id();
        writer_context.partition_id = new_tablet->partition_id();
        writer_context.tablet_schema_hash = new_tablet->schema_hash();
        // linked schema change can't change rowset type, therefore we preserve rowset type in schema change now
        writer_context.rowset_type = rs_reader->rowset()->rowset_meta()->rowset_type();
        if (sc_params.new_tablet->tablet_meta()->preferred_rowset_type() == BETA_ROWSET) {
            // Use beta rowset to do schema change
            // And in this case, linked schema change will not be used.
            writer_context.rowset_type = BETA_ROWSET;
        }
        writer_context.rowset_path_prefix = new_tablet->tablet_path();
        writer_context.tablet_schema = &(new_tablet->tablet_schema());
        writer_context.rowset_state = VISIBLE;
        writer_context.version = rs_reader->version();
        writer_context.version_hash = rs_reader->version_hash();
        writer_context.segments_overlap = rs_reader->rowset()->rowset_meta()->segments_overlap();

        std::unique_ptr<RowsetWriter> rowset_writer;
        OLAPStatus status = RowsetFactory::create_rowset_writer(writer_context, &rowset_writer);
        if (status != OLAP_SUCCESS) {
            res = OLAP_ERR_ROWSET_BUILDER_INIT;
            goto PROCESS_ALTER_EXIT;
        }

        if (!sc_procedure->process(rs_reader, rowset_writer.get(), sc_params.new_tablet, sc_params.base_tablet)) {
            LOG(WARNING) << "failed to process the version."
                         << " version=" << rs_reader->version().first
                         << "-" << rs_reader->version().second;
            res = OLAP_ERR_INPUT_PARAMETER_ERROR;
            new_tablet->data_dir()->remove_pending_ids(ROWSET_ID_PREFIX + rowset_writer->rowset_id().to_string());
            goto PROCESS_ALTER_EXIT;
        }
        new_tablet->data_dir()->remove_pending_ids(ROWSET_ID_PREFIX + rowset_writer->rowset_id().to_string());
        // 将新版本的数据加入header
        // 为了防止死锁的出现，一定要先锁住旧表，再锁住新表
        sc_params.new_tablet->obtain_push_lock();
        RowsetSharedPtr new_rowset = rowset_writer->build();
        if (new_rowset == nullptr) {
            LOG(WARNING) << "failed to build rowset, exit alter process";
            sc_params.new_tablet->release_push_lock();
            goto PROCESS_ALTER_EXIT;
        }
        res = sc_params.new_tablet->add_rowset(new_rowset, false);
        if (res == OLAP_ERR_PUSH_VERSION_ALREADY_EXIST) {
            LOG(WARNING) << "version already exist, version revert occured. "
                         << "tablet=" << sc_params.new_tablet->full_name()
                         << ", version='" << rs_reader->version().first
                         << "-" << rs_reader->version().second;
            StorageEngine::instance()->add_unused_rowset(new_rowset);
            res = OLAP_SUCCESS;
        } else if (res != OLAP_SUCCESS) {
            LOG(WARNING) << "failed to register new version. "
                         << " tablet=" << sc_params.new_tablet->full_name()
                         << ", version=" << rs_reader->version().first
                         << "-" << rs_reader->version().second;
            StorageEngine::instance()->add_unused_rowset(new_rowset);
            sc_params.new_tablet->release_push_lock();
            goto PROCESS_ALTER_EXIT;
        } else {
            VLOG(3) << "register new version. tablet=" << sc_params.new_tablet->full_name()
                    << ", version=" << rs_reader->version().first
                    << "-" << rs_reader->version().second;
        }
        sc_params.new_tablet->release_push_lock();

        VLOG(10) << "succeed to convert a history version."
                 << " version=" << rs_reader->version().first
                 << "-" << rs_reader->version().second;
    }
    // XXX: 此时应该不取消SchemaChange状态，因为新Delta还要转换成新旧Schema的版本
PROCESS_ALTER_EXIT:
    {
        // save tablet meta here because rowset meta is not saved during add rowset
        WriteLock new_wlock(sc_params.new_tablet->get_header_lock_ptr());
        sc_params.new_tablet->save_meta();
    }
    if (res == OLAP_SUCCESS) {
        Version test_version(0, end_version);
        res = sc_params.new_tablet->check_version_integrity(test_version);
    }
    SAFE_DELETE(sc_procedure);

    LOG(INFO) << "finish converting rowsets for new_tablet from base_tablet. "
              << "base_tablet=" << sc_params.base_tablet->full_name()
              << ", new_tablet=" << sc_params.new_tablet->full_name();
    return res;
}

// @static
// 分析column的mapping以及filter key的mapping
OLAPStatus SchemaChangeHandler::_parse_request(TabletSharedPtr base_tablet,
                                               TabletSharedPtr new_tablet,
                                               RowBlockChanger* rb_changer,
                                               bool* sc_sorting,
                                               bool* sc_directly,
                                               const std::unordered_map<std::string, AlterMaterializedViewParam>& materialized_function_map) {
    OLAPStatus res = OLAP_SUCCESS;

    // set column mapping
    for (int i = 0, new_schema_size = new_tablet->tablet_schema().num_columns();
            i < new_schema_size; ++i) {
        const TabletColumn& new_column = new_tablet->tablet_schema().column(i);
        const string& column_name = new_column.name();
        ColumnMapping* column_mapping = rb_changer->get_mutable_column_mapping(i);

        if (new_column.has_reference_column()) {
            int32_t column_index = base_tablet->field_index(new_column.referenced_column());

            if (column_index < 0) {
                LOG(WARNING) << "referenced column was missing. "
                             << "[column=" << column_name
                             << " referenced_column=" << column_index << "]";
                return OLAP_ERR_CE_CMD_PARAMS_ERROR;
            }

            column_mapping->ref_column = column_index;
            VLOG(3) << "A column refered to existed column will be added after schema changing."
                    << "column=" << column_name << ", ref_column=" << column_index;
            continue;
        }

        if (materialized_function_map.find(column_name) != materialized_function_map.end()) {
            AlterMaterializedViewParam mvParam = materialized_function_map.find(column_name)->second;
            column_mapping->materialized_function = mvParam.mv_expr;
            std::string origin_column_name = mvParam.origin_column_name;
            int32_t column_index = base_tablet->field_index(origin_column_name);
            if (column_index >= 0) {
                column_mapping->ref_column = column_index;
                continue;
            } else {
                LOG(WARNING) << "referenced column was missing. "
                             << "[column=" << column_name
                             << " referenced_column=" << column_index << "]";
                return OLAP_ERR_CE_CMD_PARAMS_ERROR;
            }
        }

        int32_t column_index = base_tablet->field_index(column_name);
        if (column_index >= 0) {
            column_mapping->ref_column = column_index;
            continue;
        } else {
            LOG(WARNING) << "referenced column was missing. "
                         << "[column=" << column_name
                         << " referenced_column=" << column_index << "]";
            return OLAP_ERR_CE_CMD_PARAMS_ERROR;
        }

        // 新加列走这里
        //if (new_column_schema.is_allow_null || new_column_schema.has_default_value) {
        {
            column_mapping->ref_column = -1;

            if (i < base_tablet->num_short_key_columns()) {
                *sc_directly = true;
            }

            if (OLAP_SUCCESS != (res = _init_column_mapping(
                                         column_mapping,
                                         new_column,
                                         new_column.default_value()))) {
                return res;
            }

            VLOG(10) << "A column with default value will be added after schema changing. "
                     << "column=" << column_name
                     << ", default_value=" << new_column.default_value();
            continue;
        }


        // XXX: 只有DROP COLUMN时，遇到新Schema转旧Schema时会进入这里。
        column_mapping->ref_column = -1;

        if (OLAP_SUCCESS != (res = _init_column_mapping(
                                       column_mapping,
                                       new_column,
                                       ""))) {
            return res;
        }

        VLOG(3) << "A new schema delta is converted while dropping column. "
                << "Dropped column will be assigned as '0' for the older schema. "
                << "column=" << column_name;
    }

    // Check if re-aggregation is needed.
    *sc_sorting = false;
    // 若Key列的引用序列出现乱序，则需要重排序
    int num_default_value = 0;

    for (int i = 0, new_schema_size = new_tablet->num_key_columns();
            i < new_schema_size; ++i) {
        ColumnMapping* column_mapping = rb_changer->get_mutable_column_mapping(i);

        if (column_mapping->ref_column < 0) {
            num_default_value++;
            continue;
        }

        if (column_mapping->ref_column != i - num_default_value) {
            *sc_sorting = true;
            return OLAP_SUCCESS;
        }
    }

    if (base_tablet->num_short_key_columns() != new_tablet->num_short_key_columns()) {
        // the number of short_keys changed, can't do linked schema change
        *sc_directly = true;
        return OLAP_SUCCESS;
    }

    const TabletSchema& ref_tablet_schema = base_tablet->tablet_schema();
    const TabletSchema& new_tablet_schema = new_tablet->tablet_schema();
    for (size_t i = 0; i < new_tablet->num_columns(); ++i) {
        ColumnMapping* column_mapping = rb_changer->get_mutable_column_mapping(i);
        if (column_mapping->ref_column < 0) {
            continue;
        } else {
            if (new_tablet_schema.column(i).type() != ref_tablet_schema.column(column_mapping->ref_column).type()) {
                *sc_directly = true;
                return OLAP_SUCCESS;
            } else if (
                (new_tablet_schema.column(i).type() == ref_tablet_schema.column(column_mapping->ref_column).type())
                    && (new_tablet_schema.column(i).length()
                        != ref_tablet_schema.column(column_mapping->ref_column).length())) {
                *sc_directly = true;
                return OLAP_SUCCESS;

            } else if (new_tablet_schema.column(i).is_bf_column()
                       != ref_tablet_schema.column(column_mapping->ref_column).is_bf_column()) {
                *sc_directly = true;
                return OLAP_SUCCESS;
            }  else if (new_tablet_schema.column(i).has_bitmap_index()
                        != ref_tablet_schema.column(column_mapping->ref_column).has_bitmap_index()) {
                *sc_directly = true;
                return OLAP_SUCCESS;
            }
        }
    }

    if (base_tablet->delete_predicates().size() != 0){
        //there exists delete condition in header, can't do linked schema change
        *sc_directly = true;
    }

    if (new_tablet->tablet_meta()->preferred_rowset_type() == BETA_ROWSET) {
        // if the default rowset type is alpha, and tablet meta has preferred_rowset_type
        // field set to BETA_ROWST, just use directly type
        *sc_directly = true;
    }

    return OLAP_SUCCESS;
}

OLAPStatus SchemaChangeHandler::_init_column_mapping(ColumnMapping* column_mapping,
                                                     const TabletColumn& column_schema,
                                                     const std::string& value) {
    column_mapping->default_value = WrapperField::create(column_schema);

    if (column_mapping->default_value == nullptr) {
        return OLAP_ERR_MALLOC_ERROR;
    }

    if (column_schema.is_nullable() && value.length() == 0) {
        column_mapping->default_value->set_null();
    } else {
        column_mapping->default_value->from_string(value);
    }

    return OLAP_SUCCESS;
}

OLAPStatus SchemaChangeHandler::_validate_alter_result(TabletSharedPtr new_tablet, const TAlterTabletReqV2& request) {
    Version max_continuous_version = {-1, 0};
    VersionHash max_continuous_version_hash = 0;
    new_tablet->max_continuous_version_from_begining(&max_continuous_version, &max_continuous_version_hash);
    LOG(INFO) << "find max continuous version of tablet=" << new_tablet->full_name()
              << ", start_version=" << max_continuous_version.first
              << ", end_version=" << max_continuous_version.second;
    if (max_continuous_version.second >= request.alter_version) {
        return OLAP_SUCCESS;
    } else {
        return OLAP_ERR_VERSION_NOT_EXIST;
    }
}

}  // namespace doris<|MERGE_RESOLUTION|>--- conflicted
+++ resolved
@@ -394,78 +394,7 @@
                     mutable_block->get_row(new_row_index++, &write_helper);
                     ref_block->get_row(row_index, &read_helper);
 
-<<<<<<< HEAD
-                    if (_schema_mapping[i].materialized_function == "to_bitmap") {
-                        write_helper.set_not_null(i);
-                        BitmapValue bitmap;
-                        if (!read_helper.is_null(ref_column)) {
-                            uint64_t origin_value;
-                            char *src = read_helper.cell_ptr(ref_column);
-                            switch (ref_block->tablet_schema().column(ref_column).type()) {
-                                case OLAP_FIELD_TYPE_TINYINT:
-                                    origin_value = *(int8_t *) src;
-                                    break;
-                                case OLAP_FIELD_TYPE_UNSIGNED_TINYINT:
-                                    origin_value = *(uint8_t *) src;
-                                    break;
-                                case OLAP_FIELD_TYPE_SMALLINT:
-                                    origin_value = *(int16_t *) src;
-                                    break;
-                                case OLAP_FIELD_TYPE_UNSIGNED_SMALLINT:
-                                    origin_value = *(uint16_t *) src;
-                                    break;
-                                case OLAP_FIELD_TYPE_INT:
-                                    origin_value = *(int32_t *) src;
-                                    break;
-                                case OLAP_FIELD_TYPE_UNSIGNED_INT:
-                                    origin_value = *(uint32_t *) src;
-                                    break;
-                                case OLAP_FIELD_TYPE_BIGINT:
-                                    origin_value = *(int64_t *) src;
-                                    break;
-                                case OLAP_FIELD_TYPE_UNSIGNED_BIGINT:
-                                    origin_value = *(uint64_t *) src;
-                                    break;
-                                default:
-                                    LOG(WARNING) << "the column type which was altered from was unsupported."
-                                                 << " from_type="
-                                                 << ref_block->tablet_schema().column(ref_column).type();
-                                    return false;
-                            }
-                            if (origin_value < 0) {
-                                LOG(WARNING) << "The input: " << origin_value
-                                             << " is not valid, to_bitmap only support bigint value from 0 to 18446744073709551615 currently";
-                                return false;
-                            }
-                            bitmap.add(origin_value);
-                        }
-                        char *buf = reinterpret_cast<char *>(mem_pool->allocate(bitmap.getSizeInBytes()));
-                        Slice dst(buf, bitmap.getSizeInBytes());
-                        bitmap.write(dst.data);
-                        write_helper.set_field_content(i, reinterpret_cast<char *>(&dst), mem_pool);
-                    } else if (_schema_mapping[i].materialized_function == "hll_hash") {
-                        write_helper.set_not_null(i);
-                        Slice src;
-                        if (ref_block->tablet_schema().column(ref_column).type() != OLAP_FIELD_TYPE_VARCHAR) {
-                            src.data = read_helper.cell_ptr(ref_column);
-                            src.size = ref_block->tablet_schema().column(ref_column).length();
-                        } else {
-                            src = *reinterpret_cast<Slice *>(read_helper.cell_ptr(ref_column));
-                        }
-                        HyperLogLog hll;
-                        if (!read_helper.is_null(ref_column)) {
-                            uint64_t hash_value = HashUtil::murmur_hash64A(src.data, src.size, HashUtil::MURMUR_SEED);
-                            hll.update(hash_value);
-                        }
-                        std::string buf;
-                        buf.resize(hll.max_serialized_size());
-                        buf.resize(hll.serialize((uint8_t *) buf.c_str()));
-                        Slice dst(buf);
-                        write_helper.set_field_content(i, reinterpret_cast<char *>(&dst), mem_pool);
-                    }
-=======
                     _do_materialized_transform(&read_helper, &write_helper, ref_block->tablet_schema().column(ref_column), i, _schema_mapping[i].ref_column, mem_pool);
->>>>>>> 493c9bee
                 }
                 continue;
             }
@@ -2033,11 +1962,6 @@
             if (column_index >= 0) {
                 column_mapping->ref_column = column_index;
                 continue;
-            } else {
-                LOG(WARNING) << "referenced column was missing. "
-                             << "[column=" << column_name
-                             << " referenced_column=" << column_index << "]";
-                return OLAP_ERR_CE_CMD_PARAMS_ERROR;
             }
         }
 
