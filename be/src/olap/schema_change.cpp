--- conflicted
+++ resolved
@@ -273,11 +273,7 @@
                     // 指定新的要写入的row index（不同于读的row_index）
                     mutable_block->get_row(new_row_index++, &write_helper);
                     ref_block->get_row(row_index, &read_helper);
-<<<<<<< HEAD
-                    read_helper.to_string();
-=======
                     VLOG(3) << "read helper : " << read_helper.to_string();
->>>>>>> 7ee7206f
 
                     if (_schema_mapping[i].materialized_function == "to_bitmap") {
                         write_helper.set_not_null(i);
@@ -293,7 +289,6 @@
                         char *buf = reinterpret_cast<char *>(mem_pool->allocate(bitmap.getSizeInBytes()));
                         Slice dst(buf, bitmap.getSizeInBytes());
                         bitmap.write(dst.data);
-                        bitmap.to_string();
                         write_helper.set_field_content(i, reinterpret_cast<char *>(&dst), mem_pool);
                     } else if (_schema_mapping[i].materialized_function == "hll_hash") {
                         write_helper.set_not_null(i);
