--- conflicted
+++ resolved
@@ -42,11 +42,7 @@
     generic_iterators.cpp
     hll.cpp
     bloom_filter_predicate.cpp
-<<<<<<< HEAD
     like_column_predicate.cpp
-    in_stream.cpp
-=======
->>>>>>> 2b6cdcf5
     key_coder.cpp
     lru_cache.cpp
     memtable.cpp
