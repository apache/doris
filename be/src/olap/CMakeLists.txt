--- conflicted
+++ resolved
@@ -71,10 +71,7 @@
     version_graph.cpp
     schema.cpp
     schema_change.cpp
-<<<<<<< HEAD
-=======
     storage_migration_v2.cpp
->>>>>>> e157c2c2
     serialize.cpp
     storage_engine.cpp
     data_dir.cpp
@@ -120,10 +117,7 @@
     task/engine_checksum_task.cpp
     task/engine_clone_task.cpp
     task/engine_storage_migration_task.cpp
-<<<<<<< HEAD
-=======
     task/engine_storage_migration_task_v2.cpp
->>>>>>> e157c2c2
     task/engine_publish_version_task.cpp
     task/engine_alter_tablet_task.cpp
     column_vector.cpp
