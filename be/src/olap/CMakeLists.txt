--- conflicted
+++ resolved
@@ -41,13 +41,9 @@
     file_helper.cpp
     generic_iterators.cpp
     hll.cpp
-<<<<<<< HEAD
+    inverted_index_parser.cpp
     itoken_extractor.cpp
     bloom_filter_predicate.cpp
-=======
-    inverted_index_parser.cpp
-    itoken_extractor.cpp
->>>>>>> bb79b9cc
     like_column_predicate.cpp
     key_coder.cpp
     lru_cache.cpp
