// Licensed to the Apache Software Foundation (ASF) under one
// or more contributor license agreements.  See the NOTICE file
// distributed with this work for additional information
// regarding copyright ownership.  The ASF licenses this file
// to you under the Apache License, Version 2.0 (the
// "License"); you may not use this file except in compliance
// with the License.  You may obtain a copy of the License at
//
//   http://www.apache.org/licenses/LICENSE-2.0
//
// Unless required by applicable law or agreed to in writing,
// software distributed under the License is distributed on an
// "AS IS" BASIS, WITHOUT WARRANTIES OR CONDITIONS OF ANY
// KIND, either express or implied.  See the License for the
// specific language governing permissions and limitations
// under the License.

#include "olap/memtable_flush_executor.h"

#include <gen_cpp/olap_file.pb.h>
#include <stddef.h>

#include <algorithm>
#include <ostream>

#include "common/config.h"
#include "common/logging.h"
#include "common/status.h"
#include "olap/memtable.h"
#include "olap/rowset/rowset_writer.h"
#include "util/doris_metrics.h"
#include "util/stopwatch.hpp"
#include "util/time.h"

namespace doris {
using namespace ErrorCode;

class MemtableFlushTask final : public Runnable {
public:
    MemtableFlushTask(FlushToken* flush_token, std::unique_ptr<MemTable> memtable,
                      int32_t segment_id, int64_t submit_task_time)
            : _flush_token(flush_token),
              _memtable(std::move(memtable)),
              _segment_id(segment_id),
              _submit_task_time(submit_task_time) {}

    ~MemtableFlushTask() override = default;

    void run() override {
        _flush_token->_flush_memtable(_memtable.get(), _segment_id, _submit_task_time);
        _memtable.reset();
    }

private:
    FlushToken* _flush_token;
    std::unique_ptr<MemTable> _memtable;
    int32_t _segment_id;
    int64_t _submit_task_time;
};

std::ostream& operator<<(std::ostream& os, const FlushStatistic& stat) {
    os << "(flush time(ms)=" << stat.flush_time_ns / NANOS_PER_MILLIS
       << ", flush wait time(ms)=" << stat.flush_wait_time_ns / NANOS_PER_MILLIS
       << ", running flush count=" << stat.flush_running_count
       << ", finish flush count=" << stat.flush_finish_count
       << ", flush bytes: " << stat.flush_size_bytes
       << ", flush disk bytes: " << stat.flush_disk_size_bytes << ")";
    return os;
}

Status FlushToken::submit(std::unique_ptr<MemTable> mem_table) {
<<<<<<< HEAD
    RETURN_IF_ERROR(_flush_status.load());
=======
    auto s = _flush_status.load();
    if (s != OK) {
        return Status::Error(s);
    }
    if (mem_table->empty()) {
        return Status::OK();
    }
>>>>>>> 79221a54
    int64_t submit_task_time = MonotonicNanos();
    auto task = std::make_shared<MemtableFlushTask>(
            this, std::move(mem_table), _rowset_writer->allocate_segment_id(), submit_task_time);
    _stats.flush_running_count++;
    return _flush_token->submit(std::move(task));
}

void FlushToken::cancel() {
    _flush_token->shutdown();
}

Status FlushToken::wait() {
    _flush_token->wait();
    return _flush_status.load();
}

Status FlushToken::_do_flush_memtable(MemTable* memtable, int32_t segment_id, int64_t* flush_size) {
    VLOG_CRITICAL << "begin to flush memtable for tablet: " << memtable->tablet_id()
                  << ", memsize: " << memtable->memory_usage()
                  << ", rows: " << memtable->stat().raw_rows;
    int64_t duration_ns;
    SCOPED_RAW_TIMER(&duration_ns);
    std::unique_ptr<vectorized::Block> block = memtable->to_block();
    SKIP_MEMORY_CHECK(RETURN_IF_ERROR(_rowset_writer->unfold_variant_column_and_flush_block(
            block.get(), segment_id, memtable->flush_mem_tracker(), flush_size)));
    _memtable_stat += memtable->stat();
    DorisMetrics::instance()->memtable_flush_total->increment(1);
    DorisMetrics::instance()->memtable_flush_duration_us->increment(duration_ns / 1000);
    VLOG_CRITICAL << "after flush memtable for tablet: " << memtable->tablet_id()
                  << ", flushsize: " << *flush_size;
    return Status::OK();
}

void FlushToken::_flush_memtable(MemTable* memtable, int32_t segment_id, int64_t submit_task_time) {
    uint64_t flush_wait_time_ns = MonotonicNanos() - submit_task_time;
    _stats.flush_wait_time_ns += flush_wait_time_ns;
    // If previous flush has failed, return directly
    if (!_flush_status.load()) {
        return;
    }

    MonotonicStopWatch timer;
    timer.start();
    size_t memory_usage = memtable->memory_usage();

    int64_t flush_size;
    Status s = _do_flush_memtable(memtable, segment_id, &flush_size);

    if (!s) {
        LOG(WARNING) << "Flush memtable failed with res = " << s;
        // store the failed status
        _flush_status.store(s);
    }
    if (!_flush_status.load()) {
        return;
    }

    VLOG_CRITICAL << "flush memtable wait time:" << flush_wait_time_ns
                  << "(ns), flush memtable cost: " << timer.elapsed_time()
                  << "(ns), running count: " << _stats.flush_running_count
                  << ", finish count: " << _stats.flush_finish_count
                  << ", mem size: " << memory_usage << ", disk size: " << flush_size;
    _stats.flush_time_ns += timer.elapsed_time();
    _stats.flush_finish_count++;
    _stats.flush_running_count--;
    _stats.flush_size_bytes += memtable->memory_usage();
    _stats.flush_disk_size_bytes += flush_size;
}

void MemTableFlushExecutor::init(const std::vector<DataDir*>& data_dirs) {
    int32_t data_dir_num = data_dirs.size();
    size_t min_threads = std::max(1, config::flush_thread_num_per_store);
    size_t max_threads = data_dir_num * min_threads;
    ThreadPoolBuilder("MemTableFlushThreadPool")
            .set_min_threads(min_threads)
            .set_max_threads(max_threads)
            .build(&_flush_pool);

    min_threads = std::max(1, config::high_priority_flush_thread_num_per_store);
    max_threads = data_dir_num * min_threads;
    ThreadPoolBuilder("MemTableHighPriorityFlushThreadPool")
            .set_min_threads(min_threads)
            .set_max_threads(max_threads)
            .build(&_high_prio_flush_pool);
}

// NOTE: we use SERIAL mode here to ensure all mem-tables from one tablet are flushed in order.
Status MemTableFlushExecutor::create_flush_token(std::unique_ptr<FlushToken>& flush_token,
                                                 RowsetWriter* rowset_writer, bool should_serial,
                                                 bool is_high_priority) {
    if (!is_high_priority) {
        if (rowset_writer->type() == BETA_ROWSET && !should_serial) {
            // beta rowset can be flush in CONCURRENT, because each memtable using a new segment writer.
            flush_token.reset(
                    new FlushToken(_flush_pool->new_token(ThreadPool::ExecutionMode::CONCURRENT)));
        } else {
            // alpha rowset do not support flush in CONCURRENT.
            flush_token.reset(
                    new FlushToken(_flush_pool->new_token(ThreadPool::ExecutionMode::SERIAL)));
        }
    } else {
        if (rowset_writer->type() == BETA_ROWSET && !should_serial) {
            // beta rowset can be flush in CONCURRENT, because each memtable using a new segment writer.
            flush_token.reset(new FlushToken(
                    _high_prio_flush_pool->new_token(ThreadPool::ExecutionMode::CONCURRENT)));
        } else {
            // alpha rowset do not support flush in CONCURRENT.
            flush_token.reset(new FlushToken(
                    _high_prio_flush_pool->new_token(ThreadPool::ExecutionMode::SERIAL)));
        }
    }
    flush_token->set_rowset_writer(rowset_writer);
    return Status::OK();
}

} // namespace doris<|MERGE_RESOLUTION|>--- conflicted
+++ resolved
@@ -69,17 +69,10 @@
 }
 
 Status FlushToken::submit(std::unique_ptr<MemTable> mem_table) {
-<<<<<<< HEAD
     RETURN_IF_ERROR(_flush_status.load());
-=======
-    auto s = _flush_status.load();
-    if (s != OK) {
-        return Status::Error(s);
-    }
     if (mem_table->empty()) {
         return Status::OK();
     }
->>>>>>> 79221a54
     int64_t submit_task_time = MonotonicNanos();
     auto task = std::make_shared<MemtableFlushTask>(
             this, std::move(mem_table), _rowset_writer->allocate_segment_id(), submit_task_time);
