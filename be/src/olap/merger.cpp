--- conflicted
+++ resolved
@@ -144,19 +144,16 @@
         stats_output->output_rows = output_rows;
         stats_output->merged_rows = reader.merged_rows();
         stats_output->filtered_rows = reader.filtered_rows();
-<<<<<<< HEAD
+        stats_output->bytes_read_from_local = reader.stats().file_cache_stats.bytes_read_from_local;
+        stats_output->bytes_read_from_remote =
+                reader.stats().file_cache_stats.bytes_read_from_remote;
+        stats_output->cached_bytes_total = reader.stats().file_cache_stats.bytes_write_into_cache;
         if (config::is_cloud_mode()) {
             stats_output->cloud_local_read_time =
                     reader.stats().file_cache_stats.local_io_timer / 1000;
             stats_output->cloud_remote_read_time =
                     reader.stats().file_cache_stats.remote_io_timer / 1000;
         }
-=======
-        stats_output->bytes_read_from_local = reader.stats().file_cache_stats.bytes_read_from_local;
-        stats_output->bytes_read_from_remote =
-                reader.stats().file_cache_stats.bytes_read_from_remote;
-        stats_output->cached_bytes_total = reader.stats().file_cache_stats.bytes_write_into_cache;
->>>>>>> 1c2d9e96
     }
 
     RETURN_NOT_OK_STATUS_WITH_WARN(dst_rowset_writer->flush(),
@@ -333,19 +330,16 @@
         stats_output->output_rows = output_rows;
         stats_output->merged_rows = reader.merged_rows();
         stats_output->filtered_rows = reader.filtered_rows();
-<<<<<<< HEAD
+        stats_output->bytes_read_from_local = reader.stats().file_cache_stats.bytes_read_from_local;
+        stats_output->bytes_read_from_remote =
+                reader.stats().file_cache_stats.bytes_read_from_remote;
+        stats_output->cached_bytes_total = reader.stats().file_cache_stats.bytes_write_into_cache;
         if (config::is_cloud_mode()) {
             stats_output->cloud_local_read_time =
                     reader.stats().file_cache_stats.local_io_timer / 1000;
             stats_output->cloud_remote_read_time =
                     reader.stats().file_cache_stats.remote_io_timer / 1000;
         }
-=======
-        stats_output->bytes_read_from_local = reader.stats().file_cache_stats.bytes_read_from_local;
-        stats_output->bytes_read_from_remote =
-                reader.stats().file_cache_stats.bytes_read_from_remote;
-        stats_output->cached_bytes_total = reader.stats().file_cache_stats.bytes_write_into_cache;
->>>>>>> 1c2d9e96
     }
     RETURN_IF_ERROR(dst_rowset_writer->flush_columns(is_key));
 
