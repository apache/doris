--- conflicted
+++ resolved
@@ -1539,7 +1539,6 @@
     return bitmap;
 }
 
-<<<<<<< HEAD
 DeleteBitmap DeleteBitmap::diffset(const std::set<BitmapKey>& key_set) const {
     std::shared_lock l(lock);
     auto diff_key_set_view =
@@ -1556,10 +1555,6 @@
     return dbm;
 }
 
-std::atomic<DeleteBitmap::AggCachePolicy*> DeleteBitmap::AggCache::s_repr {nullptr};
-
-=======
->>>>>>> 8a244d2b
 std::string tablet_state_name(TabletState state) {
     switch (state) {
     case TABLET_NOTREADY:
