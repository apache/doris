--- conflicted
+++ resolved
@@ -76,11 +76,7 @@
 
     void set_is_delete(bool is_delete) { _is_delete = is_delete; }
 
-<<<<<<< HEAD
-    bool is_delete() { return _is_delete; }
-=======
     bool is_delete() const { return _is_delete; }
->>>>>>> 1813e168
 
     // deep copy field content (ignore null-byte)
     void set_field_content(size_t index, const char* buf, MemPool* mem_pool) {
