// Licensed to the Apache Software Foundation (ASF) under one
// or more contributor license agreements.  See the NOTICE file
// distributed with this work for additional information
// regarding copyright ownership.  The ASF licenses this file
// to you under the Apache License, Version 2.0 (the
// "License"); you may not use this file except in compliance
// with the License.  You may obtain a copy of the License at
//
//   http://www.apache.org/licenses/LICENSE-2.0
//
// Unless required by applicable law or agreed to in writing,
// software distributed under the License is distributed on an
// "AS IS" BASIS, WITHOUT WARRANTIES OR CONDITIONS OF ANY
// KIND, either express or implied.  See the License for the
// specific language governing permissions and limitations
// under the License.

#include "olap/data_dir.h"

#include <ctype.h>
#include <mntent.h>
#include <stdio.h>
#include <sys/file.h>
#include <sys/statfs.h>
#include <utime.h>

#include <boost/algorithm/string/classification.hpp>
#include <boost/algorithm/string/predicate.hpp>
#include <boost/algorithm/string/split.hpp>
#include <boost/algorithm/string/trim.hpp>
#include <set>
#include <sstream>

#include "env/env_util.h"
#include "gutil/strings/substitute.h"
#include "olap/file_helper.h"
#include "olap/olap_define.h"
#include "olap/olap_snapshot_converter.h"
#include "olap/rowset/alpha_rowset_meta.h"
#include "olap/rowset/rowset_factory.h"
#include "olap/rowset/rowset_meta_manager.h"
#include "olap/storage_engine.h"
#include "olap/tablet_meta_manager.h"
#include "olap/utils.h" // for check_dir_existed
#include "service/backend_options.h"
#include "util/errno.h"
#include "util/file_utils.h"
#include "util/monotime.h"
#include "util/string_util.h"

using strings::Substitute;

namespace doris {

DEFINE_GAUGE_METRIC_PROTOTYPE_2ARG(disks_total_capacity, MetricUnit::BYTES);
DEFINE_GAUGE_METRIC_PROTOTYPE_2ARG(disks_avail_capacity, MetricUnit::BYTES);
DEFINE_GAUGE_METRIC_PROTOTYPE_2ARG(disks_data_used_capacity, MetricUnit::BYTES);
DEFINE_GAUGE_METRIC_PROTOTYPE_2ARG(disks_state, MetricUnit::BYTES);
DEFINE_GAUGE_METRIC_PROTOTYPE_2ARG(disks_compaction_score, MetricUnit::NOUNIT);
DEFINE_GAUGE_METRIC_PROTOTYPE_2ARG(disks_compaction_num, MetricUnit::NOUNIT);

static const char* const kMtabPath = "/etc/mtab";
static const char* const kTestFilePath = "/.testfile";

DataDir::DataDir(const std::string& path, int64_t capacity_bytes,
                 TStorageMedium::type storage_medium, const std::string& remote_path,
                 TabletManager* tablet_manager, TxnManager* txn_manager)
        : _path_desc(path),
          _capacity_bytes(capacity_bytes),
          _available_bytes(0),
          _disk_capacity_bytes(0),
          _storage_medium(storage_medium),
          _is_used(false),
          _env(Env::get_env(storage_medium)),
          _tablet_manager(tablet_manager),
          _txn_manager(txn_manager),
          _cluster_id(-1),
          _cluster_id_incomplete(false),
          _to_be_deleted(false),
<<<<<<< HEAD
=======
          _env(Env::get_env(storage_medium)),
>>>>>>> a2d6e6e0
          _current_shard(0),
          _meta(nullptr) {
    _path_desc.storage_medium = storage_medium;
    _path_desc.remote_path = remote_path;
    _data_dir_metric_entity = DorisMetrics::instance()->metric_registry()->register_entity(
            std::string("data_dir.") + path, {{"path", path}});
    INT_GAUGE_METRIC_REGISTER(_data_dir_metric_entity, disks_total_capacity);
    INT_GAUGE_METRIC_REGISTER(_data_dir_metric_entity, disks_avail_capacity);
    INT_GAUGE_METRIC_REGISTER(_data_dir_metric_entity, disks_data_used_capacity);
    INT_GAUGE_METRIC_REGISTER(_data_dir_metric_entity, disks_state);
    INT_GAUGE_METRIC_REGISTER(_data_dir_metric_entity, disks_compaction_score);
    INT_GAUGE_METRIC_REGISTER(_data_dir_metric_entity, disks_compaction_num);
}

DataDir::~DataDir() {
    DorisMetrics::instance()->metric_registry()->deregister_entity(_data_dir_metric_entity);
    delete _id_generator;
    delete _meta;
}

Status DataDir::init() {
    if (!Env::Default()->path_exists(_path_desc.filepath).ok()) {
        RETURN_NOT_OK_STATUS_WITH_WARN(Status::IOError(strings::Substitute(
                                               "opendir failed, path=$0", _path_desc.filepath)),
                                       "check file exist failed");
    }

    RETURN_NOT_OK_STATUS_WITH_WARN(update_capacity(), "update_capacity failed");
    RETURN_NOT_OK_STATUS_WITH_WARN(_init_cluster_id(), "_init_cluster_id failed");
    RETURN_NOT_OK_STATUS_WITH_WARN(_init_capacity(), "_init_capacity failed");
    RETURN_NOT_OK_STATUS_WITH_WARN(_init_meta(), "_init_meta failed");

    _is_used = true;
    return Status::OK();
}

void DataDir::stop_bg_worker() {
    std::unique_lock<std::mutex> lck(_check_path_mutex);
    _stop_bg_worker = true;
    _check_path_cv.notify_one();
}

Status DataDir::_init_cluster_id() {
    FilePathDescStream path_desc_s;
    path_desc_s << _path_desc << CLUSTER_ID_PREFIX;
    FilePathDesc cluster_id_path_desc = path_desc_s.path_desc();
    RETURN_IF_ERROR(read_cluster_id(Env::Default(), cluster_id_path_desc.filepath, &_cluster_id));
    if (_cluster_id == -1) {
        _cluster_id_incomplete = true;
    }
    if (is_remote()) {
        int32_t remote_cluster_id;
        RETURN_IF_ERROR(
                read_cluster_id(_env, cluster_id_path_desc.remote_path, &remote_cluster_id));
        if (remote_cluster_id == -1) {
            _cluster_id_incomplete = true;
        }
        if (remote_cluster_id != -1 && _cluster_id != -1 && _cluster_id != remote_cluster_id) {
            return Status::InternalError(
                    strings::Substitute("cluster id $0 is not equal with remote cluster id $1",
                                        _cluster_id, remote_cluster_id));
        }
        if (_cluster_id == -1) {
            _cluster_id = remote_cluster_id;
        }
    }

    return Status::OK();
}

Status DataDir::read_cluster_id(Env* env, const std::string& cluster_id_path, int32_t* cluster_id) {
    std::unique_ptr<RandomAccessFile> input_file;
    Status exist_status = env->path_exists(cluster_id_path);
    if (exist_status.ok()) {
        Status status = env->new_random_access_file(cluster_id_path, &input_file);
        RETURN_NOT_OK_STATUS_WITH_WARN(
                status, strings::Substitute("open file failed: $0, err=$1", cluster_id_path,
                                            status.to_string()));
        std::string content;
        RETURN_IF_ERROR(input_file->read_all(&content));
        if (content.size() > 0) {
            *cluster_id = std::stoi(content);
        } else {
            *cluster_id = -1;
        }
    } else if (exist_status.is_not_found()) {
        *cluster_id = -1;
    } else {
        RETURN_NOT_OK_STATUS_WITH_WARN(
                exist_status, strings::Substitute("check exist failed: $0, err=$1", cluster_id_path,
                                                  exist_status.to_string()));
    }
    return Status::OK();
}

Status DataDir::_init_capacity() {
    int64_t disk_capacity = -1;
    int64_t available = -1;
    RETURN_NOT_OK_STATUS_WITH_WARN(
            Env::Default()->get_space_info(_path_desc.filepath, &disk_capacity, &available),
            strings::Substitute("get_space_info failed: $0", _path_desc.filepath));
    if (_capacity_bytes == -1) {
        _capacity_bytes = disk_capacity;
    } else if (_capacity_bytes > disk_capacity) {
        RETURN_NOT_OK_STATUS_WITH_WARN(
                Status::InvalidArgument(strings::Substitute(
                        "root path $0's capacity $1 should not larger than disk capacity $2",
                        _path_desc.filepath, _capacity_bytes, disk_capacity)),
                "init capacity failed");
    }

    std::string data_path = _path_desc.filepath + DATA_PREFIX;
    Status exist_status = Env::Default()->path_exists(data_path);
    if (!exist_status.ok() &&
        (!exist_status.is_not_found() || !Env::Default()->create_dirs(data_path).ok())) {
        RETURN_NOT_OK_STATUS_WITH_WARN(Status::IOError(strings::Substitute(
                                               "failed to create data root path $0", data_path)),
                                       "create_dirs failed");
    }

    return Status::OK();
}

Status DataDir::_init_meta() {
    // init path hash
    _path_hash = hash_of_path(BackendOptions::get_localhost(), _path_desc.filepath);
    LOG(INFO) << "path: " << _path_desc.filepath << ", hash: " << _path_hash;

    // init meta
    _meta = new (std::nothrow) OlapMeta(_path_desc.filepath);
    if (_meta == nullptr) {
        RETURN_NOT_OK_STATUS_WITH_WARN(
                Status::MemoryAllocFailed("allocate memory for OlapMeta failed"),
                "new OlapMeta failed");
    }
    OLAPStatus res = _meta->init();
    if (res != OLAP_SUCCESS) {
        RETURN_NOT_OK_STATUS_WITH_WARN(
                Status::IOError(
                        strings::Substitute("open rocksdb failed, path=$0", _path_desc.filepath)),
                "init OlapMeta failed");
    }
    return Status::OK();
}

Status DataDir::set_cluster_id(int32_t cluster_id) {
    if (_cluster_id != -1 && _cluster_id != cluster_id) {
        LOG(ERROR) << "going to set cluster id to already assigned store, cluster_id="
                   << _cluster_id << ", new_cluster_id=" << cluster_id;
        return Status::InternalError("going to set cluster id to already assigned store");
    }
    if (!_cluster_id_incomplete) {
        return Status::OK();
    }
    FilePathDescStream path_desc_s;
    path_desc_s << _path_desc << CLUSTER_ID_PREFIX;
    return _write_cluster_id_to_path(path_desc_s.path_desc(), cluster_id);
}

Status DataDir::_write_cluster_id_to_path(const FilePathDesc& path_desc, int32_t cluster_id) {
    std::stringstream cluster_id_ss;
    cluster_id_ss << cluster_id;
    std::unique_ptr<WritableFile> wfile;
    if (!Env::Default()->path_exists(path_desc.filepath).ok()) {
        RETURN_IF_ERROR(env_util::write_string_to_file_sync(
                Env::Default(), Slice(cluster_id_ss.str()), path_desc.filepath));
    }
    if (_env->is_remote_env()) {
        Status exist_status = _env->path_exists(path_desc.remote_path);
        if (exist_status.is_not_found()) {
            RETURN_IF_ERROR(env_util::write_string_to_file_sync(_env, Slice(cluster_id_ss.str()),
                                                                path_desc.remote_path));
        } else {
            RETURN_IF_ERROR(exist_status);
        }
    }
    return Status::OK();
}

void DataDir::health_check() {
    // check disk
    if (_is_used) {
        OLAPStatus res = OLAP_SUCCESS;
        if ((res = _read_and_write_test_file()) != OLAP_SUCCESS) {
            LOG(WARNING) << "store read/write test file occur IO Error. path="
                         << _path_desc.filepath;
            if (is_io_error(res)) {
                _is_used = false;
            }
        }
    }
    disks_state->set_value(_is_used ? 1 : 0);
}

OLAPStatus DataDir::_read_and_write_test_file() {
    std::string test_file = _path_desc.filepath + kTestFilePath;
    return read_write_test_file(test_file);
}

OLAPStatus DataDir::get_shard(uint64_t* shard) {
    std::stringstream shard_path_stream;
    uint32_t next_shard = 0;
    {
        std::lock_guard<std::mutex> l(_mutex);
        next_shard = _current_shard;
        _current_shard = (_current_shard + 1) % MAX_SHARD_NUM;
    }
    shard_path_stream << _path_desc.filepath << DATA_PREFIX << "/" << next_shard;
    std::string shard_path = shard_path_stream.str();
    RETURN_WITH_WARN_IF_ERROR(Env::Default()->create_dirs(shard_path), OLAP_ERR_CANNOT_CREATE_DIR,
                              "fail to create path. path=" + shard_path);

    *shard = next_shard;
    return OLAP_SUCCESS;
}

void DataDir::register_tablet(Tablet* tablet) {
    TabletInfo tablet_info(tablet->tablet_id(), tablet->schema_hash(), tablet->tablet_uid());

    std::lock_guard<std::mutex> l(_mutex);
    _tablet_set.emplace(std::move(tablet_info));
}

void DataDir::deregister_tablet(Tablet* tablet) {
    TabletInfo tablet_info(tablet->tablet_id(), tablet->schema_hash(), tablet->tablet_uid());

    std::lock_guard<std::mutex> l(_mutex);
    _tablet_set.erase(tablet_info);
}

void DataDir::clear_tablets(std::vector<TabletInfo>* tablet_infos) {
    std::lock_guard<std::mutex> l(_mutex);

    tablet_infos->insert(tablet_infos->end(), _tablet_set.begin(), _tablet_set.end());
    _tablet_set.clear();
}

std::string DataDir::get_absolute_shard_path(int64_t shard_id) {
    return strings::Substitute("$0$1/$2", _path_desc.filepath, DATA_PREFIX, shard_id);
}

std::string DataDir::get_absolute_tablet_path(int64_t shard_id, int64_t tablet_id,
                                              int32_t schema_hash) {
    return strings::Substitute("$0/$1/$2", get_absolute_shard_path(shard_id), tablet_id,
                               schema_hash);
}

void DataDir::find_tablet_in_trash(int64_t tablet_id, std::vector<std::string>* paths) {
    // path: /root_path/trash/time_label/tablet_id/schema_hash
    std::string trash_path = _path_desc.filepath + TRASH_PREFIX;
    std::vector<std::string> sub_dirs;
    FileUtils::list_files(Env::Default(), trash_path, &sub_dirs);
    for (auto& sub_dir : sub_dirs) {
        // sub dir is time_label
        std::string sub_path = trash_path + "/" + sub_dir;
        if (!FileUtils::is_dir(sub_path)) {
            continue;
        }
        std::string tablet_path = sub_path + "/" + std::to_string(tablet_id);
        bool exist = FileUtils::check_exist(tablet_path);
        if (exist) {
            paths->emplace_back(std::move(tablet_path));
        }
    }
}

std::string DataDir::get_root_path_from_schema_hash_path_in_trash(
        const std::string& schema_hash_dir_in_trash) {
    std::filesystem::path schema_hash_path_in_trash(schema_hash_dir_in_trash);
    return schema_hash_path_in_trash.parent_path()
            .parent_path()
            .parent_path()
            .parent_path()
            .string();
}

OLAPStatus DataDir::_clean_unfinished_converting_data() {
    auto clean_unifinished_tablet_meta_func = [this](int64_t tablet_id, int32_t schema_hash,
                                                     const std::string& value) -> bool {
        TabletMetaManager::remove(this, tablet_id, schema_hash, HEADER_PREFIX);
        LOG(INFO) << "successfully clean temp tablet meta for tablet=" << tablet_id << "."
                  << schema_hash << "from data dir: " << _path_desc.filepath;
        return true;
    };
    OLAPStatus clean_unfinished_meta_status = TabletMetaManager::traverse_headers(
            _meta, clean_unifinished_tablet_meta_func, HEADER_PREFIX);
    if (clean_unfinished_meta_status != OLAP_SUCCESS) {
        // If failed to clean meta just skip the error, there will be useless metas in rocksdb column family
        LOG(WARNING) << "there is failure when clean temp tablet meta from data dir="
                     << _path_desc.filepath;
    } else {
        LOG(INFO) << "successfully clean temp tablet meta from data dir=" << _path_desc.filepath;
    }
    auto clean_unifinished_rowset_meta_func = [this](TabletUid tablet_uid, RowsetId rowset_id,
                                                     const std::string& value) -> bool {
        RowsetMetaManager::remove(_meta, tablet_uid, rowset_id);
        LOG(INFO) << "successfully clean temp rowset meta for rowset_id=" << rowset_id
                  << " from data dir=" << _path_desc.filepath;
        return true;
    };
    OLAPStatus clean_unfinished_rowset_meta_status =
            RowsetMetaManager::traverse_rowset_metas(_meta, clean_unifinished_rowset_meta_func);
    if (clean_unfinished_rowset_meta_status != OLAP_SUCCESS) {
        // If failed to clean meta just skip the error, there will be useless metas in rocksdb column family
        LOG(FATAL) << "fail to clean temp rowset meta from data dir=" << _path_desc.filepath;
    } else {
        LOG(INFO) << "success to clean temp rowset meta from data dir=" << _path_desc.filepath;
    }
    return OLAP_SUCCESS;
}

bool DataDir::convert_old_data_success() {
    return _convert_old_data_success;
}

OLAPStatus DataDir::set_convert_finished() {
    OLAPStatus res = _meta->set_tablet_convert_finished();
    if (res != OLAP_SUCCESS) {
        LOG(FATAL) << "save convert flag failed after convert old tablet. dir="
                   << _path_desc.filepath;
        return res;
    }
    return OLAP_SUCCESS;
}

OLAPStatus DataDir::_check_incompatible_old_format_tablet() {
    auto check_incompatible_old_func = [this](int64_t tablet_id, int32_t schema_hash,
                                              const std::string& value) -> bool {
        // if strict check incompatible old format, then log fatal
        if (config::storage_strict_check_incompatible_old_format) {
            LOG(FATAL)
                    << "There are incompatible old format metas, current version does not support "
                    << "and it may lead to data missing!!! "
                    << "tablet_id = " << tablet_id << " schema_hash = " << schema_hash;
        } else {
            LOG(WARNING)
                    << "There are incompatible old format metas, current version does not support "
                    << "and it may lead to data missing!!! "
                    << "tablet_id = " << tablet_id << " schema_hash = " << schema_hash;
        }
        return false;
    };

    // seek old header prefix. when check_incompatible_old_func is called, it has old format in olap_meta
    OLAPStatus check_incompatible_old_status = TabletMetaManager::traverse_headers(
            _meta, check_incompatible_old_func, OLD_HEADER_PREFIX);
    if (check_incompatible_old_status != OLAP_SUCCESS) {
        LOG(WARNING) << "check incompatible old format meta fails, it may lead to data missing!!! "
                     << _path_desc.filepath;
    } else {
        LOG(INFO) << "successfully check incompatible old format meta " << _path_desc.filepath;
    }
    return check_incompatible_old_status;
}

// TODO(ygl): deal with rowsets and tablets when load failed
OLAPStatus DataDir::load() {
    LOG(INFO) << "start to load tablets from " << _path_desc.filepath;
    // load rowset meta from meta env and create rowset
    // COMMITTED: add to txn manager
    // VISIBLE: add to tablet
    // if one rowset load failed, then the total data dir will not be loaded

    // necessarily check incompatible old format. when there are old metas, it may load to data missing
    _check_incompatible_old_format_tablet();

    std::vector<RowsetMetaSharedPtr> dir_rowset_metas;
    LOG(INFO) << "begin loading rowset from meta";
    auto load_rowset_func = [&dir_rowset_metas](TabletUid tablet_uid, RowsetId rowset_id,
                                                const std::string& meta_str) -> bool {
        RowsetMetaSharedPtr rowset_meta(new AlphaRowsetMeta());
        bool parsed = rowset_meta->init(meta_str);
        if (!parsed) {
            LOG(WARNING) << "parse rowset meta string failed for rowset_id:" << rowset_id;
            // return false will break meta iterator, return true to skip this error
            return true;
        }
        dir_rowset_metas.push_back(rowset_meta);
        return true;
    };
    OLAPStatus load_rowset_status =
            RowsetMetaManager::traverse_rowset_metas(_meta, load_rowset_func);

    if (load_rowset_status != OLAP_SUCCESS) {
        LOG(WARNING) << "errors when load rowset meta from meta env, skip this data dir:"
                     << _path_desc.filepath;
    } else {
        LOG(INFO) << "load rowset from meta finished, data dir: " << _path_desc.filepath;
    }

    // load tablet
    // create tablet from tablet meta and add it to tablet mgr
    LOG(INFO) << "begin loading tablet from meta";
    std::set<int64_t> tablet_ids;
    std::set<int64_t> failed_tablet_ids;
    auto load_tablet_func = [this, &tablet_ids, &failed_tablet_ids](
                                    int64_t tablet_id, int32_t schema_hash,
                                    const std::string& value) -> bool {
        OLAPStatus status = _tablet_manager->load_tablet_from_meta(
                this, tablet_id, schema_hash, value, false, false, false, false);
        if (status != OLAP_SUCCESS && status != OLAP_ERR_TABLE_ALREADY_DELETED_ERROR &&
            status != OLAP_ERR_ENGINE_INSERT_OLD_TABLET) {
            // load_tablet_from_meta() may return OLAP_ERR_TABLE_ALREADY_DELETED_ERROR
            // which means the tablet status is DELETED
            // This may happen when the tablet was just deleted before the BE restarted,
            // but it has not been cleared from rocksdb. At this time, restarting the BE
            // will read the tablet in the DELETE state from rocksdb. These tablets have been
            // added to the garbage collection queue and will be automatically deleted afterwards.
            // Therefore, we believe that this situation is not a failure.

            // Besides, load_tablet_from_meta() may return OLAP_ERR_ENGINE_INSERT_OLD_TABLET
            // when BE is restarting and the older tablet have been added to the
            // garbage collection queue but not deleted yet.
            // In this case, since the data_dirs are parallel loaded, a later loaded tablet
            // may be older than previously loaded one, which should not be acknowledged as a
            // failure.
            LOG(WARNING) << "load tablet from header failed. status:" << status
                         << ", tablet=" << tablet_id << "." << schema_hash;
            failed_tablet_ids.insert(tablet_id);
        } else {
            tablet_ids.insert(tablet_id);
        }
        return true;
    };
    OLAPStatus load_tablet_status = TabletMetaManager::traverse_headers(_meta, load_tablet_func);
    if (failed_tablet_ids.size() != 0) {
        LOG(WARNING) << "load tablets from header failed"
                     << ", loaded tablet: " << tablet_ids.size()
                     << ", error tablet: " << failed_tablet_ids.size()
                     << ", path: " << _path_desc.filepath;
        if (!config::ignore_load_tablet_failure) {
            LOG(FATAL) << "load tablets encounter failure. stop BE process. path: "
                       << _path_desc.filepath;
        }
    }
    if (load_tablet_status != OLAP_SUCCESS) {
        LOG(WARNING) << "there is failure when loading tablet headers"
                     << ", loaded tablet: " << tablet_ids.size()
                     << ", error tablet: " << failed_tablet_ids.size()
                     << ", path: " << _path_desc.filepath;
    } else {
        LOG(INFO) << "load tablet from meta finished"
                  << ", loaded tablet: " << tablet_ids.size()
                  << ", error tablet: " << failed_tablet_ids.size()
                  << ", path: " << _path_desc.filepath;
    }

    // traverse rowset
    // 1. add committed rowset to txn map
    // 2. add visible rowset to tablet
    // ignore any errors when load tablet or rowset, because fe will repair them after report
    for (auto rowset_meta : dir_rowset_metas) {
        TabletSharedPtr tablet = _tablet_manager->get_tablet(rowset_meta->tablet_id(),
                                                             rowset_meta->tablet_schema_hash());
        // tablet maybe dropped, but not drop related rowset meta
        if (tablet == nullptr) {
            LOG(WARNING) << "could not find tablet id: " << rowset_meta->tablet_id()
                         << ", schema hash: " << rowset_meta->tablet_schema_hash()
                         << ", for rowset: " << rowset_meta->rowset_id() << ", skip this rowset";
            continue;
        }
        RowsetSharedPtr rowset;
        OLAPStatus create_status = RowsetFactory::create_rowset(
                &tablet->tablet_schema(), tablet->tablet_path_desc(), rowset_meta, &rowset);
        if (create_status != OLAP_SUCCESS) {
            LOG(WARNING) << "could not create rowset from rowsetmeta: "
                         << " rowset_id: " << rowset_meta->rowset_id()
                         << " rowset_type: " << rowset_meta->rowset_type()
                         << " rowset_state: " << rowset_meta->rowset_state();
            continue;
        }
        if (rowset_meta->rowset_state() == RowsetStatePB::COMMITTED &&
            rowset_meta->tablet_uid() == tablet->tablet_uid()) {
            OLAPStatus commit_txn_status = _txn_manager->commit_txn(
                    _meta, rowset_meta->partition_id(), rowset_meta->txn_id(),
                    rowset_meta->tablet_id(), rowset_meta->tablet_schema_hash(),
                    rowset_meta->tablet_uid(), rowset_meta->load_id(), rowset, true);
            if (commit_txn_status != OLAP_SUCCESS &&
                commit_txn_status != OLAP_ERR_PUSH_TRANSACTION_ALREADY_EXIST) {
                LOG(WARNING) << "failed to add committed rowset: " << rowset_meta->rowset_id()
                             << " to tablet: " << rowset_meta->tablet_id()
                             << " for txn: " << rowset_meta->txn_id();
            } else {
                LOG(INFO) << "successfully to add committed rowset: " << rowset_meta->rowset_id()
                          << " to tablet: " << rowset_meta->tablet_id()
                          << " schema hash: " << rowset_meta->tablet_schema_hash()
                          << " for txn: " << rowset_meta->txn_id();
            }
        } else if (rowset_meta->rowset_state() == RowsetStatePB::VISIBLE &&
                   rowset_meta->tablet_uid() == tablet->tablet_uid()) {
            OLAPStatus publish_status = tablet->add_rowset(rowset, false);
            if (publish_status != OLAP_SUCCESS &&
                publish_status != OLAP_ERR_PUSH_VERSION_ALREADY_EXIST) {
                LOG(WARNING) << "add visible rowset to tablet failed rowset_id:"
                             << rowset->rowset_id() << " tablet id: " << rowset_meta->tablet_id()
                             << " txn id:" << rowset_meta->txn_id()
                             << " start_version: " << rowset_meta->version().first
                             << " end_version: " << rowset_meta->version().second;
            }
        } else {
            LOG(WARNING) << "find invalid rowset: " << rowset_meta->rowset_id()
                         << " with tablet id: " << rowset_meta->tablet_id()
                         << " tablet uid: " << rowset_meta->tablet_uid()
                         << " schema hash: " << rowset_meta->tablet_schema_hash()
                         << " txn: " << rowset_meta->txn_id()
                         << " current valid tablet uid: " << tablet->tablet_uid();
        }
    }
    return OLAP_SUCCESS;
}

void DataDir::add_pending_ids(const std::string& id) {
    WriteLock wr_lock(&_pending_path_mutex);
    _pending_path_ids.insert(id);
}

void DataDir::remove_pending_ids(const std::string& id) {
    WriteLock wr_lock(&_pending_path_mutex);
    _pending_path_ids.erase(id);
}

// gc unused tablet schemahash dir
void DataDir::perform_path_gc_by_tablet() {
    std::unique_lock<std::mutex> lck(_check_path_mutex);
    _check_path_cv.wait(
            lck, [this] { return _stop_bg_worker || !_all_tablet_schemahash_paths.empty(); });
    if (_stop_bg_worker) {
        return;
    }
    LOG(INFO) << "start to path gc by tablet schemahash.";
    int counter = 0;
    for (const auto& path : _all_tablet_schemahash_paths) {
        ++counter;
        if (config::path_gc_check_step > 0 && counter % config::path_gc_check_step == 0) {
            SleepFor(MonoDelta::FromMilliseconds(config::path_gc_check_step_interval_ms));
        }
        TTabletId tablet_id = -1;
        TSchemaHash schema_hash = -1;
        bool is_valid = _tablet_manager->get_tablet_id_and_schema_hash_from_path(path, &tablet_id,
                                                                                 &schema_hash);
        if (!is_valid) {
            LOG(WARNING) << "unknown path:" << path;
            continue;
        }
        // should not happen, because already check it is a valid tablet schema hash path in previous step
        // so that log fatal here
        if (tablet_id < 1 || schema_hash < 1) {
            LOG(WARNING) << "invalid tablet id " << tablet_id << " or schema hash " << schema_hash
                         << ", path=" << path;
            continue;
        }
        TabletSharedPtr tablet = _tablet_manager->get_tablet(tablet_id, schema_hash);
        if (tablet != nullptr) {
            // could find the tablet, then skip check it
            continue;
        }
        std::filesystem::path tablet_path(path);
        std::filesystem::path data_dir_path =
                tablet_path.parent_path().parent_path().parent_path().parent_path();
        std::string data_dir_string = data_dir_path.string();
        DataDir* data_dir = StorageEngine::instance()->get_store(data_dir_string);
        if (data_dir == nullptr) {
            LOG(WARNING) << "could not find data dir for tablet path " << path;
            continue;
        }
        _tablet_manager->try_delete_unused_tablet_path(data_dir, tablet_id, schema_hash, path);
    }
    _all_tablet_schemahash_paths.clear();
    LOG(INFO) << "finished one time path gc by tablet.";
}

void DataDir::perform_path_gc_by_rowsetid() {
    // init the set of valid path
    // validate the path in data dir
    std::unique_lock<std::mutex> lck(_check_path_mutex);
    _check_path_cv.wait(lck, [this] { return _stop_bg_worker || !_all_check_paths.empty(); });
    if (_stop_bg_worker) {
        return;
    }
    LOG(INFO) << "start to path gc by rowsetid.";
    int counter = 0;
    for (const auto& path : _all_check_paths) {
        ++counter;
        if (config::path_gc_check_step > 0 && counter % config::path_gc_check_step == 0) {
            SleepFor(MonoDelta::FromMilliseconds(config::path_gc_check_step_interval_ms));
        }
        TTabletId tablet_id = -1;
        TSchemaHash schema_hash = -1;
        bool is_valid = _tablet_manager->get_tablet_id_and_schema_hash_from_path(path, &tablet_id,
                                                                                 &schema_hash);
        if (!is_valid) {
            LOG(WARNING) << "unknown path:" << path;
            continue;
        }
        if (tablet_id > 0 && schema_hash > 0) {
            // tablet schema hash path or rowset file path
            // gc thread should get tablet include deleted tablet
            // or it will delete rowset file before tablet is garbage collected
            RowsetId rowset_id;
            bool is_rowset_file = TabletManager::get_rowset_id_from_path(path, &rowset_id);
            if (is_rowset_file) {
                TabletSharedPtr tablet = _tablet_manager->get_tablet(tablet_id, schema_hash);
                if (tablet != nullptr) {
                    if (!tablet->check_rowset_id(rowset_id) &&
                        !StorageEngine::instance()->check_rowset_id_in_unused_rowsets(rowset_id)) {
                        _process_garbage_path(path);
                    }
                }
            }
        }
    }
    _all_check_paths.clear();
    LOG(INFO) << "finished one time path gc by rowsetid.";
}

// path producer
void DataDir::perform_path_scan() {
    std::unique_lock<std::mutex> lck(_check_path_mutex);
    if (!_all_check_paths.empty()) {
        LOG(INFO) << "_all_check_paths is not empty when path scan.";
        return;
    }
    LOG(INFO) << "start to scan data dir path:" << _path_desc.filepath;
    std::set<std::string> shards;
    std::string data_path = _path_desc.filepath + DATA_PREFIX;

    Status ret = FileUtils::list_dirs_files(data_path, &shards, nullptr, Env::Default());
    if (!ret.ok()) {
        LOG(WARNING) << "fail to walk dir. path=[" + data_path << "] error[" << ret.to_string()
                     << "]";
        return;
    }

    for (const auto& shard : shards) {
        std::string shard_path = data_path + "/" + shard;
        std::set<std::string> tablet_ids;
        ret = FileUtils::list_dirs_files(shard_path, &tablet_ids, nullptr, Env::Default());
        if (!ret.ok()) {
            LOG(WARNING) << "fail to walk dir. [path=" << shard_path << "] error["
                         << ret.to_string() << "]";
            continue;
        }
        for (const auto& tablet_id : tablet_ids) {
            std::string tablet_id_path = shard_path + "/" + tablet_id;
            std::set<std::string> schema_hashes;
            ret = FileUtils::list_dirs_files(tablet_id_path, &schema_hashes, nullptr,
                                             Env::Default());
            if (!ret.ok()) {
                LOG(WARNING) << "fail to walk dir. [path=" << tablet_id_path << "]"
                             << " error[" << ret.to_string() << "]";
                continue;
            }
            for (const auto& schema_hash : schema_hashes) {
                std::string tablet_schema_hash_path = tablet_id_path + "/" + schema_hash;
                _all_tablet_schemahash_paths.insert(tablet_schema_hash_path);

                std::set<std::string> rowset_files;
                ret = FileUtils::list_dirs_files(tablet_schema_hash_path, nullptr, &rowset_files,
                                                 Env::Default());
                if (!ret.ok()) {
                    LOG(WARNING) << "fail to walk dir. [path=" << tablet_schema_hash_path
                                 << "] error[" << ret.to_string() << "]";
                    continue;
                }
                for (const auto& rowset_file : rowset_files) {
                    std::string rowset_file_path = tablet_schema_hash_path + "/" + rowset_file;
                    _all_check_paths.insert(rowset_file_path);
                }
            }
        }
    }
    LOG(INFO) << "scan data dir path: " << _path_desc.filepath << " finished. path size: "
              << _all_check_paths.size() + _all_tablet_schemahash_paths.size();
    _check_path_cv.notify_one();
}

void DataDir::_process_garbage_path(const std::string& path) {
    if (_env->path_exists(path).ok()) {
        LOG(INFO) << "collect garbage dir path: " << path;
        WARN_IF_ERROR(FileUtils::remove_all(path), "remove garbage dir failed. path: " + path);
    }
}

bool DataDir::_check_pending_ids(const std::string& id) {
    ReadLock rd_lock(&_pending_path_mutex);
    return _pending_path_ids.find(id) != _pending_path_ids.end();
}

Status DataDir::update_capacity() {
    RETURN_NOT_OK_STATUS_WITH_WARN(
            _env->get_space_info(_path_desc.filepath, &_disk_capacity_bytes, &_available_bytes),
            strings::Substitute("get_space_info failed: $0", _path_desc.filepath));
    if (_disk_capacity_bytes < 0) {
        _disk_capacity_bytes = _capacity_bytes;
    }
    if (_available_bytes < 0) {
        _available_bytes = _capacity_bytes;
    }

    disks_total_capacity->set_value(_disk_capacity_bytes);
    disks_avail_capacity->set_value(_available_bytes);
    LOG(INFO) << "path: " << _path_desc.filepath << " total capacity: " << _disk_capacity_bytes
              << ", available capacity: " << _available_bytes;

    return Status::OK();
}

void DataDir::update_user_data_size(int64_t size) {
    disks_data_used_capacity->set_value(size);
}

size_t DataDir::tablet_size() const {
    std::lock_guard<std::mutex> l(_mutex);
    return _tablet_set.size();
}

bool DataDir::reach_capacity_limit(int64_t incoming_data_size) {
    double used_pct = (_disk_capacity_bytes - _available_bytes + incoming_data_size) /
                      (double)_disk_capacity_bytes;
    int64_t left_bytes = _available_bytes - incoming_data_size;

    if (used_pct >= config::storage_flood_stage_usage_percent / 100.0 &&
        left_bytes <= config::storage_flood_stage_left_capacity_bytes) {
        LOG(WARNING) << "reach capacity limit. used pct: " << used_pct
                     << ", left bytes: " << left_bytes << ", path: " << _path_desc.filepath;
        return true;
    }
    return false;
}

void DataDir::disks_compaction_score_increment(int64_t delta) {
    disks_compaction_score->increment(delta);
}

void DataDir::disks_compaction_num_increment(int64_t delta) {
    disks_compaction_num->increment(delta);
}
} // namespace doris<|MERGE_RESOLUTION|>--- conflicted
+++ resolved
@@ -77,10 +77,6 @@
           _cluster_id(-1),
           _cluster_id_incomplete(false),
           _to_be_deleted(false),
-<<<<<<< HEAD
-=======
-          _env(Env::get_env(storage_medium)),
->>>>>>> a2d6e6e0
           _current_shard(0),
           _meta(nullptr) {
     _path_desc.storage_medium = storage_medium;
