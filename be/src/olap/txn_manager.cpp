--- conflicted
+++ resolved
@@ -333,20 +333,6 @@
                             << ", rowset: " << (load_info.rowset != nullptr ?  load_info.rowset->rowset_id(): 0);
             }
         }
-<<<<<<< HEAD
-        it->second.erase(tablet_info);
-        LOG(INFO) << "delete transaction from engine successfully."
-                << " partition_id: " << key.first
-                << ", transaction_id: " << key.second
-                << ", tablet: " << tablet_info.to_string();
-        if (it->second.empty()) {
-            _txn_tablet_map.erase(it);
-        }
-        return OLAP_SUCCESS;
-    } else {
-        return OLAP_ERR_TRANSACTION_NOT_EXIST;
-=======
->>>>>>> 637d0088
     }
     it->second.erase(tablet_info);
     if (it->second.empty()) {
