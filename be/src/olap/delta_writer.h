// Licensed to the Apache Software Foundation (ASF) under one
// or more contributor license agreements.  See the NOTICE file
// distributed with this work for additional information
// regarding copyright ownership.  The ASF licenses this file
// to you under the Apache License, Version 2.0 (the
// "License"); you may not use this file except in compliance
// with the License.  You may obtain a copy of the License at
//
//   http://www.apache.org/licenses/LICENSE-2.0
//
// Unless required by applicable law or agreed to in writing,
// software distributed under the License is distributed on an
// "AS IS" BASIS, WITHOUT WARRANTIES OR CONDITIONS OF ANY
// KIND, either express or implied.  See the License for the
// specific language governing permissions and limitations
// under the License.

#pragma once

#include <gen_cpp/Types_types.h>
#include <gen_cpp/internal_service.pb.h>
#include <gen_cpp/types.pb.h>
#include <stdint.h>

#include <atomic>
#include <memory>
#include <mutex>
#include <shared_mutex>
#include <unordered_set>
#include <vector>

#include "common/status.h"
#include "olap/memtable.h"
#include "olap/olap_common.h"
#include "olap/rowset/rowset.h"
#include "olap/tablet.h"
#include "olap/tablet_meta.h"
#include "olap/tablet_schema.h"
#include "util/spinlock.h"
#include "util/uid_util.h"

namespace doris {

class FlushToken;
class MemTable;
class MemTracker;
class StorageEngine;
class TupleDescriptor;
class SlotDescriptor;
class OlapTableSchemaParam;
class RowsetWriter;

namespace vectorized {
class Block;
} // namespace vectorized

enum MemType { WRITE = 1, FLUSH = 2, ALL = 3 };

struct WriteRequest {
    int64_t tablet_id;
    int32_t schema_hash;
    int64_t txn_id;
    int64_t partition_id;
    PUniqueId load_id;
    TupleDescriptor* tuple_desc;
    // slots are in order of tablet's schema
    const std::vector<SlotDescriptor*>* slots;
    bool is_high_priority = false;
    OlapTableSchemaParam* table_schema_param;
    int64_t index_id = 0;
};

// Writer for a particular (load, index, tablet).
// This class is NOT thread-safe, external synchronization is required.
class DeltaWriter {
public:
    static Status open(WriteRequest* req, DeltaWriter** writer, RuntimeProfile* profile,
                       const UniqueId& load_id = TUniqueId());

    ~DeltaWriter();

    Status init();

    Status write(const vectorized::Block* block, const std::vector<int>& row_idxs,
                 bool is_append = false);

    Status append(const vectorized::Block* block);

    // flush the last memtable to flush queue, must call it before close_wait()
    Status close();
    // wait for all memtables to be flushed.
    // mem_consumption() should be 0 after this function returns.
    Status close_wait(const PSlaveTabletNodes& slave_tablet_nodes, const bool write_single_replica);

    bool check_slave_replicas_done(google::protobuf::Map<int64_t, PSuccessSlaveTabletNodeIds>*
                                           success_slave_tablet_node_ids);

    void add_finished_slave_replicas(google::protobuf::Map<int64_t, PSuccessSlaveTabletNodeIds>*
                                             success_slave_tablet_node_ids);

    // abandon current memtable and wait for all pending-flushing memtables to be destructed.
    // mem_consumption() should be 0 after this function returns.
    Status cancel();
    Status cancel_with_status(const Status& st);

    // submit current memtable to flush queue, and wait all memtables in flush queue
    // to be flushed.
    // This is currently for reducing mem consumption of this delta writer.
    // If need_wait is true, it will wait for all memtable in flush queue to be flushed.
    // Otherwise, it will just put memtables to the flush queue and return.
    Status flush_memtable_and_wait(bool need_wait);

    int64_t partition_id() const;

    int64_t mem_consumption(MemType mem);
    int64_t active_memtable_mem_consumption();

    // Wait all memtable in flush queue to be flushed
    Status wait_flush();

    int64_t tablet_id() { return _tablet->tablet_id(); }

<<<<<<< HEAD
    int64_t txn_id() { return _req.txn_id; }

    int32_t schema_hash() { return _tablet->schema_hash(); }

=======
>>>>>>> d39bca5e
    void finish_slave_tablet_pull_rowset(int64_t node_id, bool is_succeed);

    int64_t total_received_rows() const { return _total_received_rows; }

private:
    DeltaWriter(WriteRequest* req, StorageEngine* storage_engine, RuntimeProfile* profile,
                const UniqueId& load_id);

    // push a full memtable to flush executor
    Status _flush_memtable_async();

    void _garbage_collection();

    void _reset_mem_table();

    void _build_current_tablet_schema(int64_t index_id,
                                      const OlapTableSchemaParam* table_schema_param,
                                      const TabletSchema& ori_tablet_schema);

    void _request_slave_tablet_pull_rowset(PNodeInfo node_info);

    void _init_profile(RuntimeProfile* profile);

    bool _is_init = false;
    bool _is_cancelled = false;
    bool _is_closed = false;
    Status _cancel_status;
    WriteRequest _req;
    TabletSharedPtr _tablet;
    RowsetSharedPtr _cur_rowset;
    std::unique_ptr<RowsetWriter> _rowset_writer;
    // TODO: Recheck the lifetime of _mem_table, Look should use unique_ptr
    std::unique_ptr<MemTable> _mem_table;
    //const TabletSchema* _tablet_schema;
    // tablet schema owned by delta writer, all write will use this tablet schema
    // it's build from tablet_schema（stored when create tablet） and OlapTableSchema
    // every request will have it's own tablet schema so simple schema change can work
    TabletSchemaSPtr _tablet_schema;
    bool _delta_written_success;

    StorageEngine* _storage_engine;
    UniqueId _load_id;
    std::unique_ptr<FlushToken> _flush_token;
    std::vector<std::shared_ptr<MemTracker>> _mem_table_insert_trackers;
    std::vector<std::shared_ptr<MemTracker>> _mem_table_flush_trackers;
    SpinLock _mem_table_tracker_lock;
    std::atomic<uint32_t> _mem_table_num = 1;

    std::mutex _lock;

    std::unordered_set<int64_t> _unfinished_slave_node;
    PSuccessSlaveTabletNodeIds _success_slave_node_ids;
    std::shared_mutex _slave_node_lock;

    DeleteBitmapPtr _delete_bitmap = nullptr;
    // current rowset_ids, used to do diff in publish_version
    RowsetIdUnorderedSet _rowset_ids;
    // current max version, used to calculate delete bitmap
    int64_t _cur_max_version;

    // total rows num written by DeltaWriter
    int64_t _total_received_rows = 0;

    RuntimeProfile* _profile = nullptr;
    RuntimeProfile::Counter* _lock_timer = nullptr;
    RuntimeProfile::Counter* _sort_timer = nullptr;
    RuntimeProfile::Counter* _agg_timer = nullptr;
    RuntimeProfile::Counter* _wait_flush_timer = nullptr;
    RuntimeProfile::Counter* _delete_bitmap_timer = nullptr;
    RuntimeProfile::Counter* _segment_writer_timer = nullptr;
    RuntimeProfile::Counter* _memtable_duration_timer = nullptr;
    RuntimeProfile::Counter* _put_into_output_timer = nullptr;
    RuntimeProfile::Counter* _sort_times = nullptr;
    RuntimeProfile::Counter* _agg_times = nullptr;
    RuntimeProfile::Counter* _close_wait_timer = nullptr;
    RuntimeProfile::Counter* _segment_num = nullptr;
    RuntimeProfile::Counter* _raw_rows_num = nullptr;
    RuntimeProfile::Counter* _merged_rows_num = nullptr;

    MonotonicStopWatch _lock_watch;
};

} // namespace doris<|MERGE_RESOLUTION|>--- conflicted
+++ resolved
@@ -120,13 +120,10 @@
 
     int64_t tablet_id() { return _tablet->tablet_id(); }
 
-<<<<<<< HEAD
     int64_t txn_id() { return _req.txn_id; }
 
     int32_t schema_hash() { return _tablet->schema_hash(); }
 
-=======
->>>>>>> d39bca5e
     void finish_slave_tablet_pull_rowset(int64_t node_id, bool is_succeed);
 
     int64_t total_received_rows() const { return _total_received_rows; }
