--- conflicted
+++ resolved
@@ -35,11 +35,9 @@
 #include <unordered_set>
 #include <utility>
 
-<<<<<<< HEAD
+
 #include "common/exception.h"
-=======
 #include "common/config.h"
->>>>>>> 4c55b53b
 #include "io/io_common.h"
 #include "olap/olap_define.h"
 #include "olap/rowset/rowset_fwd.h"
@@ -419,17 +417,13 @@
             auto [_, ec] = std::from_chars(rowset_id_str.data(),
                                            rowset_id_str.data() + rowset_id_str.length(), high);
             if (ec != std::errc {}) [[unlikely]] {
-<<<<<<< HEAD
-                throw Exception(
-                        Status::FatalError("failed to init rowset id: {}", rowset_id_str));
-=======
                 if (config::force_regenerate_rowsetid_on_start_error) {
                     LOG(WARNING) << "failed to init rowset id: " << rowset_id_str;
                     high = next_rowset_id().hi;
                 } else {
-                    LOG(FATAL) << "failed to init rowset id: " << rowset_id_str;
+                    throw Exception(
+                        Status::FatalError("failed to init rowset id: {}", rowset_id_str));
                 }
->>>>>>> 4c55b53b
             }
             init(1, high, 0, 0);
         } else {
