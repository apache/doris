// Licensed to the Apache Software Foundation (ASF) under one
// or more contributor license agreements.  See the NOTICE file
// distributed with this work for additional information
// regarding copyright ownership.  The ASF licenses this file
// to you under the Apache License, Version 2.0 (the
// "License"); you may not use this file except in compliance
// with the License.  You may obtain a copy of the License at
//
//   http://www.apache.org/licenses/LICENSE-2.0
//
// Unless required by applicable law or agreed to in writing,
// software distributed under the License is distributed on an
// "AS IS" BASIS, WITHOUT WARRANTIES OR CONDITIONS OF ANY
// KIND, either express or implied.  See the License for the
// specific language governing permissions and limitations
// under the License.

#ifndef DORIS_BE_SRC_OLAP_STORAGE_ENGINE_H
#define DORIS_BE_SRC_OLAP_STORAGE_ENGINE_H

#include <pthread.h>
#include <rapidjson/document.h>

#include <condition_variable>
#include <ctime>
#include <list>
#include <map>
#include <mutex>
#include <set>
#include <string>
#include <thread>
#include <vector>

#include "agent/status.h"
#include "common/status.h"
#include "gen_cpp/AgentService_types.h"
#include "gen_cpp/BackendService_types.h"
#include "gen_cpp/MasterService_types.h"
#include "gutil/ref_counted.h"
#include "olap/compaction_permit_limiter.h"
#include "olap/fs/fs_util.h"
#include "olap/olap_common.h"
#include "olap/olap_define.h"
#include "olap/olap_meta.h"
#include "olap/options.h"
#include "olap/rowset/rowset_id_generator.h"
#include "olap/tablet.h"
#include "olap/tablet_manager.h"
#include "olap/tablet_sync_service.h"
#include "olap/task/engine_task.h"
#include "olap/txn_manager.h"
#include "runtime/heartbeat_flags.h"
#include "runtime/stream_load/stream_load_recorder.h"
#include "util/countdown_latch.h"
#include "util/thread.h"
#include "util/threadpool.h"

namespace doris {

class DataDir;
class EngineTask;
class BlockManager;
class MemTableFlushExecutor;
class Tablet;
class TaskWorkerPool;

// StorageEngine singleton to manage all Table pointers.
// Providing add/drop/get operations.
// StorageEngine instance doesn't own the Table resources, just hold the pointer,
// allocation/deallocation must be done outside.
class StorageEngine {
public:
    StorageEngine(const EngineOptions& options);
    ~StorageEngine();

    static Status open(const EngineOptions& options, StorageEngine** engine_ptr);

    static StorageEngine* instance() { return _s_instance; }

    OLAPStatus create_tablet(const TCreateTabletReq& request);

    void clear_transaction_task(const TTransactionId transaction_id);
    void clear_transaction_task(const TTransactionId transaction_id,
                                const std::vector<TPartitionId>& partition_ids);

    // Note: 这里只能reload原先已经存在的root path，即re-load启动时就登记的root path
    // 是允许的，但re-load全新的path是不允许的，因为此处没有彻底更新ce调度器信息
    void load_data_dirs(const std::vector<DataDir*>& stores);

    Cache* index_stream_lru_cache() { return _index_stream_lru_cache; }

    std::shared_ptr<Cache> file_cache() { return _file_cache; }

    template <bool include_unused = false>
    std::vector<DataDir*> get_stores();

    // @brief 设置root_path是否可用
    void set_store_used_flag(const std::string& root_path, bool is_used);

    // @brief 获取所有root_path信息
    OLAPStatus get_all_data_dir_info(std::vector<DataDirInfo>* data_dir_infos, bool need_update);

    // get root path for creating tablet. The returned vector of root path should be random,
    // for avoiding that all the tablet would be deployed one disk.
    std::vector<DataDir*> get_stores_for_create_tablet(TStorageMedium::type storage_medium);
    DataDir* get_store(const std::string& path);

    uint32_t available_storage_medium_type_count() { return _available_storage_medium_type_count; }

    Status set_cluster_id(int32_t cluster_id);
    int32_t effective_cluster_id() const { return _effective_cluster_id; }

    void start_delete_unused_rowset();
    void add_unused_rowset(RowsetSharedPtr rowset);

    // Obtain shard path for new tablet.
    //
    // @param [out] shard_path choose an available root_path to clone new tablet
    // @return error code
    OLAPStatus obtain_shard_path(TStorageMedium::type storage_medium, std::string* shared_path,
                                 DataDir** store);

    // Load new tablet to make it effective.
    //
    // @param [in] root_path specify root path of new tablet
    // @param [in] request specify new tablet info
    // @param [in] restore whether we're restoring a tablet from trash
    // @return OLAP_SUCCESS if load tablet success
    OLAPStatus load_header(const std::string& shard_path, const TCloneReq& request,
                           bool restore = false);

    void register_report_listener(TaskWorkerPool* listener);
    void deregister_report_listener(TaskWorkerPool* listener);
    void notify_listeners();

    OLAPStatus execute_task(EngineTask* task);

    TabletManager* tablet_manager() { return _tablet_manager.get(); }
    TxnManager* txn_manager() { return _txn_manager.get(); }
    MemTableFlushExecutor* memtable_flush_executor() { return _memtable_flush_executor.get(); }

    bool check_rowset_id_in_unused_rowsets(const RowsetId& rowset_id);

    // TODO(ygl)
    TabletSyncService* tablet_sync_service() { return nullptr; }

    RowsetId next_rowset_id() { return _rowset_id_generator->next_id(); };

    bool rowset_id_in_use(const RowsetId& rowset_id) {
        return _rowset_id_generator->id_in_use(rowset_id);
    }

    void release_rowset_id(const RowsetId& rowset_id) {
        return _rowset_id_generator->release_id(rowset_id);
    }

    RowsetTypePB default_rowset_type() const {
        if (_heartbeat_flags != nullptr && _heartbeat_flags->is_set_default_rowset_type_to_beta()) {
            return BETA_ROWSET;
        }
        return _default_rowset_type;
    }

    void set_heartbeat_flags(HeartbeatFlags* heartbeat_flags) {
        _heartbeat_flags = heartbeat_flags;
    }

    // start all background threads. This should be call after env is ready.
    Status start_bg_threads();

    void stop();

    void create_cumulative_compaction(TabletSharedPtr best_tablet,
                                      std::shared_ptr<CumulativeCompaction>& cumulative_compaction);
    void create_base_compaction(TabletSharedPtr best_tablet,
                                std::shared_ptr<BaseCompaction>& base_compaction);

    std::shared_ptr<StreamLoadRecorder> get_stream_load_recorder() { return _stream_load_recorder; }

    Status get_compaction_status_json(std::string* result);

    std::shared_ptr<MemTracker> tablet_mem_tracker() { return _tablet_mem_tracker; }
    std::shared_ptr<MemTracker> schema_change_mem_tracker() { return _schema_change_mem_tracker; }

private:
    // Instance should be inited from `static open()`
    // MUST NOT be called in other circumstances.
    Status _open();

    // Clear status(tables, ...)
    void _clear();

    Status _init_store_map();

    void _update_storage_medium_type_count();

    // Some check methods
    Status _check_file_descriptor_number();
    Status _check_all_root_path_cluster_id();
    Status _judge_and_update_effective_cluster_id(int32_t cluster_id);

    bool _delete_tablets_on_unused_root_path();

    void _clean_unused_txns();

    void _clean_unused_rowset_metas();

    OLAPStatus _do_sweep(const std::string& scan_root, const time_t& local_tm_now,
                         const int32_t expire);

    // All these xxx_callback() functions are for Background threads
    // unused rowset monitor thread
    void _unused_rowset_monitor_thread_callback();

    // check cumulative compaction config
    void _check_cumulative_compaction_config();

    // garbage sweep thread process function. clear snapshot and trash folder
    void _garbage_sweeper_thread_callback();

    // delete tablet with io error process function
    void _disk_stat_monitor_thread_callback();

    // clean file descriptors cache
    void _fd_cache_clean_callback();

    // path gc process function
    void _path_gc_thread_callback(DataDir* data_dir);

    void _path_scan_thread_callback(DataDir* data_dir);

    void _tablet_checkpoint_callback(const std::vector<DataDir*>& data_dirs);

    // parse the default rowset type config to RowsetTypePB
    void _parse_default_rowset_type();

    void _start_clean_fd_cache();

    // 清理trash和snapshot文件，返回清理后的磁盘使用量
    OLAPStatus _start_trash_sweep(double* usage);
    // 磁盘状态监测。监测unused_flag路劲新的对应root_path unused标识位，
    // 当检测到有unused标识时，从内存中删除对应表信息，磁盘数据不动。
    // 当磁盘状态为不可用，但未检测到unused标识时，需要从root_path上
    // 重新加载数据。
    void _start_disk_stat_monitor();

    void _compaction_tasks_producer_callback();
<<<<<<< HEAD
    vector<TabletSharedPtr> _generate_compaction_tasks(CompactionType compaction_type,
                                                       std::vector<DataDir*>& data_dirs,
                                                       bool check_score);
=======
    std::vector<TabletSharedPtr> _generate_compaction_tasks(CompactionType compaction_type,
                                                            std::vector<DataDir*>& data_dirs,
                                                            bool check_score);
>>>>>>> 198ba785
    void _push_tablet_into_submitted_compaction(TabletSharedPtr tablet,
                                                CompactionType compaction_type);
    void _pop_tablet_from_submitted_compaction(TabletSharedPtr tablet,
                                               CompactionType compaction_type);

    Status _init_stream_load_recorder(const std::string& stream_load_record_path);

private:
    struct CompactionCandidate {
        CompactionCandidate(uint32_t nicumulative_compaction_, int64_t tablet_id_, uint32_t index_)
                : nice(nicumulative_compaction_), tablet_id(tablet_id_), disk_index(index_) {}
        uint32_t nice; // 优先度
        int64_t tablet_id;
        uint32_t disk_index = -1;
    };

    // In descending order
    struct CompactionCandidateComparator {
        bool operator()(const CompactionCandidate& a, const CompactionCandidate& b) {
            return a.nice > b.nice;
        }
    };

    struct CompactionDiskStat {
        CompactionDiskStat(std::string path, uint32_t index, bool used)
                : storage_path(path),
                  disk_index(index),
                  task_running(0),
                  task_remaining(0),
                  is_used(used) {}
        const std::string storage_path;
        const uint32_t disk_index;
        uint32_t task_running;
        uint32_t task_remaining;
        bool is_used;
    };

    EngineOptions _options;
    std::mutex _store_lock;
    std::map<std::string, DataDir*> _store_map;
    uint32_t _available_storage_medium_type_count;

    int32_t _effective_cluster_id;
    bool _is_all_cluster_id_exist;

    Cache* _index_stream_lru_cache;

    // _file_cache is a lru_cache for file descriptors of files opened by doris,
    // which can be shared by others. Why we need to share cache with others?
    // Because a unique memory space is easier for management. For example,
    // we can deal with segment v1's cache and segment v2's cache at same time.
    // Note that, we must create _file_cache before sharing it with other.
    // (e.g. the storage engine's open function must be called earlier than
    // FileBlockManager created.)
    std::shared_ptr<Cache> _file_cache;

    static StorageEngine* _s_instance;

    Mutex _gc_mutex;
    // map<rowset_id(str), RowsetSharedPtr>, if we use RowsetId as the key, we need custom hash func
    std::unordered_map<std::string, RowsetSharedPtr> _unused_rowsets;

    std::shared_ptr<MemTracker> _compaction_mem_tracker;
    std::shared_ptr<MemTracker> _tablet_mem_tracker;
    std::shared_ptr<MemTracker> _schema_change_mem_tracker;

    CountDownLatch _stop_background_threads_latch;
    scoped_refptr<Thread> _unused_rowset_monitor_thread;
    // thread to monitor snapshot expiry
    scoped_refptr<Thread> _garbage_sweeper_thread;
    // thread to monitor disk stat
    scoped_refptr<Thread> _disk_stat_monitor_thread;
    // thread to produce both base and cumulative compaction tasks
    scoped_refptr<Thread> _compaction_tasks_producer_thread;
    scoped_refptr<Thread> _fd_cache_clean_thread;
    // threads to clean all file descriptor not actively in use
    std::vector<scoped_refptr<Thread>> _path_gc_threads;
    // threads to scan disk paths
    std::vector<scoped_refptr<Thread>> _path_scan_threads;
    // thread to produce tablet checkpoint tasks
    scoped_refptr<Thread> _tablet_checkpoint_tasks_producer_thread;

    // For tablet and disk-stat report
    std::mutex _report_mtx;
    std::set<TaskWorkerPool*> _report_listeners;

    Mutex _engine_task_mutex;

    std::unique_ptr<TabletManager> _tablet_manager;
    std::unique_ptr<TxnManager> _txn_manager;

    std::unique_ptr<RowsetIdGenerator> _rowset_id_generator;

    std::unique_ptr<MemTableFlushExecutor> _memtable_flush_executor;

    // Used to control the migration from segment_v1 to segment_v2, can be deleted in futrue.
    // Type of new loaded data
    RowsetTypePB _default_rowset_type;

    HeartbeatFlags* _heartbeat_flags;

    std::unique_ptr<ThreadPool> _compaction_thread_pool;

    std::unique_ptr<ThreadPool> _tablet_meta_checkpoint_thread_pool;

    CompactionPermitLimiter _permit_limiter;

    std::mutex _tablet_submitted_compaction_mutex;
    // a tablet can do base and cumulative compaction at same time
    std::map<DataDir*, std::unordered_set<TTabletId>> _tablet_submitted_cumu_compaction;
    std::map<DataDir*, std::unordered_set<TTabletId>> _tablet_submitted_base_compaction;

    AtomicInt32 _wakeup_producer_flag;

    std::mutex _compaction_producer_sleep_mutex;
    std::condition_variable _compaction_producer_sleep_cv;

    std::shared_ptr<StreamLoadRecorder> _stream_load_recorder;

    std::shared_ptr<CumulativeCompactionPolicy> _cumulative_compaction_policy;

    DISALLOW_COPY_AND_ASSIGN(StorageEngine);
};

} // namespace doris

#endif // DORIS_BE_SRC_OLAP_STORAGE_ENGINE_H<|MERGE_RESOLUTION|>--- conflicted
+++ resolved
@@ -245,15 +245,11 @@
     void _start_disk_stat_monitor();
 
     void _compaction_tasks_producer_callback();
-<<<<<<< HEAD
-    vector<TabletSharedPtr> _generate_compaction_tasks(CompactionType compaction_type,
-                                                       std::vector<DataDir*>& data_dirs,
-                                                       bool check_score);
-=======
+
     std::vector<TabletSharedPtr> _generate_compaction_tasks(CompactionType compaction_type,
                                                             std::vector<DataDir*>& data_dirs,
                                                             bool check_score);
->>>>>>> 198ba785
+
     void _push_tablet_into_submitted_compaction(TabletSharedPtr tablet,
                                                 CompactionType compaction_type);
     void _pop_tablet_from_submitted_compaction(TabletSharedPtr tablet,
