--- conflicted
+++ resolved
@@ -289,11 +289,8 @@
     Status _handle_seg_compaction(BetaRowsetWriter* writer,
                                   SegCompactionCandidatesSharedPtr segments);
 
-<<<<<<< HEAD
     Status _handle_index_change(IndexBuilderSharedPtr index_builder);
-=======
     void _gc_binlogs();
->>>>>>> 4cbb6ece
 
 private:
     struct CompactionCandidate {
