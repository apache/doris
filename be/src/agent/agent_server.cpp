--- conflicted
+++ resolved
@@ -205,13 +205,8 @@
             [&engine](auto&& task) { return alter_cloud_tablet_callback(engine, task); });
 
     _workers[TTaskType::CALCULATE_DELETE_BITMAP] = std::make_unique<TaskWorkerPool>(
-<<<<<<< HEAD
-            "CALC_DELMAP", config::calc_delete_bitmap_worker_count,
-            [&engine](auto&& task) { return calc_delete_bimtap_callback(engine, task); });
-=======
-            "CALC_DBM_TASK", config::calc_delete_bitmap_worker_count,
+            "CALC_DBM", config::calc_delete_bitmap_worker_count,
             [&engine](auto&& task) { return calc_delete_bitmap_callback(engine, task); });
->>>>>>> d278c165
 
     _report_workers.push_back(std::make_unique<ReportWorker>(
             "REPORT_TASK", "RPT_TASK", _master_info, config::report_task_interval_seconds,
