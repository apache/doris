// Licensed to the Apache Software Foundation (ASF) under one
// or more contributor license agreements.  See the NOTICE file
// distributed with this work for additional information
// regarding copyright ownership.  The ASF licenses this file
// to you under the Apache License, Version 2.0 (the
// "License"); you may not use this file except in compliance
// with the License.  You may obtain a copy of the License at
//
//   http://www.apache.org/licenses/LICENSE-2.0
//
// Unless required by applicable law or agreed to in writing,
// software distributed under the License is distributed on an
// "AS IS" BASIS, WITHOUT WARRANTIES OR CONDITIONS OF ANY
// KIND, either express or implied.  See the License for the
// specific language governing permissions and limitations
// under the License.

#include "agent/task_worker_pool.h"

#include <fmt/format.h>
#include <gen_cpp/AgentService_types.h>
#include <gen_cpp/DataSinks_types.h>
#include <gen_cpp/HeartbeatService_types.h>
#include <gen_cpp/MasterService_types.h>
#include <gen_cpp/Status_types.h>
#include <gen_cpp/Types_types.h>
#include <unistd.h>

#include <algorithm>
// IWYU pragma: no_include <bits/chrono.h>
#include <thrift/protocol/TDebugProtocol.h>

#include <atomic>
#include <chrono> // IWYU pragma: keep
#include <ctime>
#include <functional>
#include <memory>
#include <mutex>
#include <shared_mutex>
#include <sstream>
#include <string>
#include <thread>
#include <utility>
#include <vector>

#include "agent/utils.h"
#include "cloud/cloud_delete_task.h"
#include "cloud/cloud_engine_calc_delete_bitmap_task.h"
#include "cloud/cloud_schema_change_job.h"
#include "common/config.h"
#include "common/logging.h"
#include "common/status.h"
#include "io/fs/file_system.h"
#include "io/fs/hdfs_file_system.h"
#include "io/fs/local_file_system.h"
#include "io/fs/path.h"
#include "io/fs/remote_file_system.h"
#include "io/fs/s3_file_system.h"
#include "olap/cumulative_compaction_time_series_policy.h"
#include "olap/data_dir.h"
#include "olap/olap_common.h"
#include "olap/rowset/rowset_meta.h"
#include "olap/snapshot_manager.h"
#include "olap/storage_engine.h"
#include "olap/storage_policy.h"
#include "olap/tablet.h"
#include "olap/tablet_manager.h"
#include "olap/tablet_meta.h"
#include "olap/tablet_schema.h"
#include "olap/task/engine_batch_load_task.h"
#include "olap/task/engine_checksum_task.h"
#include "olap/task/engine_clone_task.h"
#include "olap/task/engine_index_change_task.h"
#include "olap/task/engine_publish_version_task.h"
#include "olap/task/engine_storage_migration_task.h"
#include "olap/txn_manager.h"
#include "olap/utils.h"
#include "runtime/exec_env.h"
#include "runtime/fragment_mgr.h"
#include "runtime/snapshot_loader.h"
#include "service/backend_options.h"
#include "util/debug_points.h"
#include "util/doris_metrics.h"
#include "util/mem_info.h"
#include "util/random.h"
#include "util/s3_util.h"
#include "util/scoped_cleanup.h"
#include "util/stopwatch.hpp"
#include "util/threadpool.h"
#include "util/time.h"
#include "util/trace.h"

namespace doris {
using namespace ErrorCode;

namespace {

std::mutex s_task_signatures_mtx;
std::unordered_map<TTaskType::type, std::unordered_set<int64_t>> s_task_signatures;

std::atomic_ulong s_report_version(time(nullptr) * 10000);

// FIXME(plat1ko): Paired register and remove task info
bool register_task_info(const TTaskType::type task_type, int64_t signature) {
    if (task_type == TTaskType::type::PUSH_STORAGE_POLICY ||
        task_type == TTaskType::type::PUSH_COOLDOWN_CONF ||
        task_type == TTaskType::type::COMPACTION) {
        // no need to report task of these types
        return true;
    }

    if (signature == -1) { // No need to report task with unintialized signature
        return true;
    }

    std::lock_guard lock(s_task_signatures_mtx);
    auto& set = s_task_signatures[task_type];
    return set.insert(signature).second;
}

void remove_task_info(const TTaskType::type task_type, int64_t signature) {
    size_t queue_size;
    {
        std::lock_guard lock(s_task_signatures_mtx);
        auto& set = s_task_signatures[task_type];
        set.erase(signature);
        queue_size = set.size();
    }

    VLOG_NOTICE << "remove task info. type=" << task_type << ", signature=" << signature
                << ", queue_size=" << queue_size;
}

void finish_task(const TFinishTaskRequest& finish_task_request) {
    // Return result to FE
    TMasterResult result;
    uint32_t try_time = 0;
    constexpr int TASK_FINISH_MAX_RETRY = 3;
    while (try_time < TASK_FINISH_MAX_RETRY) {
        DorisMetrics::instance()->finish_task_requests_total->increment(1);
        Status client_status =
                MasterServerClient::instance()->finish_task(finish_task_request, &result);

        if (client_status.ok()) {
            break;
        } else {
            DorisMetrics::instance()->finish_task_requests_failed->increment(1);
            LOG_WARNING("failed to finish task")
                    .tag("type", finish_task_request.task_type)
                    .tag("signature", finish_task_request.signature)
                    .error(result.status);
            try_time += 1;
        }
        sleep(1);
    }
}

Status get_tablet_info(StorageEngine& engine, const TTabletId tablet_id,
                       const TSchemaHash schema_hash, TTabletInfo* tablet_info) {
    tablet_info->__set_tablet_id(tablet_id);
    tablet_info->__set_schema_hash(schema_hash);
    return engine.tablet_manager()->report_tablet_info(tablet_info);
}

void random_sleep(int second) {
    Random rnd(UnixMillis());
    sleep(rnd.Uniform(second) + 1);
}

void alter_tablet(StorageEngine& engine, const TAgentTaskRequest& agent_task_req, int64_t signature,
                  const TTaskType::type task_type, TFinishTaskRequest* finish_task_request) {
    Status status;

    std::string_view process_name = "alter tablet";
    // Check last schema change status, if failed delete tablet file
    // Do not need to adjust delete success or not
    // Because if delete failed create rollup will failed
    TTabletId new_tablet_id = 0;
    TSchemaHash new_schema_hash = 0;
    if (status.ok()) {
        new_tablet_id = agent_task_req.alter_tablet_req_v2.new_tablet_id;
        new_schema_hash = agent_task_req.alter_tablet_req_v2.new_schema_hash;
        auto mem_tracker = MemTrackerLimiter::create_shared(
                MemTrackerLimiter::Type::OTHER,
                fmt::format("EngineAlterTabletTask#baseTabletId={}:newTabletId={}",
                            std::to_string(agent_task_req.alter_tablet_req_v2.base_tablet_id),
                            std::to_string(agent_task_req.alter_tablet_req_v2.new_tablet_id),
                            config::memory_limitation_per_thread_for_schema_change_bytes));
        SCOPED_ATTACH_TASK(mem_tracker);
        DorisMetrics::instance()->create_rollup_requests_total->increment(1);
        Status res = Status::OK();
        try {
            DCHECK(agent_task_req.alter_tablet_req_v2.__isset.job_id);
            SchemaChangeJob job(engine, agent_task_req.alter_tablet_req_v2,
                                std::to_string(agent_task_req.alter_tablet_req_v2.job_id));
            status = job.process_alter_tablet(agent_task_req.alter_tablet_req_v2);
        } catch (const Exception& e) {
            status = e.to_status();
        }
        if (!status.ok()) {
            DorisMetrics::instance()->create_rollup_requests_failed->increment(1);
        }
    }

    if (status.ok()) {
        s_report_version.fetch_add(1, std::memory_order_relaxed);
    }

    // Return result to fe
    finish_task_request->__set_backend(BackendOptions::get_local_backend());
    finish_task_request->__set_report_version(s_report_version);
    finish_task_request->__set_task_type(task_type);
    finish_task_request->__set_signature(signature);

    std::vector<TTabletInfo> finish_tablet_infos;
    if (status.ok()) {
        TTabletInfo tablet_info;
        status = get_tablet_info(engine, new_tablet_id, new_schema_hash, &tablet_info);
        if (status.ok()) {
            finish_tablet_infos.push_back(tablet_info);
        }
    }

    if (!status.ok() && !status.is<NOT_IMPLEMENTED_ERROR>()) {
        LOG_WARNING("failed to {}", process_name)
                .tag("signature", agent_task_req.signature)
                .tag("base_tablet_id", agent_task_req.alter_tablet_req_v2.base_tablet_id)
                .tag("new_tablet_id", new_tablet_id)
                .error(status);
    } else {
        finish_task_request->__set_finish_tablet_infos(finish_tablet_infos);
        LOG_INFO("successfully {}", process_name)
                .tag("signature", agent_task_req.signature)
                .tag("base_tablet_id", agent_task_req.alter_tablet_req_v2.base_tablet_id)
                .tag("new_tablet_id", new_tablet_id);
    }
    finish_task_request->__set_task_status(status.to_thrift());
}

void alter_cloud_tablet(CloudStorageEngine& engine, const TAgentTaskRequest& agent_task_req,
                        int64_t signature, const TTaskType::type task_type,
                        TFinishTaskRequest* finish_task_request) {
    Status status;

    std::string_view process_name = "alter tablet";
    // Check last schema change status, if failed delete tablet file
    // Do not need to adjust delete success or not
    // Because if delete failed create rollup will failed
    TTabletId new_tablet_id = 0;
    if (status.ok()) {
        new_tablet_id = agent_task_req.alter_tablet_req_v2.new_tablet_id;
        auto mem_tracker = MemTrackerLimiter::create_shared(
                MemTrackerLimiter::Type::OTHER,
                fmt::format("EngineAlterTabletTask#baseTabletId={}:newTabletId={}",
                            std::to_string(agent_task_req.alter_tablet_req_v2.base_tablet_id),
                            std::to_string(agent_task_req.alter_tablet_req_v2.new_tablet_id),
                            config::memory_limitation_per_thread_for_schema_change_bytes));
        SCOPED_ATTACH_TASK(mem_tracker);
        DorisMetrics::instance()->create_rollup_requests_total->increment(1);
        Status res = Status::OK();
        try {
            DCHECK(agent_task_req.alter_tablet_req_v2.__isset.job_id);
            CloudSchemaChangeJob job(engine,
                                     std::to_string(agent_task_req.alter_tablet_req_v2.job_id),
                                     agent_task_req.alter_tablet_req_v2.expiration);
            status = job.process_alter_tablet(agent_task_req.alter_tablet_req_v2);
        } catch (const Exception& e) {
            status = e.to_status();
        }
        if (!status.ok()) {
            DorisMetrics::instance()->create_rollup_requests_failed->increment(1);
        }
    }

    if (status.ok()) {
        s_report_version.fetch_add(1, std::memory_order_relaxed);
    }

    // Return result to fe
    finish_task_request->__set_backend(BackendOptions::get_local_backend());
    finish_task_request->__set_report_version(s_report_version);
    finish_task_request->__set_task_type(task_type);
    finish_task_request->__set_signature(signature);

    if (!status.ok() && !status.is<NOT_IMPLEMENTED_ERROR>()) {
        LOG_WARNING("failed to {}", process_name)
                .tag("signature", agent_task_req.signature)
                .tag("base_tablet_id", agent_task_req.alter_tablet_req_v2.base_tablet_id)
                .tag("new_tablet_id", new_tablet_id)
                .error(status);
    } else {
        LOG_INFO("successfully {}", process_name)
                .tag("signature", agent_task_req.signature)
                .tag("base_tablet_id", agent_task_req.alter_tablet_req_v2.base_tablet_id)
                .tag("new_tablet_id", new_tablet_id);
    }
    finish_task_request->__set_task_status(status.to_thrift());
}

Status check_migrate_request(StorageEngine& engine, const TStorageMediumMigrateReq& req,
                             TabletSharedPtr& tablet, DataDir** dest_store) {
    int64_t tablet_id = req.tablet_id;
    tablet = engine.tablet_manager()->get_tablet(tablet_id);
    if (tablet == nullptr) {
        return Status::InternalError("could not find tablet {}", tablet_id);
    }

    if (req.__isset.data_dir) {
        // request specify the data dir
        *dest_store = engine.get_store(req.data_dir);
        if (*dest_store == nullptr) {
            return Status::InternalError("could not find data dir {}", req.data_dir);
        }
    } else {
        // this is a storage medium
        // get data dir by storage medium

        // judge case when no need to migrate
        uint32_t count = engine.available_storage_medium_type_count();
        if (count <= 1) {
            return Status::InternalError("available storage medium type count is less than 1");
        }
        // check current tablet storage medium
        TStorageMedium::type storage_medium = req.storage_medium;
        TStorageMedium::type src_storage_medium = tablet->data_dir()->storage_medium();
        if (src_storage_medium == storage_medium) {
            return Status::InternalError("tablet is already on specified storage medium {}",
                                         storage_medium);
        }
        // get a random store of specified storage medium
        auto stores = engine.get_stores_for_create_tablet(tablet->partition_id(), storage_medium);
        if (stores.empty()) {
            return Status::InternalError("failed to get root path for create tablet");
        }

        *dest_store = stores[0];
    }
    if (tablet->data_dir()->path() == (*dest_store)->path()) {
        LOG_WARNING("tablet is already on specified path").tag("path", tablet->data_dir()->path());
        return Status::Error<FILE_ALREADY_EXIST, false>("tablet is already on specified path: {}",
                                                        tablet->data_dir()->path());
    }

    // check local disk capacity
    int64_t tablet_size = tablet->tablet_local_size();
    if ((*dest_store)->reach_capacity_limit(tablet_size)) {
        return Status::Error<EXCEEDED_LIMIT>("reach the capacity limit of path {}, tablet_size={}",
                                             (*dest_store)->path(), tablet_size);
    }
    return Status::OK();
}

// Return `true` if report success
bool handle_report(const TReportRequest& request, const TMasterInfo& master_info,
                   std::string_view name) {
    TMasterResult result;
    Status status = MasterServerClient::instance()->report(request, &result);
    if (!status.ok()) [[unlikely]] {
        LOG_WARNING("failed to report {}", name)
                .tag("host", master_info.network_address.hostname)
                .tag("port", master_info.network_address.port)
                .error(status);
        return false;
    }

    else if (result.status.status_code != TStatusCode::OK) [[unlikely]] {
        LOG_WARNING("failed to report {}", name)
                .tag("host", master_info.network_address.hostname)
                .tag("port", master_info.network_address.port)
                .error(result.status);
        return false;
    }

    return true;
}

Status _submit_task(const TAgentTaskRequest& task,
                    std::function<Status(const TAgentTaskRequest&)> submit_op) {
    const TTaskType::type task_type = task.task_type;
    int64_t signature = task.signature;

    std::string type_str;
    EnumToString(TTaskType, task_type, type_str);
    VLOG_CRITICAL << "submitting task. type=" << type_str << ", signature=" << signature;

    if (!register_task_info(task_type, signature)) {
        LOG_WARNING("failed to register task").tag("type", type_str).tag("signature", signature);
        // Duplicated task request, just return OK
        return Status::OK();
    }

    // TODO(plat1ko): check task request member

    // Set the receiving time of task so that we can determine whether it is timed out later
    (const_cast<TAgentTaskRequest&>(task)).__set_recv_time(time(nullptr));
    auto st = submit_op(task);
    if (!st.ok()) [[unlikely]] {
        LOG_INFO("failed to submit task").tag("type", type_str).tag("signature", signature);
        return st;
    }

    LOG_INFO("successfully submit task").tag("type", type_str).tag("signature", signature);
    return Status::OK();
}

bvar::LatencyRecorder g_publish_version_latency("doris_pk", "publish_version");

bvar::Adder<uint64_t> ALTER_INVERTED_INDEX_count("task", "ALTER_INVERTED_INDEX");
bvar::Adder<uint64_t> CHECK_CONSISTENCY_count("task", "CHECK_CONSISTENCY");
bvar::Adder<uint64_t> UPLOAD_count("task", "UPLOAD");
bvar::Adder<uint64_t> DOWNLOAD_count("task", "DOWNLOAD");
bvar::Adder<uint64_t> MAKE_SNAPSHOT_count("task", "MAKE_SNAPSHOT");
bvar::Adder<uint64_t> RELEASE_SNAPSHOT_count("task", "RELEASE_SNAPSHOT");
bvar::Adder<uint64_t> MOVE_count("task", "MOVE");
bvar::Adder<uint64_t> COMPACTION_count("task", "COMPACTION");
bvar::Adder<uint64_t> PUSH_STORAGE_POLICY_count("task", "PUSH_STORAGE_POLICY");
bvar::Adder<uint64_t> PUSH_COOLDOWN_CONF_count("task", "PUSH_COOLDOWN_CONF");
bvar::Adder<uint64_t> CREATE_count("task", "CREATE_TABLE");
bvar::Adder<uint64_t> DROP_count("task", "DROP_TABLE");
bvar::Adder<uint64_t> PUBLISH_VERSION_count("task", "PUBLISH_VERSION");
bvar::Adder<uint64_t> CLEAR_TRANSACTION_TASK_count("task", "CLEAR_TRANSACTION_TASK");
bvar::Adder<uint64_t> DELETE_count("task", "DELETE");
bvar::Adder<uint64_t> PUSH_count("task", "PUSH");
bvar::Adder<uint64_t> UPDATE_TABLET_META_INFO_count("task", "UPDATE_TABLET_META_INFO");
bvar::Adder<uint64_t> ALTER_count("task", "ALTER_TABLE");
bvar::Adder<uint64_t> CLONE_count("task", "CLONE");
bvar::Adder<uint64_t> STORAGE_MEDIUM_MIGRATE_count("task", "STORAGE_MEDIUM_MIGRATE");
bvar::Adder<uint64_t> GC_BINLOG_count("task", "GC_BINLOG");
bvar::Adder<uint64_t> UPDATE_VISIBLE_VERSION_count("task", "UPDATE_VISIBLE_VERSION");

void add_task_count(const TAgentTaskRequest& task, int n) {
    // clang-format off
    switch (task.task_type) {
    #define ADD_TASK_COUNT(type) \
    case TTaskType::type:        \
        type##_count << n;       \
        return;
    ADD_TASK_COUNT(ALTER_INVERTED_INDEX)
    ADD_TASK_COUNT(CHECK_CONSISTENCY)
    ADD_TASK_COUNT(UPLOAD)
    ADD_TASK_COUNT(DOWNLOAD)
    ADD_TASK_COUNT(MAKE_SNAPSHOT)
    ADD_TASK_COUNT(RELEASE_SNAPSHOT)
    ADD_TASK_COUNT(MOVE)
    ADD_TASK_COUNT(COMPACTION)
    ADD_TASK_COUNT(PUSH_STORAGE_POLICY)
    ADD_TASK_COUNT(PUSH_COOLDOWN_CONF)
    ADD_TASK_COUNT(CREATE)
    ADD_TASK_COUNT(DROP)
    ADD_TASK_COUNT(PUBLISH_VERSION)
    ADD_TASK_COUNT(CLEAR_TRANSACTION_TASK)
    ADD_TASK_COUNT(UPDATE_TABLET_META_INFO)
    ADD_TASK_COUNT(CLONE)
    ADD_TASK_COUNT(STORAGE_MEDIUM_MIGRATE)
    ADD_TASK_COUNT(GC_BINLOG)
    ADD_TASK_COUNT(UPDATE_VISIBLE_VERSION)
    #undef ADD_TASK_COUNT
    case TTaskType::REALTIME_PUSH:
    case TTaskType::PUSH:
        if (task.push_req.push_type == TPushType::LOAD_V2) {
            PUSH_count << n;
        } else if (task.push_req.push_type == TPushType::DELETE) {
            DELETE_count << n;
        }
        return;
    case TTaskType::ALTER:
    {
        ALTER_count << n;
        // cloud auto stop need sc jobs, a tablet's sc can also be considered a fragment
        doris::g_fragment_executing_count << 1;
        int64 now = duration_cast<std::chrono::milliseconds>(
                            std::chrono::system_clock::now().time_since_epoch())
                            .count();
        g_fragment_last_active_time.set_value(now);
        return;
    }
    default:
        return;
    }
    // clang-format on
}

bvar::Adder<uint64_t> report_task_total("report", "task_total");
bvar::Adder<uint64_t> report_task_failed("report", "task_failed");
bvar::Adder<uint64_t> report_disk_total("report", "disk_total");
bvar::Adder<uint64_t> report_disk_failed("report", "disk_failed");
bvar::Adder<uint64_t> report_tablet_total("report", "tablet_total");
bvar::Adder<uint64_t> report_tablet_failed("report", "tablet_failed");

} // namespace

TaskWorkerPool::TaskWorkerPool(std::string_view name, int worker_count,
                               std::function<void(const TAgentTaskRequest& task)> callback)
        : _callback(std::move(callback)) {
    auto st = ThreadPoolBuilder(fmt::format("TaskWP_{}", name))
                      .set_abbrev_name(name)
                      .set_min_threads(worker_count)
                      .set_max_threads(worker_count)
                      .build(&_thread_pool);
    CHECK(st.ok()) << name << ": " << st;
}

TaskWorkerPool::~TaskWorkerPool() {
    stop();
}

void TaskWorkerPool::stop() {
    if (_stopped.exchange(true)) {
        return;
    }

    if (_thread_pool) {
        _thread_pool->shutdown();
    }
}

Status TaskWorkerPool::submit_task(const TAgentTaskRequest& task) {
    return _submit_task(task, [this](auto&& task) {
        add_task_count(task, 1);
        return _thread_pool->submit_func([this, task]() {
            _callback(task);
            add_task_count(task, -1);
        });
    });
}

PriorTaskWorkerPool::PriorTaskWorkerPool(
        std::string_view name, int normal_worker_count, int high_prior_worker_count,
        std::function<void(const TAgentTaskRequest& task)> callback)
        : _callback(std::move(callback)) {
    auto st = ThreadPoolBuilder(fmt::format("TaskWP_.{}", name))
                      .set_abbrev_name(fmt::format("NP.{}", name))
                      .set_min_threads(normal_worker_count)
                      .set_max_threads(normal_worker_count)
                      .build(&_normal_pool);
    CHECK(st.ok()) << name << ": " << st;

    st = _normal_pool->submit_func([this] { normal_loop(); });
    CHECK(st.ok()) << name << ": " << st;

    st = ThreadPoolBuilder(fmt::format("HighPriorPool.{}", name))
<<<<<<< HEAD
                 .set_abbrev_name(fmt::format("HP.{}", name))
                 .set_min_threads(high_prior_worker_conut)
                 .set_max_threads(high_prior_worker_conut)
=======
                 .set_min_threads(high_prior_worker_count)
                 .set_max_threads(high_prior_worker_count)
>>>>>>> d278c165
                 .build(&_high_prior_pool);
    CHECK(st.ok()) << name << ": " << st;

    st = _high_prior_pool->submit_func([this] { high_prior_loop(); });
    CHECK(st.ok()) << name << ": " << st;
}

PriorTaskWorkerPool::~PriorTaskWorkerPool() {
    stop();
}

void PriorTaskWorkerPool::stop() {
    {
        std::lock_guard lock(_mtx);
        if (_stopped) {
            return;
        }

        _stopped = true;
    }
    _normal_condv.notify_all();
    _high_prior_condv.notify_all();

    if (_normal_pool) {
        _normal_pool->shutdown();
    }

    if (_high_prior_pool) {
        _high_prior_pool->shutdown();
    }
}

Status PriorTaskWorkerPool::submit_task(const TAgentTaskRequest& task) {
    return _submit_task(task, [this](auto&& task) {
        auto req = std::make_unique<TAgentTaskRequest>(task);
        add_task_count(*req, 1);
        if (req->__isset.priority && req->priority == TPriority::HIGH) {
            std::lock_guard lock(_mtx);
            _high_prior_queue.push_back(std::move(req));
            _high_prior_condv.notify_one();
            _normal_condv.notify_one();
        } else {
            std::lock_guard lock(_mtx);
            _normal_queue.push_back(std::move(req));
            _normal_condv.notify_one();
        }
        return Status::OK();
    });
}

void PriorTaskWorkerPool::normal_loop() {
    while (true) {
        std::unique_ptr<TAgentTaskRequest> req;

        {
            std::unique_lock lock(_mtx);
            _normal_condv.wait(lock, [&] {
                return !_normal_queue.empty() || !_high_prior_queue.empty() || _stopped;
            });

            if (_stopped) {
                return;
            }

            if (!_high_prior_queue.empty()) {
                req = std::move(_high_prior_queue.front());
                _high_prior_queue.pop_front();
            } else if (!_normal_queue.empty()) {
                req = std::move(_normal_queue.front());
                _normal_queue.pop_front();
            } else {
                continue;
            }
        }

        _callback(*req);
        add_task_count(*req, -1);
    }
}

void PriorTaskWorkerPool::high_prior_loop() {
    while (true) {
        std::unique_ptr<TAgentTaskRequest> req;

        {
            std::unique_lock lock(_mtx);
            _high_prior_condv.wait(lock, [&] { return !_high_prior_queue.empty() || _stopped; });

            if (_stopped) {
                return;
            }

            if (_high_prior_queue.empty()) {
                continue;
            }

            req = std::move(_high_prior_queue.front());
            _high_prior_queue.pop_front();
        }

        _callback(*req);
        add_task_count(*req, -1);
    }
}

ReportWorker::ReportWorker(std::string name, std::string abbrev_name,
                           const TMasterInfo& master_info, int report_interval_s,
                           std::function<void()> callback)
        : _name(std::move(name)), _abbrev_name(std::move(name)) {
    auto report_loop = [this, &master_info, report_interval_s, callback = std::move(callback)] {
        auto& engine = ExecEnv::GetInstance()->storage_engine();
        engine.register_report_listener(this);
        while (true) {
            {
                std::unique_lock lock(_mtx);
                _condv.wait_for(lock, std::chrono::seconds(report_interval_s),
                                [&] { return _stopped || _signal; });

                if (_stopped) {
                    break;
                }

                if (_signal) {
                    // Consume received signal
                    _signal = false;
                }
            }

            if (master_info.network_address.port == 0) {
                // port == 0 means not received heartbeat yet
                LOG(INFO) << "waiting to receive first heartbeat from frontend before doing report";
                continue;
            }

            callback();
        }
        engine.deregister_report_listener(this);
    };

    auto st = Thread::create("ReportWorker", _abbrev_name, report_loop, &_thread);
    CHECK(st.ok()) << _name << ": " << st;
}

ReportWorker::~ReportWorker() {
    stop();
}

void ReportWorker::notify() {
    {
        std::lock_guard lock(_mtx);
        _signal = true;
    }
    _condv.notify_all();
}

void ReportWorker::stop() {
    {
        std::lock_guard lock(_mtx);
        if (_stopped) {
            return;
        }

        _stopped = true;
    }
    _condv.notify_all();
    if (_thread) {
        _thread->join();
    }
}

void alter_inverted_index_callback(StorageEngine& engine, const TAgentTaskRequest& req) {
    const auto& alter_inverted_index_rq = req.alter_inverted_index_req;
    LOG(INFO) << "get alter inverted index task. signature=" << req.signature
              << ", tablet_id=" << alter_inverted_index_rq.tablet_id
              << ", job_id=" << alter_inverted_index_rq.job_id;

    Status status = Status::OK();
    auto tablet_ptr = engine.tablet_manager()->get_tablet(alter_inverted_index_rq.tablet_id);
    if (tablet_ptr != nullptr) {
        EngineIndexChangeTask engine_task(engine, alter_inverted_index_rq);
        SCOPED_ATTACH_TASK(engine_task.mem_tracker());
        status = engine_task.execute();
    } else {
        status = Status::NotFound("could not find tablet {}", alter_inverted_index_rq.tablet_id);
    }

    // Return result to fe
    TFinishTaskRequest finish_task_request;
    finish_task_request.__set_backend(BackendOptions::get_local_backend());
    finish_task_request.__set_task_type(req.task_type);
    finish_task_request.__set_signature(req.signature);
    std::vector<TTabletInfo> finish_tablet_infos;
    if (!status.ok()) {
        LOG(WARNING) << "failed to alter inverted index task, signature=" << req.signature
                     << ", tablet_id=" << alter_inverted_index_rq.tablet_id
                     << ", job_id=" << alter_inverted_index_rq.job_id << ", error=" << status;
    } else {
        LOG(INFO) << "successfully alter inverted index task, signature=" << req.signature
                  << ", tablet_id=" << alter_inverted_index_rq.tablet_id
                  << ", job_id=" << alter_inverted_index_rq.job_id;
        TTabletInfo tablet_info;
        status = get_tablet_info(engine, alter_inverted_index_rq.tablet_id,
                                 alter_inverted_index_rq.schema_hash, &tablet_info);
        if (status.ok()) {
            finish_tablet_infos.push_back(tablet_info);
        }
        finish_task_request.__set_finish_tablet_infos(finish_tablet_infos);
    }
    finish_task_request.__set_task_status(status.to_thrift());
    finish_task(finish_task_request);
    remove_task_info(req.task_type, req.signature);
}

void update_tablet_meta_callback(StorageEngine& engine, const TAgentTaskRequest& req) {
    LOG(INFO) << "get update tablet meta task. signature=" << req.signature;

    Status status;
    const auto& update_tablet_meta_req = req.update_tablet_meta_info_req;
    for (const auto& tablet_meta_info : update_tablet_meta_req.tabletMetaInfos) {
        auto tablet = engine.tablet_manager()->get_tablet(tablet_meta_info.tablet_id);
        if (tablet == nullptr) {
            status = Status::NotFound("tablet not found");
            LOG(WARNING) << "could not find tablet when update tablet meta. tablet_id="
                         << tablet_meta_info.tablet_id;
            continue;
        }
        bool need_to_save = false;
        if (tablet_meta_info.__isset.partition_id) {
            // for fix partition_id = 0
            LOG(WARNING) << "change be tablet id: " << tablet->tablet_meta()->tablet_id()
                         << "partition id from : " << tablet->tablet_meta()->partition_id()
                         << " to : " << tablet_meta_info.partition_id;
            auto succ = engine.tablet_manager()->update_tablet_partition_id(
                    tablet_meta_info.partition_id, tablet->tablet_meta()->tablet_id());
            if (!succ) {
                std::string err_msg = fmt::format(
                        "change be tablet id : {} partition_id : {} failed",
                        tablet->tablet_meta()->tablet_id(), tablet_meta_info.partition_id);
                LOG(WARNING) << err_msg;
                status = Status::InvalidArgument(err_msg);
                continue;
            }
            need_to_save = true;
        }
        if (tablet_meta_info.__isset.storage_policy_id) {
            tablet->tablet_meta()->set_storage_policy_id(tablet_meta_info.storage_policy_id);
            need_to_save = true;
        }
        if (tablet_meta_info.__isset.is_in_memory) {
            tablet->tablet_meta()->mutable_tablet_schema()->set_is_in_memory(
                    tablet_meta_info.is_in_memory);
            std::shared_lock rlock(tablet->get_header_lock());
            for (auto& rowset_meta : tablet->tablet_meta()->all_mutable_rs_metas()) {
                rowset_meta->tablet_schema()->set_is_in_memory(tablet_meta_info.is_in_memory);
            }
            tablet->tablet_schema_unlocked()->set_is_in_memory(tablet_meta_info.is_in_memory);
            need_to_save = true;
        }
        if (tablet_meta_info.__isset.compaction_policy) {
            if (tablet_meta_info.compaction_policy != CUMULATIVE_SIZE_BASED_POLICY &&
                tablet_meta_info.compaction_policy != CUMULATIVE_TIME_SERIES_POLICY) {
                status = Status::InvalidArgument(
                        "invalid compaction policy, only support for size_based or "
                        "time_series");
                continue;
            }
            tablet->tablet_meta()->set_compaction_policy(tablet_meta_info.compaction_policy);
            need_to_save = true;
        }
        if (tablet_meta_info.__isset.time_series_compaction_goal_size_mbytes) {
            if (tablet->tablet_meta()->compaction_policy() != CUMULATIVE_TIME_SERIES_POLICY) {
                status = Status::InvalidArgument(
                        "only time series compaction policy support time series config");
                continue;
            }
            tablet->tablet_meta()->set_time_series_compaction_goal_size_mbytes(
                    tablet_meta_info.time_series_compaction_goal_size_mbytes);
            need_to_save = true;
        }
        if (tablet_meta_info.__isset.time_series_compaction_file_count_threshold) {
            if (tablet->tablet_meta()->compaction_policy() != CUMULATIVE_TIME_SERIES_POLICY) {
                status = Status::InvalidArgument(
                        "only time series compaction policy support time series config");
                continue;
            }
            tablet->tablet_meta()->set_time_series_compaction_file_count_threshold(
                    tablet_meta_info.time_series_compaction_file_count_threshold);
            need_to_save = true;
        }
        if (tablet_meta_info.__isset.time_series_compaction_time_threshold_seconds) {
            if (tablet->tablet_meta()->compaction_policy() != CUMULATIVE_TIME_SERIES_POLICY) {
                status = Status::InvalidArgument(
                        "only time series compaction policy support time series config");
                continue;
            }
            tablet->tablet_meta()->set_time_series_compaction_time_threshold_seconds(
                    tablet_meta_info.time_series_compaction_time_threshold_seconds);
            need_to_save = true;
        }
        if (tablet_meta_info.__isset.time_series_compaction_empty_rowsets_threshold) {
            if (tablet->tablet_meta()->compaction_policy() != CUMULATIVE_TIME_SERIES_POLICY) {
                status = Status::InvalidArgument(
                        "only time series compaction policy support time series config");
                continue;
            }
            tablet->tablet_meta()->set_time_series_compaction_empty_rowsets_threshold(
                    tablet_meta_info.time_series_compaction_empty_rowsets_threshold);
            need_to_save = true;
        }
        if (tablet_meta_info.__isset.time_series_compaction_level_threshold) {
            if (tablet->tablet_meta()->compaction_policy() != CUMULATIVE_TIME_SERIES_POLICY) {
                status = Status::InvalidArgument(
                        "only time series compaction policy support time series config");
                continue;
            }
            tablet->tablet_meta()->set_time_series_compaction_level_threshold(
                    tablet_meta_info.time_series_compaction_level_threshold);
            need_to_save = true;
        }
        if (tablet_meta_info.__isset.replica_id) {
            tablet->tablet_meta()->set_replica_id(tablet_meta_info.replica_id);
        }
        if (tablet_meta_info.__isset.binlog_config) {
            // check binlog_config require fields: enable, ttl_seconds, max_bytes, max_history_nums
            const auto& t_binlog_config = tablet_meta_info.binlog_config;
            if (!t_binlog_config.__isset.enable || !t_binlog_config.__isset.ttl_seconds ||
                !t_binlog_config.__isset.max_bytes || !t_binlog_config.__isset.max_history_nums) {
                status = Status::InvalidArgument("invalid binlog config, some fields not set");
                LOG(WARNING) << fmt::format(
                        "invalid binlog config, some fields not set, tablet_id={}, "
                        "t_binlog_config={}",
                        tablet_meta_info.tablet_id,
                        apache::thrift::ThriftDebugString(t_binlog_config));
                continue;
            }

            BinlogConfig new_binlog_config;
            new_binlog_config = tablet_meta_info.binlog_config;
            LOG(INFO) << fmt::format(
                    "update tablet meta binlog config. tablet_id={}, old_binlog_config={}, "
                    "new_binlog_config={}",
                    tablet_meta_info.tablet_id, tablet->tablet_meta()->binlog_config().to_string(),
                    new_binlog_config.to_string());
            tablet->set_binlog_config(new_binlog_config);
            need_to_save = true;
        }
        if (tablet_meta_info.__isset.enable_single_replica_compaction) {
            std::shared_lock rlock(tablet->get_header_lock());
            tablet->tablet_meta()->mutable_tablet_schema()->set_enable_single_replica_compaction(
                    tablet_meta_info.enable_single_replica_compaction);
            for (auto& rowset_meta : tablet->tablet_meta()->all_mutable_rs_metas()) {
                rowset_meta->tablet_schema()->set_enable_single_replica_compaction(
                        tablet_meta_info.enable_single_replica_compaction);
            }
            tablet->tablet_schema_unlocked()->set_enable_single_replica_compaction(
                    tablet_meta_info.enable_single_replica_compaction);
            need_to_save = true;
        }
        if (tablet_meta_info.__isset.disable_auto_compaction) {
            std::shared_lock rlock(tablet->get_header_lock());
            tablet->tablet_meta()->mutable_tablet_schema()->set_disable_auto_compaction(
                    tablet_meta_info.disable_auto_compaction);
            for (auto& rowset_meta : tablet->tablet_meta()->all_mutable_rs_metas()) {
                rowset_meta->tablet_schema()->set_disable_auto_compaction(
                        tablet_meta_info.disable_auto_compaction);
            }
            tablet->tablet_schema_unlocked()->set_disable_auto_compaction(
                    tablet_meta_info.disable_auto_compaction);
            need_to_save = true;
        }

        if (tablet_meta_info.__isset.skip_write_index_on_load) {
            std::shared_lock rlock(tablet->get_header_lock());
            tablet->tablet_meta()->mutable_tablet_schema()->set_skip_write_index_on_load(
                    tablet_meta_info.skip_write_index_on_load);
            for (auto& rowset_meta : tablet->tablet_meta()->all_mutable_rs_metas()) {
                rowset_meta->tablet_schema()->set_skip_write_index_on_load(
                        tablet_meta_info.skip_write_index_on_load);
            }
            tablet->tablet_schema_unlocked()->set_skip_write_index_on_load(
                    tablet_meta_info.skip_write_index_on_load);
            need_to_save = true;
        }
        if (need_to_save) {
            std::shared_lock rlock(tablet->get_header_lock());
            tablet->save_meta();
        }
    }

    LOG(INFO) << "finish update tablet meta task. signature=" << req.signature;
    if (req.signature != -1) {
        TFinishTaskRequest finish_task_request;
        finish_task_request.__set_task_status(status.to_thrift());
        finish_task_request.__set_backend(BackendOptions::get_local_backend());
        finish_task_request.__set_task_type(req.task_type);
        finish_task_request.__set_signature(req.signature);
        finish_task(finish_task_request);
        remove_task_info(req.task_type, req.signature);
    }
}

void check_consistency_callback(StorageEngine& engine, const TAgentTaskRequest& req) {
    uint32_t checksum = 0;
    const auto& check_consistency_req = req.check_consistency_req;
    EngineChecksumTask engine_task(engine, check_consistency_req.tablet_id,
                                   check_consistency_req.schema_hash, check_consistency_req.version,
                                   &checksum);
    SCOPED_ATTACH_TASK(engine_task.mem_tracker());
    Status status = engine_task.execute();
    if (!status.ok()) {
        LOG_WARNING("failed to check consistency")
                .tag("signature", req.signature)
                .tag("tablet_id", check_consistency_req.tablet_id)
                .error(status);
    } else {
        LOG_INFO("successfully check consistency")
                .tag("signature", req.signature)
                .tag("tablet_id", check_consistency_req.tablet_id)
                .tag("checksum", checksum);
    }

    TFinishTaskRequest finish_task_request;
    finish_task_request.__set_backend(BackendOptions::get_local_backend());
    finish_task_request.__set_task_type(req.task_type);
    finish_task_request.__set_signature(req.signature);
    finish_task_request.__set_task_status(status.to_thrift());
    finish_task_request.__set_tablet_checksum(static_cast<int64_t>(checksum));
    finish_task_request.__set_request_version(check_consistency_req.version);

    finish_task(finish_task_request);
    remove_task_info(req.task_type, req.signature);
}

void report_task_callback(const TMasterInfo& master_info) {
    TReportRequest request;
    if (config::report_random_wait) {
        random_sleep(5);
    }
    request.__isset.tasks = true;
    {
        std::lock_guard lock(s_task_signatures_mtx);
        auto& tasks = request.tasks;
        for (auto&& [task_type, signatures] : s_task_signatures) {
            auto& set = tasks[task_type];
            for (auto&& signature : signatures) {
                set.insert(signature);
            }
        }
    }
    request.__set_backend(BackendOptions::get_local_backend());
    bool succ = handle_report(request, master_info, "task");
    report_task_total << 1;
    if (!succ) [[unlikely]] {
        report_task_failed << 1;
    }
}

void report_disk_callback(StorageEngine& engine, const TMasterInfo& master_info) {
    // Random sleep 1~5 seconds before doing report.
    // In order to avoid the problem that the FE receives many report requests at the same time
    // and can not be processed.
    if (config::report_random_wait) {
        random_sleep(5);
    }

    TReportRequest request;
    request.__set_backend(BackendOptions::get_local_backend());
    request.__isset.disks = true;

    std::vector<DataDirInfo> data_dir_infos;
    static_cast<void>(engine.get_all_data_dir_info(&data_dir_infos, true /* update */));

    for (auto& root_path_info : data_dir_infos) {
        TDisk disk;
        disk.__set_root_path(root_path_info.path);
        disk.__set_path_hash(root_path_info.path_hash);
        disk.__set_storage_medium(root_path_info.storage_medium);
        disk.__set_disk_total_capacity(root_path_info.disk_capacity);
        disk.__set_data_used_capacity(root_path_info.local_used_capacity);
        disk.__set_remote_used_capacity(root_path_info.remote_used_capacity);
        disk.__set_disk_available_capacity(root_path_info.available);
        disk.__set_trash_used_capacity(root_path_info.trash_used_capacity);
        disk.__set_used(root_path_info.is_used);
        request.disks[root_path_info.path] = disk;
    }
    request.__set_num_cores(CpuInfo::num_cores());
    request.__set_pipeline_executor_size(config::pipeline_executor_size > 0
                                                 ? config::pipeline_executor_size
                                                 : CpuInfo::num_cores());
    bool succ = handle_report(request, master_info, "disk");
    report_disk_total << 1;
    if (!succ) [[unlikely]] {
        report_disk_failed << 1;
    }
}

void report_disk_callback(CloudStorageEngine& engine, const TMasterInfo& master_info) {
    // Random sleep 1~5 seconds before doing report.
    // In order to avoid the problem that the FE receives many report requests at the same time
    // and can not be processed.
    if (config::report_random_wait) {
        random_sleep(5);
    }
    (void)engine; // To be used in the future

    TReportRequest request;
    request.__set_backend(BackendOptions::get_local_backend());
    request.__isset.disks = true;

    // TODO(deardeng): report disk info in cloud mode. And make it more clear
    //                 that report CPU by using a separte report procedure
    //                 or abstracting disk report as "host info report"
    request.__set_num_cores(CpuInfo::num_cores());
    request.__set_pipeline_executor_size(config::pipeline_executor_size > 0
                                                 ? config::pipeline_executor_size
                                                 : CpuInfo::num_cores());
    bool succ = handle_report(request, master_info, "disk");
    report_disk_total << 1;
    report_disk_failed << !succ;
}

void report_tablet_callback(StorageEngine& engine, const TMasterInfo& master_info) {
    if (config::report_random_wait) {
        random_sleep(5);
    }

    TReportRequest request;
    request.__set_backend(BackendOptions::get_local_backend());
    request.__isset.tablets = true;

    uint64_t report_version = s_report_version;
    engine.tablet_manager()->build_all_report_tablets_info(&request.tablets);
    if (report_version < s_report_version) {
        // TODO llj This can only reduce the possibility for report error, but can't avoid it.
        // If FE create a tablet in FE meta and send CREATE task to this BE, the tablet may not be included in this
        // report, and the report version has a small probability that it has not been updated in time. When FE
        // receives this report, it is possible to delete the new tablet.
        LOG(WARNING) << "report version " << report_version << " change to " << s_report_version;
        DorisMetrics::instance()->report_all_tablets_requests_skip->increment(1);
        return;
    }

    std::map<int64_t, int64_t> partitions_version;
    engine.tablet_manager()->get_partitions_visible_version(&partitions_version);
    request.__set_partitions_version(std::move(partitions_version));

    int64_t max_compaction_score =
            std::max(DorisMetrics::instance()->tablet_cumulative_max_compaction_score->value(),
                     DorisMetrics::instance()->tablet_base_max_compaction_score->value());
    request.__set_tablet_max_compaction_score(max_compaction_score);
    request.__set_report_version(report_version);

    // report storage policy and resource
    auto& storage_policy_list = request.storage_policy;
    for (auto [id, version] : get_storage_policy_ids()) {
        auto& storage_policy = storage_policy_list.emplace_back();
        storage_policy.__set_id(id);
        storage_policy.__set_version(version);
    }
    request.__isset.storage_policy = true;
    auto& resource_list = request.resource;
    for (auto [id_str, version] : get_storage_resource_ids()) {
        auto& resource = resource_list.emplace_back();
        int64_t id = -1;
        if (auto [_, ec] = std::from_chars(id_str.data(), id_str.data() + id_str.size(), id);
            ec == std::errc {}) [[unlikely]] {
            LOG(ERROR) << "invalid resource id format: " << id_str;
        } else {
            resource.__set_id(id);
            resource.__set_version(version);
        }
    }
    request.__isset.resource = true;

    bool succ = handle_report(request, master_info, "tablet");
    report_tablet_total << 1;
    if (!succ) [[unlikely]] {
        report_tablet_failed << 1;
    }
}

void upload_callback(StorageEngine& engine, ExecEnv* env, const TAgentTaskRequest& req) {
    const auto& upload_request = req.upload_req;

    LOG(INFO) << "get upload task. signature=" << req.signature
              << ", job_id=" << upload_request.job_id;

    std::map<int64_t, std::vector<std::string>> tablet_files;
    std::unique_ptr<SnapshotLoader> loader = std::make_unique<SnapshotLoader>(
            engine, env, upload_request.job_id, req.signature, upload_request.broker_addr,
            upload_request.broker_prop);
    Status status =
            loader->init(upload_request.__isset.storage_backend ? upload_request.storage_backend
                                                                : TStorageBackendType::type::BROKER,
                         upload_request.__isset.location ? upload_request.location : "");
    if (status.ok()) {
        status = loader->upload(upload_request.src_dest_map, &tablet_files);
    }

    if (!status.ok()) {
        LOG_WARNING("failed to upload")
                .tag("signature", req.signature)
                .tag("job_id", upload_request.job_id)
                .error(status);
    } else {
        LOG_INFO("successfully upload")
                .tag("signature", req.signature)
                .tag("job_id", upload_request.job_id);
    }

    TFinishTaskRequest finish_task_request;
    finish_task_request.__set_backend(BackendOptions::get_local_backend());
    finish_task_request.__set_task_type(req.task_type);
    finish_task_request.__set_signature(req.signature);
    finish_task_request.__set_task_status(status.to_thrift());
    finish_task_request.__set_tablet_files(tablet_files);

    finish_task(finish_task_request);
    remove_task_info(req.task_type, req.signature);
}

void download_callback(StorageEngine& engine, ExecEnv* env, const TAgentTaskRequest& req) {
    const auto& download_request = req.download_req;
    LOG(INFO) << "get download task. signature=" << req.signature
              << ", job_id=" << download_request.job_id
              << ", task detail: " << apache::thrift::ThriftDebugString(download_request);

    // TODO: download
    std::vector<int64_t> downloaded_tablet_ids;

    auto status = Status::OK();
    if (download_request.__isset.remote_tablet_snapshots) {
        std::unique_ptr<SnapshotLoader> loader = std::make_unique<SnapshotLoader>(
                engine, env, download_request.job_id, req.signature);
        status = loader->remote_http_download(download_request.remote_tablet_snapshots,
                                              &downloaded_tablet_ids);
    } else {
        std::unique_ptr<SnapshotLoader> loader = std::make_unique<SnapshotLoader>(
                engine, env, download_request.job_id, req.signature, download_request.broker_addr,
                download_request.broker_prop);
        status = loader->init(download_request.__isset.storage_backend
                                      ? download_request.storage_backend
                                      : TStorageBackendType::type::BROKER,
                              download_request.__isset.location ? download_request.location : "");
        if (status.ok()) {
            status = loader->download(download_request.src_dest_map, &downloaded_tablet_ids);
        }
    }

    if (!status.ok()) {
        LOG_WARNING("failed to download")
                .tag("signature", req.signature)
                .tag("job_id", download_request.job_id)
                .error(status);
    } else {
        LOG_INFO("successfully download")
                .tag("signature", req.signature)
                .tag("job_id", download_request.job_id);
    }

    TFinishTaskRequest finish_task_request;
    finish_task_request.__set_backend(BackendOptions::get_local_backend());
    finish_task_request.__set_task_type(req.task_type);
    finish_task_request.__set_signature(req.signature);
    finish_task_request.__set_task_status(status.to_thrift());
    finish_task_request.__set_downloaded_tablet_ids(downloaded_tablet_ids);

    finish_task(finish_task_request);
    remove_task_info(req.task_type, req.signature);
}

void make_snapshot_callback(StorageEngine& engine, const TAgentTaskRequest& req) {
    const auto& snapshot_request = req.snapshot_req;

    LOG(INFO) << "get snapshot task. signature=" << req.signature;

    string snapshot_path;
    bool allow_incremental_clone = false; // not used
    std::vector<string> snapshot_files;
    Status status = engine.snapshot_mgr()->make_snapshot(snapshot_request, &snapshot_path,
                                                         &allow_incremental_clone);
    if (status.ok() && snapshot_request.__isset.list_files) {
        // list and save all snapshot files
        // snapshot_path like: data/snapshot/20180417205230.1.86400
        // we need to add subdir: tablet_id/schema_hash/
        std::vector<io::FileInfo> files;
        bool exists = true;
        io::Path path = fmt::format("{}/{}/{}/", snapshot_path, snapshot_request.tablet_id,
                                    snapshot_request.schema_hash);
        status = io::global_local_filesystem()->list(path, true, &files, &exists);
        if (status.ok()) {
            for (auto& file : files) {
                snapshot_files.push_back(file.file_name);
            }
        }
    }
    if (!status.ok()) {
        LOG_WARNING("failed to make snapshot")
                .tag("signature", req.signature)
                .tag("tablet_id", snapshot_request.tablet_id)
                .tag("version", snapshot_request.version)
                .error(status);
    } else {
        LOG_INFO("successfully make snapshot")
                .tag("signature", req.signature)
                .tag("tablet_id", snapshot_request.tablet_id)
                .tag("version", snapshot_request.version)
                .tag("snapshot_path", snapshot_path);
    }

    TFinishTaskRequest finish_task_request;
    finish_task_request.__set_backend(BackendOptions::get_local_backend());
    finish_task_request.__set_task_type(req.task_type);
    finish_task_request.__set_signature(req.signature);
    finish_task_request.__set_snapshot_path(snapshot_path);
    finish_task_request.__set_snapshot_files(snapshot_files);
    finish_task_request.__set_task_status(status.to_thrift());

    finish_task(finish_task_request);
    remove_task_info(req.task_type, req.signature);
}

void release_snapshot_callback(StorageEngine& engine, const TAgentTaskRequest& req) {
    const auto& release_snapshot_request = req.release_snapshot_req;

    LOG(INFO) << "get release snapshot task. signature=" << req.signature;

    const string& snapshot_path = release_snapshot_request.snapshot_path;
    Status status = engine.snapshot_mgr()->release_snapshot(snapshot_path);
    if (!status.ok()) {
        LOG_WARNING("failed to release snapshot")
                .tag("signature", req.signature)
                .tag("snapshot_path", snapshot_path)
                .error(status);
    } else {
        LOG_INFO("successfully release snapshot")
                .tag("signature", req.signature)
                .tag("snapshot_path", snapshot_path);
    }

    TFinishTaskRequest finish_task_request;
    finish_task_request.__set_backend(BackendOptions::get_local_backend());
    finish_task_request.__set_task_type(req.task_type);
    finish_task_request.__set_signature(req.signature);
    finish_task_request.__set_task_status(status.to_thrift());

    finish_task(finish_task_request);
    remove_task_info(req.task_type, req.signature);
}

void move_dir_callback(StorageEngine& engine, ExecEnv* env, const TAgentTaskRequest& req) {
    const auto& move_dir_req = req.move_dir_req;

    LOG(INFO) << "get move dir task. signature=" << req.signature
              << ", job_id=" << move_dir_req.job_id;
    Status status;
    auto tablet = engine.tablet_manager()->get_tablet(move_dir_req.tablet_id);
    if (tablet == nullptr) {
        status = Status::InvalidArgument("Could not find tablet");
    } else {
        SnapshotLoader loader(engine, env, move_dir_req.job_id, move_dir_req.tablet_id);
        status = loader.move(move_dir_req.src, tablet, true);
    }

    if (!status.ok()) {
        LOG_WARNING("failed to move dir")
                .tag("signature", req.signature)
                .tag("job_id", move_dir_req.job_id)
                .tag("tablet_id", move_dir_req.tablet_id)
                .tag("src", move_dir_req.src)
                .error(status);
    } else {
        LOG_INFO("successfully move dir")
                .tag("signature", req.signature)
                .tag("job_id", move_dir_req.job_id)
                .tag("tablet_id", move_dir_req.tablet_id)
                .tag("src", move_dir_req.src);
    }

    TFinishTaskRequest finish_task_request;
    finish_task_request.__set_backend(BackendOptions::get_local_backend());
    finish_task_request.__set_task_type(req.task_type);
    finish_task_request.__set_signature(req.signature);
    finish_task_request.__set_task_status(status.to_thrift());

    finish_task(finish_task_request);
    remove_task_info(req.task_type, req.signature);
}

void submit_table_compaction_callback(StorageEngine& engine, const TAgentTaskRequest& req) {
    const auto& compaction_req = req.compaction_req;

    LOG(INFO) << "get compaction task. signature=" << req.signature
              << ", compaction_type=" << compaction_req.type;

    CompactionType compaction_type;
    if (compaction_req.type == "base") {
        compaction_type = CompactionType::BASE_COMPACTION;
    } else {
        compaction_type = CompactionType::CUMULATIVE_COMPACTION;
    }

    auto tablet_ptr = engine.tablet_manager()->get_tablet(compaction_req.tablet_id);
    if (tablet_ptr != nullptr) {
        auto* data_dir = tablet_ptr->data_dir();
        if (!tablet_ptr->can_do_compaction(data_dir->path_hash(), compaction_type)) {
            LOG(WARNING) << "could not do compaction. tablet_id=" << tablet_ptr->tablet_id()
                         << ", compaction_type=" << compaction_type;
            return;
        }

        Status status = engine.submit_compaction_task(tablet_ptr, compaction_type, false);
        if (!status.ok()) {
            LOG(WARNING) << "failed to submit table compaction task. error=" << status;
        }
    }
}

namespace {

void update_s3_resource(const TStorageResource& param, io::RemoteFileSystemSPtr existed_fs) {
    Status st;
    io::RemoteFileSystemSPtr fs;

    if (!existed_fs) {
        // No such FS instance on BE
        S3Conf s3_conf {
                .bucket = param.s3_storage_param.bucket,
                .prefix = param.s3_storage_param.root_path,
                .client_conf = {
                        .endpoint = param.s3_storage_param.endpoint,
                        .region = param.s3_storage_param.region,
                        .ak = param.s3_storage_param.ak,
                        .sk = param.s3_storage_param.sk,
                        .token = param.s3_storage_param.token,
                        .max_connections = param.s3_storage_param.max_conn,
                        .request_timeout_ms = param.s3_storage_param.request_timeout_ms,
                        .connect_timeout_ms = param.s3_storage_param.conn_timeout_ms,
                        // When using cold heat separation in minio, user might use ip address directly,
                        // which needs enable use_virtual_addressing to true
                        .use_virtual_addressing = !param.s3_storage_param.use_path_style,
                }};
        auto res = io::S3FileSystem::create(std::move(s3_conf), std::to_string(param.id));
        if (!res.has_value()) {
            st = std::move(res).error();
        } else {
            fs = std::move(res).value();
        }
    } else {
        DCHECK_EQ(existed_fs->type(), io::FileSystemType::S3) << param.id << ' ' << param.name;
        auto client = static_cast<io::S3FileSystem*>(existed_fs.get())->client_holder();
        S3ClientConf conf {
                .ak = param.s3_storage_param.ak,
                .sk = param.s3_storage_param.sk,
                .token = param.s3_storage_param.token,
        };
        st = client->reset(conf);
        fs = std::move(existed_fs);
    }

    if (!st.ok()) {
        LOG(WARNING) << "update s3 resource failed: " << st;
    } else {
        LOG_INFO("successfully update hdfs resource")
                .tag("resource_id", param.id)
                .tag("resource_name", param.name);
        put_storage_resource(param.id, {std::move(fs), param.version});
    }
}

void update_hdfs_resource(const TStorageResource& param, io::RemoteFileSystemSPtr existed_fs) {
    Status st;
    io::RemoteFileSystemSPtr fs;
    std::string root_path =
            param.hdfs_storage_param.__isset.root_path ? param.hdfs_storage_param.root_path : "";

    if (!existed_fs) {
        // No such FS instance on BE
        auto res = io::HdfsFileSystem::create(
                param.hdfs_storage_param, param.hdfs_storage_param.fs_name,
                std::to_string(param.id), nullptr, std::move(root_path));
        if (!res.has_value()) {
            st = std::move(res).error();
        } else {
            fs = std::move(res).value();
        }

    } else {
        DCHECK_EQ(existed_fs->type(), io::FileSystemType::HDFS) << param.id << ' ' << param.name;
        // TODO(plat1ko): update hdfs conf
        fs = std::move(existed_fs);
    }

    if (!st.ok()) {
        LOG(WARNING) << "update hdfs resource failed: " << st;
    } else {
        LOG_INFO("successfully update hdfs resource")
                .tag("resource_id", param.id)
                .tag("resource_name", param.name)
                .tag("root_path", fs->root_path().string());
        put_storage_resource(param.id, {std::move(fs), param.version});
    }
}

} // namespace

void push_storage_policy_callback(StorageEngine& engine, const TAgentTaskRequest& req) {
    const auto& push_storage_policy_req = req.push_storage_policy_req;
    // refresh resource
    for (auto&& param : push_storage_policy_req.resource) {
        auto existed_resource = get_storage_resource(param.id);
        if (existed_resource.version >= param.version) {
            // Stale request, ignore
            continue;
        }

        if (param.__isset.s3_storage_param) {
            update_s3_resource(param, std::move(existed_resource.fs));
        } else if (param.__isset.hdfs_storage_param) {
            update_hdfs_resource(param, std::move(existed_resource.fs));
        } else {
            LOG(WARNING) << "unknown resource=" << param;
        }
    }
    // drop storage policy
    for (auto policy_id : push_storage_policy_req.dropped_storage_policy) {
        delete_storage_policy(policy_id);
    }
    // refresh storage policy
    for (auto&& storage_policy : push_storage_policy_req.storage_policy) {
        auto existed_storage_policy = get_storage_policy(storage_policy.id);
        if (existed_storage_policy == nullptr ||
            existed_storage_policy->version < storage_policy.version) {
            auto storage_policy1 = std::make_shared<StoragePolicy>();
            storage_policy1->name = storage_policy.name;
            storage_policy1->version = storage_policy.version;
            storage_policy1->cooldown_datetime = storage_policy.cooldown_datetime;
            storage_policy1->cooldown_ttl = storage_policy.cooldown_ttl;
            storage_policy1->resource_id = storage_policy.resource_id;
            LOG_INFO("successfully update storage policy")
                    .tag("storage_policy_id", storage_policy.id)
                    .tag("storage_policy", storage_policy1->to_string());
            put_storage_policy(storage_policy.id, std::move(storage_policy1));
        }
    }
}

void push_cooldown_conf_callback(StorageEngine& engine, const TAgentTaskRequest& req) {
    const auto& push_cooldown_conf_req = req.push_cooldown_conf;
    for (const auto& cooldown_conf : push_cooldown_conf_req.cooldown_confs) {
        int64_t tablet_id = cooldown_conf.tablet_id;
        TabletSharedPtr tablet = engine.tablet_manager()->get_tablet(tablet_id);
        if (tablet == nullptr) {
            LOG(WARNING) << "failed to get tablet. tablet_id=" << tablet_id;
            continue;
        }
        if (tablet->update_cooldown_conf(cooldown_conf.cooldown_term,
                                         cooldown_conf.cooldown_replica_id) &&
            cooldown_conf.cooldown_replica_id == tablet->replica_id() &&
            tablet->tablet_meta()->cooldown_meta_id().initialized()) {
            Tablet::async_write_cooldown_meta(tablet);
        }
    }
}

void create_tablet_callback(StorageEngine& engine, const TAgentTaskRequest& req) {
    const auto& create_tablet_req = req.create_tablet_req;
    RuntimeProfile runtime_profile("CreateTablet");
    RuntimeProfile* profile = &runtime_profile;
    MonotonicStopWatch watch;
    watch.start();
    SCOPED_CLEANUP({
        auto elapsed_time = static_cast<int64_t>(watch.elapsed_time());
        if (elapsed_time / 1e9 > config::agent_task_trace_threshold_sec) {
            COUNTER_UPDATE(profile->total_time_counter(), elapsed_time);
            std::stringstream ss;
            profile->pretty_print(&ss);
            LOG(WARNING) << "create tablet cost(s) " << elapsed_time / 1e9 << std::endl << ss.str();
        }
    });
    DorisMetrics::instance()->create_tablet_requests_total->increment(1);
    VLOG_NOTICE << "start to create tablet " << create_tablet_req.tablet_id;

    std::vector<TTabletInfo> finish_tablet_infos;
    VLOG_NOTICE << "create tablet: " << create_tablet_req;
    Status status = engine.create_tablet(create_tablet_req, profile);
    if (!status.ok()) {
        DorisMetrics::instance()->create_tablet_requests_failed->increment(1);
        LOG_WARNING("failed to create tablet, reason={}", status.to_string())
                .tag("signature", req.signature)
                .tag("tablet_id", create_tablet_req.tablet_id)
                .error(status);
    } else {
        s_report_version.fetch_add(1, std::memory_order_relaxed);
        // get path hash of the created tablet
        TabletSharedPtr tablet;
        {
            SCOPED_TIMER(ADD_TIMER(profile, "GetTablet"));
            tablet = engine.tablet_manager()->get_tablet(create_tablet_req.tablet_id);
        }
        DCHECK(tablet != nullptr);
        TTabletInfo tablet_info;
        tablet_info.tablet_id = tablet->table_id();
        tablet_info.schema_hash = tablet->schema_hash();
        tablet_info.version = create_tablet_req.version;
        // Useless but it is a required field in TTabletInfo
        tablet_info.version_hash = 0;
        tablet_info.row_count = 0;
        tablet_info.data_size = 0;
        tablet_info.__set_path_hash(tablet->data_dir()->path_hash());
        tablet_info.__set_replica_id(tablet->replica_id());
        finish_tablet_infos.push_back(tablet_info);
        LOG_INFO("successfully create tablet")
                .tag("signature", req.signature)
                .tag("tablet_id", create_tablet_req.tablet_id);
    }
    TFinishTaskRequest finish_task_request;
    finish_task_request.__set_finish_tablet_infos(finish_tablet_infos);
    finish_task_request.__set_backend(BackendOptions::get_local_backend());
    finish_task_request.__set_report_version(s_report_version);
    finish_task_request.__set_task_type(req.task_type);
    finish_task_request.__set_signature(req.signature);
    finish_task_request.__set_task_status(status.to_thrift());
    finish_task(finish_task_request);
    remove_task_info(req.task_type, req.signature);
}

void drop_tablet_callback(StorageEngine& engine, const TAgentTaskRequest& req) {
    const auto& drop_tablet_req = req.drop_tablet_req;
    Status status;
    auto dropped_tablet = engine.tablet_manager()->get_tablet(drop_tablet_req.tablet_id, false);
    if (dropped_tablet != nullptr) {
        status = engine.tablet_manager()->drop_tablet(drop_tablet_req.tablet_id,
                                                      drop_tablet_req.replica_id,
                                                      drop_tablet_req.is_drop_table_or_partition);
    } else {
        status = Status::NotFound("could not find tablet {}", drop_tablet_req.tablet_id);
    }
    if (status.ok()) {
        // if tablet is dropped by fe, then the related txn should also be removed
        engine.txn_manager()->force_rollback_tablet_related_txns(
                dropped_tablet->data_dir()->get_meta(), drop_tablet_req.tablet_id,
                dropped_tablet->tablet_uid());
        LOG_INFO("successfully drop tablet")
                .tag("signature", req.signature)
                .tag("tablet_id", drop_tablet_req.tablet_id);
    } else {
        LOG_WARNING("failed to drop tablet")
                .tag("signature", req.signature)
                .tag("tablet_id", drop_tablet_req.tablet_id)
                .error(status);
    }

    TFinishTaskRequest finish_task_request;
    finish_task_request.__set_backend(BackendOptions::get_local_backend());
    finish_task_request.__set_task_type(req.task_type);
    finish_task_request.__set_signature(req.signature);
    finish_task_request.__set_task_status(status.to_thrift());

    finish_task(finish_task_request);
    remove_task_info(req.task_type, req.signature);
}

void push_callback(StorageEngine& engine, const TAgentTaskRequest& req) {
    const auto& push_req = req.push_req;

    LOG(INFO) << "get push task. signature=" << req.signature
              << " push_type=" << push_req.push_type;
    std::vector<TTabletInfo> tablet_infos;

    EngineBatchLoadTask engine_task(engine, const_cast<TPushReq&>(push_req), &tablet_infos);
    SCOPED_ATTACH_TASK(engine_task.mem_tracker());
    auto status = engine_task.execute();

    // Return result to fe
    TFinishTaskRequest finish_task_request;
    finish_task_request.__set_backend(BackendOptions::get_local_backend());
    finish_task_request.__set_task_type(req.task_type);
    finish_task_request.__set_signature(req.signature);
    if (push_req.push_type == TPushType::DELETE) {
        finish_task_request.__set_request_version(push_req.version);
    }

    if (status.ok()) {
        LOG_INFO("successfully execute push task")
                .tag("signature", req.signature)
                .tag("tablet_id", push_req.tablet_id)
                .tag("push_type", push_req.push_type);
        ++s_report_version;
        finish_task_request.__set_finish_tablet_infos(tablet_infos);
    } else {
        LOG_WARNING("failed to execute push task")
                .tag("signature", req.signature)
                .tag("tablet_id", push_req.tablet_id)
                .tag("push_type", push_req.push_type)
                .error(status);
    }
    finish_task_request.__set_task_status(status.to_thrift());
    finish_task_request.__set_report_version(s_report_version);

    finish_task(finish_task_request);
    remove_task_info(req.task_type, req.signature);
}

void cloud_push_callback(CloudStorageEngine& engine, const TAgentTaskRequest& req) {
    const auto& push_req = req.push_req;

    LOG(INFO) << "get push task. signature=" << req.signature
              << " push_type=" << push_req.push_type;

    // Return result to fe
    TFinishTaskRequest finish_task_request;
    finish_task_request.__set_backend(BackendOptions::get_local_backend());
    finish_task_request.__set_task_type(req.task_type);
    finish_task_request.__set_signature(req.signature);

    // Only support DELETE in cloud mode now
    if (push_req.push_type != TPushType::DELETE) {
        finish_task_request.__set_task_status(
                Status::NotSupported("push_type {} not is supported",
                                     std::to_string(push_req.push_type))
                        .to_thrift());
        return;
    }

    finish_task_request.__set_request_version(push_req.version);

    DorisMetrics::instance()->delete_requests_total->increment(1);
    auto st = CloudDeleteTask::execute(engine, req.push_req);
    if (st.ok()) {
        LOG_INFO("successfully execute push task")
                .tag("signature", req.signature)
                .tag("tablet_id", push_req.tablet_id)
                .tag("push_type", push_req.push_type);
        ++s_report_version;
        auto& tablet_info = finish_task_request.finish_tablet_infos.emplace_back();
        // Just need tablet_id
        tablet_info.tablet_id = push_req.tablet_id;
        finish_task_request.__isset.finish_tablet_infos = true;
    } else {
        DorisMetrics::instance()->delete_requests_failed->increment(1);
        LOG_WARNING("failed to execute push task")
                .tag("signature", req.signature)
                .tag("tablet_id", push_req.tablet_id)
                .tag("push_type", push_req.push_type)
                .error(st);
    }

    finish_task_request.__set_task_status(st.to_thrift());
    finish_task_request.__set_report_version(s_report_version);

    finish_task(finish_task_request);
    remove_task_info(req.task_type, req.signature);
}

PublishVersionWorkerPool::PublishVersionWorkerPool(StorageEngine& engine)
        : TaskWorkerPool("PUB_VER", config::publish_version_worker_count,
                         [this](const TAgentTaskRequest& task) { publish_version_callback(task); }),
          _engine(engine) {}

PublishVersionWorkerPool::~PublishVersionWorkerPool() = default;

void PublishVersionWorkerPool::publish_version_callback(const TAgentTaskRequest& req) {
    const auto& publish_version_req = req.publish_version_req;
    DorisMetrics::instance()->publish_task_request_total->increment(1);
    VLOG_NOTICE << "get publish version task. signature=" << req.signature;

    std::set<TTabletId> error_tablet_ids;
    std::map<TTabletId, TVersion> succ_tablets;
    // partition_id, tablet_id, publish_version
    std::vector<std::tuple<int64_t, int64_t, int64_t>> discontinuous_version_tablets;
    std::map<TTableId, int64_t> table_id_to_num_delta_rows;
    uint32_t retry_time = 0;
    Status status;
    constexpr uint32_t PUBLISH_VERSION_MAX_RETRY = 3;
    while (retry_time < PUBLISH_VERSION_MAX_RETRY) {
        succ_tablets.clear();
        error_tablet_ids.clear();
        table_id_to_num_delta_rows.clear();
        EnginePublishVersionTask engine_task(_engine, publish_version_req, &error_tablet_ids,
                                             &succ_tablets, &discontinuous_version_tablets,
                                             &table_id_to_num_delta_rows);
        SCOPED_ATTACH_TASK(engine_task.mem_tracker());
        status = engine_task.execute();
        if (status.ok()) {
            break;
        }

        if (status.is<PUBLISH_VERSION_NOT_CONTINUOUS>()) {
            // there are too many missing versions, it has been be added to async
            // publish task, so no need to retry here.
            if (discontinuous_version_tablets.empty()) {
                break;
            }
            LOG_EVERY_SECOND(INFO) << "wait for previous publish version task to be done, "
                                   << "transaction_id: " << publish_version_req.transaction_id;

            int64_t time_elapsed = time(nullptr) - req.recv_time;
            if (time_elapsed > config::publish_version_task_timeout_s) {
                LOG(INFO) << "task elapsed " << time_elapsed
                          << " seconds since it is inserted to queue, it is timeout";
                break;
            }

            // Version not continuous, put to queue and wait pre version publish task execute
            PUBLISH_VERSION_count << 1;
            auto st = _thread_pool->submit_func([this, req] {
                this->publish_version_callback(req);
                PUBLISH_VERSION_count << -1;
            });
            if (!st.ok()) [[unlikely]] {
                PUBLISH_VERSION_count << -1;
                status = std::move(st);
            } else {
                return;
            }
        }

        LOG_WARNING("failed to publish version")
                .tag("transaction_id", publish_version_req.transaction_id)
                .tag("error_tablets_num", error_tablet_ids.size())
                .tag("retry_time", retry_time)
                .error(status);
        ++retry_time;
    }

    for (auto& item : discontinuous_version_tablets) {
        _engine.add_async_publish_task(std::get<0>(item), std::get<1>(item), std::get<2>(item),
                                       publish_version_req.transaction_id, false);
    }
    TFinishTaskRequest finish_task_request;
    if (!status.ok()) [[unlikely]] {
        DorisMetrics::instance()->publish_task_failed_total->increment(1);
        // if publish failed, return failed, FE will ignore this error and
        // check error tablet ids and FE will also republish this task
        LOG_WARNING("failed to publish version")
                .tag("signature", req.signature)
                .tag("transaction_id", publish_version_req.transaction_id)
                .tag("error_tablets_num", error_tablet_ids.size())
                .error(status);
    } else {
        if (!config::disable_auto_compaction &&
            !MemInfo::is_exceed_soft_mem_limit(GB_EXCHANGE_BYTE)) {
            for (auto [tablet_id, _] : succ_tablets) {
                TabletSharedPtr tablet = _engine.tablet_manager()->get_tablet(tablet_id);
                if (tablet != nullptr) {
                    if (!tablet->tablet_meta()->tablet_schema()->disable_auto_compaction()) {
                        tablet->published_count.fetch_add(1);
                        int64_t published_count = tablet->published_count.load();
                        if (tablet->exceed_version_limit(config::max_tablet_version_num * 2 / 3) &&
                            published_count % 20 == 0) {
                            auto st = _engine.submit_compaction_task(
                                    tablet, CompactionType::CUMULATIVE_COMPACTION, true);
                            if (!st.ok()) [[unlikely]] {
                                LOG(WARNING) << "trigger compaction failed, tablet_id=" << tablet_id
                                             << ", published=" << published_count << " : " << st;
                            } else {
                                LOG(INFO) << "trigger compaction succ, tablet_id:" << tablet_id
                                          << ", published:" << published_count;
                            }
                        }
                    }
                } else {
                    LOG(WARNING) << "trigger compaction failed, tablet_id:" << tablet_id;
                }
            }
        }
        uint32_t cost_second = time(nullptr) - req.recv_time;
        g_publish_version_latency << cost_second;
        LOG_INFO("successfully publish version")
                .tag("signature", req.signature)
                .tag("transaction_id", publish_version_req.transaction_id)
                .tag("tablets_num", succ_tablets.size())
                .tag("cost(s)", cost_second);
    }

    status.to_thrift(&finish_task_request.task_status);
    finish_task_request.__set_backend(BackendOptions::get_local_backend());
    finish_task_request.__set_task_type(req.task_type);
    finish_task_request.__set_signature(req.signature);
    finish_task_request.__set_report_version(s_report_version);
    finish_task_request.__set_succ_tablets(succ_tablets);
    finish_task_request.__set_error_tablet_ids(
            std::vector<TTabletId>(error_tablet_ids.begin(), error_tablet_ids.end()));
    finish_task_request.__set_table_id_to_delta_num_rows(table_id_to_num_delta_rows);
    finish_task(finish_task_request);
    remove_task_info(req.task_type, req.signature);
}

void clear_transaction_task_callback(StorageEngine& engine, const TAgentTaskRequest& req) {
    const auto& clear_transaction_task_req = req.clear_transaction_task_req;
    LOG(INFO) << "get clear transaction task. signature=" << req.signature
              << ", transaction_id=" << clear_transaction_task_req.transaction_id
              << ", partition_id_size=" << clear_transaction_task_req.partition_id.size();

    Status status;

    if (clear_transaction_task_req.transaction_id > 0) {
        // transaction_id should be greater than zero.
        // If it is not greater than zero, no need to execute
        // the following clear_transaction_task() function.
        if (!clear_transaction_task_req.partition_id.empty()) {
            engine.clear_transaction_task(clear_transaction_task_req.transaction_id,
                                          clear_transaction_task_req.partition_id);
        } else {
            engine.clear_transaction_task(clear_transaction_task_req.transaction_id);
        }
        LOG(INFO) << "finish to clear transaction task. signature=" << req.signature
                  << ", transaction_id=" << clear_transaction_task_req.transaction_id;
    } else {
        LOG(WARNING) << "invalid transaction id " << clear_transaction_task_req.transaction_id
                     << ". signature= " << req.signature;
    }

    TFinishTaskRequest finish_task_request;
    finish_task_request.__set_task_status(status.to_thrift());
    finish_task_request.__set_backend(BackendOptions::get_local_backend());
    finish_task_request.__set_task_type(req.task_type);
    finish_task_request.__set_signature(req.signature);

    finish_task(finish_task_request);
    remove_task_info(req.task_type, req.signature);
}

void alter_tablet_callback(StorageEngine& engine, const TAgentTaskRequest& req) {
    int64_t signature = req.signature;
    LOG(INFO) << "get alter table task, signature: " << signature;
    bool is_task_timeout = false;
    if (req.__isset.recv_time) {
        int64_t time_elapsed = time(nullptr) - req.recv_time;
        if (time_elapsed > config::report_task_interval_seconds * 20) {
            LOG(INFO) << "task elapsed " << time_elapsed
                      << " seconds since it is inserted to queue, it is timeout";
            is_task_timeout = true;
        }
    }
    if (!is_task_timeout) {
        TFinishTaskRequest finish_task_request;
        TTaskType::type task_type = req.task_type;
        alter_tablet(engine, req, signature, task_type, &finish_task_request);
        finish_task(finish_task_request);
    }
    doris::g_fragment_executing_count << -1;
    int64 now = duration_cast<std::chrono::milliseconds>(
                        std::chrono::system_clock::now().time_since_epoch())
                        .count();
    g_fragment_last_active_time.set_value(now);
    remove_task_info(req.task_type, req.signature);
}

void alter_cloud_tablet_callback(CloudStorageEngine& engine, const TAgentTaskRequest& req) {
    int64_t signature = req.signature;
    LOG(INFO) << "get alter table task, signature: " << signature;
    bool is_task_timeout = false;
    if (req.__isset.recv_time) {
        int64_t time_elapsed = time(nullptr) - req.recv_time;
        if (time_elapsed > config::report_task_interval_seconds * 20) {
            LOG(INFO) << "task elapsed " << time_elapsed
                      << " seconds since it is inserted to queue, it is timeout";
            is_task_timeout = true;
        }
    }
    if (!is_task_timeout) {
        TFinishTaskRequest finish_task_request;
        TTaskType::type task_type = req.task_type;
        alter_cloud_tablet(engine, req, signature, task_type, &finish_task_request);
        finish_task(finish_task_request);
    }
    doris::g_fragment_executing_count << -1;
    int64 now = duration_cast<std::chrono::milliseconds>(
                        std::chrono::system_clock::now().time_since_epoch())
                        .count();
    g_fragment_last_active_time.set_value(now);
    remove_task_info(req.task_type, req.signature);
}

void gc_binlog_callback(StorageEngine& engine, const TAgentTaskRequest& req) {
    std::unordered_map<int64_t, int64_t> gc_tablet_infos;
    if (!req.__isset.gc_binlog_req) {
        LOG(WARNING) << "gc binlog task is not valid";
        return;
    }
    if (!req.gc_binlog_req.__isset.tablet_gc_binlog_infos) {
        LOG(WARNING) << "gc binlog task tablet_gc_binlog_infos is not valid";
        return;
    }

    const auto& tablet_gc_binlog_infos = req.gc_binlog_req.tablet_gc_binlog_infos;
    for (auto&& tablet_info : tablet_gc_binlog_infos) {
        // gc_tablet_infos.emplace(tablet_info.tablet_id, tablet_info.schema_hash);
        gc_tablet_infos.emplace(tablet_info.tablet_id, tablet_info.version);
    }

    engine.gc_binlogs(gc_tablet_infos);
}

void visible_version_callback(StorageEngine& engine, const TAgentTaskRequest& req) {
    const TVisibleVersionReq& visible_version_req = req.visible_version_req;
    engine.tablet_manager()->update_partitions_visible_version(
            visible_version_req.partition_version);
}

void clone_callback(StorageEngine& engine, const TMasterInfo& master_info,
                    const TAgentTaskRequest& req) {
    const auto& clone_req = req.clone_req;

    DorisMetrics::instance()->clone_requests_total->increment(1);
    LOG(INFO) << "get clone task. signature=" << req.signature;

    std::vector<TTabletInfo> tablet_infos;
    EngineCloneTask engine_task(engine, clone_req, master_info, req.signature, &tablet_infos);
    SCOPED_ATTACH_TASK(engine_task.mem_tracker());
    auto status = engine_task.execute();
    // Return result to fe
    TFinishTaskRequest finish_task_request;
    finish_task_request.__set_backend(BackendOptions::get_local_backend());
    finish_task_request.__set_task_type(req.task_type);
    finish_task_request.__set_signature(req.signature);
    finish_task_request.__set_task_status(status.to_thrift());

    if (!status.ok()) {
        DorisMetrics::instance()->clone_requests_failed->increment(1);
        LOG_WARNING("failed to clone tablet")
                .tag("signature", req.signature)
                .tag("tablet_id", clone_req.tablet_id)
                .error(status);
    } else {
        LOG_INFO("successfully clone tablet")
                .tag("signature", req.signature)
                .tag("tablet_id", clone_req.tablet_id);
        finish_task_request.__set_finish_tablet_infos(tablet_infos);
    }

    finish_task(finish_task_request);
    remove_task_info(req.task_type, req.signature);
}

void storage_medium_migrate_callback(StorageEngine& engine, const TAgentTaskRequest& req) {
    const auto& storage_medium_migrate_req = req.storage_medium_migrate_req;

    // check request and get info
    TabletSharedPtr tablet;
    DataDir* dest_store = nullptr;

    auto status = check_migrate_request(engine, storage_medium_migrate_req, tablet, &dest_store);
    if (status.ok()) {
        EngineStorageMigrationTask engine_task(engine, tablet, dest_store);
        SCOPED_ATTACH_TASK(engine_task.mem_tracker());
        status = engine_task.execute();
    }
    // fe should ignore this err
    if (status.is<FILE_ALREADY_EXIST>()) {
        status = Status::OK();
    }
    if (!status.ok()) {
        LOG_WARNING("failed to migrate storage medium")
                .tag("signature", req.signature)
                .tag("tablet_id", storage_medium_migrate_req.tablet_id)
                .error(status);
    } else {
        LOG_INFO("successfully migrate storage medium")
                .tag("signature", req.signature)
                .tag("tablet_id", storage_medium_migrate_req.tablet_id);
    }

    TFinishTaskRequest finish_task_request;
    finish_task_request.__set_backend(BackendOptions::get_local_backend());
    finish_task_request.__set_task_type(req.task_type);
    finish_task_request.__set_signature(req.signature);
    finish_task_request.__set_task_status(status.to_thrift());

    finish_task(finish_task_request);
    remove_task_info(req.task_type, req.signature);
}

void calc_delete_bitmap_callback(CloudStorageEngine& engine, const TAgentTaskRequest& req) {
    std::vector<TTabletId> error_tablet_ids;
    std::vector<TTabletId> succ_tablet_ids;
    Status status;
    error_tablet_ids.clear();
    const auto& calc_delete_bitmap_req = req.calc_delete_bitmap_req;
    CloudEngineCalcDeleteBitmapTask engine_task(engine, calc_delete_bitmap_req, &error_tablet_ids,
                                                &succ_tablet_ids);
    SCOPED_ATTACH_TASK(engine_task.mem_tracker());
    status = engine_task.execute();

    TFinishTaskRequest finish_task_request;
    if (!status) {
        DorisMetrics::instance()->publish_task_failed_total->increment(1);
        LOG_WARNING("failed to calculate delete bitmap")
                .tag("signature", req.signature)
                .tag("transaction_id", calc_delete_bitmap_req.transaction_id)
                .tag("error_tablets_num", error_tablet_ids.size())
                .error(status);
    }

    status.to_thrift(&finish_task_request.task_status);
    finish_task_request.__set_backend(BackendOptions::get_local_backend());
    finish_task_request.__set_task_type(req.task_type);
    finish_task_request.__set_signature(req.signature);
    finish_task_request.__set_report_version(s_report_version);
    finish_task_request.__set_error_tablet_ids(error_tablet_ids);

    finish_task(finish_task_request);
    remove_task_info(req.task_type, req.signature);
}

void clean_trash_callback(StorageEngine& engine, const TAgentTaskRequest& req) {
    LOG(INFO) << "clean trash start";
    DBUG_EXECUTE_IF("clean_trash_callback_sleep", { sleep(100); })
    static_cast<void>(engine.start_trash_sweep(nullptr, true));
    static_cast<void>(engine.notify_listener("REPORT_DISK_STATE"));
    LOG(INFO) << "clean trash finish";
}

} // namespace doris<|MERGE_RESOLUTION|>--- conflicted
+++ resolved
@@ -539,14 +539,9 @@
     CHECK(st.ok()) << name << ": " << st;
 
     st = ThreadPoolBuilder(fmt::format("HighPriorPool.{}", name))
-<<<<<<< HEAD
                  .set_abbrev_name(fmt::format("HP.{}", name))
-                 .set_min_threads(high_prior_worker_conut)
-                 .set_max_threads(high_prior_worker_conut)
-=======
                  .set_min_threads(high_prior_worker_count)
                  .set_max_threads(high_prior_worker_count)
->>>>>>> d278c165
                  .build(&_high_prior_pool);
     CHECK(st.ok()) << name << ": " << st;
 
