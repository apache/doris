--- conflicted
+++ resolved
@@ -44,10 +44,7 @@
 #include "olap/task/engine_clone_task.h"
 #include "olap/task/engine_publish_version_task.h"
 #include "olap/task/engine_storage_migration_task.h"
-<<<<<<< HEAD
-=======
 #include "olap/task/engine_storage_migration_task_v2.h"
->>>>>>> e157c2c2
 #include "olap/utils.h"
 #include "runtime/exec_env.h"
 #include "runtime/snapshot_loader.h"
@@ -197,14 +194,11 @@
         _worker_count = 1;
         cb = std::bind<void>(&TaskWorkerPool::_submit_table_compaction_worker_thread_callback,
                              this);
-<<<<<<< HEAD
-=======
         break;
     case TaskWorkerType::STORAGE_MEDIUM_MIGRATE_V2:
         _worker_count = 1;
         cb = std::bind<void>(&TaskWorkerPool::_storage_medium_migrate_v2_worker_thread_callback,
                              this);
->>>>>>> e157c2c2
         break;
     default:
         // pass
@@ -744,7 +738,6 @@
             std::unique_lock<std::mutex> worker_thread_lock(_worker_thread_lock);
             while (_is_work && _tasks.empty()) {
                 _worker_thread_condition_variable.wait(worker_thread_lock);
-<<<<<<< HEAD
             }
             if (!_is_work) {
                 return;
@@ -841,42 +834,11 @@
                             tablet_meta_info.is_in_memory);
                     break;
                 }
-=======
-            }
-            if (!_is_work) {
-                return;
-            }
-
-            agent_task_req = _tasks.front();
-            clear_transaction_task_req = agent_task_req.clear_transaction_task_req;
-            _tasks.pop_front();
-        }
-        LOG(INFO) << "get clear transaction task task, signature:" << agent_task_req.signature
-                  << ", transaction_id: " << clear_transaction_task_req.transaction_id
-                  << ", partition id size: " << clear_transaction_task_req.partition_id.size();
-
-        TStatusCode::type status_code = TStatusCode::OK;
-        std::vector<string> error_msgs;
-        TStatus task_status;
-
-        if (clear_transaction_task_req.transaction_id > 0) {
-            // transaction_id should be greater than zero.
-            // If it is not greater than zero, no need to execute
-            // the following clear_transaction_task() function.
-            if (!clear_transaction_task_req.partition_id.empty()) {
-                _env->storage_engine()->clear_transaction_task(
-                        clear_transaction_task_req.transaction_id,
-                        clear_transaction_task_req.partition_id);
-            } else {
-                _env->storage_engine()->clear_transaction_task(
-                        clear_transaction_task_req.transaction_id);
-            }
-            LOG(INFO) << "finish to clear transaction task. signature:" << agent_task_req.signature
-                      << ", transaction_id: " << clear_transaction_task_req.transaction_id;
-        } else {
-            LOG(WARNING) << "invalid transaction id: " << clear_transaction_task_req.transaction_id
-                         << ", signature: " << agent_task_req.signature;
-        }
+            }
+            tablet->save_meta();
+        }
+
+        LOG(INFO) << "finish update tablet meta task. signature:" << agent_task_req.signature;
 
         task_status.__set_status_code(status_code);
         task_status.__set_error_msgs(error_msgs);
@@ -892,10 +854,12 @@
     }
 }
 
-void TaskWorkerPool::_update_tablet_meta_worker_thread_callback() {
-    while (_is_work) {
+void TaskWorkerPool::_clone_worker_thread_callback() {
+    while (_is_work) {
+        Status status = Status::OK();
         TAgentTaskRequest agent_task_req;
-        TUpdateTabletMetaInfoReq update_tablet_meta_req;
+        TCloneReq clone_req;
+
         {
             std::unique_lock<std::mutex> worker_thread_lock(_worker_thread_lock);
             while (_is_work && _tasks.empty()) {
@@ -906,109 +870,6 @@
             }
 
             agent_task_req = _tasks.front();
-            update_tablet_meta_req = agent_task_req.update_tablet_meta_info_req;
-            _tasks.pop_front();
-        }
-        LOG(INFO) << "get update tablet meta task, signature:" << agent_task_req.signature;
-
-        TStatusCode::type status_code = TStatusCode::OK;
-        std::vector<string> error_msgs;
-        TStatus task_status;
-
-        for (auto tablet_meta_info : update_tablet_meta_req.tabletMetaInfos) {
-            TabletSharedPtr tablet = StorageEngine::instance()->tablet_manager()->get_tablet(
-                    tablet_meta_info.tablet_id);
-            if (tablet == nullptr) {
-                LOG(WARNING) << "could not find tablet when update partition id"
-                             << " tablet_id=" << tablet_meta_info.tablet_id
-                             << " schema_hash=" << tablet_meta_info.schema_hash;
-                continue;
-            }
-            std::lock_guard<std::shared_mutex> wrlock(tablet->get_header_lock());
-            // update tablet meta
-            if (!tablet_meta_info.__isset.meta_type) {
-                tablet->set_partition_id(tablet_meta_info.partition_id);
-            } else {
-                switch (tablet_meta_info.meta_type) {
-                case TTabletMetaType::PARTITIONID:
-                    tablet->set_partition_id(tablet_meta_info.partition_id);
-                    break;
-                case TTabletMetaType::INMEMORY:
-                    tablet->tablet_meta()->mutable_tablet_schema()->set_is_in_memory(
-                            tablet_meta_info.is_in_memory);
-                    break;
-                }
-            }
-            tablet->save_meta();
-        }
-
-        LOG(INFO) << "finish update tablet meta task. signature:" << agent_task_req.signature;
-
-        task_status.__set_status_code(status_code);
-        task_status.__set_error_msgs(error_msgs);
-
-        TFinishTaskRequest finish_task_request;
-        finish_task_request.__set_task_status(task_status);
-        finish_task_request.__set_backend(_backend);
-        finish_task_request.__set_task_type(agent_task_req.task_type);
-        finish_task_request.__set_signature(agent_task_req.signature);
-
-        _finish_task(finish_task_request);
-        _remove_task_info(agent_task_req.task_type, agent_task_req.signature);
-    }
-}
-
-void TaskWorkerPool::_clone_worker_thread_callback() {
-    while (_is_work) {
-        Status status = Status::OK();
-        TAgentTaskRequest agent_task_req;
-        TCloneReq clone_req;
-
-        {
-            std::unique_lock<std::mutex> worker_thread_lock(_worker_thread_lock);
-            while (_is_work && _tasks.empty()) {
-                _worker_thread_condition_variable.wait(worker_thread_lock);
-            }
-            if (!_is_work) {
-                return;
->>>>>>> e157c2c2
-            }
-            tablet->save_meta();
-        }
-
-<<<<<<< HEAD
-        LOG(INFO) << "finish update tablet meta task. signature:" << agent_task_req.signature;
-
-        task_status.__set_status_code(status_code);
-        task_status.__set_error_msgs(error_msgs);
-
-        TFinishTaskRequest finish_task_request;
-        finish_task_request.__set_task_status(task_status);
-        finish_task_request.__set_backend(_backend);
-        finish_task_request.__set_task_type(agent_task_req.task_type);
-        finish_task_request.__set_signature(agent_task_req.signature);
-
-        _finish_task(finish_task_request);
-        _remove_task_info(agent_task_req.task_type, agent_task_req.signature);
-    }
-}
-
-void TaskWorkerPool::_clone_worker_thread_callback() {
-    while (_is_work) {
-        Status status = Status::OK();
-        TAgentTaskRequest agent_task_req;
-        TCloneReq clone_req;
-
-        {
-            std::unique_lock<std::mutex> worker_thread_lock(_worker_thread_lock);
-            while (_is_work && _tasks.empty()) {
-                _worker_thread_condition_variable.wait(worker_thread_lock);
-            }
-            if (!_is_work) {
-                return;
-            }
-
-            agent_task_req = _tasks.front();
             clone_req = agent_task_req.clone_req;
             _tasks.pop_front();
         }
@@ -1016,16 +877,6 @@
         DorisMetrics::instance()->clone_requests_total->increment(1);
         LOG(INFO) << "get clone task. signature:" << agent_task_req.signature;
 
-=======
-            agent_task_req = _tasks.front();
-            clone_req = agent_task_req.clone_req;
-            _tasks.pop_front();
-        }
-
-        DorisMetrics::instance()->clone_requests_total->increment(1);
-        LOG(INFO) << "get clone task. signature:" << agent_task_req.signature;
-
->>>>>>> e157c2c2
         std::vector<string> error_msgs;
         std::vector<TTabletInfo> tablet_infos;
         EngineCloneTask engine_task(clone_req, _master_info, agent_task_req.signature, &error_msgs,
@@ -1696,7 +1547,6 @@
     if (!status.ok()) {
         LOG(WARNING) << "move failed. job id: " << job_id << ", msg: " << status.get_error_msg();
         return status;
-<<<<<<< HEAD
     }
 
     return Status::OK();
@@ -1751,62 +1601,6 @@
     }
 }
 
-=======
-    }
-
-    return Status::OK();
-}
-
-void TaskWorkerPool::_handle_report(TReportRequest& request, ReportType type) {
-    TMasterResult result;
-    Status status = _master_client->report(request, &result);
-    bool is_report_success = false;
-    if (!status.ok()) {
-        LOG(WARNING) << "report " << TYPE_STRING(type) << " failed. status: " << status
-                     << ", master host: " << _master_info.network_address.hostname
-                     << ", port:" << _master_info.network_address.port;
-    } else if (result.status.status_code != TStatusCode::OK) {
-        std::stringstream ss;
-        if (!result.status.error_msgs.empty()) {
-            ss << result.status.error_msgs[0];
-            for (int i = 1; i < result.status.error_msgs.size(); i++) {
-                ss << "," << result.status.error_msgs[i];
-            }
-        }
-        LOG(WARNING) << "finish report " << TYPE_STRING(type)
-                     << " failed. status:" << result.status.status_code
-                     << ", error msg:" << ss.str();
-    } else {
-        is_report_success = true;
-        LOG(INFO) << "finish report " << TYPE_STRING(type)
-                  << ". master host: " << _master_info.network_address.hostname
-                  << ", port: " << _master_info.network_address.port;
-    }
-    switch (type) {
-    case TASK:
-        DorisMetrics::instance()->report_task_requests_total->increment(1);
-        if (!is_report_success) {
-            DorisMetrics::instance()->report_task_requests_failed->increment(1);
-        }
-        break;
-    case DISK:
-        DorisMetrics::instance()->report_disk_requests_total->increment(1);
-        if (!is_report_success) {
-            DorisMetrics::instance()->report_disk_requests_failed->increment(1);
-        }
-        break;
-    case TABLET:
-        DorisMetrics::instance()->report_tablet_requests_total->increment(1);
-        if (!is_report_success) {
-            DorisMetrics::instance()->report_tablet_requests_failed->increment(1);
-        }
-        break;
-    default:
-        break;
-    }
-}
-
->>>>>>> e157c2c2
 void TaskWorkerPool::_random_sleep(int second) {
     Random rnd(UnixMillis());
     sleep(rnd.Uniform(second) + 1);
@@ -1862,8 +1656,6 @@
     }
 }
 
-<<<<<<< HEAD
-=======
 void TaskWorkerPool::_storage_medium_migrate_v2_worker_thread_callback() {
     while (_is_work) {
         TAgentTaskRequest agent_task_req;
@@ -1986,5 +1778,4 @@
     finish_task_request->__set_task_status(task_status);
 }
 
->>>>>>> e157c2c2
 } // namespace doris