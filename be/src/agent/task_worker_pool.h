--- conflicted
+++ resolved
@@ -24,21 +24,15 @@
 #include <stdint.h>
 
 #include <atomic>
-<<<<<<< HEAD
+#include <condition_variable>
 #include <cstdint>
-=======
-#include <condition_variable>
->>>>>>> 16cdd9e9
 #include <deque>
 #include <map>
 #include <memory>
 #include <mutex>
-<<<<<<< HEAD
+#include <set>
 #include <shared_mutex>
-=======
-#include <set>
 #include <string>
->>>>>>> 16cdd9e9
 #include <utility>
 #include <vector>
 
