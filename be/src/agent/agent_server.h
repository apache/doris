--- conflicted
+++ resolved
@@ -26,17 +26,10 @@
 #include "runtime/exec_env.h"
 
 namespace doris {
-<<<<<<< HEAD
 
 class TaskWorkerPool;
 class TopicSubscriber;
 
-=======
-
-class TaskWorkerPool;
-class TopicSubscriber;
-
->>>>>>> e157c2c2
 // Each method corresponds to one RPC from FE Master, see BackendService.
 class AgentServer {
 public:
@@ -45,19 +38,11 @@
 
     // Receive agent task from FE master
     void submit_tasks(TAgentResult& agent_result, const std::vector<TAgentTaskRequest>& tasks);
-<<<<<<< HEAD
 
     // TODO(lingbin): make the agent_result to be a pointer, because it will be modified.
     void make_snapshot(TAgentResult& agent_result, const TSnapshotRequest& snapshot_request);
     void release_snapshot(TAgentResult& agent_result, const std::string& snapshot_path);
 
-=======
-
-    // TODO(lingbin): make the agent_result to be a pointer, because it will be modified.
-    void make_snapshot(TAgentResult& agent_result, const TSnapshotRequest& snapshot_request);
-    void release_snapshot(TAgentResult& agent_result, const std::string& snapshot_path);
-
->>>>>>> e157c2c2
     // Deprecated
     // TODO(lingbin): This method is deprecated, should be removed later.
     // [[deprecated]]
@@ -104,11 +89,8 @@
 
     std::unique_ptr<TaskWorkerPool> _submit_table_compaction_workers;
 
-<<<<<<< HEAD
-=======
     std::unique_ptr<TaskWorkerPool> _storage_medium_migrate_v2_workers;
 
->>>>>>> e157c2c2
     std::unique_ptr<TopicSubscriber> _topic_subscriber;
 };
 
