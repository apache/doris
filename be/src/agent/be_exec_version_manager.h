// Licensed to the Apache Software Foundation (ASF) under one
// or more contributor license agreements.  See the NOTICE file
// distributed with this work for additional information
// regarding copyright ownership.  The ASF licenses this file
// to you under the Apache License, Version 2.0 (the
// "License"); you may not use this file except in compliance
// with the License.  You may obtain a copy of the License at
//
//   http://www.apache.org/licenses/LICENSE-2.0
//
// Unless required by applicable law or agreed to in writing,
// software distributed under the License is distributed on an
// "AS IS" BASIS, WITHOUT WARRANTIES OR CONDITIONS OF ANY
// KIND, either express or implied.  See the License for the
// specific language governing permissions and limitations
// under the License.

#pragma once

#include <fmt/format.h>
#include <glog/logging.h>

namespace doris {

class BeExecVersionManager {
public:
    BeExecVersionManager() = delete;

    static bool check_be_exec_version(int be_exec_version) {
        if (be_exec_version > max_be_exec_version || be_exec_version < min_be_exec_version) {
            LOG(WARNING) << fmt::format(
                    "Received be_exec_version is not supported, be_exec_version={}, "
                    "min_be_exec_version={}, max_be_exec_version={}, maybe due to FE version not "
                    "match "
                    "with BE.",
                    be_exec_version, min_be_exec_version, max_be_exec_version);
            return false;
        }
        return true;
    }

    static int get_newest_version() { return max_be_exec_version; }

private:
    static const int max_be_exec_version;
    static const int min_be_exec_version;
};

/*
 * When we have some breaking change for execute engine, we should update be_exec_version.
 * 0: not contain be_exec_version.
 * 1: start from doris 1.2
 *    a. remove ColumnString terminating zero.
 *    b. runtime filter use new hash method.
 * 2: start from doris 2.0
 *    a. function month/day/hour/minute/second's return type is changed to smaller type.
 *    b. in order to solve agg of sum/count is not compatibility during the upgrade process
 *    c. change the string hash method in runtime filter
 *    d. elt function return type change to nullable(string)
 *    e. add repeat_max_num in repeat function
 * 3: start from doris 2.1
 *    a. aggregation function do not serialize bitmap to string.
 *    b. array contains/position/countequal function return nullable in less situations.
 *    c. cleared old version of Version 2.
 *    d. unix_timestamp function support timestamp with float for datetimev2, and change nullable mode.
<<<<<<< HEAD
 *    e. the right function outputs NULL when the function contains NULL, substr function returns empty if start > str.length.
 * 4: start from doris 2.1.x
 *    a. change shuffle serialize/deserialize way
=======
 *    e. change shuffle serialize/deserialize way 
 *    f. the right function outputs NULL when the function contains NULL, substr function returns empty if start > str.length.
>>>>>>> 27e816c0
*/
constexpr inline int BeExecVersionManager::max_be_exec_version = 3;
constexpr inline int BeExecVersionManager::min_be_exec_version = 0;

/// functional
constexpr inline int USE_NEW_SERDE = 3; // release on DORIS version 2.1

} // namespace doris<|MERGE_RESOLUTION|>--- conflicted
+++ resolved
@@ -63,14 +63,8 @@
  *    b. array contains/position/countequal function return nullable in less situations.
  *    c. cleared old version of Version 2.
  *    d. unix_timestamp function support timestamp with float for datetimev2, and change nullable mode.
-<<<<<<< HEAD
- *    e. the right function outputs NULL when the function contains NULL, substr function returns empty if start > str.length.
- * 4: start from doris 2.1.x
- *    a. change shuffle serialize/deserialize way
-=======
  *    e. change shuffle serialize/deserialize way 
  *    f. the right function outputs NULL when the function contains NULL, substr function returns empty if start > str.length.
->>>>>>> 27e816c0
 */
 constexpr inline int BeExecVersionManager::max_be_exec_version = 3;
 constexpr inline int BeExecVersionManager::min_be_exec_version = 0;
