--- conflicted
+++ resolved
@@ -34,16 +34,9 @@
         *reader = raw_reader;
         break;
     }
-<<<<<<< HEAD
     case io::FileCacheType::SUB_FILE_CACHE:
     case io::FileCacheType::WHOLE_FILE_CACHE: {
         std::string cache_path = reader_options.path_policy.cache_path;;
-=======
-    case io::FileCachePolicy::SUB_FILE_CACHE:
-    case io::FileCachePolicy::WHOLE_FILE_CACHE: {
-        StringPiece str(path.native());
-        std::string cache_path = reader_options.path_policy.get_cache_path(str.as_string());
->>>>>>> 330ed9a8
         io::FileCachePtr cache_reader = FileCacheManager::instance()->new_file_cache(
                 cache_path, config::file_cache_alive_time_sec, raw_reader,
                 reader_options.cache_type);
