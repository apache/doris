--- conflicted
+++ resolved
@@ -149,12 +149,9 @@
         // Equivalent min size of each IO that can reach the maximum storage speed limit:
         // 512KB for oss, 4KB for hdfs
         _equivalent_io_size = _is_oss ? OSS_MIN_IO_SIZE : HDFS_MIN_IO_SIZE;
-<<<<<<< HEAD
-=======
         for (const PrefetchRange& range : _random_access_ranges) {
             _statistics.apply_bytes += range.end_offset - range.start_offset;
         }
->>>>>>> 9f277a0a
         if (_profile != nullptr) {
             const char* random_profile = "MergedSmallIO";
             ADD_TIMER(_profile, random_profile);
