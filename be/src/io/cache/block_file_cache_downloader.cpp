--- conflicted
+++ resolved
@@ -40,15 +40,12 @@
 
 namespace doris::io {
 
-<<<<<<< HEAD
 bvar::Adder<uint64_t> g_file_cache_download_submitted_size("file_cache_download_submitted_size");
 bvar::Adder<uint64_t> g_file_cache_download_finished_size("file_cache_download_finished_size");
 bvar::Adder<uint64_t> g_file_cache_download_submitted_num("file_cache_download_submitted_num");
 bvar::Adder<uint64_t> g_file_cache_download_finished_num("file_cache_download_finished_num");
 bvar::Adder<uint64_t> g_file_cache_download_failed_num("file_cache_download_failed_num");
-=======
 bvar::Adder<uint64_t> block_file_cache_downloader_task_total("file_cache_downloader_queue_total");
->>>>>>> 378fe53d
 
 FileCacheBlockDownloader::FileCacheBlockDownloader(CloudStorageEngine& engine) : _engine(engine) {
     _poller = std::thread(&FileCacheBlockDownloader::polling_download_task, this);
@@ -85,19 +82,16 @@
         std::lock_guard lock(_inflight_mtx);
         for (auto& meta : std::get<0>(task.task_message)) {
             ++_inflight_tablets[meta.tablet_id()];
-<<<<<<< HEAD
             if (meta.size() > 0) {
                 g_file_cache_download_submitted_size << meta.size();
             }
+            LOG(INFO) << "submit_download_task: inflight_tablets[" << meta.tablet_id()
+                      << "] = " << _inflight_tablets[meta.tablet_id()];
         }
     } else {
         int64_t download_size = std::get<1>(task.task_message).download_size;
         if (download_size > 0) {
             g_file_cache_download_submitted_size << download_size;
-=======
-            LOG(INFO) << "submit_download_task: inflight_tablets[" << meta.tablet_id()
-                      << "] = " << _inflight_tablets[meta.tablet_id()];
->>>>>>> 378fe53d
         }
     }
 
