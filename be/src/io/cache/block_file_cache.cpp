// Licensed to the Apache Software Foundation (ASF) under one
// or more contributor license agreements.  See the NOTICE file
// distributed with this work for additional information
// regarding copyright ownership.  The ASF licenses this file
// to you under the Apache License, Version 2.0 (the
// "License"); you may not use this file except in compliance
// with the License.  You may obtain a copy of the License at
//
//   http://www.apache.org/licenses/LICENSE-2.0
//
// Unless required by applicable law or agreed to in writing,
// software distributed under the License is distributed on an
// "AS IS" BASIS, WITHOUT WARRANTIES OR CONDITIONS OF ANY
// KIND, either express or implied.  See the License for the
// specific language governing permissions and limitations
// under the License.
// This file is copied from
// https://github.com/ClickHouse/ClickHouse/blob/master/src/Interpreters/Cache/FileCache.cpp
// and modified by Doris

#include "io/cache/block_file_cache.h"

#include "common/status.h"
#include "cpp/sync_point.h"

#if defined(__APPLE__)
#include <sys/mount.h>
#else
#include <sys/statfs.h>
#endif

#include <bvar/multi_dimension.h>
#include <bvar/status.h>

#include <chrono> // IWYU pragma: keep
#include <mutex>
#include <ranges>

#include "common/config.h"
#include "common/logging.h"
#include "cpp/sync_point.h"
#include "io/cache/file_block.h"
#include "io/cache/file_cache_common.h"
#include "io/cache/fs_file_cache_storage.h"
#include "io/cache/mem_file_cache_storage.h"
#include "util/runtime_profile.h"
#include "util/stopwatch.hpp"
#include "util/time.h"
#include "vec/common/sip_hash.h"
#include "vec/common/uint128.h"

namespace doris::io {

bvar::MultiDimension<bvar::Status<size_t>> _cache_capacity_md_metrics("file_cache_capacity",
                                                                      {"path"});
bvar::MultiDimension<bvar::Status<size_t>> _cur_cache_size_md_metrics("file_cache_cache_size",
                                                                      {"path"});
bvar::MultiDimension<bvar::Status<size_t>> _cur_ttl_cache_size_md_metrics(
        "file_cache_ttl_cache_size", {"path"});
bvar::MultiDimension<bvar::Status<size_t>> _cur_normal_queue_element_count_md_metrics(
        "file_cache_normal_queue_element_count", {"path"});
bvar::MultiDimension<bvar::Status<size_t>> _cur_ttl_cache_lru_queue_cache_size_md_metrics(
        "file_cache_ttl_cache_lru_queue_size", {"path"});
bvar::MultiDimension<bvar::Status<size_t>> _cur_ttl_cache_lru_queue_element_count_md_metrics(
        "file_cache_ttl_cache_lru_queue_element_count", {"path"});
bvar::MultiDimension<bvar::Status<size_t>> _cur_normal_queue_cache_size_md_metrics(
        "file_cache_normal_queue_cache_size", {"path"});
bvar::MultiDimension<bvar::Status<size_t>> _cur_index_queue_element_count_md_metrics(
        "file_cache_index_queue_element_count", {"path"});
bvar::MultiDimension<bvar::Status<size_t>> _cur_index_queue_cache_size_md_metrics(
        "file_cache_index_queue_cache_size", {"path"});
bvar::MultiDimension<bvar::Status<size_t>> _cur_disposable_queue_element_count_md_metrics(
        "file_cache_disposable_queue_element_count", {"path"});
bvar::MultiDimension<bvar::Status<size_t>> _cur_disposable_queue_cache_size_md_metrics(
        "file_cache_disposable_queue_cache_size", {"path"});
std::array<bvar::MultiDimension<bvar::Adder<size_t>>, 4> _queue_evict_size_md_metrics {
        bvar::MultiDimension<bvar::Adder<size_t>>("file_cache_index_queue_evict_size", {"path"}),
        bvar::MultiDimension<bvar::Adder<size_t>>("file_cache_normal_queue_evict_size", {"path"}),
        bvar::MultiDimension<bvar::Adder<size_t>>("file_cache_disposable_queue_evict_size",
                                                  {"path"}),
        bvar::MultiDimension<bvar::Adder<size_t>>("file_cache_ttl_cache_evict_size", {"path"})};
bvar::MultiDimension<bvar::Adder<size_t>> _total_evict_size_md_metrics(
        "file_cache_total_evict_size", {"path"});
// for _evict_by_time_metrics_matrix
bvar::MultiDimension<bvar::Adder<size_t>> _evict_by_time_md_metrics_disposable_normal(
        "file_cache_evict_by_time_disposable_to_normal", {"path"});
bvar::MultiDimension<bvar::Adder<size_t>> _evict_by_time_md_metrics_disposable_index(
        "file_cache_evict_by_time_disposable_to_index", {"path"});
bvar::MultiDimension<bvar::Adder<size_t>> _evict_by_time_md_metrics_disposable_ttl(
        "file_cache_evict_by_time_disposable_to_ttl", {"path"});
bvar::MultiDimension<bvar::Adder<size_t>> _evict_by_time_md_metrics_normal_disposable(
        "file_cache_evict_by_time_normal_to_disposable", {"path"});
bvar::MultiDimension<bvar::Adder<size_t>> _evict_by_time_md_metrics_normal_index(
        "file_cache_evict_by_time_normal_to_index", {"path"});
bvar::MultiDimension<bvar::Adder<size_t>> _evict_by_time_md_metrics_normal_ttl(
        "file_cache_evict_by_time_normal_to_ttl", {"path"});
bvar::MultiDimension<bvar::Adder<size_t>> _evict_by_time_md_metrics_index_disposable(
        "file_cache_evict_by_time_index_to_disposable", {"path"});
bvar::MultiDimension<bvar::Adder<size_t>> _evict_by_time_md_metrics_index_normal(
        "file_cache_evict_by_time_index_to_normal", {"path"});
bvar::MultiDimension<bvar::Adder<size_t>> _evict_by_time_md_metrics_index_ttl(
        "file_cache_evict_by_time_index_to_ttl", {"path"});
bvar::MultiDimension<bvar::Adder<size_t>> _evict_by_time_md_metrics_ttl_disposable(
        "file_cache_evict_by_time_ttl_to_disposable", {"path"});
bvar::MultiDimension<bvar::Adder<size_t>> _evict_by_time_md_metrics_ttl_normal(
        "file_cache_evict_by_time_ttl_to_normal", {"path"});
bvar::MultiDimension<bvar::Adder<size_t>> _evict_by_time_md_metrics_ttl_index(
        "file_cache_evict_by_time_ttl_to_index", {"path"});
// for _evict_by_size_metrics_matrix
bvar::MultiDimension<bvar::Adder<size_t>> _evict_by_size_md_metrics_disposable_normal(
        "file_cache_evict_by_size_disposable_to_normal", {"path"});
bvar::MultiDimension<bvar::Adder<size_t>> _evict_by_size_md_metrics_disposable_index(
        "file_cache_evict_by_size_disposable_to_index", {"path"});
bvar::MultiDimension<bvar::Adder<size_t>> _evict_by_size_md_metrics_disposable_ttl(
        "file_cache_evict_by_size_disposable_to_ttl", {"path"});
bvar::MultiDimension<bvar::Adder<size_t>> _evict_by_size_md_metrics_normal_disposable(
        "file_cache_evict_by_size_normal_to_disposable", {"path"});
bvar::MultiDimension<bvar::Adder<size_t>> _evict_by_size_md_metrics_normal_index(
        "file_cache_evict_by_size_normal_to_index", {"path"});
bvar::MultiDimension<bvar::Adder<size_t>> _evict_by_size_md_metrics_normal_ttl(
        "file_cache_evict_by_size_normal_to_ttl", {"path"});
bvar::MultiDimension<bvar::Adder<size_t>> _evict_by_size_md_metrics_index_disposable(
        "file_cache_evict_by_size_index_to_disposable", {"path"});
bvar::MultiDimension<bvar::Adder<size_t>> _evict_by_size_md_metrics_index_normal(
        "file_cache_evict_by_size_index_to_normal", {"path"});
bvar::MultiDimension<bvar::Adder<size_t>> _evict_by_size_md_metrics_index_ttl(
        "file_cache_evict_by_size_index_to_ttl", {"path"});
bvar::MultiDimension<bvar::Adder<size_t>> _evict_by_size_md_metrics_ttl_disposable(
        "file_cache_evict_by_size_ttl_to_disposable", {"path"});
bvar::MultiDimension<bvar::Adder<size_t>> _evict_by_size_md_metrics_ttl_normal(
        "file_cache_evict_by_size_ttl_to_normal", {"path"});
bvar::MultiDimension<bvar::Adder<size_t>> _evict_by_size_md_metrics_ttl_index(
        "file_cache_evict_by_size_ttl_to_index", {"path"});
// for _evict_by_self_lru_metrics_matrix
bvar::MultiDimension<bvar::Adder<size_t>> _evict_by_self_lru_md_metrics_disposable(
        "file_cache_evict_by_self_lru_disposable", {"path"});
bvar::MultiDimension<bvar::Adder<size_t>> _evict_by_self_lru_md_metrics_normal(
        "file_cache_evict_by_self_lru_normal", {"path"});
bvar::MultiDimension<bvar::Adder<size_t>> _evict_by_self_lru_md_metrics_index(
        "file_cache_evict_by_self_lru_index", {"path"});
bvar::MultiDimension<bvar::Adder<size_t>> _evict_by_self_lru_md_metrics_ttl(
        "file_cache_evict_by_self_lru_ttl", {"path"});
bvar::MultiDimension<bvar::Adder<size_t>> _evict_by_try_release_md(
        "file_cache_evict_by_try_release", {"path"});
bvar::MultiDimension<bvar::Adder<size_t>> _num_read_blocks_md("file_cache_num_read_blocks",
                                                              {"path"});
bvar::MultiDimension<bvar::Adder<size_t>> _num_hit_blocks_md("file_cache_num_hit_blocks", {"path"});
bvar::MultiDimension<bvar::Adder<size_t>> _num_removed_blocks_md("file_cache_num_removed_blocks",
                                                                 {"path"});
bvar::MultiDimension<bvar::Status<double>> _hit_ratio_md("file_cache_hit_ratio", {"path"});
bvar::MultiDimension<bvar::Status<double>> _hit_ratio_5m_md("file_cache_hit_ratio_5m", {"path"});
bvar::MultiDimension<bvar::Status<double>> _hit_ratio_1h_md("file_cache_hit_ratio_1h", {"path"});
bvar::MultiDimension<bvar::Status<size_t>> _disk_limit_mode_md_metrics("file_cache_disk_limit_mode",
                                                                       {"path"});

BlockFileCache::BlockFileCache(const std::string& cache_base_path,
                               const FileCacheSettings& cache_settings)
        : _cache_base_path(cache_base_path),
          _capacity(cache_settings.capacity),
          _max_file_block_size(cache_settings.max_file_block_size),
          _max_query_cache_size(cache_settings.max_query_cache_size) {
    _cache_capacity_metrics = _cache_capacity_md_metrics.get_stats({_cache_base_path});
    _cache_capacity_metrics->set_value(_capacity);
    _cur_cache_size_metrics = _cur_cache_size_md_metrics.get_stats({_cache_base_path});
    _cur_cache_size_metrics->set_value(0);
    _cur_ttl_cache_size_metrics = _cur_ttl_cache_size_md_metrics.get_stats({_cache_base_path});
    _cur_ttl_cache_size_metrics->set_value(0);
    _cur_normal_queue_element_count_metrics =
            _cur_normal_queue_element_count_md_metrics.get_stats({_cache_base_path});
    _cur_normal_queue_element_count_metrics->set_value(0);
    _cur_ttl_cache_lru_queue_cache_size_metrics =
            _cur_ttl_cache_lru_queue_cache_size_md_metrics.get_stats({_cache_base_path});
    _cur_ttl_cache_lru_queue_cache_size_metrics->set_value(0);
    _cur_ttl_cache_lru_queue_element_count_metrics =
            _cur_ttl_cache_lru_queue_element_count_md_metrics.get_stats({_cache_base_path});
    _cur_ttl_cache_lru_queue_element_count_metrics->set_value(0);
    _cur_normal_queue_cache_size_metrics =
            _cur_normal_queue_cache_size_md_metrics.get_stats({_cache_base_path});
    _cur_normal_queue_cache_size_metrics->set_value(0);
    _cur_index_queue_element_count_metrics =
            _cur_index_queue_element_count_md_metrics.get_stats({_cache_base_path});
    _cur_index_queue_element_count_metrics->set_value(0);
    _cur_index_queue_cache_size_metrics =
            _cur_index_queue_cache_size_md_metrics.get_stats({_cache_base_path});
    _cur_index_queue_cache_size_metrics->set_value(0);
    _cur_disposable_queue_element_count_metrics =
            _cur_disposable_queue_element_count_md_metrics.get_stats({_cache_base_path});
    _cur_disposable_queue_element_count_metrics->set_value(0);
    _cur_disposable_queue_cache_size_metrics =
            _cur_disposable_queue_cache_size_md_metrics.get_stats({_cache_base_path});
    _cur_disposable_queue_cache_size_metrics->set_value(0);

    _queue_evict_size_metrics[0] = _queue_evict_size_md_metrics[0].get_stats({_cache_base_path});
    _queue_evict_size_metrics[1] = _queue_evict_size_md_metrics[1].get_stats({_cache_base_path});
    _queue_evict_size_metrics[2] = _queue_evict_size_md_metrics[2].get_stats({_cache_base_path});
    _queue_evict_size_metrics[3] = _queue_evict_size_md_metrics[3].get_stats({_cache_base_path});
    _total_evict_size_metrics = _total_evict_size_md_metrics.get_stats({_cache_base_path});

    _evict_by_time_metrics_matrix[FileCacheType::DISPOSABLE][FileCacheType::NORMAL] =
            _evict_by_time_md_metrics_disposable_normal.get_stats({_cache_base_path});
    _evict_by_time_metrics_matrix[FileCacheType::DISPOSABLE][FileCacheType::INDEX] =
            _evict_by_time_md_metrics_disposable_index.get_stats({_cache_base_path});
    _evict_by_time_metrics_matrix[FileCacheType::DISPOSABLE][FileCacheType::TTL] =
            _evict_by_time_md_metrics_disposable_ttl.get_stats({_cache_base_path});
    _evict_by_time_metrics_matrix[FileCacheType::NORMAL][FileCacheType::DISPOSABLE] =
            _evict_by_time_md_metrics_normal_disposable.get_stats({_cache_base_path});
    _evict_by_time_metrics_matrix[FileCacheType::NORMAL][FileCacheType::INDEX] =
            _evict_by_time_md_metrics_normal_index.get_stats({_cache_base_path});
    _evict_by_time_metrics_matrix[FileCacheType::NORMAL][FileCacheType::TTL] =
            _evict_by_time_md_metrics_normal_ttl.get_stats({_cache_base_path});
    _evict_by_time_metrics_matrix[FileCacheType::INDEX][FileCacheType::DISPOSABLE] =
            _evict_by_time_md_metrics_index_disposable.get_stats({_cache_base_path});
    _evict_by_time_metrics_matrix[FileCacheType::INDEX][FileCacheType::NORMAL] =
            _evict_by_time_md_metrics_index_normal.get_stats({_cache_base_path});
    _evict_by_time_metrics_matrix[FileCacheType::INDEX][FileCacheType::TTL] =
            _evict_by_time_md_metrics_index_ttl.get_stats({_cache_base_path});
    _evict_by_time_metrics_matrix[FileCacheType::TTL][FileCacheType::DISPOSABLE] =
            _evict_by_time_md_metrics_ttl_disposable.get_stats({_cache_base_path});
    _evict_by_time_metrics_matrix[FileCacheType::TTL][FileCacheType::NORMAL] =
            _evict_by_time_md_metrics_ttl_normal.get_stats({_cache_base_path});
    _evict_by_time_metrics_matrix[FileCacheType::TTL][FileCacheType::INDEX] =
            _evict_by_time_md_metrics_ttl_index.get_stats({_cache_base_path});

    _evict_by_size_metrics_matrix[FileCacheType::DISPOSABLE][FileCacheType::NORMAL] =
            _evict_by_size_md_metrics_disposable_normal.get_stats({_cache_base_path});
    _evict_by_size_metrics_matrix[FileCacheType::DISPOSABLE][FileCacheType::INDEX] =
            _evict_by_size_md_metrics_disposable_index.get_stats({_cache_base_path});
    _evict_by_size_metrics_matrix[FileCacheType::DISPOSABLE][FileCacheType::TTL] =
            _evict_by_size_md_metrics_disposable_ttl.get_stats({_cache_base_path});
    _evict_by_size_metrics_matrix[FileCacheType::NORMAL][FileCacheType::DISPOSABLE] =
            _evict_by_size_md_metrics_normal_disposable.get_stats({_cache_base_path});
    _evict_by_size_metrics_matrix[FileCacheType::NORMAL][FileCacheType::INDEX] =
            _evict_by_size_md_metrics_normal_index.get_stats({_cache_base_path});
    _evict_by_size_metrics_matrix[FileCacheType::NORMAL][FileCacheType::TTL] =
            _evict_by_size_md_metrics_normal_ttl.get_stats({_cache_base_path});
    _evict_by_size_metrics_matrix[FileCacheType::INDEX][FileCacheType::DISPOSABLE] =
            _evict_by_size_md_metrics_index_disposable.get_stats({_cache_base_path});
    _evict_by_size_metrics_matrix[FileCacheType::INDEX][FileCacheType::NORMAL] =
            _evict_by_size_md_metrics_index_normal.get_stats({_cache_base_path});
    _evict_by_size_metrics_matrix[FileCacheType::INDEX][FileCacheType::TTL] =
            _evict_by_size_md_metrics_index_ttl.get_stats({_cache_base_path});
    _evict_by_size_metrics_matrix[FileCacheType::TTL][FileCacheType::DISPOSABLE] =
            _evict_by_size_md_metrics_ttl_disposable.get_stats({_cache_base_path});
    _evict_by_size_metrics_matrix[FileCacheType::TTL][FileCacheType::NORMAL] =
            _evict_by_size_md_metrics_ttl_normal.get_stats({_cache_base_path});
    _evict_by_size_metrics_matrix[FileCacheType::TTL][FileCacheType::INDEX] =
            _evict_by_size_md_metrics_ttl_index.get_stats({_cache_base_path});

    _evict_by_self_lru_metrics_matrix[FileCacheType::DISPOSABLE] =
            _evict_by_self_lru_md_metrics_disposable.get_stats({_cache_base_path});
    _evict_by_self_lru_metrics_matrix[FileCacheType::NORMAL] =
            _evict_by_self_lru_md_metrics_normal.get_stats({_cache_base_path});
    _evict_by_self_lru_metrics_matrix[FileCacheType::INDEX] =
            _evict_by_self_lru_md_metrics_index.get_stats({_cache_base_path});
    _evict_by_self_lru_metrics_matrix[FileCacheType::TTL] =
            _evict_by_self_lru_md_metrics_ttl.get_stats({_cache_base_path});

    _evict_by_try_release = _evict_by_try_release_md.get_stats({_cache_base_path});
    _num_read_blocks = _num_read_blocks_md.get_stats({_cache_base_path});
    _num_hit_blocks = _num_hit_blocks_md.get_stats({_cache_base_path});
    _num_removed_blocks = _num_removed_blocks_md.get_stats({_cache_base_path});

    _num_hit_blocks_5m = std::make_shared<bvar::Window<bvar::Adder<size_t>>>(
            _cache_base_path.c_str(), "file_cache_num_hit_blocks_5m", _num_hit_blocks, 300);
    _num_read_blocks_5m = std::make_shared<bvar::Window<bvar::Adder<size_t>>>(
            _cache_base_path.c_str(), "file_cache_num_read_blocks_5m", _num_read_blocks, 300);
    _num_hit_blocks_1h = std::make_shared<bvar::Window<bvar::Adder<size_t>>>(
            _cache_base_path.c_str(), "file_cache_num_hit_blocks_1h", _num_hit_blocks, 3600);
    _num_read_blocks_1h = std::make_shared<bvar::Window<bvar::Adder<size_t>>>(
<<<<<<< HEAD
            _cache_base_path.c_str(), "file_cache_num_read_blocks_1h", _num_read_blocks, 3600);

    _hit_ratio = _hit_ratio_md.get_stats({_cache_base_path});
    _hit_ratio_5m = _hit_ratio_5m_md.get_stats({_cache_base_path});
    _hit_ratio_1h = _hit_ratio_1h_md.get_stats({_cache_base_path});
    _disk_limit_mode_metrics = _disk_limit_mode_md_metrics.get_stats({_cache_base_path});
=======
            _cache_base_path.c_str(), "file_cache_num_read_blocks_1h", _num_read_blocks.get(),
            3600);

    _hit_ratio = std::make_shared<bvar::Status<double>>(_cache_base_path.c_str(),
                                                        "file_cache_hit_ratio", 0.0);
    _hit_ratio_5m = std::make_shared<bvar::Status<double>>(_cache_base_path.c_str(),
                                                           "file_cache_hit_ratio_5m", 0.0);
    _hit_ratio_1h = std::make_shared<bvar::Status<double>>(_cache_base_path.c_str(),
                                                           "file_cache_hit_ratio_1h", 0.0);
    _disk_limit_mode_metrics = std::make_shared<bvar::Status<size_t>>(
            _cache_base_path.c_str(), "file_cache_disk_limit_mode", 0);
    _need_evict_cache_in_advance_metrics = std::make_shared<bvar::Status<size_t>>(
            _cache_base_path.c_str(), "file_cache_need_evict_cache_in_advance", 0);

    _cache_lock_wait_time_us = std::make_shared<bvar::LatencyRecorder>(
            _cache_base_path.c_str(), "file_cache_cache_lock_wait_time_us");
    _get_or_set_latency_us = std::make_shared<bvar::LatencyRecorder>(
            _cache_base_path.c_str(), "file_cache_get_or_set_latency_us");
    _storage_sync_remove_latency_us = std::make_shared<bvar::LatencyRecorder>(
            _cache_base_path.c_str(), "file_cache_storage_sync_remove_latency_us");
    _storage_retry_sync_remove_latency_us = std::make_shared<bvar::LatencyRecorder>(
            _cache_base_path.c_str(), "file_cache_storage_retry_sync_remove_latency_us");
    _storage_async_remove_latency_us = std::make_shared<bvar::LatencyRecorder>(
            _cache_base_path.c_str(), "file_cache_storage_async_remove_latency_us");
    _evict_in_advance_latency_us = std::make_shared<bvar::LatencyRecorder>(
            _cache_base_path.c_str(), "file_cache_evict_in_advance_latency_us");

    _recycle_keys_length_recorder = std::make_shared<bvar::LatencyRecorder>(
            _cache_base_path.c_str(), "file_cache_recycle_keys_length");
>>>>>>> 6d067966

    _disposable_queue = LRUQueue(cache_settings.disposable_queue_size,
                                 cache_settings.disposable_queue_elements, 60 * 60);
    _index_queue = LRUQueue(cache_settings.index_queue_size, cache_settings.index_queue_elements,
                            7 * 24 * 60 * 60);
    _normal_queue = LRUQueue(cache_settings.query_queue_size, cache_settings.query_queue_elements,
                             24 * 60 * 60);
    _ttl_queue = LRUQueue(cache_settings.ttl_queue_size, cache_settings.ttl_queue_elements,
                          std::numeric_limits<int>::max());
    if (cache_settings.storage == "memory") {
        _storage = std::make_unique<MemFileCacheStorage>();
        _cache_base_path = "memory";
    } else {
        _storage = std::make_unique<FSFileCacheStorage>();
    }

    LOG(INFO) << "file cache path= " << _cache_base_path << " " << cache_settings.to_string();
}

BlockFileCache::~BlockFileCache() {
    {
        std::lock_guard lock(_close_mtx);
        _close = true;
    }
    _close_cv.notify_all();
    if (_cache_background_thread.joinable()) {
        _cache_background_thread.join();
    }
    _cache_capacity_md_metrics.delete_stats({_cache_base_path});
    _cur_cache_size_md_metrics.delete_stats({_cache_base_path});
    _cur_ttl_cache_size_md_metrics.delete_stats({_cache_base_path});
    _cur_normal_queue_element_count_md_metrics.delete_stats({_cache_base_path});
    _cur_ttl_cache_lru_queue_cache_size_md_metrics.delete_stats({_cache_base_path});
    _cur_ttl_cache_lru_queue_element_count_md_metrics.delete_stats({_cache_base_path});
    _cur_normal_queue_cache_size_md_metrics.delete_stats({_cache_base_path});
    _cur_index_queue_element_count_md_metrics.delete_stats({_cache_base_path});
    _cur_index_queue_cache_size_md_metrics.delete_stats({_cache_base_path});
    _cur_disposable_queue_element_count_md_metrics.delete_stats({_cache_base_path});
    _cur_disposable_queue_cache_size_md_metrics.delete_stats({_cache_base_path});
    _queue_evict_size_md_metrics[0].delete_stats({_cache_base_path});
    _queue_evict_size_md_metrics[1].delete_stats({_cache_base_path});
    _queue_evict_size_md_metrics[2].delete_stats({_cache_base_path});
    _queue_evict_size_md_metrics[3].delete_stats({_cache_base_path});
    _total_evict_size_md_metrics.delete_stats({_cache_base_path});
    _evict_by_time_md_metrics_disposable_normal.delete_stats({_cache_base_path});
    _evict_by_time_md_metrics_disposable_index.delete_stats({_cache_base_path});
    _evict_by_time_md_metrics_disposable_ttl.delete_stats({_cache_base_path});
    _evict_by_time_md_metrics_normal_disposable.delete_stats({_cache_base_path});
    _evict_by_time_md_metrics_normal_index.delete_stats({_cache_base_path});
    _evict_by_time_md_metrics_normal_ttl.delete_stats({_cache_base_path});
    _evict_by_time_md_metrics_index_disposable.delete_stats({_cache_base_path});
    _evict_by_time_md_metrics_index_normal.delete_stats({_cache_base_path});
    _evict_by_time_md_metrics_index_ttl.delete_stats({_cache_base_path});
    _evict_by_size_md_metrics_disposable_normal.delete_stats({_cache_base_path});
    _evict_by_size_md_metrics_disposable_index.delete_stats({_cache_base_path});
    _evict_by_size_md_metrics_disposable_ttl.delete_stats({_cache_base_path});
    _evict_by_size_md_metrics_normal_disposable.delete_stats({_cache_base_path});
    _evict_by_size_md_metrics_normal_index.delete_stats({_cache_base_path});
    _evict_by_size_md_metrics_normal_ttl.delete_stats({_cache_base_path});
    _evict_by_size_md_metrics_index_disposable.delete_stats({_cache_base_path});
    _evict_by_size_md_metrics_index_normal.delete_stats({_cache_base_path});
    _evict_by_size_md_metrics_index_ttl.delete_stats({_cache_base_path});
    _evict_by_size_md_metrics_ttl_disposable.delete_stats({_cache_base_path});
    _evict_by_size_md_metrics_ttl_normal.delete_stats({_cache_base_path});
    _evict_by_size_md_metrics_ttl_index.delete_stats({_cache_base_path});
    _evict_by_self_lru_md_metrics_disposable.delete_stats({_cache_base_path});
    _evict_by_self_lru_md_metrics_normal.delete_stats({_cache_base_path});
    _evict_by_self_lru_md_metrics_index.delete_stats({_cache_base_path});
    _evict_by_self_lru_md_metrics_ttl.delete_stats({_cache_base_path});
    _evict_by_try_release_md.delete_stats({_cache_base_path});
    _num_read_blocks_md.delete_stats({_cache_base_path});
    _num_hit_blocks_md.delete_stats({_cache_base_path});
    _num_removed_blocks_md.delete_stats({_cache_base_path});
    _hit_ratio_md.delete_stats({_cache_base_path});
    _hit_ratio_5m_md.delete_stats({_cache_base_path});
    _hit_ratio_1h_md.delete_stats({_cache_base_path});
    _disk_limit_mode_md_metrics.delete_stats({_cache_base_path});
}

UInt128Wrapper BlockFileCache::hash(const std::string& path) {
    uint128_t value;
    sip_hash128(path.data(), path.size(), reinterpret_cast<char*>(&value));
    return UInt128Wrapper(value);
}

std::string BlockFileCache::cache_type_to_string(FileCacheType type) {
    switch (type) {
    case FileCacheType::INDEX:
        return "_idx";
    case FileCacheType::DISPOSABLE:
        return "_disposable";
    case FileCacheType::NORMAL:
        return "";
    case FileCacheType::TTL:
        return "_ttl";
    }
    return "";
}

FileCacheType BlockFileCache::string_to_cache_type(const std::string& str) {
    if (str == "idx") {
        return FileCacheType::INDEX;
    } else if (str == "disposable") {
        return FileCacheType::DISPOSABLE;
    } else if (str == "ttl") {
        return FileCacheType::TTL;
    }
    DCHECK(false) << "The string is " << str;
    return FileCacheType::DISPOSABLE;
}

BlockFileCache::QueryFileCacheContextHolderPtr BlockFileCache::get_query_context_holder(
        const TUniqueId& query_id) {
    SCOPED_CACHE_LOCK(_mutex, this);
    if (!config::enable_file_cache_query_limit) {
        return {};
    }

    /// if enable_filesystem_query_cache_limit is true,
    /// we create context query for current query.
    auto context = get_or_set_query_context(query_id, cache_lock);
    return std::make_unique<QueryFileCacheContextHolder>(query_id, this, context);
}

BlockFileCache::QueryFileCacheContextPtr BlockFileCache::get_query_context(
        const TUniqueId& query_id, std::lock_guard<std::mutex>& cache_lock) {
    auto query_iter = _query_map.find(query_id);
    return (query_iter == _query_map.end()) ? nullptr : query_iter->second;
}

void BlockFileCache::remove_query_context(const TUniqueId& query_id) {
    SCOPED_CACHE_LOCK(_mutex, this);
    const auto& query_iter = _query_map.find(query_id);

    if (query_iter != _query_map.end() && query_iter->second.use_count() <= 1) {
        _query_map.erase(query_iter);
    }
}

BlockFileCache::QueryFileCacheContextPtr BlockFileCache::get_or_set_query_context(
        const TUniqueId& query_id, std::lock_guard<std::mutex>& cache_lock) {
    if (query_id.lo == 0 && query_id.hi == 0) {
        return nullptr;
    }

    auto context = get_query_context(query_id, cache_lock);
    if (context) {
        return context;
    }

    auto query_context = std::make_shared<QueryFileCacheContext>(_max_query_cache_size);
    auto query_iter = _query_map.emplace(query_id, query_context).first;
    return query_iter->second;
}

void BlockFileCache::QueryFileCacheContext::remove(const UInt128Wrapper& hash, size_t offset,
                                                   std::lock_guard<std::mutex>& cache_lock) {
    auto pair = std::make_pair(hash, offset);
    auto record = records.find(pair);
    DCHECK(record != records.end());
    auto iter = record->second;
    records.erase(pair);
    lru_queue.remove(iter, cache_lock);
}

void BlockFileCache::QueryFileCacheContext::reserve(const UInt128Wrapper& hash, size_t offset,
                                                    size_t size,
                                                    std::lock_guard<std::mutex>& cache_lock) {
    auto pair = std::make_pair(hash, offset);
    if (records.find(pair) == records.end()) {
        auto queue_iter = lru_queue.add(hash, offset, size, cache_lock);
        records.insert({pair, queue_iter});
    }
}

Status BlockFileCache::initialize() {
    SCOPED_CACHE_LOCK(_mutex, this);
    return initialize_unlocked(cache_lock);
}

Status BlockFileCache::initialize_unlocked(std::lock_guard<std::mutex>& cache_lock) {
    DCHECK(!_is_initialized);
    _is_initialized = true;
    RETURN_IF_ERROR(_storage->init(this));
    _cache_background_monitor_thread = std::thread(&BlockFileCache::run_background_monitor, this);
    _cache_background_ttl_gc_thread = std::thread(&BlockFileCache::run_background_ttl_gc, this);
    _cache_background_gc_thread = std::thread(&BlockFileCache::run_background_gc, this);
    _cache_background_evict_in_advance_thread =
            std::thread(&BlockFileCache::run_background_evict_in_advance, this);

    return Status::OK();
}

void BlockFileCache::use_cell(const FileBlockCell& cell, FileBlocks* result, bool move_iter_flag,
                              std::lock_guard<std::mutex>& cache_lock) {
    if (result) {
        result->push_back(cell.file_block);
    }

    auto& queue = get_queue(cell.file_block->cache_type());
    /// Move to the end of the queue. The iterator remains valid.
    if (cell.queue_iterator && move_iter_flag) {
        queue.move_to_end(*cell.queue_iterator, cache_lock);
    }

    cell.update_atime();
}

template <class T>
    requires IsXLock<T>
BlockFileCache::FileBlockCell* BlockFileCache::get_cell(const UInt128Wrapper& hash, size_t offset,
                                                        T& /* cache_lock */) {
    auto it = _files.find(hash);
    if (it == _files.end()) {
        return nullptr;
    }

    auto& offsets = it->second;
    auto cell_it = offsets.find(offset);
    if (cell_it == offsets.end()) {
        return nullptr;
    }

    return &cell_it->second;
}

bool BlockFileCache::need_to_move(FileCacheType cell_type, FileCacheType query_type) const {
    return query_type != FileCacheType::DISPOSABLE && cell_type != FileCacheType::DISPOSABLE;
}

FileBlocks BlockFileCache::get_impl(const UInt128Wrapper& hash, const CacheContext& context,
                                    const FileBlock::Range& range,
                                    std::lock_guard<std::mutex>& cache_lock) {
    /// Given range = [left, right] and non-overlapping ordered set of file blocks,
    /// find list [block1, ..., blockN] of blocks which intersect with given range.
    auto it = _files.find(hash);
    if (it == _files.end()) {
        if (_async_open_done) {
            return {};
        }
        FileCacheKey key;
        key.hash = hash;
        key.meta.type = context.cache_type;
        key.meta.expiration_time = context.expiration_time;
        _storage->load_blocks_directly_unlocked(this, key, cache_lock);

        it = _files.find(hash);
        if (it == _files.end()) [[unlikely]] {
            return {};
        }
    }

    auto& file_blocks = it->second;
    DCHECK(!file_blocks.empty());
    if (file_blocks.empty()) {
        LOG(WARNING) << "file_blocks is empty for hash=" << hash.to_string()
                     << " cache type=" << context.cache_type
                     << " cache expiration time=" << context.expiration_time
                     << " cache range=" << range.left << " " << range.right
                     << " query id=" << context.query_id;
        _files.erase(hash);
        return {};
    }
    // change to ttl if the blocks aren't ttl
    if (context.cache_type == FileCacheType::TTL && _key_to_time.find(hash) == _key_to_time.end()) {
        for (auto& [_, cell] : file_blocks) {
            Status st = cell.file_block->update_expiration_time(context.expiration_time);
            if (!st.ok()) {
                LOG_WARNING("Failed to change key meta").error(st);
            }

            FileCacheType origin_type = cell.file_block->cache_type();
            if (origin_type == FileCacheType::TTL) continue;
            st = cell.file_block->change_cache_type_between_ttl_and_others(FileCacheType::TTL);
            if (st.ok()) {
                auto& queue = get_queue(origin_type);
                queue.remove(cell.queue_iterator.value(), cache_lock);
                auto& ttl_queue = get_queue(FileCacheType::TTL);
                cell.queue_iterator =
                        ttl_queue.add(cell.file_block->get_hash_value(), cell.file_block->offset(),
                                      cell.file_block->range().size(), cache_lock);
            } else {
                LOG_WARNING("Failed to change key meta").error(st);
            }
        }
        _key_to_time[hash] = context.expiration_time;
        _time_to_key.insert(std::make_pair(context.expiration_time, hash));
    }
    if (auto iter = _key_to_time.find(hash);
        // TODO(zhengyu): Why the hell the type is NORMAL while context set expiration_time?
        (context.cache_type == FileCacheType::NORMAL || context.cache_type == FileCacheType::TTL) &&
        iter != _key_to_time.end() && iter->second != context.expiration_time) {
        // remove from _time_to_key
        auto _time_to_key_iter = _time_to_key.equal_range(iter->second);
        while (_time_to_key_iter.first != _time_to_key_iter.second) {
            if (_time_to_key_iter.first->second == hash) {
                _time_to_key_iter.first = _time_to_key.erase(_time_to_key_iter.first);
                break;
            }
            _time_to_key_iter.first++;
        }
        for (auto& [_, cell] : file_blocks) {
            Status st = cell.file_block->update_expiration_time(context.expiration_time);
            if (!st.ok()) {
                LOG_WARNING("Failed to change key meta").error(st);
            }
        }
        if (context.expiration_time == 0) {
            for (auto& [_, cell] : file_blocks) {
                auto cache_type = cell.file_block->cache_type();
                if (cache_type != FileCacheType::TTL) continue;
                auto st = cell.file_block->change_cache_type_between_ttl_and_others(
                        FileCacheType::NORMAL);
                if (st.ok()) {
                    if (cell.queue_iterator) {
                        auto& ttl_queue = get_queue(FileCacheType::TTL);
                        ttl_queue.remove(cell.queue_iterator.value(), cache_lock);
                    }
                    auto& queue = get_queue(FileCacheType::NORMAL);
                    cell.queue_iterator =
                            queue.add(cell.file_block->get_hash_value(), cell.file_block->offset(),
                                      cell.file_block->range().size(), cache_lock);
                } else {
                    LOG_WARNING("Failed to change key meta").error(st);
                }
            }
            _key_to_time.erase(iter);
        } else {
            _time_to_key.insert(std::make_pair(context.expiration_time, hash));
            iter->second = context.expiration_time;
        }
    }

    FileBlocks result;
    auto block_it = file_blocks.lower_bound(range.left);
    if (block_it == file_blocks.end()) {
        /// N - last cached block for given file hash, block{N}.offset < range.left:
        ///   block{N}                       block{N}
        /// [________                         [_______]
        ///     [__________]         OR                  [________]
        ///     ^                                        ^
        ///     range.left                               range.left

        const auto& cell = file_blocks.rbegin()->second;
        if (cell.file_block->range().right < range.left) {
            return {};
        }

        use_cell(cell, &result, need_to_move(cell.file_block->cache_type(), context.cache_type),
                 cache_lock);
    } else { /// block_it <-- segmment{k}
        if (block_it != file_blocks.begin()) {
            const auto& prev_cell = std::prev(block_it)->second;
            const auto& prev_cell_range = prev_cell.file_block->range();

            if (range.left <= prev_cell_range.right) {
                ///   block{k-1}  block{k}
                ///   [________]   [_____
                ///       [___________
                ///       ^
                ///       range.left

                use_cell(prev_cell, &result,
                         need_to_move(prev_cell.file_block->cache_type(), context.cache_type),
                         cache_lock);
            }
        }

        ///  block{k} ...       block{k-1}  block{k}                      block{k}
        ///  [______              [______]     [____                        [________
        ///  [_________     OR              [________      OR    [______]   ^
        ///  ^                              ^                           ^   block{k}.offset
        ///  range.left                     range.left                  range.right

        while (block_it != file_blocks.end()) {
            const auto& cell = block_it->second;
            if (range.right < cell.file_block->range().left) {
                break;
            }

            use_cell(cell, &result, need_to_move(cell.file_block->cache_type(), context.cache_type),
                     cache_lock);
            ++block_it;
        }
    }

    return result;
}

std::string BlockFileCache::clear_file_cache_async() {
    LOG(INFO) << "start clear_file_cache_async, path=" << _cache_base_path;
    int64_t num_cells_all = 0;
    int64_t num_cells_to_delete = 0;
    int64_t num_cells_wait_recycle = 0;
    int64_t num_files_all = 0;
    TEST_SYNC_POINT_CALLBACK("BlockFileCache::clear_file_cache_async");
    {
        SCOPED_CACHE_LOCK(_mutex, this);

        std::vector<FileBlockCell*> deleting_cells;
        for (auto& [_, offset_to_cell] : _files) {
            ++num_files_all;
            for (auto& [_, cell] : offset_to_cell) {
                ++num_cells_all;
                deleting_cells.push_back(&cell);
            }
        }

        // we cannot delete the element in the loop above, because it will break the iterator
        for (auto& cell : deleting_cells) {
            if (!cell->releasable()) {
                LOG(INFO) << "cell is not releasable, hash="
                          << " offset=" << cell->file_block->offset();
                cell->file_block->set_deleting();
                ++num_cells_wait_recycle;
                continue;
            }
            FileBlockSPtr file_block = cell->file_block;
            if (file_block) {
                std::lock_guard block_lock(file_block->_mutex);
                remove(file_block, cache_lock, block_lock, false);
                ++num_cells_to_delete;
            }
        }
    }
    std::stringstream ss;
    ss << "finish clear_file_cache_async, path=" << _cache_base_path
       << " num_files_all=" << num_files_all << " num_cells_all=" << num_cells_all
       << " num_cells_to_delete=" << num_cells_to_delete
       << " num_cells_wait_recycle=" << num_cells_wait_recycle;
    auto msg = ss.str();
    LOG(INFO) << msg;
    return msg;
}

FileBlocks BlockFileCache::split_range_into_cells(const UInt128Wrapper& hash,
                                                  const CacheContext& context, size_t offset,
                                                  size_t size, FileBlock::State state,
                                                  std::lock_guard<std::mutex>& cache_lock) {
    DCHECK(size > 0);

    auto current_pos = offset;
    auto end_pos_non_included = offset + size;

    size_t current_size = 0;
    size_t remaining_size = size;

    FileBlocks file_blocks;
    while (current_pos < end_pos_non_included) {
        current_size = std::min(remaining_size, _max_file_block_size);
        remaining_size -= current_size;
        state = try_reserve(hash, context, current_pos, current_size, cache_lock)
                        ? state
                        : FileBlock::State::SKIP_CACHE;
        if (state == FileBlock::State::SKIP_CACHE) [[unlikely]] {
            FileCacheKey key;
            key.hash = hash;
            key.offset = current_pos;
            key.meta.type = context.cache_type;
            key.meta.expiration_time = context.expiration_time;
            auto file_block = std::make_shared<FileBlock>(key, current_size, this,
                                                          FileBlock::State::SKIP_CACHE);
            file_blocks.push_back(std::move(file_block));
        } else {
            auto* cell = add_cell(hash, context, current_pos, current_size, state, cache_lock);
            if (cell) {
                file_blocks.push_back(cell->file_block);
                if (!context.is_cold_data) {
                    cell->update_atime();
                }
            }
        }

        current_pos += current_size;
    }

    DCHECK(file_blocks.empty() || offset + size - 1 == file_blocks.back()->range().right);
    return file_blocks;
}

void BlockFileCache::fill_holes_with_empty_file_blocks(FileBlocks& file_blocks,
                                                       const UInt128Wrapper& hash,
                                                       const CacheContext& context,
                                                       const FileBlock::Range& range,
                                                       std::lock_guard<std::mutex>& cache_lock) {
    /// There are blocks [block1, ..., blockN]
    /// (non-overlapping, non-empty, ascending-ordered) which (maybe partially)
    /// intersect with given range.

    /// It can have holes:
    /// [____________________]         -- requested range
    ///     [____]  [_]   [_________]  -- intersecting cache [block1, ..., blockN]
    ///
    /// For each such hole create a cell with file block state EMPTY.

    auto it = file_blocks.begin();
    auto block_range = (*it)->range();

    size_t current_pos = 0;
    if (block_range.left < range.left) {
        ///    [_______     -- requested range
        /// [_______
        /// ^
        /// block1

        current_pos = block_range.right + 1;
        ++it;
    } else {
        current_pos = range.left;
    }

    while (current_pos <= range.right && it != file_blocks.end()) {
        block_range = (*it)->range();

        if (current_pos == block_range.left) {
            current_pos = block_range.right + 1;
            ++it;
            continue;
        }

        DCHECK(current_pos < block_range.left);

        auto hole_size = block_range.left - current_pos;

        file_blocks.splice(it, split_range_into_cells(hash, context, current_pos, hole_size,
                                                      FileBlock::State::EMPTY, cache_lock));

        current_pos = block_range.right + 1;
        ++it;
    }

    if (current_pos <= range.right) {
        ///   ________]     -- requested range
        ///   _____]
        ///        ^
        /// blockN

        auto hole_size = range.right - current_pos + 1;

        file_blocks.splice(file_blocks.end(),
                           split_range_into_cells(hash, context, current_pos, hole_size,
                                                  FileBlock::State::EMPTY, cache_lock));
    }
}

FileBlocksHolder BlockFileCache::get_or_set(const UInt128Wrapper& hash, size_t offset, size_t size,
                                            CacheContext& context) {
    FileBlock::Range range(offset, offset + size - 1);

    ReadStatistics* stats = context.stats;
    DCHECK(stats != nullptr);
    MonotonicStopWatch sw;
    sw.start();
    std::lock_guard cache_lock(_mutex);
    stats->lock_wait_timer += sw.elapsed_time();
    FileBlocks file_blocks;
    int64_t duration = 0;
    {
        SCOPED_RAW_TIMER(&duration);
        if (auto iter = _key_to_time.find(hash);
            context.cache_type == FileCacheType::INDEX && iter != _key_to_time.end()) {
            context.cache_type = FileCacheType::TTL;
            context.expiration_time = iter->second;
        }

        /// Get all blocks which intersect with the given range.
        {
            SCOPED_RAW_TIMER(&stats->get_timer);
            file_blocks = get_impl(hash, context, range, cache_lock);
        }

        if (file_blocks.empty()) {
            SCOPED_RAW_TIMER(&stats->set_timer);
            file_blocks = split_range_into_cells(hash, context, offset, size,
                                                 FileBlock::State::EMPTY, cache_lock);
        } else {
            SCOPED_RAW_TIMER(&stats->set_timer);
            fill_holes_with_empty_file_blocks(file_blocks, hash, context, range, cache_lock);
        }
        DCHECK(!file_blocks.empty());
        *_num_read_blocks << file_blocks.size();
        for (auto& block : file_blocks) {
            if (block->state_unsafe() == FileBlock::State::DOWNLOADED) {
                *_num_hit_blocks << 1;
            }
        }
    }
    *_get_or_set_latency_us << (duration / 1000);
    return FileBlocksHolder(std::move(file_blocks));
}

BlockFileCache::FileBlockCell* BlockFileCache::add_cell(const UInt128Wrapper& hash,
                                                        const CacheContext& context, size_t offset,
                                                        size_t size, FileBlock::State state,
                                                        std::lock_guard<std::mutex>& cache_lock) {
    /// Create a file block cell and put it in `files` map by [hash][offset].
    if (size == 0) {
        return nullptr; /// Empty files are not cached.
    }

    DCHECK_EQ(_files[hash].count(offset), 0)
            << "Cache already exists for hash: " << hash.to_string() << ", offset: " << offset
            << ", size: " << size
            << ".\nCurrent cache structure: " << dump_structure_unlocked(hash, cache_lock);

    auto& offsets = _files[hash];

    FileCacheKey key;
    key.hash = hash;
    key.offset = offset;
    key.meta.type = context.cache_type;
    key.meta.expiration_time = context.expiration_time;
    FileBlockCell cell(std::make_shared<FileBlock>(key, size, this, state), cache_lock);
    Status st;
    if (context.expiration_time == 0 && context.cache_type == FileCacheType::TTL) {
        st = cell.file_block->change_cache_type_between_ttl_and_others(FileCacheType::NORMAL);
    } else if (context.cache_type != FileCacheType::TTL && context.expiration_time != 0) {
        st = cell.file_block->change_cache_type_between_ttl_and_others(FileCacheType::TTL);
    }
    if (!st.ok()) {
        LOG(WARNING) << "Cannot change cache type. expiration_time=" << context.expiration_time
                     << " cache_type=" << cache_type_to_string(context.cache_type)
                     << " error=" << st.msg();
    }

    auto& queue = get_queue(cell.file_block->cache_type());
    cell.queue_iterator = queue.add(hash, offset, size, cache_lock);

    if (cell.file_block->cache_type() == FileCacheType::TTL) {
        if (_key_to_time.find(hash) == _key_to_time.end()) {
            _key_to_time[hash] = context.expiration_time;
            _time_to_key.insert(std::make_pair(context.expiration_time, hash));
        }
        _cur_ttl_size += cell.size();
    }
    auto [it, _] = offsets.insert(std::make_pair(offset, std::move(cell)));
    _cur_cache_size += size;
    return &(it->second);
}

size_t BlockFileCache::try_release() {
    SCOPED_CACHE_LOCK(_mutex, this);
    std::vector<FileBlockCell*> trash;
    for (auto& [hash, blocks] : _files) {
        for (auto& [offset, cell] : blocks) {
            if (cell.releasable()) {
                trash.emplace_back(&cell);
            } else {
                cell.file_block->set_deleting();
            }
        }
    }
    size_t remove_size = 0;
    for (auto& cell : trash) {
        FileBlockSPtr file_block = cell->file_block;
        std::lock_guard lc(cell->file_block->_mutex);
        remove_size += file_block->range().size();
        remove(file_block, cache_lock, lc);
    }
    *_evict_by_try_release << remove_size;
    LOG(INFO) << "Released " << trash.size() << " blocks in file cache " << _cache_base_path;
    return trash.size();
}

BlockFileCache::LRUQueue& BlockFileCache::get_queue(FileCacheType type) {
    switch (type) {
    case FileCacheType::INDEX:
        return _index_queue;
    case FileCacheType::DISPOSABLE:
        return _disposable_queue;
    case FileCacheType::NORMAL:
        return _normal_queue;
    case FileCacheType::TTL:
        return _ttl_queue;
    default:
        DCHECK(false);
    }
    return _normal_queue;
}

const BlockFileCache::LRUQueue& BlockFileCache::get_queue(FileCacheType type) const {
    switch (type) {
    case FileCacheType::INDEX:
        return _index_queue;
    case FileCacheType::DISPOSABLE:
        return _disposable_queue;
    case FileCacheType::NORMAL:
        return _normal_queue;
    case FileCacheType::TTL:
        return _ttl_queue;
    default:
        DCHECK(false);
    }
    return _normal_queue;
}

void BlockFileCache::remove_file_blocks(std::vector<FileBlockCell*>& to_evict,
                                        std::lock_guard<std::mutex>& cache_lock, bool sync) {
    auto remove_file_block_if = [&](FileBlockCell* cell) {
        FileBlockSPtr file_block = cell->file_block;
        if (file_block) {
            std::lock_guard block_lock(file_block->_mutex);
            remove(file_block, cache_lock, block_lock, sync);
        }
    };
    std::for_each(to_evict.begin(), to_evict.end(), remove_file_block_if);
}

void BlockFileCache::remove_file_blocks_and_clean_time_maps(
        std::vector<FileBlockCell*>& to_evict, std::lock_guard<std::mutex>& cache_lock) {
    auto remove_file_block_and_clean_time_maps_if = [&](FileBlockCell* cell) {
        FileBlockSPtr file_block = cell->file_block;
        if (file_block) {
            std::lock_guard block_lock(file_block->_mutex);
            auto hash = cell->file_block->get_hash_value();
            remove(file_block, cache_lock, block_lock);
            if (_files.find(hash) == _files.end()) {
                if (auto iter = _key_to_time.find(hash);
                    _key_to_time.find(hash) != _key_to_time.end()) {
                    auto _time_to_key_iter = _time_to_key.equal_range(iter->second);
                    while (_time_to_key_iter.first != _time_to_key_iter.second) {
                        if (_time_to_key_iter.first->second == hash) {
                            _time_to_key_iter.first = _time_to_key.erase(_time_to_key_iter.first);
                            break;
                        }
                        _time_to_key_iter.first++;
                    }
                    _key_to_time.erase(hash);
                }
            }
        }
    };
    std::for_each(to_evict.begin(), to_evict.end(), remove_file_block_and_clean_time_maps_if);
}

void BlockFileCache::find_evict_candidates(LRUQueue& queue, size_t size, size_t cur_cache_size,
                                           size_t& removed_size,
                                           std::vector<FileBlockCell*>& to_evict,
                                           std::lock_guard<std::mutex>& cache_lock,
                                           size_t& cur_removed_size) {
    for (const auto& [entry_key, entry_offset, entry_size] : queue) {
        if (!is_overflow(removed_size, size, cur_cache_size)) {
            break;
        }
        auto* cell = get_cell(entry_key, entry_offset, cache_lock);

        DCHECK(cell) << "Cache became inconsistent. key: " << entry_key.to_string()
                     << ", offset: " << entry_offset;

        size_t cell_size = cell->size();
        DCHECK(entry_size == cell_size);

        if (cell->releasable()) {
            auto& file_block = cell->file_block;

            std::lock_guard block_lock(file_block->_mutex);
            DCHECK(file_block->_download_state == FileBlock::State::DOWNLOADED);
            to_evict.push_back(cell);
            removed_size += cell_size;
            cur_removed_size += cell_size;
        }
    }
}

// 1. if async load file cache not finish
//     a. evict from lru queue
// 2. if ttl cache
//     a. evict from disposable/normal/index queue one by one
// 3. if dont reach query limit or dont have query limit
//     a. evict from other queue
//     b. evict from current queue
//         a.1 if the data belong write, then just evict cold data
// 4. if reach query limit
//     a. evict from query queue
//     b. evict from other queue
bool BlockFileCache::try_reserve(const UInt128Wrapper& hash, const CacheContext& context,
                                 size_t offset, size_t size,
                                 std::lock_guard<std::mutex>& cache_lock) {
    if (!_async_open_done) {
        return try_reserve_during_async_load(size, cache_lock);
    }
    // use this strategy in scenarios where there is insufficient disk capacity or insufficient number of inodes remaining
    // directly eliminate 5 times the size of the space
    if (_disk_resource_limit_mode) {
        size = 5 * size;
    }

    auto query_context = config::enable_file_cache_query_limit &&
                                         (context.query_id.hi != 0 || context.query_id.lo != 0)
                                 ? get_query_context(context.query_id, cache_lock)
                                 : nullptr;
    if (!query_context) {
        return try_reserve_for_lru(hash, nullptr, context, offset, size, cache_lock);
    } else if (query_context->get_cache_size(cache_lock) + size <=
               query_context->get_max_cache_size()) {
        return try_reserve_for_lru(hash, query_context, context, offset, size, cache_lock);
    }
    int64_t cur_time = std::chrono::duration_cast<std::chrono::seconds>(
                               std::chrono::steady_clock::now().time_since_epoch())
                               .count();
    auto& queue = get_queue(context.cache_type);
    size_t removed_size = 0;
    size_t ghost_remove_size = 0;
    size_t queue_size = queue.get_capacity(cache_lock);
    size_t cur_cache_size = _cur_cache_size;
    size_t query_context_cache_size = query_context->get_cache_size(cache_lock);

    std::vector<BlockFileCache::LRUQueue::Iterator> ghost;
    std::vector<FileBlockCell*> to_evict;

    size_t max_size = queue.get_max_size();
    auto is_overflow = [&] {
        return _disk_resource_limit_mode ? removed_size < size
                                         : cur_cache_size + size - removed_size > _capacity ||
                                                   (queue_size + size - removed_size > max_size) ||
                                                   (query_context_cache_size + size -
                                                            (removed_size + ghost_remove_size) >
                                                    query_context->get_max_cache_size());
    };

    /// Select the cache from the LRU queue held by query for expulsion.
    for (auto iter = query_context->queue().begin(); iter != query_context->queue().end(); iter++) {
        if (!is_overflow()) {
            break;
        }

        auto* cell = get_cell(iter->hash, iter->offset, cache_lock);

        if (!cell) {
            /// The cache corresponding to this record may be swapped out by
            /// other queries, so it has become invalid.
            ghost.push_back(iter);
            ghost_remove_size += iter->size;
        } else {
            size_t cell_size = cell->size();
            DCHECK(iter->size == cell_size);

            if (cell->releasable()) {
                auto& file_block = cell->file_block;

                std::lock_guard block_lock(file_block->_mutex);
                DCHECK(file_block->_download_state == FileBlock::State::DOWNLOADED);
                to_evict.push_back(cell);
                removed_size += cell_size;
            }
        }
    }

    auto remove_file_block_if = [&](FileBlockCell* cell) {
        FileBlockSPtr file_block = cell->file_block;
        if (file_block) {
            query_context->remove(file_block->get_hash_value(), file_block->offset(), cache_lock);
            std::lock_guard block_lock(file_block->_mutex);
            remove(file_block, cache_lock, block_lock);
        }
    };

    for (auto& iter : ghost) {
        query_context->remove(iter->hash, iter->offset, cache_lock);
    }

    std::for_each(to_evict.begin(), to_evict.end(), remove_file_block_if);

    if (is_overflow() &&
        !try_reserve_from_other_queue(context.cache_type, size, cur_time, cache_lock)) {
        return false;
    }
    query_context->reserve(hash, offset, size, cache_lock);
    return true;
}

void BlockFileCache::try_evict_in_advance(size_t size, std::lock_guard<std::mutex>& cache_lock) {
    UInt128Wrapper hash = UInt128Wrapper();
    size_t offset = 0;
    CacheContext context;
    context.cache_type = FileCacheType::NORMAL;
    try_reserve_for_lru(hash, nullptr, context, offset, size, cache_lock, false);
    context.cache_type = FileCacheType::TTL;
    try_reserve_for_lru(hash, nullptr, context, offset, size, cache_lock, false);
}

bool BlockFileCache::remove_if_ttl_file_blocks(const UInt128Wrapper& file_key, bool remove_directly,
                                               std::lock_guard<std::mutex>& cache_lock, bool sync) {
    auto& ttl_queue = get_queue(FileCacheType::TTL);
    if (auto iter = _key_to_time.find(file_key);
        _key_to_time.find(file_key) != _key_to_time.end()) {
        if (!remove_directly) {
            for (auto& [_, cell] : _files[file_key]) {
                if (cell.file_block->cache_type() != FileCacheType::TTL) {
                    continue;
                }
                Status st = cell.file_block->update_expiration_time(0);
                if (!st.ok()) {
                    LOG_WARNING("Failed to update expiration time to 0").error(st);
                }

                if (cell.file_block->cache_type() == FileCacheType::NORMAL) continue;
                st = cell.file_block->change_cache_type_between_ttl_and_others(
                        FileCacheType::NORMAL);
                if (st.ok()) {
                    if (cell.queue_iterator) {
                        ttl_queue.remove(cell.queue_iterator.value(), cache_lock);
                    }
                    auto& queue = get_queue(FileCacheType::NORMAL);
                    cell.queue_iterator =
                            queue.add(cell.file_block->get_hash_value(), cell.file_block->offset(),
                                      cell.file_block->range().size(), cache_lock);
                } else {
                    LOG_WARNING("Failed to change cache type to normal").error(st);
                }
            }
        } else {
            std::vector<FileBlockCell*> to_remove;
            for (auto& [_, cell] : _files[file_key]) {
                if (cell.releasable()) {
                    to_remove.push_back(&cell);
                } else {
                    cell.file_block->set_deleting();
                }
            }
            std::for_each(to_remove.begin(), to_remove.end(), [&](FileBlockCell* cell) {
                FileBlockSPtr file_block = cell->file_block;
                std::lock_guard block_lock(file_block->_mutex);
                remove(file_block, cache_lock, block_lock, sync);
            });
        }
        // remove from _time_to_key
        // the param hash maybe be passed by _time_to_key, if removed it, cannot use it anymore
        auto _time_to_key_iter = _time_to_key.equal_range(iter->second);
        while (_time_to_key_iter.first != _time_to_key_iter.second) {
            if (_time_to_key_iter.first->second == file_key) {
                _time_to_key_iter.first = _time_to_key.erase(_time_to_key_iter.first);
                break;
            }
            _time_to_key_iter.first++;
        }
        _key_to_time.erase(iter);
        return true;
    }
    return false;
}

// remove specific cache synchronously, for critical operations
// if in use, cache meta will be deleted after use and the block file is then deleted asynchronously
void BlockFileCache::remove_if_cached(const UInt128Wrapper& file_key) {
    SCOPED_CACHE_LOCK(_mutex, this);
    bool is_ttl_file = remove_if_ttl_file_blocks(file_key, true, cache_lock, true);
    if (!is_ttl_file) {
        auto iter = _files.find(file_key);
        std::vector<FileBlockCell*> to_remove;
        if (iter != _files.end()) {
            for (auto& [_, cell] : iter->second) {
                if (cell.releasable()) {
                    to_remove.push_back(&cell);
                } else {
                    cell.file_block->set_deleting();
                }
            }
        }
        remove_file_blocks(to_remove, cache_lock, true);
    }
}

// the async version of remove_if_cached, for background operations
// cache meta is deleted synchronously if not in use, and the block file is deleted asynchronously
// if in use, cache meta will be deleted after use and the block file is then deleted asynchronously
void BlockFileCache::remove_if_cached_async(const UInt128Wrapper& file_key) {
    SCOPED_CACHE_LOCK(_mutex, this);
    bool is_ttl_file = remove_if_ttl_file_blocks(file_key, true, cache_lock, /*sync*/ false);
    if (!is_ttl_file) {
        auto iter = _files.find(file_key);
        std::vector<FileBlockCell*> to_remove;
        if (iter != _files.end()) {
            for (auto& [_, cell] : iter->second) {
                if (cell.releasable()) {
                    to_remove.push_back(&cell);
                } else {
                    cell.file_block->set_deleting();
                }
            }
        }
        remove_file_blocks(to_remove, cache_lock, false);
    }
}

std::vector<FileCacheType> BlockFileCache::get_other_cache_type_without_ttl(
        FileCacheType cur_cache_type) {
    switch (cur_cache_type) {
    case FileCacheType::TTL:
        return {FileCacheType::DISPOSABLE, FileCacheType::NORMAL, FileCacheType::INDEX};
    case FileCacheType::INDEX:
        return {FileCacheType::DISPOSABLE, FileCacheType::NORMAL};
    case FileCacheType::NORMAL:
        return {FileCacheType::DISPOSABLE, FileCacheType::INDEX};
    case FileCacheType::DISPOSABLE:
        return {FileCacheType::NORMAL, FileCacheType::INDEX};
    default:
        return {};
    }
    return {};
}

std::vector<FileCacheType> BlockFileCache::get_other_cache_type(FileCacheType cur_cache_type) {
    switch (cur_cache_type) {
    case FileCacheType::TTL:
        return {FileCacheType::DISPOSABLE, FileCacheType::NORMAL, FileCacheType::INDEX};
    case FileCacheType::INDEX:
        return {FileCacheType::DISPOSABLE, FileCacheType::NORMAL, FileCacheType::TTL};
    case FileCacheType::NORMAL:
        return {FileCacheType::DISPOSABLE, FileCacheType::INDEX, FileCacheType::TTL};
    case FileCacheType::DISPOSABLE:
        return {FileCacheType::NORMAL, FileCacheType::INDEX, FileCacheType::TTL};
    default:
        return {};
    }
    return {};
}

void BlockFileCache::reset_range(const UInt128Wrapper& hash, size_t offset, size_t old_size,
                                 size_t new_size, std::lock_guard<std::mutex>& cache_lock) {
    DCHECK(_files.find(hash) != _files.end() &&
           _files.find(hash)->second.find(offset) != _files.find(hash)->second.end());
    FileBlockCell* cell = get_cell(hash, offset, cache_lock);
    DCHECK(cell != nullptr);
    if (cell->queue_iterator) {
        auto& queue = get_queue(cell->file_block->cache_type());
        DCHECK(queue.contains(hash, offset, cache_lock));
        auto iter = queue.get(hash, offset, cache_lock);
        iter->size = new_size;
        queue.cache_size -= old_size;
        queue.cache_size += new_size;
    }
    _cur_cache_size -= old_size;
    _cur_cache_size += new_size;
}

bool BlockFileCache::try_reserve_from_other_queue_by_time_interval(
        FileCacheType cur_type, std::vector<FileCacheType> other_cache_types, size_t size,
        int64_t cur_time, std::lock_guard<std::mutex>& cache_lock, bool sync_removal) {
    size_t removed_size = 0;
    size_t cur_cache_size = _cur_cache_size;
    std::vector<FileBlockCell*> to_evict;
    for (FileCacheType cache_type : other_cache_types) {
        auto& queue = get_queue(cache_type);
        size_t remove_size_per_type = 0;
        for (const auto& [entry_key, entry_offset, entry_size] : queue) {
            if (!is_overflow(removed_size, size, cur_cache_size)) {
                break;
            }
            auto* cell = get_cell(entry_key, entry_offset, cache_lock);
            DCHECK(cell) << "Cache became inconsistent. UInt128Wrapper: " << entry_key.to_string()
                         << ", offset: " << entry_offset;

            size_t cell_size = cell->size();
            DCHECK(entry_size == cell_size);

            if (cell->atime == 0 ? true : cell->atime + queue.get_hot_data_interval() > cur_time) {
                break;
            }

            if (cell->releasable()) {
                auto& file_block = cell->file_block;
                std::lock_guard block_lock(file_block->_mutex);
                DCHECK(file_block->_download_state == FileBlock::State::DOWNLOADED);
                to_evict.push_back(cell);
                removed_size += cell_size;
                remove_size_per_type += cell_size;
            }
        }
        *(_evict_by_time_metrics_matrix[cache_type][cur_type]) << remove_size_per_type;
    }
    remove_file_blocks(to_evict, cache_lock, sync_removal);

    return !is_overflow(removed_size, size, cur_cache_size);
}

bool BlockFileCache::is_overflow(size_t removed_size, size_t need_size,
                                 size_t cur_cache_size) const {
    bool ret = false;
    if (_disk_resource_limit_mode) {
        ret = (removed_size < need_size);
    } else {
        ret = (cur_cache_size + need_size - removed_size > _capacity);
    }
    return ret;
}

bool BlockFileCache::try_reserve_from_other_queue_by_size(
        FileCacheType cur_type, std::vector<FileCacheType> other_cache_types, size_t size,
        std::lock_guard<std::mutex>& cache_lock, bool sync_removal) {
    size_t removed_size = 0;
    size_t cur_cache_size = _cur_cache_size;
    std::vector<FileBlockCell*> to_evict;
    // we follow the privilege defined in get_other_cache_types to evict
    for (FileCacheType cache_type : other_cache_types) {
        auto& queue = get_queue(cache_type);

        // we will not drain each of them to the bottom -- i.e., we only
        // evict what they have stolen.
        size_t cur_queue_size = queue.get_capacity(cache_lock);
        size_t cur_queue_max_size = queue.get_max_size();
        if (cur_queue_size <= cur_queue_max_size) {
            continue;
        }
        size_t cur_removed_size = 0;
        find_evict_candidates(queue, size, cur_cache_size, removed_size, to_evict, cache_lock,
                              cur_removed_size);
        *(_evict_by_size_metrics_matrix[cache_type][cur_type]) << cur_removed_size;
    }
    remove_file_blocks(to_evict, cache_lock, sync_removal);
    return !is_overflow(removed_size, size, cur_cache_size);
}

bool BlockFileCache::try_reserve_from_other_queue(FileCacheType cur_cache_type, size_t size,
                                                  int64_t cur_time,
                                                  std::lock_guard<std::mutex>& cache_lock,
                                                  bool sync_removal) {
    // currently, TTL cache is not considered as a candidate
    auto other_cache_types = get_other_cache_type_without_ttl(cur_cache_type);
    bool reserve_success = try_reserve_from_other_queue_by_time_interval(
            cur_cache_type, other_cache_types, size, cur_time, cache_lock, sync_removal);
    if (reserve_success || !config::file_cache_enable_evict_from_other_queue_by_size) {
        return reserve_success;
    }

    other_cache_types = get_other_cache_type(cur_cache_type);
    auto& cur_queue = get_queue(cur_cache_type);
    size_t cur_queue_size = cur_queue.get_capacity(cache_lock);
    size_t cur_queue_max_size = cur_queue.get_max_size();
    // Hit the soft limit by self, cannot remove from other queues
    if (_cur_cache_size + size > _capacity && cur_queue_size + size > cur_queue_max_size) {
        return false;
    }
    return try_reserve_from_other_queue_by_size(cur_cache_type, other_cache_types, size, cache_lock,
                                                sync_removal);
}

bool BlockFileCache::try_reserve_for_lru(const UInt128Wrapper& hash,
                                         QueryFileCacheContextPtr query_context,
                                         const CacheContext& context, size_t offset, size_t size,
                                         std::lock_guard<std::mutex>& cache_lock,
                                         bool sync_removal) {
    int64_t cur_time = std::chrono::duration_cast<std::chrono::seconds>(
                               std::chrono::steady_clock::now().time_since_epoch())
                               .count();
    if (!try_reserve_from_other_queue(context.cache_type, size, cur_time, cache_lock)) {
        auto& queue = get_queue(context.cache_type);
        size_t removed_size = 0;
        size_t cur_cache_size = _cur_cache_size;

        std::vector<FileBlockCell*> to_evict;
        size_t cur_removed_size = 0;
        find_evict_candidates(queue, size, cur_cache_size, removed_size, to_evict, cache_lock,
                              cur_removed_size);
        remove_file_blocks(to_evict, cache_lock, sync_removal);
        *(_evict_by_self_lru_metrics_matrix[context.cache_type]) << cur_removed_size;

        if (is_overflow(removed_size, size, cur_cache_size)) {
            return false;
        }
    }

    if (query_context) {
        query_context->reserve(hash, offset, size, cache_lock);
    }
    return true;
}

template <class T, class U>
    requires IsXLock<T> && IsXLock<U>
void BlockFileCache::remove(FileBlockSPtr file_block, T& cache_lock, U& block_lock, bool sync) {
    auto hash = file_block->get_hash_value();
    auto offset = file_block->offset();
    auto type = file_block->cache_type();
    auto expiration_time = file_block->expiration_time();
    auto* cell = get_cell(hash, offset, cache_lock);
    DCHECK(cell);
    DCHECK(cell->queue_iterator);
    if (cell->queue_iterator) {
        auto& queue = get_queue(file_block->cache_type());
        queue.remove(*cell->queue_iterator, cache_lock);
    }
    *_queue_evict_size_metrics[static_cast<int>(file_block->cache_type())]
            << file_block->range().size();
    *_total_evict_size_metrics << file_block->range().size();
    if (file_block->state_unlock(block_lock) == FileBlock::State::DOWNLOADED) {
        FileCacheKey key;
        key.hash = hash;
        key.offset = offset;
        key.meta.type = type;
        key.meta.expiration_time = expiration_time;
        if (sync) {
            int64_t duration_ns = 0;
            Status st;
            {
                SCOPED_RAW_TIMER(&duration_ns);
                st = _storage->remove(key);
            }
            *_storage_sync_remove_latency_us << (duration_ns / 1000);
            if (!st.ok()) {
                LOG_WARNING("").error(st);
            }
        } else {
            // the file will be deleted in the bottom half
            // so there will be a window that the file is not in the cache but still in the storage
            // but it's ok, because the rowset is stale already
            bool ret = _recycle_keys.enqueue(key);
            if (ret) [[likely]] {
                *_recycle_keys_length_recorder << _recycle_keys.size_approx();
            } else {
                LOG_WARNING("Failed to push recycle key to queue, do it synchronously");
                int64_t duration_ns = 0;
                Status st;
                {
                    SCOPED_RAW_TIMER(&duration_ns);
                    st = _storage->remove(key);
                }
                *_storage_retry_sync_remove_latency_us << (duration_ns / 1000);
                if (!st.ok()) {
                    LOG_WARNING("").error(st);
                }
            }
        }
    } else if (file_block->state_unlock(block_lock) == FileBlock::State::DOWNLOADING) {
        file_block->set_deleting();
        return;
    }
    _cur_cache_size -= file_block->range().size();
    if (FileCacheType::TTL == type) {
        _cur_ttl_size -= file_block->range().size();
    }
    auto& offsets = _files[hash];
    offsets.erase(file_block->offset());
    if (offsets.empty()) {
        _files.erase(hash);
    }
    *_num_removed_blocks << 1;
}

size_t BlockFileCache::get_used_cache_size(FileCacheType cache_type) const {
    SCOPED_CACHE_LOCK(_mutex, this);
    return get_used_cache_size_unlocked(cache_type, cache_lock);
}

size_t BlockFileCache::get_used_cache_size_unlocked(FileCacheType cache_type,
                                                    std::lock_guard<std::mutex>& cache_lock) const {
    return get_queue(cache_type).get_capacity(cache_lock);
}

size_t BlockFileCache::get_available_cache_size(FileCacheType cache_type) const {
    SCOPED_CACHE_LOCK(_mutex, this);
    return get_available_cache_size_unlocked(cache_type, cache_lock);
}

size_t BlockFileCache::get_available_cache_size_unlocked(
        FileCacheType cache_type, std::lock_guard<std::mutex>& cache_lock) const {
    return get_queue(cache_type).get_max_element_size() -
           get_used_cache_size_unlocked(cache_type, cache_lock);
}

size_t BlockFileCache::get_file_blocks_num(FileCacheType cache_type) const {
    SCOPED_CACHE_LOCK(_mutex, this);
    return get_file_blocks_num_unlocked(cache_type, cache_lock);
}

size_t BlockFileCache::get_file_blocks_num_unlocked(FileCacheType cache_type,
                                                    std::lock_guard<std::mutex>& cache_lock) const {
    return get_queue(cache_type).get_elements_num(cache_lock);
}

BlockFileCache::FileBlockCell::FileBlockCell(FileBlockSPtr file_block,
                                             std::lock_guard<std::mutex>& cache_lock)
        : file_block(file_block) {
    /**
     * Cell can be created with either DOWNLOADED or EMPTY file block's state.
     * File block acquires DOWNLOADING state and creates LRUQueue iterator on first
     * successful getOrSetDownaloder call.
     */

    switch (file_block->_download_state) {
    case FileBlock::State::DOWNLOADED:
    case FileBlock::State::EMPTY:
    case FileBlock::State::SKIP_CACHE: {
        break;
    }
    default:
        DCHECK(false) << "Can create cell with either EMPTY, DOWNLOADED, SKIP_CACHE state, got: "
                      << FileBlock::state_to_string(file_block->_download_state);
    }
    if (file_block->cache_type() == FileCacheType::TTL) {
        update_atime();
    }
}

BlockFileCache::LRUQueue::Iterator BlockFileCache::LRUQueue::add(
        const UInt128Wrapper& hash, size_t offset, size_t size,
        std::lock_guard<std::mutex>& /* cache_lock */) {
    cache_size += size;
    auto iter = queue.insert(queue.end(), FileKeyAndOffset(hash, offset, size));
    map.insert(std::make_pair(std::make_pair(hash, offset), iter));
    return iter;
}

template <class T>
    requires IsXLock<T>
void BlockFileCache::LRUQueue::remove(Iterator queue_it, T& /* cache_lock */) {
    cache_size -= queue_it->size;
    map.erase(std::make_pair(queue_it->hash, queue_it->offset));
    queue.erase(queue_it);
}

void BlockFileCache::LRUQueue::remove_all(std::lock_guard<std::mutex>& /* cache_lock */) {
    queue.clear();
    map.clear();
    cache_size = 0;
}

void BlockFileCache::LRUQueue::move_to_end(Iterator queue_it,
                                           std::lock_guard<std::mutex>& /* cache_lock */) {
    queue.splice(queue.end(), queue, queue_it);
}
bool BlockFileCache::LRUQueue::contains(const UInt128Wrapper& hash, size_t offset,
                                        std::lock_guard<std::mutex>& /* cache_lock */) const {
    return map.find(std::make_pair(hash, offset)) != map.end();
}

BlockFileCache::LRUQueue::Iterator BlockFileCache::LRUQueue::get(
        const UInt128Wrapper& hash, size_t offset,
        std::lock_guard<std::mutex>& /* cache_lock */) const {
    return map.find(std::make_pair(hash, offset))->second;
}

std::string BlockFileCache::LRUQueue::to_string(
        std::lock_guard<std::mutex>& /* cache_lock */) const {
    std::string result;
    for (const auto& [hash, offset, size] : queue) {
        if (!result.empty()) {
            result += ", ";
        }
        result += fmt::format("{}: [{}, {}]", hash.to_string(), offset, offset + size - 1);
    }
    return result;
}

std::string BlockFileCache::dump_structure(const UInt128Wrapper& hash) {
    SCOPED_CACHE_LOCK(_mutex, this);
    return dump_structure_unlocked(hash, cache_lock);
}

std::string BlockFileCache::dump_structure_unlocked(const UInt128Wrapper& hash,
                                                    std::lock_guard<std::mutex>&) {
    std::stringstream result;
    const auto& cells_by_offset = _files[hash];

    for (const auto& [_, cell] : cells_by_offset) {
        result << cell.file_block->get_info_for_log() << " "
               << cache_type_to_string(cell.file_block->cache_type()) << "\n";
    }

    return result.str();
}

std::string BlockFileCache::dump_single_cache_type(const UInt128Wrapper& hash, size_t offset) {
    SCOPED_CACHE_LOCK(_mutex, this);
    return dump_single_cache_type_unlocked(hash, offset, cache_lock);
}

std::string BlockFileCache::dump_single_cache_type_unlocked(const UInt128Wrapper& hash,
                                                            size_t offset,
                                                            std::lock_guard<std::mutex>&) {
    std::stringstream result;
    const auto& cells_by_offset = _files[hash];
    const auto& cell = cells_by_offset.find(offset);

    return cache_type_to_string(cell->second.file_block->cache_type());
}

void BlockFileCache::change_cache_type(const UInt128Wrapper& hash, size_t offset,
                                       FileCacheType new_type,
                                       std::lock_guard<std::mutex>& cache_lock) {
    if (auto iter = _files.find(hash); iter != _files.end()) {
        auto& file_blocks = iter->second;
        if (auto cell_it = file_blocks.find(offset); cell_it != file_blocks.end()) {
            FileBlockCell& cell = cell_it->second;
            auto& cur_queue = get_queue(cell.file_block->cache_type());
            DCHECK(cell.queue_iterator.has_value());
            cur_queue.remove(*cell.queue_iterator, cache_lock);
            auto& new_queue = get_queue(new_type);
            cell.queue_iterator =
                    new_queue.add(hash, offset, cell.file_block->range().size(), cache_lock);
        }
    }
}

// @brief: get a path's disk capacity used percent, inode used percent
// @param: path
// @param: percent.first disk used percent, percent.second inode used percent
int disk_used_percentage(const std::string& path, std::pair<int, int>* percent) {
    struct statfs stat;
    int ret = statfs(path.c_str(), &stat);
    if (ret != 0) {
        return ret;
    }
    // https://github.com/coreutils/coreutils/blob/master/src/df.c#L1195
    // v->used = stat.f_blocks - stat.f_bfree
    // nonroot_total = stat.f_blocks - stat.f_bfree + stat.f_bavail
    uintmax_t u100 = (stat.f_blocks - stat.f_bfree) * 100;
    uintmax_t nonroot_total = stat.f_blocks - stat.f_bfree + stat.f_bavail;
    int capacity_percentage = u100 / nonroot_total + (u100 % nonroot_total != 0);

    unsigned long long inode_free = stat.f_ffree;
    unsigned long long inode_total = stat.f_files;
    int inode_percentage = int(inode_free * 1.0 / inode_total * 100);
    percent->first = capacity_percentage;
    percent->second = 100 - inode_percentage;

    // Add sync point for testing
    TEST_SYNC_POINT_CALLBACK("BlockFileCache::disk_used_percentage:1", percent);

    return 0;
}

std::string BlockFileCache::reset_capacity(size_t new_capacity) {
    using namespace std::chrono;
    int64_t space_released = 0;
    size_t old_capacity = 0;
    std::stringstream ss;
    ss << "finish reset_capacity, path=" << _cache_base_path;
    auto start_time = steady_clock::time_point();
    {
        SCOPED_CACHE_LOCK(_mutex, this);
        if (new_capacity < _capacity && new_capacity < _cur_cache_size) {
            int64_t need_remove_size = _cur_cache_size - new_capacity;
            auto remove_blocks = [&](LRUQueue& queue) -> int64_t {
                int64_t queue_released = 0;
                std::vector<FileBlockCell*> to_evict;
                for (const auto& [entry_key, entry_offset, entry_size] : queue) {
                    if (need_remove_size <= 0) {
                        break;
                    }
                    need_remove_size -= entry_size;
                    space_released += entry_size;
                    queue_released += entry_size;
                    auto* cell = get_cell(entry_key, entry_offset, cache_lock);
                    if (!cell->releasable()) {
                        cell->file_block->set_deleting();
                        continue;
                    }
                    to_evict.push_back(cell);
                }
                for (auto& cell : to_evict) {
                    FileBlockSPtr file_block = cell->file_block;
                    std::lock_guard block_lock(file_block->_mutex);
                    remove(file_block, cache_lock, block_lock);
                }
                return queue_released;
            };
            int64_t queue_released = remove_blocks(_disposable_queue);
            ss << " disposable_queue released " << queue_released;
            queue_released = remove_blocks(_normal_queue);
            ss << " normal_queue released " << queue_released;
            queue_released = remove_blocks(_index_queue);
            ss << " index_queue released " << queue_released;
            queue_released = remove_blocks(_ttl_queue);
            ss << " ttl_queue released " << queue_released;

            _disk_resource_limit_mode = true;
            _disk_limit_mode_metrics->set_value(1);
            ss << " total_space_released=" << space_released;
        }
        old_capacity = _capacity;
        _capacity = new_capacity;
        _cache_capacity_metrics->set_value(_capacity);
    }
    auto use_time = duration_cast<milliseconds>(steady_clock::time_point() - start_time);
    LOG(INFO) << "Finish tag deleted block. path=" << _cache_base_path
              << " use_time=" << static_cast<int64_t>(use_time.count());
    ss << " old_capacity=" << old_capacity << " new_capacity=" << new_capacity;
    LOG(INFO) << ss.str();
    return ss.str();
}

void BlockFileCache::check_disk_resource_limit() {
    if (_storage->get_type() != FileCacheStorageType::DISK) {
        return;
    }
    if (_capacity > _cur_cache_size) {
        _disk_resource_limit_mode = false;
        _disk_limit_mode_metrics->set_value(0);
    }
    std::pair<int, int> percent;
    int ret = disk_used_percentage(_cache_base_path, &percent);
    if (ret != 0) {
        LOG_ERROR("").tag("file cache path", _cache_base_path).tag("error", strerror(errno));
        return;
    }
    auto [space_percentage, inode_percentage] = percent;
    auto is_insufficient = [](const int& percentage) {
        return percentage >= config::file_cache_enter_disk_resource_limit_mode_percent;
    };
    DCHECK_GE(space_percentage, 0);
    DCHECK_LE(space_percentage, 100);
    DCHECK_GE(inode_percentage, 0);
    DCHECK_LE(inode_percentage, 100);
    // ATTN: due to that can be changed dynamically, set it to default value if it's invalid
    // FIXME: reject with config validator
    if (config::file_cache_enter_disk_resource_limit_mode_percent <=
        config::file_cache_exit_disk_resource_limit_mode_percent) {
        LOG_WARNING("config error, set to default value")
                .tag("enter", config::file_cache_enter_disk_resource_limit_mode_percent)
                .tag("exit", config::file_cache_exit_disk_resource_limit_mode_percent);
        config::file_cache_enter_disk_resource_limit_mode_percent = 88;
        config::file_cache_exit_disk_resource_limit_mode_percent = 80;
    }
    if (is_insufficient(space_percentage) || is_insufficient(inode_percentage)) {
        _disk_resource_limit_mode = true;
        _disk_limit_mode_metrics->set_value(1);
    } else if (_disk_resource_limit_mode &&
               (space_percentage < config::file_cache_exit_disk_resource_limit_mode_percent) &&
               (inode_percentage < config::file_cache_exit_disk_resource_limit_mode_percent)) {
        _disk_resource_limit_mode = false;
        _disk_limit_mode_metrics->set_value(0);
    }
    if (_disk_resource_limit_mode) {
        LOG(WARNING) << "file_cache=" << get_base_path() << " space_percent=" << space_percentage
                     << " inode_percent=" << inode_percentage
                     << " is_space_insufficient=" << is_insufficient(space_percentage)
                     << " is_inode_insufficient=" << is_insufficient(inode_percentage)
                     << " mode run in resource limit";
    }
}

void BlockFileCache::check_need_evict_cache_in_advance() {
    if (_storage->get_type() != FileCacheStorageType::DISK) {
        return;
    }

    std::pair<int, int> percent;
    int ret = disk_used_percentage(_cache_base_path, &percent);
    if (ret != 0) {
        LOG_ERROR("").tag("file cache path", _cache_base_path).tag("error", strerror(errno));
        return;
    }
    auto [space_percentage, inode_percentage] = percent;
    size_t size_percentage = static_cast<size_t>(
            (static_cast<double>(_cur_cache_size) / static_cast<double>(_capacity)) * 100);
    auto is_insufficient = [](const int& percentage) {
        return percentage >= config::file_cache_enter_need_evict_cache_in_advance_percent;
    };
    DCHECK_GE(space_percentage, 0);
    DCHECK_LE(space_percentage, 100);
    DCHECK_GE(inode_percentage, 0);
    DCHECK_LE(inode_percentage, 100);
    // ATTN: due to that can be changed dynamically, set it to default value if it's invalid
    // FIXME: reject with config validator
    if (config::file_cache_enter_need_evict_cache_in_advance_percent <=
        config::file_cache_exit_need_evict_cache_in_advance_percent) {
        LOG_WARNING("config error, set to default value")
                .tag("enter", config::file_cache_enter_need_evict_cache_in_advance_percent)
                .tag("exit", config::file_cache_exit_need_evict_cache_in_advance_percent);
        config::file_cache_enter_need_evict_cache_in_advance_percent = 78;
        config::file_cache_exit_need_evict_cache_in_advance_percent = 75;
    }
    if (is_insufficient(space_percentage) || is_insufficient(inode_percentage) ||
        is_insufficient(size_percentage)) {
        _need_evict_cache_in_advance = true;
        _need_evict_cache_in_advance_metrics->set_value(1);
    } else if (_need_evict_cache_in_advance &&
               (space_percentage < config::file_cache_exit_need_evict_cache_in_advance_percent) &&
               (inode_percentage < config::file_cache_exit_need_evict_cache_in_advance_percent) &&
               (size_percentage < config::file_cache_exit_need_evict_cache_in_advance_percent)) {
        _need_evict_cache_in_advance = false;
        _need_evict_cache_in_advance_metrics->set_value(0);
    }
    if (_need_evict_cache_in_advance) {
        LOG(WARNING) << "file_cache=" << get_base_path() << " space_percent=" << space_percentage
                     << " inode_percent=" << inode_percentage << " size_percent=" << size_percentage
                     << " is_space_insufficient=" << is_insufficient(space_percentage)
                     << " is_inode_insufficient=" << is_insufficient(inode_percentage)
                     << " is_size_insufficient=" << is_insufficient(size_percentage)
                     << " need evict cache in advance";
    }
}

void BlockFileCache::run_background_monitor() {
    int64_t interval_time_seconds = 20;
    while (!_close) {
        TEST_SYNC_POINT_CALLBACK("BlockFileCache::set_sleep_time", &interval_time_seconds);
        check_disk_resource_limit();
        if (config::enable_evict_file_cache_in_advance) {
            check_need_evict_cache_in_advance();
        } else {
            _need_evict_cache_in_advance = false;
        }

        {
            std::unique_lock close_lock(_close_mtx);
            _close_cv.wait_for(close_lock, std::chrono::seconds(interval_time_seconds));
            if (_close) {
                break;
            }
        }
        // report
        {
            SCOPED_CACHE_LOCK(_mutex, this);
            _cur_cache_size_metrics->set_value(_cur_cache_size);
            _cur_ttl_cache_size_metrics->set_value(_cur_cache_size -
                                                   _index_queue.get_capacity(cache_lock) -
                                                   _normal_queue.get_capacity(cache_lock) -
                                                   _disposable_queue.get_capacity(cache_lock));
            _cur_ttl_cache_lru_queue_cache_size_metrics->set_value(
                    _ttl_queue.get_capacity(cache_lock));
            _cur_ttl_cache_lru_queue_element_count_metrics->set_value(
                    _ttl_queue.get_elements_num(cache_lock));
            _cur_normal_queue_cache_size_metrics->set_value(_normal_queue.get_capacity(cache_lock));
            _cur_normal_queue_element_count_metrics->set_value(
                    _normal_queue.get_elements_num(cache_lock));
            _cur_index_queue_cache_size_metrics->set_value(_index_queue.get_capacity(cache_lock));
            _cur_index_queue_element_count_metrics->set_value(
                    _index_queue.get_elements_num(cache_lock));
            _cur_disposable_queue_cache_size_metrics->set_value(
                    _disposable_queue.get_capacity(cache_lock));
            _cur_disposable_queue_element_count_metrics->set_value(
                    _disposable_queue.get_elements_num(cache_lock));

            if (_num_read_blocks->get_value() > 0) {
                _hit_ratio->set_value((double)_num_hit_blocks->get_value() /
                                      _num_read_blocks->get_value());
            }
            if (_num_read_blocks_5m->get_value() > 0) {
                _hit_ratio_5m->set_value((double)_num_hit_blocks_5m->get_value() /
                                         _num_read_blocks_5m->get_value());
            }
            if (_num_read_blocks_1h->get_value() > 0) {
                _hit_ratio_1h->set_value((double)_num_hit_blocks_1h->get_value() /
                                         _num_read_blocks_1h->get_value());
            }
        }
    }
}

void BlockFileCache::run_background_ttl_gc() { // TODO(zhengyu): fix!
    int64_t interval_time_seconds = 20;
    while (!_close) {
        TEST_SYNC_POINT_CALLBACK("BlockFileCache::set_sleep_time", &interval_time_seconds);
        {
            std::unique_lock close_lock(_close_mtx);
            _close_cv.wait_for(close_lock, std::chrono::seconds(interval_time_seconds));
            if (_close) {
                break;
            }
        }
        {
            int64_t cur_time = UnixSeconds();
            SCOPED_CACHE_LOCK(_mutex, this);
            while (!_time_to_key.empty()) {
                auto begin = _time_to_key.begin();
                if (cur_time < begin->first) {
                    break;
                }
                remove_if_ttl_file_blocks(begin->second, false, cache_lock, false);
            }
        }
    }
}

void BlockFileCache::run_background_gc() {
    FileCacheKey key;
    static const size_t interval_ms = 100;
    const size_t batch_limit = config::file_cache_remove_block_qps_limit * interval_ms / 1000;
    size_t batch_count = 0;
    while (!_close) {
        {
            std::unique_lock close_lock(_close_mtx);
            _close_cv.wait_for(close_lock, std::chrono::milliseconds(interval_ms));
            if (_close) {
                break;
            }
        }

        while (batch_count < batch_limit && _recycle_keys.try_dequeue(key)) {
            int64_t duration_ns = 0;
            Status st;
            {
                SCOPED_RAW_TIMER(&duration_ns);
                st = _storage->remove(key);
            }
            *_storage_async_remove_latency_us << (duration_ns / 1000);

            if (!st.ok()) {
                LOG_WARNING("").error(st);
            }
            batch_count++;
        }
        *_recycle_keys_length_recorder << _recycle_keys.size_approx();
        batch_count = 0;
    }
}

void BlockFileCache::run_background_evict_in_advance() {
    LOG(INFO) << "Starting background evict in advance thread";
    int64_t batch = 0;
    while (!_close) {
        {
            std::unique_lock close_lock(_close_mtx);
            _close_cv.wait_for(
                    close_lock,
                    std::chrono::milliseconds(config::file_cache_evict_in_advance_interval_ms));
            if (_close) {
                LOG(INFO) << "Background evict in advance thread exiting due to cache closing";
                break;
            }
        }
        batch = config::file_cache_evict_in_advance_batch_bytes;

        // Skip if eviction not needed or too many pending recycles
        if (!_need_evict_cache_in_advance || _recycle_keys.size_approx() >= (batch * 10)) {
            continue;
        }

        int64_t duration_ns = 0;
        {
            SCOPED_CACHE_LOCK(_mutex, this);
            SCOPED_RAW_TIMER(&duration_ns);
            try_evict_in_advance(batch, cache_lock);
        }
        *_evict_in_advance_latency_us << (duration_ns / 1000);
    }
}

void BlockFileCache::modify_expiration_time(const UInt128Wrapper& hash,
                                            uint64_t new_expiration_time) {
    SCOPED_CACHE_LOCK(_mutex, this);
    // 1. If new_expiration_time is equal to zero
    if (new_expiration_time == 0) {
        remove_if_ttl_file_blocks(hash, false, cache_lock, false);
        return;
    }
    // 2. If the hash in ttl cache, modify its expiration time.
    if (auto iter = _key_to_time.find(hash); iter != _key_to_time.end()) {
        // remove from _time_to_key
        auto _time_to_key_iter = _time_to_key.equal_range(iter->second);
        while (_time_to_key_iter.first != _time_to_key_iter.second) {
            if (_time_to_key_iter.first->second == hash) {
                _time_to_key_iter.first = _time_to_key.erase(_time_to_key_iter.first);
                break;
            }
            _time_to_key_iter.first++;
        }
        _time_to_key.insert(std::make_pair(new_expiration_time, hash));
        iter->second = new_expiration_time;
        for (auto& [_, cell] : _files[hash]) {
            Status st = cell.file_block->update_expiration_time(new_expiration_time);
            if (!st.ok()) {
                LOG_WARNING("Failed to modify expiration time").error(st);
            }
        }

        return;
    }
    // 3. change to ttl if the blocks aren't ttl
    if (auto iter = _files.find(hash); iter != _files.end()) {
        for (auto& [_, cell] : iter->second) {
            Status st = cell.file_block->update_expiration_time(new_expiration_time);
            if (!st.ok()) {
                LOG_WARNING("").error(st);
            }

            FileCacheType origin_type = cell.file_block->cache_type();
            if (origin_type == FileCacheType::TTL) continue;
            st = cell.file_block->change_cache_type_between_ttl_and_others(FileCacheType::TTL);
            if (st.ok()) {
                auto& queue = get_queue(origin_type);
                queue.remove(cell.queue_iterator.value(), cache_lock);
                auto& ttl_queue = get_queue(FileCacheType::TTL);
                cell.queue_iterator = ttl_queue.add(hash, cell.file_block->offset(),
                                                    cell.file_block->range().size(), cache_lock);
            }
            if (!st.ok()) {
                LOG_WARNING("").error(st);
            }
        }
        _key_to_time[hash] = new_expiration_time;
        _time_to_key.insert(std::make_pair(new_expiration_time, hash));
    }
}

std::vector<std::tuple<size_t, size_t, FileCacheType, uint64_t>>
BlockFileCache::get_hot_blocks_meta(const UInt128Wrapper& hash) const {
    int64_t cur_time = std::chrono::duration_cast<std::chrono::seconds>(
                               std::chrono::steady_clock::now().time_since_epoch())
                               .count();
    SCOPED_CACHE_LOCK(_mutex, this);
    std::vector<std::tuple<size_t, size_t, FileCacheType, uint64_t>> blocks_meta;
    if (auto iter = _files.find(hash); iter != _files.end()) {
        for (auto& pair : _files.find(hash)->second) {
            const FileBlockCell* cell = &pair.second;
            if (cell->file_block->cache_type() != FileCacheType::DISPOSABLE) {
                if (cell->file_block->cache_type() == FileCacheType::TTL ||
                    (cell->atime != 0 &&
                     cur_time - cell->atime <
                             get_queue(cell->file_block->cache_type()).get_hot_data_interval())) {
                    blocks_meta.emplace_back(pair.first, cell->size(),
                                             cell->file_block->cache_type(),
                                             cell->file_block->expiration_time());
                }
            }
        }
    }
    return blocks_meta;
}

bool BlockFileCache::try_reserve_during_async_load(size_t size,
                                                   std::lock_guard<std::mutex>& cache_lock) {
    size_t removed_size = 0;
    size_t normal_queue_size = _normal_queue.get_capacity(cache_lock);
    size_t disposable_queue_size = _disposable_queue.get_capacity(cache_lock);
    size_t index_queue_size = _index_queue.get_capacity(cache_lock);

    std::vector<FileBlockCell*> to_evict;
    auto collect_eliminate_fragments = [&](LRUQueue& queue) {
        for (const auto& [entry_key, entry_offset, entry_size] : queue) {
            if (!_disk_resource_limit_mode || removed_size >= size) {
                break;
            }
            auto* cell = get_cell(entry_key, entry_offset, cache_lock);

            DCHECK(cell) << "Cache became inconsistent. UInt128Wrapper: " << entry_key.to_string()
                         << ", offset: " << entry_offset;

            size_t cell_size = cell->size();
            DCHECK(entry_size == cell_size);

            if (cell->releasable()) {
                auto& file_block = cell->file_block;

                std::lock_guard block_lock(file_block->_mutex);
                DCHECK(file_block->_download_state == FileBlock::State::DOWNLOADED);
                to_evict.push_back(cell);
                removed_size += cell_size;
            }
        }
    };
    if (disposable_queue_size != 0) {
        collect_eliminate_fragments(get_queue(FileCacheType::DISPOSABLE));
    }
    if (normal_queue_size != 0) {
        collect_eliminate_fragments(get_queue(FileCacheType::NORMAL));
    }
    if (index_queue_size != 0) {
        collect_eliminate_fragments(get_queue(FileCacheType::INDEX));
    }
    remove_file_blocks(to_evict, cache_lock, true);

    return !_disk_resource_limit_mode || removed_size >= size;
}

std::string BlockFileCache::clear_file_cache_directly() {
    using namespace std::chrono;
    std::stringstream ss;
    auto start = steady_clock::now();
    SCOPED_CACHE_LOCK(_mutex, this);
    LOG_INFO("start clear_file_cache_directly").tag("path", _cache_base_path);

    std::string clear_msg;
    auto s = _storage->clear(clear_msg);
    if (!s.ok()) {
        return clear_msg;
    }

    int64_t num_files = _files.size();
    int64_t cache_size = _cur_cache_size;
    int64_t index_queue_size = _index_queue.get_elements_num(cache_lock);
    int64_t normal_queue_size = _normal_queue.get_elements_num(cache_lock);
    int64_t disposible_queue_size = _disposable_queue.get_elements_num(cache_lock);
    int64_t ttl_queue_size = _ttl_queue.get_elements_num(cache_lock);
    _files.clear();
    _cur_cache_size = 0;
    _cur_ttl_size = 0;
    _time_to_key.clear();
    _key_to_time.clear();
    _index_queue.clear(cache_lock);
    _normal_queue.clear(cache_lock);
    _disposable_queue.clear(cache_lock);
    _ttl_queue.clear(cache_lock);
    ss << "finish clear_file_cache_directly"
       << " path=" << _cache_base_path
       << " time_elapsed=" << duration_cast<milliseconds>(steady_clock::now() - start).count()
       << " num_files=" << num_files << " cache_size=" << cache_size
       << " index_queue_size=" << index_queue_size << " normal_queue_size=" << normal_queue_size
       << " disposible_queue_size=" << disposible_queue_size << "ttl_queue_size=" << ttl_queue_size;

    auto msg = ss.str();
    LOG(INFO) << msg;
    return msg;
}

std::map<size_t, FileBlockSPtr> BlockFileCache::get_blocks_by_key(const UInt128Wrapper& hash) {
    std::map<size_t, FileBlockSPtr> offset_to_block;
    SCOPED_CACHE_LOCK(_mutex, this);
    if (_files.contains(hash)) {
        for (auto& [offset, cell] : _files[hash]) {
            if (cell.file_block->state() == FileBlock::State::DOWNLOADED) {
                offset_to_block.emplace(offset, cell.file_block);
                use_cell(cell, nullptr,
                         need_to_move(cell.file_block->cache_type(), FileCacheType::DISPOSABLE),
                         cache_lock);
            }
        }
    }
    return offset_to_block;
}

void BlockFileCache::update_ttl_atime(const UInt128Wrapper& hash) {
    SCOPED_CACHE_LOCK(_mutex, this);
    if (auto iter = _files.find(hash); iter != _files.end()) {
        for (auto& [_, cell] : iter->second) {
            cell.update_atime();
        }
    };
}

std::map<std::string, double> BlockFileCache::get_stats() {
    std::map<std::string, double> stats;
    stats["hits_ratio"] = (double)_hit_ratio->get_value();
    stats["hits_ratio_5m"] = (double)_hit_ratio_5m->get_value();
    stats["hits_ratio_1h"] = (double)_hit_ratio_1h->get_value();

    stats["index_queue_max_size"] = (double)_index_queue.get_max_size();
    stats["index_queue_curr_size"] = (double)_cur_index_queue_element_count_metrics->get_value();
    stats["index_queue_max_elements"] = (double)_index_queue.get_max_element_size();
    stats["index_queue_curr_elements"] =
            (double)_cur_index_queue_element_count_metrics->get_value();

    stats["ttl_queue_max_size"] = (double)_ttl_queue.get_max_size();
    stats["ttl_queue_curr_size"] = (double)_cur_ttl_cache_lru_queue_cache_size_metrics->get_value();
    stats["ttl_queue_max_elements"] = (double)_ttl_queue.get_max_element_size();
    stats["ttl_queue_curr_elements"] =
            (double)_cur_ttl_cache_lru_queue_element_count_metrics->get_value();

    stats["normal_queue_max_size"] = (double)_normal_queue.get_max_size();
    stats["normal_queue_curr_size"] = (double)_cur_normal_queue_element_count_metrics->get_value();
    stats["normal_queue_max_elements"] = (double)_normal_queue.get_max_element_size();
    stats["normal_queue_curr_elements"] =
            (double)_cur_normal_queue_element_count_metrics->get_value();

    stats["disposable_queue_max_size"] = (double)_disposable_queue.get_max_size();
    stats["disposable_queue_curr_size"] =
            (double)_cur_disposable_queue_element_count_metrics->get_value();
    stats["disposable_queue_max_elements"] = (double)_disposable_queue.get_max_element_size();
    stats["disposable_queue_curr_elements"] =
            (double)_cur_disposable_queue_element_count_metrics->get_value();

    return stats;
}

// for be UTs
std::map<std::string, double> BlockFileCache::get_stats_unsafe() {
    std::map<std::string, double> stats;
    stats["hits_ratio"] = (double)_hit_ratio->get_value();
    stats["hits_ratio_5m"] = (double)_hit_ratio_5m->get_value();
    stats["hits_ratio_1h"] = (double)_hit_ratio_1h->get_value();

    stats["index_queue_max_size"] = (double)_index_queue.get_max_size();
    stats["index_queue_curr_size"] = (double)_index_queue.get_capacity_unsafe();
    stats["index_queue_max_elements"] = (double)_index_queue.get_max_element_size();
    stats["index_queue_curr_elements"] = (double)_index_queue.get_elements_num_unsafe();

    stats["ttl_queue_max_size"] = (double)_ttl_queue.get_max_size();
    stats["ttl_queue_curr_size"] = (double)_ttl_queue.get_capacity_unsafe();
    stats["ttl_queue_max_elements"] = (double)_ttl_queue.get_max_element_size();
    stats["ttl_queue_curr_elements"] = (double)_ttl_queue.get_elements_num_unsafe();

    stats["normal_queue_max_size"] = (double)_normal_queue.get_max_size();
    stats["normal_queue_curr_size"] = (double)_normal_queue.get_capacity_unsafe();
    stats["normal_queue_max_elements"] = (double)_normal_queue.get_max_element_size();
    stats["normal_queue_curr_elements"] = (double)_normal_queue.get_elements_num_unsafe();

    stats["disposable_queue_max_size"] = (double)_disposable_queue.get_max_size();
    stats["disposable_queue_curr_size"] = (double)_disposable_queue.get_capacity_unsafe();
    stats["disposable_queue_max_elements"] = (double)_disposable_queue.get_max_element_size();
    stats["disposable_queue_curr_elements"] = (double)_disposable_queue.get_elements_num_unsafe();

    return stats;
}

template void BlockFileCache::remove(FileBlockSPtr file_block,
                                     std::lock_guard<std::mutex>& cache_lock,
                                     std::lock_guard<std::mutex>& block_lock, bool sync);
} // namespace doris::io<|MERGE_RESOLUTION|>--- conflicted
+++ resolved
@@ -152,6 +152,9 @@
 bvar::MultiDimension<bvar::Status<double>> _hit_ratio_1h_md("file_cache_hit_ratio_1h", {"path"});
 bvar::MultiDimension<bvar::Status<size_t>> _disk_limit_mode_md_metrics("file_cache_disk_limit_mode",
                                                                        {"path"});
+bvar::MultiDimension<bvar::Status<size_t>> _need_evict_cache_in_advance_md_metrics(
+        "file_cache_need_evict_cache_in_advance",
+        {"path"});
 
 BlockFileCache::BlockFileCache(const std::string& cache_base_path,
                                const FileCacheSettings& cache_settings)
@@ -267,27 +270,14 @@
     _num_hit_blocks_1h = std::make_shared<bvar::Window<bvar::Adder<size_t>>>(
             _cache_base_path.c_str(), "file_cache_num_hit_blocks_1h", _num_hit_blocks, 3600);
     _num_read_blocks_1h = std::make_shared<bvar::Window<bvar::Adder<size_t>>>(
-<<<<<<< HEAD
             _cache_base_path.c_str(), "file_cache_num_read_blocks_1h", _num_read_blocks, 3600);
 
     _hit_ratio = _hit_ratio_md.get_stats({_cache_base_path});
     _hit_ratio_5m = _hit_ratio_5m_md.get_stats({_cache_base_path});
     _hit_ratio_1h = _hit_ratio_1h_md.get_stats({_cache_base_path});
     _disk_limit_mode_metrics = _disk_limit_mode_md_metrics.get_stats({_cache_base_path});
-=======
-            _cache_base_path.c_str(), "file_cache_num_read_blocks_1h", _num_read_blocks.get(),
-            3600);
-
-    _hit_ratio = std::make_shared<bvar::Status<double>>(_cache_base_path.c_str(),
-                                                        "file_cache_hit_ratio", 0.0);
-    _hit_ratio_5m = std::make_shared<bvar::Status<double>>(_cache_base_path.c_str(),
-                                                           "file_cache_hit_ratio_5m", 0.0);
-    _hit_ratio_1h = std::make_shared<bvar::Status<double>>(_cache_base_path.c_str(),
-                                                           "file_cache_hit_ratio_1h", 0.0);
-    _disk_limit_mode_metrics = std::make_shared<bvar::Status<size_t>>(
-            _cache_base_path.c_str(), "file_cache_disk_limit_mode", 0);
-    _need_evict_cache_in_advance_metrics = std::make_shared<bvar::Status<size_t>>(
-            _cache_base_path.c_str(), "file_cache_need_evict_cache_in_advance", 0);
+    _need_evict_cache_in_advance_metrics =
+            _need_evict_cache_in_advance_md_metrics.get_stats({_cache_base_path});
 
     _cache_lock_wait_time_us = std::make_shared<bvar::LatencyRecorder>(
             _cache_base_path.c_str(), "file_cache_cache_lock_wait_time_us");
@@ -304,7 +294,6 @@
 
     _recycle_keys_length_recorder = std::make_shared<bvar::LatencyRecorder>(
             _cache_base_path.c_str(), "file_cache_recycle_keys_length");
->>>>>>> 6d067966
 
     _disposable_queue = LRUQueue(cache_settings.disposable_queue_size,
                                  cache_settings.disposable_queue_elements, 60 * 60);
@@ -382,6 +371,7 @@
     _hit_ratio_5m_md.delete_stats({_cache_base_path});
     _hit_ratio_1h_md.delete_stats({_cache_base_path});
     _disk_limit_mode_md_metrics.delete_stats({_cache_base_path});
+    _need_evict_cache_in_advance_md_metrics.delete_stats({_cache_base_path});
 }
 
 UInt128Wrapper BlockFileCache::hash(const std::string& path) {
