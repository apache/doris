--- conflicted
+++ resolved
@@ -850,12 +850,9 @@
     for (auto& cell : trash) {
         FileBlockSPtr file_block = cell->file_block;
         std::lock_guard lc(cell->file_block->_mutex);
-<<<<<<< HEAD
         remove_size += file_block->range().size();
-        remove(file_block, l, lc);
-=======
         remove(file_block, cache_lock, lc);
->>>>>>> d1b448fd
+
     }
     *_evict_by_try_release << remove_size;
     LOG(INFO) << "Released " << trash.size() << " blocks in file cache " << _cache_base_path;
@@ -1219,10 +1216,6 @@
     }
 }
 
-<<<<<<< HEAD
-std::vector<FileCacheType> BlockFileCache::get_other_cache_type_without_ttl(
-        FileCacheType cur_cache_type) {
-=======
 void BlockFileCache::remove_if_cached_async(const UInt128Wrapper& file_key) {
     SCOPED_CACHE_LOCK(_mutex);
     bool is_ttl_file = remove_if_ttl_file_unlock(file_key, true, cache_lock);
@@ -1240,8 +1233,8 @@
     }
 }
 
-std::vector<FileCacheType> BlockFileCache::get_other_cache_type(FileCacheType cur_cache_type) {
->>>>>>> d1b448fd
+std::vector<FileCacheType> BlockFileCache::get_other_cache_type_without_ttl(
+        FileCacheType cur_cache_type) {
     switch (cur_cache_type) {
     case FileCacheType::TTL:
         return {FileCacheType::DISPOSABLE, FileCacheType::NORMAL, FileCacheType::INDEX};
