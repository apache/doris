// Licensed to the Apache Software Foundation (ASF) under one
// or more contributor license agreements.  See the NOTICE file
// distributed with this work for additional information
// regarding copyright ownership.  The ASF licenses this file
// to you under the Apache License, Version 2.0 (the
// "License"); you may not use this file except in compliance
// with the License.  You may obtain a copy of the License at
//
//   http://www.apache.org/licenses/LICENSE-2.0
//
// Unless required by applicable law or agreed to in writing,
// software distributed under the License is distributed on an
// "AS IS" BASIS, WITHOUT WARRANTIES OR CONDITIONS OF ANY
// KIND, either express or implied.  See the License for the
// specific language governing permissions and limitations
// under the License.
// This file is copied from
// https://github.com/ClickHouse/ClickHouse/blob/master/src/Interpreters/Cache/FileCache.cpp
// and modified by Doris

#include "io/cache/block_file_cache.h"

#include <cstdio>
#include <exception>
#include <fstream>
#include <unordered_set>

#include "common/status.h"
#include "cpp/sync_point.h"
#include "gen_cpp/file_cache.pb.h"
#include "runtime/exec_env.h"

#if defined(__APPLE__)
#include <sys/mount.h>
#else
#include <sys/statfs.h>
#endif

#include <chrono> // IWYU pragma: keep
#include <mutex>
#include <ranges>

#include "common/cast_set.h"
#include "common/config.h"
#include "common/logging.h"
#include "io/cache/block_file_cache_ttl_mgr.h"
#include "io/cache/file_block.h"
#include "io/cache/file_cache_common.h"
#include "io/cache/fs_file_cache_storage.h"
#include "io/cache/mem_file_cache_storage.h"
#include "util/runtime_profile.h"
#include "util/stack_util.h"
#include "util/stopwatch.hpp"
#include "util/thread.h"
#include "util/time.h"
#include "vec/common/sip_hash.h"
#include "vec/common/uint128.h"
namespace doris::io {
#include "common/compile_check_begin.h"

// Insert a block pointer into one shard while swallowing allocation failures.
bool NeedUpdateLRUBlocks::insert(FileBlockSPtr block) {
    if (!block) {
        return false;
    }
    try {
        auto* raw_ptr = block.get();
        auto idx = shard_index(raw_ptr);
        auto& shard = _shards[idx];
        std::lock_guard lock(shard.mutex);
        auto [_, inserted] = shard.entries.emplace(raw_ptr, std::move(block));
        if (inserted) {
            _size.fetch_add(1, std::memory_order_relaxed);
        }
        return inserted;
    } catch (const std::exception& e) {
        LOG(WARNING) << "Failed to enqueue block for LRU update: " << e.what();
    } catch (...) {
        LOG(WARNING) << "Failed to enqueue block for LRU update: unknown error";
    }
    return false;
}

// Drain up to `limit` unique blocks to the caller, keeping the structure consistent on failures.
size_t NeedUpdateLRUBlocks::drain(size_t limit, std::vector<FileBlockSPtr>* output) {
    if (limit == 0 || output == nullptr) {
        return 0;
    }
    size_t drained = 0;
    try {
        output->reserve(output->size() + std::min(limit, size()));
        for (auto& shard : _shards) {
            if (drained >= limit) {
                break;
            }
            std::lock_guard lock(shard.mutex);
            auto it = shard.entries.begin();
            size_t shard_drained = 0;
            while (it != shard.entries.end() && drained + shard_drained < limit) {
                output->emplace_back(std::move(it->second));
                it = shard.entries.erase(it);
                ++shard_drained;
            }
            if (shard_drained > 0) {
                _size.fetch_sub(shard_drained, std::memory_order_relaxed);
                drained += shard_drained;
            }
        }
    } catch (const std::exception& e) {
        LOG(WARNING) << "Failed to drain LRU update blocks: " << e.what();
    } catch (...) {
        LOG(WARNING) << "Failed to drain LRU update blocks: unknown error";
    }
    return drained;
}

// Remove every pending block, guarding against unexpected exceptions.
void NeedUpdateLRUBlocks::clear() {
    try {
        for (auto& shard : _shards) {
            std::lock_guard lock(shard.mutex);
            if (!shard.entries.empty()) {
                auto removed = shard.entries.size();
                shard.entries.clear();
                _size.fetch_sub(removed, std::memory_order_relaxed);
            }
        }
    } catch (const std::exception& e) {
        LOG(WARNING) << "Failed to clear LRU update blocks: " << e.what();
    } catch (...) {
        LOG(WARNING) << "Failed to clear LRU update blocks: unknown error";
    }
}

size_t NeedUpdateLRUBlocks::shard_index(FileBlock* ptr) const {
    DCHECK(ptr != nullptr);
    return std::hash<FileBlock*> {}(ptr)&kShardMask;
}

BlockFileCache::BlockFileCache(const std::string& cache_base_path,
                               const FileCacheSettings& cache_settings)
        : _cache_base_path(cache_base_path),
          _capacity(cache_settings.capacity),
          _max_file_block_size(cache_settings.max_file_block_size),
          _max_query_cache_size(cache_settings.max_query_cache_size) {
    _cur_cache_size_metrics = std::make_shared<bvar::Status<size_t>>(_cache_base_path.c_str(),
                                                                     "file_cache_cache_size", 0);
    _cache_capacity_metrics = std::make_shared<bvar::Status<size_t>>(
            _cache_base_path.c_str(), "file_cache_capacity", _capacity);
    _cur_ttl_cache_size_metrics = std::make_shared<bvar::Status<size_t>>(
            _cache_base_path.c_str(), "file_cache_ttl_cache_size", 0);
    _cur_normal_queue_element_count_metrics = std::make_shared<bvar::Status<size_t>>(
            _cache_base_path.c_str(), "file_cache_normal_queue_element_count", 0);
    _cur_ttl_cache_lru_queue_cache_size_metrics = std::make_shared<bvar::Status<size_t>>(
            _cache_base_path.c_str(), "file_cache_ttl_cache_lru_queue_size", 0);
    _cur_ttl_cache_lru_queue_element_count_metrics = std::make_shared<bvar::Status<size_t>>(
            _cache_base_path.c_str(), "file_cache_ttl_cache_lru_queue_element_count", 0);
    _cur_normal_queue_cache_size_metrics = std::make_shared<bvar::Status<size_t>>(
            _cache_base_path.c_str(), "file_cache_normal_queue_cache_size", 0);
    _cur_index_queue_element_count_metrics = std::make_shared<bvar::Status<size_t>>(
            _cache_base_path.c_str(), "file_cache_index_queue_element_count", 0);
    _cur_index_queue_cache_size_metrics = std::make_shared<bvar::Status<size_t>>(
            _cache_base_path.c_str(), "file_cache_index_queue_cache_size", 0);
    _cur_disposable_queue_element_count_metrics = std::make_shared<bvar::Status<size_t>>(
            _cache_base_path.c_str(), "file_cache_disposable_queue_element_count", 0);
    _cur_disposable_queue_cache_size_metrics = std::make_shared<bvar::Status<size_t>>(
            _cache_base_path.c_str(), "file_cache_disposable_queue_cache_size", 0);
    _cur_cold_normal_queue_element_count_metrics = std::make_shared<bvar::Status<size_t>>(
            _cache_base_path.c_str(), "file_cache_cold_normal_queue_element_count", 0);
    _cur_cold_normal_queue_cache_size_metrics = std::make_shared<bvar::Status<size_t>>(
            _cache_base_path.c_str(), "file_cache_cold_normal_queue_cache_size", 0);

    _queue_evict_size_metrics[0] = std::make_shared<bvar::Adder<size_t>>(
            _cache_base_path.c_str(), "file_cache_index_queue_evict_size");
    _queue_evict_size_metrics[1] = std::make_shared<bvar::Adder<size_t>>(
            _cache_base_path.c_str(), "file_cache_normal_queue_evict_size");
    _queue_evict_size_metrics[2] = std::make_shared<bvar::Adder<size_t>>(
            _cache_base_path.c_str(), "file_cache_disposable_queue_evict_size");
    _queue_evict_size_metrics[3] = std::make_shared<bvar::Adder<size_t>>(
            _cache_base_path.c_str(), "file_cache_ttl_cache_evict_size");
    _queue_evict_size_metrics[4] = std::make_shared<bvar::Adder<size_t>>(
            _cache_base_path.c_str(), "file_cache_cold_normal_queue_evict_size");
    _total_evict_size_metrics = std::make_shared<bvar::Adder<size_t>>(
            _cache_base_path.c_str(), "file_cache_total_evict_size");
    _total_read_size_metrics = std::make_shared<bvar::Adder<size_t>>(_cache_base_path.c_str(),
                                                                     "file_cache_total_read_size");
    _total_hit_size_metrics = std::make_shared<bvar::Adder<size_t>>(_cache_base_path.c_str(),
                                                                    "file_cache_total_hit_size");
    _gc_evict_bytes_metrics = std::make_shared<bvar::Adder<size_t>>(_cache_base_path.c_str(),
                                                                    "file_cache_gc_evict_bytes");
    _gc_evict_count_metrics = std::make_shared<bvar::Adder<size_t>>(_cache_base_path.c_str(),
                                                                    "file_cache_gc_evict_count");

    _evict_by_time_metrics_matrix[FileCacheType::DISPOSABLE][FileCacheType::NORMAL] =
            std::make_shared<bvar::Adder<size_t>>(_cache_base_path.c_str(),
                                                  "file_cache_evict_by_time_disposable_to_normal");
    _evict_by_time_metrics_matrix[FileCacheType::DISPOSABLE][FileCacheType::INDEX] =
            std::make_shared<bvar::Adder<size_t>>(_cache_base_path.c_str(),
                                                  "file_cache_evict_by_time_disposable_to_index");
    _evict_by_time_metrics_matrix[FileCacheType::DISPOSABLE][FileCacheType::TTL] =
            std::make_shared<bvar::Adder<size_t>>(_cache_base_path.c_str(),
                                                  "file_cache_evict_by_time_disposable_to_ttl");
    _evict_by_time_metrics_matrix[FileCacheType::DISPOSABLE][FileCacheType::COLD_NORMAL] =
            std::make_shared<bvar::Adder<size_t>>(
                    _cache_base_path.c_str(), "file_cache_evict_by_time_disposable_to_cold_normal");
    _evict_by_time_metrics_matrix[FileCacheType::NORMAL][FileCacheType::DISPOSABLE] =
            std::make_shared<bvar::Adder<size_t>>(_cache_base_path.c_str(),
                                                  "file_cache_evict_by_time_normal_to_disposable");
    _evict_by_time_metrics_matrix[FileCacheType::NORMAL][FileCacheType::INDEX] =
            std::make_shared<bvar::Adder<size_t>>(_cache_base_path.c_str(),
                                                  "file_cache_evict_by_time_normal_to_index");
    _evict_by_time_metrics_matrix[FileCacheType::NORMAL][FileCacheType::TTL] =
            std::make_shared<bvar::Adder<size_t>>(_cache_base_path.c_str(),
                                                  "file_cache_evict_by_time_normal_to_ttl");
    _evict_by_time_metrics_matrix[FileCacheType::NORMAL][FileCacheType::COLD_NORMAL] =
            std::make_shared<bvar::Adder<size_t>>(_cache_base_path.c_str(),
                                                  "file_cache_evict_by_time_normal_to_cold_normal");
    _evict_by_time_metrics_matrix[FileCacheType::INDEX][FileCacheType::DISPOSABLE] =
            std::make_shared<bvar::Adder<size_t>>(_cache_base_path.c_str(),
                                                  "file_cache_evict_by_time_index_to_disposable");
    _evict_by_time_metrics_matrix[FileCacheType::INDEX][FileCacheType::NORMAL] =
            std::make_shared<bvar::Adder<size_t>>(_cache_base_path.c_str(),
                                                  "file_cache_evict_by_time_index_to_normal");
    _evict_by_time_metrics_matrix[FileCacheType::INDEX][FileCacheType::TTL] =
            std::make_shared<bvar::Adder<size_t>>(_cache_base_path.c_str(),
                                                  "file_cache_evict_by_time_index_to_ttl");
    _evict_by_time_metrics_matrix[FileCacheType::INDEX][FileCacheType::COLD_NORMAL] =
            std::make_shared<bvar::Adder<size_t>>(_cache_base_path.c_str(),
                                                  "file_cache_evict_by_time_index_to_cold_normal");
    _evict_by_time_metrics_matrix[FileCacheType::TTL][FileCacheType::DISPOSABLE] =
            std::make_shared<bvar::Adder<size_t>>(_cache_base_path.c_str(),
                                                  "file_cache_evict_by_time_ttl_to_disposable");
    _evict_by_time_metrics_matrix[FileCacheType::TTL][FileCacheType::NORMAL] =
            std::make_shared<bvar::Adder<size_t>>(_cache_base_path.c_str(),
                                                  "file_cache_evict_by_time_ttl_to_normal");
    _evict_by_time_metrics_matrix[FileCacheType::TTL][FileCacheType::INDEX] =
            std::make_shared<bvar::Adder<size_t>>(_cache_base_path.c_str(),
                                                  "file_cache_evict_by_time_ttl_to_index");
    _evict_by_time_metrics_matrix[FileCacheType::TTL][FileCacheType::COLD_NORMAL] =
            std::make_shared<bvar::Adder<size_t>>(_cache_base_path.c_str(),
                                                  "file_cache_evict_by_time_ttl_to_cold_normal");
    _evict_by_time_metrics_matrix[FileCacheType::COLD_NORMAL][FileCacheType::DISPOSABLE] =
            std::make_shared<bvar::Adder<size_t>>(
                    _cache_base_path.c_str(), "file_cache_evict_by_time_cold_normal_to_disposable");
    _evict_by_time_metrics_matrix[FileCacheType::COLD_NORMAL][FileCacheType::NORMAL] =
            std::make_shared<bvar::Adder<size_t>>(_cache_base_path.c_str(),
                                                  "file_cache_evict_by_time_cold_normal_to_normal");
    _evict_by_time_metrics_matrix[FileCacheType::COLD_NORMAL][FileCacheType::INDEX] =
            std::make_shared<bvar::Adder<size_t>>(_cache_base_path.c_str(),
                                                  "file_cache_evict_by_time_cold_normal_to_index");
    _evict_by_time_metrics_matrix[FileCacheType::COLD_NORMAL][FileCacheType::TTL] =
            std::make_shared<bvar::Adder<size_t>>(_cache_base_path.c_str(),
                                                  "file_cache_evict_by_time_cold_normal_to_ttl");

    _evict_by_self_lru_metrics_matrix[FileCacheType::DISPOSABLE] =
            std::make_shared<bvar::Adder<size_t>>(_cache_base_path.c_str(),
                                                  "file_cache_evict_by_self_lru_disposable");
    _evict_by_self_lru_metrics_matrix[FileCacheType::NORMAL] =
            std::make_shared<bvar::Adder<size_t>>(_cache_base_path.c_str(),
                                                  "file_cache_evict_by_self_lru_normal");
    _evict_by_self_lru_metrics_matrix[FileCacheType::INDEX] = std::make_shared<bvar::Adder<size_t>>(
            _cache_base_path.c_str(), "file_cache_evict_by_self_lru_index");
    _evict_by_self_lru_metrics_matrix[FileCacheType::TTL] = std::make_shared<bvar::Adder<size_t>>(
            _cache_base_path.c_str(), "file_cache_evict_by_self_lru_ttl");
    _evict_by_self_lru_metrics_matrix[FileCacheType::COLD_NORMAL] =
            std::make_shared<bvar::Adder<size_t>>(_cache_base_path.c_str(),
                                                  "file_cache_evict_by_self_lru_cold_normal");

    _evict_by_size_metrics_matrix[FileCacheType::DISPOSABLE][FileCacheType::NORMAL] =
            std::make_shared<bvar::Adder<size_t>>(_cache_base_path.c_str(),
                                                  "file_cache_evict_by_size_disposable_to_normal");
    _evict_by_size_metrics_matrix[FileCacheType::DISPOSABLE][FileCacheType::INDEX] =
            std::make_shared<bvar::Adder<size_t>>(_cache_base_path.c_str(),
                                                  "file_cache_evict_by_size_disposable_to_index");
    _evict_by_size_metrics_matrix[FileCacheType::DISPOSABLE][FileCacheType::TTL] =
            std::make_shared<bvar::Adder<size_t>>(_cache_base_path.c_str(),
                                                  "file_cache_evict_by_size_disposable_to_ttl");
    _evict_by_size_metrics_matrix[FileCacheType::DISPOSABLE][FileCacheType::COLD_NORMAL] =
            std::make_shared<bvar::Adder<size_t>>(
                    _cache_base_path.c_str(), "file_cache_evict_by_size_disposable_to_cold_normal");
    _evict_by_size_metrics_matrix[FileCacheType::NORMAL][FileCacheType::DISPOSABLE] =
            std::make_shared<bvar::Adder<size_t>>(_cache_base_path.c_str(),
                                                  "file_cache_evict_by_size_normal_to_disposable");
    _evict_by_size_metrics_matrix[FileCacheType::NORMAL][FileCacheType::INDEX] =
            std::make_shared<bvar::Adder<size_t>>(_cache_base_path.c_str(),
                                                  "file_cache_evict_by_size_normal_to_index");
    _evict_by_size_metrics_matrix[FileCacheType::NORMAL][FileCacheType::TTL] =
            std::make_shared<bvar::Adder<size_t>>(_cache_base_path.c_str(),
                                                  "file_cache_evict_by_size_normal_to_ttl");
    _evict_by_size_metrics_matrix[FileCacheType::NORMAL][FileCacheType::COLD_NORMAL] =
            std::make_shared<bvar::Adder<size_t>>(_cache_base_path.c_str(),
                                                  "file_cache_evict_by_size_normal_to_cold_normal");
    _evict_by_size_metrics_matrix[FileCacheType::INDEX][FileCacheType::DISPOSABLE] =
            std::make_shared<bvar::Adder<size_t>>(_cache_base_path.c_str(),
                                                  "file_cache_evict_by_size_index_to_disposable");
    _evict_by_size_metrics_matrix[FileCacheType::INDEX][FileCacheType::NORMAL] =
            std::make_shared<bvar::Adder<size_t>>(_cache_base_path.c_str(),
                                                  "file_cache_evict_by_size_index_to_normal");
    _evict_by_size_metrics_matrix[FileCacheType::INDEX][FileCacheType::TTL] =
            std::make_shared<bvar::Adder<size_t>>(_cache_base_path.c_str(),
                                                  "file_cache_evict_by_size_index_to_ttl");
    _evict_by_size_metrics_matrix[FileCacheType::INDEX][FileCacheType::COLD_NORMAL] =
            std::make_shared<bvar::Adder<size_t>>(_cache_base_path.c_str(),
                                                  "file_cache_evict_by_size_index_to_cold_normal");
    _evict_by_size_metrics_matrix[FileCacheType::TTL][FileCacheType::DISPOSABLE] =
            std::make_shared<bvar::Adder<size_t>>(_cache_base_path.c_str(),
                                                  "file_cache_evict_by_size_ttl_to_disposable");
    _evict_by_size_metrics_matrix[FileCacheType::TTL][FileCacheType::NORMAL] =
            std::make_shared<bvar::Adder<size_t>>(_cache_base_path.c_str(),
                                                  "file_cache_evict_by_size_ttl_to_normal");
    _evict_by_size_metrics_matrix[FileCacheType::TTL][FileCacheType::INDEX] =
            std::make_shared<bvar::Adder<size_t>>(_cache_base_path.c_str(),
                                                  "file_cache_evict_by_size_ttl_to_index");
    _evict_by_size_metrics_matrix[FileCacheType::TTL][FileCacheType::COLD_NORMAL] =
            std::make_shared<bvar::Adder<size_t>>(_cache_base_path.c_str(),
                                                  "file_cache_evict_by_size_ttl_to_cold_normal");
    _evict_by_size_metrics_matrix[FileCacheType::COLD_NORMAL][FileCacheType::DISPOSABLE] =
            std::make_shared<bvar::Adder<size_t>>(
                    _cache_base_path.c_str(), "file_cache_evict_by_size_cold_normal_to_disposable");
    _evict_by_size_metrics_matrix[FileCacheType::COLD_NORMAL][FileCacheType::NORMAL] =
            std::make_shared<bvar::Adder<size_t>>(
                    _cache_base_path.c_str(),
                    "file_cache_evict_by_size_cold_normal_to_cold_normal");
    _evict_by_size_metrics_matrix[FileCacheType::COLD_NORMAL][FileCacheType::INDEX] =
            std::make_shared<bvar::Adder<size_t>>(_cache_base_path.c_str(),
                                                  "file_cache_evict_by_size_cold_normal_to_index");
    _evict_by_size_metrics_matrix[FileCacheType::COLD_NORMAL][FileCacheType::TTL] =
            std::make_shared<bvar::Adder<size_t>>(_cache_base_path.c_str(),
                                                  "file_cache_evict_by_size_cold_normal_to_ttl");

    _evict_by_try_release = std::make_shared<bvar::Adder<size_t>>(
            _cache_base_path.c_str(), "file_cache_evict_by_try_release");

    _num_read_blocks = std::make_shared<bvar::Adder<size_t>>(_cache_base_path.c_str(),
                                                             "file_cache_num_read_blocks");
    _num_hit_blocks = std::make_shared<bvar::Adder<size_t>>(_cache_base_path.c_str(),
                                                            "file_cache_num_hit_blocks");
    _num_removed_blocks = std::make_shared<bvar::Adder<size_t>>(_cache_base_path.c_str(),
                                                                "file_cache_num_removed_blocks");

    _num_hit_blocks_5m = std::make_shared<bvar::Window<bvar::Adder<size_t>>>(
            _cache_base_path.c_str(), "file_cache_num_hit_blocks_5m", _num_hit_blocks.get(), 300);
    _num_read_blocks_5m = std::make_shared<bvar::Window<bvar::Adder<size_t>>>(
            _cache_base_path.c_str(), "file_cache_num_read_blocks_5m", _num_read_blocks.get(), 300);
    _num_hit_blocks_1h = std::make_shared<bvar::Window<bvar::Adder<size_t>>>(
            _cache_base_path.c_str(), "file_cache_num_hit_blocks_1h", _num_hit_blocks.get(), 3600);
    _num_read_blocks_1h = std::make_shared<bvar::Window<bvar::Adder<size_t>>>(
            _cache_base_path.c_str(), "file_cache_num_read_blocks_1h", _num_read_blocks.get(),
            3600);

    _no_warmup_num_read_blocks = std::make_shared<bvar::Adder<size_t>>(
            _cache_base_path.c_str(), "file_cache_no_warmup_num_read_blocks");
    _no_warmup_num_hit_blocks = std::make_shared<bvar::Adder<size_t>>(
            _cache_base_path.c_str(), "file_cache_no_warmup_num_hit_blocks");

    _no_warmup_num_hit_blocks_5m = std::make_shared<bvar::Window<bvar::Adder<size_t>>>(
            _cache_base_path.c_str(), "file_cache_no_warmup_num_hit_blocks_5m",
            _no_warmup_num_hit_blocks.get(), 300);
    _no_warmup_num_read_blocks_5m = std::make_shared<bvar::Window<bvar::Adder<size_t>>>(
            _cache_base_path.c_str(), "file_cache_no_warmup_num_read_blocks_5m",
            _no_warmup_num_read_blocks.get(), 300);
    _no_warmup_num_hit_blocks_1h = std::make_shared<bvar::Window<bvar::Adder<size_t>>>(
            _cache_base_path.c_str(), "file_cache_no_warmup_num_hit_blocks_1h",
            _no_warmup_num_hit_blocks.get(), 3600);
    _no_warmup_num_read_blocks_1h = std::make_shared<bvar::Window<bvar::Adder<size_t>>>(
            _cache_base_path.c_str(), "file_cache_no_warmup_num_read_blocks_1h",
            _no_warmup_num_read_blocks.get(), 3600);

    _hit_ratio = std::make_shared<bvar::Status<double>>(_cache_base_path.c_str(),
                                                        "file_cache_hit_ratio", 0.0);
    _hit_ratio_5m = std::make_shared<bvar::Status<double>>(_cache_base_path.c_str(),
                                                           "file_cache_hit_ratio_5m", 0.0);
    _hit_ratio_1h = std::make_shared<bvar::Status<double>>(_cache_base_path.c_str(),
                                                           "file_cache_hit_ratio_1h", 0.0);

    _no_warmup_hit_ratio = std::make_shared<bvar::Status<double>>(
            _cache_base_path.c_str(), "file_cache_no_warmup_hit_ratio", 0.0);
    _no_warmup_hit_ratio_5m = std::make_shared<bvar::Status<double>>(
            _cache_base_path.c_str(), "file_cache_no_warmup_hit_ratio_5m", 0.0);
    _no_warmup_hit_ratio_1h = std::make_shared<bvar::Status<double>>(
            _cache_base_path.c_str(), "file_cache_no_warmup_hit_ratio_1h", 0.0);

    _disk_limit_mode_metrics = std::make_shared<bvar::Status<size_t>>(
            _cache_base_path.c_str(), "file_cache_disk_limit_mode", 0);
    _need_evict_cache_in_advance_metrics = std::make_shared<bvar::Status<size_t>>(
            _cache_base_path.c_str(), "file_cache_need_evict_cache_in_advance", 0);
    _meta_store_write_queue_size_metrics = std::make_shared<bvar::Status<size_t>>(
            _cache_base_path.c_str(), "file_cache_meta_store_write_queue_size", 0);

    _cache_lock_wait_time_us = std::make_shared<bvar::LatencyRecorder>(
            _cache_base_path.c_str(), "file_cache_cache_lock_wait_time_us");
    _get_or_set_latency_us = std::make_shared<bvar::LatencyRecorder>(
            _cache_base_path.c_str(), "file_cache_get_or_set_latency_us");
    _storage_sync_remove_latency_us = std::make_shared<bvar::LatencyRecorder>(
            _cache_base_path.c_str(), "file_cache_storage_sync_remove_latency_us");
    _storage_retry_sync_remove_latency_us = std::make_shared<bvar::LatencyRecorder>(
            _cache_base_path.c_str(), "file_cache_storage_retry_sync_remove_latency_us");
    _storage_async_remove_latency_us = std::make_shared<bvar::LatencyRecorder>(
            _cache_base_path.c_str(), "file_cache_storage_async_remove_latency_us");
    _evict_in_advance_latency_us = std::make_shared<bvar::LatencyRecorder>(
            _cache_base_path.c_str(), "file_cache_evict_in_advance_latency_us");
    _lru_dump_latency_us = std::make_shared<bvar::LatencyRecorder>(
            _cache_base_path.c_str(), "file_cache_lru_dump_latency_us");
    _recycle_keys_length_recorder = std::make_shared<bvar::LatencyRecorder>(
            _cache_base_path.c_str(), "file_cache_recycle_keys_length");
    _need_update_lru_blocks_length_recorder = std::make_shared<bvar::LatencyRecorder>(
            _cache_base_path.c_str(), "file_cache_need_update_lru_blocks_length");
    _update_lru_blocks_latency_us = std::make_shared<bvar::LatencyRecorder>(
            _cache_base_path.c_str(), "file_cache_update_lru_blocks_latency_us");
    _ttl_gc_latency_us = std::make_shared<bvar::LatencyRecorder>(_cache_base_path.c_str(),
                                                                 "file_cache_ttl_gc_latency_us");
    _shadow_queue_levenshtein_distance = std::make_shared<bvar::LatencyRecorder>(
            _cache_base_path.c_str(), "file_cache_shadow_queue_levenshtein_distance");

    _disposable_queue = LRUQueue(cache_settings.disposable_queue_size,
                                 cache_settings.disposable_queue_elements, 60 * 60);
    _index_queue = LRUQueue(cache_settings.index_queue_size, cache_settings.index_queue_elements,
                            7 * 24 * 60 * 60);
    _normal_queue = LRUQueue(cache_settings.query_queue_size, cache_settings.query_queue_elements,
                             24 * 60 * 60);
    _ttl_queue = LRUQueue(cache_settings.ttl_queue_size, cache_settings.ttl_queue_elements,
                          std::numeric_limits<int>::max());
    _cold_normal_queue = LRUQueue(cache_settings.cold_query_queue_size,
                                  cache_settings.cold_query_queue_elements, 24 * 60 * 60);

    _lru_recorder = std::make_unique<LRUQueueRecorder>(this);
    _lru_dumper = std::make_unique<CacheLRUDumper>(this, _lru_recorder.get());
    if (cache_settings.storage == "memory") {
        _storage = std::make_unique<MemFileCacheStorage>();
        _cache_base_path = "memory";
    } else {
        _storage = std::make_unique<FSFileCacheStorage>();
    }

    LOG(INFO) << "file cache path= " << _cache_base_path << " " << cache_settings.to_string();
}

UInt128Wrapper BlockFileCache::hash(const std::string& path) {
    uint128_t value;
    sip_hash128(path.data(), path.size(), reinterpret_cast<char*>(&value));
    return UInt128Wrapper(value);
}

BlockFileCache::QueryFileCacheContextHolderPtr BlockFileCache::get_query_context_holder(
        const TUniqueId& query_id) {
    SCOPED_CACHE_LOCK(_mutex, this);
    if (!config::enable_file_cache_query_limit) {
        return {};
    }

    /// if enable_filesystem_query_cache_limit is true,
    /// we create context query for current query.
    auto context = get_or_set_query_context(query_id, cache_lock);
    return std::make_unique<QueryFileCacheContextHolder>(query_id, this, context);
}

BlockFileCache::QueryFileCacheContextPtr BlockFileCache::get_query_context(
        const TUniqueId& query_id, std::lock_guard<std::mutex>& cache_lock) {
    auto query_iter = _query_map.find(query_id);
    return (query_iter == _query_map.end()) ? nullptr : query_iter->second;
}

void BlockFileCache::remove_query_context(const TUniqueId& query_id) {
    SCOPED_CACHE_LOCK(_mutex, this);
    const auto& query_iter = _query_map.find(query_id);

    if (query_iter != _query_map.end() && query_iter->second.use_count() <= 1) {
        _query_map.erase(query_iter);
    }
}

BlockFileCache::QueryFileCacheContextPtr BlockFileCache::get_or_set_query_context(
        const TUniqueId& query_id, std::lock_guard<std::mutex>& cache_lock) {
    if (query_id.lo == 0 && query_id.hi == 0) {
        return nullptr;
    }

    auto context = get_query_context(query_id, cache_lock);
    if (context) {
        return context;
    }

    auto query_context = std::make_shared<QueryFileCacheContext>(_max_query_cache_size);
    auto query_iter = _query_map.emplace(query_id, query_context).first;
    return query_iter->second;
}

void BlockFileCache::QueryFileCacheContext::remove(const UInt128Wrapper& hash, size_t offset,
                                                   std::lock_guard<std::mutex>& cache_lock) {
    auto pair = std::make_pair(hash, offset);
    auto record = records.find(pair);
    DCHECK(record != records.end());
    auto iter = record->second;
    records.erase(pair);
    lru_queue.remove(iter, cache_lock);
}

void BlockFileCache::QueryFileCacheContext::reserve(const UInt128Wrapper& hash, size_t offset,
                                                    size_t size,
                                                    std::lock_guard<std::mutex>& cache_lock) {
    auto pair = std::make_pair(hash, offset);
    if (records.find(pair) == records.end()) {
        auto queue_iter = lru_queue.add(hash, offset, size, cache_lock);
        records.insert({pair, queue_iter});
    }
}

Status BlockFileCache::initialize() {
    SCOPED_CACHE_LOCK(_mutex, this);
    return initialize_unlocked(cache_lock);
}

Status BlockFileCache::initialize_unlocked(std::lock_guard<std::mutex>& cache_lock) {
    DCHECK(!_is_initialized);
    _is_initialized = true;
    if (config::file_cache_background_lru_dump_tail_record_num > 0) {
        // requirements:
        // 1. restored data should not overwrite the last dump
        // 2. restore should happen before load and async load
        // 3. all queues should be restored sequencially to avoid conflict
        // TODO(zhengyu): we can parralize them but will increase complexity, so lets check the time cost
        // to see if any improvement is a necessary
        restore_lru_queues_from_disk(cache_lock);
    }
    RETURN_IF_ERROR(_storage->init(this));

    if (auto* fs_storage = dynamic_cast<FSFileCacheStorage*>(_storage.get())) {
        if (auto* meta_store = fs_storage->get_meta_store()) {
            _ttl_mgr = std::make_unique<BlockFileCacheTtlMgr>(this, meta_store);
        }
    }

    _cache_background_monitor_thread = std::thread(&BlockFileCache::run_background_monitor, this);
    _cache_background_gc_thread = std::thread(&BlockFileCache::run_background_gc, this);
    _cache_background_evict_in_advance_thread =
            std::thread(&BlockFileCache::run_background_evict_in_advance, this);
    _cache_background_block_lru_update_thread =
            std::thread(&BlockFileCache::run_background_block_lru_update, this);

    // Initialize LRU dump thread and restore queues
    _cache_background_lru_dump_thread = std::thread(&BlockFileCache::run_background_lru_dump, this);
    _cache_background_lru_log_replay_thread =
            std::thread(&BlockFileCache::run_background_lru_log_replay, this);

    return Status::OK();
}

void BlockFileCache::update_block_lru(FileBlockSPtr block,
                                      std::lock_guard<std::mutex>& cache_lock) {
    FileBlockCell* cell = block->cell;
    if (cell) {
        if (cell->queue_iterator) {
            auto& queue = get_queue(block->cache_type());
            queue.move_to_end(*cell->queue_iterator, cache_lock);
            _lru_recorder->record_queue_event(block->cache_type(), CacheLRULogType::MOVETOBACK,
                                              block->_key.hash, block->_key.offset,
                                              block->_block_range.size());
        }
        cell->update_atime();
    }
}

void BlockFileCache::use_cell(FileBlockCell& cell, FileBlocks* result, bool move_iter_flag,
                              std::lock_guard<std::mutex>& cache_lock) {
    if (result) {
        result->push_back(cell.file_block);
    }

    auto& queue = get_queue(cell.file_block->cache_type());
    /// Move to the end of the queue. The iterator remains valid.
    if (cell.queue_iterator && move_iter_flag) {
        if (cell.file_block->cache_type() == FileCacheType::COLD_NORMAL) {
            auto now_time = std::chrono::duration_cast<std::chrono::milliseconds>(
                                    std::chrono::steady_clock::now().time_since_epoch())
                                    .count();
            if (now_time - cell.atime > config::file_cache_2qlru_cold_blocks_promotion_ms) {
                queue.remove(*cell.queue_iterator, cache_lock);
                _lru_recorder->record_queue_event(
                        FileCacheType::COLD_NORMAL, CacheLRULogType::REMOVE,
                        cell.file_block->get_hash_value(), cell.file_block->offset(), cell.size());
                auto& normal_queue = get_queue(FileCacheType::NORMAL);
                cell.queue_iterator =
                        normal_queue.add(cell.file_block->_key.hash, cell.file_block->_key.offset,
                                         cell.size(), cache_lock);
                _lru_recorder->record_queue_event(FileCacheType::NORMAL, CacheLRULogType::ADD,
                                                  cell.file_block->get_hash_value(),
                                                  cell.file_block->offset(), cell.size());
                cell.file_block->set_cache_type(FileCacheType::NORMAL);
            } else {
                queue.move_to_end(*cell.queue_iterator, cache_lock);
                _lru_recorder->record_queue_event(
                        cell.file_block->cache_type(), CacheLRULogType::MOVETOBACK,
                        cell.file_block->_key.hash, cell.file_block->_key.offset, cell.size());
            }
        } else {
            queue.move_to_end(*cell.queue_iterator, cache_lock);
            _lru_recorder->record_queue_event(
                    cell.file_block->cache_type(), CacheLRULogType::MOVETOBACK,
                    cell.file_block->_key.hash, cell.file_block->_key.offset, cell.size());
        }
    }

    cell.update_atime();
}

template <class T>
    requires IsXLock<T>
FileBlockCell* BlockFileCache::get_cell(const UInt128Wrapper& hash, size_t offset,
                                        T& /* cache_lock */) {
    auto it = _files.find(hash);
    if (it == _files.end()) {
        return nullptr;
    }

    auto& offsets = it->second;
    auto cell_it = offsets.find(offset);
    if (cell_it == offsets.end()) {
        return nullptr;
    }

    return &cell_it->second;
}

bool BlockFileCache::need_to_move(FileCacheType cell_type, FileCacheType query_type) const {
    return query_type != FileCacheType::DISPOSABLE && cell_type != FileCacheType::DISPOSABLE;
}

FileBlocks BlockFileCache::get_impl(const UInt128Wrapper& hash, const CacheContext& context,
                                    const FileBlock::Range& range,
                                    std::lock_guard<std::mutex>& cache_lock) {
    /// Given range = [left, right] and non-overlapping ordered set of file blocks,
    /// find list [block1, ..., blockN] of blocks which intersect with given range.
    auto it = _files.find(hash);
    if (it == _files.end()) {
        if (_async_open_done) {
            return {};
        }
        FileCacheKey key;
        key.hash = hash;
        key.meta.type = context.cache_type;
        key.meta.expiration_time = context.expiration_time;
        key.meta.tablet_id = context.tablet_id;
        _storage->load_blocks_directly_unlocked(this, key, cache_lock);

        it = _files.find(hash);
        if (it == _files.end()) [[unlikely]] {
            return {};
        }
    }

    auto& file_blocks = it->second;
    if (file_blocks.empty()) {
        LOG(WARNING) << "file_blocks is empty for hash=" << hash.to_string()
                     << " cache type=" << context.cache_type
                     << " cache expiration time=" << context.expiration_time
                     << " cache range=" << range.left << " " << range.right
                     << " query id=" << context.query_id;
        DCHECK(false);
        _files.erase(hash);
        return {};
    }
<<<<<<< HEAD
    // change to ttl if the blocks aren't ttl
    if (context.cache_type == FileCacheType::TTL && _key_to_time.find(hash) == _key_to_time.end()) {
        for (auto& [_, cell] : file_blocks) {
            Status st = cell.file_block->update_expiration_time(context.expiration_time);
            if (!st.ok()) {
                LOG_WARNING("Failed to change key meta").error(st);
            }

            FileCacheType origin_type = cell.file_block->cache_type();
            if (origin_type == FileCacheType::TTL) continue;
            st = cell.file_block->change_cache_type_lock(FileCacheType::TTL, cache_lock);
            if (st.ok()) {
                auto& queue = get_queue(origin_type);
                queue.remove(cell.queue_iterator.value(), cache_lock);
                _lru_recorder->record_queue_event(origin_type, CacheLRULogType::REMOVE,
                                                  cell.file_block->get_hash_value(),
                                                  cell.file_block->offset(), cell.size());
                auto& ttl_queue = get_queue(FileCacheType::TTL);
                cell.queue_iterator =
                        ttl_queue.add(cell.file_block->get_hash_value(), cell.file_block->offset(),
                                      cell.file_block->range().size(), cache_lock);
                _lru_recorder->record_queue_event(FileCacheType::TTL, CacheLRULogType::ADD,
                                                  cell.file_block->get_hash_value(),
                                                  cell.file_block->offset(), cell.size());
            } else {
                LOG_WARNING("Failed to change key meta").error(st);
            }
        }
        _key_to_time[hash] = context.expiration_time;
        _time_to_key.insert(std::make_pair(context.expiration_time, hash));
    }
    if (auto iter = _key_to_time.find(hash);
        // TODO(zhengyu): Why the hell the type is NORMAL while context set expiration_time?
        (context.cache_type == FileCacheType::NORMAL ||
         context.cache_type == FileCacheType::COLD_NORMAL ||
         context.cache_type == FileCacheType::TTL) &&
        iter != _key_to_time.end() && iter->second != context.expiration_time) {
        // remove from _time_to_key
        auto _time_to_key_iter = _time_to_key.equal_range(iter->second);
        while (_time_to_key_iter.first != _time_to_key_iter.second) {
            if (_time_to_key_iter.first->second == hash) {
                _time_to_key_iter.first = _time_to_key.erase(_time_to_key_iter.first);
                break;
            }
            _time_to_key_iter.first++;
        }
        for (auto& [_, cell] : file_blocks) {
            Status st = cell.file_block->update_expiration_time(context.expiration_time);
            if (!st.ok()) {
                LOG_WARNING("Failed to change key meta").error(st);
            }
        }
        if (context.expiration_time == 0) {
            for (auto& [_, cell] : file_blocks) {
                auto cache_type = cell.file_block->cache_type();
                if (cache_type != FileCacheType::TTL) continue;
                auto new_cache_type = config::enable_file_cache_normal_queue_2qlru
                                              ? FileCacheType::COLD_NORMAL
                                              : FileCacheType::NORMAL;
                auto st = cell.file_block->change_cache_type_lock(new_cache_type, cache_lock);
                if (st.ok()) {
                    if (cell.queue_iterator) {
                        auto& ttl_queue = get_queue(FileCacheType::TTL);
                        ttl_queue.remove(cell.queue_iterator.value(), cache_lock);
                        _lru_recorder->record_queue_event(FileCacheType::TTL,
                                                          CacheLRULogType::REMOVE,
                                                          cell.file_block->get_hash_value(),
                                                          cell.file_block->offset(), cell.size());
                    }

                    auto& queue = get_queue(new_cache_type);
                    cell.queue_iterator =
                            queue.add(cell.file_block->get_hash_value(), cell.file_block->offset(),
                                      cell.file_block->range().size(), cache_lock);
                    _lru_recorder->record_queue_event(new_cache_type, CacheLRULogType::ADD,
                                                      cell.file_block->get_hash_value(),
                                                      cell.file_block->offset(), cell.size());
                } else {
                    LOG_WARNING("Failed to change key meta").error(st);
                }
            }
            _key_to_time.erase(iter);
        } else {
            _time_to_key.insert(std::make_pair(context.expiration_time, hash));
            iter->second = context.expiration_time;
        }
    }
=======
>>>>>>> c8ba19dc

    FileBlocks result;
    auto block_it = file_blocks.lower_bound(range.left);
    if (block_it == file_blocks.end()) {
        /// N - last cached block for given file hash, block{N}.offset < range.left:
        ///   block{N}                       block{N}
        /// [________                         [_______]
        ///     [__________]         OR                  [________]
        ///     ^                                        ^
        ///     range.left                               range.left

        auto& cell = file_blocks.rbegin()->second;
        if (cell.file_block->range().right < range.left) {
            return {};
        }

        use_cell(cell, &result, need_to_move(cell.file_block->cache_type(), context.cache_type),
                 cache_lock);
    } else { /// block_it <-- segmment{k}
        if (block_it != file_blocks.begin()) {
            auto& prev_cell = std::prev(block_it)->second;
            auto& prev_cell_range = prev_cell.file_block->range();

            if (range.left <= prev_cell_range.right) {
                ///   block{k-1}  block{k}
                ///   [________]   [_____
                ///       [___________
                ///       ^
                ///       range.left

                use_cell(prev_cell, &result,
                         need_to_move(prev_cell.file_block->cache_type(), context.cache_type),
                         cache_lock);
            }
        }

        ///  block{k} ...       block{k-1}  block{k}                      block{k}
        ///  [______              [______]     [____                        [________
        ///  [_________     OR              [________      OR    [______]   ^
        ///  ^                              ^                           ^   block{k}.offset
        ///  range.left                     range.left                  range.right

        while (block_it != file_blocks.end()) {
            auto& cell = block_it->second;
            if (range.right < cell.file_block->range().left) {
                break;
            }

            use_cell(cell, &result, need_to_move(cell.file_block->cache_type(), context.cache_type),
                     cache_lock);
            ++block_it;
        }
    }

    return result;
}

void BlockFileCache::add_need_update_lru_block(FileBlockSPtr block) {
    if (_need_update_lru_blocks.insert(std::move(block))) {
        *_need_update_lru_blocks_length_recorder << _need_update_lru_blocks.size();
    }
}

std::string BlockFileCache::clear_file_cache_async() {
    LOG(INFO) << "start clear_file_cache_async, path=" << _cache_base_path;
    _lru_dumper->remove_lru_dump_files();
    int64_t num_cells_all = 0;
    int64_t num_cells_to_delete = 0;
    int64_t num_cells_wait_recycle = 0;
    int64_t num_files_all = 0;
    TEST_SYNC_POINT_CALLBACK("BlockFileCache::clear_file_cache_async");
    {
        SCOPED_CACHE_LOCK(_mutex, this);

        std::vector<FileBlockCell*> deleting_cells;
        for (auto& [_, offset_to_cell] : _files) {
            ++num_files_all;
            for (auto& [_1, cell] : offset_to_cell) {
                ++num_cells_all;
                deleting_cells.push_back(&cell);
            }
        }

        // we cannot delete the element in the loop above, because it will break the iterator
        for (auto& cell : deleting_cells) {
            if (!cell->releasable()) {
                LOG(INFO) << "cell is not releasable, hash="
                          << " offset=" << cell->file_block->offset();
                cell->file_block->set_deleting();
                ++num_cells_wait_recycle;
                continue;
            }
            FileBlockSPtr file_block = cell->file_block;
            if (file_block) {
                std::lock_guard block_lock(file_block->_mutex);
                remove(file_block, cache_lock, block_lock, false);
                ++num_cells_to_delete;
            }
        }
        clear_need_update_lru_blocks();
    }

    std::stringstream ss;
    ss << "finish clear_file_cache_async, path=" << _cache_base_path
       << " num_files_all=" << num_files_all << " num_cells_all=" << num_cells_all
       << " num_cells_to_delete=" << num_cells_to_delete
       << " num_cells_wait_recycle=" << num_cells_wait_recycle;
    auto msg = ss.str();
    LOG(INFO) << msg;
    _lru_dumper->remove_lru_dump_files();
    return msg;
}

FileBlocks BlockFileCache::split_range_into_cells(const UInt128Wrapper& hash,
                                                  const CacheContext& context, size_t offset,
                                                  size_t size, FileBlock::State state,
                                                  std::lock_guard<std::mutex>& cache_lock) {
    DCHECK(size > 0);

    auto current_pos = offset;
    auto end_pos_non_included = offset + size;

    size_t current_size = 0;
    size_t remaining_size = size;

    FileBlocks file_blocks;
    while (current_pos < end_pos_non_included) {
        current_size = std::min(remaining_size, _max_file_block_size);
        remaining_size -= current_size;
        state = try_reserve(hash, context, current_pos, current_size, cache_lock)
                        ? state
                        : FileBlock::State::SKIP_CACHE;
        if (state == FileBlock::State::SKIP_CACHE) [[unlikely]] {
            FileCacheKey key;
            key.hash = hash;
            key.offset = current_pos;
            key.meta.type = context.cache_type;
            key.meta.expiration_time = context.expiration_time;
            key.meta.tablet_id = context.tablet_id;
            auto file_block = std::make_shared<FileBlock>(key, current_size, this,
                                                          FileBlock::State::SKIP_CACHE);
            file_blocks.push_back(std::move(file_block));
        } else {
            auto* cell = add_cell(hash, context, current_pos, current_size, state, cache_lock);
            if (cell) {
                file_blocks.push_back(cell->file_block);
                if (!context.is_cold_data) {
                    cell->update_atime();
                }
            }
            if (_ttl_mgr && context.tablet_id != 0) {
                _ttl_mgr->register_tablet_id(context.tablet_id);
            }
        }

        current_pos += current_size;
    }

    DCHECK(file_blocks.empty() || offset + size - 1 == file_blocks.back()->range().right);
    return file_blocks;
}

void BlockFileCache::fill_holes_with_empty_file_blocks(FileBlocks& file_blocks,
                                                       const UInt128Wrapper& hash,
                                                       const CacheContext& context,
                                                       const FileBlock::Range& range,
                                                       std::lock_guard<std::mutex>& cache_lock) {
    /// There are blocks [block1, ..., blockN]
    /// (non-overlapping, non-empty, ascending-ordered) which (maybe partially)
    /// intersect with given range.

    /// It can have holes:
    /// [____________________]         -- requested range
    ///     [____]  [_]   [_________]  -- intersecting cache [block1, ..., blockN]
    ///
    /// For each such hole create a cell with file block state EMPTY.

    auto it = file_blocks.begin();
    auto block_range = (*it)->range();

    size_t current_pos = 0;
    if (block_range.left < range.left) {
        ///    [_______     -- requested range
        /// [_______
        /// ^
        /// block1

        current_pos = block_range.right + 1;
        ++it;
    } else {
        current_pos = range.left;
    }

    while (current_pos <= range.right && it != file_blocks.end()) {
        block_range = (*it)->range();

        if (current_pos == block_range.left) {
            current_pos = block_range.right + 1;
            ++it;
            continue;
        }

        DCHECK(current_pos < block_range.left);

        auto hole_size = block_range.left - current_pos;

        file_blocks.splice(it, split_range_into_cells(hash, context, current_pos, hole_size,
                                                      FileBlock::State::EMPTY, cache_lock));

        current_pos = block_range.right + 1;
        ++it;
    }

    if (current_pos <= range.right) {
        ///   ________]     -- requested range
        ///   _____]
        ///        ^
        /// blockN

        auto hole_size = range.right - current_pos + 1;

        file_blocks.splice(file_blocks.end(),
                           split_range_into_cells(hash, context, current_pos, hole_size,
                                                  FileBlock::State::EMPTY, cache_lock));
    }
}

FileBlocksHolder BlockFileCache::get_or_set(const UInt128Wrapper& hash, size_t offset, size_t size,
                                            CacheContext& context) {
    FileBlock::Range range(offset, offset + size - 1);

    ReadStatistics* stats = context.stats;
    DCHECK(stats != nullptr);
    MonotonicStopWatch sw;
    sw.start();
    std::lock_guard cache_lock(_mutex);
    stats->lock_wait_timer += sw.elapsed_time();
    FileBlocks file_blocks;
    int64_t duration = 0;
    {
        SCOPED_RAW_TIMER(&duration);
        /// Get all blocks which intersect with the given range.
        {
            SCOPED_RAW_TIMER(&stats->get_timer);
            file_blocks = get_impl(hash, context, range, cache_lock);
        }

        if (file_blocks.empty()) {
            SCOPED_RAW_TIMER(&stats->set_timer);
            file_blocks = split_range_into_cells(hash, context, offset, size,
                                                 FileBlock::State::EMPTY, cache_lock);
        } else {
            SCOPED_RAW_TIMER(&stats->set_timer);
            fill_holes_with_empty_file_blocks(file_blocks, hash, context, range, cache_lock);
        }
        DCHECK(!file_blocks.empty());
        *_num_read_blocks << file_blocks.size();
        if (!context.is_warmup) {
            *_no_warmup_num_read_blocks << file_blocks.size();
        }
        for (auto& block : file_blocks) {
            size_t block_size = block->range().size();
            *_total_read_size_metrics << block_size;
            if (block->state_unsafe() == FileBlock::State::DOWNLOADED) {
                *_num_hit_blocks << 1;
                *_total_hit_size_metrics << block_size;
                if (!context.is_warmup) {
                    *_no_warmup_num_hit_blocks << 1;
                }
            }
        }
    }
    *_get_or_set_latency_us << (duration / 1000);
    return FileBlocksHolder(std::move(file_blocks));
}

FileBlockCell* BlockFileCache::add_cell(const UInt128Wrapper& hash, const CacheContext& context,
                                        size_t offset, size_t size, FileBlock::State state,
                                        std::lock_guard<std::mutex>& cache_lock) {
    /// Create a file block cell and put it in `files` map by [hash][offset].
    if (size == 0) {
        return nullptr; /// Empty files are not cached.
    }

    auto& offsets = _files[hash];
    auto itr = offsets.find(offset);
    if (itr != offsets.end()) {
        VLOG_DEBUG << "Cache already exists for hash: " << hash.to_string()
                   << ", offset: " << offset << ", size: " << size
                   << ".\nCurrent cache structure: " << dump_structure_unlocked(hash, cache_lock);
        return &(itr->second);
    }

    FileCacheKey key;
    key.hash = hash;
    key.offset = offset;
    key.meta.type = context.cache_type;
    key.meta.expiration_time = context.expiration_time;
    key.meta.tablet_id = context.tablet_id;
    FileBlockCell cell(std::make_shared<FileBlock>(key, size, this, state), cache_lock);
    Status st;
    if (context.expiration_time == 0 && context.cache_type == FileCacheType::TTL) {
        st = cell.file_block->change_cache_type_lock(config::enable_file_cache_normal_queue_2qlru
                                                             ? FileCacheType::COLD_NORMAL
                                                             : FileCacheType::NORMAL,
                                                     cache_lock);
    } else if (context.cache_type != FileCacheType::TTL && context.expiration_time != 0) {
        st = cell.file_block->change_cache_type_lock(FileCacheType::TTL, cache_lock);
    }
    if (!st.ok()) {
        LOG(WARNING) << "Cannot change cache type. expiration_time=" << context.expiration_time
                     << " cache_type=" << cache_type_to_string(context.cache_type)
                     << " error=" << st.msg();
    }

    auto& queue = get_queue(cell.file_block->cache_type());
    cell.queue_iterator = queue.add(hash, offset, size, cache_lock);
    _lru_recorder->record_queue_event(cell.file_block->cache_type(), CacheLRULogType::ADD,
                                      cell.file_block->get_hash_value(), cell.file_block->offset(),
                                      cell.size());

    if (cell.file_block->cache_type() == FileCacheType::TTL) {
        _cur_ttl_size += cell.size();
    }
    auto [it, _] = offsets.insert(std::make_pair(offset, std::move(cell)));
    _cur_cache_size += size;
    return &(it->second);
}

size_t BlockFileCache::try_release() {
    SCOPED_CACHE_LOCK(_mutex, this);
    std::vector<FileBlockCell*> trash;
    for (auto& [hash, blocks] : _files) {
        for (auto& [offset, cell] : blocks) {
            if (cell.releasable()) {
                trash.emplace_back(&cell);
            } else {
                cell.file_block->set_deleting();
            }
        }
    }
    size_t remove_size = 0;
    for (auto& cell : trash) {
        FileBlockSPtr file_block = cell->file_block;
        std::lock_guard lc(cell->file_block->_mutex);
        remove_size += file_block->range().size();
        remove(file_block, cache_lock, lc);
        VLOG_DEBUG << "try_release " << _cache_base_path
                   << " hash=" << file_block->get_hash_value().to_string()
                   << " offset=" << file_block->offset();
    }
    *_evict_by_try_release << remove_size;
    LOG(INFO) << "Released " << trash.size() << " blocks in file cache " << _cache_base_path;
    return trash.size();
}

LRUQueue& BlockFileCache::get_queue(FileCacheType type) {
    switch (type) {
    case FileCacheType::INDEX:
        return _index_queue;
    case FileCacheType::DISPOSABLE:
        return _disposable_queue;
    case FileCacheType::NORMAL:
        return _normal_queue;
    case FileCacheType::TTL:
        return _ttl_queue;
    case FileCacheType::COLD_NORMAL:
        return _cold_normal_queue;
    default:
        DCHECK(false);
    }
    return _normal_queue;
}

const LRUQueue& BlockFileCache::get_queue(FileCacheType type) const {
    switch (type) {
    case FileCacheType::INDEX:
        return _index_queue;
    case FileCacheType::DISPOSABLE:
        return _disposable_queue;
    case FileCacheType::NORMAL:
        return _normal_queue;
    case FileCacheType::TTL:
        return _ttl_queue;
    case FileCacheType::COLD_NORMAL:
        return _cold_normal_queue;
    default:
        DCHECK(false);
    }
    return _normal_queue;
}

void BlockFileCache::remove_file_blocks(std::vector<FileBlockCell*>& to_evict,
                                        std::lock_guard<std::mutex>& cache_lock, bool sync,
                                        std::string& reason) {
    auto remove_file_block_if = [&](FileBlockCell* cell) {
        FileBlockSPtr file_block = cell->file_block;
        if (file_block) {
            std::lock_guard block_lock(file_block->_mutex);
            remove(file_block, cache_lock, block_lock, sync);
            VLOG_DEBUG << "remove_file_blocks"
                       << " hash=" << file_block->get_hash_value().to_string()
                       << " offset=" << file_block->offset() << " reason=" << reason;
        }
    };
    std::for_each(to_evict.begin(), to_evict.end(), remove_file_block_if);
}

void BlockFileCache::find_evict_candidates(LRUQueue& queue, size_t size, size_t cur_cache_size,
                                           size_t& removed_size,
                                           std::vector<FileBlockCell*>& to_evict,
                                           std::lock_guard<std::mutex>& cache_lock,
                                           size_t& cur_removed_size, bool evict_in_advance) {
    for (const auto& [entry_key, entry_offset, entry_size] : queue) {
        if (!is_overflow(removed_size, size, cur_cache_size, evict_in_advance)) {
            break;
        }
        auto* cell = get_cell(entry_key, entry_offset, cache_lock);

        DCHECK(cell) << "Cache became inconsistent. key: " << entry_key.to_string()
                     << ", offset: " << entry_offset;

        size_t cell_size = cell->size();
        DCHECK(entry_size == cell_size);

        if (cell->releasable()) {
            auto& file_block = cell->file_block;

            std::lock_guard block_lock(file_block->_mutex);
            DCHECK(file_block->_download_state == FileBlock::State::DOWNLOADED);
            to_evict.push_back(cell);
            removed_size += cell_size;
            cur_removed_size += cell_size;
        }
    }
}

// 1. if async load file cache not finish
//     a. evict from lru queue
// 2. if ttl cache
//     a. evict from disposable/normal/index queue one by one
// 3. if dont reach query limit or dont have query limit
//     a. evict from other queue
//     b. evict from current queue
//         a.1 if the data belong write, then just evict cold data
// 4. if reach query limit
//     a. evict from query queue
//     b. evict from other queue
bool BlockFileCache::try_reserve(const UInt128Wrapper& hash, const CacheContext& context,
                                 size_t offset, size_t size,
                                 std::lock_guard<std::mutex>& cache_lock) {
    if (!_async_open_done) {
        return try_reserve_during_async_load(size, cache_lock);
    }
    // use this strategy in scenarios where there is insufficient disk capacity or insufficient number of inodes remaining
    // directly eliminate 5 times the size of the space
    if (_disk_resource_limit_mode) {
        size = 5 * size;
    }

    auto query_context = config::enable_file_cache_query_limit &&
                                         (context.query_id.hi != 0 || context.query_id.lo != 0)
                                 ? get_query_context(context.query_id, cache_lock)
                                 : nullptr;
    if (!query_context) {
        return try_reserve_for_lru(hash, nullptr, context, offset, size, cache_lock);
    } else if (query_context->get_cache_size(cache_lock) + size <=
               query_context->get_max_cache_size()) {
        return try_reserve_for_lru(hash, query_context, context, offset, size, cache_lock);
    }
    int64_t cur_time = std::chrono::duration_cast<std::chrono::milliseconds>(
                               std::chrono::steady_clock::now().time_since_epoch())
                               .count();
    auto& queue = get_queue(context.cache_type);
    size_t removed_size = 0;
    size_t ghost_remove_size = 0;
    size_t queue_size = queue.get_capacity(cache_lock);
    size_t cur_cache_size = _cur_cache_size;
    size_t query_context_cache_size = query_context->get_cache_size(cache_lock);

    std::vector<LRUQueue::Iterator> ghost;
    std::vector<FileBlockCell*> to_evict;

    size_t max_size = queue.get_max_size();
    auto is_overflow = [&] {
        return _disk_resource_limit_mode ? removed_size < size
                                         : cur_cache_size + size - removed_size > _capacity ||
                                                   (queue_size + size - removed_size > max_size) ||
                                                   (query_context_cache_size + size -
                                                            (removed_size + ghost_remove_size) >
                                                    query_context->get_max_cache_size());
    };

    /// Select the cache from the LRU queue held by query for expulsion.
    for (auto iter = query_context->queue().begin(); iter != query_context->queue().end(); iter++) {
        if (!is_overflow()) {
            break;
        }

        auto* cell = get_cell(iter->hash, iter->offset, cache_lock);

        if (!cell) {
            /// The cache corresponding to this record may be swapped out by
            /// other queries, so it has become invalid.
            ghost.push_back(iter);
            ghost_remove_size += iter->size;
        } else {
            size_t cell_size = cell->size();
            DCHECK(iter->size == cell_size);

            if (cell->releasable()) {
                auto& file_block = cell->file_block;

                std::lock_guard block_lock(file_block->_mutex);
                DCHECK(file_block->_download_state == FileBlock::State::DOWNLOADED);
                to_evict.push_back(cell);
                removed_size += cell_size;
            }
        }
    }

    auto remove_file_block_if = [&](FileBlockCell* cell) {
        FileBlockSPtr file_block = cell->file_block;
        if (file_block) {
            query_context->remove(file_block->get_hash_value(), file_block->offset(), cache_lock);
            std::lock_guard block_lock(file_block->_mutex);
            remove(file_block, cache_lock, block_lock);
        }
    };

    for (auto& iter : ghost) {
        query_context->remove(iter->hash, iter->offset, cache_lock);
    }

    std::for_each(to_evict.begin(), to_evict.end(), remove_file_block_if);

    if (is_overflow() &&
        !try_reserve_from_other_queue(context.cache_type, size, cur_time, cache_lock)) {
        return false;
    }
    query_context->reserve(hash, offset, size, cache_lock);
    return true;
}

void BlockFileCache::try_evict_in_advance(size_t size, std::lock_guard<std::mutex>& cache_lock) {
    UInt128Wrapper hash = UInt128Wrapper();
    size_t offset = 0;
    CacheContext context;
    /* we pick NORMAL and TTL cache to evict in advance
     * we reserve for them but won't acutually give space to them
     * on the contrary, NORMAL and TTL may sacrifice by LRU evicting themselves
     * other cache types cannot be exempted because we will evict what they have stolen before LRU evicting
     * in summary: all cache types will shrink somewhat, and NORMAL and TTL shrink the most, to make sure the cache is not full
     */
    context.cache_type = FileCacheType::NORMAL;
    try_reserve_for_lru(hash, nullptr, context, offset, size, cache_lock, true);
    context.cache_type = FileCacheType::TTL;
    try_reserve_for_lru(hash, nullptr, context, offset, size, cache_lock, true);
}

<<<<<<< HEAD
bool BlockFileCache::remove_if_ttl_file_blocks(const UInt128Wrapper& file_key, bool remove_directly,
                                               std::lock_guard<std::mutex>& cache_lock, bool sync) {
    auto& ttl_queue = get_queue(FileCacheType::TTL);
    if (auto iter = _key_to_time.find(file_key);
        _key_to_time.find(file_key) != _key_to_time.end()) {
        if (!remove_directly) {
            auto it = _files.find(file_key);
            if (it != _files.end()) {
                for (auto& [_, cell] : it->second) {
                    if (cell.file_block->cache_type() != FileCacheType::TTL) {
                        continue;
                    }
                    Status st = cell.file_block->update_expiration_time(0);
                    if (!st.ok()) {
                        LOG_WARNING("Failed to update expiration time to 0").error(st);
                    }

                    if (cell.file_block->cache_type() == FileCacheType::NORMAL ||
                        cell.file_block->cache_type() == FileCacheType::COLD_NORMAL)
                        continue;
                    auto new_cache_type = config::enable_file_cache_normal_queue_2qlru
                                                  ? FileCacheType::COLD_NORMAL
                                                  : FileCacheType::NORMAL;
                    st = cell.file_block->change_cache_type_lock(new_cache_type, cache_lock);
                    if (st.ok()) {
                        if (cell.queue_iterator) {
                            ttl_queue.remove(cell.queue_iterator.value(), cache_lock);
                            _lru_recorder->record_queue_event(
                                    FileCacheType::TTL, CacheLRULogType::REMOVE,
                                    cell.file_block->get_hash_value(), cell.file_block->offset(),
                                    cell.size());
                        }
                        auto& queue = get_queue(new_cache_type);
                        cell.queue_iterator = queue.add(
                                cell.file_block->get_hash_value(), cell.file_block->offset(),
                                cell.file_block->range().size(), cache_lock);
                        _lru_recorder->record_queue_event(new_cache_type, CacheLRULogType::ADD,
                                                          cell.file_block->get_hash_value(),
                                                          cell.file_block->offset(), cell.size());
                    } else {
                        LOG_WARNING("Failed to change cache type to normal").error(st);
                    }
                }
            }
        } else {
            std::vector<FileBlockCell*> to_remove;
            auto it = _files.find(file_key);
            if (it != _files.end()) {
                for (auto& [_, cell] : it->second) {
                    if (cell.releasable()) {
                        to_remove.push_back(&cell);
                    } else {
                        cell.file_block->set_deleting();
                    }
                }
            }
            std::for_each(to_remove.begin(), to_remove.end(), [&](FileBlockCell* cell) {
                FileBlockSPtr file_block = cell->file_block;
                std::lock_guard block_lock(file_block->_mutex);
                remove(file_block, cache_lock, block_lock, sync);
            });
        }
        // remove from _time_to_key
        // the param hash maybe be passed by _time_to_key, if removed it, cannot use it anymore
        auto _time_to_key_iter = _time_to_key.equal_range(iter->second);
        while (_time_to_key_iter.first != _time_to_key_iter.second) {
            if (_time_to_key_iter.first->second == file_key) {
                _time_to_key_iter.first = _time_to_key.erase(_time_to_key_iter.first);
                break;
            }
            _time_to_key_iter.first++;
        }
        _key_to_time.erase(iter);
        return true;
    }
    return false;
}

=======
>>>>>>> c8ba19dc
// remove specific cache synchronously, for critical operations
// if in use, cache meta will be deleted after use and the block file is then deleted asynchronously
void BlockFileCache::remove_if_cached(const UInt128Wrapper& file_key) {
    std::string reason = "remove_if_cached";
    SCOPED_CACHE_LOCK(_mutex, this);
    auto iter = _files.find(file_key);
    std::vector<FileBlockCell*> to_remove;
    if (iter != _files.end()) {
        for (auto& [_, cell] : iter->second) {
            if (cell.releasable()) {
                to_remove.push_back(&cell);
            } else {
                cell.file_block->set_deleting();
            }
        }
    }
    remove_file_blocks(to_remove, cache_lock, true, reason);
}

// the async version of remove_if_cached, for background operations
// cache meta is deleted synchronously if not in use, and the block file is deleted asynchronously
// if in use, cache meta will be deleted after use and the block file is then deleted asynchronously
void BlockFileCache::remove_if_cached_async(const UInt128Wrapper& file_key) {
    std::string reason = "remove_if_cached_async";
    SCOPED_CACHE_LOCK(_mutex, this);

    auto iter = _files.find(file_key);
    std::vector<FileBlockCell*> to_remove;
    if (iter != _files.end()) {
        for (auto& [_, cell] : iter->second) {
            *_gc_evict_bytes_metrics << cell.size();
            *_gc_evict_count_metrics << 1;
            if (cell.releasable()) {
                to_remove.push_back(&cell);
            } else {
                cell.file_block->set_deleting();
            }
        }
    }
    remove_file_blocks(to_remove, cache_lock, false, reason);
}

std::vector<FileCacheType> BlockFileCache::get_other_cache_type_without_ttl(
        FileCacheType cur_cache_type) {
    switch (cur_cache_type) {
    case FileCacheType::TTL:
        return {FileCacheType::DISPOSABLE, FileCacheType::COLD_NORMAL, FileCacheType::NORMAL,
                FileCacheType::INDEX};
    case FileCacheType::INDEX:
        return {FileCacheType::DISPOSABLE, FileCacheType::COLD_NORMAL, FileCacheType::NORMAL};
    case FileCacheType::NORMAL:
        return {FileCacheType::DISPOSABLE, FileCacheType::COLD_NORMAL, FileCacheType::INDEX};
    case FileCacheType::COLD_NORMAL:
        return {FileCacheType::DISPOSABLE, FileCacheType::NORMAL, FileCacheType::INDEX};
    case FileCacheType::DISPOSABLE:
        return {FileCacheType::COLD_NORMAL, FileCacheType::NORMAL, FileCacheType::INDEX};
    default:
        return {};
    }
    return {};
}

std::vector<FileCacheType> BlockFileCache::get_other_cache_type(FileCacheType cur_cache_type) {
    switch (cur_cache_type) {
    case FileCacheType::TTL:
        return {FileCacheType::DISPOSABLE, FileCacheType::COLD_NORMAL, FileCacheType::NORMAL,
                FileCacheType::INDEX};
    case FileCacheType::INDEX:
        return {FileCacheType::DISPOSABLE, FileCacheType::COLD_NORMAL, FileCacheType::NORMAL,
                FileCacheType::TTL};
    case FileCacheType::NORMAL:
        return {FileCacheType::DISPOSABLE, FileCacheType::COLD_NORMAL, FileCacheType::INDEX,
                FileCacheType::TTL};
    case FileCacheType::COLD_NORMAL:
        return {FileCacheType::DISPOSABLE, FileCacheType::NORMAL, FileCacheType::INDEX,
                FileCacheType::TTL};
    case FileCacheType::DISPOSABLE:
        return {FileCacheType::COLD_NORMAL, FileCacheType::NORMAL, FileCacheType::INDEX,
                FileCacheType::TTL};
    default:
        return {};
    }
    return {};
}

void BlockFileCache::reset_range(const UInt128Wrapper& hash, size_t offset, size_t old_size,
                                 size_t new_size, std::lock_guard<std::mutex>& cache_lock) {
    DCHECK(_files.find(hash) != _files.end() &&
           _files.find(hash)->second.find(offset) != _files.find(hash)->second.end());
    FileBlockCell* cell = get_cell(hash, offset, cache_lock);
    DCHECK(cell != nullptr);
    if (cell->queue_iterator) {
        auto& queue = get_queue(cell->file_block->cache_type());
        DCHECK(queue.contains(hash, offset, cache_lock));
        auto iter = queue.get(hash, offset, cache_lock);
        iter->size = new_size;
        queue.cache_size -= old_size;
        queue.cache_size += new_size;
    }
    _cur_cache_size -= old_size;
    _cur_cache_size += new_size;
}

bool BlockFileCache::try_reserve_from_other_queue_by_time_interval(
        FileCacheType cur_type, std::vector<FileCacheType> other_cache_types, size_t size,
        int64_t cur_time, std::lock_guard<std::mutex>& cache_lock, bool evict_in_advance) {
    size_t removed_size = 0;
    size_t cur_cache_size = _cur_cache_size;
    std::vector<FileBlockCell*> to_evict;
    for (FileCacheType cache_type : other_cache_types) {
        auto& queue = get_queue(cache_type);
        size_t remove_size_per_type = 0;
        for (const auto& [entry_key, entry_offset, entry_size] : queue) {
            if (!is_overflow(removed_size, size, cur_cache_size, evict_in_advance)) {
                break;
            }
            auto* cell = get_cell(entry_key, entry_offset, cache_lock);
            DCHECK(cell) << "Cache became inconsistent. UInt128Wrapper: " << entry_key.to_string()
                         << ", offset: " << entry_offset;

            size_t cell_size = cell->size();
            DCHECK(entry_size == cell_size);

            if (cell->atime == 0 ? true
                                 : cell->atime + queue.get_hot_data_interval() * 1000 > cur_time) {
                break;
            }

            if (cell->releasable()) {
                auto& file_block = cell->file_block;
                std::lock_guard block_lock(file_block->_mutex);
                DCHECK(file_block->_download_state == FileBlock::State::DOWNLOADED);
                to_evict.push_back(cell);
                removed_size += cell_size;
                remove_size_per_type += cell_size;
            }
        }
        *(_evict_by_time_metrics_matrix[cache_type][cur_type]) << remove_size_per_type;
    }
    bool is_sync_removal = !evict_in_advance;
    std::string reason = std::string("try_reserve_by_time ") +
                         " evict_in_advance=" + (evict_in_advance ? "true" : "false");
    remove_file_blocks(to_evict, cache_lock, is_sync_removal, reason);

    return !is_overflow(removed_size, size, cur_cache_size, evict_in_advance);
}

bool BlockFileCache::is_overflow(size_t removed_size, size_t need_size, size_t cur_cache_size,
                                 bool evict_in_advance) const {
    bool ret = false;
    if (evict_in_advance) { // we don't need to check _need_evict_cache_in_advance
        ret = (removed_size < need_size);
        return ret;
    }
    if (_disk_resource_limit_mode) {
        ret = (removed_size < need_size);
    } else {
        ret = (cur_cache_size + need_size - removed_size > _capacity);
    }
    return ret;
}

bool BlockFileCache::try_reserve_from_other_queue_by_size(
        FileCacheType cur_type, std::vector<FileCacheType> other_cache_types, size_t size,
        std::lock_guard<std::mutex>& cache_lock, bool evict_in_advance) {
    size_t removed_size = 0;
    size_t cur_cache_size = _cur_cache_size;
    std::vector<FileBlockCell*> to_evict;
    // we follow the privilege defined in get_other_cache_types to evict
    for (FileCacheType cache_type : other_cache_types) {
        auto& queue = get_queue(cache_type);

        // we will not drain each of them to the bottom -- i.e., we only
        // evict what they have stolen.
        size_t cur_queue_size = queue.get_capacity(cache_lock);
        size_t cur_queue_max_size = queue.get_max_size();
        if (cur_queue_size <= cur_queue_max_size) {
            continue;
        }
        size_t cur_removed_size = 0;
        find_evict_candidates(queue, size, cur_cache_size, removed_size, to_evict, cache_lock,
                              cur_removed_size, evict_in_advance);
        *(_evict_by_size_metrics_matrix[cache_type][cur_type]) << cur_removed_size;
    }
    bool is_sync_removal = !evict_in_advance;
    std::string reason = std::string("try_reserve_by_size") +
                         " evict_in_advance=" + (evict_in_advance ? "true" : "false");
    remove_file_blocks(to_evict, cache_lock, is_sync_removal, reason);
    return !is_overflow(removed_size, size, cur_cache_size, evict_in_advance);
}

bool BlockFileCache::try_reserve_from_other_queue(FileCacheType cur_cache_type, size_t size,
                                                  int64_t cur_time,
                                                  std::lock_guard<std::mutex>& cache_lock,
                                                  bool evict_in_advance) {
    // currently, TTL cache is not considered as a candidate
    auto other_cache_types = get_other_cache_type_without_ttl(cur_cache_type);
    bool reserve_success = try_reserve_from_other_queue_by_time_interval(
            cur_cache_type, other_cache_types, size, cur_time, cache_lock, evict_in_advance);
    if (reserve_success || !config::file_cache_enable_evict_from_other_queue_by_size) {
        return reserve_success;
    }

    other_cache_types = get_other_cache_type(cur_cache_type);
    auto& cur_queue = get_queue(cur_cache_type);
    size_t cur_queue_size = cur_queue.get_capacity(cache_lock);
    size_t cur_queue_max_size = cur_queue.get_max_size();
    // Hit the soft limit by self, cannot remove from other queues
    if (_cur_cache_size + size > _capacity && cur_queue_size + size > cur_queue_max_size) {
        return false;
    }
    return try_reserve_from_other_queue_by_size(cur_cache_type, other_cache_types, size, cache_lock,
                                                evict_in_advance);
}

bool BlockFileCache::try_reserve_for_lru(const UInt128Wrapper& hash,
                                         QueryFileCacheContextPtr query_context,
                                         const CacheContext& context, size_t offset, size_t size,
                                         std::lock_guard<std::mutex>& cache_lock,
                                         bool evict_in_advance) {
    int64_t cur_time = std::chrono::duration_cast<std::chrono::milliseconds>(
                               std::chrono::steady_clock::now().time_since_epoch())
                               .count();
    if (!try_reserve_from_other_queue(context.cache_type, size, cur_time, cache_lock,
                                      evict_in_advance)) {
        auto& queue = get_queue(context.cache_type);
        size_t removed_size = 0;
        size_t cur_cache_size = _cur_cache_size;

        std::vector<FileBlockCell*> to_evict;
        size_t cur_removed_size = 0;
        find_evict_candidates(queue, size, cur_cache_size, removed_size, to_evict, cache_lock,
                              cur_removed_size, evict_in_advance);
        bool is_sync_removal = !evict_in_advance;
        std::string reason = std::string("try_reserve for cache type ") +
                             cache_type_to_string(context.cache_type) +
                             " evict_in_advance=" + (evict_in_advance ? "true" : "false");
        remove_file_blocks(to_evict, cache_lock, is_sync_removal, reason);
        *(_evict_by_self_lru_metrics_matrix[context.cache_type]) << cur_removed_size;

        if (is_overflow(removed_size, size, cur_cache_size, evict_in_advance)) {
            return false;
        }
    }

    if (query_context) {
        query_context->reserve(hash, offset, size, cache_lock);
    }
    return true;
}

template <class T, class U>
    requires IsXLock<T> && IsXLock<U>
void BlockFileCache::remove(FileBlockSPtr file_block, T& cache_lock, U& block_lock, bool sync) {
    auto hash = file_block->get_hash_value();
    auto offset = file_block->offset();
    auto type = file_block->cache_type();
    auto expiration_time = file_block->expiration_time();
    auto tablet_id = file_block->tablet_id();
    auto* cell = get_cell(hash, offset, cache_lock);
    file_block->cell = nullptr;
    DCHECK(cell);
    DCHECK(cell->queue_iterator);
    if (cell->queue_iterator) {
        auto& queue = get_queue(file_block->cache_type());
        queue.remove(*cell->queue_iterator, cache_lock);
        _lru_recorder->record_queue_event(file_block->cache_type(), CacheLRULogType::REMOVE,
                                          cell->file_block->get_hash_value(),
                                          cell->file_block->offset(), cell->size());
    }
    *_queue_evict_size_metrics[static_cast<int>(file_block->cache_type())]
            << file_block->range().size();
    *_total_evict_size_metrics << file_block->range().size();

    VLOG_DEBUG << "Removing file block from cache. hash: " << hash.to_string()
               << ", offset: " << offset << ", size: " << file_block->range().size()
               << ", type: " << cache_type_to_string(type);

    if (file_block->state_unlock(block_lock) == FileBlock::State::DOWNLOADED) {
        FileCacheKey key;
        key.hash = hash;
        key.offset = offset;
        key.meta.type = type;
        key.meta.expiration_time = expiration_time;
        key.meta.tablet_id = tablet_id;
        if (sync) {
            int64_t duration_ns = 0;
            Status st;
            {
                SCOPED_RAW_TIMER(&duration_ns);
                st = _storage->remove(key);
            }
            *_storage_sync_remove_latency_us << (duration_ns / 1000);
            if (!st.ok()) {
                LOG_WARNING("").error(st);
            }
        } else {
            // the file will be deleted in the bottom half
            // so there will be a window that the file is not in the cache but still in the storage
            // but it's ok, because the rowset is stale already
            bool ret = _recycle_keys.enqueue(key);
            if (ret) [[likely]] {
                *_recycle_keys_length_recorder << _recycle_keys.size_approx();
            } else {
                LOG_WARNING("Failed to push recycle key to queue, do it synchronously");
                int64_t duration_ns = 0;
                Status st;
                {
                    SCOPED_RAW_TIMER(&duration_ns);
                    st = _storage->remove(key);
                }
                *_storage_retry_sync_remove_latency_us << (duration_ns / 1000);
                if (!st.ok()) {
                    LOG_WARNING("").error(st);
                }
            }
        }
    } else if (file_block->state_unlock(block_lock) == FileBlock::State::DOWNLOADING) {
        file_block->set_deleting();
        return;
    }
    _cur_cache_size -= file_block->range().size();
    if (FileCacheType::TTL == type) {
        _cur_ttl_size -= file_block->range().size();
    }
    auto it = _files.find(hash);
    if (it != _files.end()) {
        it->second.erase(file_block->offset());
        if (it->second.empty()) {
            _files.erase(hash);
        }
    }
    *_num_removed_blocks << 1;
}

size_t BlockFileCache::get_used_cache_size(FileCacheType cache_type) const {
    SCOPED_CACHE_LOCK(_mutex, this);
    return get_used_cache_size_unlocked(cache_type, cache_lock);
}

size_t BlockFileCache::get_used_cache_size_unlocked(FileCacheType cache_type,
                                                    std::lock_guard<std::mutex>& cache_lock) const {
    return get_queue(cache_type).get_capacity(cache_lock);
}

size_t BlockFileCache::get_available_cache_size(FileCacheType cache_type) const {
    SCOPED_CACHE_LOCK(_mutex, this);
    return get_available_cache_size_unlocked(cache_type, cache_lock);
}

size_t BlockFileCache::get_available_cache_size_unlocked(
        FileCacheType cache_type, std::lock_guard<std::mutex>& cache_lock) const {
    return get_queue(cache_type).get_max_element_size() -
           get_used_cache_size_unlocked(cache_type, cache_lock);
}

size_t BlockFileCache::get_file_blocks_num(FileCacheType cache_type) const {
    SCOPED_CACHE_LOCK(_mutex, this);
    return get_file_blocks_num_unlocked(cache_type, cache_lock);
}

size_t BlockFileCache::get_file_blocks_num_unlocked(FileCacheType cache_type,
                                                    std::lock_guard<std::mutex>& cache_lock) const {
    return get_queue(cache_type).get_elements_num(cache_lock);
}

FileBlockCell::FileBlockCell(FileBlockSPtr file_block, std::lock_guard<std::mutex>& cache_lock)
        : file_block(file_block) {
    file_block->cell = this;
    /**
     * Cell can be created with either DOWNLOADED or EMPTY file block's state.
     * File block acquires DOWNLOADING state and creates LRUQueue iterator on first
     * successful getOrSetDownaloder call.
     */

    switch (file_block->_download_state) {
    case FileBlock::State::DOWNLOADED:
    case FileBlock::State::EMPTY:
    case FileBlock::State::SKIP_CACHE: {
        break;
    }
    default:
        DCHECK(false) << "Can create cell with either EMPTY, DOWNLOADED, SKIP_CACHE state, got: "
                      << FileBlock::state_to_string(file_block->_download_state);
    }
    if (file_block->cache_type() == FileCacheType::TTL) {
        update_atime();
    }
}

LRUQueue::Iterator LRUQueue::add(const UInt128Wrapper& hash, size_t offset, size_t size,
                                 std::lock_guard<std::mutex>& /* cache_lock */) {
    cache_size += size;
    auto iter = queue.insert(queue.end(), FileKeyAndOffset(hash, offset, size));
    map.insert(std::make_pair(std::make_pair(hash, offset), iter));
    return iter;
}

void LRUQueue::remove_all(std::lock_guard<std::mutex>& /* cache_lock */) {
    queue.clear();
    map.clear();
    cache_size = 0;
}

void LRUQueue::move_to_end(Iterator queue_it, std::lock_guard<std::mutex>& /* cache_lock */) {
    queue.splice(queue.end(), queue, queue_it);
}
bool LRUQueue::contains(const UInt128Wrapper& hash, size_t offset,
                        std::lock_guard<std::mutex>& /* cache_lock */) const {
    return map.find(std::make_pair(hash, offset)) != map.end();
}

LRUQueue::Iterator LRUQueue::get(const UInt128Wrapper& hash, size_t offset,
                                 std::lock_guard<std::mutex>& /* cache_lock */) const {
    auto itr = map.find(std::make_pair(hash, offset));
    if (itr != map.end()) {
        return itr->second;
    }
    return std::list<FileKeyAndOffset>::iterator();
}

std::string LRUQueue::to_string(std::lock_guard<std::mutex>& /* cache_lock */) const {
    std::string result;
    for (const auto& [hash, offset, size] : queue) {
        if (!result.empty()) {
            result += ", ";
        }
        result += fmt::format("{}: [{}, {}]", hash.to_string(), offset, offset + size - 1);
    }
    return result;
}

size_t LRUQueue::levenshtein_distance_from(LRUQueue& base,
                                           std::lock_guard<std::mutex>& cache_lock) {
    std::list<FileKeyAndOffset> target_queue = this->queue;
    std::list<FileKeyAndOffset> base_queue = base.queue;
    std::vector<FileKeyAndOffset> vec1(target_queue.begin(), target_queue.end());
    std::vector<FileKeyAndOffset> vec2(base_queue.begin(), base_queue.end());

    size_t m = vec1.size();
    size_t n = vec2.size();

    // Create a 2D vector (matrix) to store the Levenshtein distances
    // dp[i][j] will hold the distance between the first i elements of vec1 and the first j elements of vec2
    std::vector<std::vector<size_t>> dp(m + 1, std::vector<size_t>(n + 1, 0));

    // Initialize the first row and column of the matrix
    // The distance between an empty list and a list of length k is k (all insertions or deletions)
    for (size_t i = 0; i <= m; ++i) {
        dp[i][0] = i;
    }
    for (size_t j = 0; j <= n; ++j) {
        dp[0][j] = j;
    }

    // Fill the matrix using dynamic programming
    for (size_t i = 1; i <= m; ++i) {
        for (size_t j = 1; j <= n; ++j) {
            // Check if the current elements of both vectors are equal
            size_t cost = (vec1[i - 1].hash == vec2[j - 1].hash &&
                           vec1[i - 1].offset == vec2[j - 1].offset)
                                  ? 0
                                  : 1;
            // Calculate the minimum cost of three possible operations:
            // 1. Insertion: dp[i][j-1] + 1
            // 2. Deletion: dp[i-1][j] + 1
            // 3. Substitution: dp[i-1][j-1] + cost (0 if elements are equal, 1 if not)
            dp[i][j] = std::min({dp[i - 1][j] + 1, dp[i][j - 1] + 1, dp[i - 1][j - 1] + cost});
        }
    }
    // The bottom-right cell of the matrix contains the Levenshtein distance
    return dp[m][n];
}

std::string BlockFileCache::dump_structure(const UInt128Wrapper& hash) {
    SCOPED_CACHE_LOCK(_mutex, this);
    return dump_structure_unlocked(hash, cache_lock);
}

std::string BlockFileCache::dump_structure_unlocked(const UInt128Wrapper& hash,
                                                    std::lock_guard<std::mutex>&) {
    std::stringstream result;
    auto it = _files.find(hash);
    if (it == _files.end()) {
        return std::string("");
    }
    const auto& cells_by_offset = it->second;

    for (const auto& [_, cell] : cells_by_offset) {
        result << cell.file_block->get_info_for_log() << " "
               << cache_type_to_string(cell.file_block->cache_type()) << "\n";
    }

    return result.str();
}

std::string BlockFileCache::dump_single_cache_type(const UInt128Wrapper& hash, size_t offset) {
    SCOPED_CACHE_LOCK(_mutex, this);
    return dump_single_cache_type_unlocked(hash, offset, cache_lock);
}

std::string BlockFileCache::dump_single_cache_type_unlocked(const UInt128Wrapper& hash,
                                                            size_t offset,
                                                            std::lock_guard<std::mutex>&) {
    std::stringstream result;
    auto it = _files.find(hash);
    if (it == _files.end()) {
        return std::string("");
    }
    const auto& cells_by_offset = it->second;
    const auto& cell = cells_by_offset.find(offset);

    return cache_type_to_string(cell->second.file_block->cache_type());
}

void BlockFileCache::change_cache_type(const UInt128Wrapper& hash, size_t offset,
                                       FileCacheType new_type,
                                       std::lock_guard<std::mutex>& cache_lock) {
    if (auto iter = _files.find(hash); iter != _files.end()) {
        auto& file_blocks = iter->second;
        if (auto cell_it = file_blocks.find(offset); cell_it != file_blocks.end()) {
            FileBlockCell& cell = cell_it->second;
            auto& cur_queue = get_queue(cell.file_block->cache_type());
            DCHECK(cell.queue_iterator.has_value());
            cur_queue.remove(*cell.queue_iterator, cache_lock);
            _lru_recorder->record_queue_event(
                    cell.file_block->cache_type(), CacheLRULogType::REMOVE,
                    cell.file_block->get_hash_value(), cell.file_block->offset(), cell.size());
            auto& new_queue = get_queue(new_type);
            cell.queue_iterator =
                    new_queue.add(hash, offset, cell.file_block->range().size(), cache_lock);
            _lru_recorder->record_queue_event(new_type, CacheLRULogType::ADD,
                                              cell.file_block->get_hash_value(),
                                              cell.file_block->offset(), cell.size());
        }
    }
}

// @brief: get a path's disk capacity used percent, inode used percent
// @param: path
// @param: percent.first disk used percent, percent.second inode used percent
int disk_used_percentage(const std::string& path, std::pair<int, int>* percent) {
    struct statfs stat;
    int ret = statfs(path.c_str(), &stat);
    if (ret != 0) {
        return ret;
    }
    // https://github.com/coreutils/coreutils/blob/master/src/df.c#L1195
    // v->used = stat.f_blocks - stat.f_bfree
    // nonroot_total = stat.f_blocks - stat.f_bfree + stat.f_bavail
    uintmax_t u100 = (stat.f_blocks - stat.f_bfree) * 100;
    uintmax_t nonroot_total = stat.f_blocks - stat.f_bfree + stat.f_bavail;
    int capacity_percentage = int(u100 / nonroot_total + (u100 % nonroot_total != 0));

    unsigned long long inode_free = stat.f_ffree;
    unsigned long long inode_total = stat.f_files;
    int inode_percentage = cast_set<int>(inode_free * 100 / inode_total);
    percent->first = capacity_percentage;
    percent->second = 100 - inode_percentage;

    // Add sync point for testing
    TEST_SYNC_POINT_CALLBACK("BlockFileCache::disk_used_percentage:1", percent);

    return 0;
}

std::string BlockFileCache::reset_capacity(size_t new_capacity) {
    using namespace std::chrono;
    int64_t space_released = 0;
    size_t old_capacity = 0;
    std::stringstream ss;
    ss << "finish reset_capacity, path=" << _cache_base_path;
    auto adjust_start_time = steady_clock::time_point();
    {
        SCOPED_CACHE_LOCK(_mutex, this);
        if (new_capacity < _capacity && new_capacity < _cur_cache_size) {
            int64_t need_remove_size = _cur_cache_size - new_capacity;
            auto remove_blocks = [&](LRUQueue& queue) -> int64_t {
                int64_t queue_released = 0;
                std::vector<FileBlockCell*> to_evict;
                for (const auto& [entry_key, entry_offset, entry_size] : queue) {
                    if (need_remove_size <= 0) {
                        break;
                    }
                    need_remove_size -= entry_size;
                    space_released += entry_size;
                    queue_released += entry_size;
                    auto* cell = get_cell(entry_key, entry_offset, cache_lock);
                    if (!cell->releasable()) {
                        cell->file_block->set_deleting();
                        continue;
                    }
                    to_evict.push_back(cell);
                }
                for (auto& cell : to_evict) {
                    FileBlockSPtr file_block = cell->file_block;
                    std::lock_guard block_lock(file_block->_mutex);
                    remove(file_block, cache_lock, block_lock);
                }
                return queue_released;
            };
            int64_t queue_released = remove_blocks(_disposable_queue);
            ss << " disposable_queue released " << queue_released;
            queue_released = remove_blocks(_normal_queue);
            ss << " normal_queue released " << queue_released;
            queue_released = remove_blocks(_index_queue);
            ss << " index_queue released " << queue_released;
            queue_released = remove_blocks(_ttl_queue);
            ss << " ttl_queue released " << queue_released;
            queue_released = remove_blocks(_cold_normal_queue);
            ss << " cold_normal_queue released " << queue_released;

            _disk_resource_limit_mode = true;
            _disk_limit_mode_metrics->set_value(1);
            ss << " total_space_released=" << space_released;
        }
        old_capacity = _capacity;
        _capacity = new_capacity;
        _cache_capacity_metrics->set_value(_capacity);
    }
    auto use_time = duration_cast<milliseconds>(steady_clock::time_point() - adjust_start_time);
    LOG(INFO) << "Finish tag deleted block. path=" << _cache_base_path
              << " use_time=" << cast_set<int64_t>(use_time.count());
    ss << " old_capacity=" << old_capacity << " new_capacity=" << new_capacity;
    LOG(INFO) << ss.str();
    return ss.str();
}

void BlockFileCache::check_disk_resource_limit() {
    if (_storage->get_type() != FileCacheStorageType::DISK) {
        return;
    }

    bool previous_mode = _disk_resource_limit_mode;
    if (_capacity > _cur_cache_size) {
        _disk_resource_limit_mode = false;
        _disk_limit_mode_metrics->set_value(0);
    }
    std::pair<int, int> percent;
    int ret = disk_used_percentage(_cache_base_path, &percent);
    if (ret != 0) {
        LOG_ERROR("").tag("file cache path", _cache_base_path).tag("error", strerror(errno));
        return;
    }
    auto [space_percentage, inode_percentage] = percent;
    auto is_insufficient = [](const int& percentage) {
        return percentage >= config::file_cache_enter_disk_resource_limit_mode_percent;
    };
    DCHECK_GE(space_percentage, 0);
    DCHECK_LE(space_percentage, 100);
    DCHECK_GE(inode_percentage, 0);
    DCHECK_LE(inode_percentage, 100);
    // ATTN: due to that can be changed dynamically, set it to default value if it's invalid
    // FIXME: reject with config validator
    if (config::file_cache_enter_disk_resource_limit_mode_percent <
        config::file_cache_exit_disk_resource_limit_mode_percent) {
        LOG_WARNING("config error, set to default value")
                .tag("enter", config::file_cache_enter_disk_resource_limit_mode_percent)
                .tag("exit", config::file_cache_exit_disk_resource_limit_mode_percent);
        config::file_cache_enter_disk_resource_limit_mode_percent = 88;
        config::file_cache_exit_disk_resource_limit_mode_percent = 80;
    }
    bool is_space_insufficient = is_insufficient(space_percentage);
    bool is_inode_insufficient = is_insufficient(inode_percentage);
    if (is_space_insufficient || is_inode_insufficient) {
        _disk_resource_limit_mode = true;
        _disk_limit_mode_metrics->set_value(1);
    } else if (_disk_resource_limit_mode &&
               (space_percentage < config::file_cache_exit_disk_resource_limit_mode_percent) &&
               (inode_percentage < config::file_cache_exit_disk_resource_limit_mode_percent)) {
        _disk_resource_limit_mode = false;
        _disk_limit_mode_metrics->set_value(0);
    }
    if (previous_mode != _disk_resource_limit_mode) {
        // add log for disk resource limit mode switching
        if (_disk_resource_limit_mode) {
            LOG(WARNING) << "Entering disk resource limit mode: file_cache=" << get_base_path()
                         << " space_percent=" << space_percentage
                         << " inode_percent=" << inode_percentage
                         << " is_space_insufficient=" << is_space_insufficient
                         << " is_inode_insufficient=" << is_inode_insufficient
                         << " enter threshold="
                         << config::file_cache_enter_disk_resource_limit_mode_percent;
        } else {
            LOG(INFO) << "Exiting disk resource limit mode: file_cache=" << get_base_path()
                      << " space_percent=" << space_percentage
                      << " inode_percent=" << inode_percentage << " exit threshold="
                      << config::file_cache_exit_disk_resource_limit_mode_percent;
        }
    } else if (_disk_resource_limit_mode) {
        // print log for disk resource limit mode running, but less frequently
        LOG_EVERY_N(WARNING, 10) << "file_cache=" << get_base_path()
                                 << " space_percent=" << space_percentage
                                 << " inode_percent=" << inode_percentage
                                 << " is_space_insufficient=" << is_space_insufficient
                                 << " is_inode_insufficient=" << is_inode_insufficient
                                 << " mode run in resource limit";
    }
}

void BlockFileCache::check_need_evict_cache_in_advance() {
    if (_storage->get_type() != FileCacheStorageType::DISK) {
        return;
    }

    std::pair<int, int> percent;
    int ret = disk_used_percentage(_cache_base_path, &percent);
    if (ret != 0) {
        LOG_ERROR("").tag("file cache path", _cache_base_path).tag("error", strerror(errno));
        return;
    }
    auto [space_percentage, inode_percentage] = percent;
    int size_percentage = static_cast<int>(_cur_cache_size * 100 / _capacity);
    auto is_insufficient = [](const int& percentage) {
        return percentage >= config::file_cache_enter_need_evict_cache_in_advance_percent;
    };
    DCHECK_GE(space_percentage, 0);
    DCHECK_LE(space_percentage, 100);
    DCHECK_GE(inode_percentage, 0);
    DCHECK_LE(inode_percentage, 100);
    // ATTN: due to that can be changed dynamically, set it to default value if it's invalid
    // FIXME: reject with config validator
    if (config::file_cache_enter_need_evict_cache_in_advance_percent <=
        config::file_cache_exit_need_evict_cache_in_advance_percent) {
        LOG_WARNING("config error, set to default value")
                .tag("enter", config::file_cache_enter_need_evict_cache_in_advance_percent)
                .tag("exit", config::file_cache_exit_need_evict_cache_in_advance_percent);
        config::file_cache_enter_need_evict_cache_in_advance_percent = 78;
        config::file_cache_exit_need_evict_cache_in_advance_percent = 75;
    }
    bool previous_mode = _need_evict_cache_in_advance;
    bool is_space_insufficient = is_insufficient(space_percentage);
    bool is_inode_insufficient = is_insufficient(inode_percentage);
    bool is_size_insufficient = is_insufficient(size_percentage);
    if (is_space_insufficient || is_inode_insufficient || is_size_insufficient) {
        _need_evict_cache_in_advance = true;
        _need_evict_cache_in_advance_metrics->set_value(1);
    } else if (_need_evict_cache_in_advance &&
               (space_percentage < config::file_cache_exit_need_evict_cache_in_advance_percent) &&
               (inode_percentage < config::file_cache_exit_need_evict_cache_in_advance_percent) &&
               (size_percentage < config::file_cache_exit_need_evict_cache_in_advance_percent)) {
        _need_evict_cache_in_advance = false;
        _need_evict_cache_in_advance_metrics->set_value(0);
    }
    if (previous_mode != _need_evict_cache_in_advance) {
        // add log for evict cache in advance mode switching
        if (_need_evict_cache_in_advance) {
            LOG(WARNING) << "Entering evict cache in advance mode: "
                         << "file_cache=" << get_base_path()
                         << " space_percent=" << space_percentage
                         << " inode_percent=" << inode_percentage
                         << " size_percent=" << size_percentage
                         << " is_space_insufficient=" << is_space_insufficient
                         << " is_inode_insufficient=" << is_inode_insufficient
                         << " is_size_insufficient=" << is_size_insufficient << " enter threshold="
                         << config::file_cache_enter_need_evict_cache_in_advance_percent;
        } else {
            LOG(INFO) << "Exiting evict cache in advance mode: "
                      << "file_cache=" << get_base_path() << " space_percent=" << space_percentage
                      << " inode_percent=" << inode_percentage
                      << " size_percent=" << size_percentage << " exit threshold="
                      << config::file_cache_exit_need_evict_cache_in_advance_percent;
        }
    } else if (_need_evict_cache_in_advance) {
        // print log for evict cache in advance mode running, but less frequently
        LOG_EVERY_N(WARNING, 10) << "file_cache=" << get_base_path()
                                 << " space_percent=" << space_percentage
                                 << " inode_percent=" << inode_percentage
                                 << " size_percent=" << size_percentage
                                 << " is_space_insufficient=" << is_space_insufficient
                                 << " is_inode_insufficient=" << is_inode_insufficient
                                 << " is_size_insufficient=" << is_size_insufficient
                                 << " need evict cache in advance";
    }
}

void BlockFileCache::run_background_monitor() {
    Thread::set_self_name("run_background_monitor");
    while (!_close) {
        int64_t interval_ms = config::file_cache_background_monitor_interval_ms;
        TEST_SYNC_POINT_CALLBACK("BlockFileCache::set_sleep_time", &interval_ms);
        check_disk_resource_limit();
        if (config::enable_evict_file_cache_in_advance) {
            check_need_evict_cache_in_advance();
        } else {
            _need_evict_cache_in_advance = false;
            _need_evict_cache_in_advance_metrics->set_value(0);
        }

        {
            std::unique_lock close_lock(_close_mtx);
            _close_cv.wait_for(close_lock, std::chrono::milliseconds(interval_ms));
            if (_close) {
                break;
            }
        }
        // report
        {
            SCOPED_CACHE_LOCK(_mutex, this);
            _cur_cache_size_metrics->set_value(_cur_cache_size);
            _cur_ttl_cache_size_metrics->set_value(_cur_cache_size -
                                                   _index_queue.get_capacity(cache_lock) -
                                                   _normal_queue.get_capacity(cache_lock) -
                                                   _disposable_queue.get_capacity(cache_lock) -
                                                   _cold_normal_queue.get_capacity(cache_lock));
            _cur_ttl_cache_lru_queue_cache_size_metrics->set_value(
                    _ttl_queue.get_capacity(cache_lock));
            _cur_ttl_cache_lru_queue_element_count_metrics->set_value(
                    _ttl_queue.get_elements_num(cache_lock));
            _cur_normal_queue_cache_size_metrics->set_value(_normal_queue.get_capacity(cache_lock));
            _cur_normal_queue_element_count_metrics->set_value(
                    _normal_queue.get_elements_num(cache_lock));
            _cur_index_queue_cache_size_metrics->set_value(_index_queue.get_capacity(cache_lock));
            _cur_index_queue_element_count_metrics->set_value(
                    _index_queue.get_elements_num(cache_lock));
            _cur_disposable_queue_cache_size_metrics->set_value(
                    _disposable_queue.get_capacity(cache_lock));
            _cur_disposable_queue_element_count_metrics->set_value(
                    _disposable_queue.get_elements_num(cache_lock));
            _cur_cold_normal_queue_cache_size_metrics->set_value(
                    _cold_normal_queue.get_capacity(cache_lock));
            _cur_cold_normal_queue_element_count_metrics->set_value(
                    _cold_normal_queue.get_elements_num(cache_lock));

            // Update meta store write queue size if storage is FSFileCacheStorage
            if (_storage->get_type() == FileCacheStorageType::DISK) {
                auto* fs_storage = dynamic_cast<FSFileCacheStorage*>(_storage.get());
                if (fs_storage != nullptr) {
                    auto* meta_store = fs_storage->get_meta_store();
                    if (meta_store != nullptr) {
                        _meta_store_write_queue_size_metrics->set_value(
                                meta_store->get_write_queue_size());
                    }
                }
            }

            if (_num_read_blocks->get_value() > 0) {
                _hit_ratio->set_value((double)_num_hit_blocks->get_value() /
                                      (double)_num_read_blocks->get_value());
            }
            if (_num_read_blocks_5m->get_value() > 0) {
                _hit_ratio_5m->set_value((double)_num_hit_blocks_5m->get_value() /
                                         (double)_num_read_blocks_5m->get_value());
            }
            if (_num_read_blocks_1h->get_value() > 0) {
                _hit_ratio_1h->set_value((double)_num_hit_blocks_1h->get_value() /
                                         (double)_num_read_blocks_1h->get_value());
            }

            if (_no_warmup_num_hit_blocks->get_value() > 0) {
                _no_warmup_hit_ratio->set_value((double)_no_warmup_num_hit_blocks->get_value() /
                                                (double)_no_warmup_num_read_blocks->get_value());
            }
            if (_no_warmup_num_hit_blocks_5m->get_value() > 0) {
                _no_warmup_hit_ratio_5m->set_value(
                        (double)_no_warmup_num_hit_blocks_5m->get_value() /
                        (double)_no_warmup_num_read_blocks_5m->get_value());
            }
            if (_no_warmup_num_hit_blocks_1h->get_value() > 0) {
                _no_warmup_hit_ratio_1h->set_value(
                        (double)_no_warmup_num_hit_blocks_1h->get_value() /
                        (double)_no_warmup_num_read_blocks_1h->get_value());
            }
        }
    }
}

void BlockFileCache::run_background_gc() {
    Thread::set_self_name("run_background_gc");
    FileCacheKey key;
    size_t batch_count = 0;
    while (!_close) {
        int64_t interval_ms = config::file_cache_background_gc_interval_ms;
        size_t batch_limit = config::file_cache_remove_block_qps_limit * interval_ms / 1000;
        {
            std::unique_lock close_lock(_close_mtx);
            _close_cv.wait_for(close_lock, std::chrono::milliseconds(interval_ms));
            if (_close) {
                break;
            }
        }

        while (batch_count < batch_limit && _recycle_keys.try_dequeue(key)) {
            int64_t duration_ns = 0;
            Status st;
            {
                SCOPED_RAW_TIMER(&duration_ns);
                st = _storage->remove(key);
            }
            *_storage_async_remove_latency_us << (duration_ns / 1000);

            if (!st.ok()) {
                LOG_WARNING("").error(st);
            }
            batch_count++;
        }
        *_recycle_keys_length_recorder << _recycle_keys.size_approx();
        batch_count = 0;
    }
}

void BlockFileCache::run_background_evict_in_advance() {
    Thread::set_self_name("run_background_evict_in_advance");
    LOG(INFO) << "Starting background evict in advance thread";
    int64_t batch = 0;
    while (!_close) {
        {
            std::unique_lock close_lock(_close_mtx);
            _close_cv.wait_for(
                    close_lock,
                    std::chrono::milliseconds(config::file_cache_evict_in_advance_interval_ms));
            if (_close) {
                LOG(INFO) << "Background evict in advance thread exiting due to cache closing";
                break;
            }
        }
        batch = config::file_cache_evict_in_advance_batch_bytes;

        // Skip if eviction not needed or too many pending recycles
        if (!_need_evict_cache_in_advance ||
            _recycle_keys.size_approx() >=
                    config::file_cache_evict_in_advance_recycle_keys_num_threshold) {
            continue;
        }

        int64_t duration_ns = 0;
        {
            SCOPED_CACHE_LOCK(_mutex, this);
            SCOPED_RAW_TIMER(&duration_ns);
            try_evict_in_advance(batch, cache_lock);
        }
        *_evict_in_advance_latency_us << (duration_ns / 1000);
    }
}

void BlockFileCache::run_background_block_lru_update() {
    Thread::set_self_name("run_background_block_lru_update");
    std::vector<FileBlockSPtr> batch;
    while (!_close) {
        int64_t interval_ms = config::file_cache_background_block_lru_update_interval_ms;
        size_t batch_limit =
                config::file_cache_background_block_lru_update_qps_limit * interval_ms / 1000;
        {
            std::unique_lock close_lock(_close_mtx);
            _close_cv.wait_for(close_lock, std::chrono::milliseconds(interval_ms));
            if (_close) {
                break;
            }
        }

        batch.clear();
        batch.reserve(batch_limit);
        size_t drained = _need_update_lru_blocks.drain(batch_limit, &batch);
        if (drained == 0) {
            *_need_update_lru_blocks_length_recorder << _need_update_lru_blocks.size();
            continue;
        }

        int64_t duration_ns = 0;
        {
            SCOPED_CACHE_LOCK(_mutex, this);
            SCOPED_RAW_TIMER(&duration_ns);
            for (auto& block : batch) {
                update_block_lru(block, cache_lock);
            }
        }
        *_update_lru_blocks_latency_us << (duration_ns / 1000);
        *_need_update_lru_blocks_length_recorder << _need_update_lru_blocks.size();
    }
}

std::vector<std::tuple<size_t, size_t, FileCacheType, uint64_t>>
BlockFileCache::get_hot_blocks_meta(const UInt128Wrapper& hash) const {
    int64_t cur_time = std::chrono::duration_cast<std::chrono::milliseconds>(
                               std::chrono::steady_clock::now().time_since_epoch())
                               .count();
    SCOPED_CACHE_LOCK(_mutex, this);
    std::vector<std::tuple<size_t, size_t, FileCacheType, uint64_t>> blocks_meta;
    if (auto iter = _files.find(hash); iter != _files.end()) {
        for (auto& pair : _files.find(hash)->second) {
            const FileBlockCell* cell = &pair.second;
            if (cell->file_block->cache_type() != FileCacheType::DISPOSABLE) {
                if (cell->file_block->cache_type() == FileCacheType::TTL ||
                    (cell->atime != 0 &&
                     cur_time - cell->atime <
                             get_queue(cell->file_block->cache_type()).get_hot_data_interval() *
                                     1000)) {
                    blocks_meta.emplace_back(pair.first, cell->size(),
                                             cell->file_block->cache_type(),
                                             cell->file_block->expiration_time());
                }
            }
        }
    }
    return blocks_meta;
}

bool BlockFileCache::try_reserve_during_async_load(size_t size,
                                                   std::lock_guard<std::mutex>& cache_lock) {
    size_t removed_size = 0;
    size_t normal_queue_size = _normal_queue.get_capacity(cache_lock);
    size_t disposable_queue_size = _disposable_queue.get_capacity(cache_lock);
    size_t index_queue_size = _index_queue.get_capacity(cache_lock);
    size_t cold_normal_queue_size = _cold_normal_queue.get_capacity(cache_lock);

    std::vector<FileBlockCell*> to_evict;
    auto collect_eliminate_fragments = [&](LRUQueue& queue) {
        for (const auto& [entry_key, entry_offset, entry_size] : queue) {
            if (!_disk_resource_limit_mode || removed_size >= size) {
                break;
            }
            auto* cell = get_cell(entry_key, entry_offset, cache_lock);

            DCHECK(cell) << "Cache became inconsistent. UInt128Wrapper: " << entry_key.to_string()
                         << ", offset: " << entry_offset;

            size_t cell_size = cell->size();
            DCHECK(entry_size == cell_size);

            if (cell->releasable()) {
                auto& file_block = cell->file_block;

                std::lock_guard block_lock(file_block->_mutex);
                DCHECK(file_block->_download_state == FileBlock::State::DOWNLOADED);
                to_evict.push_back(cell);
                removed_size += cell_size;
            }
        }
    };
    if (disposable_queue_size != 0) {
        collect_eliminate_fragments(get_queue(FileCacheType::DISPOSABLE));
    }
    if (normal_queue_size != 0) {
        collect_eliminate_fragments(get_queue(FileCacheType::NORMAL));
    }
    if (index_queue_size != 0) {
        collect_eliminate_fragments(get_queue(FileCacheType::INDEX));
    }
    if (cold_normal_queue_size != 0) {
        collect_eliminate_fragments(get_queue(FileCacheType::COLD_NORMAL));
    }

    std::string reason = "async load";
    remove_file_blocks(to_evict, cache_lock, true, reason);

    return !_disk_resource_limit_mode || removed_size >= size;
}

void BlockFileCache::clear_need_update_lru_blocks() {
    _need_update_lru_blocks.clear();
    *_need_update_lru_blocks_length_recorder << _need_update_lru_blocks.size();
}

std::string BlockFileCache::clear_file_cache_directly() {
    _lru_dumper->remove_lru_dump_files();
    using namespace std::chrono;
    std::stringstream ss;
    auto start = steady_clock::now();
    SCOPED_CACHE_LOCK(_mutex, this);
    LOG_INFO("start clear_file_cache_directly").tag("path", _cache_base_path);

    std::string clear_msg;
    auto s = _storage->clear(clear_msg);
    if (!s.ok()) {
        return clear_msg;
    }

    int64_t num_files = _files.size();
    int64_t cache_size = _cur_cache_size;
    int64_t index_queue_size = _index_queue.get_elements_num(cache_lock);
    int64_t normal_queue_size = _normal_queue.get_elements_num(cache_lock);
    int64_t disposable_queue_size = _disposable_queue.get_elements_num(cache_lock);
    int64_t ttl_queue_size = _ttl_queue.get_elements_num(cache_lock);
    int64_t cold_normal_queue_size = _cold_normal_queue.get_elements_num(cache_lock);

    int64_t clear_fd_duration = 0;
    {
        // clear FDCache to release fd
        SCOPED_RAW_TIMER(&clear_fd_duration);
        for (const auto& [file_key, file_blocks] : _files) {
            for (const auto& [offset, file_block_cell] : file_blocks) {
                AccessKeyAndOffset access_key_and_offset(file_key, offset);
                FDCache::instance()->remove_file_reader(access_key_and_offset);
            }
        }
    }

    _files.clear();
    _cur_cache_size = 0;
    _cur_ttl_size = 0;
    _time_to_key.clear();
    _key_to_time.clear();
    _index_queue.clear(cache_lock);
    _normal_queue.clear(cache_lock);
    _disposable_queue.clear(cache_lock);
    _ttl_queue.clear(cache_lock);
    _cold_normal_queue.clear(cache_lock);

    clear_need_update_lru_blocks();

    ss << "finish clear_file_cache_directly"
       << " path=" << _cache_base_path
       << " time_elapsed_ms=" << duration_cast<milliseconds>(steady_clock::now() - start).count()
       << " fd_clear_time_ms=" << (clear_fd_duration / 1000000) << " num_files=" << num_files
       << " cache_size=" << cache_size << " index_queue_size=" << index_queue_size
       << " normal_queue_size=" << normal_queue_size
       << " disposable_queue_size=" << disposable_queue_size << "ttl_queue_size=" << ttl_queue_size
       << " cold_normal_queue_size=" << cold_normal_queue_size;
    auto msg = ss.str();
    LOG(INFO) << msg;
    _lru_dumper->remove_lru_dump_files();
    return msg;
}

std::map<size_t, FileBlockSPtr> BlockFileCache::get_blocks_by_key(const UInt128Wrapper& hash) {
    std::map<size_t, FileBlockSPtr> offset_to_block;
    SCOPED_CACHE_LOCK(_mutex, this);
    if (_files.contains(hash)) {
        for (auto& [offset, cell] : _files[hash]) {
            if (cell.file_block->state() == FileBlock::State::DOWNLOADED) {
                cell.file_block->_owned_by_cached_reader = true;
                offset_to_block.emplace(offset, cell.file_block);
            }
        }
    }
    return offset_to_block;
}

void BlockFileCache::update_ttl_atime(const UInt128Wrapper& hash) {
    SCOPED_CACHE_LOCK(_mutex, this);
    if (auto iter = _files.find(hash); iter != _files.end()) {
        for (auto& [_, cell] : iter->second) {
            cell.update_atime();
        }
    };
}

void BlockFileCache::run_background_lru_log_replay() {
    Thread::set_self_name("run_background_lru_log_replay");
    while (!_close) {
        int64_t interval_ms = config::file_cache_background_lru_log_replay_interval_ms;
        {
            std::unique_lock close_lock(_close_mtx);
            _close_cv.wait_for(close_lock, std::chrono::milliseconds(interval_ms));
            if (_close) {
                break;
            }
        }

        _lru_recorder->replay_queue_event(FileCacheType::TTL);
        _lru_recorder->replay_queue_event(FileCacheType::INDEX);
        _lru_recorder->replay_queue_event(FileCacheType::NORMAL);
        _lru_recorder->replay_queue_event(FileCacheType::COLD_NORMAL);
        _lru_recorder->replay_queue_event(FileCacheType::DISPOSABLE);

        if (config::enable_evaluate_shadow_queue_diff) {
            SCOPED_CACHE_LOCK(_mutex, this);
            _lru_recorder->evaluate_queue_diff(_ttl_queue, "ttl", cache_lock);
            _lru_recorder->evaluate_queue_diff(_index_queue, "index", cache_lock);
            _lru_recorder->evaluate_queue_diff(_normal_queue, "normal", cache_lock);
            _lru_recorder->evaluate_queue_diff(_cold_normal_queue, "cold_normal", cache_lock);
            _lru_recorder->evaluate_queue_diff(_disposable_queue, "disposable", cache_lock);
        }
    }
}

void BlockFileCache::dump_lru_queues(bool force) {
    std::unique_lock dump_lock(_dump_lru_queues_mtx);
    if (config::file_cache_background_lru_dump_tail_record_num > 0 &&
        !ExecEnv::GetInstance()->get_is_upgrading()) {
        _lru_dumper->dump_queue("disposable", force);
        _lru_dumper->dump_queue("cold_normal", force);
        _lru_dumper->dump_queue("normal", force);
        _lru_dumper->dump_queue("index", force);
        _lru_dumper->dump_queue("ttl", force);
        _lru_dumper->set_first_dump_done();
    }
}

void BlockFileCache::run_background_lru_dump() {
    Thread::set_self_name("run_background_lru_dump");
    while (!_close) {
        int64_t interval_ms = config::file_cache_background_lru_dump_interval_ms;
        {
            std::unique_lock close_lock(_close_mtx);
            _close_cv.wait_for(close_lock, std::chrono::milliseconds(interval_ms));
            if (_close) {
                break;
            }
        }
        dump_lru_queues(false);
    }
}

void BlockFileCache::restore_lru_queues_from_disk(std::lock_guard<std::mutex>& cache_lock) {
    // keep this order coz may be duplicated in different queue, we use the first appearence
    _lru_dumper->restore_queue(_ttl_queue, "ttl", cache_lock);
    _lru_dumper->restore_queue(_index_queue, "index", cache_lock);
    // LRU queue mode compatibility:
    // - Single queue dump → Dual queue load: All data enters NORMAL queue
    // - Dual queue dump → Single queue load:
    //     * COLD_NORMAL data merges into NORMAL queue in LRU order
    //     * Restore order: cold_normal first (older), normal last (newer)
    _lru_dumper->restore_queue(_normal_queue, "cold_normal", cache_lock);
    _lru_dumper->restore_queue(_normal_queue, "normal", cache_lock);
    _lru_dumper->restore_queue(_disposable_queue, "disposable", cache_lock);
}

std::map<std::string, double> BlockFileCache::get_stats() {
    std::map<std::string, double> stats;
    stats["hits_ratio"] = (double)_hit_ratio->get_value();
    stats["hits_ratio_5m"] = (double)_hit_ratio_5m->get_value();
    stats["hits_ratio_1h"] = (double)_hit_ratio_1h->get_value();

    stats["index_queue_max_size"] = (double)_index_queue.get_max_size();
    stats["index_queue_curr_size"] = (double)_cur_index_queue_cache_size_metrics->get_value();
    stats["index_queue_max_elements"] = (double)_index_queue.get_max_element_size();
    stats["index_queue_curr_elements"] =
            (double)_cur_index_queue_element_count_metrics->get_value();

    stats["ttl_queue_max_size"] = (double)_ttl_queue.get_max_size();
    stats["ttl_queue_curr_size"] = (double)_cur_ttl_cache_lru_queue_cache_size_metrics->get_value();
    stats["ttl_queue_max_elements"] = (double)_ttl_queue.get_max_element_size();
    stats["ttl_queue_curr_elements"] =
            (double)_cur_ttl_cache_lru_queue_element_count_metrics->get_value();

    stats["normal_queue_max_size"] = (double)_normal_queue.get_max_size();
    stats["normal_queue_curr_size"] = (double)_cur_normal_queue_cache_size_metrics->get_value();
    stats["normal_queue_max_elements"] = (double)_normal_queue.get_max_element_size();
    stats["normal_queue_curr_elements"] =
            (double)_cur_normal_queue_element_count_metrics->get_value();

    stats["disposable_queue_max_size"] = (double)_disposable_queue.get_max_size();
    stats["disposable_queue_curr_size"] =
            (double)_cur_disposable_queue_cache_size_metrics->get_value();
    stats["disposable_queue_max_elements"] = (double)_disposable_queue.get_max_element_size();
    stats["disposable_queue_curr_elements"] =
            (double)_cur_disposable_queue_element_count_metrics->get_value();

    stats["cold_normal_queue_max_size"] = (double)_cold_normal_queue.get_max_size();
    stats["cold_normal_queue_curr_size"] =
            (double)_cur_cold_normal_queue_cache_size_metrics->get_value();
    stats["cold_normal_queue_max_elements"] = (double)_cold_normal_queue.get_max_element_size();
    stats["cold_normal_queue_curr_elements"] =
            (double)_cur_cold_normal_queue_element_count_metrics->get_value();

    stats["need_evict_cache_in_advance"] = (double)_need_evict_cache_in_advance;
    stats["disk_resource_limit_mode"] = (double)_disk_resource_limit_mode;

    stats["total_removed_counts"] = (double)_num_removed_blocks->get_value();
    stats["total_hit_counts"] = (double)_num_hit_blocks->get_value();
    stats["total_read_counts"] = (double)_num_read_blocks->get_value();

    stats["total_read_size"] = (double)_total_read_size_metrics->get_value();
    stats["total_hit_size"] = (double)_total_hit_size_metrics->get_value();
    stats["total_removed_size"] = (double)_total_evict_size_metrics->get_value();

    return stats;
}

// for be UTs
std::map<std::string, double> BlockFileCache::get_stats_unsafe() {
    std::map<std::string, double> stats;
    stats["hits_ratio"] = (double)_hit_ratio->get_value();
    stats["hits_ratio_5m"] = (double)_hit_ratio_5m->get_value();
    stats["hits_ratio_1h"] = (double)_hit_ratio_1h->get_value();

    stats["index_queue_max_size"] = (double)_index_queue.get_max_size();
    stats["index_queue_curr_size"] = (double)_index_queue.get_capacity_unsafe();
    stats["index_queue_max_elements"] = (double)_index_queue.get_max_element_size();
    stats["index_queue_curr_elements"] = (double)_index_queue.get_elements_num_unsafe();

    stats["ttl_queue_max_size"] = (double)_ttl_queue.get_max_size();
    stats["ttl_queue_curr_size"] = (double)_ttl_queue.get_capacity_unsafe();
    stats["ttl_queue_max_elements"] = (double)_ttl_queue.get_max_element_size();
    stats["ttl_queue_curr_elements"] = (double)_ttl_queue.get_elements_num_unsafe();

    stats["normal_queue_max_size"] = (double)_normal_queue.get_max_size();
    stats["normal_queue_curr_size"] = (double)_normal_queue.get_capacity_unsafe();
    stats["normal_queue_max_elements"] = (double)_normal_queue.get_max_element_size();
    stats["normal_queue_curr_elements"] = (double)_normal_queue.get_elements_num_unsafe();

    stats["disposable_queue_max_size"] = (double)_disposable_queue.get_max_size();
    stats["disposable_queue_curr_size"] = (double)_disposable_queue.get_capacity_unsafe();
    stats["disposable_queue_max_elements"] = (double)_disposable_queue.get_max_element_size();
    stats["disposable_queue_curr_elements"] = (double)_disposable_queue.get_elements_num_unsafe();

    stats["cold_normal_queue_max_size"] = (double)_cold_normal_queue.get_max_size();
    stats["cold_normal_queue_curr_size"] = (double)_cold_normal_queue.get_capacity_unsafe();
    stats["cold_normal_queue_max_elements"] = (double)_cold_normal_queue.get_max_element_size();
    stats["cold_normal_queue_curr_elements"] = (double)_cold_normal_queue.get_elements_num_unsafe();

    stats["need_evict_cache_in_advance"] = (double)_need_evict_cache_in_advance;
    stats["disk_resource_limit_mode"] = (double)_disk_resource_limit_mode;

    stats["total_removed_counts"] = (double)_num_removed_blocks->get_value();
    stats["total_hit_counts"] = (double)_num_hit_blocks->get_value();
    stats["total_read_counts"] = (double)_num_read_blocks->get_value();

    stats["total_read_size"] = (double)_total_read_size_metrics->get_value();
    stats["total_hit_size"] = (double)_total_hit_size_metrics->get_value();
    stats["total_removed_size"] = (double)_total_evict_size_metrics->get_value();

    return stats;
}

template void BlockFileCache::remove(FileBlockSPtr file_block,
                                     std::lock_guard<std::mutex>& cache_lock,
                                     std::lock_guard<std::mutex>& block_lock, bool sync);

#include "common/compile_check_end.h"

Status BlockFileCache::report_file_cache_inconsistency(std::vector<std::string>& results) {
    InconsistencyContext inconsistency_context;
    RETURN_IF_ERROR(check_file_cache_consistency(inconsistency_context));
    auto n = inconsistency_context.types.size();
    results.reserve(n);
    for (size_t i = 0; i < n; i++) {
        std::string result;
        result += "File cache info in manager:\n";
        result += inconsistency_context.infos_in_manager[i].to_string();
        result += "File cache info in storage:\n";
        result += inconsistency_context.infos_in_storage[i].to_string();
        result += inconsistency_context.types[i].to_string();
        result += "\n";
        results.push_back(std::move(result));
    }
    return Status::OK();
}

Status BlockFileCache::check_file_cache_consistency(InconsistencyContext& inconsistency_context) {
    std::lock_guard<std::mutex> cache_lock(_mutex);
    std::vector<FileCacheInfo> infos_in_storage;
    RETURN_IF_ERROR(_storage->get_file_cache_infos(infos_in_storage, cache_lock));
    std::unordered_set<AccessKeyAndOffset, KeyAndOffsetHash> confirmed_blocks;
    for (const auto& info_in_storage : infos_in_storage) {
        confirmed_blocks.insert({info_in_storage.hash, info_in_storage.offset});
        auto* cell = get_cell(info_in_storage.hash, info_in_storage.offset, cache_lock);
        if (cell == nullptr || cell->file_block == nullptr) {
            inconsistency_context.infos_in_manager.emplace_back();
            inconsistency_context.infos_in_storage.push_back(info_in_storage);
            inconsistency_context.types.emplace_back(InconsistencyType::NOT_LOADED);
            continue;
        }
        FileCacheInfo info_in_manager {
                .hash = info_in_storage.hash,
                .expiration_time = cell->file_block->expiration_time(),
                .size = cell->size(),
                .offset = info_in_storage.offset,
                .is_tmp = cell->file_block->state() == FileBlock::State::DOWNLOADING,
                .cache_type = cell->file_block->cache_type()};
        InconsistencyType inconsistent_type;
        if (info_in_storage.is_tmp != info_in_manager.is_tmp) {
            inconsistent_type |= InconsistencyType::TMP_FILE_EXPECT_DOWNLOADING_STATE;
        }
        size_t expected_size =
                info_in_manager.is_tmp ? cell->dowloading_size() : info_in_manager.size;
        if (info_in_storage.size != expected_size) {
            inconsistent_type |= InconsistencyType::SIZE_INCONSISTENT;
        }
        // Only if it is not a tmp file need we check the cache type.
        if ((inconsistent_type & InconsistencyType::TMP_FILE_EXPECT_DOWNLOADING_STATE) == 0 &&
            info_in_storage.cache_type != info_in_manager.cache_type) {
            inconsistent_type |= InconsistencyType::CACHE_TYPE_INCONSISTENT;
        }
        if (info_in_storage.expiration_time != info_in_manager.expiration_time) {
            inconsistent_type |= InconsistencyType::EXPIRATION_TIME_INCONSISTENT;
        }
        if (inconsistent_type != InconsistencyType::NONE) {
            inconsistency_context.infos_in_manager.push_back(info_in_manager);
            inconsistency_context.infos_in_storage.push_back(info_in_storage);
            inconsistency_context.types.push_back(inconsistent_type);
        }
    }

    for (const auto& [hash, offset_to_cell] : _files) {
        for (const auto& [offset, cell] : offset_to_cell) {
            if (confirmed_blocks.contains({hash, offset})) {
                continue;
            }
            const auto& block = cell.file_block;
            inconsistency_context.infos_in_manager.emplace_back(
                    hash, block->expiration_time(), cell.size(), offset,
                    cell.file_block->state() == FileBlock::State::DOWNLOADING, block->cache_type());
            inconsistency_context.infos_in_storage.emplace_back();
            inconsistency_context.types.emplace_back(InconsistencyType::MISSING_IN_STORAGE);
        }
    }
    return Status::OK();
}

} // namespace doris::io<|MERGE_RESOLUTION|>--- conflicted
+++ resolved
@@ -659,96 +659,6 @@
         _files.erase(hash);
         return {};
     }
-<<<<<<< HEAD
-    // change to ttl if the blocks aren't ttl
-    if (context.cache_type == FileCacheType::TTL && _key_to_time.find(hash) == _key_to_time.end()) {
-        for (auto& [_, cell] : file_blocks) {
-            Status st = cell.file_block->update_expiration_time(context.expiration_time);
-            if (!st.ok()) {
-                LOG_WARNING("Failed to change key meta").error(st);
-            }
-
-            FileCacheType origin_type = cell.file_block->cache_type();
-            if (origin_type == FileCacheType::TTL) continue;
-            st = cell.file_block->change_cache_type_lock(FileCacheType::TTL, cache_lock);
-            if (st.ok()) {
-                auto& queue = get_queue(origin_type);
-                queue.remove(cell.queue_iterator.value(), cache_lock);
-                _lru_recorder->record_queue_event(origin_type, CacheLRULogType::REMOVE,
-                                                  cell.file_block->get_hash_value(),
-                                                  cell.file_block->offset(), cell.size());
-                auto& ttl_queue = get_queue(FileCacheType::TTL);
-                cell.queue_iterator =
-                        ttl_queue.add(cell.file_block->get_hash_value(), cell.file_block->offset(),
-                                      cell.file_block->range().size(), cache_lock);
-                _lru_recorder->record_queue_event(FileCacheType::TTL, CacheLRULogType::ADD,
-                                                  cell.file_block->get_hash_value(),
-                                                  cell.file_block->offset(), cell.size());
-            } else {
-                LOG_WARNING("Failed to change key meta").error(st);
-            }
-        }
-        _key_to_time[hash] = context.expiration_time;
-        _time_to_key.insert(std::make_pair(context.expiration_time, hash));
-    }
-    if (auto iter = _key_to_time.find(hash);
-        // TODO(zhengyu): Why the hell the type is NORMAL while context set expiration_time?
-        (context.cache_type == FileCacheType::NORMAL ||
-         context.cache_type == FileCacheType::COLD_NORMAL ||
-         context.cache_type == FileCacheType::TTL) &&
-        iter != _key_to_time.end() && iter->second != context.expiration_time) {
-        // remove from _time_to_key
-        auto _time_to_key_iter = _time_to_key.equal_range(iter->second);
-        while (_time_to_key_iter.first != _time_to_key_iter.second) {
-            if (_time_to_key_iter.first->second == hash) {
-                _time_to_key_iter.first = _time_to_key.erase(_time_to_key_iter.first);
-                break;
-            }
-            _time_to_key_iter.first++;
-        }
-        for (auto& [_, cell] : file_blocks) {
-            Status st = cell.file_block->update_expiration_time(context.expiration_time);
-            if (!st.ok()) {
-                LOG_WARNING("Failed to change key meta").error(st);
-            }
-        }
-        if (context.expiration_time == 0) {
-            for (auto& [_, cell] : file_blocks) {
-                auto cache_type = cell.file_block->cache_type();
-                if (cache_type != FileCacheType::TTL) continue;
-                auto new_cache_type = config::enable_file_cache_normal_queue_2qlru
-                                              ? FileCacheType::COLD_NORMAL
-                                              : FileCacheType::NORMAL;
-                auto st = cell.file_block->change_cache_type_lock(new_cache_type, cache_lock);
-                if (st.ok()) {
-                    if (cell.queue_iterator) {
-                        auto& ttl_queue = get_queue(FileCacheType::TTL);
-                        ttl_queue.remove(cell.queue_iterator.value(), cache_lock);
-                        _lru_recorder->record_queue_event(FileCacheType::TTL,
-                                                          CacheLRULogType::REMOVE,
-                                                          cell.file_block->get_hash_value(),
-                                                          cell.file_block->offset(), cell.size());
-                    }
-
-                    auto& queue = get_queue(new_cache_type);
-                    cell.queue_iterator =
-                            queue.add(cell.file_block->get_hash_value(), cell.file_block->offset(),
-                                      cell.file_block->range().size(), cache_lock);
-                    _lru_recorder->record_queue_event(new_cache_type, CacheLRULogType::ADD,
-                                                      cell.file_block->get_hash_value(),
-                                                      cell.file_block->offset(), cell.size());
-                } else {
-                    LOG_WARNING("Failed to change key meta").error(st);
-                }
-            }
-            _key_to_time.erase(iter);
-        } else {
-            _time_to_key.insert(std::make_pair(context.expiration_time, hash));
-            iter->second = context.expiration_time;
-        }
-    }
-=======
->>>>>>> c8ba19dc
 
     FileBlocks result;
     auto block_it = file_blocks.lower_bound(range.left);
@@ -1309,87 +1219,6 @@
     try_reserve_for_lru(hash, nullptr, context, offset, size, cache_lock, true);
 }
 
-<<<<<<< HEAD
-bool BlockFileCache::remove_if_ttl_file_blocks(const UInt128Wrapper& file_key, bool remove_directly,
-                                               std::lock_guard<std::mutex>& cache_lock, bool sync) {
-    auto& ttl_queue = get_queue(FileCacheType::TTL);
-    if (auto iter = _key_to_time.find(file_key);
-        _key_to_time.find(file_key) != _key_to_time.end()) {
-        if (!remove_directly) {
-            auto it = _files.find(file_key);
-            if (it != _files.end()) {
-                for (auto& [_, cell] : it->second) {
-                    if (cell.file_block->cache_type() != FileCacheType::TTL) {
-                        continue;
-                    }
-                    Status st = cell.file_block->update_expiration_time(0);
-                    if (!st.ok()) {
-                        LOG_WARNING("Failed to update expiration time to 0").error(st);
-                    }
-
-                    if (cell.file_block->cache_type() == FileCacheType::NORMAL ||
-                        cell.file_block->cache_type() == FileCacheType::COLD_NORMAL)
-                        continue;
-                    auto new_cache_type = config::enable_file_cache_normal_queue_2qlru
-                                                  ? FileCacheType::COLD_NORMAL
-                                                  : FileCacheType::NORMAL;
-                    st = cell.file_block->change_cache_type_lock(new_cache_type, cache_lock);
-                    if (st.ok()) {
-                        if (cell.queue_iterator) {
-                            ttl_queue.remove(cell.queue_iterator.value(), cache_lock);
-                            _lru_recorder->record_queue_event(
-                                    FileCacheType::TTL, CacheLRULogType::REMOVE,
-                                    cell.file_block->get_hash_value(), cell.file_block->offset(),
-                                    cell.size());
-                        }
-                        auto& queue = get_queue(new_cache_type);
-                        cell.queue_iterator = queue.add(
-                                cell.file_block->get_hash_value(), cell.file_block->offset(),
-                                cell.file_block->range().size(), cache_lock);
-                        _lru_recorder->record_queue_event(new_cache_type, CacheLRULogType::ADD,
-                                                          cell.file_block->get_hash_value(),
-                                                          cell.file_block->offset(), cell.size());
-                    } else {
-                        LOG_WARNING("Failed to change cache type to normal").error(st);
-                    }
-                }
-            }
-        } else {
-            std::vector<FileBlockCell*> to_remove;
-            auto it = _files.find(file_key);
-            if (it != _files.end()) {
-                for (auto& [_, cell] : it->second) {
-                    if (cell.releasable()) {
-                        to_remove.push_back(&cell);
-                    } else {
-                        cell.file_block->set_deleting();
-                    }
-                }
-            }
-            std::for_each(to_remove.begin(), to_remove.end(), [&](FileBlockCell* cell) {
-                FileBlockSPtr file_block = cell->file_block;
-                std::lock_guard block_lock(file_block->_mutex);
-                remove(file_block, cache_lock, block_lock, sync);
-            });
-        }
-        // remove from _time_to_key
-        // the param hash maybe be passed by _time_to_key, if removed it, cannot use it anymore
-        auto _time_to_key_iter = _time_to_key.equal_range(iter->second);
-        while (_time_to_key_iter.first != _time_to_key_iter.second) {
-            if (_time_to_key_iter.first->second == file_key) {
-                _time_to_key_iter.first = _time_to_key.erase(_time_to_key_iter.first);
-                break;
-            }
-            _time_to_key_iter.first++;
-        }
-        _key_to_time.erase(iter);
-        return true;
-    }
-    return false;
-}
-
-=======
->>>>>>> c8ba19dc
 // remove specific cache synchronously, for critical operations
 // if in use, cache meta will be deleted after use and the block file is then deleted asynchronously
 void BlockFileCache::remove_if_cached(const UInt128Wrapper& file_key) {
