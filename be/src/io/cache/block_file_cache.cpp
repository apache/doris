// Licensed to the Apache Software Foundation (ASF) under one
// or more contributor license agreements.  See the NOTICE file
// distributed with this work for additional information
// regarding copyright ownership.  The ASF licenses this file
// to you under the Apache License, Version 2.0 (the
// "License"); you may not use this file except in compliance
// with the License.  You may obtain a copy of the License at
//
//   http://www.apache.org/licenses/LICENSE-2.0
//
// Unless required by applicable law or agreed to in writing,
// software distributed under the License is distributed on an
// "AS IS" BASIS, WITHOUT WARRANTIES OR CONDITIONS OF ANY
// KIND, either express or implied.  See the License for the
// specific language governing permissions and limitations
// under the License.
// This file is copied from
// https://github.com/ClickHouse/ClickHouse/blob/master/src/Interpreters/Cache/FileCache.cpp
// and modified by Doris

#include "io/cache/block_file_cache.h"

#include <cstdio>
#include <fstream>
#include <unordered_set>

#include "common/status.h"
#include "cpp/sync_point.h"
#include "gen_cpp/file_cache.pb.h"
#include "runtime/exec_env.h"

#if defined(__APPLE__)
#include <sys/mount.h>
#else
#include <sys/statfs.h>
#endif

#include <chrono> // IWYU pragma: keep
#include <mutex>
#include <ranges>

#include "common/cast_set.h"
#include "common/config.h"
#include "common/logging.h"
#include "io/cache/file_block.h"
#include "io/cache/file_cache_common.h"
#include "io/cache/fs_file_cache_storage.h"
#include "io/cache/mem_file_cache_storage.h"
#include "util/runtime_profile.h"
#include "util/stopwatch.hpp"
#include "util/thread.h"
#include "util/time.h"
#include "vec/common/sip_hash.h"
#include "vec/common/uint128.h"
namespace doris::io {
#include "common/compile_check_begin.h"

BlockFileCache::BlockFileCache(const std::string& cache_base_path,
                               const FileCacheSettings& cache_settings)
        : _cache_base_path(cache_base_path),
          _capacity(cache_settings.capacity),
          _max_file_block_size(cache_settings.max_file_block_size),
          _max_query_cache_size(cache_settings.max_query_cache_size) {
    _cur_cache_size_metrics = std::make_shared<bvar::Status<size_t>>(_cache_base_path.c_str(),
                                                                     "file_cache_cache_size", 0);
    _cache_capacity_metrics = std::make_shared<bvar::Status<size_t>>(
            _cache_base_path.c_str(), "file_cache_capacity", _capacity);
    _cur_ttl_cache_size_metrics = std::make_shared<bvar::Status<size_t>>(
            _cache_base_path.c_str(), "file_cache_ttl_cache_size", 0);
    _cur_normal_queue_element_count_metrics = std::make_shared<bvar::Status<size_t>>(
            _cache_base_path.c_str(), "file_cache_normal_queue_element_count", 0);
    _cur_ttl_cache_lru_queue_cache_size_metrics = std::make_shared<bvar::Status<size_t>>(
            _cache_base_path.c_str(), "file_cache_ttl_cache_lru_queue_size", 0);
    _cur_ttl_cache_lru_queue_element_count_metrics = std::make_shared<bvar::Status<size_t>>(
            _cache_base_path.c_str(), "file_cache_ttl_cache_lru_queue_element_count", 0);
    _cur_normal_queue_cache_size_metrics = std::make_shared<bvar::Status<size_t>>(
            _cache_base_path.c_str(), "file_cache_normal_queue_cache_size", 0);
    _cur_index_queue_element_count_metrics = std::make_shared<bvar::Status<size_t>>(
            _cache_base_path.c_str(), "file_cache_index_queue_element_count", 0);
    _cur_index_queue_cache_size_metrics = std::make_shared<bvar::Status<size_t>>(
            _cache_base_path.c_str(), "file_cache_index_queue_cache_size", 0);
    _cur_disposable_queue_element_count_metrics = std::make_shared<bvar::Status<size_t>>(
            _cache_base_path.c_str(), "file_cache_disposable_queue_element_count", 0);
    _cur_disposable_queue_cache_size_metrics = std::make_shared<bvar::Status<size_t>>(
            _cache_base_path.c_str(), "file_cache_disposable_queue_cache_size", 0);
    _cur_cold_normal_queue_element_count_metrics = std::make_shared<bvar::Status<size_t>>(
            _cache_base_path.c_str(), "file_cache_cold_normal_queue_element_count", 0);
    _cur_cold_normal_queue_cache_size_metrics = std::make_shared<bvar::Status<size_t>>(
            _cache_base_path.c_str(), "file_cache_cold_normal_queue_cache_size", 0);

    _queue_evict_size_metrics[0] = std::make_shared<bvar::Adder<size_t>>(
            _cache_base_path.c_str(), "file_cache_index_queue_evict_size");
    _queue_evict_size_metrics[1] = std::make_shared<bvar::Adder<size_t>>(
            _cache_base_path.c_str(), "file_cache_normal_queue_evict_size");
    _queue_evict_size_metrics[2] = std::make_shared<bvar::Adder<size_t>>(
            _cache_base_path.c_str(), "file_cache_disposable_queue_evict_size");
    _queue_evict_size_metrics[3] = std::make_shared<bvar::Adder<size_t>>(
            _cache_base_path.c_str(), "file_cache_ttl_cache_evict_size");
    _queue_evict_size_metrics[4] = std::make_shared<bvar::Adder<size_t>>(
            _cache_base_path.c_str(), "file_cache_cold_normal_queue_evict_size");
    _total_evict_size_metrics = std::make_shared<bvar::Adder<size_t>>(
            _cache_base_path.c_str(), "file_cache_total_evict_size");
    _gc_evict_bytes_metrics = std::make_shared<bvar::Adder<size_t>>(_cache_base_path.c_str(),
                                                                    "file_cache_gc_evict_bytes");
    _gc_evict_count_metrics = std::make_shared<bvar::Adder<size_t>>(_cache_base_path.c_str(),
                                                                    "file_cache_gc_evict_count");

    _evict_by_time_metrics_matrix[FileCacheType::DISPOSABLE][FileCacheType::NORMAL] =
            std::make_shared<bvar::Adder<size_t>>(_cache_base_path.c_str(),
                                                  "file_cache_evict_by_time_disposable_to_normal");
    _evict_by_time_metrics_matrix[FileCacheType::DISPOSABLE][FileCacheType::INDEX] =
            std::make_shared<bvar::Adder<size_t>>(_cache_base_path.c_str(),
                                                  "file_cache_evict_by_time_disposable_to_index");
    _evict_by_time_metrics_matrix[FileCacheType::DISPOSABLE][FileCacheType::TTL] =
            std::make_shared<bvar::Adder<size_t>>(_cache_base_path.c_str(),
                                                  "file_cache_evict_by_time_disposable_to_ttl");
    _evict_by_time_metrics_matrix[FileCacheType::DISPOSABLE][FileCacheType::COLD_NORMAL] =
            std::make_shared<bvar::Adder<size_t>>(
                    _cache_base_path.c_str(), "file_cache_evict_by_time_disposable_to_cold_normal");
    _evict_by_time_metrics_matrix[FileCacheType::NORMAL][FileCacheType::DISPOSABLE] =
            std::make_shared<bvar::Adder<size_t>>(_cache_base_path.c_str(),
                                                  "file_cache_evict_by_time_normal_to_disposable");
    _evict_by_time_metrics_matrix[FileCacheType::NORMAL][FileCacheType::INDEX] =
            std::make_shared<bvar::Adder<size_t>>(_cache_base_path.c_str(),
                                                  "file_cache_evict_by_time_normal_to_index");
    _evict_by_time_metrics_matrix[FileCacheType::NORMAL][FileCacheType::TTL] =
            std::make_shared<bvar::Adder<size_t>>(_cache_base_path.c_str(),
                                                  "file_cache_evict_by_time_normal_to_ttl");
    _evict_by_time_metrics_matrix[FileCacheType::NORMAL][FileCacheType::COLD_NORMAL] =
            std::make_shared<bvar::Adder<size_t>>(_cache_base_path.c_str(),
                                                  "file_cache_evict_by_time_normal_to_cold_normal");
    _evict_by_time_metrics_matrix[FileCacheType::INDEX][FileCacheType::DISPOSABLE] =
            std::make_shared<bvar::Adder<size_t>>(_cache_base_path.c_str(),
                                                  "file_cache_evict_by_time_index_to_disposable");
    _evict_by_time_metrics_matrix[FileCacheType::INDEX][FileCacheType::NORMAL] =
            std::make_shared<bvar::Adder<size_t>>(_cache_base_path.c_str(),
                                                  "file_cache_evict_by_time_index_to_normal");
    _evict_by_time_metrics_matrix[FileCacheType::INDEX][FileCacheType::TTL] =
            std::make_shared<bvar::Adder<size_t>>(_cache_base_path.c_str(),
                                                  "file_cache_evict_by_time_index_to_ttl");
    _evict_by_time_metrics_matrix[FileCacheType::INDEX][FileCacheType::COLD_NORMAL] =
            std::make_shared<bvar::Adder<size_t>>(_cache_base_path.c_str(),
                                                  "file_cache_evict_by_time_index_to_cold_normal");
    _evict_by_time_metrics_matrix[FileCacheType::TTL][FileCacheType::DISPOSABLE] =
            std::make_shared<bvar::Adder<size_t>>(_cache_base_path.c_str(),
                                                  "file_cache_evict_by_time_ttl_to_disposable");
    _evict_by_time_metrics_matrix[FileCacheType::TTL][FileCacheType::NORMAL] =
            std::make_shared<bvar::Adder<size_t>>(_cache_base_path.c_str(),
                                                  "file_cache_evict_by_time_ttl_to_normal");
    _evict_by_time_metrics_matrix[FileCacheType::TTL][FileCacheType::INDEX] =
            std::make_shared<bvar::Adder<size_t>>(_cache_base_path.c_str(),
                                                  "file_cache_evict_by_time_ttl_to_index");
    _evict_by_time_metrics_matrix[FileCacheType::TTL][FileCacheType::COLD_NORMAL] =
            std::make_shared<bvar::Adder<size_t>>(_cache_base_path.c_str(),
                                                  "file_cache_evict_by_time_ttl_to_cold_normal");
    _evict_by_time_metrics_matrix[FileCacheType::COLD_NORMAL][FileCacheType::DISPOSABLE] =
            std::make_shared<bvar::Adder<size_t>>(
                    _cache_base_path.c_str(), "file_cache_evict_by_time_cold_normal_to_disposable");
    _evict_by_time_metrics_matrix[FileCacheType::COLD_NORMAL][FileCacheType::NORMAL] =
            std::make_shared<bvar::Adder<size_t>>(_cache_base_path.c_str(),
                                                  "file_cache_evict_by_time_cold_normal_to_normal");
    _evict_by_time_metrics_matrix[FileCacheType::COLD_NORMAL][FileCacheType::INDEX] =
            std::make_shared<bvar::Adder<size_t>>(_cache_base_path.c_str(),
                                                  "file_cache_evict_by_time_cold_normal_to_index");
    _evict_by_time_metrics_matrix[FileCacheType::COLD_NORMAL][FileCacheType::TTL] =
            std::make_shared<bvar::Adder<size_t>>(_cache_base_path.c_str(),
                                                  "file_cache_evict_by_time_cold_normal_to_ttl");

    _evict_by_self_lru_metrics_matrix[FileCacheType::DISPOSABLE] =
            std::make_shared<bvar::Adder<size_t>>(_cache_base_path.c_str(),
                                                  "file_cache_evict_by_self_lru_disposable");
    _evict_by_self_lru_metrics_matrix[FileCacheType::NORMAL] =
            std::make_shared<bvar::Adder<size_t>>(_cache_base_path.c_str(),
                                                  "file_cache_evict_by_self_lru_normal");
    _evict_by_self_lru_metrics_matrix[FileCacheType::INDEX] = std::make_shared<bvar::Adder<size_t>>(
            _cache_base_path.c_str(), "file_cache_evict_by_self_lru_index");
    _evict_by_self_lru_metrics_matrix[FileCacheType::TTL] = std::make_shared<bvar::Adder<size_t>>(
            _cache_base_path.c_str(), "file_cache_evict_by_self_lru_ttl");
    _evict_by_self_lru_metrics_matrix[FileCacheType::COLD_NORMAL] =
            std::make_shared<bvar::Adder<size_t>>(_cache_base_path.c_str(),
                                                  "file_cache_evict_by_self_lru_cold_normal");

    _evict_by_size_metrics_matrix[FileCacheType::DISPOSABLE][FileCacheType::NORMAL] =
            std::make_shared<bvar::Adder<size_t>>(_cache_base_path.c_str(),
                                                  "file_cache_evict_by_size_disposable_to_normal");
    _evict_by_size_metrics_matrix[FileCacheType::DISPOSABLE][FileCacheType::INDEX] =
            std::make_shared<bvar::Adder<size_t>>(_cache_base_path.c_str(),
                                                  "file_cache_evict_by_size_disposable_to_index");
    _evict_by_size_metrics_matrix[FileCacheType::DISPOSABLE][FileCacheType::TTL] =
            std::make_shared<bvar::Adder<size_t>>(_cache_base_path.c_str(),
                                                  "file_cache_evict_by_size_disposable_to_ttl");
    _evict_by_size_metrics_matrix[FileCacheType::DISPOSABLE][FileCacheType::COLD_NORMAL] =
            std::make_shared<bvar::Adder<size_t>>(
                    _cache_base_path.c_str(), "file_cache_evict_by_size_disposable_to_cold_normal");
    _evict_by_size_metrics_matrix[FileCacheType::NORMAL][FileCacheType::DISPOSABLE] =
            std::make_shared<bvar::Adder<size_t>>(_cache_base_path.c_str(),
                                                  "file_cache_evict_by_size_normal_to_disposable");
    _evict_by_size_metrics_matrix[FileCacheType::NORMAL][FileCacheType::INDEX] =
            std::make_shared<bvar::Adder<size_t>>(_cache_base_path.c_str(),
                                                  "file_cache_evict_by_size_normal_to_index");
    _evict_by_size_metrics_matrix[FileCacheType::NORMAL][FileCacheType::TTL] =
            std::make_shared<bvar::Adder<size_t>>(_cache_base_path.c_str(),
                                                  "file_cache_evict_by_size_normal_to_ttl");
    _evict_by_size_metrics_matrix[FileCacheType::NORMAL][FileCacheType::COLD_NORMAL] =
            std::make_shared<bvar::Adder<size_t>>(_cache_base_path.c_str(),
                                                  "file_cache_evict_by_size_normal_to_cold_normal");
    _evict_by_size_metrics_matrix[FileCacheType::INDEX][FileCacheType::DISPOSABLE] =
            std::make_shared<bvar::Adder<size_t>>(_cache_base_path.c_str(),
                                                  "file_cache_evict_by_size_index_to_disposable");
    _evict_by_size_metrics_matrix[FileCacheType::INDEX][FileCacheType::NORMAL] =
            std::make_shared<bvar::Adder<size_t>>(_cache_base_path.c_str(),
                                                  "file_cache_evict_by_size_index_to_normal");
    _evict_by_size_metrics_matrix[FileCacheType::INDEX][FileCacheType::TTL] =
            std::make_shared<bvar::Adder<size_t>>(_cache_base_path.c_str(),
                                                  "file_cache_evict_by_size_index_to_ttl");
    _evict_by_size_metrics_matrix[FileCacheType::INDEX][FileCacheType::COLD_NORMAL] =
            std::make_shared<bvar::Adder<size_t>>(_cache_base_path.c_str(),
                                                  "file_cache_evict_by_size_index_to_cold_normal");
    _evict_by_size_metrics_matrix[FileCacheType::TTL][FileCacheType::DISPOSABLE] =
            std::make_shared<bvar::Adder<size_t>>(_cache_base_path.c_str(),
                                                  "file_cache_evict_by_size_ttl_to_disposable");
    _evict_by_size_metrics_matrix[FileCacheType::TTL][FileCacheType::NORMAL] =
            std::make_shared<bvar::Adder<size_t>>(_cache_base_path.c_str(),
                                                  "file_cache_evict_by_size_ttl_to_normal");
    _evict_by_size_metrics_matrix[FileCacheType::TTL][FileCacheType::INDEX] =
            std::make_shared<bvar::Adder<size_t>>(_cache_base_path.c_str(),
                                                  "file_cache_evict_by_size_ttl_to_index");
    _evict_by_size_metrics_matrix[FileCacheType::TTL][FileCacheType::COLD_NORMAL] =
            std::make_shared<bvar::Adder<size_t>>(_cache_base_path.c_str(),
                                                  "file_cache_evict_by_size_ttl_to_cold_normal");
    _evict_by_size_metrics_matrix[FileCacheType::COLD_NORMAL][FileCacheType::DISPOSABLE] =
            std::make_shared<bvar::Adder<size_t>>(
                    _cache_base_path.c_str(), "file_cache_evict_by_size_cold_normal_to_disposable");
    _evict_by_size_metrics_matrix[FileCacheType::COLD_NORMAL][FileCacheType::NORMAL] =
            std::make_shared<bvar::Adder<size_t>>(
                    _cache_base_path.c_str(),
                    "file_cache_evict_by_size_cold_normal_to_cold_normal");
    _evict_by_size_metrics_matrix[FileCacheType::COLD_NORMAL][FileCacheType::INDEX] =
            std::make_shared<bvar::Adder<size_t>>(_cache_base_path.c_str(),
                                                  "file_cache_evict_by_size_cold_normal_to_index");
    _evict_by_size_metrics_matrix[FileCacheType::COLD_NORMAL][FileCacheType::TTL] =
            std::make_shared<bvar::Adder<size_t>>(_cache_base_path.c_str(),
                                                  "file_cache_evict_by_size_cold_normal_to_ttl");

    _evict_by_try_release = std::make_shared<bvar::Adder<size_t>>(
            _cache_base_path.c_str(), "file_cache_evict_by_try_release");

    _num_read_blocks = std::make_shared<bvar::Adder<size_t>>(_cache_base_path.c_str(),
                                                             "file_cache_num_read_blocks");
    _num_hit_blocks = std::make_shared<bvar::Adder<size_t>>(_cache_base_path.c_str(),
                                                            "file_cache_num_hit_blocks");
    _num_removed_blocks = std::make_shared<bvar::Adder<size_t>>(_cache_base_path.c_str(),
                                                                "file_cache_num_removed_blocks");

    _num_hit_blocks_5m = std::make_shared<bvar::Window<bvar::Adder<size_t>>>(
            _cache_base_path.c_str(), "file_cache_num_hit_blocks_5m", _num_hit_blocks.get(), 300);
    _num_read_blocks_5m = std::make_shared<bvar::Window<bvar::Adder<size_t>>>(
            _cache_base_path.c_str(), "file_cache_num_read_blocks_5m", _num_read_blocks.get(), 300);
    _num_hit_blocks_1h = std::make_shared<bvar::Window<bvar::Adder<size_t>>>(
            _cache_base_path.c_str(), "file_cache_num_hit_blocks_1h", _num_hit_blocks.get(), 3600);
    _num_read_blocks_1h = std::make_shared<bvar::Window<bvar::Adder<size_t>>>(
            _cache_base_path.c_str(), "file_cache_num_read_blocks_1h", _num_read_blocks.get(),
            3600);

    _no_warmup_num_read_blocks = std::make_shared<bvar::Adder<size_t>>(
            _cache_base_path.c_str(), "file_cache_no_warmup_num_read_blocks");
    _no_warmup_num_hit_blocks = std::make_shared<bvar::Adder<size_t>>(
            _cache_base_path.c_str(), "file_cache_no_warmup_num_hit_blocks");

    _no_warmup_num_hit_blocks_5m = std::make_shared<bvar::Window<bvar::Adder<size_t>>>(
            _cache_base_path.c_str(), "file_cache_no_warmup_num_hit_blocks_5m",
            _no_warmup_num_hit_blocks.get(), 300);
    _no_warmup_num_read_blocks_5m = std::make_shared<bvar::Window<bvar::Adder<size_t>>>(
            _cache_base_path.c_str(), "file_cache_no_warmup_num_read_blocks_5m",
            _no_warmup_num_read_blocks.get(), 300);
    _no_warmup_num_hit_blocks_1h = std::make_shared<bvar::Window<bvar::Adder<size_t>>>(
            _cache_base_path.c_str(), "file_cache_no_warmup_num_hit_blocks_1h",
            _no_warmup_num_hit_blocks.get(), 3600);
    _no_warmup_num_read_blocks_1h = std::make_shared<bvar::Window<bvar::Adder<size_t>>>(
            _cache_base_path.c_str(), "file_cache_no_warmup_num_read_blocks_1h",
            _no_warmup_num_read_blocks.get(), 3600);

    _hit_ratio = std::make_shared<bvar::Status<double>>(_cache_base_path.c_str(),
                                                        "file_cache_hit_ratio", 0.0);
    _hit_ratio_5m = std::make_shared<bvar::Status<double>>(_cache_base_path.c_str(),
                                                           "file_cache_hit_ratio_5m", 0.0);
    _hit_ratio_1h = std::make_shared<bvar::Status<double>>(_cache_base_path.c_str(),
                                                           "file_cache_hit_ratio_1h", 0.0);

    _no_warmup_hit_ratio = std::make_shared<bvar::Status<double>>(
            _cache_base_path.c_str(), "file_cache_no_warmup_hit_ratio", 0.0);
    _no_warmup_hit_ratio_5m = std::make_shared<bvar::Status<double>>(
            _cache_base_path.c_str(), "file_cache_no_warmup_hit_ratio_5m", 0.0);
    _no_warmup_hit_ratio_1h = std::make_shared<bvar::Status<double>>(
            _cache_base_path.c_str(), "file_cache_no_warmup_hit_ratio_1h", 0.0);

    _disk_limit_mode_metrics = std::make_shared<bvar::Status<size_t>>(
            _cache_base_path.c_str(), "file_cache_disk_limit_mode", 0);
    _need_evict_cache_in_advance_metrics = std::make_shared<bvar::Status<size_t>>(
            _cache_base_path.c_str(), "file_cache_need_evict_cache_in_advance", 0);
    _meta_store_write_queue_size_metrics = std::make_shared<bvar::Status<size_t>>(
            _cache_base_path.c_str(), "file_cache_meta_store_write_queue_size", 0);

    _cache_lock_wait_time_us = std::make_shared<bvar::LatencyRecorder>(
            _cache_base_path.c_str(), "file_cache_cache_lock_wait_time_us");
    _get_or_set_latency_us = std::make_shared<bvar::LatencyRecorder>(
            _cache_base_path.c_str(), "file_cache_get_or_set_latency_us");
    _storage_sync_remove_latency_us = std::make_shared<bvar::LatencyRecorder>(
            _cache_base_path.c_str(), "file_cache_storage_sync_remove_latency_us");
    _storage_retry_sync_remove_latency_us = std::make_shared<bvar::LatencyRecorder>(
            _cache_base_path.c_str(), "file_cache_storage_retry_sync_remove_latency_us");
    _storage_async_remove_latency_us = std::make_shared<bvar::LatencyRecorder>(
            _cache_base_path.c_str(), "file_cache_storage_async_remove_latency_us");
    _evict_in_advance_latency_us = std::make_shared<bvar::LatencyRecorder>(
            _cache_base_path.c_str(), "file_cache_evict_in_advance_latency_us");
    _lru_dump_latency_us = std::make_shared<bvar::LatencyRecorder>(
            _cache_base_path.c_str(), "file_cache_lru_dump_latency_us");
    _recycle_keys_length_recorder = std::make_shared<bvar::LatencyRecorder>(
            _cache_base_path.c_str(), "file_cache_recycle_keys_length");
    _need_update_lru_blocks_length_recorder = std::make_shared<bvar::LatencyRecorder>(
            _cache_base_path.c_str(), "file_cache_need_update_lru_blocks_length");
    _update_lru_blocks_latency_us = std::make_shared<bvar::LatencyRecorder>(
            _cache_base_path.c_str(), "file_cache_update_lru_blocks_latency_us");
    _ttl_gc_latency_us = std::make_shared<bvar::LatencyRecorder>(_cache_base_path.c_str(),
                                                                 "file_cache_ttl_gc_latency_us");
    _shadow_queue_levenshtein_distance = std::make_shared<bvar::LatencyRecorder>(
            _cache_base_path.c_str(), "file_cache_shadow_queue_levenshtein_distance");

    _disposable_queue = LRUQueue(cache_settings.disposable_queue_size,
                                 cache_settings.disposable_queue_elements, 60 * 60);
    _index_queue = LRUQueue(cache_settings.index_queue_size, cache_settings.index_queue_elements,
                            7 * 24 * 60 * 60);
    _normal_queue = LRUQueue(cache_settings.query_queue_size, cache_settings.query_queue_elements,
                             24 * 60 * 60);
    _ttl_queue = LRUQueue(cache_settings.ttl_queue_size, cache_settings.ttl_queue_elements,
                          std::numeric_limits<int>::max());
    _cold_normal_queue = LRUQueue(cache_settings.cold_query_queue_size,
                                  cache_settings.cold_query_queue_elements, 24 * 60 * 60);

    _lru_recorder = std::make_unique<LRUQueueRecorder>(this);
    _lru_dumper = std::make_unique<CacheLRUDumper>(this, _lru_recorder.get());
    if (cache_settings.storage == "memory") {
        _storage = std::make_unique<MemFileCacheStorage>();
        _cache_base_path = "memory";
    } else {
        _storage = std::make_unique<FSFileCacheStorage>();
    }

    LOG(INFO) << "file cache path= " << _cache_base_path << " " << cache_settings.to_string();
}

UInt128Wrapper BlockFileCache::hash(const std::string& path) {
    uint128_t value;
    sip_hash128(path.data(), path.size(), reinterpret_cast<char*>(&value));
    return UInt128Wrapper(value);
}

BlockFileCache::QueryFileCacheContextHolderPtr BlockFileCache::get_query_context_holder(
        const TUniqueId& query_id) {
    SCOPED_CACHE_LOCK(_mutex, this);
    if (!config::enable_file_cache_query_limit) {
        return {};
    }

    /// if enable_filesystem_query_cache_limit is true,
    /// we create context query for current query.
    auto context = get_or_set_query_context(query_id, cache_lock);
    return std::make_unique<QueryFileCacheContextHolder>(query_id, this, context);
}

BlockFileCache::QueryFileCacheContextPtr BlockFileCache::get_query_context(
        const TUniqueId& query_id, std::lock_guard<std::mutex>& cache_lock) {
    auto query_iter = _query_map.find(query_id);
    return (query_iter == _query_map.end()) ? nullptr : query_iter->second;
}

void BlockFileCache::remove_query_context(const TUniqueId& query_id) {
    SCOPED_CACHE_LOCK(_mutex, this);
    const auto& query_iter = _query_map.find(query_id);

    if (query_iter != _query_map.end() && query_iter->second.use_count() <= 1) {
        _query_map.erase(query_iter);
    }
}

BlockFileCache::QueryFileCacheContextPtr BlockFileCache::get_or_set_query_context(
        const TUniqueId& query_id, std::lock_guard<std::mutex>& cache_lock) {
    if (query_id.lo == 0 && query_id.hi == 0) {
        return nullptr;
    }

    auto context = get_query_context(query_id, cache_lock);
    if (context) {
        return context;
    }

    auto query_context = std::make_shared<QueryFileCacheContext>(_max_query_cache_size);
    auto query_iter = _query_map.emplace(query_id, query_context).first;
    return query_iter->second;
}

void BlockFileCache::QueryFileCacheContext::remove(const UInt128Wrapper& hash, size_t offset,
                                                   std::lock_guard<std::mutex>& cache_lock) {
    auto pair = std::make_pair(hash, offset);
    auto record = records.find(pair);
    DCHECK(record != records.end());
    auto iter = record->second;
    records.erase(pair);
    lru_queue.remove(iter, cache_lock);
}

void BlockFileCache::QueryFileCacheContext::reserve(const UInt128Wrapper& hash, size_t offset,
                                                    size_t size,
                                                    std::lock_guard<std::mutex>& cache_lock) {
    auto pair = std::make_pair(hash, offset);
    if (records.find(pair) == records.end()) {
        auto queue_iter = lru_queue.add(hash, offset, size, cache_lock);
        records.insert({pair, queue_iter});
    }
}

Status BlockFileCache::initialize() {
    SCOPED_CACHE_LOCK(_mutex, this);
    return initialize_unlocked(cache_lock);
}

Status BlockFileCache::initialize_unlocked(std::lock_guard<std::mutex>& cache_lock) {
    DCHECK(!_is_initialized);
    _is_initialized = true;
    if (config::file_cache_background_lru_dump_tail_record_num > 0) {
        // requirements:
        // 1. restored data should not overwrite the last dump
        // 2. restore should happen before load and async load
        // 3. all queues should be restored sequencially to avoid conflict
        // TODO(zhengyu): we can parralize them but will increase complexity, so lets check the time cost
        // to see if any improvement is a necessary
        restore_lru_queues_from_disk(cache_lock);
    }
    RETURN_IF_ERROR(_storage->init(this));
    _cache_background_monitor_thread = std::thread(&BlockFileCache::run_background_monitor, this);
    _cache_background_ttl_gc_thread = std::thread(&BlockFileCache::run_background_ttl_gc, this);
    _cache_background_gc_thread = std::thread(&BlockFileCache::run_background_gc, this);
    _cache_background_evict_in_advance_thread =
            std::thread(&BlockFileCache::run_background_evict_in_advance, this);
    _cache_background_block_lru_update_thread =
            std::thread(&BlockFileCache::run_background_block_lru_update, this);

    // Initialize LRU dump thread and restore queues
    _cache_background_lru_dump_thread = std::thread(&BlockFileCache::run_background_lru_dump, this);
    _cache_background_lru_log_replay_thread =
            std::thread(&BlockFileCache::run_background_lru_log_replay, this);

    return Status::OK();
}

void BlockFileCache::update_block_lru(FileBlockSPtr block,
                                      std::lock_guard<std::mutex>& cache_lock) {
    FileBlockCell* cell = block->cell;
    if (cell) {
        if (cell->queue_iterator) {
            auto& queue = get_queue(block->cache_type());
            queue.move_to_end(*cell->queue_iterator, cache_lock);
            _lru_recorder->record_queue_event(block->cache_type(), CacheLRULogType::MOVETOBACK,
                                              block->_key.hash, block->_key.offset,
                                              block->_block_range.size());
        }
        cell->update_atime();
    }
}

void BlockFileCache::use_cell(FileBlockCell& cell, FileBlocks* result, bool move_iter_flag,
                              std::lock_guard<std::mutex>& cache_lock) {
    if (result) {
        result->push_back(cell.file_block);
    }

    auto& queue = get_queue(cell.file_block->cache_type());
    /// Move to the end of the queue. The iterator remains valid.
    if (cell.queue_iterator && move_iter_flag) {
        if (cell.file_block->cache_type() == FileCacheType::COLD_NORMAL) {
            auto now_time = std::chrono::duration_cast<std::chrono::milliseconds>(
                                    std::chrono::steady_clock::now().time_since_epoch())
                                    .count();
            if (now_time - cell.atime > config::file_cache_2qlru_cold_blocks_promotion_ms) {
                queue.remove(*cell.queue_iterator, cache_lock);
                _lru_recorder->record_queue_event(
                        FileCacheType::COLD_NORMAL, CacheLRULogType::REMOVE,
                        cell.file_block->get_hash_value(), cell.file_block->offset(), cell.size());
                auto& normal_queue = get_queue(FileCacheType::NORMAL);
                cell.queue_iterator =
                        normal_queue.add(cell.file_block->_key.hash, cell.file_block->_key.offset,
                                         cell.size(), cache_lock);
                _lru_recorder->record_queue_event(FileCacheType::NORMAL, CacheLRULogType::ADD,
                                                  cell.file_block->get_hash_value(),
                                                  cell.file_block->offset(), cell.size());
                cell.file_block->set_cache_type(FileCacheType::NORMAL);
            } else {
                queue.move_to_end(*cell.queue_iterator, cache_lock);
                _lru_recorder->record_queue_event(
                        cell.file_block->cache_type(), CacheLRULogType::MOVETOBACK,
                        cell.file_block->_key.hash, cell.file_block->_key.offset, cell.size());
            }
        } else {
            queue.move_to_end(*cell.queue_iterator, cache_lock);
            _lru_recorder->record_queue_event(
                    cell.file_block->cache_type(), CacheLRULogType::MOVETOBACK,
                    cell.file_block->_key.hash, cell.file_block->_key.offset, cell.size());
        }
    }

    cell.update_atime();
}

template <class T>
    requires IsXLock<T>
FileBlockCell* BlockFileCache::get_cell(const UInt128Wrapper& hash, size_t offset,
                                        T& /* cache_lock */) {
    auto it = _files.find(hash);
    if (it == _files.end()) {
        return nullptr;
    }

    auto& offsets = it->second;
    auto cell_it = offsets.find(offset);
    if (cell_it == offsets.end()) {
        return nullptr;
    }

    return &cell_it->second;
}

bool BlockFileCache::need_to_move(FileCacheType cell_type, FileCacheType query_type) const {
    return query_type != FileCacheType::DISPOSABLE && cell_type != FileCacheType::DISPOSABLE;
}

FileBlocks BlockFileCache::get_impl(const UInt128Wrapper& hash, const CacheContext& context,
                                    const FileBlock::Range& range,
                                    std::lock_guard<std::mutex>& cache_lock) {
    /// Given range = [left, right] and non-overlapping ordered set of file blocks,
    /// find list [block1, ..., blockN] of blocks which intersect with given range.
    auto it = _files.find(hash);
    if (it == _files.end()) {
        if (_async_open_done) {
            return {};
        }
        FileCacheKey key;
        key.hash = hash;
        key.meta.type = context.cache_type;
        key.meta.expiration_time = context.expiration_time;
        key.meta.tablet_id = context.tablet_id;
        _storage->load_blocks_directly_unlocked(this, key, cache_lock);

        it = _files.find(hash);
        if (it == _files.end()) [[unlikely]] {
            return {};
        }
    }

    auto& file_blocks = it->second;
    if (file_blocks.empty()) {
        LOG(WARNING) << "file_blocks is empty for hash=" << hash.to_string()
                     << " cache type=" << context.cache_type
                     << " cache expiration time=" << context.expiration_time
                     << " cache range=" << range.left << " " << range.right
                     << " query id=" << context.query_id;
        DCHECK(false);
        _files.erase(hash);
        return {};
    }
    // change to ttl if the blocks aren't ttl
    if (context.cache_type == FileCacheType::TTL && _key_to_time.find(hash) == _key_to_time.end()) {
        for (auto& [_, cell] : file_blocks) {
            Status st = cell.file_block->update_expiration_time(context.expiration_time);
            if (!st.ok()) {
                LOG_WARNING("Failed to change key meta").error(st);
            }

            FileCacheType origin_type = cell.file_block->cache_type();
            if (origin_type == FileCacheType::TTL) continue;
            st = cell.file_block->change_cache_type_lock(FileCacheType::TTL, cache_lock);
            if (st.ok()) {
                auto& queue = get_queue(origin_type);
                queue.remove(cell.queue_iterator.value(), cache_lock);
                _lru_recorder->record_queue_event(origin_type, CacheLRULogType::REMOVE,
                                                  cell.file_block->get_hash_value(),
                                                  cell.file_block->offset(), cell.size());
                auto& ttl_queue = get_queue(FileCacheType::TTL);
                cell.queue_iterator =
                        ttl_queue.add(cell.file_block->get_hash_value(), cell.file_block->offset(),
                                      cell.file_block->range().size(), cache_lock);
                _lru_recorder->record_queue_event(FileCacheType::TTL, CacheLRULogType::ADD,
                                                  cell.file_block->get_hash_value(),
                                                  cell.file_block->offset(), cell.size());
            } else {
                LOG_WARNING("Failed to change key meta").error(st);
            }
        }
        _key_to_time[hash] = context.expiration_time;
        _time_to_key.insert(std::make_pair(context.expiration_time, hash));
    }
    if (auto iter = _key_to_time.find(hash);
        // TODO(zhengyu): Why the hell the type is NORMAL while context set expiration_time?
        (context.cache_type == FileCacheType::NORMAL ||
         context.cache_type == FileCacheType::COLD_NORMAL ||
         context.cache_type == FileCacheType::TTL) &&
        iter != _key_to_time.end() && iter->second != context.expiration_time) {
        // remove from _time_to_key
        auto _time_to_key_iter = _time_to_key.equal_range(iter->second);
        while (_time_to_key_iter.first != _time_to_key_iter.second) {
            if (_time_to_key_iter.first->second == hash) {
                _time_to_key_iter.first = _time_to_key.erase(_time_to_key_iter.first);
                break;
            }
            _time_to_key_iter.first++;
        }
        for (auto& [_, cell] : file_blocks) {
            Status st = cell.file_block->update_expiration_time(context.expiration_time);
            if (!st.ok()) {
                LOG_WARNING("Failed to change key meta").error(st);
            }
        }
        if (context.expiration_time == 0) {
            for (auto& [_, cell] : file_blocks) {
                auto cache_type = cell.file_block->cache_type();
                if (cache_type != FileCacheType::TTL) continue;
<<<<<<< HEAD
                auto new_cache_type = config::enable_file_cache_normal_queue_2qlru
                                              ? FileCacheType::COLD_NORMAL
                                              : FileCacheType::NORMAL;
                auto st = cell.file_block->change_cache_type_between_ttl_and_others(new_cache_type);
=======
                auto st =
                        cell.file_block->change_cache_type_lock(FileCacheType::NORMAL, cache_lock);
>>>>>>> a5e4e1c7
                if (st.ok()) {
                    if (cell.queue_iterator) {
                        auto& ttl_queue = get_queue(FileCacheType::TTL);
                        ttl_queue.remove(cell.queue_iterator.value(), cache_lock);
                        _lru_recorder->record_queue_event(FileCacheType::TTL,
                                                          CacheLRULogType::REMOVE,
                                                          cell.file_block->get_hash_value(),
                                                          cell.file_block->offset(), cell.size());
                    }

                    auto& queue = get_queue(new_cache_type);
                    cell.queue_iterator =
                            queue.add(cell.file_block->get_hash_value(), cell.file_block->offset(),
                                      cell.file_block->range().size(), cache_lock);
                    _lru_recorder->record_queue_event(new_cache_type, CacheLRULogType::ADD,
                                                      cell.file_block->get_hash_value(),
                                                      cell.file_block->offset(), cell.size());
                } else {
                    LOG_WARNING("Failed to change key meta").error(st);
                }
            }
            _key_to_time.erase(iter);
        } else {
            _time_to_key.insert(std::make_pair(context.expiration_time, hash));
            iter->second = context.expiration_time;
        }
    }

    FileBlocks result;
    auto block_it = file_blocks.lower_bound(range.left);
    if (block_it == file_blocks.end()) {
        /// N - last cached block for given file hash, block{N}.offset < range.left:
        ///   block{N}                       block{N}
        /// [________                         [_______]
        ///     [__________]         OR                  [________]
        ///     ^                                        ^
        ///     range.left                               range.left

        auto& cell = file_blocks.rbegin()->second;
        if (cell.file_block->range().right < range.left) {
            return {};
        }

        use_cell(cell, &result, need_to_move(cell.file_block->cache_type(), context.cache_type),
                 cache_lock);
    } else { /// block_it <-- segmment{k}
        if (block_it != file_blocks.begin()) {
            auto& prev_cell = std::prev(block_it)->second;
            auto& prev_cell_range = prev_cell.file_block->range();

            if (range.left <= prev_cell_range.right) {
                ///   block{k-1}  block{k}
                ///   [________]   [_____
                ///       [___________
                ///       ^
                ///       range.left

                use_cell(prev_cell, &result,
                         need_to_move(prev_cell.file_block->cache_type(), context.cache_type),
                         cache_lock);
            }
        }

        ///  block{k} ...       block{k-1}  block{k}                      block{k}
        ///  [______              [______]     [____                        [________
        ///  [_________     OR              [________      OR    [______]   ^
        ///  ^                              ^                           ^   block{k}.offset
        ///  range.left                     range.left                  range.right

        while (block_it != file_blocks.end()) {
            auto& cell = block_it->second;
            if (range.right < cell.file_block->range().left) {
                break;
            }

            use_cell(cell, &result, need_to_move(cell.file_block->cache_type(), context.cache_type),
                     cache_lock);
            ++block_it;
        }
    }

    return result;
}

void BlockFileCache::add_need_update_lru_block(FileBlockSPtr block) {
    bool ret = _need_update_lru_blocks.enqueue(block);
    if (ret) [[likely]] {
        *_need_update_lru_blocks_length_recorder << _need_update_lru_blocks.size_approx();
    } else {
        LOG_WARNING("Failed to push FileBlockSPtr to _need_update_lru_blocks");
    }
}

std::string BlockFileCache::clear_file_cache_async() {
    LOG(INFO) << "start clear_file_cache_async, path=" << _cache_base_path;
    _lru_dumper->remove_lru_dump_files();
    int64_t num_cells_all = 0;
    int64_t num_cells_to_delete = 0;
    int64_t num_cells_wait_recycle = 0;
    int64_t num_files_all = 0;
    TEST_SYNC_POINT_CALLBACK("BlockFileCache::clear_file_cache_async");
    {
        SCOPED_CACHE_LOCK(_mutex, this);

        std::vector<FileBlockCell*> deleting_cells;
        for (auto& [_, offset_to_cell] : _files) {
            ++num_files_all;
            for (auto& [_1, cell] : offset_to_cell) {
                ++num_cells_all;
                deleting_cells.push_back(&cell);
            }
        }

        // we cannot delete the element in the loop above, because it will break the iterator
        for (auto& cell : deleting_cells) {
            if (!cell->releasable()) {
                LOG(INFO) << "cell is not releasable, hash="
                          << " offset=" << cell->file_block->offset();
                cell->file_block->set_deleting();
                ++num_cells_wait_recycle;
                continue;
            }
            FileBlockSPtr file_block = cell->file_block;
            if (file_block) {
                std::lock_guard block_lock(file_block->_mutex);
                remove(file_block, cache_lock, block_lock, false);
                ++num_cells_to_delete;
            }
        }
        clear_need_update_lru_blocks();
    }

    std::stringstream ss;
    ss << "finish clear_file_cache_async, path=" << _cache_base_path
       << " num_files_all=" << num_files_all << " num_cells_all=" << num_cells_all
       << " num_cells_to_delete=" << num_cells_to_delete
       << " num_cells_wait_recycle=" << num_cells_wait_recycle;
    auto msg = ss.str();
    LOG(INFO) << msg;
    _lru_dumper->remove_lru_dump_files();
    return msg;
}

FileBlocks BlockFileCache::split_range_into_cells(const UInt128Wrapper& hash,
                                                  const CacheContext& context, size_t offset,
                                                  size_t size, FileBlock::State state,
                                                  std::lock_guard<std::mutex>& cache_lock) {
    DCHECK(size > 0);

    auto current_pos = offset;
    auto end_pos_non_included = offset + size;

    size_t current_size = 0;
    size_t remaining_size = size;

    FileBlocks file_blocks;
    while (current_pos < end_pos_non_included) {
        current_size = std::min(remaining_size, _max_file_block_size);
        remaining_size -= current_size;
        state = try_reserve(hash, context, current_pos, current_size, cache_lock)
                        ? state
                        : FileBlock::State::SKIP_CACHE;
        if (state == FileBlock::State::SKIP_CACHE) [[unlikely]] {
            FileCacheKey key;
            key.hash = hash;
            key.offset = current_pos;
            key.meta.type = context.cache_type;
            key.meta.expiration_time = context.expiration_time;
            key.meta.tablet_id = context.tablet_id;
            auto file_block = std::make_shared<FileBlock>(key, current_size, this,
                                                          FileBlock::State::SKIP_CACHE);
            file_blocks.push_back(std::move(file_block));
        } else {
            auto* cell = add_cell(hash, context, current_pos, current_size, state, cache_lock);
            if (cell) {
                file_blocks.push_back(cell->file_block);
                if (!context.is_cold_data) {
                    cell->update_atime();
                }
            }
        }

        current_pos += current_size;
    }

    DCHECK(file_blocks.empty() || offset + size - 1 == file_blocks.back()->range().right);
    return file_blocks;
}

void BlockFileCache::fill_holes_with_empty_file_blocks(FileBlocks& file_blocks,
                                                       const UInt128Wrapper& hash,
                                                       const CacheContext& context,
                                                       const FileBlock::Range& range,
                                                       std::lock_guard<std::mutex>& cache_lock) {
    /// There are blocks [block1, ..., blockN]
    /// (non-overlapping, non-empty, ascending-ordered) which (maybe partially)
    /// intersect with given range.

    /// It can have holes:
    /// [____________________]         -- requested range
    ///     [____]  [_]   [_________]  -- intersecting cache [block1, ..., blockN]
    ///
    /// For each such hole create a cell with file block state EMPTY.

    auto it = file_blocks.begin();
    auto block_range = (*it)->range();

    size_t current_pos = 0;
    if (block_range.left < range.left) {
        ///    [_______     -- requested range
        /// [_______
        /// ^
        /// block1

        current_pos = block_range.right + 1;
        ++it;
    } else {
        current_pos = range.left;
    }

    while (current_pos <= range.right && it != file_blocks.end()) {
        block_range = (*it)->range();

        if (current_pos == block_range.left) {
            current_pos = block_range.right + 1;
            ++it;
            continue;
        }

        DCHECK(current_pos < block_range.left);

        auto hole_size = block_range.left - current_pos;

        file_blocks.splice(it, split_range_into_cells(hash, context, current_pos, hole_size,
                                                      FileBlock::State::EMPTY, cache_lock));

        current_pos = block_range.right + 1;
        ++it;
    }

    if (current_pos <= range.right) {
        ///   ________]     -- requested range
        ///   _____]
        ///        ^
        /// blockN

        auto hole_size = range.right - current_pos + 1;

        file_blocks.splice(file_blocks.end(),
                           split_range_into_cells(hash, context, current_pos, hole_size,
                                                  FileBlock::State::EMPTY, cache_lock));
    }
}

FileBlocksHolder BlockFileCache::get_or_set(const UInt128Wrapper& hash, size_t offset, size_t size,
                                            CacheContext& context) {
    FileBlock::Range range(offset, offset + size - 1);

    ReadStatistics* stats = context.stats;
    DCHECK(stats != nullptr);
    MonotonicStopWatch sw;
    sw.start();
    std::lock_guard cache_lock(_mutex);
    stats->lock_wait_timer += sw.elapsed_time();
    FileBlocks file_blocks;
    int64_t duration = 0;
    {
        SCOPED_RAW_TIMER(&duration);
        if (auto iter = _key_to_time.find(hash);
            context.cache_type == FileCacheType::INDEX && iter != _key_to_time.end()) {
            context.cache_type = FileCacheType::TTL;
            context.expiration_time = iter->second;
        }

        /// Get all blocks which intersect with the given range.
        {
            SCOPED_RAW_TIMER(&stats->get_timer);
            file_blocks = get_impl(hash, context, range, cache_lock);
        }

        if (file_blocks.empty()) {
            SCOPED_RAW_TIMER(&stats->set_timer);
            file_blocks = split_range_into_cells(hash, context, offset, size,
                                                 FileBlock::State::EMPTY, cache_lock);
        } else {
            SCOPED_RAW_TIMER(&stats->set_timer);
            fill_holes_with_empty_file_blocks(file_blocks, hash, context, range, cache_lock);
        }
        DCHECK(!file_blocks.empty());
        *_num_read_blocks << file_blocks.size();
        if (!context.is_warmup) {
            *_no_warmup_num_read_blocks << file_blocks.size();
        }
        for (auto& block : file_blocks) {
            if (block->state_unsafe() == FileBlock::State::DOWNLOADED) {
                *_num_hit_blocks << 1;
                if (!context.is_warmup) {
                    *_no_warmup_num_hit_blocks << 1;
                }
            }
        }
    }
    *_get_or_set_latency_us << (duration / 1000);
    return FileBlocksHolder(std::move(file_blocks));
}

FileBlockCell* BlockFileCache::add_cell(const UInt128Wrapper& hash, const CacheContext& context,
                                        size_t offset, size_t size, FileBlock::State state,
                                        std::lock_guard<std::mutex>& cache_lock) {
    /// Create a file block cell and put it in `files` map by [hash][offset].
    if (size == 0) {
        return nullptr; /// Empty files are not cached.
    }

    auto& offsets = _files[hash];
    auto itr = offsets.find(offset);
    if (itr != offsets.end()) {
        VLOG_DEBUG << "Cache already exists for hash: " << hash.to_string()
                   << ", offset: " << offset << ", size: " << size
                   << ".\nCurrent cache structure: " << dump_structure_unlocked(hash, cache_lock);
        return &(itr->second);
    }

    FileCacheKey key;
    key.hash = hash;
    key.offset = offset;
    key.meta.type = context.cache_type;
    key.meta.expiration_time = context.expiration_time;
    key.meta.tablet_id = context.tablet_id;
    FileBlockCell cell(std::make_shared<FileBlock>(key, size, this, state), cache_lock);
    Status st;
    if (context.expiration_time == 0 && context.cache_type == FileCacheType::TTL) {
<<<<<<< HEAD
        st = cell.file_block->change_cache_type_between_ttl_and_others(
                config::enable_file_cache_normal_queue_2qlru ? FileCacheType::COLD_NORMAL
                                                             : FileCacheType::NORMAL);
=======
        st = cell.file_block->change_cache_type_lock(FileCacheType::NORMAL, cache_lock);
>>>>>>> a5e4e1c7
    } else if (context.cache_type != FileCacheType::TTL && context.expiration_time != 0) {
        st = cell.file_block->change_cache_type_lock(FileCacheType::TTL, cache_lock);
    }
    if (!st.ok()) {
        LOG(WARNING) << "Cannot change cache type. expiration_time=" << context.expiration_time
                     << " cache_type=" << cache_type_to_string(context.cache_type)
                     << " error=" << st.msg();
    }

    auto& queue = get_queue(cell.file_block->cache_type());
    cell.queue_iterator = queue.add(hash, offset, size, cache_lock);
    _lru_recorder->record_queue_event(cell.file_block->cache_type(), CacheLRULogType::ADD,
                                      cell.file_block->get_hash_value(), cell.file_block->offset(),
                                      cell.size());

    if (cell.file_block->cache_type() == FileCacheType::TTL) {
        if (_key_to_time.find(hash) == _key_to_time.end()) {
            _key_to_time[hash] = context.expiration_time;
            _time_to_key.insert(std::make_pair(context.expiration_time, hash));
        }
        _cur_ttl_size += cell.size();
    }
    auto [it, _] = offsets.insert(std::make_pair(offset, std::move(cell)));
    _cur_cache_size += size;
    return &(it->second);
}

size_t BlockFileCache::try_release() {
    SCOPED_CACHE_LOCK(_mutex, this);
    std::vector<FileBlockCell*> trash;
    for (auto& [hash, blocks] : _files) {
        for (auto& [offset, cell] : blocks) {
            if (cell.releasable()) {
                trash.emplace_back(&cell);
            } else {
                cell.file_block->set_deleting();
            }
        }
    }
    size_t remove_size = 0;
    for (auto& cell : trash) {
        FileBlockSPtr file_block = cell->file_block;
        std::lock_guard lc(cell->file_block->_mutex);
        remove_size += file_block->range().size();
        remove(file_block, cache_lock, lc);
    }
    *_evict_by_try_release << remove_size;
    LOG(INFO) << "Released " << trash.size() << " blocks in file cache " << _cache_base_path;
    return trash.size();
}

LRUQueue& BlockFileCache::get_queue(FileCacheType type) {
    switch (type) {
    case FileCacheType::INDEX:
        return _index_queue;
    case FileCacheType::DISPOSABLE:
        return _disposable_queue;
    case FileCacheType::NORMAL:
        return _normal_queue;
    case FileCacheType::TTL:
        return _ttl_queue;
    case FileCacheType::COLD_NORMAL:
        return _cold_normal_queue;
    default:
        DCHECK(false);
    }
    return _normal_queue;
}

const LRUQueue& BlockFileCache::get_queue(FileCacheType type) const {
    switch (type) {
    case FileCacheType::INDEX:
        return _index_queue;
    case FileCacheType::DISPOSABLE:
        return _disposable_queue;
    case FileCacheType::NORMAL:
        return _normal_queue;
    case FileCacheType::TTL:
        return _ttl_queue;
    case FileCacheType::COLD_NORMAL:
        return _cold_normal_queue;
    default:
        DCHECK(false);
    }
    return _normal_queue;
}

void BlockFileCache::remove_file_blocks(std::vector<FileBlockCell*>& to_evict,
                                        std::lock_guard<std::mutex>& cache_lock, bool sync) {
    auto remove_file_block_if = [&](FileBlockCell* cell) {
        FileBlockSPtr file_block = cell->file_block;
        if (file_block) {
            std::lock_guard block_lock(file_block->_mutex);
            remove(file_block, cache_lock, block_lock, sync);
        }
    };
    std::for_each(to_evict.begin(), to_evict.end(), remove_file_block_if);
}

void BlockFileCache::remove_file_blocks_and_clean_time_maps(
        std::vector<FileBlockCell*>& to_evict, std::lock_guard<std::mutex>& cache_lock) {
    auto remove_file_block_and_clean_time_maps_if = [&](FileBlockCell* cell) {
        FileBlockSPtr file_block = cell->file_block;
        if (file_block) {
            std::lock_guard block_lock(file_block->_mutex);
            auto hash = cell->file_block->get_hash_value();
            remove(file_block, cache_lock, block_lock);
            if (_files.find(hash) == _files.end()) {
                if (auto iter = _key_to_time.find(hash);
                    _key_to_time.find(hash) != _key_to_time.end()) {
                    auto _time_to_key_iter = _time_to_key.equal_range(iter->second);
                    while (_time_to_key_iter.first != _time_to_key_iter.second) {
                        if (_time_to_key_iter.first->second == hash) {
                            _time_to_key_iter.first = _time_to_key.erase(_time_to_key_iter.first);
                            break;
                        }
                        _time_to_key_iter.first++;
                    }
                    _key_to_time.erase(hash);
                }
            }
        }
    };
    std::for_each(to_evict.begin(), to_evict.end(), remove_file_block_and_clean_time_maps_if);
}

void BlockFileCache::find_evict_candidates(LRUQueue& queue, size_t size, size_t cur_cache_size,
                                           size_t& removed_size,
                                           std::vector<FileBlockCell*>& to_evict,
                                           std::lock_guard<std::mutex>& cache_lock,
                                           size_t& cur_removed_size, bool evict_in_advance) {
    for (const auto& [entry_key, entry_offset, entry_size] : queue) {
        if (!is_overflow(removed_size, size, cur_cache_size, evict_in_advance)) {
            break;
        }
        auto* cell = get_cell(entry_key, entry_offset, cache_lock);

        DCHECK(cell) << "Cache became inconsistent. key: " << entry_key.to_string()
                     << ", offset: " << entry_offset;

        size_t cell_size = cell->size();
        DCHECK(entry_size == cell_size);

        if (cell->releasable()) {
            auto& file_block = cell->file_block;

            std::lock_guard block_lock(file_block->_mutex);
            DCHECK(file_block->_download_state == FileBlock::State::DOWNLOADED);
            to_evict.push_back(cell);
            removed_size += cell_size;
            cur_removed_size += cell_size;
        }
    }
}

// 1. if async load file cache not finish
//     a. evict from lru queue
// 2. if ttl cache
//     a. evict from disposable/normal/index queue one by one
// 3. if dont reach query limit or dont have query limit
//     a. evict from other queue
//     b. evict from current queue
//         a.1 if the data belong write, then just evict cold data
// 4. if reach query limit
//     a. evict from query queue
//     b. evict from other queue
bool BlockFileCache::try_reserve(const UInt128Wrapper& hash, const CacheContext& context,
                                 size_t offset, size_t size,
                                 std::lock_guard<std::mutex>& cache_lock) {
    if (!_async_open_done) {
        return try_reserve_during_async_load(size, cache_lock);
    }
    // use this strategy in scenarios where there is insufficient disk capacity or insufficient number of inodes remaining
    // directly eliminate 5 times the size of the space
    if (_disk_resource_limit_mode) {
        size = 5 * size;
    }

    auto query_context = config::enable_file_cache_query_limit &&
                                         (context.query_id.hi != 0 || context.query_id.lo != 0)
                                 ? get_query_context(context.query_id, cache_lock)
                                 : nullptr;
    if (!query_context) {
        return try_reserve_for_lru(hash, nullptr, context, offset, size, cache_lock);
    } else if (query_context->get_cache_size(cache_lock) + size <=
               query_context->get_max_cache_size()) {
        return try_reserve_for_lru(hash, query_context, context, offset, size, cache_lock);
    }
    int64_t cur_time = std::chrono::duration_cast<std::chrono::milliseconds>(
                               std::chrono::steady_clock::now().time_since_epoch())
                               .count();
    auto& queue = get_queue(context.cache_type);
    size_t removed_size = 0;
    size_t ghost_remove_size = 0;
    size_t queue_size = queue.get_capacity(cache_lock);
    size_t cur_cache_size = _cur_cache_size;
    size_t query_context_cache_size = query_context->get_cache_size(cache_lock);

    std::vector<LRUQueue::Iterator> ghost;
    std::vector<FileBlockCell*> to_evict;

    size_t max_size = queue.get_max_size();
    auto is_overflow = [&] {
        return _disk_resource_limit_mode ? removed_size < size
                                         : cur_cache_size + size - removed_size > _capacity ||
                                                   (queue_size + size - removed_size > max_size) ||
                                                   (query_context_cache_size + size -
                                                            (removed_size + ghost_remove_size) >
                                                    query_context->get_max_cache_size());
    };

    /// Select the cache from the LRU queue held by query for expulsion.
    for (auto iter = query_context->queue().begin(); iter != query_context->queue().end(); iter++) {
        if (!is_overflow()) {
            break;
        }

        auto* cell = get_cell(iter->hash, iter->offset, cache_lock);

        if (!cell) {
            /// The cache corresponding to this record may be swapped out by
            /// other queries, so it has become invalid.
            ghost.push_back(iter);
            ghost_remove_size += iter->size;
        } else {
            size_t cell_size = cell->size();
            DCHECK(iter->size == cell_size);

            if (cell->releasable()) {
                auto& file_block = cell->file_block;

                std::lock_guard block_lock(file_block->_mutex);
                DCHECK(file_block->_download_state == FileBlock::State::DOWNLOADED);
                to_evict.push_back(cell);
                removed_size += cell_size;
            }
        }
    }

    auto remove_file_block_if = [&](FileBlockCell* cell) {
        FileBlockSPtr file_block = cell->file_block;
        if (file_block) {
            query_context->remove(file_block->get_hash_value(), file_block->offset(), cache_lock);
            std::lock_guard block_lock(file_block->_mutex);
            remove(file_block, cache_lock, block_lock);
        }
    };

    for (auto& iter : ghost) {
        query_context->remove(iter->hash, iter->offset, cache_lock);
    }

    std::for_each(to_evict.begin(), to_evict.end(), remove_file_block_if);

    if (is_overflow() &&
        !try_reserve_from_other_queue(context.cache_type, size, cur_time, cache_lock)) {
        return false;
    }
    query_context->reserve(hash, offset, size, cache_lock);
    return true;
}

void BlockFileCache::try_evict_in_advance(size_t size, std::lock_guard<std::mutex>& cache_lock) {
    UInt128Wrapper hash = UInt128Wrapper();
    size_t offset = 0;
    CacheContext context;
    /* we pick NORMAL and TTL cache to evict in advance
     * we reserve for them but won't acutually give space to them
     * on the contrary, NORMAL and TTL may sacrifice by LRU evicting themselves
     * other cache types cannot be exempted because we will evict what they have stolen before LRU evicting
     * in summary: all cache types will shrink somewhat, and NORMAL and TTL shrink the most, to make sure the cache is not full
     */
    context.cache_type = FileCacheType::NORMAL;
    try_reserve_for_lru(hash, nullptr, context, offset, size, cache_lock, true);
    context.cache_type = FileCacheType::TTL;
    try_reserve_for_lru(hash, nullptr, context, offset, size, cache_lock, true);
}

bool BlockFileCache::remove_if_ttl_file_blocks(const UInt128Wrapper& file_key, bool remove_directly,
                                               std::lock_guard<std::mutex>& cache_lock, bool sync) {
    auto& ttl_queue = get_queue(FileCacheType::TTL);
    if (auto iter = _key_to_time.find(file_key);
        _key_to_time.find(file_key) != _key_to_time.end()) {
        if (!remove_directly) {
            auto it = _files.find(file_key);
            if (it != _files.end()) {
                for (auto& [_, cell] : it->second) {
                    if (cell.file_block->cache_type() != FileCacheType::TTL) {
                        continue;
                    }
                    Status st = cell.file_block->update_expiration_time(0);
                    if (!st.ok()) {
                        LOG_WARNING("Failed to update expiration time to 0").error(st);
                    }

<<<<<<< HEAD
                    if (cell.file_block->cache_type() == FileCacheType::NORMAL ||
                        cell.file_block->cache_type() == FileCacheType::COLD_NORMAL)
                        continue;
                    auto new_cache_type = config::enable_file_cache_normal_queue_2qlru
                                                  ? FileCacheType::COLD_NORMAL
                                                  : FileCacheType::NORMAL;
                    st = cell.file_block->change_cache_type_between_ttl_and_others(new_cache_type);
=======
                    if (cell.file_block->cache_type() == FileCacheType::NORMAL) continue;
                    st = cell.file_block->change_cache_type_lock(FileCacheType::NORMAL, cache_lock);
>>>>>>> a5e4e1c7
                    if (st.ok()) {
                        if (cell.queue_iterator) {
                            ttl_queue.remove(cell.queue_iterator.value(), cache_lock);
                            _lru_recorder->record_queue_event(
                                    FileCacheType::TTL, CacheLRULogType::REMOVE,
                                    cell.file_block->get_hash_value(), cell.file_block->offset(),
                                    cell.size());
                        }
                        auto& queue = get_queue(new_cache_type);
                        cell.queue_iterator = queue.add(
                                cell.file_block->get_hash_value(), cell.file_block->offset(),
                                cell.file_block->range().size(), cache_lock);
                        _lru_recorder->record_queue_event(new_cache_type, CacheLRULogType::ADD,
                                                          cell.file_block->get_hash_value(),
                                                          cell.file_block->offset(), cell.size());
                    } else {
                        LOG_WARNING("Failed to change cache type to normal").error(st);
                    }
                }
            }
        } else {
            std::vector<FileBlockCell*> to_remove;
            auto it = _files.find(file_key);
            if (it != _files.end()) {
                for (auto& [_, cell] : it->second) {
                    if (cell.releasable()) {
                        to_remove.push_back(&cell);
                    } else {
                        cell.file_block->set_deleting();
                    }
                }
            }
            std::for_each(to_remove.begin(), to_remove.end(), [&](FileBlockCell* cell) {
                FileBlockSPtr file_block = cell->file_block;
                std::lock_guard block_lock(file_block->_mutex);
                remove(file_block, cache_lock, block_lock, sync);
            });
        }
        // remove from _time_to_key
        // the param hash maybe be passed by _time_to_key, if removed it, cannot use it anymore
        auto _time_to_key_iter = _time_to_key.equal_range(iter->second);
        while (_time_to_key_iter.first != _time_to_key_iter.second) {
            if (_time_to_key_iter.first->second == file_key) {
                _time_to_key_iter.first = _time_to_key.erase(_time_to_key_iter.first);
                break;
            }
            _time_to_key_iter.first++;
        }
        _key_to_time.erase(iter);
        return true;
    }
    return false;
}

// remove specific cache synchronously, for critical operations
// if in use, cache meta will be deleted after use and the block file is then deleted asynchronously
void BlockFileCache::remove_if_cached(const UInt128Wrapper& file_key) {
    SCOPED_CACHE_LOCK(_mutex, this);
    bool is_ttl_file = remove_if_ttl_file_blocks(file_key, true, cache_lock, true);
    if (!is_ttl_file) {
        auto iter = _files.find(file_key);
        std::vector<FileBlockCell*> to_remove;
        if (iter != _files.end()) {
            for (auto& [_, cell] : iter->second) {
                if (cell.releasable()) {
                    to_remove.push_back(&cell);
                } else {
                    cell.file_block->set_deleting();
                }
            }
        }
        remove_file_blocks(to_remove, cache_lock, true);
    }
}

// the async version of remove_if_cached, for background operations
// cache meta is deleted synchronously if not in use, and the block file is deleted asynchronously
// if in use, cache meta will be deleted after use and the block file is then deleted asynchronously
void BlockFileCache::remove_if_cached_async(const UInt128Wrapper& file_key) {
    SCOPED_CACHE_LOCK(_mutex, this);
    bool is_ttl_file = remove_if_ttl_file_blocks(file_key, true, cache_lock, /*sync*/ false);
    if (!is_ttl_file) {
        auto iter = _files.find(file_key);
        std::vector<FileBlockCell*> to_remove;
        if (iter != _files.end()) {
            for (auto& [_, cell] : iter->second) {
                *_gc_evict_bytes_metrics << cell.size();
                *_gc_evict_count_metrics << 1;
                if (cell.releasable()) {
                    to_remove.push_back(&cell);
                } else {
                    cell.file_block->set_deleting();
                }
            }
        }
        remove_file_blocks(to_remove, cache_lock, false);
    }
}

std::vector<FileCacheType> BlockFileCache::get_other_cache_type_without_ttl(
        FileCacheType cur_cache_type) {
    switch (cur_cache_type) {
    case FileCacheType::TTL:
        return {FileCacheType::DISPOSABLE, FileCacheType::COLD_NORMAL, FileCacheType::NORMAL,
                FileCacheType::INDEX};
    case FileCacheType::INDEX:
        return {FileCacheType::DISPOSABLE, FileCacheType::COLD_NORMAL, FileCacheType::NORMAL};
    case FileCacheType::NORMAL:
        return {FileCacheType::DISPOSABLE, FileCacheType::COLD_NORMAL, FileCacheType::INDEX};
    case FileCacheType::COLD_NORMAL:
        return {FileCacheType::DISPOSABLE, FileCacheType::NORMAL, FileCacheType::INDEX};
    case FileCacheType::DISPOSABLE:
        return {FileCacheType::COLD_NORMAL, FileCacheType::NORMAL, FileCacheType::INDEX};
    default:
        return {};
    }
    return {};
}

std::vector<FileCacheType> BlockFileCache::get_other_cache_type(FileCacheType cur_cache_type) {
    switch (cur_cache_type) {
    case FileCacheType::TTL:
        return {FileCacheType::DISPOSABLE, FileCacheType::COLD_NORMAL, FileCacheType::NORMAL,
                FileCacheType::INDEX};
    case FileCacheType::INDEX:
        return {FileCacheType::DISPOSABLE, FileCacheType::COLD_NORMAL, FileCacheType::NORMAL,
                FileCacheType::TTL};
    case FileCacheType::NORMAL:
        return {FileCacheType::DISPOSABLE, FileCacheType::COLD_NORMAL, FileCacheType::INDEX,
                FileCacheType::TTL};
    case FileCacheType::COLD_NORMAL:
        return {FileCacheType::DISPOSABLE, FileCacheType::NORMAL, FileCacheType::INDEX,
                FileCacheType::TTL};
    case FileCacheType::DISPOSABLE:
        return {FileCacheType::COLD_NORMAL, FileCacheType::NORMAL, FileCacheType::INDEX,
                FileCacheType::TTL};
    default:
        return {};
    }
    return {};
}

void BlockFileCache::reset_range(const UInt128Wrapper& hash, size_t offset, size_t old_size,
                                 size_t new_size, std::lock_guard<std::mutex>& cache_lock) {
    DCHECK(_files.find(hash) != _files.end() &&
           _files.find(hash)->second.find(offset) != _files.find(hash)->second.end());
    FileBlockCell* cell = get_cell(hash, offset, cache_lock);
    DCHECK(cell != nullptr);
    if (cell->queue_iterator) {
        auto& queue = get_queue(cell->file_block->cache_type());
        DCHECK(queue.contains(hash, offset, cache_lock));
        auto iter = queue.get(hash, offset, cache_lock);
        iter->size = new_size;
        queue.cache_size -= old_size;
        queue.cache_size += new_size;
    }
    _cur_cache_size -= old_size;
    _cur_cache_size += new_size;
}

bool BlockFileCache::try_reserve_from_other_queue_by_time_interval(
        FileCacheType cur_type, std::vector<FileCacheType> other_cache_types, size_t size,
        int64_t cur_time, std::lock_guard<std::mutex>& cache_lock, bool evict_in_advance) {
    size_t removed_size = 0;
    size_t cur_cache_size = _cur_cache_size;
    std::vector<FileBlockCell*> to_evict;
    for (FileCacheType cache_type : other_cache_types) {
        auto& queue = get_queue(cache_type);
        size_t remove_size_per_type = 0;
        for (const auto& [entry_key, entry_offset, entry_size] : queue) {
            if (!is_overflow(removed_size, size, cur_cache_size, evict_in_advance)) {
                break;
            }
            auto* cell = get_cell(entry_key, entry_offset, cache_lock);
            DCHECK(cell) << "Cache became inconsistent. UInt128Wrapper: " << entry_key.to_string()
                         << ", offset: " << entry_offset;

            size_t cell_size = cell->size();
            DCHECK(entry_size == cell_size);

            if (cell->atime == 0 ? true
                                 : cell->atime + queue.get_hot_data_interval() * 1000 > cur_time) {
                break;
            }

            if (cell->releasable()) {
                auto& file_block = cell->file_block;
                std::lock_guard block_lock(file_block->_mutex);
                DCHECK(file_block->_download_state == FileBlock::State::DOWNLOADED);
                to_evict.push_back(cell);
                removed_size += cell_size;
                remove_size_per_type += cell_size;
            }
        }
        *(_evict_by_time_metrics_matrix[cache_type][cur_type]) << remove_size_per_type;
    }
    bool is_sync_removal = !evict_in_advance;
    remove_file_blocks(to_evict, cache_lock, is_sync_removal);

    return !is_overflow(removed_size, size, cur_cache_size, evict_in_advance);
}

bool BlockFileCache::is_overflow(size_t removed_size, size_t need_size, size_t cur_cache_size,
                                 bool evict_in_advance) const {
    bool ret = false;
    if (evict_in_advance) { // we don't need to check _need_evict_cache_in_advance
        ret = (removed_size < need_size);
        return ret;
    }
    if (_disk_resource_limit_mode) {
        ret = (removed_size < need_size);
    } else {
        ret = (cur_cache_size + need_size - removed_size > _capacity);
    }
    return ret;
}

bool BlockFileCache::try_reserve_from_other_queue_by_size(
        FileCacheType cur_type, std::vector<FileCacheType> other_cache_types, size_t size,
        std::lock_guard<std::mutex>& cache_lock, bool evict_in_advance) {
    size_t removed_size = 0;
    size_t cur_cache_size = _cur_cache_size;
    std::vector<FileBlockCell*> to_evict;
    // we follow the privilege defined in get_other_cache_types to evict
    for (FileCacheType cache_type : other_cache_types) {
        auto& queue = get_queue(cache_type);

        // we will not drain each of them to the bottom -- i.e., we only
        // evict what they have stolen.
        size_t cur_queue_size = queue.get_capacity(cache_lock);
        size_t cur_queue_max_size = queue.get_max_size();
        if (cur_queue_size <= cur_queue_max_size) {
            continue;
        }
        size_t cur_removed_size = 0;
        find_evict_candidates(queue, size, cur_cache_size, removed_size, to_evict, cache_lock,
                              cur_removed_size, evict_in_advance);
        *(_evict_by_size_metrics_matrix[cache_type][cur_type]) << cur_removed_size;
    }
    bool is_sync_removal = !evict_in_advance;
    remove_file_blocks(to_evict, cache_lock, is_sync_removal);
    return !is_overflow(removed_size, size, cur_cache_size, evict_in_advance);
}

bool BlockFileCache::try_reserve_from_other_queue(FileCacheType cur_cache_type, size_t size,
                                                  int64_t cur_time,
                                                  std::lock_guard<std::mutex>& cache_lock,
                                                  bool evict_in_advance) {
    // currently, TTL cache is not considered as a candidate
    auto other_cache_types = get_other_cache_type_without_ttl(cur_cache_type);
    bool reserve_success = try_reserve_from_other_queue_by_time_interval(
            cur_cache_type, other_cache_types, size, cur_time, cache_lock, evict_in_advance);
    if (reserve_success || !config::file_cache_enable_evict_from_other_queue_by_size) {
        return reserve_success;
    }

    other_cache_types = get_other_cache_type(cur_cache_type);
    auto& cur_queue = get_queue(cur_cache_type);
    size_t cur_queue_size = cur_queue.get_capacity(cache_lock);
    size_t cur_queue_max_size = cur_queue.get_max_size();
    // Hit the soft limit by self, cannot remove from other queues
    if (_cur_cache_size + size > _capacity && cur_queue_size + size > cur_queue_max_size) {
        return false;
    }
    return try_reserve_from_other_queue_by_size(cur_cache_type, other_cache_types, size, cache_lock,
                                                evict_in_advance);
}

bool BlockFileCache::try_reserve_for_lru(const UInt128Wrapper& hash,
                                         QueryFileCacheContextPtr query_context,
                                         const CacheContext& context, size_t offset, size_t size,
                                         std::lock_guard<std::mutex>& cache_lock,
                                         bool evict_in_advance) {
    int64_t cur_time = std::chrono::duration_cast<std::chrono::milliseconds>(
                               std::chrono::steady_clock::now().time_since_epoch())
                               .count();
    if (!try_reserve_from_other_queue(context.cache_type, size, cur_time, cache_lock,
                                      evict_in_advance)) {
        auto& queue = get_queue(context.cache_type);
        size_t removed_size = 0;
        size_t cur_cache_size = _cur_cache_size;

        std::vector<FileBlockCell*> to_evict;
        size_t cur_removed_size = 0;
        find_evict_candidates(queue, size, cur_cache_size, removed_size, to_evict, cache_lock,
                              cur_removed_size, evict_in_advance);
        bool is_sync_removal = !evict_in_advance;
        remove_file_blocks(to_evict, cache_lock, is_sync_removal);
        *(_evict_by_self_lru_metrics_matrix[context.cache_type]) << cur_removed_size;

        if (is_overflow(removed_size, size, cur_cache_size, evict_in_advance)) {
            return false;
        }
    }

    if (query_context) {
        query_context->reserve(hash, offset, size, cache_lock);
    }
    return true;
}

template <class T, class U>
    requires IsXLock<T> && IsXLock<U>
void BlockFileCache::remove(FileBlockSPtr file_block, T& cache_lock, U& block_lock, bool sync) {
    auto hash = file_block->get_hash_value();
    auto offset = file_block->offset();
    auto type = file_block->cache_type();
    auto expiration_time = file_block->expiration_time();
    auto tablet_id = file_block->tablet_id();
    auto* cell = get_cell(hash, offset, cache_lock);
    file_block->cell = nullptr;
    DCHECK(cell);
    DCHECK(cell->queue_iterator);
    if (cell->queue_iterator) {
        auto& queue = get_queue(file_block->cache_type());
        queue.remove(*cell->queue_iterator, cache_lock);
        _lru_recorder->record_queue_event(file_block->cache_type(), CacheLRULogType::REMOVE,
                                          cell->file_block->get_hash_value(),
                                          cell->file_block->offset(), cell->size());
    }
    *_queue_evict_size_metrics[static_cast<int>(file_block->cache_type())]
            << file_block->range().size();
    *_total_evict_size_metrics << file_block->range().size();
    if (file_block->state_unlock(block_lock) == FileBlock::State::DOWNLOADED) {
        FileCacheKey key;
        key.hash = hash;
        key.offset = offset;
        key.meta.type = type;
        key.meta.expiration_time = expiration_time;
        key.meta.tablet_id = tablet_id;
        if (sync) {
            int64_t duration_ns = 0;
            Status st;
            {
                SCOPED_RAW_TIMER(&duration_ns);
                st = _storage->remove(key);
            }
            *_storage_sync_remove_latency_us << (duration_ns / 1000);
            if (!st.ok()) {
                LOG_WARNING("").error(st);
            }
        } else {
            // the file will be deleted in the bottom half
            // so there will be a window that the file is not in the cache but still in the storage
            // but it's ok, because the rowset is stale already
            bool ret = _recycle_keys.enqueue(key);
            if (ret) [[likely]] {
                *_recycle_keys_length_recorder << _recycle_keys.size_approx();
            } else {
                LOG_WARNING("Failed to push recycle key to queue, do it synchronously");
                int64_t duration_ns = 0;
                Status st;
                {
                    SCOPED_RAW_TIMER(&duration_ns);
                    st = _storage->remove(key);
                }
                *_storage_retry_sync_remove_latency_us << (duration_ns / 1000);
                if (!st.ok()) {
                    LOG_WARNING("").error(st);
                }
            }
        }
    } else if (file_block->state_unlock(block_lock) == FileBlock::State::DOWNLOADING) {
        file_block->set_deleting();
        return;
    }
    _cur_cache_size -= file_block->range().size();
    if (FileCacheType::TTL == type) {
        _cur_ttl_size -= file_block->range().size();
    }
    auto it = _files.find(hash);
    if (it != _files.end()) {
        it->second.erase(file_block->offset());
        if (it->second.empty()) {
            _files.erase(hash);
        }
    }
    *_num_removed_blocks << 1;
}

size_t BlockFileCache::get_used_cache_size(FileCacheType cache_type) const {
    SCOPED_CACHE_LOCK(_mutex, this);
    return get_used_cache_size_unlocked(cache_type, cache_lock);
}

size_t BlockFileCache::get_used_cache_size_unlocked(FileCacheType cache_type,
                                                    std::lock_guard<std::mutex>& cache_lock) const {
    return get_queue(cache_type).get_capacity(cache_lock);
}

size_t BlockFileCache::get_available_cache_size(FileCacheType cache_type) const {
    SCOPED_CACHE_LOCK(_mutex, this);
    return get_available_cache_size_unlocked(cache_type, cache_lock);
}

size_t BlockFileCache::get_available_cache_size_unlocked(
        FileCacheType cache_type, std::lock_guard<std::mutex>& cache_lock) const {
    return get_queue(cache_type).get_max_element_size() -
           get_used_cache_size_unlocked(cache_type, cache_lock);
}

size_t BlockFileCache::get_file_blocks_num(FileCacheType cache_type) const {
    SCOPED_CACHE_LOCK(_mutex, this);
    return get_file_blocks_num_unlocked(cache_type, cache_lock);
}

size_t BlockFileCache::get_file_blocks_num_unlocked(FileCacheType cache_type,
                                                    std::lock_guard<std::mutex>& cache_lock) const {
    return get_queue(cache_type).get_elements_num(cache_lock);
}

FileBlockCell::FileBlockCell(FileBlockSPtr file_block, std::lock_guard<std::mutex>& cache_lock)
        : file_block(file_block) {
    file_block->cell = this;
    /**
     * Cell can be created with either DOWNLOADED or EMPTY file block's state.
     * File block acquires DOWNLOADING state and creates LRUQueue iterator on first
     * successful getOrSetDownaloder call.
     */

    switch (file_block->_download_state) {
    case FileBlock::State::DOWNLOADED:
    case FileBlock::State::EMPTY:
    case FileBlock::State::SKIP_CACHE: {
        break;
    }
    default:
        DCHECK(false) << "Can create cell with either EMPTY, DOWNLOADED, SKIP_CACHE state, got: "
                      << FileBlock::state_to_string(file_block->_download_state);
    }
    if (file_block->cache_type() == FileCacheType::TTL) {
        update_atime();
    }
}

LRUQueue::Iterator LRUQueue::add(const UInt128Wrapper& hash, size_t offset, size_t size,
                                 std::lock_guard<std::mutex>& /* cache_lock */) {
    cache_size += size;
    auto iter = queue.insert(queue.end(), FileKeyAndOffset(hash, offset, size));
    map.insert(std::make_pair(std::make_pair(hash, offset), iter));
    return iter;
}

void LRUQueue::remove_all(std::lock_guard<std::mutex>& /* cache_lock */) {
    queue.clear();
    map.clear();
    cache_size = 0;
}

void LRUQueue::move_to_end(Iterator queue_it, std::lock_guard<std::mutex>& /* cache_lock */) {
    queue.splice(queue.end(), queue, queue_it);
}
bool LRUQueue::contains(const UInt128Wrapper& hash, size_t offset,
                        std::lock_guard<std::mutex>& /* cache_lock */) const {
    return map.find(std::make_pair(hash, offset)) != map.end();
}

LRUQueue::Iterator LRUQueue::get(const UInt128Wrapper& hash, size_t offset,
                                 std::lock_guard<std::mutex>& /* cache_lock */) const {
    auto itr = map.find(std::make_pair(hash, offset));
    if (itr != map.end()) {
        return itr->second;
    }
    return std::list<FileKeyAndOffset>::iterator();
}

std::string LRUQueue::to_string(std::lock_guard<std::mutex>& /* cache_lock */) const {
    std::string result;
    for (const auto& [hash, offset, size] : queue) {
        if (!result.empty()) {
            result += ", ";
        }
        result += fmt::format("{}: [{}, {}]", hash.to_string(), offset, offset + size - 1);
    }
    return result;
}

size_t LRUQueue::levenshtein_distance_from(LRUQueue& base,
                                           std::lock_guard<std::mutex>& cache_lock) {
    std::list<FileKeyAndOffset> target_queue = this->queue;
    std::list<FileKeyAndOffset> base_queue = base.queue;
    std::vector<FileKeyAndOffset> vec1(target_queue.begin(), target_queue.end());
    std::vector<FileKeyAndOffset> vec2(base_queue.begin(), base_queue.end());

    size_t m = vec1.size();
    size_t n = vec2.size();

    // Create a 2D vector (matrix) to store the Levenshtein distances
    // dp[i][j] will hold the distance between the first i elements of vec1 and the first j elements of vec2
    std::vector<std::vector<size_t>> dp(m + 1, std::vector<size_t>(n + 1, 0));

    // Initialize the first row and column of the matrix
    // The distance between an empty list and a list of length k is k (all insertions or deletions)
    for (size_t i = 0; i <= m; ++i) {
        dp[i][0] = i;
    }
    for (size_t j = 0; j <= n; ++j) {
        dp[0][j] = j;
    }

    // Fill the matrix using dynamic programming
    for (size_t i = 1; i <= m; ++i) {
        for (size_t j = 1; j <= n; ++j) {
            // Check if the current elements of both vectors are equal
            size_t cost = (vec1[i - 1].hash == vec2[j - 1].hash &&
                           vec1[i - 1].offset == vec2[j - 1].offset)
                                  ? 0
                                  : 1;
            // Calculate the minimum cost of three possible operations:
            // 1. Insertion: dp[i][j-1] + 1
            // 2. Deletion: dp[i-1][j] + 1
            // 3. Substitution: dp[i-1][j-1] + cost (0 if elements are equal, 1 if not)
            dp[i][j] = std::min({dp[i - 1][j] + 1, dp[i][j - 1] + 1, dp[i - 1][j - 1] + cost});
        }
    }
    // The bottom-right cell of the matrix contains the Levenshtein distance
    return dp[m][n];
}

std::string BlockFileCache::dump_structure(const UInt128Wrapper& hash) {
    SCOPED_CACHE_LOCK(_mutex, this);
    return dump_structure_unlocked(hash, cache_lock);
}

std::string BlockFileCache::dump_structure_unlocked(const UInt128Wrapper& hash,
                                                    std::lock_guard<std::mutex>&) {
    std::stringstream result;
    auto it = _files.find(hash);
    if (it == _files.end()) {
        return std::string("");
    }
    const auto& cells_by_offset = it->second;

    for (const auto& [_, cell] : cells_by_offset) {
        result << cell.file_block->get_info_for_log() << " "
               << cache_type_to_string(cell.file_block->cache_type()) << "\n";
    }

    return result.str();
}

std::string BlockFileCache::dump_single_cache_type(const UInt128Wrapper& hash, size_t offset) {
    SCOPED_CACHE_LOCK(_mutex, this);
    return dump_single_cache_type_unlocked(hash, offset, cache_lock);
}

std::string BlockFileCache::dump_single_cache_type_unlocked(const UInt128Wrapper& hash,
                                                            size_t offset,
                                                            std::lock_guard<std::mutex>&) {
    std::stringstream result;
    auto it = _files.find(hash);
    if (it == _files.end()) {
        return std::string("");
    }
    const auto& cells_by_offset = it->second;
    const auto& cell = cells_by_offset.find(offset);

    return cache_type_to_string(cell->second.file_block->cache_type());
}

void BlockFileCache::change_cache_type(const UInt128Wrapper& hash, size_t offset,
                                       FileCacheType new_type,
                                       std::lock_guard<std::mutex>& cache_lock) {
    if (auto iter = _files.find(hash); iter != _files.end()) {
        auto& file_blocks = iter->second;
        if (auto cell_it = file_blocks.find(offset); cell_it != file_blocks.end()) {
            FileBlockCell& cell = cell_it->second;
            auto& cur_queue = get_queue(cell.file_block->cache_type());
            DCHECK(cell.queue_iterator.has_value());
            cur_queue.remove(*cell.queue_iterator, cache_lock);
            _lru_recorder->record_queue_event(
                    cell.file_block->cache_type(), CacheLRULogType::REMOVE,
                    cell.file_block->get_hash_value(), cell.file_block->offset(), cell.size());
            auto& new_queue = get_queue(new_type);
            cell.queue_iterator =
                    new_queue.add(hash, offset, cell.file_block->range().size(), cache_lock);
            _lru_recorder->record_queue_event(new_type, CacheLRULogType::ADD,
                                              cell.file_block->get_hash_value(),
                                              cell.file_block->offset(), cell.size());
        }
    }
}

// @brief: get a path's disk capacity used percent, inode used percent
// @param: path
// @param: percent.first disk used percent, percent.second inode used percent
int disk_used_percentage(const std::string& path, std::pair<int, int>* percent) {
    struct statfs stat;
    int ret = statfs(path.c_str(), &stat);
    if (ret != 0) {
        return ret;
    }
    // https://github.com/coreutils/coreutils/blob/master/src/df.c#L1195
    // v->used = stat.f_blocks - stat.f_bfree
    // nonroot_total = stat.f_blocks - stat.f_bfree + stat.f_bavail
    uintmax_t u100 = (stat.f_blocks - stat.f_bfree) * 100;
    uintmax_t nonroot_total = stat.f_blocks - stat.f_bfree + stat.f_bavail;
    int capacity_percentage = int(u100 / nonroot_total + (u100 % nonroot_total != 0));

    unsigned long long inode_free = stat.f_ffree;
    unsigned long long inode_total = stat.f_files;
    int inode_percentage = cast_set<int>(inode_free * 100 / inode_total);
    percent->first = capacity_percentage;
    percent->second = 100 - inode_percentage;

    // Add sync point for testing
    TEST_SYNC_POINT_CALLBACK("BlockFileCache::disk_used_percentage:1", percent);

    return 0;
}

std::string BlockFileCache::reset_capacity(size_t new_capacity) {
    using namespace std::chrono;
    int64_t space_released = 0;
    size_t old_capacity = 0;
    std::stringstream ss;
    ss << "finish reset_capacity, path=" << _cache_base_path;
    auto adjust_start_time = steady_clock::time_point();
    {
        SCOPED_CACHE_LOCK(_mutex, this);
        if (new_capacity < _capacity && new_capacity < _cur_cache_size) {
            int64_t need_remove_size = _cur_cache_size - new_capacity;
            auto remove_blocks = [&](LRUQueue& queue) -> int64_t {
                int64_t queue_released = 0;
                std::vector<FileBlockCell*> to_evict;
                for (const auto& [entry_key, entry_offset, entry_size] : queue) {
                    if (need_remove_size <= 0) {
                        break;
                    }
                    need_remove_size -= entry_size;
                    space_released += entry_size;
                    queue_released += entry_size;
                    auto* cell = get_cell(entry_key, entry_offset, cache_lock);
                    if (!cell->releasable()) {
                        cell->file_block->set_deleting();
                        continue;
                    }
                    to_evict.push_back(cell);
                }
                for (auto& cell : to_evict) {
                    FileBlockSPtr file_block = cell->file_block;
                    std::lock_guard block_lock(file_block->_mutex);
                    remove(file_block, cache_lock, block_lock);
                }
                return queue_released;
            };
            int64_t queue_released = remove_blocks(_disposable_queue);
            ss << " disposable_queue released " << queue_released;
            queue_released = remove_blocks(_normal_queue);
            ss << " normal_queue released " << queue_released;
            queue_released = remove_blocks(_index_queue);
            ss << " index_queue released " << queue_released;
            queue_released = remove_blocks(_ttl_queue);
            ss << " ttl_queue released " << queue_released;
            queue_released = remove_blocks(_cold_normal_queue);
            ss << " cold_normal_queue released " << queue_released;

            _disk_resource_limit_mode = true;
            _disk_limit_mode_metrics->set_value(1);
            ss << " total_space_released=" << space_released;
        }
        old_capacity = _capacity;
        _capacity = new_capacity;
        _cache_capacity_metrics->set_value(_capacity);
    }
    auto use_time = duration_cast<milliseconds>(steady_clock::time_point() - adjust_start_time);
    LOG(INFO) << "Finish tag deleted block. path=" << _cache_base_path
              << " use_time=" << cast_set<int64_t>(use_time.count());
    ss << " old_capacity=" << old_capacity << " new_capacity=" << new_capacity;
    LOG(INFO) << ss.str();
    return ss.str();
}

void BlockFileCache::check_disk_resource_limit() {
    if (_storage->get_type() != FileCacheStorageType::DISK) {
        return;
    }

    bool previous_mode = _disk_resource_limit_mode;
    if (_capacity > _cur_cache_size) {
        _disk_resource_limit_mode = false;
        _disk_limit_mode_metrics->set_value(0);
    }
    std::pair<int, int> percent;
    int ret = disk_used_percentage(_cache_base_path, &percent);
    if (ret != 0) {
        LOG_ERROR("").tag("file cache path", _cache_base_path).tag("error", strerror(errno));
        return;
    }
    auto [space_percentage, inode_percentage] = percent;
    auto is_insufficient = [](const int& percentage) {
        return percentage >= config::file_cache_enter_disk_resource_limit_mode_percent;
    };
    DCHECK_GE(space_percentage, 0);
    DCHECK_LE(space_percentage, 100);
    DCHECK_GE(inode_percentage, 0);
    DCHECK_LE(inode_percentage, 100);
    // ATTN: due to that can be changed dynamically, set it to default value if it's invalid
    // FIXME: reject with config validator
    if (config::file_cache_enter_disk_resource_limit_mode_percent <
        config::file_cache_exit_disk_resource_limit_mode_percent) {
        LOG_WARNING("config error, set to default value")
                .tag("enter", config::file_cache_enter_disk_resource_limit_mode_percent)
                .tag("exit", config::file_cache_exit_disk_resource_limit_mode_percent);
        config::file_cache_enter_disk_resource_limit_mode_percent = 88;
        config::file_cache_exit_disk_resource_limit_mode_percent = 80;
    }
    bool is_space_insufficient = is_insufficient(space_percentage);
    bool is_inode_insufficient = is_insufficient(inode_percentage);
    if (is_space_insufficient || is_inode_insufficient) {
        _disk_resource_limit_mode = true;
        _disk_limit_mode_metrics->set_value(1);
    } else if (_disk_resource_limit_mode &&
               (space_percentage < config::file_cache_exit_disk_resource_limit_mode_percent) &&
               (inode_percentage < config::file_cache_exit_disk_resource_limit_mode_percent)) {
        _disk_resource_limit_mode = false;
        _disk_limit_mode_metrics->set_value(0);
    }
    if (previous_mode != _disk_resource_limit_mode) {
        // add log for disk resource limit mode switching
        if (_disk_resource_limit_mode) {
            LOG(WARNING) << "Entering disk resource limit mode: file_cache=" << get_base_path()
                         << " space_percent=" << space_percentage
                         << " inode_percent=" << inode_percentage
                         << " is_space_insufficient=" << is_space_insufficient
                         << " is_inode_insufficient=" << is_inode_insufficient
                         << " enter threshold="
                         << config::file_cache_enter_disk_resource_limit_mode_percent;
        } else {
            LOG(INFO) << "Exiting disk resource limit mode: file_cache=" << get_base_path()
                      << " space_percent=" << space_percentage
                      << " inode_percent=" << inode_percentage << " exit threshold="
                      << config::file_cache_exit_disk_resource_limit_mode_percent;
        }
    } else if (_disk_resource_limit_mode) {
        // print log for disk resource limit mode running, but less frequently
        LOG_EVERY_N(WARNING, 10) << "file_cache=" << get_base_path()
                                 << " space_percent=" << space_percentage
                                 << " inode_percent=" << inode_percentage
                                 << " is_space_insufficient=" << is_space_insufficient
                                 << " is_inode_insufficient=" << is_inode_insufficient
                                 << " mode run in resource limit";
    }
}

void BlockFileCache::check_need_evict_cache_in_advance() {
    if (_storage->get_type() != FileCacheStorageType::DISK) {
        return;
    }

    std::pair<int, int> percent;
    int ret = disk_used_percentage(_cache_base_path, &percent);
    if (ret != 0) {
        LOG_ERROR("").tag("file cache path", _cache_base_path).tag("error", strerror(errno));
        return;
    }
    auto [space_percentage, inode_percentage] = percent;
    int size_percentage = static_cast<int>(_cur_cache_size * 100 / _capacity);
    auto is_insufficient = [](const int& percentage) {
        return percentage >= config::file_cache_enter_need_evict_cache_in_advance_percent;
    };
    DCHECK_GE(space_percentage, 0);
    DCHECK_LE(space_percentage, 100);
    DCHECK_GE(inode_percentage, 0);
    DCHECK_LE(inode_percentage, 100);
    // ATTN: due to that can be changed dynamically, set it to default value if it's invalid
    // FIXME: reject with config validator
    if (config::file_cache_enter_need_evict_cache_in_advance_percent <=
        config::file_cache_exit_need_evict_cache_in_advance_percent) {
        LOG_WARNING("config error, set to default value")
                .tag("enter", config::file_cache_enter_need_evict_cache_in_advance_percent)
                .tag("exit", config::file_cache_exit_need_evict_cache_in_advance_percent);
        config::file_cache_enter_need_evict_cache_in_advance_percent = 78;
        config::file_cache_exit_need_evict_cache_in_advance_percent = 75;
    }
    bool previous_mode = _need_evict_cache_in_advance;
    bool is_space_insufficient = is_insufficient(space_percentage);
    bool is_inode_insufficient = is_insufficient(inode_percentage);
    bool is_size_insufficient = is_insufficient(size_percentage);
    if (is_space_insufficient || is_inode_insufficient || is_size_insufficient) {
        _need_evict_cache_in_advance = true;
        _need_evict_cache_in_advance_metrics->set_value(1);
    } else if (_need_evict_cache_in_advance &&
               (space_percentage < config::file_cache_exit_need_evict_cache_in_advance_percent) &&
               (inode_percentage < config::file_cache_exit_need_evict_cache_in_advance_percent) &&
               (size_percentage < config::file_cache_exit_need_evict_cache_in_advance_percent)) {
        _need_evict_cache_in_advance = false;
        _need_evict_cache_in_advance_metrics->set_value(0);
    }
    if (previous_mode != _need_evict_cache_in_advance) {
        // add log for evict cache in advance mode switching
        if (_need_evict_cache_in_advance) {
            LOG(WARNING) << "Entering evict cache in advance mode: "
                         << "file_cache=" << get_base_path()
                         << " space_percent=" << space_percentage
                         << " inode_percent=" << inode_percentage
                         << " size_percent=" << size_percentage
                         << " is_space_insufficient=" << is_space_insufficient
                         << " is_inode_insufficient=" << is_inode_insufficient
                         << " is_size_insufficient=" << is_size_insufficient << " enter threshold="
                         << config::file_cache_enter_need_evict_cache_in_advance_percent;
        } else {
            LOG(INFO) << "Exiting evict cache in advance mode: "
                      << "file_cache=" << get_base_path() << " space_percent=" << space_percentage
                      << " inode_percent=" << inode_percentage
                      << " size_percent=" << size_percentage << " exit threshold="
                      << config::file_cache_exit_need_evict_cache_in_advance_percent;
        }
    } else if (_need_evict_cache_in_advance) {
        // print log for evict cache in advance mode running, but less frequently
        LOG_EVERY_N(WARNING, 10) << "file_cache=" << get_base_path()
                                 << " space_percent=" << space_percentage
                                 << " inode_percent=" << inode_percentage
                                 << " size_percent=" << size_percentage
                                 << " is_space_insufficient=" << is_space_insufficient
                                 << " is_inode_insufficient=" << is_inode_insufficient
                                 << " is_size_insufficient=" << is_size_insufficient
                                 << " need evict cache in advance";
    }
}

void BlockFileCache::run_background_monitor() {
    Thread::set_self_name("run_background_monitor");
    while (!_close) {
        int64_t interval_ms = config::file_cache_background_monitor_interval_ms;
        TEST_SYNC_POINT_CALLBACK("BlockFileCache::set_sleep_time", &interval_ms);
        check_disk_resource_limit();
        if (config::enable_evict_file_cache_in_advance) {
            check_need_evict_cache_in_advance();
        } else {
            _need_evict_cache_in_advance = false;
            _need_evict_cache_in_advance_metrics->set_value(0);
        }

        {
            std::unique_lock close_lock(_close_mtx);
            _close_cv.wait_for(close_lock, std::chrono::milliseconds(interval_ms));
            if (_close) {
                break;
            }
        }
        // report
        {
            SCOPED_CACHE_LOCK(_mutex, this);
            _cur_cache_size_metrics->set_value(_cur_cache_size);
            _cur_ttl_cache_size_metrics->set_value(_cur_cache_size -
                                                   _index_queue.get_capacity(cache_lock) -
                                                   _normal_queue.get_capacity(cache_lock) -
                                                   _disposable_queue.get_capacity(cache_lock) -
                                                   _cold_normal_queue.get_capacity(cache_lock));
            _cur_ttl_cache_lru_queue_cache_size_metrics->set_value(
                    _ttl_queue.get_capacity(cache_lock));
            _cur_ttl_cache_lru_queue_element_count_metrics->set_value(
                    _ttl_queue.get_elements_num(cache_lock));
            _cur_normal_queue_cache_size_metrics->set_value(_normal_queue.get_capacity(cache_lock));
            _cur_normal_queue_element_count_metrics->set_value(
                    _normal_queue.get_elements_num(cache_lock));
            _cur_index_queue_cache_size_metrics->set_value(_index_queue.get_capacity(cache_lock));
            _cur_index_queue_element_count_metrics->set_value(
                    _index_queue.get_elements_num(cache_lock));
            _cur_disposable_queue_cache_size_metrics->set_value(
                    _disposable_queue.get_capacity(cache_lock));
            _cur_disposable_queue_element_count_metrics->set_value(
                    _disposable_queue.get_elements_num(cache_lock));
            _cur_cold_normal_queue_cache_size_metrics->set_value(
                    _cold_normal_queue.get_capacity(cache_lock));
            _cur_cold_normal_queue_element_count_metrics->set_value(
                    _cold_normal_queue.get_elements_num(cache_lock));

            // Update meta store write queue size if storage is FSFileCacheStorage
            if (_storage->get_type() == FileCacheStorageType::DISK) {
                auto* fs_storage = dynamic_cast<FSFileCacheStorage*>(_storage.get());
                if (fs_storage != nullptr) {
                    auto* meta_store = fs_storage->get_meta_store();
                    if (meta_store != nullptr) {
                        _meta_store_write_queue_size_metrics->set_value(
                                meta_store->get_write_queue_size());
                    }
                }
            }

            if (_num_read_blocks->get_value() > 0) {
                _hit_ratio->set_value((double)_num_hit_blocks->get_value() /
                                      (double)_num_read_blocks->get_value());
            }
            if (_num_read_blocks_5m->get_value() > 0) {
                _hit_ratio_5m->set_value((double)_num_hit_blocks_5m->get_value() /
                                         (double)_num_read_blocks_5m->get_value());
            }
            if (_num_read_blocks_1h->get_value() > 0) {
                _hit_ratio_1h->set_value((double)_num_hit_blocks_1h->get_value() /
                                         (double)_num_read_blocks_1h->get_value());
            }

            if (_no_warmup_num_hit_blocks->get_value() > 0) {
                _no_warmup_hit_ratio->set_value((double)_no_warmup_num_hit_blocks->get_value() /
                                                (double)_no_warmup_num_read_blocks->get_value());
            }
            if (_no_warmup_num_hit_blocks_5m->get_value() > 0) {
                _no_warmup_hit_ratio_5m->set_value(
                        (double)_no_warmup_num_hit_blocks_5m->get_value() /
                        (double)_no_warmup_num_read_blocks_5m->get_value());
            }
            if (_no_warmup_num_hit_blocks_1h->get_value() > 0) {
                _no_warmup_hit_ratio_1h->set_value(
                        (double)_no_warmup_num_hit_blocks_1h->get_value() /
                        (double)_no_warmup_num_read_blocks_1h->get_value());
            }
        }
    }
}

void BlockFileCache::run_background_ttl_gc() {
    Thread::set_self_name("run_background_ttl_gc");
    while (!_close) {
        int64_t interval_ms = config::file_cache_background_ttl_gc_interval_ms;
        int64_t batch_size = config::file_cache_background_ttl_gc_batch;
        TEST_SYNC_POINT_CALLBACK("BlockFileCache::set_sleep_time", &interval_ms);
        {
            std::unique_lock close_lock(_close_mtx);
            _close_cv.wait_for(close_lock, std::chrono::milliseconds(interval_ms));
            if (_close) {
                break;
            }
        }
        int64_t duration_ns = 0;
        {
            int64_t cur_time = UnixSeconds();
            int64_t count = 0;
            SCOPED_CACHE_LOCK(_mutex, this);
            SCOPED_RAW_TIMER(&duration_ns);
            while (!_time_to_key.empty()) {
                auto begin = _time_to_key.begin();
                if (cur_time < begin->first || count > batch_size) {
                    break;
                }
                remove_if_ttl_file_blocks(begin->second, false, cache_lock, false);
                ++count;
            }
        }
        *_ttl_gc_latency_us << (duration_ns / 1000);
    }
}

void BlockFileCache::run_background_gc() {
    Thread::set_self_name("run_background_gc");
    FileCacheKey key;
    size_t batch_count = 0;
    while (!_close) {
        int64_t interval_ms = config::file_cache_background_gc_interval_ms;
        size_t batch_limit = config::file_cache_remove_block_qps_limit * interval_ms / 1000;
        {
            std::unique_lock close_lock(_close_mtx);
            _close_cv.wait_for(close_lock, std::chrono::milliseconds(interval_ms));
            if (_close) {
                break;
            }
        }

        while (batch_count < batch_limit && _recycle_keys.try_dequeue(key)) {
            int64_t duration_ns = 0;
            Status st;
            {
                SCOPED_RAW_TIMER(&duration_ns);
                st = _storage->remove(key);
            }
            *_storage_async_remove_latency_us << (duration_ns / 1000);

            if (!st.ok()) {
                LOG_WARNING("").error(st);
            }
            batch_count++;
        }
        *_recycle_keys_length_recorder << _recycle_keys.size_approx();
        batch_count = 0;
    }
}

void BlockFileCache::run_background_evict_in_advance() {
    Thread::set_self_name("run_background_evict_in_advance");
    LOG(INFO) << "Starting background evict in advance thread";
    int64_t batch = 0;
    while (!_close) {
        {
            std::unique_lock close_lock(_close_mtx);
            _close_cv.wait_for(
                    close_lock,
                    std::chrono::milliseconds(config::file_cache_evict_in_advance_interval_ms));
            if (_close) {
                LOG(INFO) << "Background evict in advance thread exiting due to cache closing";
                break;
            }
        }
        batch = config::file_cache_evict_in_advance_batch_bytes;

        // Skip if eviction not needed or too many pending recycles
        if (!_need_evict_cache_in_advance ||
            _recycle_keys.size_approx() >=
                    config::file_cache_evict_in_advance_recycle_keys_num_threshold) {
            continue;
        }

        int64_t duration_ns = 0;
        {
            SCOPED_CACHE_LOCK(_mutex, this);
            SCOPED_RAW_TIMER(&duration_ns);
            try_evict_in_advance(batch, cache_lock);
        }
        *_evict_in_advance_latency_us << (duration_ns / 1000);
    }
}

void BlockFileCache::run_background_block_lru_update() {
    Thread::set_self_name("run_background_block_lru_update");
    FileBlockSPtr block;
    size_t batch_count = 0;
    while (!_close) {
        int64_t interval_ms = config::file_cache_background_block_lru_update_interval_ms;
        size_t batch_limit =
                config::file_cache_background_block_lru_update_qps_limit * interval_ms / 1000;
        {
            std::unique_lock close_lock(_close_mtx);
            _close_cv.wait_for(close_lock, std::chrono::milliseconds(interval_ms));
            if (_close) {
                break;
            }
        }

        int64_t duration_ns = 0;
        {
            SCOPED_CACHE_LOCK(_mutex, this);
            SCOPED_RAW_TIMER(&duration_ns);
            while (batch_count < batch_limit && _need_update_lru_blocks.try_dequeue(block)) {
                update_block_lru(block, cache_lock);
                batch_count++;
            }
        }
        *_update_lru_blocks_latency_us << (duration_ns / 1000);
        *_need_update_lru_blocks_length_recorder << _need_update_lru_blocks.size_approx();
        batch_count = 0;
    }
}

void BlockFileCache::modify_expiration_time(const UInt128Wrapper& hash,
                                            uint64_t new_expiration_time) {
    SCOPED_CACHE_LOCK(_mutex, this);
    // 1. If new_expiration_time is equal to zero
    if (new_expiration_time == 0) {
        remove_if_ttl_file_blocks(hash, false, cache_lock, false);
        return;
    }
    // 2. If the hash in ttl cache, modify its expiration time.
    if (auto iter = _key_to_time.find(hash); iter != _key_to_time.end()) {
        // remove from _time_to_key
        auto _time_to_key_iter = _time_to_key.equal_range(iter->second);
        while (_time_to_key_iter.first != _time_to_key_iter.second) {
            if (_time_to_key_iter.first->second == hash) {
                _time_to_key_iter.first = _time_to_key.erase(_time_to_key_iter.first);
                break;
            }
            _time_to_key_iter.first++;
        }
        _time_to_key.insert(std::make_pair(new_expiration_time, hash));
        iter->second = new_expiration_time;
        auto it = _files.find(hash);
        if (it != _files.end()) {
            for (auto& [_, cell] : it->second) {
                Status st = cell.file_block->update_expiration_time(new_expiration_time);
                if (!st.ok()) {
                    LOG_WARNING("Failed to modify expiration time").error(st);
                }
            }
        }

        return;
    }
    // 3. change to ttl if the blocks aren't ttl
    if (auto iter = _files.find(hash); iter != _files.end()) {
        for (auto& [_, cell] : iter->second) {
            Status st = cell.file_block->update_expiration_time(new_expiration_time);
            if (!st.ok()) {
                LOG_WARNING("").error(st);
            }

            FileCacheType origin_type = cell.file_block->cache_type();
            if (origin_type == FileCacheType::TTL) continue;
            st = cell.file_block->change_cache_type_lock(FileCacheType::TTL, cache_lock);
            if (st.ok()) {
                auto& queue = get_queue(origin_type);
                queue.remove(cell.queue_iterator.value(), cache_lock);
                _lru_recorder->record_queue_event(origin_type, CacheLRULogType::REMOVE,
                                                  cell.file_block->get_hash_value(),
                                                  cell.file_block->offset(), cell.size());
                auto& ttl_queue = get_queue(FileCacheType::TTL);
                cell.queue_iterator = ttl_queue.add(hash, cell.file_block->offset(),
                                                    cell.file_block->range().size(), cache_lock);
                _lru_recorder->record_queue_event(FileCacheType::TTL, CacheLRULogType::ADD,
                                                  cell.file_block->get_hash_value(),
                                                  cell.file_block->offset(), cell.size());
            }
            if (!st.ok()) {
                LOG_WARNING("").error(st);
            }
        }
        _key_to_time[hash] = new_expiration_time;
        _time_to_key.insert(std::make_pair(new_expiration_time, hash));
    }
}

std::vector<std::tuple<size_t, size_t, FileCacheType, uint64_t>>
BlockFileCache::get_hot_blocks_meta(const UInt128Wrapper& hash) const {
    int64_t cur_time = std::chrono::duration_cast<std::chrono::milliseconds>(
                               std::chrono::steady_clock::now().time_since_epoch())
                               .count();
    SCOPED_CACHE_LOCK(_mutex, this);
    std::vector<std::tuple<size_t, size_t, FileCacheType, uint64_t>> blocks_meta;
    if (auto iter = _files.find(hash); iter != _files.end()) {
        for (auto& pair : _files.find(hash)->second) {
            const FileBlockCell* cell = &pair.second;
            if (cell->file_block->cache_type() != FileCacheType::DISPOSABLE) {
                if (cell->file_block->cache_type() == FileCacheType::TTL ||
                    (cell->atime != 0 &&
                     cur_time - cell->atime <
                             get_queue(cell->file_block->cache_type()).get_hot_data_interval() *
                                     1000)) {
                    blocks_meta.emplace_back(pair.first, cell->size(),
                                             cell->file_block->cache_type(),
                                             cell->file_block->expiration_time());
                }
            }
        }
    }
    return blocks_meta;
}

bool BlockFileCache::try_reserve_during_async_load(size_t size,
                                                   std::lock_guard<std::mutex>& cache_lock) {
    size_t removed_size = 0;
    size_t normal_queue_size = _normal_queue.get_capacity(cache_lock);
    size_t disposable_queue_size = _disposable_queue.get_capacity(cache_lock);
    size_t index_queue_size = _index_queue.get_capacity(cache_lock);
    size_t cold_normal_queue_size = _cold_normal_queue.get_capacity(cache_lock);

    std::vector<FileBlockCell*> to_evict;
    auto collect_eliminate_fragments = [&](LRUQueue& queue) {
        for (const auto& [entry_key, entry_offset, entry_size] : queue) {
            if (!_disk_resource_limit_mode || removed_size >= size) {
                break;
            }
            auto* cell = get_cell(entry_key, entry_offset, cache_lock);

            DCHECK(cell) << "Cache became inconsistent. UInt128Wrapper: " << entry_key.to_string()
                         << ", offset: " << entry_offset;

            size_t cell_size = cell->size();
            DCHECK(entry_size == cell_size);

            if (cell->releasable()) {
                auto& file_block = cell->file_block;

                std::lock_guard block_lock(file_block->_mutex);
                DCHECK(file_block->_download_state == FileBlock::State::DOWNLOADED);
                to_evict.push_back(cell);
                removed_size += cell_size;
            }
        }
    };
    if (disposable_queue_size != 0) {
        collect_eliminate_fragments(get_queue(FileCacheType::DISPOSABLE));
    }
    if (normal_queue_size != 0) {
        collect_eliminate_fragments(get_queue(FileCacheType::NORMAL));
    }
    if (index_queue_size != 0) {
        collect_eliminate_fragments(get_queue(FileCacheType::INDEX));
    }
    if (cold_normal_queue_size != 0) {
        collect_eliminate_fragments(get_queue(FileCacheType::COLD_NORMAL));
    }
    remove_file_blocks(to_evict, cache_lock, true);

    return !_disk_resource_limit_mode || removed_size >= size;
}

void BlockFileCache::clear_need_update_lru_blocks() {
    std::vector<FileBlockSPtr> buffer;
    buffer.reserve(1024);
    while (_need_update_lru_blocks.try_dequeue_bulk(buffer.data(), buffer.capacity())) {
    }
}

std::string BlockFileCache::clear_file_cache_directly() {
    _lru_dumper->remove_lru_dump_files();
    using namespace std::chrono;
    std::stringstream ss;
    auto start = steady_clock::now();
    SCOPED_CACHE_LOCK(_mutex, this);
    LOG_INFO("start clear_file_cache_directly").tag("path", _cache_base_path);

    std::string clear_msg;
    auto s = _storage->clear(clear_msg);
    if (!s.ok()) {
        return clear_msg;
    }

    int64_t num_files = _files.size();
    int64_t cache_size = _cur_cache_size;
    int64_t index_queue_size = _index_queue.get_elements_num(cache_lock);
    int64_t normal_queue_size = _normal_queue.get_elements_num(cache_lock);
    int64_t disposable_queue_size = _disposable_queue.get_elements_num(cache_lock);
    int64_t ttl_queue_size = _ttl_queue.get_elements_num(cache_lock);
    int64_t cold_normal_queue_size = _cold_normal_queue.get_elements_num(cache_lock);

    int64_t clear_fd_duration = 0;
    {
        // clear FDCache to release fd
        SCOPED_RAW_TIMER(&clear_fd_duration);
        for (const auto& [file_key, file_blocks] : _files) {
            for (const auto& [offset, file_block_cell] : file_blocks) {
                AccessKeyAndOffset access_key_and_offset(file_key, offset);
                FDCache::instance()->remove_file_reader(access_key_and_offset);
            }
        }
    }

    _files.clear();
    _cur_cache_size = 0;
    _cur_ttl_size = 0;
    _time_to_key.clear();
    _key_to_time.clear();
    _index_queue.clear(cache_lock);
    _normal_queue.clear(cache_lock);
    _disposable_queue.clear(cache_lock);
    _ttl_queue.clear(cache_lock);
    _cold_normal_queue.clear(cache_lock);

    clear_need_update_lru_blocks();

    ss << "finish clear_file_cache_directly"
       << " path=" << _cache_base_path
       << " time_elapsed_ms=" << duration_cast<milliseconds>(steady_clock::now() - start).count()
       << " fd_clear_time_ms=" << (clear_fd_duration / 1000000) << " num_files=" << num_files
       << " cache_size=" << cache_size << " index_queue_size=" << index_queue_size
       << " normal_queue_size=" << normal_queue_size
       << " disposable_queue_size=" << disposable_queue_size << "ttl_queue_size=" << ttl_queue_size
       << " cold_normal_queue_size=" << cold_normal_queue_size;
    auto msg = ss.str();
    LOG(INFO) << msg;
    _lru_dumper->remove_lru_dump_files();
    return msg;
}

std::map<size_t, FileBlockSPtr> BlockFileCache::get_blocks_by_key(const UInt128Wrapper& hash) {
    std::map<size_t, FileBlockSPtr> offset_to_block;
    SCOPED_CACHE_LOCK(_mutex, this);
    if (_files.contains(hash)) {
        for (auto& [offset, cell] : _files[hash]) {
            if (cell.file_block->state() == FileBlock::State::DOWNLOADED) {
                cell.file_block->_owned_by_cached_reader = true;
                offset_to_block.emplace(offset, cell.file_block);
            }
        }
    }
    return offset_to_block;
}

void BlockFileCache::update_ttl_atime(const UInt128Wrapper& hash) {
    SCOPED_CACHE_LOCK(_mutex, this);
    if (auto iter = _files.find(hash); iter != _files.end()) {
        for (auto& [_, cell] : iter->second) {
            cell.update_atime();
        }
    };
}

void BlockFileCache::run_background_lru_log_replay() {
    Thread::set_self_name("run_background_lru_log_replay");
    while (!_close) {
        int64_t interval_ms = config::file_cache_background_lru_log_replay_interval_ms;
        {
            std::unique_lock close_lock(_close_mtx);
            _close_cv.wait_for(close_lock, std::chrono::milliseconds(interval_ms));
            if (_close) {
                break;
            }
        }

        _lru_recorder->replay_queue_event(FileCacheType::TTL);
        _lru_recorder->replay_queue_event(FileCacheType::INDEX);
        _lru_recorder->replay_queue_event(FileCacheType::NORMAL);
        _lru_recorder->replay_queue_event(FileCacheType::COLD_NORMAL);
        _lru_recorder->replay_queue_event(FileCacheType::DISPOSABLE);

        if (config::enable_evaluate_shadow_queue_diff) {
            SCOPED_CACHE_LOCK(_mutex, this);
            _lru_recorder->evaluate_queue_diff(_ttl_queue, "ttl", cache_lock);
            _lru_recorder->evaluate_queue_diff(_index_queue, "index", cache_lock);
            _lru_recorder->evaluate_queue_diff(_normal_queue, "normal", cache_lock);
            _lru_recorder->evaluate_queue_diff(_cold_normal_queue, "cold_normal", cache_lock);
            _lru_recorder->evaluate_queue_diff(_disposable_queue, "disposable", cache_lock);
        }
    }
}

void BlockFileCache::dump_lru_queues(bool force) {
    std::unique_lock dump_lock(_dump_lru_queues_mtx);
    if (config::file_cache_background_lru_dump_tail_record_num > 0 &&
        !ExecEnv::GetInstance()->get_is_upgrading()) {
        _lru_dumper->dump_queue("disposable", force);
        _lru_dumper->dump_queue("cold_normal", force);
        _lru_dumper->dump_queue("normal", force);
        _lru_dumper->dump_queue("index", force);
        _lru_dumper->dump_queue("ttl", force);
        _lru_dumper->set_first_dump_done();
    }
}

void BlockFileCache::run_background_lru_dump() {
    Thread::set_self_name("run_background_lru_dump");
    while (!_close) {
        int64_t interval_ms = config::file_cache_background_lru_dump_interval_ms;
        {
            std::unique_lock close_lock(_close_mtx);
            _close_cv.wait_for(close_lock, std::chrono::milliseconds(interval_ms));
            if (_close) {
                break;
            }
        }
        dump_lru_queues(false);
    }
}

void BlockFileCache::restore_lru_queues_from_disk(std::lock_guard<std::mutex>& cache_lock) {
    // keep this order coz may be duplicated in different queue, we use the first appearence
    _lru_dumper->restore_queue(_ttl_queue, "ttl", cache_lock);
    _lru_dumper->restore_queue(_index_queue, "index", cache_lock);
    _lru_dumper->restore_queue(_normal_queue, "normal", cache_lock);
    _lru_dumper->restore_queue(_cold_normal_queue, "cold_normal", cache_lock);
    _lru_dumper->restore_queue(_disposable_queue, "disposable", cache_lock);
}

std::map<std::string, double> BlockFileCache::get_stats() {
    std::map<std::string, double> stats;
    stats["hits_ratio"] = (double)_hit_ratio->get_value();
    stats["hits_ratio_5m"] = (double)_hit_ratio_5m->get_value();
    stats["hits_ratio_1h"] = (double)_hit_ratio_1h->get_value();

    stats["index_queue_max_size"] = (double)_index_queue.get_max_size();
    stats["index_queue_curr_size"] = (double)_cur_index_queue_cache_size_metrics->get_value();
    stats["index_queue_max_elements"] = (double)_index_queue.get_max_element_size();
    stats["index_queue_curr_elements"] =
            (double)_cur_index_queue_element_count_metrics->get_value();

    stats["ttl_queue_max_size"] = (double)_ttl_queue.get_max_size();
    stats["ttl_queue_curr_size"] = (double)_cur_ttl_cache_lru_queue_cache_size_metrics->get_value();
    stats["ttl_queue_max_elements"] = (double)_ttl_queue.get_max_element_size();
    stats["ttl_queue_curr_elements"] =
            (double)_cur_ttl_cache_lru_queue_element_count_metrics->get_value();

    stats["normal_queue_max_size"] = (double)_normal_queue.get_max_size();
    stats["normal_queue_curr_size"] = (double)_cur_normal_queue_cache_size_metrics->get_value();
    stats["normal_queue_max_elements"] = (double)_normal_queue.get_max_element_size();
    stats["normal_queue_curr_elements"] =
            (double)_cur_normal_queue_element_count_metrics->get_value();

    stats["disposable_queue_max_size"] = (double)_disposable_queue.get_max_size();
    stats["disposable_queue_curr_size"] =
            (double)_cur_disposable_queue_cache_size_metrics->get_value();
    stats["disposable_queue_max_elements"] = (double)_disposable_queue.get_max_element_size();
    stats["disposable_queue_curr_elements"] =
            (double)_cur_disposable_queue_element_count_metrics->get_value();

    stats["cold_normal_queue_max_size"] = (double)_cold_normal_queue.get_max_size();
    stats["cold_normal_queue_curr_size"] =
            (double)_cur_cold_normal_queue_cache_size_metrics->get_value();
    stats["cold_normal_queue_max_elements"] = (double)_cold_normal_queue.get_max_element_size();
    stats["cold_normal_queue_curr_elements"] =
            (double)_cur_cold_normal_queue_element_count_metrics->get_value();

    stats["total_removed_counts"] = (double)_num_removed_blocks->get_value();
    stats["total_hit_counts"] = (double)_num_hit_blocks->get_value();
    stats["total_read_counts"] = (double)_num_read_blocks->get_value();
    stats["need_evict_cache_in_advance"] = (double)_need_evict_cache_in_advance;
    stats["disk_resource_limit_mode"] = (double)_disk_resource_limit_mode;

    return stats;
}

// for be UTs
std::map<std::string, double> BlockFileCache::get_stats_unsafe() {
    std::map<std::string, double> stats;
    stats["hits_ratio"] = (double)_hit_ratio->get_value();
    stats["hits_ratio_5m"] = (double)_hit_ratio_5m->get_value();
    stats["hits_ratio_1h"] = (double)_hit_ratio_1h->get_value();

    stats["index_queue_max_size"] = (double)_index_queue.get_max_size();
    stats["index_queue_curr_size"] = (double)_index_queue.get_capacity_unsafe();
    stats["index_queue_max_elements"] = (double)_index_queue.get_max_element_size();
    stats["index_queue_curr_elements"] = (double)_index_queue.get_elements_num_unsafe();

    stats["ttl_queue_max_size"] = (double)_ttl_queue.get_max_size();
    stats["ttl_queue_curr_size"] = (double)_ttl_queue.get_capacity_unsafe();
    stats["ttl_queue_max_elements"] = (double)_ttl_queue.get_max_element_size();
    stats["ttl_queue_curr_elements"] = (double)_ttl_queue.get_elements_num_unsafe();

    stats["normal_queue_max_size"] = (double)_normal_queue.get_max_size();
    stats["normal_queue_curr_size"] = (double)_normal_queue.get_capacity_unsafe();
    stats["normal_queue_max_elements"] = (double)_normal_queue.get_max_element_size();
    stats["normal_queue_curr_elements"] = (double)_normal_queue.get_elements_num_unsafe();

    stats["disposable_queue_max_size"] = (double)_disposable_queue.get_max_size();
    stats["disposable_queue_curr_size"] = (double)_disposable_queue.get_capacity_unsafe();
    stats["disposable_queue_max_elements"] = (double)_disposable_queue.get_max_element_size();
    stats["disposable_queue_curr_elements"] = (double)_disposable_queue.get_elements_num_unsafe();

    stats["cold_normal_queue_max_size"] = (double)_cold_normal_queue.get_max_size();
    stats["cold_normal_queue_curr_size"] = (double)_cold_normal_queue.get_capacity_unsafe();
    stats["cold_normal_queue_max_elements"] = (double)_cold_normal_queue.get_max_element_size();
    stats["cold_normal_queue_curr_elements"] = (double)_cold_normal_queue.get_elements_num_unsafe();

    return stats;
}

template void BlockFileCache::remove(FileBlockSPtr file_block,
                                     std::lock_guard<std::mutex>& cache_lock,
                                     std::lock_guard<std::mutex>& block_lock, bool sync);

#include "common/compile_check_end.h"

Status BlockFileCache::report_file_cache_inconsistency(std::vector<std::string>& results) {
    InconsistencyContext inconsistency_context;
    RETURN_IF_ERROR(check_file_cache_consistency(inconsistency_context));
    auto n = inconsistency_context.types.size();
    results.reserve(n);
    for (size_t i = 0; i < n; i++) {
        std::string result;
        result += "File cache info in manager:\n";
        result += inconsistency_context.infos_in_manager[i].to_string();
        result += "File cache info in storage:\n";
        result += inconsistency_context.infos_in_storage[i].to_string();
        result += inconsistency_context.types[i].to_string();
        result += "\n";
        results.push_back(std::move(result));
    }
    return Status::OK();
}

Status BlockFileCache::check_file_cache_consistency(InconsistencyContext& inconsistency_context) {
    std::lock_guard<std::mutex> cache_lock(_mutex);
    std::vector<FileCacheInfo> infos_in_storage;
    RETURN_IF_ERROR(_storage->get_file_cache_infos(infos_in_storage, cache_lock));
    std::unordered_set<AccessKeyAndOffset, KeyAndOffsetHash> confirmed_blocks;
    for (const auto& info_in_storage : infos_in_storage) {
        confirmed_blocks.insert({info_in_storage.hash, info_in_storage.offset});
        auto* cell = get_cell(info_in_storage.hash, info_in_storage.offset, cache_lock);
        if (cell == nullptr || cell->file_block == nullptr) {
            inconsistency_context.infos_in_manager.emplace_back();
            inconsistency_context.infos_in_storage.push_back(info_in_storage);
            inconsistency_context.types.emplace_back(InconsistencyType::NOT_LOADED);
            continue;
        }
        FileCacheInfo info_in_manager {
                .hash = info_in_storage.hash,
                .expiration_time = cell->file_block->expiration_time(),
                .size = cell->size(),
                .offset = info_in_storage.offset,
                .is_tmp = cell->file_block->state() == FileBlock::State::DOWNLOADING,
                .cache_type = cell->file_block->cache_type()};
        InconsistencyType inconsistent_type;
        if (info_in_storage.is_tmp != info_in_manager.is_tmp) {
            inconsistent_type |= InconsistencyType::TMP_FILE_EXPECT_DOWNLOADING_STATE;
        }
        size_t expected_size =
                info_in_manager.is_tmp ? cell->dowloading_size() : info_in_manager.size;
        if (info_in_storage.size != expected_size) {
            inconsistent_type |= InconsistencyType::SIZE_INCONSISTENT;
        }
        // Only if it is not a tmp file need we check the cache type.
        if ((inconsistent_type & InconsistencyType::TMP_FILE_EXPECT_DOWNLOADING_STATE) == 0 &&
            info_in_storage.cache_type != info_in_manager.cache_type) {
            inconsistent_type |= InconsistencyType::CACHE_TYPE_INCONSISTENT;
        }
        if (info_in_storage.expiration_time != info_in_manager.expiration_time) {
            inconsistent_type |= InconsistencyType::EXPIRATION_TIME_INCONSISTENT;
        }
        if (inconsistent_type != InconsistencyType::NONE) {
            inconsistency_context.infos_in_manager.push_back(info_in_manager);
            inconsistency_context.infos_in_storage.push_back(info_in_storage);
            inconsistency_context.types.push_back(inconsistent_type);
        }
    }

    for (const auto& [hash, offset_to_cell] : _files) {
        for (const auto& [offset, cell] : offset_to_cell) {
            if (confirmed_blocks.contains({hash, offset})) {
                continue;
            }
            const auto& block = cell.file_block;
            inconsistency_context.infos_in_manager.emplace_back(
                    hash, block->expiration_time(), cell.size(), offset,
                    cell.file_block->state() == FileBlock::State::DOWNLOADING, block->cache_type());
            inconsistency_context.infos_in_storage.emplace_back();
            inconsistency_context.types.emplace_back(InconsistencyType::MISSING_IN_STORAGE);
        }
    }
    return Status::OK();
}

} // namespace doris::io<|MERGE_RESOLUTION|>--- conflicted
+++ resolved
@@ -623,15 +623,10 @@
             for (auto& [_, cell] : file_blocks) {
                 auto cache_type = cell.file_block->cache_type();
                 if (cache_type != FileCacheType::TTL) continue;
-<<<<<<< HEAD
                 auto new_cache_type = config::enable_file_cache_normal_queue_2qlru
                                               ? FileCacheType::COLD_NORMAL
                                               : FileCacheType::NORMAL;
-                auto st = cell.file_block->change_cache_type_between_ttl_and_others(new_cache_type);
-=======
-                auto st =
-                        cell.file_block->change_cache_type_lock(FileCacheType::NORMAL, cache_lock);
->>>>>>> a5e4e1c7
+                auto st = cell.file_block->change_cache_type_lock(new_cache_type, cache_lock);
                 if (st.ok()) {
                     if (cell.queue_iterator) {
                         auto& ttl_queue = get_queue(FileCacheType::TTL);
@@ -964,13 +959,10 @@
     FileBlockCell cell(std::make_shared<FileBlock>(key, size, this, state), cache_lock);
     Status st;
     if (context.expiration_time == 0 && context.cache_type == FileCacheType::TTL) {
-<<<<<<< HEAD
-        st = cell.file_block->change_cache_type_between_ttl_and_others(
+        st = cell.file_block->change_cache_type_lock(
                 config::enable_file_cache_normal_queue_2qlru ? FileCacheType::COLD_NORMAL
-                                                             : FileCacheType::NORMAL);
-=======
-        st = cell.file_block->change_cache_type_lock(FileCacheType::NORMAL, cache_lock);
->>>>>>> a5e4e1c7
+                                                             : FileCacheType::NORMAL
+                                                             , cache_lock);
     } else if (context.cache_type != FileCacheType::TTL && context.expiration_time != 0) {
         st = cell.file_block->change_cache_type_lock(FileCacheType::TTL, cache_lock);
     }
@@ -1266,18 +1258,13 @@
                         LOG_WARNING("Failed to update expiration time to 0").error(st);
                     }
 
-<<<<<<< HEAD
                     if (cell.file_block->cache_type() == FileCacheType::NORMAL ||
                         cell.file_block->cache_type() == FileCacheType::COLD_NORMAL)
                         continue;
                     auto new_cache_type = config::enable_file_cache_normal_queue_2qlru
                                                   ? FileCacheType::COLD_NORMAL
                                                   : FileCacheType::NORMAL;
-                    st = cell.file_block->change_cache_type_between_ttl_and_others(new_cache_type);
-=======
-                    if (cell.file_block->cache_type() == FileCacheType::NORMAL) continue;
-                    st = cell.file_block->change_cache_type_lock(FileCacheType::NORMAL, cache_lock);
->>>>>>> a5e4e1c7
+                    st = cell.file_block->change_cache_type_lock(new_cache_type, cache_lock);
                     if (st.ok()) {
                         if (cell.queue_iterator) {
                             ttl_queue.remove(cell.queue_iterator.value(), cache_lock);
