// Licensed to the Apache Software Foundation (ASF) under one
// or more contributor license agreements.  See the NOTICE file
// distributed with this work for additional information
// regarding copyright ownership.  The ASF licenses this file
// to you under the Apache License, Version 2.0 (the
// "License"); you may not use this file except in compliance
// with the License.  You may obtain a copy of the License at
//
//   http://www.apache.org/licenses/LICENSE-2.0
//
// Unless required by applicable law or agreed to in writing,
// software distributed under the License is distributed on an
// "AS IS" BASIS, WITHOUT WARRANTIES OR CONDITIONS OF ANY
// KIND, either express or implied.  See the License for the
// specific language governing permissions and limitations
// under the License.

#include "io/cache/fs_file_cache_storage.h"

#include <fmt/core.h>
#include <rapidjson/document.h>
#include <rapidjson/stringbuffer.h>
#include <rapidjson/writer.h>
#include <sys/statvfs.h>

#include <filesystem>
#include <mutex>
#include <system_error>

#include "common/logging.h"
#include "common/status.h"
#include "cpp/sync_point.h"
#include "io/cache/block_file_cache.h"
#include "io/cache/file_block.h"
#include "io/cache/file_cache_common.h"
#include "io/cache/file_cache_storage.h"
#include "io/fs/file_reader_writer_fwd.h"
#include "io/fs/file_writer.h"
#include "io/fs/local_file_reader.h"
#include "io/fs/local_file_writer.h"
#include "runtime/exec_env.h"
#include "runtime/memory/mem_tracker_limiter.h"
#include "runtime/thread_context.h"
#include "vec/common/hex.h"

namespace doris::io {

struct BatchLoadArgs {
    UInt128Wrapper hash;
    CacheContext ctx;
    uint64_t offset;
    size_t size;
    std::string key_path;
    std::string offset_path;
    bool is_tmp;
};

FDCache* FDCache::instance() {
    return ExecEnv::GetInstance()->file_cache_open_fd_cache();
}

std::shared_ptr<FileReader> FDCache::get_file_reader(const AccessKeyAndOffset& key) {
    if (config::file_cache_max_file_reader_cache_size == 0) [[unlikely]] {
        return nullptr;
    }
    DCHECK(ExecEnv::GetInstance());
    std::shared_lock rlock(_mtx);
    if (auto iter = _file_name_to_reader.find(key); iter != _file_name_to_reader.end()) {
        return iter->second->second;
    }
    return nullptr;
}

void FDCache::insert_file_reader(const AccessKeyAndOffset& key,
                                 std::shared_ptr<FileReader> file_reader) {
    if (config::file_cache_max_file_reader_cache_size == 0) [[unlikely]] {
        return;
    }
    std::lock_guard wlock(_mtx);

    if (auto iter = _file_name_to_reader.find(key); iter == _file_name_to_reader.end()) {
        if (config::file_cache_max_file_reader_cache_size == _file_reader_list.size()) {
            _file_name_to_reader.erase(_file_reader_list.back().first);
            _file_reader_list.pop_back();
        }
        _file_reader_list.emplace_front(key, std::move(file_reader));
        _file_name_to_reader.insert(std::make_pair(key, _file_reader_list.begin()));
    }
}

void FDCache::remove_file_reader(const AccessKeyAndOffset& key) {
    if (config::file_cache_max_file_reader_cache_size == 0) [[unlikely]] {
        return;
    }
    DCHECK(ExecEnv::GetInstance());
    std::lock_guard wlock(_mtx);
    if (auto iter = _file_name_to_reader.find(key); iter != _file_name_to_reader.end()) {
        _file_reader_list.erase(iter->second);
        _file_name_to_reader.erase(key);
    }
}

bool FDCache::contains_file_reader(const AccessKeyAndOffset& key) {
    std::shared_lock rlock(_mtx);
    return _file_name_to_reader.contains(key);
}

size_t FDCache::file_reader_cache_size() {
    std::shared_lock rlock(_mtx);
    return _file_reader_list.size();
}

Status FSFileCacheStorage::init(BlockFileCache* _mgr) {
    _iterator_dir_retry_cnt = std::make_shared<bvar::LatencyRecorder>(
            _cache_base_path.c_str(), "file_cache_fs_storage_iterator_dir_retry_cnt");
    _cache_base_path = _mgr->_cache_base_path;
    _meta_store = std::make_unique<CacheBlockMetaStore>(_cache_base_path + "/meta", 10000);
    _cache_background_load_thread = std::thread([this, mgr = _mgr]() {
        try {
            auto mem_tracker = MemTrackerLimiter::create_shared(
                    MemTrackerLimiter::Type::OTHER, fmt::format("FileCacheVersionReader"));
            SCOPED_ATTACH_TASK(mem_tracker);
            Status st = upgrade_cache_dir_if_necessary();
            if (!st.ok()) {
                std::string msg = fmt::format(
                        "file cache {} upgrade done with error. upgrade version failed. st={}",
                        _cache_base_path, st.to_string());
                if (doris::config::ignore_file_cache_dir_upgrade_failure) {
                    LOG(WARNING)
                            << msg << " be conf: `ignore_file_cache_dir_upgrade_failure = true`"
                            << " so we are ignoring the error (unsuccessful cache files will be "
                               "removed)";
                    remove_old_version_directories();
                } else {
                    LOG(WARNING) << msg << " please fix error and restart BE or"
                                 << " use be conf: `ignore_file_cache_dir_upgrade_failure = true`"
                                 << " to skip the error (unsuccessful cache files will be removed)";
                    throw doris::Exception(Status::InternalError(msg));
                }
            }
            load_cache_info_into_memory(mgr);
            mgr->_async_open_done = true;
            LOG_INFO("file cache {} lazy load done.", _cache_base_path);
        } catch (const std::exception& e) {
            LOG(ERROR) << "Background cache loading thread failed with exception: " << e.what();
        } catch (...) {
            LOG(ERROR) << "Background cache loading thread failed with unknown exception";
        }
    });
    return Status::OK();
}

Status FSFileCacheStorage::append(const FileCacheKey& key, const Slice& value) {
    FileWriter* writer = nullptr;
    {
        std::lock_guard lock(_mtx);
        auto file_writer_map_key = std::make_pair(key.hash, key.offset);
        if (auto iter = _key_to_writer.find(file_writer_map_key); iter != _key_to_writer.end()) {
            writer = iter->second.get();
        } else {
            std::string dir = get_path_in_local_cache_v3(key.hash);
            auto st = fs->create_directory(dir, false);
            if (!st.ok() && !st.is<ErrorCode::ALREADY_EXIST>()) {
                return st;
            }
            std::string tmp_file = get_path_in_local_cache_v3(dir, key.offset, true);
            FileWriterPtr file_writer;
            FileWriterOptions opts {.sync_file_data = false};
            RETURN_IF_ERROR(fs->create_file(tmp_file, &file_writer, &opts));
            writer = file_writer.get();
            _key_to_writer.emplace(file_writer_map_key, std::move(file_writer));
        }
    }
    DCHECK_NE(writer, nullptr);
    return writer->append(value);
}

Status FSFileCacheStorage::finalize(const FileCacheKey& key, const size_t size) {
    FileWriterPtr file_writer;
    {
        std::lock_guard lock(_mtx);
        auto file_writer_map_key = std::make_pair(key.hash, key.offset);
        auto iter = _key_to_writer.find(file_writer_map_key);
        DCHECK(iter != _key_to_writer.end());
        file_writer = std::move(iter->second);
        _key_to_writer.erase(iter);
    }
    if (file_writer->state() != FileWriter::State::CLOSED) {
        RETURN_IF_ERROR(file_writer->close());
    }
    std::string dir = get_path_in_local_cache_v3(key.hash);
    std::string true_file = get_path_in_local_cache_v3(dir, key.offset);
    auto s = fs->rename(file_writer->path(), true_file);
    if (!s.ok()) {
        return s;
    }

    BlockMetaKey mkey(key.meta.tablet_id, UInt128Wrapper(key.hash), key.offset);
    BlockMeta meta(key.meta.type, size, key.meta.expiration_time);
    _meta_store->put(mkey, meta);

    return Status::OK();
}

Status FSFileCacheStorage::read(const FileCacheKey& key, size_t value_offset, Slice buffer) {
    AccessKeyAndOffset fd_key = std::make_pair(key.hash, key.offset);
    FileReaderSPtr file_reader = FDCache::instance()->get_file_reader(fd_key);
    if (!file_reader) {
        std::string file =
                get_path_in_local_cache_v3(get_path_in_local_cache_v3(key.hash), key.offset);
        Status s = fs->open_file(file, &file_reader);
        if (!s.ok()) {
            if (s.is<ErrorCode::NOT_FOUND>()) {
                // Try to open file with old v2 format
                std::string dir = get_path_in_local_cache_v2(key.hash, key.meta.expiration_time);
                std::string v2_file = get_path_in_local_cache_v2(dir, key.offset, key.meta.type);
                Status s2 = fs->open_file(v2_file, &file_reader);
                if (!s2.ok()) {
                    LOG(WARNING) << "open file failed with both v3 and v2 format, v3_file=" << file
                                 << ", v2_file=" << v2_file << ", error=" << s2.to_string();
                    return s2;
                }
            } else {
                LOG(WARNING) << "open file failed, file=" << file << ", error=" << s.to_string();
                return s;
            }
        }

        FDCache::instance()->insert_file_reader(fd_key, file_reader);
    }
    size_t bytes_read = 0;
    auto s = file_reader->read_at(value_offset, buffer, &bytes_read);
    if (!s.ok()) {
        LOG(WARNING) << "read file failed, file=" << file_reader->path()
                     << ", error=" << s.to_string();
        return s;
    }
    DCHECK(bytes_read == buffer.get_size());
    return Status::OK();
}

Status FSFileCacheStorage::remove(const FileCacheKey& key) {
    std::string dir = get_path_in_local_cache_v3(key.hash);
    std::string file = get_path_in_local_cache_v3(dir, key.offset);
    FDCache::instance()->remove_file_reader(std::make_pair(key.hash, key.offset));
    RETURN_IF_ERROR(fs->delete_file(file));
    // return OK not means the file is deleted, it may be not exist

    { // try to detect the file with old v2 format
        dir = get_path_in_local_cache_v2(key.hash, key.meta.expiration_time);
        file = get_path_in_local_cache_v2(dir, key.offset, key.meta.type);
        RETURN_IF_ERROR(fs->delete_file(file));
    }

    BlockMetaKey mkey(key.meta.tablet_id, UInt128Wrapper(key.hash), key.offset);
    _meta_store->delete_key(mkey);
    std::vector<FileInfo> files;
    bool exists {false};
    RETURN_IF_ERROR(fs->list(dir, true, &files, &exists));
    if (files.empty()) {
        RETURN_IF_ERROR(fs->delete_directory(dir));
    }
    return Status::OK();
}

Status FSFileCacheStorage::change_key_meta_type(const FileCacheKey& key, const FileCacheType type,
                                                const size_t size) {
    // file operation
    if (key.meta.type != type) {
        BlockMetaKey mkey(key.meta.tablet_id, UInt128Wrapper(key.hash), key.offset);
        BlockMeta meta(type, size, key.meta.expiration_time);
        _meta_store->put(mkey, meta);
    }
    return Status::OK();
}

Status FSFileCacheStorage::change_key_meta_expiration(const FileCacheKey& key,
                                                      const uint64_t expiration,
                                                      const size_t size) {
    if (key.meta.expiration_time != expiration) {
        BlockMetaKey mkey(key.meta.tablet_id, UInt128Wrapper(key.hash), key.offset);
        BlockMeta meta(key.meta.type, size, expiration);
        _meta_store->put(mkey, meta);
    }
    return Status::OK();
}

std::string FSFileCacheStorage::get_path_in_local_cache_v3(const std::string& dir, size_t offset,
                                                           bool is_tmp) {
    if (is_tmp) {
        return Path(dir) / (std::to_string(offset) + "_tmp");
    } else {
        return Path(dir) / std::to_string(offset);
    }
}

std::string FSFileCacheStorage::get_path_in_local_cache_v2(const std::string& dir, size_t offset,
                                                           FileCacheType type, bool is_tmp) {
    if (is_tmp) {
        return Path(dir) / (std::to_string(offset) + "_tmp");
    } else if (type == FileCacheType::TTL) {
        return Path(dir) / std::to_string(offset);
    } else {
        return Path(dir) / (std::to_string(offset) + cache_type_to_surfix(type));
    }
}

<<<<<<< HEAD
std::string FSFileCacheStorage::get_path_in_local_cache_old_ttl_format(const std::string& dir,
                                                                       size_t offset,
                                                                       FileCacheType type,
                                                                       bool is_tmp) {
    DCHECK(type == FileCacheType::TTL);
    return Path(dir) / (std::to_string(offset) + cache_type_to_surfix(type));
}

std::vector<std::string> FSFileCacheStorage::get_path_in_local_cache_all_candidates(
        const std::string& dir, size_t offset) {
    std::vector<std::string> candidates;
    std::string base = get_path_in_local_cache(dir, offset, FileCacheType::NORMAL);
    candidates.push_back(base);
    candidates.push_back(base + "_idx");
    candidates.push_back(base + "_ttl");
    candidates.push_back(base + "_disposable");
    candidates.push_back(base + "_cold_normal");
    return candidates;
=======
std::string FSFileCacheStorage::get_path_in_local_cache_v3(const UInt128Wrapper& value) const {
    auto str = value.to_string();
    try {
        return Path(_cache_base_path) / str.substr(0, KEY_PREFIX_LENGTH) / (str + "_0");
    } catch (std::filesystem::filesystem_error& e) {
        LOG_WARNING("fail to get_path_in_local_cache")
                .tag("err", e.what())
                .tag("key", value.to_string());
        return "";
    }
>>>>>>> a5e4e1c7
}

std::string FSFileCacheStorage::get_path_in_local_cache_v2(const UInt128Wrapper& value,
                                                           uint64_t expiration_time) const {
    auto str = value.to_string();
    try {
        return Path(_cache_base_path) / str.substr(0, KEY_PREFIX_LENGTH) /
               (str + "_" + std::to_string(expiration_time));
    } catch (std::filesystem::filesystem_error& e) {
        LOG_WARNING("fail to get_path_in_local_cache")
                .tag("err", e.what())
                .tag("key", value.to_string())
                .tag("expiration_time", expiration_time);
        return "";
    }
}

void FSFileCacheStorage::remove_old_version_directories() {
    std::error_code ec;
    std::filesystem::directory_iterator key_it {_cache_base_path, ec};
    if (ec) {
        LOG(WARNING) << "Failed to list directory: " << _cache_base_path
                     << ", error: " << ec.message();
        return;
    }

    std::vector<std::filesystem::path> file_list;
    // the dir is concurrently accessed, so handle invalid iter with retry
    bool success = false;
    size_t retry_count = 0;
    const size_t max_retry = 5;
    while (!success && retry_count < max_retry) {
        try {
            ++retry_count;
            for (; key_it != std::filesystem::directory_iterator(); ++key_it) {
                file_list.push_back(key_it->path());
            }
            success = true;
        } catch (const std::exception& e) {
            LOG(WARNING) << "Error occurred while iterating directory: " << e.what();
            file_list.clear();
        }
    }

    if (!success) {
        LOG_WARNING("iteration of cache dir still failed after retry {} times.", max_retry);
    }

    auto path_itr = file_list.begin();
    for (; path_itr != file_list.end(); ++path_itr) {
        if (std::filesystem::is_directory(*path_itr)) {
            std::string cache_key = path_itr->filename().native();
            if (cache_key.size() > KEY_PREFIX_LENGTH) {
                // try our best to delete, not care the return
                (void)fs->delete_directory(*path_itr);
            }
        }
    }
    auto s = fs->delete_file(get_version_path());
    if (!s.ok()) {
        LOG(WARNING) << "deleted old version file failed: " << s.to_string();
        return;
    }
    s = write_file_cache_version();
    if (!s.ok()) {
        LOG(WARNING) << "write new version file failed: " << s.to_string();
        return;
    }
}

Status FSFileCacheStorage::collect_directory_entries(const std::filesystem::path& dir_path,
                                                     std::vector<std::string>& file_list) const {
    std::error_code ec;
    bool success = false;
    size_t retry_count = 0;
    const size_t max_retry = 5;

    while (!success && retry_count < max_retry) {
        try {
            ++retry_count;
            std::filesystem::directory_iterator it {dir_path, ec};
            TEST_SYNC_POINT_CALLBACK("FSFileCacheStorage::collect_directory_entries");
            if (ec) {
                LOG(WARNING) << "Failed to list directory: " << dir_path
                             << ", error: " << ec.message();
                continue;
            }

            file_list.clear();
            for (; it != std::filesystem::directory_iterator(); ++it) {
                file_list.push_back(it->path().string());
            }
            success = true;
        } catch (const std::exception& e) {
            LOG(WARNING) << "Error occurred while iterating directory: " << dir_path
                         << " err: " << e.what();
            file_list.clear();
        }
    }

    *_iterator_dir_retry_cnt << retry_count;

    if (!success) {
        LOG_WARNING("iteration of cache dir still failed after retry {} times.", max_retry);
        return Status::InternalError("Failed to iterate directory after retries.");
    }

    return Status::OK();
}

Status FSFileCacheStorage::upgrade_cache_dir_if_necessary() const {
    std::string version;
    int rename_count = 0;
    int failure_count = 0;
    auto start_time = std::chrono::steady_clock::now();

    RETURN_IF_ERROR(read_file_cache_version(&version));

    if (version == "1.0") {
        LOG(ERROR) << "Cache version upgrade issue: Cannot upgrade directly from 1.0 to 3.0.Please "
                      "upgrade to 2.0 first (>= doris-3.0.0),or clear the file cache directory to "
                      "start anew "
                      "(LOSING ALL THE CACHE).";
        exit(-1);
    } else if (version == "2.0") {
        LOG(INFO) << "Cache will upgrade from 2.0 to 3.0 progressively during running. 2.0 data "
                     "format will evict eventually.";
        return Status::OK();
    } else if (version == "3.0") {
        LOG(INFO) << "Readly 3.0 format, no need to upgrade.";
        return Status::OK();
    } else {
        LOG(ERROR) << "Cache version upgrade issue: current version " << version
                   << " is not valid. Clear the file cache directory to start anew (LOSING ALL THE "
                      "CACHE).";
        exit(-1);
    }

    auto end_time = std::chrono::steady_clock::now();
    auto duration = std::chrono::duration_cast<std::chrono::milliseconds>(end_time - start_time);
    LOG(INFO) << "Cache directory upgrade completed. Total files renamed: " << rename_count
              << ", Time taken: " << duration.count() << "ms"
              << ", Failure count: " << failure_count;
    return Status::OK();
}

Status FSFileCacheStorage::write_file_cache_version() const {
    std::string version_path = get_version_path();

    rapidjson::Document doc;
    doc.SetObject();
    rapidjson::Document::AllocatorType& allocator = doc.GetAllocator();

    // Add version field to JSON
    rapidjson::Value version_value;
    version_value.SetString("3.0", allocator);
    doc.AddMember("version", version_value, allocator);

    // Serialize JSON to string
    rapidjson::StringBuffer buffer;
    rapidjson::Writer<rapidjson::StringBuffer> writer(buffer);
    doc.Accept(writer);

    // Combine version string with JSON for backward compatibility
    std::string version_content = "3.0" + std::string(buffer.GetString(), buffer.GetSize());
    Slice version_slice(version_content);

    FileWriterPtr version_writer;
    RETURN_IF_ERROR(fs->create_file(version_path, &version_writer));
    RETURN_IF_ERROR(version_writer->append(version_slice));
    return version_writer->close();
}

Status FSFileCacheStorage::read_file_cache_version(std::string* buffer) const {
    std::string version_path = get_version_path();
    bool exists = false;
    RETURN_IF_ERROR(fs->exists(version_path, &exists));
    if (!exists) {
        *buffer = "2.0"; // return 2.0 if not exist to utilize filesystem
        return Status::OK();
    }
    FileReaderSPtr version_reader;
    int64_t file_size = -1;
    RETURN_IF_ERROR(fs->file_size(version_path, &file_size));
    buffer->resize(file_size);
    RETURN_IF_ERROR(fs->open_file(version_path, &version_reader));
    size_t bytes_read = 0;
    RETURN_IF_ERROR(version_reader->read_at(0, Slice(buffer->data(), file_size), &bytes_read));
    RETURN_IF_ERROR(version_reader->close());

    // Extract only the version number part (before JSON starts) for backward compatibility
    // New format: "3.0{\"version\":\"3.0\"}", old format: "3.0"
    std::string content = *buffer;
    size_t json_start = content.find('{');
    if (json_start != std::string::npos) {
        // New format with JSON, extract version number only
        *buffer = content.substr(0, json_start);
    } else {
        // Old format, keep as is
        *buffer = content;
    }

    auto st = Status::OK();
    TEST_SYNC_POINT_CALLBACK("FSFileCacheStorage::read_file_cache_version", &st);
    return st;
}

std::string FSFileCacheStorage::get_version_path() const {
    return Path(_cache_base_path) / "version";
}

Status FSFileCacheStorage::parse_filename_suffix_to_cache_type(
        const std::shared_ptr<LocalFileSystem>& input_fs, const Path& file_path,
        long expiration_time, size_t size, size_t* offset, bool* is_tmp,
        FileCacheType* cache_type) const {
    std::error_code ec;
    std::string offset_with_suffix = file_path.native();
    auto delim_pos1 = offset_with_suffix.find('_');
    bool parsed = true;

    try {
        if (delim_pos1 == std::string::npos) {
            // same as type "normal"
            *offset = stoull(offset_with_suffix);
        } else {
            *offset = stoull(offset_with_suffix.substr(0, delim_pos1));
            std::string suffix = offset_with_suffix.substr(delim_pos1 + 1);
            // not need persistent anymore
            // if suffix is equals to "tmp", it should be removed too.
            if (suffix == "tmp") [[unlikely]] {
                *is_tmp = true;
            } else {
                *cache_type = surfix_to_cache_type(suffix);
            }
        }
    } catch (...) {
        parsed = false;
    }

    // File in dir with expiration time > 0 should all be TTL type
    // while expiration time == 0 should all be NORMAL type but
    // in old days, bug happens, thus break such consistency, e.g.
    // BEs shut down during cache type transition.
    // Nowadays, we only use expiration time to decide the type,
    // i.e. whenever expiration time > 0, it IS TTL, otherwise
    // it is NORMAL or INDEX depending on its suffix.
    // From now on, the ttl type encoding in file name is only for
    // compatibility. It won't be build into the filename, and existing
    // ones will be ignored.
    if (expiration_time > 0) {
        *cache_type = FileCacheType::TTL;
    } else if (*cache_type == FileCacheType::TTL && expiration_time == 0) {
        *cache_type = config::enable_file_cache_normal_queue_2qlru ? FileCacheType::COLD_NORMAL
                                                                   : FileCacheType::NORMAL;
    }

    if (!parsed) {
        LOG(WARNING) << "parse offset err, path=" << file_path.native();
        return Status::InternalError("parse offset err, path={}", file_path.native());
    }
    TEST_SYNC_POINT_CALLBACK("BlockFileCache::REMOVE_FILE", &offset_with_suffix);

    if (ec) {
        LOG(WARNING) << "failed to file_size: file_name=" << offset_with_suffix
                     << "error=" << ec.message();
        return Status::InternalError("failed to file_size: file_name={}, error={}",
                                     offset_with_suffix, ec.message());
    }

    if (size == 0 && !(*is_tmp)) {
        auto st = input_fs->delete_file(file_path);
        if (!st.ok()) {
            LOG_WARNING("delete file {} error", file_path.native()).error(st);
        }
        return Status::InternalError("file size is 0, file_name={}", offset_with_suffix);
    }
    return Status::OK();
}

void FSFileCacheStorage::load_cache_info_into_memory_from_fs(BlockFileCache* _mgr) const {
    int scan_length = 10000;
    std::vector<BatchLoadArgs> batch_load_buffer;
    batch_load_buffer.reserve(scan_length);
    auto add_cell_batch_func = [&]() {
        SCOPED_CACHE_LOCK(_mgr->_mutex, _mgr);

        auto f = [&](const BatchLoadArgs& args) {
            // in async load mode, a cell may be added twice.
            if (_mgr->_files.contains(args.hash) && _mgr->_files[args.hash].contains(args.offset)) {
                // TODO(zhengyu): update type&expiration if need
                return;
            }
            // if the file is tmp, it means it is the old file and it should be removed
            if (!args.is_tmp) {
                _mgr->add_cell(args.hash, args.ctx, args.offset, args.size,
                               FileBlock::State::DOWNLOADED, cache_lock);
                return;
            }
            std::error_code ec;
            std::filesystem::remove(args.offset_path, ec);
            if (ec) {
                LOG(WARNING) << fmt::format("cannot remove {}: {}", args.offset_path, ec.message());
            }
        };
        std::for_each(batch_load_buffer.begin(), batch_load_buffer.end(), f);
        batch_load_buffer.clear();
    };

    auto scan_file_cache = [&](std::filesystem::directory_iterator& key_it) {
        TEST_SYNC_POINT_CALLBACK("BlockFileCache::TmpFile1");
        for (; key_it != std::filesystem::directory_iterator(); ++key_it) {
            auto key_with_suffix = key_it->path().filename().native();
            auto delim_pos = key_with_suffix.find('_');
            DCHECK(delim_pos != std::string::npos);
            std::string key_str = key_with_suffix.substr(0, delim_pos);
            std::string expiration_time_str = key_with_suffix.substr(delim_pos + 1);
            auto hash = UInt128Wrapper(vectorized::unhex_uint<uint128_t>(key_str.c_str()));
            std::error_code ec;
            std::filesystem::directory_iterator offset_it(key_it->path(), ec);
            if (ec) [[unlikely]] {
                LOG(WARNING) << "filesystem error, failed to list dir, dir=" << key_it->path()
                             << " error=" << ec.message();
                continue;
            }
            CacheContext context;
            context.query_id = TUniqueId();
            long expiration_time = std::stoul(expiration_time_str);
            context.expiration_time = expiration_time;
            for (; offset_it != std::filesystem::directory_iterator(); ++offset_it) {
                size_t size = offset_it->file_size(ec);
                size_t offset = 0;
                bool is_tmp = false;
                FileCacheType cache_type = FileCacheType::NORMAL;
                if (!parse_filename_suffix_to_cache_type(fs, offset_it->path().filename().native(),
                                                         expiration_time, size, &offset, &is_tmp,
                                                         &cache_type)) {
                    continue;
                }
                context.cache_type = cache_type;
                BatchLoadArgs args;
                args.ctx = context;
                args.hash = hash;
                args.key_path = key_it->path();
                args.offset_path = offset_it->path();
                args.size = size;
                args.offset = offset;
                args.is_tmp = is_tmp;
                batch_load_buffer.push_back(std::move(args));

                // add lock
                if (batch_load_buffer.size() >= scan_length) {
                    add_cell_batch_func();
                    std::this_thread::sleep_for(std::chrono::microseconds(10));
                }
            }
        }
    };
    std::error_code ec;

    TEST_SYNC_POINT_CALLBACK("BlockFileCache::BeforeScan");
    std::filesystem::directory_iterator key_prefix_it {_cache_base_path, ec};
    if (ec) {
        LOG(WARNING) << ec.message();
        return;
    }
    for (; key_prefix_it != std::filesystem::directory_iterator(); ++key_prefix_it) {
        if (!key_prefix_it->is_directory()) {
            // skip version file
            continue;
        }
        if (key_prefix_it->path().filename().native() == "meta") {
            // skip rocksdb dir
            continue;
        }
        if (key_prefix_it->path().filename().native().size() != KEY_PREFIX_LENGTH) {
            LOG(WARNING) << "Unknown directory " << key_prefix_it->path().native()
                         << ", try to remove it";
            std::filesystem::remove(key_prefix_it->path(), ec);
            if (ec) {
                LOG(WARNING) << "failed to remove=" << key_prefix_it->path()
                             << " msg=" << ec.message();
            }
            continue;
        }
        std::filesystem::directory_iterator key_it {key_prefix_it->path(), ec};
        if (ec) {
            LOG(WARNING) << ec.message();
            continue;
        }
        scan_file_cache(key_it);
    }

    if (!batch_load_buffer.empty()) {
        add_cell_batch_func();
    }
    TEST_SYNC_POINT_CALLBACK("BlockFileCache::TmpFile2");
}

Status FSFileCacheStorage::get_file_cache_infos(std::vector<FileCacheInfo>& infos,
                                                std::lock_guard<std::mutex>& cache_lock) const {
    std::error_code ec;
    std::filesystem::directory_iterator key_prefix_it {_cache_base_path, ec};
    if (ec) [[unlikely]] {
        LOG(ERROR) << fmt::format("Failed to list dir {}, err={}", _cache_base_path, ec.message());
        return Status::InternalError("Failed to list dir {}, err={}", _cache_base_path,
                                     ec.message());
    }
    // Only supports version 2. For more details, refer to 'USE_CACHE_VERSION2'.
    for (; key_prefix_it != std::filesystem::directory_iterator(); ++key_prefix_it) {
        if (!key_prefix_it->is_directory()) {
            // skip version file
            continue;
        }
        if (key_prefix_it->path().filename().native().size() != KEY_PREFIX_LENGTH) {
            LOG(WARNING) << "Unknown directory " << key_prefix_it->path().native();
            continue;
        }
        std::filesystem::directory_iterator key_it {key_prefix_it->path(), ec};
        if (ec) [[unlikely]] {
            LOG(ERROR) << fmt::format("Failed to list dir {}, err={}",
                                      key_prefix_it->path().filename().native(), ec.message());
            return Status::InternalError("Failed to list dir {}, err={}",
                                         key_prefix_it->path().filename().native(), ec.message());
        }
        for (; key_it != std::filesystem::directory_iterator(); ++key_it) {
            auto key_with_suffix = key_it->path().filename().native();
            auto delim_pos = key_with_suffix.find('_');
            DCHECK(delim_pos != std::string::npos);
            std::string key_str = key_with_suffix.substr(0, delim_pos);
            std::string expiration_time_str = key_with_suffix.substr(delim_pos + 1);
            long expiration_time = std::stoul(expiration_time_str);
            auto hash = UInt128Wrapper(vectorized::unhex_uint<uint128_t>(key_str.c_str()));
            std::filesystem::directory_iterator offset_it(key_it->path(), ec);
            if (ec) [[unlikely]] {
                LOG(ERROR) << fmt::format("Failed to list dir {}, err={}",
                                          key_it->path().filename().native(), ec.message());
                return Status::InternalError("Failed to list dir {}, err={}",
                                             key_it->path().filename().native(), ec.message());
            }
            for (; offset_it != std::filesystem::directory_iterator(); ++offset_it) {
                size_t size = offset_it->file_size(ec);
                if (ec) [[unlikely]] {
                    LOG(ERROR) << fmt::format("Failed to get file size, file name {}, err={}",
                                              key_it->path().filename().native(), ec.message());
                    return Status::InternalError("Failed to get file size, file name {}, err={}",
                                                 key_it->path().filename().native(), ec.message());
                }
                size_t offset = 0;
                bool is_tmp = false;
                FileCacheType cache_type = FileCacheType::NORMAL;
                RETURN_IF_ERROR(this->parse_filename_suffix_to_cache_type(
                        fs, offset_it->path().filename().native(), expiration_time, size, &offset,
                        &is_tmp, &cache_type));
                infos.emplace_back(hash, expiration_time, size, offset, is_tmp, cache_type);
            }
        }
    }
    return Status::OK();
}

void FSFileCacheStorage::load_cache_info_into_memory_from_db(BlockFileCache* _mgr) const {
    TEST_SYNC_POINT_CALLBACK("BlockFileCache::TmpFile1");
    int scan_length = 10000;
    std::vector<BatchLoadArgs> batch_load_buffer;
    batch_load_buffer.reserve(scan_length);
    auto add_cell_batch_func = [&]() {
        SCOPED_CACHE_LOCK(_mgr->_mutex, _mgr);

        auto f = [&](const BatchLoadArgs& args) {
            // in async load mode, a cell may be added twice.
            if (_mgr->_files.contains(args.hash) && _mgr->_files[args.hash].contains(args.offset)) {
                auto block = _mgr->_files[args.hash][args.offset].file_block;
                if (block->tablet_id() == 0) {
                    block->set_tablet_id(args.ctx.tablet_id);
                }
                if (block->cache_type() == io::FileCacheType::TTL &&
                    block->expiration_time() != args.ctx.expiration_time) {
                    auto s = block->update_expiration_time(args.ctx.expiration_time);
                    if (!s.ok()) {
                        LOG(WARNING) << "update expiration time for " << args.hash.to_string()
                                     << " offset=" << args.offset;
                    }
                }
                return;
            }
            _mgr->add_cell(args.hash, args.ctx, args.offset, args.size,
                           FileBlock::State::DOWNLOADED, cache_lock);
            return;
        };
        std::for_each(batch_load_buffer.begin(), batch_load_buffer.end(), f);
        batch_load_buffer.clear();
    };

    auto iterator = _meta_store->get_all();
    if (!iterator) {
        LOG(WARNING) << "Failed to create iterator for meta store";
        return;
    }

    while (iterator->valid()) {
        BlockMetaKey meta_key = iterator->key();
        BlockMeta meta_value = iterator->value();

        // Check for deserialization errors
        if (!iterator->get_last_key_error().ok() || !iterator->get_last_value_error().ok()) {
            LOG(WARNING) << "Failed to deserialize cache block metadata: "
                         << "key_error=" << iterator->get_last_key_error().to_string()
                         << ", value_error=" << iterator->get_last_value_error().to_string();
            iterator->next();
            continue; // Skip invalid records
        }

        VLOG_DEBUG << "Processing cache block: tablet_id=" << meta_key.tablet_id
                   << ", hash=" << meta_key.hash.low() << "-" << meta_key.hash.high()
                   << ", offset=" << meta_key.offset << ", type=" << meta_value.type
                   << ", size=" << meta_value.size << ", ttl=" << meta_value.ttl;

        BatchLoadArgs args;
        args.hash = meta_key.hash;
        args.offset = meta_key.offset;
        args.size = meta_value.size;
        args.is_tmp = false;

        CacheContext ctx;
        ctx.cache_type = static_cast<FileCacheType>(meta_value.type);
        ctx.expiration_time = meta_value.ttl;
        ctx.tablet_id =
                meta_key.tablet_id; //TODO(zhengyu): zero if loaded from v2, we can use this to decide whether the block is loaded from v2 or v3
        args.ctx = ctx;

        args.key_path = "";
        args.offset_path = "";

        batch_load_buffer.push_back(std::move(args));

        if (batch_load_buffer.size() >= scan_length) {
            add_cell_batch_func();
            std::this_thread::sleep_for(std::chrono::microseconds(10));
        }

        iterator->next();
    }

    LOG(INFO) << "Finished loading cache info from meta store using RocksDB iterator";

    if (!batch_load_buffer.empty()) {
        add_cell_batch_func();
    }
    TEST_SYNC_POINT_CALLBACK("BlockFileCache::TmpFile2");
}

void FSFileCacheStorage::load_cache_info_into_memory(BlockFileCache* _mgr) const {
    // First load from database
    load_cache_info_into_memory_from_db(_mgr);

    std::string version;
    auto st = read_file_cache_version(&version);
    if (!st.ok()) {
        LOG(WARNING) << "Failed to read file cache version: " << st.to_string();
        return;
    }
    if (version == "3.0") {
        return;
    }

    // Count blocks loaded from database
    size_t db_block_count = 0;
    {
        std::lock_guard<std::mutex> lock(_mgr->_mutex);
        for (const auto& hash_entry : _mgr->_files) {
            db_block_count += hash_entry.second.size();
        }
    }

    // Estimate file count from filesystem using statfs
    size_t estimated_file_count = estimate_file_count_from_statfs();

    LOG(INFO) << "Cache loading statistics - DB blocks: " << db_block_count
              << ", Estimated FS files: " << estimated_file_count;

    // If the difference is more than threshold, load from filesystem as well
    if (estimated_file_count > 0) {
        double difference_ratio =
                static_cast<double>(estimated_file_count) -
                static_cast<double>(db_block_count) / static_cast<double>(estimated_file_count);

        if (difference_ratio > config::file_cache_meta_store_vs_file_system_diff_num_threshold) {
            LOG(WARNING) << "Significant difference between DB blocks (" << db_block_count
                         << ") and estimated FS files (" << estimated_file_count
                         << "), difference ratio: " << difference_ratio * 100 << "%"
                         << ". Loading from filesystem as well.";
            load_cache_info_into_memory_from_fs(_mgr);
        } else {
            LOG(INFO) << "DB and FS counts are consistent, difference ratio: "
                      << difference_ratio * 100 << "%, skipping FS load.";
            if (st = write_file_cache_version(); !st.ok()) {
                LOG(WARNING) << "Failed to write version hints for file cache, err="
                             << st.to_string();
            }
            // TODO(zhengyu): use anti-leak machinism to remove v2 format directory
        }
    }
}

void FSFileCacheStorage::load_blocks_directly_unlocked(BlockFileCache* mgr, const FileCacheKey& key,
                                                       std::lock_guard<std::mutex>& cache_lock) {
    BlockMetaKey mkey(key.meta.tablet_id, UInt128Wrapper(key.hash), key.offset);
    auto block_meta = _meta_store->get(mkey);
    if (!block_meta.has_value()) {
        // cache miss
        return;
    }

    CacheContext context_original;
    context_original.query_id = TUniqueId();
    context_original.expiration_time = block_meta->ttl;
    context_original.cache_type = static_cast<FileCacheType>(block_meta->type);
    context_original.tablet_id = key.meta.tablet_id;

    if (!mgr->_files.contains(key.hash) || !mgr->_files[key.hash].contains(key.offset)) {
        mgr->add_cell(key.hash, context_original, key.offset, block_meta->size,
                      FileBlock::State::DOWNLOADED, cache_lock);
    }
}

Status FSFileCacheStorage::clear(std::string& msg) {
    LOG(INFO) << "clear file storage, path=" << _cache_base_path;
    std::error_code ec;
    std::filesystem::directory_iterator key_it {_cache_base_path, ec};
    if (ec) {
        LOG(WARNING) << "Failed to list directory: " << _cache_base_path
                     << ", error: " << ec.message();
        return Status::InternalError("Failed to list dir {}: {}", _cache_base_path, ec.message());
    }
    int failed = 0;
    int total = 0;
    auto t0 = std::chrono::steady_clock::now();
    for (; key_it != std::filesystem::directory_iterator(); ++key_it) {
        if (!key_it->is_directory()) continue; // all file cache data is in sub-directories
        ++total;
        std::string cache_key = key_it->path().string();
        auto st = global_local_filesystem()->delete_directory(cache_key);
        if (st.ok()) continue;
        failed++;
        LOG(WARNING) << "failed to clear base_path=" << _cache_base_path
                     << " path_to_delete=" << cache_key << " error=" << st;
    }
    _meta_store->clear();
    auto t1 = std::chrono::steady_clock::now();
    std::stringstream ss;
    ss << "finished clear file storage, path=" << _cache_base_path
       << " deleted=" << (total - failed) << " failed=" << failed
       << " elapsed_ms=" << std::chrono::duration_cast<std::chrono::milliseconds>(t1 - t0).count();
    LOG(INFO) << ss.str();
    if (failed > 0) {
        msg = ss.str();
        return Status::InternalError(msg);
    }
    return Status::OK();
}

std::string FSFileCacheStorage::get_local_file(const FileCacheKey& key) {
    return get_path_in_local_cache_v3(get_path_in_local_cache_v3(key.hash), key.offset, false);
}

FSFileCacheStorage::~FSFileCacheStorage() {
    if (_cache_background_load_thread.joinable()) {
        _cache_background_load_thread.join();
    }
}

size_t FSFileCacheStorage::estimate_file_count_from_statfs() const {
    struct statvfs vfs;
    if (statvfs(_cache_base_path.c_str(), &vfs) != 0) {
        LOG(WARNING) << "Failed to get filesystem statistics for path: " << _cache_base_path
                     << ", error: " << strerror(errno);
        return 0;
    }

    // Get total size of cache directory to estimate file count
    std::error_code ec;
    uintmax_t total_size = 0;
    for (const auto& entry : std::filesystem::recursive_directory_iterator(_cache_base_path, ec)) {
        if (ec) {
            LOG(WARNING) << "Error accessing directory entry: " << ec.message();
            continue;
        }
        if (entry.is_regular_file()) {
            total_size += entry.file_size();
        }
    }

    if (total_size == 0) {
        return 0;
    }

    // Estimate file count based on average file size
    // Assuming average file size of 1MB for cache blocks
    const uintmax_t average_file_size = 1024 * 1024; // 1MB
    size_t estimated_file_count = total_size / average_file_size;

    LOG(INFO) << "Estimated file count for cache path " << _cache_base_path
              << ": total_size=" << total_size << ", estimated_files=" << estimated_file_count;

    return estimated_file_count;
}

} // namespace doris::io<|MERGE_RESOLUTION|>--- conflicted
+++ resolved
@@ -305,7 +305,6 @@
     }
 }
 
-<<<<<<< HEAD
 std::string FSFileCacheStorage::get_path_in_local_cache_old_ttl_format(const std::string& dir,
                                                                        size_t offset,
                                                                        FileCacheType type,
@@ -324,7 +323,8 @@
     candidates.push_back(base + "_disposable");
     candidates.push_back(base + "_cold_normal");
     return candidates;
-=======
+}
+  
 std::string FSFileCacheStorage::get_path_in_local_cache_v3(const UInt128Wrapper& value) const {
     auto str = value.to_string();
     try {
@@ -335,7 +335,6 @@
                 .tag("key", value.to_string());
         return "";
     }
->>>>>>> a5e4e1c7
 }
 
 std::string FSFileCacheStorage::get_path_in_local_cache_v2(const UInt128Wrapper& value,
