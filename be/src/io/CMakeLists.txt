# Licensed to the Apache Software Foundation (ASF) under one
# or more contributor license agreements.  See the NOTICE file
# distributed with this work for additional information
# regarding copyright ownership.  The ASF licenses this file
# to you under the Apache License, Version 2.0 (the
# "License"); you may not use this file except in compliance
# with the License.  You may obtain a copy of the License at
#
#   http://www.apache.org/licenses/LICENSE-2.0
#
# Unless required by applicable law or agreed to in writing,
# software distributed under the License is distributed on an
# "AS IS" BASIS, WITHOUT WARRANTIES OR CONDITIONS OF ANY
# KIND, either express or implied.  See the License for the
# specific language governing permissions and limitations
# under the License.

# where to put generated libraries
set(LIBRARY_OUTPUT_PATH "${BUILD_DIR}/src/io")

# where to put generated binaries
set(EXECUTABLE_OUTPUT_PATH "${BUILD_DIR}/src/io")

set(IO_FILES
    broker_reader.cpp
    broker_writer.cpp
    buffered_reader.cpp
    file_factory.cpp
    hdfs_builder.cpp
    hdfs_file_reader.cpp
    hdfs_reader_writer.cpp
    hdfs_writer.cpp
    local_file_reader.cpp
    local_file_writer.cpp
    s3_reader.cpp
    s3_writer.cpp
    fs/file_system_map.cpp
    fs/local_file_reader.cpp
    fs/local_file_system.cpp
    fs/local_file_writer.cpp
    fs/s3_file_reader.cpp
    fs/s3_file_system.cpp
<<<<<<< HEAD
    fs/s3_file_writer.cpp
=======
    cache/dummy_file_cache.cpp
>>>>>>> 15130c46
    cache/file_cache.cpp
    cache/file_cache_manager.cpp
    cache/sub_file_cache.cpp
    cache/whole_file_cache.cpp
)

add_library(IO STATIC
    ${IO_FILES}
)<|MERGE_RESOLUTION|>--- conflicted
+++ resolved
@@ -40,11 +40,8 @@
     fs/local_file_writer.cpp
     fs/s3_file_reader.cpp
     fs/s3_file_system.cpp
-<<<<<<< HEAD
     fs/s3_file_writer.cpp
-=======
     cache/dummy_file_cache.cpp
->>>>>>> 15130c46
     cache/file_cache.cpp
     cache/file_cache_manager.cpp
     cache/sub_file_cache.cpp
