// Licensed to the Apache Software Foundation (ASF) under one
// or more contributor license agreements.  See the NOTICE file
// distributed with this work for additional information
// regarding copyright ownership.  The ASF licenses this file
// to you under the Apache License, Version 2.0 (the
// "License"); you may not use this file except in compliance
// with the License.  You may obtain a copy of the License at
//
//   http://www.apache.org/licenses/LICENSE-2.0
//
// Unless required by applicable law or agreed to in writing,
// software distributed under the License is distributed on an
// "AS IS" BASIS, WITHOUT WARRANTIES OR CONDITIONS OF ANY
// KIND, either express or implied.  See the License for the
// specific language governing permissions and limitations
// under the License.

#include "io/file_factory.h"

#include <gen_cpp/PaloInternalService_types.h>
#include <gen_cpp/PlanNodes_types.h>
#include <gen_cpp/Types_types.h>

#include <mutex>
#include <utility>

#include "common/config.h"
#include "common/status.h"
#include "io/fs/broker_file_system.h"
#include "io/fs/hdfs_file_system.h"
#include "io/fs/local_file_system.h"
#include "io/fs/multi_table_pipe.h"
#include "io/fs/s3_file_system.h"
#include "io/fs/stream_load_pipe.h"
#include "io/hdfs_builder.h"
#include "runtime/exec_env.h"
#include "runtime/runtime_state.h"
#include "runtime/stream_load/new_load_stream_mgr.h"
#include "runtime/stream_load/stream_load_context.h"
#include "util/s3_uri.h"
#include "util/s3_util.h"
#include "util/uid_util.h"

namespace doris {
namespace io {
class FileWriter;
} // namespace io

constexpr std::string_view RANDOM_CACHE_BASE_PATH = "random";

io::FileReaderOptions FileFactory::get_reader_options(RuntimeState* state,
                                                      const io::FileDescription& fd) {
    io::FileReaderOptions opts {.file_size = fd.file_size, .mtime = fd.mtime};
    if (config::enable_file_cache && state != nullptr &&
        state->query_options().__isset.enable_file_cache &&
        state->query_options().enable_file_cache) {
        opts.cache_type = io::FileCachePolicy::FILE_BLOCK_CACHE;
    }
    if (state != nullptr && state->query_options().__isset.file_cache_base_path &&
        state->query_options().file_cache_base_path != RANDOM_CACHE_BASE_PATH) {
        opts.cache_base_path = state->query_options().file_cache_base_path;
    }
    return opts;
}

Status FileFactory::create_file_writer(TFileType::type type, ExecEnv* env,
                                       const std::vector<TNetworkAddress>& broker_addresses,
                                       const std::map<std::string, std::string>& properties,
                                       const std::string& path, int64_t start_offset,
                                       std::unique_ptr<io::FileWriter>& file_writer) {
    switch (type) {
    case TFileType::FILE_LOCAL: {
        RETURN_IF_ERROR(io::global_local_filesystem()->create_file(path, &file_writer));
        break;
    }
    case TFileType::FILE_BROKER: {
        std::shared_ptr<io::BrokerFileSystem> fs;
        RETURN_IF_ERROR(io::BrokerFileSystem::create(broker_addresses[0], properties, &fs));
        RETURN_IF_ERROR(fs->create_file(path, &file_writer));
        break;
    }
    case TFileType::FILE_S3: {
        S3URI s3_uri(path);
        RETURN_IF_ERROR(s3_uri.parse());
        S3Conf s3_conf;
        RETURN_IF_ERROR(
                S3ClientFactory::convert_properties_to_s3_conf(properties, s3_uri, &s3_conf));
        std::shared_ptr<io::S3FileSystem> fs;
        RETURN_IF_ERROR(io::S3FileSystem::create(s3_conf, "", &fs));
        RETURN_IF_ERROR(fs->create_file(path, &file_writer));
        break;
    }
    case TFileType::FILE_HDFS: {
        THdfsParams hdfs_params = parse_properties(properties);
        std::shared_ptr<io::HdfsFileSystem> fs;
        RETURN_IF_ERROR(io::HdfsFileSystem::create(hdfs_params, hdfs_params.fs_name, nullptr, &fs));
        RETURN_IF_ERROR(fs->create_file(path, &file_writer));
        break;
    }
    default:
        return Status::InternalError("unsupported file writer type: {}", std::to_string(type));
    }

    return Status::OK();
}

Status FileFactory::create_file_reader(const io::FileSystemProperties& system_properties,
                                       const io::FileDescription& file_description,
                                       const io::FileReaderOptions& reader_options,
                                       std::shared_ptr<io::FileSystem>* file_system,
                                       io::FileReaderSPtr* file_reader, RuntimeProfile* profile) {
    TFileType::type type = system_properties.system_type;
    // FIXME(plat1ko): Maybe we can create reader without filesystem?
    switch (type) {
    case TFileType::FILE_LOCAL: {
        RETURN_IF_ERROR(io::global_local_filesystem()->open_file(file_description.path, file_reader,
                                                                 &reader_options));
        break;
    }
    case TFileType::FILE_S3: {
        RETURN_IF_ERROR(create_s3_reader(system_properties.properties, file_description,
                                         reader_options, file_system, file_reader));
        break;
    }
    case TFileType::FILE_HDFS: {
        RETURN_IF_ERROR(create_hdfs_reader(system_properties.hdfs_params, file_description,
                                           reader_options, file_system, file_reader, profile));
        break;
    }
    case TFileType::FILE_BROKER: {
        RETURN_IF_ERROR(create_broker_reader(system_properties.broker_addresses[0],
                                             system_properties.properties, file_description,
                                             reader_options, file_system, file_reader));
        break;
    }
    default:
        return Status::NotSupported("unsupported file reader type: {}", std::to_string(type));
    }
    return Status::OK();
}

// file scan node/stream load pipe
Status FileFactory::create_pipe_reader(const TUniqueId& load_id, io::FileReaderSPtr* file_reader,
                                       RuntimeState* runtime_state, bool need_schema) {
    auto stream_load_ctx = ExecEnv::GetInstance()->new_load_stream_mgr()->get(load_id);
    if (!stream_load_ctx) {
        return Status::InternalError("unknown stream load id: {}", UniqueId(load_id).to_string());
    }
    if (need_schema == true) {
<<<<<<< HEAD
=======
        // Here, a portion of the data is processed to parse column information
>>>>>>> 737124aa
        auto pipe = std::make_shared<io::StreamLoadPipe>(
                io::kMaxPipeBufferedBytes /* max_buffered_bytes */, 64 * 1024 /* min_chunk_size */,
                stream_load_ctx->schema_buffer->pos /* total_length */);
        stream_load_ctx->schema_buffer->flip();
        static_cast<void>(pipe->append(stream_load_ctx->schema_buffer));
        static_cast<void>(pipe->finish());
        *file_reader = std::move(pipe);
    } else {
        *file_reader = stream_load_ctx->pipe;
    }

    if (file_reader->get() == nullptr) {
        return Status::OK();
    }

    auto multi_table_pipe = std::dynamic_pointer_cast<io::MultiTablePipe>(*file_reader);
    if (multi_table_pipe == nullptr || runtime_state == nullptr) {
        return Status::OK();
    }

    TUniqueId pipe_id;
    if (runtime_state->enable_pipeline_exec()) {
        pipe_id = io::StreamLoadPipe::calculate_pipe_id(runtime_state->query_id(),
                                                        runtime_state->fragment_id());
    } else {
        pipe_id = runtime_state->fragment_instance_id();
    }
    *file_reader = multi_table_pipe->getPipe(pipe_id);
    LOG(INFO) << "create pipe reader for fragment instance: " << pipe_id
              << " pipe: " << (*file_reader).get();

    return Status::OK();
}

Status FileFactory::create_hdfs_reader(const THdfsParams& hdfs_params,
                                       const io::FileDescription& fd,
                                       const io::FileReaderOptions& reader_options,
                                       std::shared_ptr<io::FileSystem>* hdfs_file_system,
                                       io::FileReaderSPtr* reader, RuntimeProfile* profile) {
    std::shared_ptr<io::HdfsFileSystem> fs;
    RETURN_IF_ERROR(io::HdfsFileSystem::create(hdfs_params, fd.fs_name, profile, &fs));
    RETURN_IF_ERROR(fs->open_file(fd.path, reader, &reader_options));
    *hdfs_file_system = std::move(fs);
    return Status::OK();
}

Status FileFactory::create_s3_reader(const std::map<std::string, std::string>& prop,
                                     const io::FileDescription& fd,
                                     const io::FileReaderOptions& reader_options,
                                     std::shared_ptr<io::FileSystem>* s3_file_system,
                                     io::FileReaderSPtr* reader) {
    S3URI s3_uri(fd.path);
    RETURN_IF_ERROR(s3_uri.parse());
    S3Conf s3_conf;
    RETURN_IF_ERROR(S3ClientFactory::convert_properties_to_s3_conf(prop, s3_uri, &s3_conf));
    std::shared_ptr<io::S3FileSystem> fs;
    RETURN_IF_ERROR(io::S3FileSystem::create(std::move(s3_conf), "", &fs));
    RETURN_IF_ERROR(fs->open_file(fd.path, reader, &reader_options));
    *s3_file_system = std::move(fs);
    return Status::OK();
}

Status FileFactory::create_broker_reader(const TNetworkAddress& broker_addr,
                                         const std::map<std::string, std::string>& prop,
                                         const io::FileDescription& fd,
                                         const io::FileReaderOptions& reader_options,
                                         std::shared_ptr<io::FileSystem>* broker_file_system,
                                         io::FileReaderSPtr* reader) {
    std::shared_ptr<io::BrokerFileSystem> fs;
    RETURN_IF_ERROR(io::BrokerFileSystem::create(broker_addr, prop, &fs));
    RETURN_IF_ERROR(fs->open_file(fd.path, reader, &reader_options));
    *broker_file_system = std::move(fs);
    return Status::OK();
}
} // namespace doris<|MERGE_RESOLUTION|>--- conflicted
+++ resolved
@@ -147,10 +147,7 @@
         return Status::InternalError("unknown stream load id: {}", UniqueId(load_id).to_string());
     }
     if (need_schema == true) {
-<<<<<<< HEAD
-=======
         // Here, a portion of the data is processed to parse column information
->>>>>>> 737124aa
         auto pipe = std::make_shared<io::StreamLoadPipe>(
                 io::kMaxPipeBufferedBytes /* max_buffered_bytes */, 64 * 1024 /* min_chunk_size */,
                 stream_load_ctx->schema_buffer->pos /* total_length */);
