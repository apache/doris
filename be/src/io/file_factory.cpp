--- conflicted
+++ resolved
@@ -53,10 +53,7 @@
 
 namespace doris {
 #include "common/compile_check_begin.h"
-<<<<<<< HEAD
-=======
-
->>>>>>> 2a93eb9e
+
 constexpr std::string_view RANDOM_CACHE_BASE_PATH = "random";
 
 io::FileReaderOptions FileFactory::get_reader_options(RuntimeState* state,
@@ -92,11 +89,8 @@
     }
 
     // secondly select broker by hash of file path
-<<<<<<< HEAD
     auto key = HashUtil::hash(path.data(), cast_set<uint32_t>(path.size()), 0);
-=======
-    auto key = HashUtil::hash(path.data(), cast_set<int32_t>(path.size()), 0);
->>>>>>> 2a93eb9e
+
     return key % brokers.size();
 }
 
@@ -284,8 +278,5 @@
     return Status::OK();
 }
 #include "common/compile_check_end.h"
-<<<<<<< HEAD
-=======
-
->>>>>>> 2a93eb9e
+
 } // namespace doris