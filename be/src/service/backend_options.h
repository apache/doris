--- conflicted
+++ resolved
@@ -34,11 +34,7 @@
     static const char* get_service_bind_address();
 
 private:
-<<<<<<< HEAD
-    static bool analyze_network_interfaces();
-=======
     static bool get_network_interfaces();
->>>>>>> 5e5092a2
     static bool analyze_priority_cidrs();
     static bool is_in_prior_network(const std::string& ip);
     static bool is_in_network_interface(const std::string& ip);
