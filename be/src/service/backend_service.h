// Licensed to the Apache Software Foundation (ASF) under one
// or more contributor license agreements.  See the NOTICE file
// distributed with this work for additional information
// regarding copyright ownership.  The ASF licenses this file
// to you under the Apache License, Version 2.0 (the
// "License"); you may not use this file except in compliance
// with the License.  You may obtain a copy of the License at
//
//   http://www.apache.org/licenses/LICENSE-2.0
//
// Unless required by applicable law or agreed to in writing,
// software distributed under the License is distributed on an
// "AS IS" BASIS, WITHOUT WARRANTIES OR CONDITIONS OF ANY
// KIND, either express or implied.  See the License for the
// specific language governing permissions and limitations
// under the License.

#ifndef DORIS_BE_SERVICE_BACKEND_SERVICE_H
#define DORIS_BE_SERVICE_BACKEND_SERVICE_H

#include <thrift/protocol/TDebugProtocol.h>
#include <time.h>

#include <map>
#include <memory>

#include "agent/agent_server.h"
#include "common/status.h"
#include "gen_cpp/BackendService.h"
#include "gen_cpp/DorisExternalService_types.h"
#include "gen_cpp/TDorisExternalService.h"

namespace doris {

class ExecEnv;
class ThriftServer;
class TAgentResult;
class TAgentTaskRequest;
class TAgentPublishRequest;
class TMiniLoadEtlTaskRequest;
class TMiniLoadEtlStatusResult;
class TMiniLoadEtlStatusRequest;
class TDeleteEtlFilesRequest;
class TPlanExecRequest;
class TPlanExecParams;
class TExecPlanFragmentParams;
class TExecPlanFragmentResult;
class TInsertResult;
class TReportExecStatusArgs;
class TReportExecStatusParams;
class TReportExecStatusResult;
class TCancelPlanFragmentArgs;
class TCancelPlanFragmentResult;
class TTransmitDataArgs;
class TTransmitDataResult;
class TNetworkAddress;
class TClientRequest;
class TExecRequest;
class TSessionState;
class TQueryOptions;
class TExportTaskRequest;
class TExportStatusResult;
class TStreamLoadRecordResult;
class TDiskTrashInfo;

// This class just forward rpc for actual handler
// make this class because we can bind multiple service on single point
class BackendService : public BackendServiceIf {
public:
    BackendService(ExecEnv* exec_env);

    virtual ~BackendService() {
        // _is_stop = true;
        // _keep_alive_reaper->join();
    }

    // NOTE: now we do not support multiple backend in one process
    static Status create_service(ExecEnv* exec_env, int port, ThriftServer** server);

    // Agent service
    virtual void submit_tasks(TAgentResult& return_value,
                              const std::vector<TAgentTaskRequest>& tasks) {
        _agent_server->submit_tasks(return_value, tasks);
    }

    virtual void make_snapshot(TAgentResult& return_value,
                               const TSnapshotRequest& snapshot_request) {
        _agent_server->make_snapshot(return_value, snapshot_request);
    }

    virtual void release_snapshot(TAgentResult& return_value, const std::string& snapshot_path) {
        _agent_server->release_snapshot(return_value, snapshot_path);
    }

    virtual void publish_cluster_state(TAgentResult& result, const TAgentPublishRequest& request) {
        _agent_server->publish_cluster_state(result, request);
    }

    virtual void submit_etl_task(TAgentResult& result, const TMiniLoadEtlTaskRequest& request) {
        VLOG_RPC << "submit_etl_task. request is "
                 << apache::thrift::ThriftDebugString(request).c_str();
        _agent_server->submit_etl_task(result, request);
    }

    virtual void get_etl_status(TMiniLoadEtlStatusResult& result,
                                const TMiniLoadEtlStatusRequest& request) {
        _agent_server->get_etl_status(result, request);
    }

    virtual void delete_etl_files(TAgentResult& result, const TDeleteEtlFilesRequest& request) {
        _agent_server->delete_etl_files(result, request);
    }

    // DorisServer service
    virtual void exec_plan_fragment(TExecPlanFragmentResult& return_val,
                                    const TExecPlanFragmentParams& params);

    virtual void cancel_plan_fragment(TCancelPlanFragmentResult& return_val,
                                      const TCancelPlanFragmentParams& params);

    virtual void transmit_data(TTransmitDataResult& return_val, const TTransmitDataParams& params);

    virtual void fetch_data(TFetchDataResult& return_val, const TFetchDataParams& params);

    void submit_export_task(TStatus& t_status, const TExportTaskRequest& request) override;

    void get_export_status(TExportStatusResult& result, const TUniqueId& task_id) override;

    void erase_export_task(TStatus& t_status, const TUniqueId& task_id) override;

    virtual void get_tablet_stat(TTabletStatResult& result) override;

    virtual int64_t get_trash_used_capacity() override;

    virtual void get_disk_trash_used_capacity(std::vector<TDiskTrashInfo>& diskTrashInfos) override;

    virtual void submit_routine_load_task(TStatus& t_status,
                                          const std::vector<TRoutineLoadTask>& tasks) override;

    // used for external service, open means start the scan procedure
    virtual void open_scanner(TScanOpenResult& result_, const TScanOpenParams& params);

    // used for external service, external use getNext to fetch data batch after batch until eos = true
    virtual void get_next(TScanBatchResult& result_, const TScanNextBatchParams& params);

    // used for external service, close some context and release resource related with this context
    virtual void close_scanner(TScanCloseResult& result_, const TScanCloseParams& params);

    virtual void get_stream_load_record(TStreamLoadRecordResult& result,
                                        const int64_t last_stream_record_time) override;
<<<<<<< HEAD

    virtual void clean_trash() override;
=======
>>>>>>> 0930e894

private:
    Status start_plan_fragment_execution(const TExecPlanFragmentParams& exec_params);
    ExecEnv* _exec_env;
    std::unique_ptr<AgentServer> _agent_server;
};

} // namespace doris

#endif // DORIS_BE_SERVICE_BACKEND_SERVICE_H<|MERGE_RESOLUTION|>--- conflicted
+++ resolved
@@ -148,11 +148,8 @@
 
     virtual void get_stream_load_record(TStreamLoadRecordResult& result,
                                         const int64_t last_stream_record_time) override;
-<<<<<<< HEAD
-
+  
     virtual void clean_trash() override;
-=======
->>>>>>> 0930e894
 
 private:
     Status start_plan_fragment_execution(const TExecPlanFragmentParams& exec_params);
