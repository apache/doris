--- conflicted
+++ resolved
@@ -287,13 +287,9 @@
     try {
         st = _exec_plan_fragment(request->request(), version, compact);
     } catch (const Exception& e) {
-<<<<<<< HEAD
-        st = Status::Error(e.code(), e.to_string());
+        st = e.to_status();
     } catch (...) {
         st = Status::Error(ErrorCode::INTERNAL_ERROR);
-=======
-        st = e.to_status();
->>>>>>> 31a4f96f
     }
     if (!st.ok()) {
         LOG(WARNING) << "exec plan fragment failed, errmsg=" << st;
