// Licensed to the Apache Software Foundation (ASF) under one
// or more contributor license agreements.  See the NOTICE file
// distributed with this work for additional information
// regarding copyright ownership.  The ASF licenses this file
// to you under the Apache License, Version 2.0 (the
// "License"); you may not use this file except in compliance
// with the License.  You may obtain a copy of the License at
//
//   http://www.apache.org/licenses/LICENSE-2.0
//
// Unless required by applicable law or agreed to in writing,
// software distributed under the License is distributed on an
// "AS IS" BASIS, WITHOUT WARRANTIES OR CONDITIONS OF ANY
// KIND, either express or implied.  See the License for the
// specific language governing permissions and limitations
// under the License.

#include "service/internal_service.h"

#include <assert.h>
#include <brpc/closure_guard.h>
#include <brpc/controller.h>
#include <bthread/bthread.h>
#include <bthread/types.h>
#include <butil/errno.h>
#include <butil/iobuf.h>
#include <fcntl.h>
#include <gen_cpp/PaloInternalService_types.h>
#include <gen_cpp/PlanNodes_types.h>
#include <gen_cpp/Status_types.h>
#include <gen_cpp/Types_types.h>
#include <gen_cpp/internal_service.pb.h>
#include <gen_cpp/olap_file.pb.h>
#include <gen_cpp/segment_v2.pb.h>
#include <gen_cpp/types.pb.h>
#include <google/protobuf/stubs/callback.h>
#include <stddef.h>
#include <stdint.h>
#include <sys/stat.h>

#include <algorithm>
#include <filesystem>
#include <memory>
#include <set>
#include <sstream>
#include <string>
#include <utility>
#include <vector>

#include "common/config.h"
#include "common/logging.h"
#include "gutil/integral_types.h"
#include "http/http_client.h"
#include "io/fs/stream_load_pipe.h"
#include "io/io_common.h"
#include "olap/data_dir.h"
#include "olap/olap_common.h"
#include "olap/rowset/beta_rowset.h"
#include "olap/rowset/rowset.h"
#include "olap/rowset/rowset_factory.h"
#include "olap/rowset/rowset_meta.h"
#include "olap/rowset/segment_v2/column_reader.h"
#include "olap/rowset/segment_v2/common.h"
#include "olap/rowset/segment_v2/segment.h"
#include "olap/segment_loader.h"
#include "olap/storage_engine.h"
#include "olap/tablet.h"
#include "olap/tablet_manager.h"
#include "olap/tablet_schema.h"
#include "olap/txn_manager.h"
#include "olap/utils.h"
#include "runtime/buffer_control_block.h"
#include "runtime/cache/result_cache.h"
#include "runtime/define_primitive_type.h"
#include "runtime/descriptors.h"
#include "runtime/exec_env.h"
#include "runtime/fold_constant_executor.h"
#include "runtime/fragment_mgr.h"
#include "runtime/load_channel_mgr.h"
#include "runtime/result_buffer_mgr.h"
#include "runtime/routine_load/routine_load_task_executor.h"
#include "runtime/stream_load/new_load_stream_mgr.h"
#include "runtime/stream_load/stream_load_context.h"
#include "runtime/thread_context.h"
#include "runtime/types.h"
#include "service/point_query_executor.h"
#include "util/async_io.h"
#include "util/brpc_client_cache.h"
#include "util/doris_metrics.h"
#include "util/md5.h"
#include "util/metrics.h"
#include "util/network_util.h"
#include "util/proto_util.h"
#include "util/ref_count_closure.h"
#include "util/runtime_profile.h"
#include "util/stopwatch.hpp"
#include "util/string_util.h"
#include "util/telemetry/brpc_carrier.h"
#include "util/telemetry/telemetry.h"
#include "util/thrift_util.h"
#include "util/time.h"
#include "util/uid_util.h"
#include "vec/columns/column.h"
#include "vec/core/block.h"
#include "vec/core/column_with_type_and_name.h"
#include "vec/data_types/data_type.h"
#include "vec/exec/format/csv/csv_reader.h"
#include "vec/exec/format/generic_reader.h"
#include "vec/exec/format/json/new_json_reader.h"
#include "vec/exec/format/orc/vorc_reader.h"
#include "vec/exec/format/parquet/vparquet_reader.h"
#include "vec/runtime/vdata_stream_mgr.h"

namespace google {
namespace protobuf {
class RpcController;
} // namespace protobuf
} // namespace google

namespace doris {
using namespace ErrorCode;

const uint32_t DOWNLOAD_FILE_MAX_RETRY = 3;

DEFINE_GAUGE_METRIC_PROTOTYPE_2ARG(heavy_work_pool_queue_size, MetricUnit::NOUNIT);
DEFINE_GAUGE_METRIC_PROTOTYPE_2ARG(light_work_pool_queue_size, MetricUnit::NOUNIT);
DEFINE_GAUGE_METRIC_PROTOTYPE_2ARG(heavy_work_active_threads, MetricUnit::NOUNIT);
DEFINE_GAUGE_METRIC_PROTOTYPE_2ARG(light_work_active_threads, MetricUnit::NOUNIT);

DEFINE_GAUGE_METRIC_PROTOTYPE_2ARG(heavy_work_pool_max_queue_size, MetricUnit::NOUNIT);
DEFINE_GAUGE_METRIC_PROTOTYPE_2ARG(light_work_pool_max_queue_size, MetricUnit::NOUNIT);
DEFINE_GAUGE_METRIC_PROTOTYPE_2ARG(heavy_work_max_threads, MetricUnit::NOUNIT);
DEFINE_GAUGE_METRIC_PROTOTYPE_2ARG(light_work_max_threads, MetricUnit::NOUNIT);

bthread_key_t btls_key;

static void thread_context_deleter(void* d) {
    delete static_cast<ThreadContext*>(d);
}

template <typename T>
class NewHttpClosure : public ::google::protobuf::Closure {
public:
    NewHttpClosure(google::protobuf::Closure* done) : _done(done) {}
    NewHttpClosure(T* request, google::protobuf::Closure* done) : _request(request), _done(done) {}
    ~NewHttpClosure() {}

    void Run() {
        SCOPED_SWITCH_THREAD_MEM_TRACKER_LIMITER(ExecEnv::GetInstance()->orphan_mem_tracker());
        if (_request != nullptr) {
            delete _request;
            _request = nullptr;
        }
        if (_done != nullptr) {
            _done->Run();
        }
        delete this;
    }

private:
    T* _request = nullptr;
    google::protobuf::Closure* _done = nullptr;
};

PInternalServiceImpl::PInternalServiceImpl(ExecEnv* exec_env)
        : _exec_env(exec_env),
          _heavy_work_pool(config::brpc_heavy_work_pool_threads,
                           config::brpc_heavy_work_pool_max_queue_size, "brpc_heavy"),
          _light_work_pool(config::brpc_light_work_pool_threads,
                           config::brpc_light_work_pool_max_queue_size, "brpc_light") {
    REGISTER_HOOK_METRIC(heavy_work_pool_queue_size,
                         [this]() { return _heavy_work_pool.get_queue_size(); });
    REGISTER_HOOK_METRIC(light_work_pool_queue_size,
                         [this]() { return _light_work_pool.get_queue_size(); });
    REGISTER_HOOK_METRIC(heavy_work_active_threads,
                         [this]() { return _heavy_work_pool.get_active_threads(); });
    REGISTER_HOOK_METRIC(light_work_active_threads,
                         [this]() { return _light_work_pool.get_active_threads(); });

    REGISTER_HOOK_METRIC(heavy_work_pool_max_queue_size,
                         []() { return config::brpc_heavy_work_pool_max_queue_size; });
    REGISTER_HOOK_METRIC(light_work_pool_max_queue_size,
                         []() { return config::brpc_light_work_pool_max_queue_size; });
    REGISTER_HOOK_METRIC(heavy_work_max_threads,
                         []() { return config::brpc_heavy_work_pool_threads; });
    REGISTER_HOOK_METRIC(light_work_max_threads,
                         []() { return config::brpc_light_work_pool_threads; });

    CHECK_EQ(0, bthread_key_create(&btls_key, thread_context_deleter));
    CHECK_EQ(0, bthread_key_create(&AsyncIO::btls_io_ctx_key, AsyncIO::io_ctx_key_deleter));
}

PInternalServiceImpl::~PInternalServiceImpl() {
    DEREGISTER_HOOK_METRIC(heavy_work_pool_queue_size);
    DEREGISTER_HOOK_METRIC(light_work_pool_queue_size);
    DEREGISTER_HOOK_METRIC(heavy_work_active_threads);
    DEREGISTER_HOOK_METRIC(light_work_active_threads);

    DEREGISTER_HOOK_METRIC(heavy_work_pool_max_queue_size);
    DEREGISTER_HOOK_METRIC(light_work_pool_max_queue_size);
    DEREGISTER_HOOK_METRIC(heavy_work_max_threads);
    DEREGISTER_HOOK_METRIC(light_work_max_threads);

    CHECK_EQ(0, bthread_key_delete(btls_key));
    CHECK_EQ(0, bthread_key_delete(AsyncIO::btls_io_ctx_key));
}

void PInternalServiceImpl::transmit_data(google::protobuf::RpcController* controller,
                                         const PTransmitDataParams* request,
                                         PTransmitDataResult* response,
                                         google::protobuf::Closure* done) {}

void PInternalServiceImpl::transmit_data_by_http(google::protobuf::RpcController* controller,
                                                 const PEmptyRequest* request,
                                                 PTransmitDataResult* response,
                                                 google::protobuf::Closure* done) {}

void PInternalServiceImpl::_transmit_data(google::protobuf::RpcController* controller,
                                          const PTransmitDataParams* request,
                                          PTransmitDataResult* response,
                                          google::protobuf::Closure* done,
                                          const Status& extract_st) {}

void PInternalServiceImpl::tablet_writer_open(google::protobuf::RpcController* controller,
                                              const PTabletWriterOpenRequest* request,
                                              PTabletWriterOpenResult* response,
                                              google::protobuf::Closure* done) {
    bool ret = _light_work_pool.try_offer([this, request, response, done]() {
        VLOG_RPC << "tablet writer open, id=" << request->id()
                 << ", index_id=" << request->index_id() << ", txn_id=" << request->txn_id();
        brpc::ClosureGuard closure_guard(done);
        auto st = _exec_env->load_channel_mgr()->open(*request);
        if (!st.ok()) {
            LOG(WARNING) << "load channel open failed, message=" << st << ", id=" << request->id()
                         << ", index_id=" << request->index_id()
                         << ", txn_id=" << request->txn_id();
        }
        st.to_protobuf(response->mutable_status());
    });
    if (!ret) {
        LOG(WARNING) << "fail to offer request to the work pool";
        brpc::ClosureGuard closure_guard(done);
        response->mutable_status()->set_status_code(TStatusCode::CANCELLED);
        response->mutable_status()->add_error_msgs("fail to offer request to the work pool");
    }
}

void PInternalServiceImpl::exec_plan_fragment(google::protobuf::RpcController* controller,
                                              const PExecPlanFragmentRequest* request,
                                              PExecPlanFragmentResult* response,
                                              google::protobuf::Closure* done) {
    auto span = telemetry::start_rpc_server_span("exec_plan_fragment", controller);
    auto scope = OpentelemetryScope {span};
    brpc::ClosureGuard closure_guard(done);
    auto st = Status::OK();
    bool compact = request->has_compact() ? request->compact() : false;
    PFragmentRequestVersion version =
            request->has_version() ? request->version() : PFragmentRequestVersion::VERSION_1;
    st = _exec_plan_fragment(request->request(), version, compact);
    if (!st.ok()) {
        LOG(WARNING) << "exec plan fragment failed, errmsg=" << st;
    }
    st.to_protobuf(response->mutable_status());
}

void PInternalServiceImpl::exec_plan_fragment_prepare(google::protobuf::RpcController* controller,
                                                      const PExecPlanFragmentRequest* request,
                                                      PExecPlanFragmentResult* response,
                                                      google::protobuf::Closure* done) {
    bool ret = _light_work_pool.try_offer([this, controller, request, response, done]() {
        exec_plan_fragment(controller, request, response, done);
    });
    if (!ret) {
        LOG(WARNING) << "fail to offer request to the work pool";
        brpc::ClosureGuard closure_guard(done);
        response->mutable_status()->set_status_code(TStatusCode::CANCELLED);
        response->mutable_status()->add_error_msgs("fail to offer request to the work pool");
    }
}

void PInternalServiceImpl::exec_plan_fragment_start(google::protobuf::RpcController* controller,
                                                    const PExecPlanFragmentStartRequest* request,
                                                    PExecPlanFragmentResult* result,
                                                    google::protobuf::Closure* done) {
    bool ret = _light_work_pool.try_offer([this, controller, request, result, done]() {
        auto span = telemetry::start_rpc_server_span("exec_plan_fragment_start", controller);
        auto scope = OpentelemetryScope {span};
        brpc::ClosureGuard closure_guard(done);
        auto st = _exec_env->fragment_mgr()->start_query_execution(request);
        st.to_protobuf(result->mutable_status());
    });
    if (!ret) {
        LOG(WARNING) << "fail to offer request to the work pool";
        brpc::ClosureGuard closure_guard(done);
        result->mutable_status()->set_status_code(TStatusCode::CANCELLED);
        result->mutable_status()->add_error_msgs("fail to offer request to the work pool");
    }
}

void PInternalServiceImpl::tablet_writer_add_block(google::protobuf::RpcController* controller,
                                                   const PTabletWriterAddBlockRequest* request,
                                                   PTabletWriterAddBlockResult* response,
                                                   google::protobuf::Closure* done) {
    bool ret = _heavy_work_pool.try_offer([this, controller, request, response, done]() {
        // TODO(zxy) delete in 1.2 version
        google::protobuf::Closure* new_done = new NewHttpClosure<PTransmitDataParams>(done);
        brpc::Controller* cntl = static_cast<brpc::Controller*>(controller);
        attachment_transfer_request_block<PTabletWriterAddBlockRequest>(request, cntl);

        _tablet_writer_add_block(controller, request, response, new_done);
    });
    if (!ret) {
        LOG(WARNING) << "fail to offer request to the work pool";
        brpc::ClosureGuard closure_guard(done);
        response->mutable_status()->set_status_code(TStatusCode::CANCELLED);
        response->mutable_status()->add_error_msgs("fail to offer request to the work pool");
    }
}

void PInternalServiceImpl::tablet_writer_add_block_by_http(
        google::protobuf::RpcController* controller, const ::doris::PEmptyRequest* request,
        PTabletWriterAddBlockResult* response, google::protobuf::Closure* done) {
    bool ret = _heavy_work_pool.try_offer([this, controller, response, done]() {
        PTabletWriterAddBlockRequest* new_request = new PTabletWriterAddBlockRequest();
        google::protobuf::Closure* new_done =
                new NewHttpClosure<PTabletWriterAddBlockRequest>(new_request, done);
        brpc::Controller* cntl = static_cast<brpc::Controller*>(controller);
        Status st = attachment_extract_request_contain_block<PTabletWriterAddBlockRequest>(
                new_request, cntl);
        if (st.ok()) {
            _tablet_writer_add_block(controller, new_request, response, new_done);
        } else {
            st.to_protobuf(response->mutable_status());
        }
    });
    if (!ret) {
        LOG(WARNING) << "fail to offer request to the work pool";
        brpc::ClosureGuard closure_guard(done);
        response->mutable_status()->set_status_code(TStatusCode::CANCELLED);
        response->mutable_status()->add_error_msgs("fail to offer request to the work pool");
    }
}

void PInternalServiceImpl::_tablet_writer_add_block(google::protobuf::RpcController* controller,
                                                    const PTabletWriterAddBlockRequest* request,
                                                    PTabletWriterAddBlockResult* response,
                                                    google::protobuf::Closure* done) {
    int64_t submit_task_time_ns = MonotonicNanos();
    bool ret = _heavy_work_pool.try_offer([request, response, done, submit_task_time_ns, this]() {
        int64_t wait_execution_time_ns = MonotonicNanos() - submit_task_time_ns;
        brpc::ClosureGuard closure_guard(done);
        int64_t execution_time_ns = 0;
        {
            SCOPED_RAW_TIMER(&execution_time_ns);
            auto st = _exec_env->load_channel_mgr()->add_batch(*request, response);
            if (!st.ok()) {
                LOG(WARNING) << "tablet writer add block failed, message=" << st
                             << ", id=" << request->id() << ", index_id=" << request->index_id()
                             << ", sender_id=" << request->sender_id()
                             << ", backend id=" << request->backend_id();
            }
            st.to_protobuf(response->mutable_status());
        }
        response->set_execution_time_us(execution_time_ns / NANOS_PER_MICRO);
        response->set_wait_execution_time_us(wait_execution_time_ns / NANOS_PER_MICRO);
    });
    if (!ret) {
        LOG(WARNING) << "fail to offer request to the work pool";
        brpc::ClosureGuard closure_guard(done);
        response->mutable_status()->set_status_code(TStatusCode::CANCELLED);
        response->mutable_status()->add_error_msgs("fail to offer request to the work pool");
    }
}

void PInternalServiceImpl::tablet_writer_cancel(google::protobuf::RpcController* controller,
                                                const PTabletWriterCancelRequest* request,
                                                PTabletWriterCancelResult* response,
                                                google::protobuf::Closure* done) {
    bool ret = _light_work_pool.try_offer([this, request, done]() {
        VLOG_RPC << "tablet writer cancel, id=" << request->id()
                 << ", index_id=" << request->index_id() << ", sender_id=" << request->sender_id();
        brpc::ClosureGuard closure_guard(done);
        auto st = _exec_env->load_channel_mgr()->cancel(*request);
        if (!st.ok()) {
            LOG(WARNING) << "tablet writer cancel failed, id=" << request->id()
                         << ", index_id=" << request->index_id()
                         << ", sender_id=" << request->sender_id();
        }
    });
    if (!ret) {
        LOG(WARNING) << "fail to offer request to the work pool";
        brpc::ClosureGuard closure_guard(done);
    }
}

Status PInternalServiceImpl::_exec_plan_fragment(const std::string& ser_request,
                                                 PFragmentRequestVersion version, bool compact) {
    if (version == PFragmentRequestVersion::VERSION_1) {
        // VERSION_1 should be removed in v1.2
        TExecPlanFragmentParams t_request;
        {
            const uint8_t* buf = (const uint8_t*)ser_request.data();
            uint32_t len = ser_request.size();
            RETURN_IF_ERROR(deserialize_thrift_msg(buf, &len, compact, &t_request));
        }
        return _exec_env->fragment_mgr()->exec_plan_fragment(t_request);
    } else if (version == PFragmentRequestVersion::VERSION_2) {
        TExecPlanFragmentParamsList t_request;
        {
            const uint8_t* buf = (const uint8_t*)ser_request.data();
            uint32_t len = ser_request.size();
            RETURN_IF_ERROR(deserialize_thrift_msg(buf, &len, compact, &t_request));
        }

        for (const TExecPlanFragmentParams& params : t_request.paramsList) {
            RETURN_IF_ERROR(_exec_env->fragment_mgr()->exec_plan_fragment(params));
        }
        return Status::OK();
    } else if (version == PFragmentRequestVersion::VERSION_3) {
        TPipelineFragmentParamsList t_request;
        {
            const uint8_t* buf = (const uint8_t*)ser_request.data();
            uint32_t len = ser_request.size();
            RETURN_IF_ERROR(deserialize_thrift_msg(buf, &len, compact, &t_request));
        }

        for (const TPipelineFragmentParams& params : t_request.params_list) {
            RETURN_IF_ERROR(_exec_env->fragment_mgr()->exec_plan_fragment(params));
        }
        return Status::OK();
    } else {
        return Status::InternalError("invalid version");
    }
}

void PInternalServiceImpl::cancel_plan_fragment(google::protobuf::RpcController* controller,
                                                const PCancelPlanFragmentRequest* request,
                                                PCancelPlanFragmentResult* result,
                                                google::protobuf::Closure* done) {
    bool ret = _light_work_pool.try_offer([this, controller, request, result, done]() {
        auto span = telemetry::start_rpc_server_span("exec_plan_fragment_start", controller);
        auto scope = OpentelemetryScope {span};
        brpc::ClosureGuard closure_guard(done);
        TUniqueId tid;
        tid.__set_hi(request->finst_id().hi());
        tid.__set_lo(request->finst_id().lo());

        Status st = Status::OK();
        if (request->has_cancel_reason()) {
            LOG(INFO) << "cancel fragment, fragment_instance_id=" << print_id(tid)
                      << ", reason: " << request->cancel_reason();
            _exec_env->fragment_mgr()->cancel(tid, request->cancel_reason());
        } else {
            LOG(INFO) << "cancel fragment, fragment_instance_id=" << print_id(tid);
            _exec_env->fragment_mgr()->cancel(tid);
        }
        // TODO: the logic seems useless, cancel only return Status::OK. remove it
        st.to_protobuf(result->mutable_status());
    });
    if (!ret) {
        LOG(WARNING) << "fail to offer request to the work pool";
        brpc::ClosureGuard closure_guard(done);
        result->mutable_status()->set_status_code(TStatusCode::CANCELLED);
        result->mutable_status()->add_error_msgs("fail to offer request to the work pool");
    }
}

void PInternalServiceImpl::fetch_data(google::protobuf::RpcController* controller,
                                      const PFetchDataRequest* request, PFetchDataResult* result,
                                      google::protobuf::Closure* done) {
    bool ret = _heavy_work_pool.try_offer([this, controller, request, result, done]() {
        brpc::Controller* cntl = static_cast<brpc::Controller*>(controller);
        GetResultBatchCtx* ctx = new GetResultBatchCtx(cntl, result, done);
        _exec_env->result_mgr()->fetch_data(request->finst_id(), ctx);
    });
    if (!ret) {
        LOG(WARNING) << "fail to offer request to the work pool";
        brpc::ClosureGuard closure_guard(done);
        result->mutable_status()->set_status_code(TStatusCode::CANCELLED);
        result->mutable_status()->add_error_msgs("fail to offer request to the work pool");
    }
}

void PInternalServiceImpl::fetch_table_schema(google::protobuf::RpcController* controller,
                                              const PFetchTableSchemaRequest* request,
                                              PFetchTableSchemaResult* result,
                                              google::protobuf::Closure* done) {
    bool ret = _heavy_work_pool.try_offer([request, result, done]() {
        VLOG_RPC << "fetch table schema";
        brpc::ClosureGuard closure_guard(done);
        TFileScanRange file_scan_range;
        Status st = Status::OK();
        {
            const uint8_t* buf = (const uint8_t*)(request->file_scan_range().data());
            uint32_t len = request->file_scan_range().size();
            st = deserialize_thrift_msg(buf, &len, false, &file_scan_range);
            if (!st.ok()) {
                LOG(WARNING) << "fetch table schema failed, errmsg=" << st;
                st.to_protobuf(result->mutable_status());
                return;
            }
        }
        if (file_scan_range.__isset.ranges == false) {
            st = Status::InternalError("can not get TFileRangeDesc.");
            st.to_protobuf(result->mutable_status());
            return;
        }
        if (file_scan_range.__isset.params == false) {
            st = Status::InternalError("can not get TFileScanRangeParams.");
            st.to_protobuf(result->mutable_status());
            return;
        }
        const TFileRangeDesc& range = file_scan_range.ranges.at(0);
        const TFileScanRangeParams& params = file_scan_range.params;

        // make sure profile is desctructed after reader cause PrefetchBufferedReader
        // might asynchronouslly access the profile
        std::unique_ptr<RuntimeProfile> profile =
                std::make_unique<RuntimeProfile>("FetchTableSchema");
        std::unique_ptr<vectorized::GenericReader> reader(nullptr);
        io::IOContext io_ctx;
        io::FileCacheStatistics file_cache_statis;
        io_ctx.file_cache_stats = &file_cache_statis;
        switch (params.format_type) {
        case TFileFormatType::FORMAT_CSV_PLAIN:
        case TFileFormatType::FORMAT_CSV_GZ:
        case TFileFormatType::FORMAT_CSV_BZ2:
        case TFileFormatType::FORMAT_CSV_LZ4FRAME:
        case TFileFormatType::FORMAT_CSV_LZOP:
        case TFileFormatType::FORMAT_CSV_DEFLATE: {
            // file_slots is no use
            std::vector<SlotDescriptor*> file_slots;
            reader = vectorized::CsvReader::create_unique(profile.get(), params, range, file_slots,
                                                          &io_ctx);
            break;
        }
        case TFileFormatType::FORMAT_PARQUET: {
            reader = vectorized::ParquetReader::create_unique(params, range, &io_ctx, nullptr);
            break;
        }
        case TFileFormatType::FORMAT_ORC: {
            std::vector<std::string> column_names;
            reader = vectorized::OrcReader::create_unique(params, range, column_names, "", &io_ctx);
            break;
        }
        case TFileFormatType::FORMAT_JSON: {
            std::vector<SlotDescriptor*> file_slots;
            reader = vectorized::NewJsonReader::create_unique(profile.get(), params, range,
                                                              file_slots, &io_ctx);
            break;
        }
        default:
            st = Status::InternalError("Not supported file format in fetch table schema: {}",
                                       params.format_type);
            st.to_protobuf(result->mutable_status());
            return;
        }
        std::vector<std::string> col_names;
        std::vector<TypeDescriptor> col_types;
        st = reader->get_parsed_schema(&col_names, &col_types);
        if (!st.ok()) {
            LOG(WARNING) << "fetch table schema failed, errmsg=" << st;
            st.to_protobuf(result->mutable_status());
            return;
        }
        result->set_column_nums(col_names.size());
        for (size_t idx = 0; idx < col_names.size(); ++idx) {
            result->add_column_names(col_names[idx]);
        }
        for (size_t idx = 0; idx < col_types.size(); ++idx) {
            PTypeDesc* type_desc = result->add_column_types();
            col_types[idx].to_protobuf(type_desc);
        }
        st.to_protobuf(result->mutable_status());
    });
    if (!ret) {
        LOG(WARNING) << "fail to offer request to the work pool";
        brpc::ClosureGuard closure_guard(done);
        result->mutable_status()->set_status_code(TStatusCode::CANCELLED);
        result->mutable_status()->add_error_msgs("fail to offer request to the work pool");
    }
}

Status PInternalServiceImpl::_tablet_fetch_data(const PTabletKeyLookupRequest* request,
                                                PTabletKeyLookupResponse* response) {
    PointQueryExecutor lookup_util;
    RETURN_IF_ERROR(lookup_util.init(request, response));
    RETURN_IF_ERROR(lookup_util.lookup_up());
    if (VLOG_DEBUG_IS_ON) {
        VLOG_DEBUG << lookup_util.print_profile();
    }
    LOG_EVERY_N(INFO, 500) << lookup_util.print_profile();
    return Status::OK();
}

void PInternalServiceImpl::tablet_fetch_data(google::protobuf::RpcController* controller,
                                             const PTabletKeyLookupRequest* request,
                                             PTabletKeyLookupResponse* response,
                                             google::protobuf::Closure* done) {
    bool ret = _light_work_pool.try_offer([this, controller, request, response, done]() {
        [[maybe_unused]] brpc::Controller* cntl = static_cast<brpc::Controller*>(controller);
        brpc::ClosureGuard guard(done);
        Status st = _tablet_fetch_data(request, response);
        st.to_protobuf(response->mutable_status());
    });
    if (!ret) {
        LOG(WARNING) << "fail to offer request to the work pool";
        brpc::ClosureGuard closure_guard(done);
        response->mutable_status()->set_status_code(TStatusCode::CANCELLED);
        response->mutable_status()->add_error_msgs("fail to offer request to the work pool");
    }
}

void PInternalServiceImpl::get_column_ids_by_tablet_ids(google::protobuf::RpcController* controller,
                                                        const PFetchColIdsRequest* request,
                                                        PFetchColIdsResponse* response,
                                                        google::protobuf::Closure* done) {
    bool ret = _light_work_pool.try_offer([this, controller, request, response, done]() {
        _get_column_ids_by_tablet_ids(controller, request, response, done);
    });
    if (!ret) {
        LOG(WARNING) << "fail to offer request to the work pool";
        brpc::ClosureGuard closure_guard(done);
        response->mutable_status()->set_status_code(TStatusCode::CANCELLED);
        response->mutable_status()->add_error_msgs("fail to offer request to the work pool");
    }
}

void PInternalServiceImpl::_get_column_ids_by_tablet_ids(
        google::protobuf::RpcController* controller, const PFetchColIdsRequest* request,
        PFetchColIdsResponse* response, google::protobuf::Closure* done) {
    brpc::ClosureGuard guard(done);
    [[maybe_unused]] brpc::Controller* cntl = static_cast<brpc::Controller*>(controller);
    TabletManager* tablet_mgr = StorageEngine::instance()->tablet_manager();
    const auto& params = request->params();
    for (const auto& param : params) {
        int64_t index_id = param.indexid();
        auto tablet_ids = param.tablet_ids();
        std::set<std::vector<int32_t>> filter_set;
        for (const int64_t tablet_id : tablet_ids) {
            TabletSharedPtr tablet = tablet_mgr->get_tablet(tablet_id);
            if (tablet == nullptr) {
                std::stringstream ss;
                ss << "cannot get tablet by id:" << tablet_id;
                LOG(WARNING) << ss.str();
                response->mutable_status()->set_status_code(TStatusCode::ILLEGAL_STATE);
                response->mutable_status()->add_error_msgs(ss.str());
                return;
            }
            // check schema consistency, column ids should be the same
            const auto& columns = tablet->tablet_schema()->columns();
            std::vector<int32_t> column_ids(columns.size());
            std::transform(columns.begin(), columns.end(), column_ids.begin(),
                           [](const TabletColumn& c) { return c.unique_id(); });
            filter_set.insert(column_ids);
        }
        if (filter_set.size() > 1) {
            // consistecy check failed
            std::stringstream ss;
            ss << "consistency check failed: index{" << index_id << "}"
               << "got inconsistent shema";
            LOG(WARNING) << ss.str();
            response->mutable_status()->set_status_code(TStatusCode::ILLEGAL_STATE);
            response->mutable_status()->add_error_msgs(ss.str());
            return;
        }
        // consistency check passed, use the first tablet to be the representative
        TabletSharedPtr tablet = tablet_mgr->get_tablet(tablet_ids[0]);
        const auto& columns = tablet->tablet_schema()->columns();
        auto entry = response->add_entries();
        entry->set_index_id(index_id);
        auto col_name_to_id = entry->mutable_col_name_to_id();
        for (const auto& column : columns) {
            (*col_name_to_id)[column.name()] = column.unique_id();
        }
    }
    response->mutable_status()->set_status_code(TStatusCode::OK);
}

void PInternalServiceImpl::get_info(google::protobuf::RpcController* controller,
                                    const PProxyRequest* request, PProxyResult* response,
                                    google::protobuf::Closure* done) {
    bool ret = _heavy_work_pool.try_offer([this, request, response, done]() {
        brpc::ClosureGuard closure_guard(done);
        // PProxyRequest is defined in gensrc/proto/internal_service.proto
        // Currently it supports 2 kinds of requests:
        // 1. get all kafka partition ids for given topic
        // 2. get all kafka partition offsets for given topic and timestamp.
        if (request->has_kafka_meta_request()) {
            const PKafkaMetaProxyRequest& kafka_request = request->kafka_meta_request();
            if (!kafka_request.partition_id_for_latest_offsets().empty()) {
                // get latest offsets for specified partition ids
                std::vector<PIntegerPair> partition_offsets;
                Status st = _exec_env->routine_load_task_executor()
                                    ->get_kafka_latest_offsets_for_partitions(
                                            request->kafka_meta_request(), &partition_offsets);
                if (st.ok()) {
                    PKafkaPartitionOffsets* part_offsets = response->mutable_partition_offsets();
                    for (const auto& entry : partition_offsets) {
                        PIntegerPair* res = part_offsets->add_offset_times();
                        res->set_key(entry.key());
                        res->set_val(entry.val());
                    }
                }
                st.to_protobuf(response->mutable_status());
                return;
            } else if (!kafka_request.offset_times().empty()) {
                // if offset_times() has elements, which means this request is to get offset by timestamp.
                std::vector<PIntegerPair> partition_offsets;
                Status st = _exec_env->routine_load_task_executor()
                                    ->get_kafka_partition_offsets_for_times(
                                            request->kafka_meta_request(), &partition_offsets);
                if (st.ok()) {
                    PKafkaPartitionOffsets* part_offsets = response->mutable_partition_offsets();
                    for (const auto& entry : partition_offsets) {
                        PIntegerPair* res = part_offsets->add_offset_times();
                        res->set_key(entry.key());
                        res->set_val(entry.val());
                    }
                }
                st.to_protobuf(response->mutable_status());
                return;
            } else {
                // get partition ids of topic
                std::vector<int32_t> partition_ids;
                Status st = _exec_env->routine_load_task_executor()->get_kafka_partition_meta(
                        request->kafka_meta_request(), &partition_ids);
                if (st.ok()) {
                    PKafkaMetaProxyResult* kafka_result = response->mutable_kafka_meta_result();
                    for (int32_t id : partition_ids) {
                        kafka_result->add_partition_ids(id);
                    }
                }
                st.to_protobuf(response->mutable_status());
                return;
            }
        }
        Status::OK().to_protobuf(response->mutable_status());
    });
    if (!ret) {
        LOG(WARNING) << "fail to offer request to the work pool";
        brpc::ClosureGuard closure_guard(done);
        response->mutable_status()->set_status_code(TStatusCode::CANCELLED);
        response->mutable_status()->add_error_msgs("fail to offer request to the work pool");
    }
}

void PInternalServiceImpl::update_cache(google::protobuf::RpcController* controller,
                                        const PUpdateCacheRequest* request,
                                        PCacheResponse* response, google::protobuf::Closure* done) {
    bool ret = _light_work_pool.try_offer([this, request, response, done]() {
        brpc::ClosureGuard closure_guard(done);
        _exec_env->result_cache()->update(request, response);
    });
    if (!ret) {
        LOG(WARNING) << "fail to offer request to the work pool";
        brpc::ClosureGuard closure_guard(done);
        response->set_status(PCacheStatus::CANCELED);
    }
}

void PInternalServiceImpl::fetch_cache(google::protobuf::RpcController* controller,
                                       const PFetchCacheRequest* request, PFetchCacheResult* result,
                                       google::protobuf::Closure* done) {
    bool ret = _heavy_work_pool.try_offer([this, request, result, done]() {
        brpc::ClosureGuard closure_guard(done);
        _exec_env->result_cache()->fetch(request, result);
    });
    if (!ret) {
        LOG(WARNING) << "fail to offer request to the work pool";
        brpc::ClosureGuard closure_guard(done);
        result->set_status(PCacheStatus::CANCELED);
    }
}

void PInternalServiceImpl::clear_cache(google::protobuf::RpcController* controller,
                                       const PClearCacheRequest* request, PCacheResponse* response,
                                       google::protobuf::Closure* done) {
    bool ret = _light_work_pool.try_offer([this, request, response, done]() {
        brpc::ClosureGuard closure_guard(done);
        _exec_env->result_cache()->clear(request, response);
    });
    if (!ret) {
        LOG(WARNING) << "fail to offer request to the work pool";
        brpc::ClosureGuard closure_guard(done);
        response->set_status(PCacheStatus::CANCELED);
    }
}

void PInternalServiceImpl::merge_filter(::google::protobuf::RpcController* controller,
                                        const ::doris::PMergeFilterRequest* request,
                                        ::doris::PMergeFilterResponse* response,
                                        ::google::protobuf::Closure* done) {
    bool ret = _light_work_pool.try_offer([this, controller, request, response, done]() {
        brpc::ClosureGuard closure_guard(done);
        auto attachment = static_cast<brpc::Controller*>(controller)->request_attachment();
        butil::IOBufAsZeroCopyInputStream zero_copy_input_stream(attachment);
        Status st = _exec_env->fragment_mgr()->merge_filter(request, &zero_copy_input_stream);
        if (!st.ok()) {
            LOG(WARNING) << "merge meet error" << st.to_string();
        }
        st.to_protobuf(response->mutable_status());
    });
    if (!ret) {
        LOG(WARNING) << "fail to offer request to the work pool";
        brpc::ClosureGuard closure_guard(done);
        response->mutable_status()->set_status_code(TStatusCode::CANCELLED);
        response->mutable_status()->add_error_msgs("fail to offer request to the work pool");
    }
}

void PInternalServiceImpl::apply_filter(::google::protobuf::RpcController* controller,
                                        const ::doris::PPublishFilterRequest* request,
                                        ::doris::PPublishFilterResponse* response,
                                        ::google::protobuf::Closure* done) {
    bool ret = _light_work_pool.try_offer([this, controller, request, response, done]() {
        brpc::ClosureGuard closure_guard(done);
        auto attachment = static_cast<brpc::Controller*>(controller)->request_attachment();
        butil::IOBufAsZeroCopyInputStream zero_copy_input_stream(attachment);
        UniqueId unique_id(request->query_id());
        VLOG_NOTICE << "rpc apply_filter recv";
        Status st = _exec_env->fragment_mgr()->apply_filter(request, &zero_copy_input_stream);
        if (!st.ok()) {
            LOG(WARNING) << "apply filter meet error: " << st.to_string();
        }
        st.to_protobuf(response->mutable_status());
    });
    if (!ret) {
        LOG(WARNING) << "fail to offer request to the work pool";
        brpc::ClosureGuard closure_guard(done);
        response->mutable_status()->set_status_code(TStatusCode::CANCELLED);
        response->mutable_status()->add_error_msgs("fail to offer request to the work pool");
    }
}

void PInternalServiceImpl::apply_filterv2(::google::protobuf::RpcController* controller,
                                          const ::doris::PPublishFilterRequestV2* request,
                                          ::doris::PPublishFilterResponse* response,
                                          ::google::protobuf::Closure* done) {
    bool ret = _light_work_pool.try_offer([this, controller, request, response, done]() {
        brpc::ClosureGuard closure_guard(done);
        auto attachment = static_cast<brpc::Controller*>(controller)->request_attachment();
        butil::IOBufAsZeroCopyInputStream zero_copy_input_stream(attachment);
        UniqueId unique_id(request->query_id());
        VLOG_NOTICE << "rpc apply_filterv2 recv";
        Status st = _exec_env->fragment_mgr()->apply_filterv2(request, &zero_copy_input_stream);
        if (!st.ok()) {
            LOG(WARNING) << "apply filter meet error: " << st.to_string();
        }
        st.to_protobuf(response->mutable_status());
    });
    if (!ret) {
        LOG(WARNING) << "fail to offer request to the work pool";
        brpc::ClosureGuard closure_guard(done);
        response->mutable_status()->set_status_code(TStatusCode::CANCELLED);
        response->mutable_status()->add_error_msgs("fail to offer request to the work pool");
    }
}

void PInternalServiceImpl::send_data(google::protobuf::RpcController* controller,
                                     const PSendDataRequest* request, PSendDataResult* response,
                                     google::protobuf::Closure* done) {
    bool ret = _heavy_work_pool.try_offer([this, request, response, done]() {
        brpc::ClosureGuard closure_guard(done);
        TUniqueId load_id;
        load_id.hi = request->load_id().hi();
        load_id.lo = request->load_id().lo();
        // On 1.2.3 we add load id to send data request and using load id to get pipe
        auto stream_load_ctx = _exec_env->new_load_stream_mgr()->get(load_id);
        if (stream_load_ctx == nullptr) {
            response->mutable_status()->set_status_code(1);
            response->mutable_status()->add_error_msgs("could not find stream load context");
        } else {
            auto pipe = stream_load_ctx->pipe;
            for (int i = 0; i < request->data_size(); ++i) {
                std::unique_ptr<PDataRow> row(new PDataRow());
                row->CopyFrom(request->data(i));
                Status s = pipe->append(std::move(row));
                if (!s.ok()) {
                    response->mutable_status()->set_status_code(1);
                    response->mutable_status()->add_error_msgs(s.to_string());
                    return;
                }
            }
            response->mutable_status()->set_status_code(0);
        }
    });
    if (!ret) {
        LOG(WARNING) << "fail to offer request to the work pool";
        brpc::ClosureGuard closure_guard(done);
        response->mutable_status()->set_status_code(TStatusCode::CANCELLED);
        response->mutable_status()->add_error_msgs("fail to offer request to the work pool");
    }
}

void PInternalServiceImpl::commit(google::protobuf::RpcController* controller,
                                  const PCommitRequest* request, PCommitResult* response,
                                  google::protobuf::Closure* done) {
    bool ret = _light_work_pool.try_offer([this, request, response, done]() {
        brpc::ClosureGuard closure_guard(done);
        TUniqueId load_id;
        load_id.hi = request->load_id().hi();
        load_id.lo = request->load_id().lo();

        auto stream_load_ctx = _exec_env->new_load_stream_mgr()->get(load_id);
        if (stream_load_ctx == nullptr) {
            response->mutable_status()->set_status_code(1);
            response->mutable_status()->add_error_msgs("could not find stream load context");
        } else {
            stream_load_ctx->pipe->finish();
            response->mutable_status()->set_status_code(0);
        }
    });
    if (!ret) {
        LOG(WARNING) << "fail to offer request to the work pool";
        brpc::ClosureGuard closure_guard(done);
        response->mutable_status()->set_status_code(TStatusCode::CANCELLED);
        response->mutable_status()->add_error_msgs("fail to offer request to the work pool");
    }
}

void PInternalServiceImpl::rollback(google::protobuf::RpcController* controller,
                                    const PRollbackRequest* request, PRollbackResult* response,
                                    google::protobuf::Closure* done) {
    bool ret = _light_work_pool.try_offer([this, request, response, done]() {
        brpc::ClosureGuard closure_guard(done);
        TUniqueId load_id;
        load_id.hi = request->load_id().hi();
        load_id.lo = request->load_id().lo();
        auto stream_load_ctx = _exec_env->new_load_stream_mgr()->get(load_id);
        if (stream_load_ctx == nullptr) {
            response->mutable_status()->set_status_code(1);
            response->mutable_status()->add_error_msgs("could not find stream load context");
        } else {
            stream_load_ctx->pipe->cancel("rollback");
            response->mutable_status()->set_status_code(0);
        }
    });
    if (!ret) {
        LOG(WARNING) << "fail to offer request to the work pool";
        brpc::ClosureGuard closure_guard(done);
        response->mutable_status()->set_status_code(TStatusCode::CANCELLED);
        response->mutable_status()->add_error_msgs("fail to offer request to the work pool");
    }
}

void PInternalServiceImpl::fold_constant_expr(google::protobuf::RpcController* controller,
                                              const PConstantExprRequest* request,
                                              PConstantExprResult* response,
                                              google::protobuf::Closure* done) {
    bool ret = _light_work_pool.try_offer([this, request, response, done]() {
        brpc::ClosureGuard closure_guard(done);
        Status st = Status::OK();
        st = _fold_constant_expr(request->request(), response);
        if (!st.ok()) {
            LOG(WARNING) << "exec fold constant expr failed, errmsg=" << st;
        }
        st.to_protobuf(response->mutable_status());
    });
    if (!ret) {
        LOG(WARNING) << "fail to offer request to the work pool";
        brpc::ClosureGuard closure_guard(done);
        response->mutable_status()->set_status_code(TStatusCode::CANCELLED);
        response->mutable_status()->add_error_msgs("fail to offer request to the work pool");
    }
}

Status PInternalServiceImpl::_fold_constant_expr(const std::string& ser_request,
                                                 PConstantExprResult* response) {
    TFoldConstantParams t_request;
    {
        const uint8_t* buf = (const uint8_t*)ser_request.data();
        uint32_t len = ser_request.size();
        RETURN_IF_ERROR(deserialize_thrift_msg(buf, &len, false, &t_request));
    }

    return FoldConstantExecutor().fold_constant_vexpr(t_request, response);
}

void PInternalServiceImpl::transmit_block(google::protobuf::RpcController* controller,
                                          const PTransmitDataParams* request,
                                          PTransmitDataResult* response,
                                          google::protobuf::Closure* done) {
    bool ret = _heavy_work_pool.try_offer([this, controller, request, response, done]() {
        // TODO(zxy) delete in 1.2 version
        google::protobuf::Closure* new_done = new NewHttpClosure<PTransmitDataParams>(done);
        brpc::Controller* cntl = static_cast<brpc::Controller*>(controller);
        attachment_transfer_request_block<PTransmitDataParams>(request, cntl);

        _transmit_block(controller, request, response, new_done, Status::OK());
    });
    if (!ret) {
        LOG(WARNING) << "fail to offer request to the work pool";
        brpc::ClosureGuard closure_guard(done);
        response->mutable_status()->set_status_code(TStatusCode::CANCELLED);
        response->mutable_status()->add_error_msgs("fail to offer request to the work pool");
    }
}

void PInternalServiceImpl::transmit_block_by_http(google::protobuf::RpcController* controller,
                                                  const PEmptyRequest* request,
                                                  PTransmitDataResult* response,
                                                  google::protobuf::Closure* done) {
    bool ret = _heavy_work_pool.try_offer([this, controller, response, done]() {
        PTransmitDataParams* new_request = new PTransmitDataParams();
        google::protobuf::Closure* new_done =
                new NewHttpClosure<PTransmitDataParams>(new_request, done);
        brpc::Controller* cntl = static_cast<brpc::Controller*>(controller);
        Status st =
                attachment_extract_request_contain_block<PTransmitDataParams>(new_request, cntl);
        _transmit_block(controller, new_request, response, new_done, st);
    });
    if (!ret) {
        LOG(WARNING) << "fail to offer request to the work pool";
        brpc::ClosureGuard closure_guard(done);
        response->mutable_status()->set_status_code(TStatusCode::CANCELLED);
        response->mutable_status()->add_error_msgs("fail to offer request to the work pool");
    }
}

void PInternalServiceImpl::_transmit_block(google::protobuf::RpcController* controller,
                                           const PTransmitDataParams* request,
                                           PTransmitDataResult* response,
                                           google::protobuf::Closure* done,
                                           const Status& extract_st) {
    std::string query_id;
    TUniqueId finst_id;
    if (request->has_query_id()) {
        query_id = print_id(request->query_id());
        finst_id.__set_hi(request->finst_id().hi());
        finst_id.__set_lo(request->finst_id().lo());
    }
    VLOG_ROW << "transmit block: fragment_instance_id=" << print_id(request->finst_id())
             << " query_id=" << query_id << " node=" << request->node_id();
    // The response is accessed when done->Run is called in transmit_block(),
    // give response a default value to avoid null pointers in high concurrency.
    Status st;
    st.to_protobuf(response->mutable_status());
    if (extract_st.ok()) {
        st = _exec_env->vstream_mgr()->transmit_block(request, &done);
        if (!st.ok()) {
            LOG(WARNING) << "transmit_block failed, message=" << st
                         << ", fragment_instance_id=" << print_id(request->finst_id())
                         << ", node=" << request->node_id();
        }
    } else {
        st = extract_st;
    }
    if (done != nullptr) {
        st.to_protobuf(response->mutable_status());
        done->Run();
    }
}

void PInternalServiceImpl::check_rpc_channel(google::protobuf::RpcController* controller,
                                             const PCheckRPCChannelRequest* request,
                                             PCheckRPCChannelResponse* response,
                                             google::protobuf::Closure* done) {
    bool ret = _light_work_pool.try_offer([request, response, done]() {
        brpc::ClosureGuard closure_guard(done);
        response->mutable_status()->set_status_code(0);
        if (request->data().size() != request->size()) {
            std::stringstream ss;
            ss << "data size not same, expected: " << request->size()
               << ", actual: " << request->data().size();
            response->mutable_status()->add_error_msgs(ss.str());
            response->mutable_status()->set_status_code(1);

        } else {
            Md5Digest digest;
            digest.update(static_cast<const void*>(request->data().c_str()),
                          request->data().size());
            digest.digest();
            if (!iequal(digest.hex(), request->md5())) {
                std::stringstream ss;
                ss << "md5 not same, expected: " << request->md5() << ", actual: " << digest.hex();
                response->mutable_status()->add_error_msgs(ss.str());
                response->mutable_status()->set_status_code(1);
            }
        }
    });
    if (!ret) {
        LOG(WARNING) << "fail to offer request to the work pool";
        brpc::ClosureGuard closure_guard(done);
        response->mutable_status()->set_status_code(TStatusCode::CANCELLED);
        response->mutable_status()->add_error_msgs("fail to offer request to the work pool");
    }
}

void PInternalServiceImpl::reset_rpc_channel(google::protobuf::RpcController* controller,
                                             const PResetRPCChannelRequest* request,
                                             PResetRPCChannelResponse* response,
                                             google::protobuf::Closure* done) {
    bool ret = _light_work_pool.try_offer([request, response, done]() {
        brpc::ClosureGuard closure_guard(done);
        response->mutable_status()->set_status_code(0);
        if (request->all()) {
            int size = ExecEnv::GetInstance()->brpc_internal_client_cache()->size();
            if (size > 0) {
                std::vector<std::string> endpoints;
                ExecEnv::GetInstance()->brpc_internal_client_cache()->get_all(&endpoints);
                ExecEnv::GetInstance()->brpc_internal_client_cache()->clear();
                *response->mutable_channels() = {endpoints.begin(), endpoints.end()};
            }
        } else {
            for (const std::string& endpoint : request->endpoints()) {
                if (!ExecEnv::GetInstance()->brpc_internal_client_cache()->exist(endpoint)) {
                    response->mutable_status()->add_error_msgs(endpoint + ": not found.");
                    continue;
                }

                if (ExecEnv::GetInstance()->brpc_internal_client_cache()->erase(endpoint)) {
                    response->add_channels(endpoint);
                } else {
                    response->mutable_status()->add_error_msgs(endpoint + ": reset failed.");
                }
            }
            if (request->endpoints_size() != response->channels_size()) {
                response->mutable_status()->set_status_code(1);
            }
        }
    });
    if (!ret) {
        LOG(WARNING) << "fail to offer request to the work pool";
        brpc::ClosureGuard closure_guard(done);
        response->mutable_status()->set_status_code(TStatusCode::CANCELLED);
        response->mutable_status()->add_error_msgs("fail to offer request to the work pool");
    }
}

void PInternalServiceImpl::hand_shake(google::protobuf::RpcController* controller,
                                      const PHandShakeRequest* request,
                                      PHandShakeResponse* response,
                                      google::protobuf::Closure* done) {
    bool ret = _light_work_pool.try_offer([request, response, done]() {
        brpc::ClosureGuard closure_guard(done);
        if (request->has_hello()) {
            response->set_hello(request->hello());
        }
        response->mutable_status()->set_status_code(0);
    });
    if (!ret) {
        LOG(WARNING) << "fail to offer request to the work pool";
        brpc::ClosureGuard closure_guard(done);
        response->mutable_status()->set_status_code(TStatusCode::CANCELLED);
        response->mutable_status()->add_error_msgs("fail to offer request to the work pool");
    }
}

void PInternalServiceImpl::request_slave_tablet_pull_rowset(
        google::protobuf::RpcController* controller, const PTabletWriteSlaveRequest* request,
        PTabletWriteSlaveResult* response, google::protobuf::Closure* done) {
    brpc::ClosureGuard closure_guard(done);
    RowsetMetaPB rowset_meta_pb = request->rowset_meta();
    std::string rowset_path = request->rowset_path();
    google::protobuf::Map<int64, int64> segments_size = request->segments_size();
    std::string host = request->host();
    int64_t http_port = request->http_port();
    int64_t brpc_port = request->brpc_port();
    std::string token = request->token();
    int64_t node_id = request->node_id();
    bool ret = _heavy_work_pool.try_offer([rowset_meta_pb, host, brpc_port, node_id, segments_size,
                                           http_port, token, rowset_path, this]() {
        TabletSharedPtr tablet = StorageEngine::instance()->tablet_manager()->get_tablet(
                rowset_meta_pb.tablet_id(), rowset_meta_pb.tablet_schema_hash());
        if (tablet == nullptr) {
            LOG(WARNING) << "failed to pull rowset for slave replica. tablet ["
                         << rowset_meta_pb.tablet_id()
                         << "] is not exist. txn_id=" << rowset_meta_pb.txn_id();
            _response_pull_slave_rowset(host, brpc_port, rowset_meta_pb.txn_id(),
                                        rowset_meta_pb.tablet_id(), node_id, false);
            return;
        }

        RowsetMetaSharedPtr rowset_meta(new RowsetMeta());
        std::string rowset_meta_str;
        bool ret = rowset_meta_pb.SerializeToString(&rowset_meta_str);
        if (!ret) {
            LOG(WARNING) << "failed to pull rowset for slave replica. serialize rowset meta "
                            "failed. rowset_id="
                         << rowset_meta_pb.rowset_id()
                         << ", tablet_id=" << rowset_meta_pb.tablet_id()
                         << ", txn_id=" << rowset_meta_pb.txn_id();
            _response_pull_slave_rowset(host, brpc_port, rowset_meta_pb.txn_id(),
                                        rowset_meta_pb.tablet_id(), node_id, false);
            return;
        }
        bool parsed = rowset_meta->init(rowset_meta_str);
        if (!parsed) {
            LOG(WARNING) << "failed to pull rowset for slave replica. parse rowset meta string "
                            "failed. rowset_id="
                         << rowset_meta_pb.rowset_id()
                         << ", tablet_id=" << rowset_meta_pb.tablet_id()
                         << ", txn_id=" << rowset_meta_pb.txn_id();
            // return false will break meta iterator, return true to skip this error
            _response_pull_slave_rowset(host, brpc_port, rowset_meta->txn_id(),
                                        rowset_meta->tablet_id(), node_id, false);
            return;
        }
        RowsetId remote_rowset_id = rowset_meta->rowset_id();
        // change rowset id because it maybe same as other local rowset
        RowsetId new_rowset_id = StorageEngine::instance()->next_rowset_id();
        rowset_meta->set_rowset_id(new_rowset_id);
        rowset_meta->set_tablet_uid(tablet->tablet_uid());
        VLOG_CRITICAL << "succeed to init rowset meta for slave replica. rowset_id="
                      << rowset_meta->rowset_id() << ", tablet_id=" << rowset_meta->tablet_id()
                      << ", txn_id=" << rowset_meta->txn_id();

        for (auto& segment : segments_size) {
            uint64_t file_size = segment.second;
            uint64_t estimate_timeout = file_size / config::download_low_speed_limit_kbps / 1024;
            if (estimate_timeout < config::download_low_speed_time) {
                estimate_timeout = config::download_low_speed_time;
            }

            std::stringstream ss;
<<<<<<< HEAD
            ss << "http://" << host << ":" << http_port
               << "/api/_single_replica/_download?token=" << token << "&file=" << rowset_path << "/"
=======
            ss << "http://" << get_host_port(host, http_port)
               << "/api/_tablet/_download?token=" << token << "&file=" << rowset_path << "/"
>>>>>>> 145b9453
               << remote_rowset_id << "_" << segment.first << ".dat";
            std::string remote_file_url = ss.str();
            ss.str("");
            ss << tablet->tablet_path() << "/" << rowset_meta->rowset_id() << "_" << segment.first
               << ".dat";
            std::string local_file_path = ss.str();

            auto download_cb = [remote_file_url, estimate_timeout, local_file_path,
                                file_size](HttpClient* client) {
                RETURN_IF_ERROR(client->init(remote_file_url));
                client->set_timeout_ms(estimate_timeout * 1000);
                RETURN_IF_ERROR(client->download(local_file_path));

                // Check file length
                uint64_t local_file_size = std::filesystem::file_size(local_file_path);
                if (local_file_size != file_size) {
                    LOG(WARNING) << "failed to pull rowset for slave replica. download file "
                                    "length error"
                                 << ", remote_path=" << remote_file_url
                                 << ", file_size=" << file_size
                                 << ", local_file_size=" << local_file_size;
                    return Status::InternalError("downloaded file size is not equal");
                }
                chmod(local_file_path.c_str(), S_IRUSR | S_IWUSR);
                return Status::OK();
            };
            auto st = HttpClient::execute_with_retry(DOWNLOAD_FILE_MAX_RETRY, 1, download_cb);
            if (!st.ok()) {
                LOG(WARNING) << "failed to pull rowset for slave replica. failed to download "
                                "file. url="
                             << remote_file_url << ", local_path=" << local_file_path
                             << ", txn_id=" << rowset_meta->txn_id();
                _response_pull_slave_rowset(host, brpc_port, rowset_meta->txn_id(),
                                            rowset_meta->tablet_id(), node_id, false);
                return;
            }
            VLOG_CRITICAL << "succeed to download file for slave replica. url=" << remote_file_url
                          << ", local_path=" << local_file_path
                          << ", txn_id=" << rowset_meta->txn_id();
        }

        RowsetSharedPtr rowset;
        Status create_status = RowsetFactory::create_rowset(
                tablet->tablet_schema(), tablet->tablet_path(), rowset_meta, &rowset);
        if (!create_status) {
            LOG(WARNING) << "failed to create rowset from rowset meta for slave replica"
                         << ". rowset_id: " << rowset_meta->rowset_id()
                         << ", rowset_type: " << rowset_meta->rowset_type()
                         << ", rowset_state: " << rowset_meta->rowset_state()
                         << ", tablet_id=" << rowset_meta->tablet_id()
                         << ", txn_id=" << rowset_meta->txn_id();
            _response_pull_slave_rowset(host, brpc_port, rowset_meta->txn_id(),
                                        rowset_meta->tablet_id(), node_id, false);
            return;
        }
        if (rowset_meta->rowset_state() != RowsetStatePB::COMMITTED) {
            LOG(WARNING) << "could not commit txn for slave replica because master rowset state is "
                            "not committed, rowset_state="
                         << rowset_meta->rowset_state()
                         << ", tablet_id=" << rowset_meta->tablet_id()
                         << ", txn_id=" << rowset_meta->txn_id();
            _response_pull_slave_rowset(host, brpc_port, rowset_meta->txn_id(),
                                        rowset_meta->tablet_id(), node_id, false);
            return;
        }
        Status commit_txn_status = StorageEngine::instance()->txn_manager()->commit_txn(
                tablet->data_dir()->get_meta(), rowset_meta->partition_id(), rowset_meta->txn_id(),
                rowset_meta->tablet_id(), rowset_meta->tablet_schema_hash(), tablet->tablet_uid(),
                rowset_meta->load_id(), rowset, true);
        if (!commit_txn_status && !commit_txn_status.is<PUSH_TRANSACTION_ALREADY_EXIST>()) {
            LOG(WARNING) << "failed to add committed rowset for slave replica. rowset_id="
                         << rowset_meta->rowset_id() << ", tablet_id=" << rowset_meta->tablet_id()
                         << ", txn_id=" << rowset_meta->txn_id();
            _response_pull_slave_rowset(host, brpc_port, rowset_meta->txn_id(),
                                        rowset_meta->tablet_id(), node_id, false);
            return;
        }
        VLOG_CRITICAL << "succeed to pull rowset for slave replica. successfully to add committed "
                         "rowset: "
                      << rowset_meta->rowset_id()
                      << " to tablet, tablet_id=" << rowset_meta->tablet_id()
                      << ", schema_hash=" << rowset_meta->tablet_schema_hash()
                      << ", txn_id=" << rowset_meta->txn_id();
        _response_pull_slave_rowset(host, brpc_port, rowset_meta->txn_id(),
                                    rowset_meta->tablet_id(), node_id, true);
    });
    if (!ret) {
        LOG(WARNING) << "fail to offer request to the work pool";
        brpc::ClosureGuard closure_guard(done);
        response->mutable_status()->set_status_code(TStatusCode::CANCELLED);
        response->mutable_status()->add_error_msgs("fail to offer request to the work pool");
    }
    Status::OK().to_protobuf(response->mutable_status());
}

void PInternalServiceImpl::_response_pull_slave_rowset(const std::string& remote_host,
                                                       int64_t brpc_port, int64_t txn_id,
                                                       int64_t tablet_id, int64_t node_id,
                                                       bool is_succeed) {
    std::shared_ptr<PBackendService_Stub> stub =
            ExecEnv::GetInstance()->brpc_internal_client_cache()->get_client(remote_host,
                                                                             brpc_port);
    if (stub == nullptr) {
        LOG(WARNING) << "failed to response result of slave replica to master replica. get rpc "
                        "stub failed, master host="
                     << remote_host << ", port=" << brpc_port << ", tablet_id=" << tablet_id
                     << ", txn_id=" << txn_id;
        return;
    }

    PTabletWriteSlaveDoneRequest request;
    request.set_txn_id(txn_id);
    request.set_tablet_id(tablet_id);
    request.set_node_id(node_id);
    request.set_is_succeed(is_succeed);
    RefCountClosure<PTabletWriteSlaveDoneResult>* closure =
            new RefCountClosure<PTabletWriteSlaveDoneResult>();
    closure->ref();
    closure->ref();
    closure->cntl.set_timeout_ms(config::slave_replica_writer_rpc_timeout_sec * 1000);
    closure->cntl.ignore_eovercrowded();
    stub->response_slave_tablet_pull_rowset(&closure->cntl, &request, &closure->result, closure);

    closure->join();
    if (closure->cntl.Failed()) {
        if (!ExecEnv::GetInstance()->brpc_internal_client_cache()->available(stub, remote_host,
                                                                             brpc_port)) {
            ExecEnv::GetInstance()->brpc_internal_client_cache()->erase(
                    closure->cntl.remote_side());
        }
        LOG(WARNING) << "failed to response result of slave replica to master replica, error="
                     << berror(closure->cntl.ErrorCode())
                     << ", error_text=" << closure->cntl.ErrorText()
                     << ", master host: " << remote_host << ", tablet_id=" << tablet_id
                     << ", txn_id=" << txn_id;
    }

    if (closure->unref()) {
        delete closure;
    }
    closure = nullptr;
    VLOG_CRITICAL << "succeed to response the result of slave replica pull rowset to master "
                     "replica. master host: "
                  << remote_host << ". is_succeed=" << is_succeed << ", tablet_id=" << tablet_id
                  << ", slave server=" << node_id << ", txn_id=" << txn_id;
}

void PInternalServiceImpl::response_slave_tablet_pull_rowset(
        google::protobuf::RpcController* controller, const PTabletWriteSlaveDoneRequest* request,
        PTabletWriteSlaveDoneResult* response, google::protobuf::Closure* done) {
    bool ret = _heavy_work_pool.try_offer([request, response, done]() {
        brpc::ClosureGuard closure_guard(done);
        VLOG_CRITICAL << "receive the result of slave replica pull rowset from slave replica. "
                         "slave server="
                      << request->node_id() << ", is_succeed=" << request->is_succeed()
                      << ", tablet_id=" << request->tablet_id() << ", txn_id=" << request->txn_id();
        StorageEngine::instance()->txn_manager()->finish_slave_tablet_pull_rowset(
                request->txn_id(), request->tablet_id(), request->node_id(), request->is_succeed());
        Status::OK().to_protobuf(response->mutable_status());
    });
    if (!ret) {
        LOG(WARNING) << "fail to offer request to the work pool";
        brpc::ClosureGuard closure_guard(done);
        response->mutable_status()->set_status_code(TStatusCode::CANCELLED);
        response->mutable_status()->add_error_msgs("fail to offer request to the work pool");
    }
}

static Status read_by_rowids(
        std::pair<size_t, size_t> row_range_idx, const TupleDescriptor& desc,
        const google::protobuf::RepeatedPtrField<PMultiGetRequest_RowId>& rowids,
        vectorized::Block* sub_block) {
    //read from row_range.first to row_range.second
    for (size_t i = row_range_idx.first; i < row_range_idx.second; ++i) {
        MonotonicStopWatch watch;
        watch.start();
        auto row_id = rowids[i];
        TabletSharedPtr tablet = StorageEngine::instance()->tablet_manager()->get_tablet(
                row_id.tablet_id(), true /*include deleted*/);
        RowsetId rowset_id;
        rowset_id.init(row_id.rowset_id());
        if (!tablet) {
            continue;
        }
        BetaRowsetSharedPtr rowset =
                std::static_pointer_cast<BetaRowset>(tablet->get_rowset(rowset_id));
        if (!rowset) {
            LOG(INFO) << "no such rowset " << rowset_id;
            continue;
        }
        const TabletSchemaSPtr tablet_schema = rowset->tablet_schema();
        VLOG_DEBUG << "get tablet schema column_num:" << tablet_schema->num_columns()
                   << ", version:" << tablet_schema->schema_version()
                   << ", cost(us):" << watch.elapsed_time() / 1000;
        SegmentCacheHandle segment_cache;
        RETURN_IF_ERROR(SegmentLoader::instance()->load_segments(rowset, &segment_cache, true));
        // find segment
        auto it = std::find_if(segment_cache.get_segments().begin(),
                               segment_cache.get_segments().end(),
                               [&row_id](const segment_v2::SegmentSharedPtr& seg) {
                                   return seg->id() == row_id.segment_id();
                               });
        if (it == segment_cache.get_segments().end()) {
            continue;
        }
        segment_v2::SegmentSharedPtr segment = *it;
        for (int x = 0; x < desc.slots().size() - 1; ++x) {
            int index = tablet_schema->field_index(desc.slots()[x]->col_unique_id());
            segment_v2::ColumnIterator* column_iterator = nullptr;
            vectorized::MutableColumnPtr column =
                    sub_block->get_by_position(x).column->assume_mutable();
            if (index < 0) {
                column->insert_default();
                continue;
            } else {
                RETURN_IF_ERROR(segment->new_column_iterator(tablet_schema->column(index),
                                                             &column_iterator));
            }
            std::unique_ptr<segment_v2::ColumnIterator> ptr_guard(column_iterator);
            segment_v2::ColumnIteratorOptions opt;
            OlapReaderStatistics stats;
            opt.file_reader = segment->file_reader().get();
            opt.stats = &stats;
            opt.use_page_cache = !config::disable_storage_page_cache;
            column_iterator->init(opt);
            std::vector<segment_v2::rowid_t> rowids {
                    static_cast<segment_v2::rowid_t>(row_id.ordinal_id())};
            RETURN_IF_ERROR(column_iterator->read_by_rowids(rowids.data(), 1, column));
        }
        LOG_EVERY_N(INFO, 100) << "multiget_data single_row, cost(us):"
                               << watch.elapsed_time() / 1000;
        GlobalRowLoacation row_location(row_id.tablet_id(), rowset->rowset_id(),
                                        row_id.segment_id(), row_id.ordinal_id());
        sub_block->get_columns().back()->assume_mutable()->insert_data(
                reinterpret_cast<const char*>(&row_location), sizeof(GlobalRowLoacation));
    }
    return Status::OK();
}

Status PInternalServiceImpl::_multi_get(const PMultiGetRequest* request,
                                        PMultiGetResponse* response) {
    TupleDescriptor desc(request->desc());
    std::vector<SlotDescriptor> slots;
    slots.reserve(request->slots().size());
    for (const auto& pslot : request->slots()) {
        slots.push_back(SlotDescriptor(pslot));
        desc.add_slot(&slots.back());
    }
    assert(desc.slots().back()->col_name() == BeConsts::ROWID_COL);
    vectorized::Block block(desc.slots(), request->rowids().size());
    RETURN_IF_ERROR(
            read_by_rowids(std::pair {0, request->rowids_size()}, desc, request->rowids(), &block));
    std::vector<size_t> char_type_idx;
    for (size_t i = 0; i < desc.slots().size(); i++) {
        auto column_desc = desc.slots()[i];
        auto type_desc = column_desc->type();
        do {
            if (type_desc.type == TYPE_CHAR) {
                char_type_idx.emplace_back(i);
                break;
            } else if (type_desc.type != TYPE_ARRAY) {
                break;
            }
            // for Array<Char> or Array<Array<Char>>
            type_desc = type_desc.children[0];
        } while (true);
    }
    // shrink char_type suffix zero data
    block.shrink_char_type_column_suffix_zero(char_type_idx);
    VLOG_DEBUG << "dump block:" << block.dump_data(0, 10)
               << ", be_exec_version:" << request->be_exec_version();

    [[maybe_unused]] size_t compressed_size = 0;
    [[maybe_unused]] size_t uncompressed_size = 0;
    int be_exec_version = request->has_be_exec_version() ? request->be_exec_version() : 0;
    RETURN_IF_ERROR(block.serialize(be_exec_version, response->mutable_block(), &uncompressed_size,
                                    &compressed_size, segment_v2::CompressionTypePB::LZ4));
    return Status::OK();
}

void PInternalServiceImpl::multiget_data(google::protobuf::RpcController* controller,
                                         const PMultiGetRequest* request,
                                         PMultiGetResponse* response,
                                         google::protobuf::Closure* done) {
    bool ret = _heavy_work_pool.try_offer([request, response, done, this]() {
        // multi get data by rowid
        MonotonicStopWatch watch;
        watch.start();
        brpc::ClosureGuard closure_guard(done);
        response->mutable_status()->set_status_code(0);
        Status st = _multi_get(request, response);
        st.to_protobuf(response->mutable_status());
        LOG(INFO) << "multiget_data finished, cost(us):" << watch.elapsed_time() / 1000;
    });
    if (!ret) {
        LOG(WARNING) << "fail to offer request to the work pool";
        brpc::ClosureGuard closure_guard(done);
        response->mutable_status()->set_status_code(TStatusCode::CANCELLED);
        response->mutable_status()->add_error_msgs("fail to offer request to the work pool");
    }
}

} // namespace doris<|MERGE_RESOLUTION|>--- conflicted
+++ resolved
@@ -1214,13 +1214,8 @@
             }
 
             std::stringstream ss;
-<<<<<<< HEAD
-            ss << "http://" << host << ":" << http_port
+            ss << "http://" << get_host_port(host, http_port)
                << "/api/_single_replica/_download?token=" << token << "&file=" << rowset_path << "/"
-=======
-            ss << "http://" << get_host_port(host, http_port)
-               << "/api/_tablet/_download?token=" << token << "&file=" << rowset_path << "/"
->>>>>>> 145b9453
                << remote_rowset_id << "_" << segment.first << ".dat";
             std::string remote_file_url = ss.str();
             ss.str("");
