// Licensed to the Apache Software Foundation (ASF) under one
// or more contributor license agreements.  See the NOTICE file
// distributed with this work for additional information
// regarding copyright ownership.  The ASF licenses this file
// to you under the Apache License, Version 2.0 (the
// "License"); you may not use this file except in compliance
// with the License.  You may obtain a copy of the License at
//
//   http://www.apache.org/licenses/LICENSE-2.0
//
// Unless required by applicable law or agreed to in writing,
// software distributed under the License is distributed on an
// "AS IS" BASIS, WITHOUT WARRANTIES OR CONDITIONS OF ANY
// KIND, either express or implied.  See the License for the
// specific language governing permissions and limitations
// under the License.

#include "service/internal_service.h"

#include <assert.h>
#include <brpc/closure_guard.h>
#include <brpc/controller.h>
#include <bthread/bthread.h>
#include <bthread/types.h>
#include <butil/errno.h>
#include <butil/iobuf.h>
#include <fcntl.h>
#include <gen_cpp/PaloInternalService_types.h>
#include <gen_cpp/PlanNodes_types.h>
#include <gen_cpp/Status_types.h>
#include <gen_cpp/Types_types.h>
#include <gen_cpp/internal_service.pb.h>
#include <gen_cpp/olap_file.pb.h>
#include <gen_cpp/segment_v2.pb.h>
#include <gen_cpp/types.pb.h>
#include <google/protobuf/stubs/callback.h>
#include <stddef.h>
#include <stdint.h>
#include <sys/stat.h>

#include <algorithm>
#include <exception>
#include <filesystem>
#include <memory>
#include <set>
#include <sstream>
#include <string>
#include <utility>
#include <vector>

#include "common/config.h"
#include "common/consts.h"
#include "common/exception.h"
#include "common/logging.h"
#include "common/signal_handler.h"
#include "common/status.h"
#include "gen_cpp/BackendService.h"
#include "gen_cpp/PaloInternalService_types.h"
#include "gen_cpp/internal_service.pb.h"
#include "gutil/integral_types.h"
#include "http/http_client.h"
#include "io/fs/local_file_system.h"
#include "io/fs/stream_load_pipe.h"
#include "io/io_common.h"
#include "olap/data_dir.h"
#include "olap/olap_common.h"
#include "olap/rowset/beta_rowset.h"
#include "olap/rowset/rowset.h"
#include "olap/rowset/rowset_factory.h"
#include "olap/rowset/rowset_meta.h"
#include "olap/rowset/segment_v2/column_reader.h"
#include "olap/rowset/segment_v2/common.h"
#include "olap/rowset/segment_v2/inverted_index_desc.h"
#include "olap/rowset/segment_v2/segment.h"
#include "olap/segment_loader.h"
#include "olap/storage_engine.h"
#include "olap/tablet.h"
#include "olap/tablet_manager.h"
#include "olap/tablet_schema.h"
#include "olap/txn_manager.h"
#include "olap/utils.h"
#include "runtime/buffer_control_block.h"
#include "runtime/cache/result_cache.h"
#include "runtime/define_primitive_type.h"
#include "runtime/descriptors.h"
#include "runtime/exec_env.h"
#include "runtime/fold_constant_executor.h"
#include "runtime/fragment_mgr.h"
#include "runtime/load_channel_mgr.h"
#include "runtime/result_buffer_mgr.h"
#include "runtime/routine_load/routine_load_task_executor.h"
#include "runtime/stream_load/new_load_stream_mgr.h"
#include "runtime/stream_load/stream_load_context.h"
#include "runtime/thread_context.h"
#include "runtime/types.h"
#include "service/point_query_executor.h"
#include "util/async_io.h"
#include "util/brpc_client_cache.h"
#include "util/doris_metrics.h"
#include "util/md5.h"
#include "util/metrics.h"
#include "util/network_util.h"
#include "util/proto_util.h"
#include "util/ref_count_closure.h"
#include "util/runtime_profile.h"
#include "util/stopwatch.hpp"
#include "util/string_util.h"
#include "util/telemetry/brpc_carrier.h"
#include "util/telemetry/telemetry.h"
#include "util/thrift_util.h"
#include "util/time.h"
#include "util/uid_util.h"
#include "vec/columns/column.h"
#include "vec/columns/column_string.h"
#include "vec/core/block.h"
#include "vec/core/column_with_type_and_name.h"
#include "vec/data_types/data_type.h"
#include "vec/exec/format/avro//avro_jni_reader.h"
#include "vec/exec/format/csv/csv_reader.h"
#include "vec/exec/format/generic_reader.h"
#include "vec/exec/format/json/new_json_reader.h"
#include "vec/exec/format/orc/vorc_reader.h"
#include "vec/exec/format/parquet/vparquet_reader.h"
#include "vec/jsonb/serialize.h"
#include "vec/runtime/vdata_stream_mgr.h"

namespace google {
namespace protobuf {
class RpcController;
} // namespace protobuf
} // namespace google

namespace doris {
using namespace ErrorCode;

const uint32_t DOWNLOAD_FILE_MAX_RETRY = 3;

DEFINE_GAUGE_METRIC_PROTOTYPE_2ARG(heavy_work_pool_queue_size, MetricUnit::NOUNIT);
DEFINE_GAUGE_METRIC_PROTOTYPE_2ARG(light_work_pool_queue_size, MetricUnit::NOUNIT);
DEFINE_GAUGE_METRIC_PROTOTYPE_2ARG(heavy_work_active_threads, MetricUnit::NOUNIT);
DEFINE_GAUGE_METRIC_PROTOTYPE_2ARG(light_work_active_threads, MetricUnit::NOUNIT);

DEFINE_GAUGE_METRIC_PROTOTYPE_2ARG(heavy_work_pool_max_queue_size, MetricUnit::NOUNIT);
DEFINE_GAUGE_METRIC_PROTOTYPE_2ARG(light_work_pool_max_queue_size, MetricUnit::NOUNIT);
DEFINE_GAUGE_METRIC_PROTOTYPE_2ARG(heavy_work_max_threads, MetricUnit::NOUNIT);
DEFINE_GAUGE_METRIC_PROTOTYPE_2ARG(light_work_max_threads, MetricUnit::NOUNIT);

bthread_key_t btls_key;

static void thread_context_deleter(void* d) {
    delete static_cast<ThreadContext*>(d);
}

template <typename T>
class NewHttpClosure : public ::google::protobuf::Closure {
public:
    NewHttpClosure(google::protobuf::Closure* done) : _done(done) {}
    NewHttpClosure(T* request, google::protobuf::Closure* done) : _request(request), _done(done) {}

    void Run() override {
        if (_request != nullptr) {
            delete _request;
            _request = nullptr;
        }
        if (_done != nullptr) {
            _done->Run();
        }
        delete this;
    }

private:
    T* _request = nullptr;
    google::protobuf::Closure* _done = nullptr;
};

template <typename T>
concept CanCancel = requires(T* response) { response->mutable_status(); };

template <CanCancel T>
void offer_failed(T* response, google::protobuf::Closure* done, const FifoThreadPool& pool) {
    brpc::ClosureGuard closure_guard(done);
    response->mutable_status()->set_status_code(TStatusCode::CANCELLED);
    response->mutable_status()->add_error_msgs("fail to offer request to the work pool, pool=" +
                                               pool.get_info());
}

template <typename T>
void offer_failed(T* response, google::protobuf::Closure* done, const FifoThreadPool& pool) {
    brpc::ClosureGuard closure_guard(done);
    LOG(WARNING) << "fail to offer request to the work pool, pool=" << pool.get_info();
}

PInternalServiceImpl::PInternalServiceImpl(ExecEnv* exec_env)
        : _exec_env(exec_env),
          _heavy_work_pool(config::brpc_heavy_work_pool_threads != -1
                                   ? config::brpc_heavy_work_pool_threads
                                   : std::max(128, CpuInfo::num_cores() * 4),
                           config::brpc_heavy_work_pool_max_queue_size != -1
                                   ? config::brpc_heavy_work_pool_max_queue_size
                                   : std::max(10240, CpuInfo::num_cores() * 320),
                           "brpc_heavy"),
          _light_work_pool(config::brpc_light_work_pool_threads != -1
                                   ? config::brpc_light_work_pool_threads
                                   : std::max(128, CpuInfo::num_cores() * 4),
                           config::brpc_light_work_pool_max_queue_size != -1
                                   ? config::brpc_light_work_pool_max_queue_size
                                   : std::max(10240, CpuInfo::num_cores() * 320),
                           "brpc_light") {
    REGISTER_HOOK_METRIC(heavy_work_pool_queue_size,
                         [this]() { return _heavy_work_pool.get_queue_size(); });
    REGISTER_HOOK_METRIC(light_work_pool_queue_size,
                         [this]() { return _light_work_pool.get_queue_size(); });
    REGISTER_HOOK_METRIC(heavy_work_active_threads,
                         [this]() { return _heavy_work_pool.get_active_threads(); });
    REGISTER_HOOK_METRIC(light_work_active_threads,
                         [this]() { return _light_work_pool.get_active_threads(); });

    REGISTER_HOOK_METRIC(heavy_work_pool_max_queue_size,
                         []() { return config::brpc_heavy_work_pool_max_queue_size; });
    REGISTER_HOOK_METRIC(light_work_pool_max_queue_size,
                         []() { return config::brpc_light_work_pool_max_queue_size; });
    REGISTER_HOOK_METRIC(heavy_work_max_threads,
                         []() { return config::brpc_heavy_work_pool_threads; });
    REGISTER_HOOK_METRIC(light_work_max_threads,
                         []() { return config::brpc_light_work_pool_threads; });

    CHECK_EQ(0, bthread_key_create(&btls_key, thread_context_deleter));
    CHECK_EQ(0, bthread_key_create(&AsyncIO::btls_io_ctx_key, AsyncIO::io_ctx_key_deleter));
}

PInternalServiceImpl::~PInternalServiceImpl() {
    DEREGISTER_HOOK_METRIC(heavy_work_pool_queue_size);
    DEREGISTER_HOOK_METRIC(light_work_pool_queue_size);
    DEREGISTER_HOOK_METRIC(heavy_work_active_threads);
    DEREGISTER_HOOK_METRIC(light_work_active_threads);

    DEREGISTER_HOOK_METRIC(heavy_work_pool_max_queue_size);
    DEREGISTER_HOOK_METRIC(light_work_pool_max_queue_size);
    DEREGISTER_HOOK_METRIC(heavy_work_max_threads);
    DEREGISTER_HOOK_METRIC(light_work_max_threads);

    CHECK_EQ(0, bthread_key_delete(btls_key));
    CHECK_EQ(0, bthread_key_delete(AsyncIO::btls_io_ctx_key));
}

void PInternalServiceImpl::transmit_data(google::protobuf::RpcController* controller,
                                         const PTransmitDataParams* request,
                                         PTransmitDataResult* response,
                                         google::protobuf::Closure* done) {}

void PInternalServiceImpl::transmit_data_by_http(google::protobuf::RpcController* controller,
                                                 const PEmptyRequest* request,
                                                 PTransmitDataResult* response,
                                                 google::protobuf::Closure* done) {}

void PInternalServiceImpl::_transmit_data(google::protobuf::RpcController* controller,
                                          const PTransmitDataParams* request,
                                          PTransmitDataResult* response,
                                          google::protobuf::Closure* done,
                                          const Status& extract_st) {}

void PInternalServiceImpl::tablet_writer_open(google::protobuf::RpcController* controller,
                                              const PTabletWriterOpenRequest* request,
                                              PTabletWriterOpenResult* response,
                                              google::protobuf::Closure* done) {
    bool ret = _light_work_pool.try_offer([this, request, response, done]() {
        VLOG_RPC << "tablet writer open, id=" << request->id()
                 << ", index_id=" << request->index_id() << ", txn_id=" << request->txn_id();
        signal::set_signal_task_id(request->id());
        brpc::ClosureGuard closure_guard(done);
        auto st = _exec_env->load_channel_mgr()->open(*request);
        if (!st.ok()) {
            LOG(WARNING) << "load channel open failed, message=" << st << ", id=" << request->id()
                         << ", index_id=" << request->index_id()
                         << ", txn_id=" << request->txn_id();
        }
        st.to_protobuf(response->mutable_status());
    });
    if (!ret) {
        offer_failed(response, done, _light_work_pool);
        return;
    }
}

void PInternalServiceImpl::exec_plan_fragment(google::protobuf::RpcController* controller,
                                              const PExecPlanFragmentRequest* request,
                                              PExecPlanFragmentResult* response,
                                              google::protobuf::Closure* done) {
    bool ret = _light_work_pool.try_offer([this, controller, request, response, done]() {
        _exec_plan_fragment_in_pthread(controller, request, response, done);
    });
    if (!ret) {
        offer_failed(response, done, _light_work_pool);
        return;
    }
}

void PInternalServiceImpl::_exec_plan_fragment_in_pthread(
        google::protobuf::RpcController* controller, const PExecPlanFragmentRequest* request,
        PExecPlanFragmentResult* response, google::protobuf::Closure* done) {
    auto span = telemetry::start_rpc_server_span("exec_plan_fragment", controller);
    auto scope = OpentelemetryScope {span};
    brpc::ClosureGuard closure_guard(done);
    auto st = Status::OK();
    bool compact = request->has_compact() ? request->compact() : false;
    PFragmentRequestVersion version =
            request->has_version() ? request->version() : PFragmentRequestVersion::VERSION_1;
    try {
        st = _exec_plan_fragment_impl(request->request(), version, compact);
    } catch (const Exception& e) {
        st = e.to_status();
    } catch (...) {
        st = Status::Error(ErrorCode::INTERNAL_ERROR,
                           "_exec_plan_fragment_impl meet unknown error");
    }
    if (!st.ok()) {
        LOG(WARNING) << "exec plan fragment failed, errmsg=" << st;
    }
    st.to_protobuf(response->mutable_status());
}

void PInternalServiceImpl::exec_plan_fragment_prepare(google::protobuf::RpcController* controller,
                                                      const PExecPlanFragmentRequest* request,
                                                      PExecPlanFragmentResult* response,
                                                      google::protobuf::Closure* done) {
    bool ret = _light_work_pool.try_offer([this, controller, request, response, done]() {
        _exec_plan_fragment_in_pthread(controller, request, response, done);
    });
    if (!ret) {
        offer_failed(response, done, _light_work_pool);
        return;
    }
}

void PInternalServiceImpl::exec_plan_fragment_start(google::protobuf::RpcController* controller,
                                                    const PExecPlanFragmentStartRequest* request,
                                                    PExecPlanFragmentResult* result,
                                                    google::protobuf::Closure* done) {
    bool ret = _light_work_pool.try_offer([this, controller, request, result, done]() {
        auto span = telemetry::start_rpc_server_span("exec_plan_fragment_start", controller);
        auto scope = OpentelemetryScope {span};
        brpc::ClosureGuard closure_guard(done);
        auto st = _exec_env->fragment_mgr()->start_query_execution(request);
        st.to_protobuf(result->mutable_status());
    });
    if (!ret) {
        offer_failed(result, done, _light_work_pool);
        return;
    }
}

void PInternalServiceImpl::tablet_writer_add_block(google::protobuf::RpcController* controller,
                                                   const PTabletWriterAddBlockRequest* request,
                                                   PTabletWriterAddBlockResult* response,
                                                   google::protobuf::Closure* done) {
    bool ret = _heavy_work_pool.try_offer([this, controller, request, response, done]() {
        _tablet_writer_add_block(controller, request, response, done);
    });
    if (!ret) {
        offer_failed(response, done, _heavy_work_pool);
        return;
    }
}

void PInternalServiceImpl::tablet_writer_add_block_by_http(
        google::protobuf::RpcController* controller, const ::doris::PEmptyRequest* request,
        PTabletWriterAddBlockResult* response, google::protobuf::Closure* done) {
    bool ret = _heavy_work_pool.try_offer([this, controller, response, done]() {
        PTabletWriterAddBlockRequest* new_request = new PTabletWriterAddBlockRequest();
        google::protobuf::Closure* new_done =
                new NewHttpClosure<PTabletWriterAddBlockRequest>(new_request, done);
        brpc::Controller* cntl = static_cast<brpc::Controller*>(controller);
        Status st = attachment_extract_request_contain_block<PTabletWriterAddBlockRequest>(
                new_request, cntl);
        if (st.ok()) {
            _tablet_writer_add_block(controller, new_request, response, new_done);
        } else {
            st.to_protobuf(response->mutable_status());
        }
    });
    if (!ret) {
        offer_failed(response, done, _heavy_work_pool);
        return;
    }
}

void PInternalServiceImpl::_tablet_writer_add_block(google::protobuf::RpcController* controller,
                                                    const PTabletWriterAddBlockRequest* request,
                                                    PTabletWriterAddBlockResult* response,
                                                    google::protobuf::Closure* done) {
    int64_t submit_task_time_ns = MonotonicNanos();
    bool ret = _heavy_work_pool.try_offer([request, response, done, submit_task_time_ns, this]() {
        int64_t wait_execution_time_ns = MonotonicNanos() - submit_task_time_ns;
        brpc::ClosureGuard closure_guard(done);
        int64_t execution_time_ns = 0;
        {
            SCOPED_RAW_TIMER(&execution_time_ns);
            signal::set_signal_task_id(request->id());
            auto st = _exec_env->load_channel_mgr()->add_batch(*request, response);
            if (!st.ok()) {
                LOG(WARNING) << "tablet writer add block failed, message=" << st
                             << ", id=" << request->id() << ", index_id=" << request->index_id()
                             << ", sender_id=" << request->sender_id()
                             << ", backend id=" << request->backend_id();
            }
            st.to_protobuf(response->mutable_status());
        }
        response->set_execution_time_us(execution_time_ns / NANOS_PER_MICRO);
        response->set_wait_execution_time_us(wait_execution_time_ns / NANOS_PER_MICRO);
    });
    if (!ret) {
        offer_failed(response, done, _heavy_work_pool);
        return;
    }
}

void PInternalServiceImpl::tablet_writer_cancel(google::protobuf::RpcController* controller,
                                                const PTabletWriterCancelRequest* request,
                                                PTabletWriterCancelResult* response,
                                                google::protobuf::Closure* done) {
    bool ret = _light_work_pool.try_offer([this, request, done]() {
        VLOG_RPC << "tablet writer cancel, id=" << request->id()
                 << ", index_id=" << request->index_id() << ", sender_id=" << request->sender_id();
        signal::set_signal_task_id(request->id());
        brpc::ClosureGuard closure_guard(done);
        auto st = _exec_env->load_channel_mgr()->cancel(*request);
        if (!st.ok()) {
            LOG(WARNING) << "tablet writer cancel failed, id=" << request->id()
                         << ", index_id=" << request->index_id()
                         << ", sender_id=" << request->sender_id();
        }
    });
    if (!ret) {
        offer_failed(response, done, _light_work_pool);
        return;
    }
}

Status PInternalServiceImpl::_exec_plan_fragment_impl(const std::string& ser_request,
                                                      PFragmentRequestVersion version,
                                                      bool compact) {
    // Sometimes the BE do not receive the first heartbeat message and it receives request from FE
    // If BE execute this fragment, it will core when it wants to get some property from master info.
    if (ExecEnv::GetInstance()->master_info() == nullptr) {
        return Status::InternalError(
                "Have not receive the first heartbeat message from master, not ready to provide "
                "service");
    }
    if (version == PFragmentRequestVersion::VERSION_1) {
        // VERSION_1 should be removed in v1.2
        TExecPlanFragmentParams t_request;
        {
            const uint8_t* buf = (const uint8_t*)ser_request.data();
            uint32_t len = ser_request.size();
            RETURN_IF_ERROR(deserialize_thrift_msg(buf, &len, compact, &t_request));
        }
        return _exec_env->fragment_mgr()->exec_plan_fragment(t_request);
    } else if (version == PFragmentRequestVersion::VERSION_2) {
        TExecPlanFragmentParamsList t_request;
        {
            const uint8_t* buf = (const uint8_t*)ser_request.data();
            uint32_t len = ser_request.size();
            RETURN_IF_ERROR(deserialize_thrift_msg(buf, &len, compact, &t_request));
        }

        for (const TExecPlanFragmentParams& params : t_request.paramsList) {
            RETURN_IF_ERROR(_exec_env->fragment_mgr()->exec_plan_fragment(params));
        }
        return Status::OK();
    } else if (version == PFragmentRequestVersion::VERSION_3) {
        TPipelineFragmentParamsList t_request;
        {
            const uint8_t* buf = (const uint8_t*)ser_request.data();
            uint32_t len = ser_request.size();
            RETURN_IF_ERROR(deserialize_thrift_msg(buf, &len, compact, &t_request));
        }

        for (const TPipelineFragmentParams& params : t_request.params_list) {
            RETURN_IF_ERROR(_exec_env->fragment_mgr()->exec_plan_fragment(params));
        }
        return Status::OK();
    } else {
        return Status::InternalError("invalid version");
    }
}

void PInternalServiceImpl::cancel_plan_fragment(google::protobuf::RpcController* controller,
                                                const PCancelPlanFragmentRequest* request,
                                                PCancelPlanFragmentResult* result,
                                                google::protobuf::Closure* done) {
    bool ret = _light_work_pool.try_offer([this, controller, request, result, done]() {
        auto span = telemetry::start_rpc_server_span("exec_plan_fragment_start", controller);
        auto scope = OpentelemetryScope {span};
        brpc::ClosureGuard closure_guard(done);
        TUniqueId tid;
        tid.__set_hi(request->finst_id().hi());
        tid.__set_lo(request->finst_id().lo());

        Status st = Status::OK();
        if (request->has_cancel_reason()) {
            LOG(INFO) << "cancel fragment, fragment_instance_id=" << print_id(tid)
                      << ", reason: " << PPlanFragmentCancelReason_Name(request->cancel_reason());
            _exec_env->fragment_mgr()->cancel(tid, request->cancel_reason());
        } else {
            LOG(INFO) << "cancel fragment, fragment_instance_id=" << print_id(tid);
            _exec_env->fragment_mgr()->cancel(tid);
        }
        // TODO: the logic seems useless, cancel only return Status::OK. remove it
        st.to_protobuf(result->mutable_status());
    });
    if (!ret) {
        offer_failed(result, done, _light_work_pool);
        return;
    }
}

void PInternalServiceImpl::fetch_data(google::protobuf::RpcController* controller,
                                      const PFetchDataRequest* request, PFetchDataResult* result,
                                      google::protobuf::Closure* done) {
    bool ret = _heavy_work_pool.try_offer([this, controller, request, result, done]() {
        brpc::Controller* cntl = static_cast<brpc::Controller*>(controller);
        GetResultBatchCtx* ctx = new GetResultBatchCtx(cntl, result, done);
        _exec_env->result_mgr()->fetch_data(request->finst_id(), ctx);
    });
    if (!ret) {
        offer_failed(result, done, _heavy_work_pool);
        return;
    }
}

void PInternalServiceImpl::fetch_table_schema(google::protobuf::RpcController* controller,
                                              const PFetchTableSchemaRequest* request,
                                              PFetchTableSchemaResult* result,
                                              google::protobuf::Closure* done) {
    bool ret = _heavy_work_pool.try_offer([request, result, done]() {
        VLOG_RPC << "fetch table schema";
        brpc::ClosureGuard closure_guard(done);
        TFileScanRange file_scan_range;
        Status st = Status::OK();
        {
            const uint8_t* buf = (const uint8_t*)(request->file_scan_range().data());
            uint32_t len = request->file_scan_range().size();
            st = deserialize_thrift_msg(buf, &len, false, &file_scan_range);
            if (!st.ok()) {
                LOG(WARNING) << "fetch table schema failed, errmsg=" << st;
                st.to_protobuf(result->mutable_status());
                return;
            }
        }
        if (file_scan_range.__isset.ranges == false) {
            st = Status::InternalError("can not get TFileRangeDesc.");
            st.to_protobuf(result->mutable_status());
            return;
        }
        if (file_scan_range.__isset.params == false) {
            st = Status::InternalError("can not get TFileScanRangeParams.");
            st.to_protobuf(result->mutable_status());
            return;
        }
        const TFileRangeDesc& range = file_scan_range.ranges.at(0);
        const TFileScanRangeParams& params = file_scan_range.params;

        // TODO (zs) : A more elegant implementation is needed here
        if (params.file_type == TFileType::FILE_STREAM) {
            auto stream_load_ctx =
                    ExecEnv::GetInstance()->new_load_stream_mgr()->get(params.load_id);
            auto schema_buffer = stream_load_ctx->schema_buffer;

            std::vector<std::string> col_names;
            std::vector<TypeDescriptor> col_types;

            std::string cur_col_name;
            int pos = 0;
            bool is_csv_plain = true;
            const size_t buffer_max_size = 1 * 1024 * 1024;
            // TODO(zs) : need get columns_separator from _params
            char columns_separator = ',';
            int idx = 0;

            while (pos < buffer_max_size && schema_buffer->ptr[pos] != '\n') {
                if (schema_buffer->ptr[pos] == columns_separator && !cur_col_name.empty()) {
                    if (is_csv_plain) {
                        col_names.emplace_back("c" + std::to_string(++idx));
                    } else {
                        col_names.push_back(cur_col_name);
                    }
                    cur_col_name.clear();
                } else {
                    cur_col_name += schema_buffer->ptr[pos];
                }
                ++pos;
            }
            if (pos == buffer_max_size) {
                st = Status::InternalError(
                        "buffer max size is too small, cannot read schema beginning");
                st.to_protobuf(result->mutable_status());
                return;
            }
            if (!cur_col_name.empty()) {
                if (is_csv_plain) {
                    col_names.emplace_back("c" + std::to_string(++idx));
                } else {
                    col_names.push_back(cur_col_name);
                }
            }
            for (size_t j = 0; j < col_names.size(); ++j) {
                col_types.emplace_back(TypeDescriptor::create_string_type());
            }
            result->set_column_nums(col_names.size());
            for (size_t idx = 0; idx < col_names.size(); ++idx) {
                result->add_column_names(col_names[idx]);
            }
            for (size_t idx = 0; idx < col_types.size(); ++idx) {
                PTypeDesc* type_desc = result->add_column_types();
                col_types[idx].to_protobuf(type_desc);
            }
            st.to_protobuf(result->mutable_status());
            return;
        }

        // make sure profile is desctructed after reader cause PrefetchBufferedReader
        // might asynchronouslly access the profile
        std::unique_ptr<RuntimeProfile> profile =
                std::make_unique<RuntimeProfile>("FetchTableSchema");
        std::unique_ptr<vectorized::GenericReader> reader(nullptr);
        io::IOContext io_ctx;
        io::FileCacheStatistics file_cache_statis;
        io_ctx.file_cache_stats = &file_cache_statis;
        switch (params.format_type) {
        case TFileFormatType::FORMAT_CSV_PLAIN:
        case TFileFormatType::FORMAT_CSV_GZ:
        case TFileFormatType::FORMAT_CSV_BZ2:
        case TFileFormatType::FORMAT_CSV_LZ4FRAME:
        case TFileFormatType::FORMAT_CSV_LZOP:
        case TFileFormatType::FORMAT_CSV_DEFLATE: {
            // file_slots is no use
            std::vector<SlotDescriptor*> file_slots;
            reader = vectorized::CsvReader::create_unique(profile.get(), params, range, file_slots,
                                                          &io_ctx);
            break;
        }
        case TFileFormatType::FORMAT_PARQUET: {
            reader = vectorized::ParquetReader::create_unique(params, range, &io_ctx, nullptr);
            break;
        }
        case TFileFormatType::FORMAT_ORC: {
            reader = vectorized::OrcReader::create_unique(params, range, "", &io_ctx);
            break;
        }
        case TFileFormatType::FORMAT_JSON: {
            std::vector<SlotDescriptor*> file_slots;
            reader = vectorized::NewJsonReader::create_unique(profile.get(), params, range,
                                                              file_slots, &io_ctx);
            break;
        }
        case TFileFormatType::FORMAT_AVRO: {
            // file_slots is no use
            std::vector<SlotDescriptor*> file_slots;
            reader = vectorized::AvroJNIReader::create_unique(profile.get(), params, range,
                                                              file_slots);
            ((vectorized::AvroJNIReader*)(reader.get()))->init_fetch_table_schema_reader();
            break;
        }
        default:
            st = Status::InternalError("Not supported file format in fetch table schema: {}",
                                       params.format_type);
            st.to_protobuf(result->mutable_status());
            return;
        }
        std::vector<std::string> col_names;
        std::vector<TypeDescriptor> col_types;
        st = reader->get_parsed_schema(&col_names, &col_types);
        if (!st.ok()) {
            LOG(WARNING) << "fetch table schema failed, errmsg=" << st;
            st.to_protobuf(result->mutable_status());
            return;
        }
        if (params.file_type == TFileType::FILE_STREAM) {
            auto stream_load_ctx =
                    ExecEnv::GetInstance()->new_load_stream_mgr()->get(params.load_id);
            if (!stream_load_ctx) {
                st = Status::InternalError("unknown stream load id: {}",
                                           UniqueId(params.load_id).to_string());
            }
        }
        result->set_column_nums(col_names.size());
        for (size_t idx = 0; idx < col_names.size(); ++idx) {
            result->add_column_names(col_names[idx]);
        }
        for (size_t idx = 0; idx < col_types.size(); ++idx) {
            PTypeDesc* type_desc = result->add_column_types();
            col_types[idx].to_protobuf(type_desc);
        }
        st.to_protobuf(result->mutable_status());
    });
    if (!ret) {
        offer_failed(result, done, _heavy_work_pool);
        return;
    }
}

Status PInternalServiceImpl::_tablet_fetch_data(const PTabletKeyLookupRequest* request,
                                                PTabletKeyLookupResponse* response) {
    PointQueryExecutor lookup_util;
    RETURN_IF_ERROR(lookup_util.init(request, response));
    RETURN_IF_ERROR(lookup_util.lookup_up());
    if (VLOG_DEBUG_IS_ON) {
        VLOG_DEBUG << lookup_util.print_profile();
    }
    LOG_EVERY_N(INFO, 500) << lookup_util.print_profile();
    return Status::OK();
}

void PInternalServiceImpl::tablet_fetch_data(google::protobuf::RpcController* controller,
                                             const PTabletKeyLookupRequest* request,
                                             PTabletKeyLookupResponse* response,
                                             google::protobuf::Closure* done) {
    bool ret = _light_work_pool.try_offer([this, controller, request, response, done]() {
        [[maybe_unused]] brpc::Controller* cntl = static_cast<brpc::Controller*>(controller);
        brpc::ClosureGuard guard(done);
        Status st = _tablet_fetch_data(request, response);
        st.to_protobuf(response->mutable_status());
    });
    if (!ret) {
        offer_failed(response, done, _light_work_pool);
        return;
    }
}

void PInternalServiceImpl::get_column_ids_by_tablet_ids(google::protobuf::RpcController* controller,
                                                        const PFetchColIdsRequest* request,
                                                        PFetchColIdsResponse* response,
                                                        google::protobuf::Closure* done) {
    bool ret = _light_work_pool.try_offer([this, controller, request, response, done]() {
        _get_column_ids_by_tablet_ids(controller, request, response, done);
    });
    if (!ret) {
        offer_failed(response, done, _light_work_pool);
        return;
    }
}

void PInternalServiceImpl::_get_column_ids_by_tablet_ids(
        google::protobuf::RpcController* controller, const PFetchColIdsRequest* request,
        PFetchColIdsResponse* response, google::protobuf::Closure* done) {
    brpc::ClosureGuard guard(done);
    [[maybe_unused]] brpc::Controller* cntl = static_cast<brpc::Controller*>(controller);
    TabletManager* tablet_mgr = StorageEngine::instance()->tablet_manager();
    const auto& params = request->params();
    for (const auto& param : params) {
        int64_t index_id = param.indexid();
        auto tablet_ids = param.tablet_ids();
        std::set<std::vector<int32_t>> filter_set;
        for (const int64_t tablet_id : tablet_ids) {
            TabletSharedPtr tablet = tablet_mgr->get_tablet(tablet_id);
            if (tablet == nullptr) {
                std::stringstream ss;
                ss << "cannot get tablet by id:" << tablet_id;
                LOG(WARNING) << ss.str();
                response->mutable_status()->set_status_code(TStatusCode::ILLEGAL_STATE);
                response->mutable_status()->add_error_msgs(ss.str());
                return;
            }
            // check schema consistency, column ids should be the same
            const auto& columns = tablet->tablet_schema()->columns();
            std::vector<int32_t> column_ids(columns.size());
            std::transform(columns.begin(), columns.end(), column_ids.begin(),
                           [](const TabletColumn& c) { return c.unique_id(); });
            filter_set.insert(column_ids);
        }
        if (filter_set.size() > 1) {
            // consistecy check failed
            std::stringstream ss;
            ss << "consistency check failed: index{" << index_id << "}"
               << "got inconsistent shema";
            LOG(WARNING) << ss.str();
            response->mutable_status()->set_status_code(TStatusCode::ILLEGAL_STATE);
            response->mutable_status()->add_error_msgs(ss.str());
            return;
        }
        // consistency check passed, use the first tablet to be the representative
        TabletSharedPtr tablet = tablet_mgr->get_tablet(tablet_ids[0]);
        const auto& columns = tablet->tablet_schema()->columns();
        auto entry = response->add_entries();
        entry->set_index_id(index_id);
        auto col_name_to_id = entry->mutable_col_name_to_id();
        for (const auto& column : columns) {
            (*col_name_to_id)[column.name()] = column.unique_id();
        }
    }
    response->mutable_status()->set_status_code(TStatusCode::OK);
}

void PInternalServiceImpl::report_stream_load_status(google::protobuf::RpcController* controller,
                                                     const PReportStreamLoadStatusRequest* request,
                                                     PReportStreamLoadStatusResponse* response,
                                                     google::protobuf::Closure* done) {
    TUniqueId load_id;
    load_id.__set_hi(request->load_id().hi());
    load_id.__set_lo(request->load_id().lo());
    Status st = Status::OK();
    auto stream_load_ctx = _exec_env->new_load_stream_mgr()->get(load_id);
    if (!stream_load_ctx) {
        st = Status::InternalError("unknown stream load id: {}", UniqueId(load_id).to_string());
    }
    stream_load_ctx->promise.set_value(st);
    st.to_protobuf(response->mutable_status());
}

void PInternalServiceImpl::get_info(google::protobuf::RpcController* controller,
                                    const PProxyRequest* request, PProxyResult* response,
                                    google::protobuf::Closure* done) {
    bool ret = _heavy_work_pool.try_offer([this, request, response, done]() {
        brpc::ClosureGuard closure_guard(done);
        // PProxyRequest is defined in gensrc/proto/internal_service.proto
        // Currently it supports 2 kinds of requests:
        // 1. get all kafka partition ids for given topic
        // 2. get all kafka partition offsets for given topic and timestamp.
        if (request->has_kafka_meta_request()) {
            const PKafkaMetaProxyRequest& kafka_request = request->kafka_meta_request();
            if (!kafka_request.partition_id_for_latest_offsets().empty()) {
                // get latest offsets for specified partition ids
                std::vector<PIntegerPair> partition_offsets;
                Status st = _exec_env->routine_load_task_executor()
                                    ->get_kafka_latest_offsets_for_partitions(
                                            request->kafka_meta_request(), &partition_offsets);
                if (st.ok()) {
                    PKafkaPartitionOffsets* part_offsets = response->mutable_partition_offsets();
                    for (const auto& entry : partition_offsets) {
                        PIntegerPair* res = part_offsets->add_offset_times();
                        res->set_key(entry.key());
                        res->set_val(entry.val());
                    }
                }
                st.to_protobuf(response->mutable_status());
                return;
            } else if (!kafka_request.offset_times().empty()) {
                // if offset_times() has elements, which means this request is to get offset by timestamp.
                std::vector<PIntegerPair> partition_offsets;
                Status st = _exec_env->routine_load_task_executor()
                                    ->get_kafka_partition_offsets_for_times(
                                            request->kafka_meta_request(), &partition_offsets);
                if (st.ok()) {
                    PKafkaPartitionOffsets* part_offsets = response->mutable_partition_offsets();
                    for (const auto& entry : partition_offsets) {
                        PIntegerPair* res = part_offsets->add_offset_times();
                        res->set_key(entry.key());
                        res->set_val(entry.val());
                    }
                }
                st.to_protobuf(response->mutable_status());
                return;
            } else {
                // get partition ids of topic
                std::vector<int32_t> partition_ids;
                Status st = _exec_env->routine_load_task_executor()->get_kafka_partition_meta(
                        request->kafka_meta_request(), &partition_ids);
                if (st.ok()) {
                    PKafkaMetaProxyResult* kafka_result = response->mutable_kafka_meta_result();
                    for (int32_t id : partition_ids) {
                        kafka_result->add_partition_ids(id);
                    }
                }
                st.to_protobuf(response->mutable_status());
                return;
            }
        }
        Status::OK().to_protobuf(response->mutable_status());
    });
    if (!ret) {
        offer_failed(response, done, _heavy_work_pool);
        return;
    }
}

void PInternalServiceImpl::update_cache(google::protobuf::RpcController* controller,
                                        const PUpdateCacheRequest* request,
                                        PCacheResponse* response, google::protobuf::Closure* done) {
    bool ret = _light_work_pool.try_offer([this, request, response, done]() {
        brpc::ClosureGuard closure_guard(done);
        _exec_env->result_cache()->update(request, response);
    });
    if (!ret) {
        offer_failed(response, done, _light_work_pool);
        return;
    }
}

void PInternalServiceImpl::fetch_cache(google::protobuf::RpcController* controller,
                                       const PFetchCacheRequest* request, PFetchCacheResult* result,
                                       google::protobuf::Closure* done) {
    bool ret = _heavy_work_pool.try_offer([this, request, result, done]() {
        brpc::ClosureGuard closure_guard(done);
        _exec_env->result_cache()->fetch(request, result);
    });
    if (!ret) {
        offer_failed(result, done, _heavy_work_pool);
        return;
    }
}

void PInternalServiceImpl::clear_cache(google::protobuf::RpcController* controller,
                                       const PClearCacheRequest* request, PCacheResponse* response,
                                       google::protobuf::Closure* done) {
    bool ret = _light_work_pool.try_offer([this, request, response, done]() {
        brpc::ClosureGuard closure_guard(done);
        _exec_env->result_cache()->clear(request, response);
    });
    if (!ret) {
        offer_failed(response, done, _light_work_pool);
        return;
    }
}

void PInternalServiceImpl::merge_filter(::google::protobuf::RpcController* controller,
                                        const ::doris::PMergeFilterRequest* request,
                                        ::doris::PMergeFilterResponse* response,
                                        ::google::protobuf::Closure* done) {
    bool ret = _light_work_pool.try_offer([this, controller, request, response, done]() {
        brpc::ClosureGuard closure_guard(done);
        auto attachment = static_cast<brpc::Controller*>(controller)->request_attachment();
        butil::IOBufAsZeroCopyInputStream zero_copy_input_stream(attachment);
        Status st = _exec_env->fragment_mgr()->merge_filter(request, &zero_copy_input_stream);
        if (!st.ok()) {
            LOG(WARNING) << "merge meet error" << st.to_string();
        }
        st.to_protobuf(response->mutable_status());
    });
    if (!ret) {
        offer_failed(response, done, _light_work_pool);
        return;
    }
}

void PInternalServiceImpl::apply_filter(::google::protobuf::RpcController* controller,
                                        const ::doris::PPublishFilterRequest* request,
                                        ::doris::PPublishFilterResponse* response,
                                        ::google::protobuf::Closure* done) {
    bool ret = _light_work_pool.try_offer([this, controller, request, response, done]() {
        brpc::ClosureGuard closure_guard(done);
        auto attachment = static_cast<brpc::Controller*>(controller)->request_attachment();
        butil::IOBufAsZeroCopyInputStream zero_copy_input_stream(attachment);
        UniqueId unique_id(request->query_id());
        VLOG_NOTICE << "rpc apply_filter recv";
        Status st = _exec_env->fragment_mgr()->apply_filter(request, &zero_copy_input_stream);
        if (!st.ok()) {
            LOG(WARNING) << "apply filter meet error: " << st.to_string();
        }
        st.to_protobuf(response->mutable_status());
    });
    if (!ret) {
        offer_failed(response, done, _light_work_pool);
        return;
    }
}

void PInternalServiceImpl::apply_filterv2(::google::protobuf::RpcController* controller,
                                          const ::doris::PPublishFilterRequestV2* request,
                                          ::doris::PPublishFilterResponse* response,
                                          ::google::protobuf::Closure* done) {
    bool ret = _light_work_pool.try_offer([this, controller, request, response, done]() {
        brpc::ClosureGuard closure_guard(done);
        auto attachment = static_cast<brpc::Controller*>(controller)->request_attachment();
        butil::IOBufAsZeroCopyInputStream zero_copy_input_stream(attachment);
        UniqueId unique_id(request->query_id());
        VLOG_NOTICE << "rpc apply_filterv2 recv";
        Status st = _exec_env->fragment_mgr()->apply_filterv2(request, &zero_copy_input_stream);
        if (!st.ok()) {
            LOG(WARNING) << "apply filter meet error: " << st.to_string();
        }
        st.to_protobuf(response->mutable_status());
    });
    if (!ret) {
        offer_failed(response, done, _light_work_pool);
        return;
    }
}

void PInternalServiceImpl::send_data(google::protobuf::RpcController* controller,
                                     const PSendDataRequest* request, PSendDataResult* response,
                                     google::protobuf::Closure* done) {
    bool ret = _heavy_work_pool.try_offer([this, request, response, done]() {
        brpc::ClosureGuard closure_guard(done);
        TUniqueId load_id;
        load_id.hi = request->load_id().hi();
        load_id.lo = request->load_id().lo();
        // On 1.2.3 we add load id to send data request and using load id to get pipe
        auto stream_load_ctx = _exec_env->new_load_stream_mgr()->get(load_id);
        if (stream_load_ctx == nullptr) {
            response->mutable_status()->set_status_code(1);
            response->mutable_status()->add_error_msgs("could not find stream load context");
        } else {
            auto pipe = stream_load_ctx->pipe;
            for (int i = 0; i < request->data_size(); ++i) {
                std::unique_ptr<PDataRow> row(new PDataRow());
                row->CopyFrom(request->data(i));
                Status s = pipe->append(std::move(row));
                if (!s.ok()) {
                    response->mutable_status()->set_status_code(1);
                    response->mutable_status()->add_error_msgs(s.to_string());
                    return;
                }
            }
            response->mutable_status()->set_status_code(0);
        }
    });
    if (!ret) {
        offer_failed(response, done, _heavy_work_pool);
        return;
    }
}

void PInternalServiceImpl::commit(google::protobuf::RpcController* controller,
                                  const PCommitRequest* request, PCommitResult* response,
                                  google::protobuf::Closure* done) {
    bool ret = _light_work_pool.try_offer([this, request, response, done]() {
        brpc::ClosureGuard closure_guard(done);
        TUniqueId load_id;
        load_id.hi = request->load_id().hi();
        load_id.lo = request->load_id().lo();

        auto stream_load_ctx = _exec_env->new_load_stream_mgr()->get(load_id);
        if (stream_load_ctx == nullptr) {
            response->mutable_status()->set_status_code(1);
            response->mutable_status()->add_error_msgs("could not find stream load context");
        } else {
            stream_load_ctx->pipe->finish();
            response->mutable_status()->set_status_code(0);
        }
    });
    if (!ret) {
        offer_failed(response, done, _light_work_pool);
        return;
    }
}

void PInternalServiceImpl::rollback(google::protobuf::RpcController* controller,
                                    const PRollbackRequest* request, PRollbackResult* response,
                                    google::protobuf::Closure* done) {
    bool ret = _light_work_pool.try_offer([this, request, response, done]() {
        brpc::ClosureGuard closure_guard(done);
        TUniqueId load_id;
        load_id.hi = request->load_id().hi();
        load_id.lo = request->load_id().lo();
        auto stream_load_ctx = _exec_env->new_load_stream_mgr()->get(load_id);
        if (stream_load_ctx == nullptr) {
            response->mutable_status()->set_status_code(1);
            response->mutable_status()->add_error_msgs("could not find stream load context");
        } else {
            stream_load_ctx->pipe->cancel("rollback");
            response->mutable_status()->set_status_code(0);
        }
    });
    if (!ret) {
        offer_failed(response, done, _light_work_pool);
        return;
    }
}

void PInternalServiceImpl::fold_constant_expr(google::protobuf::RpcController* controller,
                                              const PConstantExprRequest* request,
                                              PConstantExprResult* response,
                                              google::protobuf::Closure* done) {
    bool ret = _light_work_pool.try_offer([this, request, response, done]() {
        brpc::ClosureGuard closure_guard(done);
        Status st = Status::OK();
        st = _fold_constant_expr(request->request(), response);
        if (!st.ok()) {
            LOG(WARNING) << "exec fold constant expr failed, errmsg=" << st;
        }
        st.to_protobuf(response->mutable_status());
    });
    if (!ret) {
        offer_failed(response, done, _light_work_pool);
        return;
    }
}

Status PInternalServiceImpl::_fold_constant_expr(const std::string& ser_request,
                                                 PConstantExprResult* response) {
    TFoldConstantParams t_request;
    {
        const uint8_t* buf = (const uint8_t*)ser_request.data();
        uint32_t len = ser_request.size();
        RETURN_IF_ERROR(deserialize_thrift_msg(buf, &len, false, &t_request));
    }

    return FoldConstantExecutor().fold_constant_vexpr(t_request, response);
}

void PInternalServiceImpl::transmit_block(google::protobuf::RpcController* controller,
                                          const PTransmitDataParams* request,
                                          PTransmitDataResult* response,
                                          google::protobuf::Closure* done) {
    int64_t receive_time = GetCurrentTimeNanos();
    response->set_receive_time(receive_time);

    if (!request->has_block() && config::brpc_light_work_pool_threads == -1) {
        // under high concurrency, thread pool will have a lot of lock contention.
        _transmit_block(controller, request, response, done, Status::OK());
        return;
    }

    FifoThreadPool& pool = request->has_block() ? _heavy_work_pool : _light_work_pool;
    bool ret = pool.try_offer([this, controller, request, response, done]() {
        _transmit_block(controller, request, response, done, Status::OK());
    });
    if (!ret) {
        offer_failed(response, done, pool);
        return;
    }
}

void PInternalServiceImpl::transmit_block_by_http(google::protobuf::RpcController* controller,
                                                  const PEmptyRequest* request,
                                                  PTransmitDataResult* response,
                                                  google::protobuf::Closure* done) {
    bool ret = _heavy_work_pool.try_offer([this, controller, response, done]() {
        PTransmitDataParams* new_request = new PTransmitDataParams();
        google::protobuf::Closure* new_done =
                new NewHttpClosure<PTransmitDataParams>(new_request, done);
        brpc::Controller* cntl = static_cast<brpc::Controller*>(controller);
        Status st =
                attachment_extract_request_contain_block<PTransmitDataParams>(new_request, cntl);
        _transmit_block(controller, new_request, response, new_done, st);
    });
    if (!ret) {
        offer_failed(response, done, _heavy_work_pool);
        return;
    }
}

void PInternalServiceImpl::_transmit_block(google::protobuf::RpcController* controller,
                                           const PTransmitDataParams* request,
                                           PTransmitDataResult* response,
                                           google::protobuf::Closure* done,
                                           const Status& extract_st) {
    std::string query_id;
    TUniqueId finst_id;
    if (request->has_query_id()) {
        query_id = print_id(request->query_id());
        finst_id.__set_hi(request->finst_id().hi());
        finst_id.__set_lo(request->finst_id().lo());
    }
    VLOG_ROW << "transmit block: fragment_instance_id=" << print_id(request->finst_id())
             << " query_id=" << query_id << " node=" << request->node_id();
    // The response is accessed when done->Run is called in transmit_block(),
    // give response a default value to avoid null pointers in high concurrency.
    Status st;
    st.to_protobuf(response->mutable_status());
    if (extract_st.ok()) {
        st = _exec_env->vstream_mgr()->transmit_block(request, &done);
        if (!st.ok()) {
            LOG(WARNING) << "transmit_block failed, message=" << st
                         << ", fragment_instance_id=" << print_id(request->finst_id())
                         << ", node=" << request->node_id();
        }
    } else {
        st = extract_st;
    }
    if (done != nullptr) {
        st.to_protobuf(response->mutable_status());
        done->Run();
    }
}

void PInternalServiceImpl::check_rpc_channel(google::protobuf::RpcController* controller,
                                             const PCheckRPCChannelRequest* request,
                                             PCheckRPCChannelResponse* response,
                                             google::protobuf::Closure* done) {
    bool ret = _light_work_pool.try_offer([request, response, done]() {
        brpc::ClosureGuard closure_guard(done);
        response->mutable_status()->set_status_code(0);
        if (request->data().size() != request->size()) {
            std::stringstream ss;
            ss << "data size not same, expected: " << request->size()
               << ", actual: " << request->data().size();
            response->mutable_status()->add_error_msgs(ss.str());
            response->mutable_status()->set_status_code(1);

        } else {
            Md5Digest digest;
            digest.update(static_cast<const void*>(request->data().c_str()),
                          request->data().size());
            digest.digest();
            if (!iequal(digest.hex(), request->md5())) {
                std::stringstream ss;
                ss << "md5 not same, expected: " << request->md5() << ", actual: " << digest.hex();
                response->mutable_status()->add_error_msgs(ss.str());
                response->mutable_status()->set_status_code(1);
            }
        }
    });
    if (!ret) {
        offer_failed(response, done, _light_work_pool);
        return;
    }
}

void PInternalServiceImpl::reset_rpc_channel(google::protobuf::RpcController* controller,
                                             const PResetRPCChannelRequest* request,
                                             PResetRPCChannelResponse* response,
                                             google::protobuf::Closure* done) {
    bool ret = _light_work_pool.try_offer([request, response, done]() {
        brpc::ClosureGuard closure_guard(done);
        response->mutable_status()->set_status_code(0);
        if (request->all()) {
            int size = ExecEnv::GetInstance()->brpc_internal_client_cache()->size();
            if (size > 0) {
                std::vector<std::string> endpoints;
                ExecEnv::GetInstance()->brpc_internal_client_cache()->get_all(&endpoints);
                ExecEnv::GetInstance()->brpc_internal_client_cache()->clear();
                *response->mutable_channels() = {endpoints.begin(), endpoints.end()};
            }
        } else {
            for (const std::string& endpoint : request->endpoints()) {
                if (!ExecEnv::GetInstance()->brpc_internal_client_cache()->exist(endpoint)) {
                    response->mutable_status()->add_error_msgs(endpoint + ": not found.");
                    continue;
                }

                if (ExecEnv::GetInstance()->brpc_internal_client_cache()->erase(endpoint)) {
                    response->add_channels(endpoint);
                } else {
                    response->mutable_status()->add_error_msgs(endpoint + ": reset failed.");
                }
            }
            if (request->endpoints_size() != response->channels_size()) {
                response->mutable_status()->set_status_code(1);
            }
        }
    });
    if (!ret) {
        offer_failed(response, done, _light_work_pool);
        return;
    }
}

void PInternalServiceImpl::hand_shake(google::protobuf::RpcController* controller,
                                      const PHandShakeRequest* request,
                                      PHandShakeResponse* response,
                                      google::protobuf::Closure* done) {
    bool ret = _light_work_pool.try_offer([request, response, done]() {
        brpc::ClosureGuard closure_guard(done);
        if (request->has_hello()) {
            response->set_hello(request->hello());
        }
        response->mutable_status()->set_status_code(0);
    });
    if (!ret) {
        offer_failed(response, done, _light_work_pool);
        return;
    }
}

constexpr char HttpProtocol[] = "http://";
constexpr char DownloadApiPath[] = "/api/_tablet/_download?token=";
constexpr char FileParam[] = "&file=";
constexpr auto Permissions = S_IRUSR | S_IWUSR;

std::string construct_url(const std::string& host_port, const std::string& token,
                          const std::string& path) {
    return fmt::format("{}{}{}{}{}{}", HttpProtocol, host_port, DownloadApiPath, token, FileParam,
                       path);
}

std::string construct_file_path(const std::string& tablet_path, const std::string& rowset_id,
                                int64_t segment) {
    return fmt::format("{}/{}_{}.dat", tablet_path, rowset_id, segment);
}

static Status download_file_action(std::string& remote_file_url, std::string& local_file_path,
                                   uint64_t estimate_timeout, uint64_t file_size) {
    auto download_cb = [remote_file_url, estimate_timeout, local_file_path,
                        file_size](HttpClient* client) {
        RETURN_IF_ERROR(client->init(remote_file_url));
        client->set_timeout_ms(estimate_timeout * 1000);
        RETURN_IF_ERROR(client->download(local_file_path));

        if (file_size > 0) {
            // Check file length
            uint64_t local_file_size = std::filesystem::file_size(local_file_path);
            if (local_file_size != file_size) {
                LOG(WARNING) << "failed to pull rowset for slave replica. download file "
                                "length error"
                             << ", remote_path=" << remote_file_url << ", file_size=" << file_size
                             << ", local_file_size=" << local_file_size;
                return Status::InternalError("downloaded file size is not equal");
            }
        }
        chmod(local_file_path.c_str(), Permissions);
        return Status::OK();
    };
    return HttpClient::execute_with_retry(DOWNLOAD_FILE_MAX_RETRY, 1, download_cb);
}

void PInternalServiceImpl::request_slave_tablet_pull_rowset(
        google::protobuf::RpcController* controller, const PTabletWriteSlaveRequest* request,
        PTabletWriteSlaveResult* response, google::protobuf::Closure* done) {
    brpc::ClosureGuard closure_guard(done);
    RowsetMetaPB rowset_meta_pb = request->rowset_meta();
    std::string rowset_path = request->rowset_path();
    google::protobuf::Map<int64, int64> segments_size = request->segments_size();
    google::protobuf::Map<int64, PTabletWriteSlaveRequest_IndexSizeMap> indices_size =
            request->inverted_indices_size();
    std::string host = request->host();
    int64_t http_port = request->http_port();
    int64_t brpc_port = request->brpc_port();
    std::string token = request->token();
    int64_t node_id = request->node_id();
    bool ret = _heavy_work_pool.try_offer([rowset_meta_pb, host, brpc_port, node_id, segments_size,
                                           indices_size, http_port, token, rowset_path, this]() {
        TabletSharedPtr tablet = StorageEngine::instance()->tablet_manager()->get_tablet(
                rowset_meta_pb.tablet_id(), rowset_meta_pb.tablet_schema_hash());
        if (tablet == nullptr) {
            LOG(WARNING) << "failed to pull rowset for slave replica. tablet ["
                         << rowset_meta_pb.tablet_id()
                         << "] is not exist. txn_id=" << rowset_meta_pb.txn_id();
            _response_pull_slave_rowset(host, brpc_port, rowset_meta_pb.txn_id(),
                                        rowset_meta_pb.tablet_id(), node_id, false);
            return;
        }

        RowsetMetaSharedPtr rowset_meta(new RowsetMeta());
        std::string rowset_meta_str;
        bool ret = rowset_meta_pb.SerializeToString(&rowset_meta_str);
        if (!ret) {
            LOG(WARNING) << "failed to pull rowset for slave replica. serialize rowset meta "
                            "failed. rowset_id="
                         << rowset_meta_pb.rowset_id()
                         << ", tablet_id=" << rowset_meta_pb.tablet_id()
                         << ", txn_id=" << rowset_meta_pb.txn_id();
            _response_pull_slave_rowset(host, brpc_port, rowset_meta_pb.txn_id(),
                                        rowset_meta_pb.tablet_id(), node_id, false);
            return;
        }
        bool parsed = rowset_meta->init(rowset_meta_str);
        if (!parsed) {
            LOG(WARNING) << "failed to pull rowset for slave replica. parse rowset meta string "
                            "failed. rowset_id="
                         << rowset_meta_pb.rowset_id()
                         << ", tablet_id=" << rowset_meta_pb.tablet_id()
                         << ", txn_id=" << rowset_meta_pb.txn_id();
            // return false will break meta iterator, return true to skip this error
            _response_pull_slave_rowset(host, brpc_port, rowset_meta->txn_id(),
                                        rowset_meta->tablet_id(), node_id, false);
            return;
        }
        RowsetId remote_rowset_id = rowset_meta->rowset_id();
        // change rowset id because it maybe same as other local rowset
        RowsetId new_rowset_id = StorageEngine::instance()->next_rowset_id();
        rowset_meta->set_rowset_id(new_rowset_id);
        rowset_meta->set_tablet_uid(tablet->tablet_uid());
        VLOG_CRITICAL << "succeed to init rowset meta for slave replica. rowset_id="
                      << rowset_meta->rowset_id() << ", tablet_id=" << rowset_meta->tablet_id()
                      << ", txn_id=" << rowset_meta->txn_id();

        for (auto& segment : segments_size) {
            uint64_t file_size = segment.second;
            uint64_t estimate_timeout = file_size / config::download_low_speed_limit_kbps / 1024;
            if (estimate_timeout < config::download_low_speed_time) {
                estimate_timeout = config::download_low_speed_time;
            }

            std::string remote_file_path =
                    construct_file_path(rowset_path, remote_rowset_id.to_string(), segment.first);
            std::string remote_file_url =
                    construct_url(get_host_port(host, http_port), token, remote_file_path);

            std::string local_file_path = construct_file_path(
                    tablet->tablet_path(), rowset_meta->rowset_id().to_string(), segment.first);

            auto st = download_file_action(remote_file_url, local_file_path, estimate_timeout,
                                           file_size);
            if (!st.ok()) {
                LOG(WARNING) << "failed to pull rowset for slave replica. failed to download "
                                "file. url="
                             << remote_file_url << ", local_path=" << local_file_path
                             << ", txn_id=" << rowset_meta->txn_id();
                _response_pull_slave_rowset(host, brpc_port, rowset_meta->txn_id(),
                                            rowset_meta->tablet_id(), node_id, false);
                return;
            }
            VLOG_CRITICAL << "succeed to download file for slave replica. url=" << remote_file_url
                          << ", local_path=" << local_file_path
                          << ", txn_id=" << rowset_meta->txn_id();
            if (indices_size.find(segment.first) != indices_size.end()) {
                PTabletWriteSlaveRequest_IndexSizeMap segment_indices_size =
                        indices_size.at(segment.first);

                for (auto index_size : segment_indices_size.index_sizes()) {
                    auto index_id = index_size.indexid();
                    auto size = index_size.size();
                    std::string remote_inverted_index_file =
                            InvertedIndexDescriptor::get_index_file_name(remote_file_path,
                                                                         index_id);
                    std::string remote_inverted_index_file_url = construct_url(
                            get_host_port(host, http_port), token, remote_inverted_index_file);

                    std::string local_inverted_index_file =
                            InvertedIndexDescriptor::get_index_file_name(local_file_path, index_id);
                    st = download_file_action(remote_inverted_index_file_url,
                                              local_inverted_index_file, estimate_timeout, size);
                    if (!st.ok()) {
                        LOG(WARNING) << "failed to pull rowset for slave replica. failed to "
                                        "download "
                                        "file. url="
                                     << remote_inverted_index_file_url
                                     << ", local_path=" << local_inverted_index_file
                                     << ", txn_id=" << rowset_meta->txn_id();
                        _response_pull_slave_rowset(host, brpc_port, rowset_meta->txn_id(),
                                                    rowset_meta->tablet_id(), node_id, false);
                        return;
                    }
                    VLOG_CRITICAL
                            << "succeed to download inverted index file for slave replica. url="
                            << remote_inverted_index_file_url
                            << ", local_path=" << local_inverted_index_file
                            << ", txn_id=" << rowset_meta->txn_id();
                }
            }
        }

        RowsetSharedPtr rowset;
        Status create_status = RowsetFactory::create_rowset(
                tablet->tablet_schema(), tablet->tablet_path(), rowset_meta, &rowset);
        if (!create_status) {
            LOG(WARNING) << "failed to create rowset from rowset meta for slave replica"
                         << ". rowset_id: " << rowset_meta->rowset_id()
                         << ", rowset_type: " << rowset_meta->rowset_type()
                         << ", rowset_state: " << rowset_meta->rowset_state()
                         << ", tablet_id=" << rowset_meta->tablet_id()
                         << ", txn_id=" << rowset_meta->txn_id();
            _response_pull_slave_rowset(host, brpc_port, rowset_meta->txn_id(),
                                        rowset_meta->tablet_id(), node_id, false);
            return;
        }
        if (rowset_meta->rowset_state() != RowsetStatePB::COMMITTED) {
            LOG(WARNING) << "could not commit txn for slave replica because master rowset state is "
                            "not committed, rowset_state="
                         << rowset_meta->rowset_state()
                         << ", tablet_id=" << rowset_meta->tablet_id()
                         << ", txn_id=" << rowset_meta->txn_id();
            _response_pull_slave_rowset(host, brpc_port, rowset_meta->txn_id(),
                                        rowset_meta->tablet_id(), node_id, false);
            return;
        }
        Status commit_txn_status = StorageEngine::instance()->txn_manager()->commit_txn(
                tablet->data_dir()->get_meta(), rowset_meta->partition_id(), rowset_meta->txn_id(),
                rowset_meta->tablet_id(), rowset_meta->tablet_schema_hash(), tablet->tablet_uid(),
                rowset_meta->load_id(), rowset, true);
        if (!commit_txn_status && !commit_txn_status.is<PUSH_TRANSACTION_ALREADY_EXIST>()) {
            LOG(WARNING) << "failed to add committed rowset for slave replica. rowset_id="
                         << rowset_meta->rowset_id() << ", tablet_id=" << rowset_meta->tablet_id()
                         << ", txn_id=" << rowset_meta->txn_id();
            _response_pull_slave_rowset(host, brpc_port, rowset_meta->txn_id(),
                                        rowset_meta->tablet_id(), node_id, false);
            return;
        }
        VLOG_CRITICAL << "succeed to pull rowset for slave replica. successfully to add committed "
                         "rowset: "
                      << rowset_meta->rowset_id()
                      << " to tablet, tablet_id=" << rowset_meta->tablet_id()
                      << ", schema_hash=" << rowset_meta->tablet_schema_hash()
                      << ", txn_id=" << rowset_meta->txn_id();
        _response_pull_slave_rowset(host, brpc_port, rowset_meta->txn_id(),
                                    rowset_meta->tablet_id(), node_id, true);
    });
    if (!ret) {
        offer_failed(response, done, _heavy_work_pool);
        return;
    }
    Status::OK().to_protobuf(response->mutable_status());
}

void PInternalServiceImpl::_response_pull_slave_rowset(const std::string& remote_host,
                                                       int64_t brpc_port, int64_t txn_id,
                                                       int64_t tablet_id, int64_t node_id,
                                                       bool is_succeed) {
    std::shared_ptr<PBackendService_Stub> stub =
            ExecEnv::GetInstance()->brpc_internal_client_cache()->get_client(remote_host,
                                                                             brpc_port);
    if (stub == nullptr) {
        LOG(WARNING) << "failed to response result of slave replica to master replica. get rpc "
                        "stub failed, master host="
                     << remote_host << ", port=" << brpc_port << ", tablet_id=" << tablet_id
                     << ", txn_id=" << txn_id;
        return;
    }

    PTabletWriteSlaveDoneRequest request;
    request.set_txn_id(txn_id);
    request.set_tablet_id(tablet_id);
    request.set_node_id(node_id);
    request.set_is_succeed(is_succeed);
    RefCountClosure<PTabletWriteSlaveDoneResult>* closure =
            new RefCountClosure<PTabletWriteSlaveDoneResult>();
    closure->ref();
    closure->ref();
    closure->cntl.set_timeout_ms(config::slave_replica_writer_rpc_timeout_sec * 1000);
    closure->cntl.ignore_eovercrowded();
    stub->response_slave_tablet_pull_rowset(&closure->cntl, &request, &closure->result, closure);

    closure->join();
    if (closure->cntl.Failed()) {
        if (!ExecEnv::GetInstance()->brpc_internal_client_cache()->available(stub, remote_host,
                                                                             brpc_port)) {
            ExecEnv::GetInstance()->brpc_internal_client_cache()->erase(
                    closure->cntl.remote_side());
        }
        LOG(WARNING) << "failed to response result of slave replica to master replica, error="
                     << berror(closure->cntl.ErrorCode())
                     << ", error_text=" << closure->cntl.ErrorText()
                     << ", master host: " << remote_host << ", tablet_id=" << tablet_id
                     << ", txn_id=" << txn_id;
    }

    if (closure->unref()) {
        delete closure;
    }
    closure = nullptr;
    VLOG_CRITICAL << "succeed to response the result of slave replica pull rowset to master "
                     "replica. master host: "
                  << remote_host << ". is_succeed=" << is_succeed << ", tablet_id=" << tablet_id
                  << ", slave server=" << node_id << ", txn_id=" << txn_id;
}

void PInternalServiceImpl::response_slave_tablet_pull_rowset(
        google::protobuf::RpcController* controller, const PTabletWriteSlaveDoneRequest* request,
        PTabletWriteSlaveDoneResult* response, google::protobuf::Closure* done) {
    bool ret = _heavy_work_pool.try_offer([request, response, done]() {
        brpc::ClosureGuard closure_guard(done);
        VLOG_CRITICAL << "receive the result of slave replica pull rowset from slave replica. "
                         "slave server="
                      << request->node_id() << ", is_succeed=" << request->is_succeed()
                      << ", tablet_id=" << request->tablet_id() << ", txn_id=" << request->txn_id();
        StorageEngine::instance()->txn_manager()->finish_slave_tablet_pull_rowset(
                request->txn_id(), request->tablet_id(), request->node_id(), request->is_succeed());
        Status::OK().to_protobuf(response->mutable_status());
    });
    if (!ret) {
        offer_failed(response, done, _heavy_work_pool);
        return;
    }
}

template <typename Func>
auto scope_timer_run(Func fn, int64_t* cost) -> decltype(fn()) {
    MonotonicStopWatch watch;
    watch.start();
    auto res = fn();
    *cost += watch.elapsed_time() / 1000 / 1000;
    return res;
}

Status PInternalServiceImpl::_multi_get(const PMultiGetRequest& request,
                                        PMultiGetResponse* response) {
    OlapReaderStatistics stats;
    vectorized::Block result_block;
    int64_t acquire_tablet_ms = 0;
    int64_t acquire_rowsets_ms = 0;
    int64_t acquire_segments_ms = 0;
    int64_t lookup_row_data_ms = 0;

    // init desc
    TupleDescriptor desc(request.desc());
    std::vector<SlotDescriptor> slots;
    slots.reserve(request.slots().size());
    for (const auto& pslot : request.slots()) {
        slots.push_back(SlotDescriptor(pslot));
        desc.add_slot(&slots.back());
    }

    // init read schema
    TabletSchema full_read_schema;
    for (const ColumnPB& column_pb : request.column_desc()) {
        full_read_schema.append_column(TabletColumn(column_pb));
    }

    // read row by row
    for (size_t i = 0; i < request.row_locs_size(); ++i) {
        const auto& row_loc = request.row_locs(i);
        MonotonicStopWatch watch;
        watch.start();
        TabletSharedPtr tablet = scope_timer_run(
                [&]() {
                    return StorageEngine::instance()->tablet_manager()->get_tablet(
                            row_loc.tablet_id(), true /*include deleted*/);
                },
                &acquire_tablet_ms);
        RowsetId rowset_id;
        rowset_id.init(row_loc.rowset_id());
        if (!tablet) {
            continue;
        }
        // We ensured it's rowset is not released when init Tablet reader param, rowset->update_delayed_expired_timestamp();
        BetaRowsetSharedPtr rowset = std::static_pointer_cast<BetaRowset>(scope_timer_run(
                [&]() { return StorageEngine::instance()->get_quering_rowset(rowset_id); },
                &acquire_rowsets_ms));
        if (!rowset) {
            LOG(INFO) << "no such rowset " << rowset_id;
            continue;
        }
        size_t row_size = 0;
        Defer _defer([&]() {
            LOG_EVERY_N(INFO, 100)
                    << "multiget_data single_row, cost(us):" << watch.elapsed_time() / 1000
                    << ", row_size:" << row_size;
            *response->add_row_locs() = row_loc;
        });
        SegmentCacheHandle segment_cache;
        RETURN_IF_ERROR(scope_timer_run(
                [&]() {
                    return SegmentLoader::instance()->load_segments(rowset, &segment_cache, true);
                },
                &acquire_segments_ms));
        // find segment
        auto it = std::find_if(segment_cache.get_segments().begin(),
                               segment_cache.get_segments().end(),
                               [&row_loc](const segment_v2::SegmentSharedPtr& seg) {
                                   return seg->id() == row_loc.segment_id();
                               });
        if (it == segment_cache.get_segments().end()) {
            continue;
        }
        segment_v2::SegmentSharedPtr segment = *it;
        GlobalRowLoacation row_location(row_loc.tablet_id(), rowset->rowset_id(),
                                        row_loc.segment_id(), row_loc.ordinal_id());
        // fetch by row store, more effcient way
        if (request.fetch_row_store()) {
            CHECK(tablet->tablet_schema()->store_row_column());
            RowLocation loc(rowset_id, segment->id(), row_loc.ordinal_id());
            string* value = response->add_binary_row_data();
            RETURN_IF_ERROR(scope_timer_run(
                    [&]() {
                        return tablet->lookup_row_data({}, loc, rowset, &desc, stats, *value);
                    },
                    &lookup_row_data_ms));
            row_size = value->size();
            continue;
        }

        // fetch by column store
        if (result_block.is_empty_column()) {
            result_block = vectorized::Block(desc.slots(), request.row_locs().size());
        }
        for (int x = 0; x < desc.slots().size(); ++x) {
            int index = -1;
            if (desc.slots()[x]->col_unique_id() >= 0) {
                // light sc enabled
                index = full_read_schema.field_index(desc.slots()[x]->col_unique_id());
            } else {
                index = full_read_schema.field_index(desc.slots()[x]->col_name());
            }
            if (index < 0) {
                std::stringstream ss;
                ss << "field name is invalid. field=" << desc.slots()[x]->col_name()
                   << ", field_name_to_index=" << full_read_schema.get_all_field_names();
                return Status::InternalError(ss.str());
            }
            std::unique_ptr<segment_v2::ColumnIterator> column_iterator;
            vectorized::MutableColumnPtr column =
                    result_block.get_by_position(x).column->assume_mutable();
            RETURN_IF_ERROR(
                    segment->new_column_iterator(full_read_schema.column(index), &column_iterator));
            segment_v2::ColumnIteratorOptions opt;
            opt.file_reader = segment->file_reader().get();
            opt.stats = &stats;
            opt.use_page_cache = !config::disable_storage_page_cache;
            column_iterator->init(opt);
            std::vector<segment_v2::rowid_t> single_row_loc {
                    static_cast<segment_v2::rowid_t>(row_loc.ordinal_id())};
            RETURN_IF_ERROR(column_iterator->read_by_rowids(single_row_loc.data(), 1, column));
        }
    }
    // serialize block if not empty
    if (!result_block.is_empty_column()) {
        VLOG_DEBUG << "dump block:" << result_block.dump_data(0, 10)
                   << ", be_exec_version:" << request.be_exec_version();
        [[maybe_unused]] size_t compressed_size = 0;
        [[maybe_unused]] size_t uncompressed_size = 0;
        int be_exec_version = request.has_be_exec_version() ? request.be_exec_version() : 0;
        RETURN_IF_ERROR(result_block.serialize(be_exec_version, response->mutable_block(),
                                               &uncompressed_size, &compressed_size,
                                               segment_v2::CompressionTypePB::LZ4));
    }

    LOG(INFO) << "Query stats: "
              << fmt::format(
                         "hit_cached_pages:{}, total_pages_read:{}, compressed_bytes_read:{}, "
                         "io_latency:{}ns, "
                         "uncompressed_bytes_read:{},"
                         "acquire_tablet_ms:{}, acquire_rowsets_ms:{}, acquire_segments_ms:{}, "
                         "lookup_row_data_ms:{}",
                         stats.cached_pages_num, stats.total_pages_num, stats.compressed_bytes_read,
                         stats.io_ns, stats.uncompressed_bytes_read, acquire_tablet_ms,
                         acquire_rowsets_ms, acquire_segments_ms, lookup_row_data_ms);
    return Status::OK();
}

void PInternalServiceImpl::multiget_data(google::protobuf::RpcController* controller,
                                         const PMultiGetRequest* request,
                                         PMultiGetResponse* response,
                                         google::protobuf::Closure* done) {
    bool ret = _heavy_work_pool.try_offer([request, response, done, this]() {
        // multi get data by rowid
        MonotonicStopWatch watch;
        watch.start();
        brpc::ClosureGuard closure_guard(done);
        response->mutable_status()->set_status_code(0);
        Status st = _multi_get(*request, response);
        st.to_protobuf(response->mutable_status());
        LOG(INFO) << "multiget_data finished, cost(us):" << watch.elapsed_time() / 1000;
    });
    if (!ret) {
        offer_failed(response, done, _heavy_work_pool);
        return;
    }
}

void PInternalServiceImpl::get_tablet_rowset_versions(google::protobuf::RpcController* cntl_base,
                                                      const PGetTabletVersionsRequest* request,
                                                      PGetTabletVersionsResponse* response,
                                                      google::protobuf::Closure* done) {
    brpc::ClosureGuard closure_guard(done);
    VLOG_DEBUG << "receive get tablet versions request: " << request->DebugString();
    ExecEnv::GetInstance()->storage_engine()->get_tablet_rowset_versions(request, response);
}

void PInternalServiceImpl::glob(google::protobuf::RpcController* controller,
                                const PGlobRequest* request, PGlobResponse* response,
                                google::protobuf::Closure* done) {
    bool ret = _heavy_work_pool.try_offer([request, response, done]() {
        brpc::ClosureGuard closure_guard(done);
        std::vector<io::FileInfo> files;
        Status st = io::global_local_filesystem()->safe_glob(request->pattern(), &files);
        if (st.ok()) {
            for (auto& file : files) {
                PGlobResponse_PFileInfo* pfile = response->add_files();
                pfile->set_file(file.file_name);
                pfile->set_size(file.file_size);
            }
        }
        st.to_protobuf(response->mutable_status());
    });
    if (!ret) {
        offer_failed(response, done, _heavy_work_pool);
<<<<<<< HEAD
=======
        return;
>>>>>>> c7b9eb5f
    }
}

} // namespace doris<|MERGE_RESOLUTION|>--- conflicted
+++ resolved
@@ -1745,10 +1745,7 @@
     });
     if (!ret) {
         offer_failed(response, done, _heavy_work_pool);
-<<<<<<< HEAD
-=======
-        return;
->>>>>>> c7b9eb5f
+        return;
     }
 }
 
