// Licensed to the Apache Software Foundation (ASF) under one
// or more contributor license agreements.  See the NOTICE file
// distributed with this work for additional information
// regarding copyright ownership.  The ASF licenses this file
// to you under the Apache License, Version 2.0 (the
// "License"); you may not use this file except in compliance
// with the License.  You may obtain a copy of the License at
//
//   http://www.apache.org/licenses/LICENSE-2.0
//
// Unless required by applicable law or agreed to in writing,
// software distributed under the License is distributed on an
// "AS IS" BASIS, WITHOUT WARRANTIES OR CONDITIONS OF ANY
// KIND, either express or implied.  See the License for the
// specific language governing permissions and limitations
// under the License.

#include "service/internal_service.h"

#include "common/config.h"
#include "gen_cpp/BackendService.h"
#include "gen_cpp/internal_service.pb.h"
#include "runtime/buffer_control_block.h"
#include "runtime/data_stream_mgr.h"
#include "runtime/exec_env.h"
#include "runtime/fold_constant_mgr.h"
#include "runtime/fragment_mgr.h"
#include "runtime/load_channel_mgr.h"
#include "runtime/result_buffer_mgr.h"
#include "runtime/routine_load/routine_load_task_executor.h"
#include "runtime/runtime_state.h"
#include "service/brpc.h"
#include "util/thrift_util.h"
#include "util/uid_util.h"

namespace doris {

template <typename T>
PInternalServiceImpl<T>::PInternalServiceImpl(ExecEnv* exec_env)
        : _exec_env(exec_env), _tablet_worker_pool(config::number_tablet_writer_threads, 10240) {}

template <typename T>
PInternalServiceImpl<T>::~PInternalServiceImpl() {}

template <typename T>
void PInternalServiceImpl<T>::transmit_data(google::protobuf::RpcController* cntl_base,
                                            const PTransmitDataParams* request,
                                            PTransmitDataResult* response,
                                            google::protobuf::Closure* done) {
    VLOG_ROW << "transmit data: fragment_instance_id=" << print_id(request->finst_id())
             << " node=" << request->node_id();
    _exec_env->stream_mgr()->transmit_data(request, &done);
    if (done != nullptr) {
        done->Run();
    }
}

template <typename T>
void PInternalServiceImpl<T>::tablet_writer_open(google::protobuf::RpcController* controller,
                                                 const PTabletWriterOpenRequest* request,
                                                 PTabletWriterOpenResult* response,
                                                 google::protobuf::Closure* done) {
    VLOG_RPC << "tablet writer open, id=" << request->id() << ", index_id=" << request->index_id()
             << ", txn_id=" << request->txn_id();
    brpc::ClosureGuard closure_guard(done);
    auto st = _exec_env->load_channel_mgr()->open(*request);
    if (!st.ok()) {
        LOG(WARNING) << "load channel open failed, message=" << st.get_error_msg()
                     << ", id=" << request->id() << ", index_id=" << request->index_id()
                     << ", txn_id=" << request->txn_id();
    }
    st.to_protobuf(response->mutable_status());
}

template <typename T>
void PInternalServiceImpl<T>::exec_plan_fragment(google::protobuf::RpcController* cntl_base,
                                                 const PExecPlanFragmentRequest* request,
                                                 PExecPlanFragmentResult* response,
                                                 google::protobuf::Closure* done) {
    brpc::ClosureGuard closure_guard(done);
    brpc::Controller* cntl = static_cast<brpc::Controller*>(cntl_base);
    auto st = Status::OK();
    if (request->has_request()) {
        st = _exec_plan_fragment(request->request());
    } else {
        // TODO(yangzhengguo) this is just for compatible with old version, this should be removed in the release 0.15
        st = _exec_plan_fragment(cntl->request_attachment().to_string());
    }
    if (!st.ok()) {
        LOG(WARNING) << "exec plan fragment failed, errmsg=" << st.get_error_msg();
    }
    st.to_protobuf(response->mutable_status());
}

template <typename T>
void PInternalServiceImpl<T>::tablet_writer_add_batch(google::protobuf::RpcController* controller,
                                                      const PTabletWriterAddBatchRequest* request,
                                                      PTabletWriterAddBatchResult* response,
                                                      google::protobuf::Closure* done) {
    VLOG_RPC << "tablet writer add batch, id=" << request->id()
             << ", index_id=" << request->index_id() << ", sender_id=" << request->sender_id();
    // add batch maybe cost a lot of time, and this callback thread will be held.
    // this will influence query execution, because the pthreads under bthread may be
    // exhausted, so we put this to a local thread pool to process
    _tablet_worker_pool.offer([request, response, done, this]() {
        brpc::ClosureGuard closure_guard(done);
        int64_t execution_time_ns = 0;
        {
            SCOPED_RAW_TIMER(&execution_time_ns);
            auto st = _exec_env->load_channel_mgr()->add_batch(*request,
                                                               response->mutable_tablet_vec());
            if (!st.ok()) {
                LOG(WARNING) << "tablet writer add batch failed, message=" << st.get_error_msg()
                             << ", id=" << request->id() << ", index_id=" << request->index_id()
                             << ", sender_id=" << request->sender_id();
            }
            st.to_protobuf(response->mutable_status());
        }
        response->set_execution_time_us(execution_time_ns / 1000);
    });
}

template <typename T>
void PInternalServiceImpl<T>::tablet_writer_cancel(google::protobuf::RpcController* controller,
                                                   const PTabletWriterCancelRequest* request,
                                                   PTabletWriterCancelResult* response,
                                                   google::protobuf::Closure* done) {
    VLOG_RPC << "tablet writer cancel, id=" << request->id() << ", index_id=" << request->index_id()
             << ", sender_id=" << request->sender_id();
    brpc::ClosureGuard closure_guard(done);
    auto st = _exec_env->load_channel_mgr()->cancel(*request);
    if (!st.ok()) {
        LOG(WARNING) << "tablet writer cancel failed, id=" << request->id()
                     << ", index_id=" << request->index_id()
                     << ", sender_id=" << request->sender_id();
    }
}

template <typename T>
Status PInternalServiceImpl<T>::_exec_plan_fragment(const std::string& ser_request) {
    TExecPlanFragmentParams t_request;
    {
        const uint8_t* buf = (const uint8_t*)ser_request.data();
        uint32_t len = ser_request.size();
        RETURN_IF_ERROR(deserialize_thrift_msg(buf, &len, false, &t_request));
    }
    // LOG(INFO) << "exec plan fragment, fragment_instance_id=" << print_id(t_request.params.fragment_instance_id)
    //  << ", coord=" << t_request.coord << ", backend=" << t_request.backend_num;
    return _exec_env->fragment_mgr()->exec_plan_fragment(t_request);
}

template <typename T>
void PInternalServiceImpl<T>::cancel_plan_fragment(google::protobuf::RpcController* cntl_base,
                                                   const PCancelPlanFragmentRequest* request,
                                                   PCancelPlanFragmentResult* result,
                                                   google::protobuf::Closure* done) {
    brpc::ClosureGuard closure_guard(done);
    TUniqueId tid;
    tid.__set_hi(request->finst_id().hi());
    tid.__set_lo(request->finst_id().lo());

    Status st;
    if (request->has_cancel_reason()) {
        LOG(INFO) << "cancel fragment, fragment_instance_id=" << print_id(tid)
                  << ", reason: " << request->cancel_reason();
        st = _exec_env->fragment_mgr()->cancel(tid, request->cancel_reason());
    } else {
        LOG(INFO) << "cancel fragment, fragment_instance_id=" << print_id(tid);
        st = _exec_env->fragment_mgr()->cancel(tid);
    }
    if (!st.ok()) {
        LOG(WARNING) << "cancel plan fragment failed, errmsg=" << st.get_error_msg();
    }
    st.to_protobuf(result->mutable_status());
}

template <typename T>
void PInternalServiceImpl<T>::fetch_data(google::protobuf::RpcController* cntl_base,
                                         const PFetchDataRequest* request, PFetchDataResult* result,
                                         google::protobuf::Closure* done) {
    brpc::Controller* cntl = static_cast<brpc::Controller*>(cntl_base);
    bool resp_in_attachment =
            request->has_resp_in_attachment() ? request->resp_in_attachment() : true;
    GetResultBatchCtx* ctx = new GetResultBatchCtx(cntl, resp_in_attachment, result, done);
    _exec_env->result_mgr()->fetch_data(request->finst_id(), ctx);
}

template <typename T>
void PInternalServiceImpl<T>::get_info(google::protobuf::RpcController* controller,
                                       const PProxyRequest* request, PProxyResult* response,
                                       google::protobuf::Closure* done) {
    brpc::ClosureGuard closure_guard(done);
    // PProxyRequest is defined in gensrc/proto/internal_service.proto
    // Currently it supports 2 kinds of requests:
    // 1. get all kafka partition ids for given topic
    // 2. get all kafka partition offsets for given topic and timestamp.
    if (request->has_kafka_meta_request()) {
        const PKafkaMetaProxyRequest& kafka_request = request->kafka_meta_request();
        if (!kafka_request.offset_times().empty()) {
            // if offset_times() has elements, which means this request is to get offset by timestamp.
            std::vector<PIntegerPair> partition_offsets;
            Status st =
                    _exec_env->routine_load_task_executor()->get_kafka_partition_offsets_for_times(
                            request->kafka_meta_request(), &partition_offsets);
            if (st.ok()) {
                PKafkaPartitionOffsets* part_offsets = response->mutable_partition_offsets();
                for (const auto& entry : partition_offsets) {
                    PIntegerPair* res = part_offsets->add_offset_times();
                    res->set_key(entry.key());
                    res->set_val(entry.val());
                }
            }
            st.to_protobuf(response->mutable_status());
            return;
        } else {
            // get partition ids of topic
            std::vector<int32_t> partition_ids;
            Status st = _exec_env->routine_load_task_executor()->get_kafka_partition_meta(
                    request->kafka_meta_request(), &partition_ids);
            if (st.ok()) {
                PKafkaMetaProxyResult* kafka_result = response->mutable_kafka_meta_result();
                for (int32_t id : partition_ids) {
                    kafka_result->add_partition_ids(id);
                }
            }
            st.to_protobuf(response->mutable_status());
            return;
        }
    }
    Status::OK().to_protobuf(response->mutable_status());
}

template <typename T>
void PInternalServiceImpl<T>::update_cache(google::protobuf::RpcController* controller,
                                           const PUpdateCacheRequest* request,
                                           PCacheResponse* response,
                                           google::protobuf::Closure* done) {
    brpc::ClosureGuard closure_guard(done);
    _exec_env->result_cache()->update(request, response);
}

template <typename T>
void PInternalServiceImpl<T>::fetch_cache(google::protobuf::RpcController* controller,
                                          const PFetchCacheRequest* request,
                                          PFetchCacheResult* result,
                                          google::protobuf::Closure* done) {
    brpc::ClosureGuard closure_guard(done);
    _exec_env->result_cache()->fetch(request, result);
}

template <typename T>
void PInternalServiceImpl<T>::clear_cache(google::protobuf::RpcController* controller,
                                          const PClearCacheRequest* request,
                                          PCacheResponse* response,
                                          google::protobuf::Closure* done) {
    brpc::ClosureGuard closure_guard(done);
    _exec_env->result_cache()->clear(request, response);
}

template <typename T>
void PInternalServiceImpl<T>::merge_filter(::google::protobuf::RpcController* controller,
                                           const ::doris::PMergeFilterRequest* request,
                                           ::doris::PMergeFilterResponse* response,
                                           ::google::protobuf::Closure* done) {
    brpc::ClosureGuard closure_guard(done);
    auto buf = static_cast<brpc::Controller*>(controller)->request_attachment();
    Status st = _exec_env->fragment_mgr()->merge_filter(request, buf.to_string().data());
    if (!st.ok()) {
        LOG(WARNING) << "merge meet error" << st.to_string();
    }
    st.to_protobuf(response->mutable_status());
}

template <typename T>
void PInternalServiceImpl<T>::apply_filter(::google::protobuf::RpcController* controller,
                                           const ::doris::PPublishFilterRequest* request,
                                           ::doris::PPublishFilterResponse* response,
                                           ::google::protobuf::Closure* done) {
    brpc::ClosureGuard closure_guard(done);
    auto attachment = static_cast<brpc::Controller*>(controller)->request_attachment();
    UniqueId unique_id(request->query_id());
    // TODO: avoid copy attachment copy
    LOG(INFO) << "rpc apply_filter recv";
    Status st = _exec_env->fragment_mgr()->apply_filter(request, attachment.to_string().data());
    if (!st.ok()) {
        LOG(WARNING) << "apply filter meet error" << st.to_string();
    }
    st.to_protobuf(response->mutable_status());
}

template<typename T>
<<<<<<< HEAD
void PInternalServiceImpl<T>::send_data(google::protobuf::RpcController* controller,
                                        const PSendDataRequest* request,
                                        PSendDataResult* response,
                                        google::protobuf::Closure* done) {
    brpc::ClosureGuard closure_guard(done);
    TUniqueId fragment_instance_id;
    fragment_instance_id.hi = request->fragment_instance_id().hi();
    fragment_instance_id.lo = request->fragment_instance_id().lo();
    auto pipe = _exec_env->fragment_mgr()->get_pipe(fragment_instance_id);
    if (pipe == nullptr) {
        response->mutable_status()->set_status_code(1);
        response->mutable_status()->add_error_msgs("pipe is null");
    } else {
        for (int i = 0; i < request->data_size(); ++i) {
            PDataRow* row = new PDataRow();
            row->CopyFrom(request->data(i));
            pipe->append_and_flush(reinterpret_cast<char*>(&row), sizeof(row), sizeof(row) + row->ByteSize());
        }
        response->mutable_status()->set_status_code(0);
    }
}

template<typename T>
void PInternalServiceImpl<T>::commit(google::protobuf::RpcController* controller,
                                     const PCommitRequest* request,
                                     PCommitResult* response,
                                     google::protobuf::Closure* done) {
    brpc::ClosureGuard closure_guard(done);
    TUniqueId fragment_instance_id;
    fragment_instance_id.hi = request->fragment_instance_id().hi();
    fragment_instance_id.lo = request->fragment_instance_id().lo();
    auto pipe = _exec_env->fragment_mgr()->get_pipe(fragment_instance_id);
    if (pipe == nullptr) {
        response->mutable_status()->set_status_code(1);
        response->mutable_status()->add_error_msgs("pipe is null");
    } else {
        pipe->finish();
        response->mutable_status()->set_status_code(0);
    }
}

template<typename T>
void PInternalServiceImpl<T>::rollback(google::protobuf::RpcController* controller,
                                       const PRollbackRequest* request,
                                       PRollbackResult* response,
                                       google::protobuf::Closure* done) {
    brpc::ClosureGuard closure_guard(done);
    TUniqueId fragment_instance_id;
    fragment_instance_id.hi = request->fragment_instance_id().hi();
    fragment_instance_id.lo = request->fragment_instance_id().lo();
    auto pipe = _exec_env->fragment_mgr()->get_pipe(fragment_instance_id);
    if (pipe == nullptr) {
        response->mutable_status()->set_status_code(1);
        response->mutable_status()->add_error_msgs("pipe is null");
    } else {
        pipe->cancel();
        response->mutable_status()->set_status_code(0);
    }
}

=======
void PInternalServiceImpl<T>::fold_constant_expr(
    google::protobuf::RpcController* cntl_base,
    const PConstantExprRequest* request,
    PConstantExprResult* response,
    google::protobuf::Closure* done) {

    brpc::ClosureGuard closure_guard(done);
    brpc::Controller* cntl = static_cast<brpc::Controller*>(cntl_base);

    Status st = Status::OK();
    if (request->has_request()) {
        st = _fold_constant_expr(request->request(), response);
    } else {
        // TODO(yangzhengguo) this is just for compatible with old version, this should be removed in the release 0.15
        st = _fold_constant_expr(cntl->request_attachment().to_string(), response);
    }
    if (!st.ok()) {
        LOG(WARNING) << "exec fold constant expr failed, errmsg=" << st.get_error_msg();
    }
    st.to_protobuf(response->mutable_status());
}

template<typename T>
Status PInternalServiceImpl<T>::_fold_constant_expr(const std::string& ser_request,
                                                    PConstantExprResult* response) {

    TFoldConstantParams t_request;
    {
        const uint8_t* buf = (const uint8_t*)ser_request.data();
        uint32_t len = ser_request.size();
        RETURN_IF_ERROR(deserialize_thrift_msg(buf, &len, false, &t_request));
    }
    FoldConstantMgr mgr(_exec_env);
    return mgr.fold_constant_expr(t_request, response);
}
>>>>>>> a1a37c8c
template class PInternalServiceImpl<PBackendService>;
template class PInternalServiceImpl<palo::PInternalService>;

} // namespace doris<|MERGE_RESOLUTION|>--- conflicted
+++ resolved
@@ -289,7 +289,6 @@
 }
 
 template<typename T>
-<<<<<<< HEAD
 void PInternalServiceImpl<T>::send_data(google::protobuf::RpcController* controller,
                                         const PSendDataRequest* request,
                                         PSendDataResult* response,
@@ -350,7 +349,6 @@
     }
 }
 
-=======
 void PInternalServiceImpl<T>::fold_constant_expr(
     google::protobuf::RpcController* cntl_base,
     const PConstantExprRequest* request,
@@ -386,7 +384,7 @@
     FoldConstantMgr mgr(_exec_env);
     return mgr.fold_constant_expr(t_request, response);
 }
->>>>>>> a1a37c8c
+
 template class PInternalServiceImpl<PBackendService>;
 template class PInternalServiceImpl<palo::PInternalService>;
 
