// Licensed to the Apache Software Foundation (ASF) under one
// or more contributor license agreements.  See the NOTICE file
// distributed with this work for additional information
// regarding copyright ownership.  The ASF licenses this file
// to you under the Apache License, Version 2.0 (the
// "License"); you may not use this file except in compliance
// with the License.  You may obtain a copy of the License at
//
//   http://www.apache.org/licenses/LICENSE-2.0
//
// Unless required by applicable law or agreed to in writing,
// software distributed under the License is distributed on an
// "AS IS" BASIS, WITHOUT WARRANTIES OR CONDITIONS OF ANY
// KIND, either express or implied.  See the License for the
// specific language governing permissions and limitations
// under the License.

#pragma once

#include "configbase.h"

namespace doris {
namespace config {
// Dir of custom config file
CONF_String(custom_config_dir, "${DORIS_HOME}/conf");

// cluster id
CONF_Int32(cluster_id, "-1");
// port on which BackendService is exported
CONF_Int32(be_port, "9060");

// port for brpc
CONF_Int32(brpc_port, "8060");

// the number of bthreads for brpc, the default value is set to -1, which means the number of bthreads is #cpu-cores
CONF_Int32(brpc_num_threads, "-1");

// Declare a selection strategy for those servers have many ips.
// Note that there should at most one ip match this list.
// this is a list in semicolon-delimited format, in CIDR notation, e.g. 10.10.10.0/24
// If no ip match this rule, will choose one randomly.
CONF_String(priority_networks, "");

////
//// tcmalloc gc parameter
////
// min memory for TCmalloc, when used memory is smaller than this, do not returned to OS
CONF_mInt64(tc_use_memory_min, "10737418240");
// free memory rate.[0-100]
CONF_mInt64(tc_free_memory_rate, "20");

// Bound on the total amount of bytes allocated to thread caches.
// This bound is not strict, so it is possible for the cache to go over this bound
// in certain circumstances. This value defaults to 1GB
// If you suspect your application is not scaling to many threads due to lock contention in TCMalloc,
// you can try increasing this value. This may improve performance, at a cost of extra memory
// use by TCMalloc.
// reference: https://gperftools.github.io/gperftools/tcmalloc.html: TCMALLOC_MAX_TOTAL_THREAD_CACHE_BYTES
//            https://github.com/gperftools/gperftools/issues/1111
CONF_Int64(tc_max_total_thread_cache_bytes, "1073741824");

// process memory limit specified as number of bytes
// ('<int>[bB]?'), megabytes ('<float>[mM]'), gigabytes ('<float>[gG]'),
// or percentage of the physical memory ('<int>%').
// defaults to bytes if no unit is given"
// must larger than 0. and if larger than physical memory size,
// it will be set to physical memory size.
CONF_String(mem_limit, "80%");

// the port heartbeat service used
CONF_Int32(heartbeat_service_port, "9050");
// the count of heart beat service
CONF_Int32(heartbeat_service_thread_count, "1");
// the count of thread to create table
CONF_Int32(create_tablet_worker_count, "3");
// the count of thread to drop table
CONF_Int32(drop_tablet_worker_count, "3");
// the count of thread to batch load
CONF_Int32(push_worker_count_normal_priority, "3");
// the count of thread to high priority batch load
CONF_Int32(push_worker_count_high_priority, "3");
// the count of thread to publish version
CONF_Int32(publish_version_worker_count, "8");
// the count of tablet thread to publish version
CONF_Int32(tablet_publish_txn_max_thread, "32");
// the count of thread to clear transaction task
CONF_Int32(clear_transaction_task_worker_count, "1");
// the count of thread to delete
CONF_Int32(delete_worker_count, "3");
// the count of thread to alter table
CONF_Int32(alter_tablet_worker_count, "3");
// the count of thread to clone
CONF_Int32(clone_worker_count, "3");
// the count of thread to clone
CONF_Int32(storage_medium_migrate_count, "1");
// the count of thread to check consistency
CONF_Int32(check_consistency_worker_count, "1");
// the count of thread to upload
CONF_Int32(upload_worker_count, "1");
// the count of thread to download
CONF_Int32(download_worker_count, "1");
// the count of thread to make snapshot
CONF_Int32(make_snapshot_worker_count, "5");
// the count of thread to release snapshot
CONF_Int32(release_snapshot_worker_count, "5");
// the interval time(seconds) for agent report tasks signatrue to FE
CONF_mInt32(report_task_interval_seconds, "10");
// the interval time(seconds) for refresh storage policy from FE
CONF_mInt32(storage_refresh_storage_policy_task_interval_seconds, "5");
// the interval time(seconds) for agent report disk state to FE
CONF_mInt32(report_disk_state_interval_seconds, "60");
// the interval time(seconds) for agent report olap table to FE
CONF_mInt32(report_tablet_interval_seconds, "60");
// the max download speed(KB/s)
CONF_mInt32(max_download_speed_kbps, "50000");
// download low speed limit(KB/s)
CONF_mInt32(download_low_speed_limit_kbps, "50");
// download low speed time(seconds)
CONF_mInt32(download_low_speed_time, "300");
// sleep time for one second
CONF_Int32(sleep_one_second, "1");

// log dir
CONF_String(sys_log_dir, "${DORIS_HOME}/log");
CONF_String(user_function_dir, "${DORIS_HOME}/lib/udf");
// INFO, WARNING, ERROR, FATAL
CONF_String(sys_log_level, "INFO");
// TIME-DAY, TIME-HOUR, SIZE-MB-nnn
CONF_String(sys_log_roll_mode, "SIZE-MB-1024");
// log roll num
CONF_Int32(sys_log_roll_num, "10");
// verbose log
CONF_Strings(sys_log_verbose_modules, "");
// verbose log level
CONF_Int32(sys_log_verbose_level, "10");
// log buffer level
CONF_String(log_buffer_level, "");

// number of threads available to serve backend execution requests
CONF_Int32(be_service_threads, "64");

// cgroups allocated for doris
CONF_String(doris_cgroups, "");

// Controls the number of threads to run work per core.  It's common to pick 2x
// or 3x the number of cores.  This keeps the cores busy without causing excessive
// thrashing.
CONF_Int32(num_threads_per_core, "3");
// if true, compresses tuple data in Serialize
CONF_mBool(compress_rowbatches, "true");
CONF_mBool(rowbatch_align_tuple_offset, "false");
// interval between profile reports; in seconds
CONF_mInt32(status_report_interval, "5");
// if true, each disk will have a separate thread pool for scanner
CONF_Bool(doris_enable_scanner_thread_pool_per_disk, "true");
// the timeout of a work thread to wait the blocking priority queue to get a task
CONF_mInt64(doris_blocking_priority_queue_wait_timeout_ms, "5");
// number of olap scanner thread pool size
CONF_Int32(doris_scanner_thread_pool_thread_num, "48");
// number of olap scanner thread pool queue size
CONF_Int32(doris_scanner_thread_pool_queue_size, "102400");
// number of etl thread pool size
CONF_Int32(etl_thread_pool_size, "8");
// number of etl thread pool size
CONF_Int32(etl_thread_pool_queue_size, "256");
// default thrift client connect timeout(in seconds)
CONF_mInt32(thrift_connect_timeout_seconds, "3");
// default thrift client retry interval (in milliseconds)
CONF_mInt64(thrift_client_retry_interval_ms, "1000");
// max row count number for single scan range, used in segmentv1
CONF_mInt32(doris_scan_range_row_count, "524288");
// max bytes number for single scan range, used in segmentv2
CONF_mInt32(doris_scan_range_max_mb, "1024");
// max bytes number for single scan block, used in segmentv2
CONF_mInt32(doris_scan_block_max_mb, "67108864");
// size of scanner queue between scanner thread and compute thread
CONF_mInt32(doris_scanner_queue_size, "1024");
// single read execute fragment row number
CONF_mInt32(doris_scanner_row_num, "16384");
// single read execute fragment row bytes
CONF_mInt32(doris_scanner_row_bytes, "10485760");
// number of max scan keys
CONF_mInt32(doris_max_scan_key_num, "1024");
// the max number of push down values of a single column.
// if exceed, no conditions will be pushed down for that column.
CONF_mInt32(max_pushdown_conditions_per_column, "1024");
// return_row / total_row
CONF_mInt32(doris_max_pushdown_conjuncts_return_rate, "90");
// (Advanced) Maximum size of per-query receive-side buffer
CONF_mInt32(exchg_node_buffer_size_bytes, "10485760");
// push_write_mbytes_per_sec
CONF_mInt32(push_write_mbytes_per_sec, "100");

CONF_mInt64(column_dictionary_key_ratio_threshold, "0");
CONF_mInt64(column_dictionary_key_size_threshold, "0");
// memory_limitation_per_thread_for_schema_change_bytes unit bytes
CONF_mInt64(memory_limitation_per_thread_for_schema_change_bytes, "2147483648");
CONF_mInt64(memory_limitation_per_thread_for_storage_migration_bytes, "100000000");

// the clean interval of file descriptor cache and segment cache
CONF_mInt32(cache_clean_interval, "1800");
CONF_mInt32(disk_stat_monitor_interval, "5");
CONF_mInt32(unused_rowset_monitor_interval, "30");
CONF_String(storage_root_path, "${DORIS_HOME}/storage");

// Config is used to check incompatible old format hdr_ format
// whether doris uses strict way. When config is true, process will log fatal
// and exit. When config is false, process will only log warning.
CONF_Bool(storage_strict_check_incompatible_old_format, "true");

// BE process will exit if the percentage of error disk reach this value.
CONF_mInt32(max_percentage_of_error_disk, "0");
CONF_mInt32(default_num_rows_per_column_file_block, "1024");
// pending data policy
CONF_mInt32(pending_data_expire_time_sec, "1800");
// inc_rowset snapshot rs sweep time interval
CONF_mInt32(tablet_rowset_stale_sweep_time_sec, "1800");
// garbage sweep policy
CONF_Int32(max_garbage_sweep_interval, "3600");
CONF_Int32(min_garbage_sweep_interval, "180");
CONF_mInt32(snapshot_expire_time_sec, "172800");
// It is only a recommended value. When the disk space is insufficient,
// the file storage period under trash dose not have to comply with this parameter.
CONF_mInt32(trash_file_expire_time_sec, "259200");
// check row nums for BE/CE and schema change. true is open, false is closed.
CONF_mBool(row_nums_check, "true");
//file descriptors cache, by default, cache 32768 descriptors
CONF_Int32(file_descriptor_cache_capacity, "32768");
// minimum file descriptor number
// modify them upon necessity
CONF_Int32(min_file_descriptor_number, "60000");
CONF_Int64(index_stream_cache_capacity, "10737418240");

// Cache for storage page size
CONF_String(storage_page_cache_limit, "20%");
// Shard size for page cache, the value must be power of two.
// It's recommended to set it to a value close to the number of BE cores in order to reduce lock contentions.
CONF_Int32(storage_page_cache_shard_size, "16");
// Percentage for index page cache
// all storage page cache will be divided into data_page_cache and index_page_cache
CONF_Int32(index_page_cache_percentage, "10");
// whether to disable page cache feature in storage
CONF_Bool(disable_storage_page_cache, "false");

CONF_Bool(enable_storage_vectorization, "true");

CONF_Bool(enable_low_cardinality_optimize, "true");

// be policy
// whether disable automatic compaction task
CONF_mBool(disable_auto_compaction, "false");
// whether enable vectorized compaction
CONF_Bool(enable_vectorized_compaction, "true");
// whether enable vectorized schema change, material-view or rollup task will fail if this config open.
CONF_Bool(enable_vectorized_alter_table, "false");

// check the configuration of auto compaction in seconds when auto compaction disabled
CONF_mInt32(check_auto_compaction_interval_seconds, "5");

CONF_mInt64(base_compaction_num_cumulative_deltas, "5");
CONF_mDouble(base_cumulative_delta_ratio, "0.3");
CONF_mInt64(base_compaction_interval_seconds_since_last_operation, "86400");
CONF_mInt32(base_compaction_write_mbytes_per_sec, "5");

// config the cumulative compaction policy
// Valid configs: num_based, size_based
// num_based policy, the original version of cumulative compaction, cumulative version compaction once.
// size_based policy, a optimization version of cumulative compaction, targeting the use cases requiring
// lower write amplification, trading off read amplification and space amplification.
CONF_mString(cumulative_compaction_policy, "size_based");
CONF_Validator(cumulative_compaction_policy, [](const std::string config) -> bool {
    return config == "size_based" || config == "num_based";
});

// In size_based policy, output rowset of cumulative compaction total disk size exceed this config size,
// this rowset will be given to base compaction, unit is m byte.
CONF_mInt64(cumulative_size_based_promotion_size_mbytes, "1024");

// In size_based policy, output rowset of cumulative compaction total disk size exceed this config ratio of
// base rowset's total disk size, this rowset will be given to base compaction. The value must be between
// 0 and 1.
CONF_mDouble(cumulative_size_based_promotion_ratio, "0.05");

// In size_based policy, the smallest size of rowset promotion. When the rowset is less than this config, this
// rowset will be not given to base compaction. The unit is m byte.
CONF_mInt64(cumulative_size_based_promotion_min_size_mbytes, "64");

// The lower bound size to do cumulative compaction. When total disk size of candidate rowsets is less than
// this size, size_based policy may not do to cumulative compaction. The unit is m byte.
CONF_mInt64(cumulative_size_based_compaction_lower_size_mbytes, "64");

// cumulative compaction policy: min and max delta file's number
CONF_mInt64(min_cumulative_compaction_num_singleton_deltas, "5");
CONF_mInt64(max_cumulative_compaction_num_singleton_deltas, "1000");

// if compaction of a tablet failed, this tablet should not be chosen to
// compaction until this interval passes.
CONF_mInt64(min_compaction_failure_interval_sec, "5"); // 5 seconds

// This config can be set to limit thread number in compaction thread pool.
CONF_mInt32(max_base_compaction_threads, "4");
CONF_mInt32(max_cumu_compaction_threads, "10");

// This config can be set to limit thread number in  smallcompaction thread pool.
CONF_mInt32(quick_compaction_max_threads, "10");

// Thread count to do tablet meta checkpoint, -1 means use the data directories count.
CONF_Int32(max_meta_checkpoint_threads, "-1");

// The upper limit of "permits" held by all compaction tasks. This config can be set to limit memory consumption for compaction.
CONF_mInt64(total_permits_for_compaction_score, "10000");

// sleep interval in ms after generated compaction tasks
CONF_mInt32(generate_compaction_tasks_min_interval_ms, "10");

// Compaction task number per disk.
// Must be greater than 2, because Base compaction and Cumulative compaction have at least one thread each.
CONF_mInt32(compaction_task_num_per_disk, "2");
// compaction thread num for fast disk(typically .SSD), must be greater than 2.
CONF_mInt32(compaction_task_num_per_fast_disk, "4");
CONF_Validator(compaction_task_num_per_disk, [](const int config) -> bool { return config >= 2; });
CONF_Validator(compaction_task_num_per_fast_disk,
               [](const int config) -> bool { return config >= 2; });

// How many rounds of cumulative compaction for each round of base compaction when compaction tasks generation.
CONF_mInt32(cumulative_compaction_rounds_for_each_base_compaction_round, "9");

// Merge log will be printed for each "row_step_for_compaction_merge_log" rows merged during compaction
CONF_mInt64(row_step_for_compaction_merge_log, "0");

// Threshold to logging compaction trace, in seconds.
CONF_mInt32(base_compaction_trace_threshold, "60");
CONF_mInt32(cumulative_compaction_trace_threshold, "10");
CONF_mBool(disable_compaction_trace_log, "true");

// Threshold to logging agent task trace, in seconds.
CONF_mInt32(agent_task_trace_threshold_sec, "2");

// time interval to record tablet scan count in second for the purpose of calculating tablet scan frequency
CONF_mInt64(tablet_scan_frequency_time_node_interval_second, "300");
// coefficient for tablet scan frequency and compaction score when finding a tablet for compaction
CONF_mInt32(compaction_tablet_scan_frequency_factor, "0");
CONF_mInt32(compaction_tablet_compaction_score_factor, "1");

// This config can be set to limit thread number in tablet migration thread pool.
CONF_Int32(min_tablet_migration_threads, "1");
CONF_Int32(max_tablet_migration_threads, "1");

CONF_mInt32(finished_migration_tasks_size, "10000");
// If size less than this, the remaining rowsets will be force to complete
CONF_mInt32(migration_remaining_size_threshold_mb, "10");
// If the task runs longer than this time, the task will be terminated, in seconds.
// tablet max size / migration min speed * factor = 10GB / 1MBps * 2 = 20480 seconds
CONF_mInt32(migration_task_timeout_secs, "20480");

// Port to start debug webserver on
CONF_Int32(webserver_port, "8040");
// Number of webserver workers
CONF_Int32(webserver_num_workers, "48");
// Period to update rate counters and sampling counters in ms.
CONF_mInt32(periodic_counter_update_period_ms, "500");

// Used for mini Load. mini load data file will be removed after this time.
CONF_Int64(load_data_reserve_hours, "4");
// log error log will be removed after this time
CONF_mInt64(load_error_log_reserve_hours, "48");
CONF_Int32(number_tablet_writer_threads, "16");

// The maximum amount of data that can be processed by a stream load
CONF_mInt64(streaming_load_max_mb, "10240");
// Some data formats, such as JSON, cannot be streamed.
// Therefore, it is necessary to limit the maximum number of
// such data when using stream load to prevent excessive memory consumption.
CONF_mInt64(streaming_load_json_max_mb, "100");
// the alive time of a TabletsChannel.
// If the channel does not receive any data till this time,
// the channel will be removed.
CONF_mInt32(streaming_load_rpc_max_alive_time_sec, "1200");
// the timeout of a rpc to open the tablet writer in remote BE.
// short operation time, can set a short timeout
CONF_Int32(tablet_writer_open_rpc_timeout_sec, "60");
// You can ignore brpc error '[E1011]The server is overcrowded' when writing data.
CONF_mBool(tablet_writer_ignore_eovercrowded, "false");
// Whether to enable stream load record function, the default is false.
// False: disable stream load record
CONF_mBool(enable_stream_load_record, "false");
// batch size of stream load record reported to FE
CONF_mInt32(stream_load_record_batch_size, "50");
// expire time of stream load record in rocksdb.
CONF_Int32(stream_load_record_expire_time_secs, "28800");
// time interval to clean expired stream load records
CONF_mInt64(clean_stream_load_record_interval_secs, "1800");
CONF_mBool(disable_stream_load_2pc, "false");

// OlapTableSink sender's send interval, should be less than the real response time of a tablet writer rpc.
// You may need to lower the speed when the sink receiver bes are too busy.
CONF_mInt32(olap_table_sink_send_interval_ms, "1");

// Fragment thread pool
CONF_Int32(fragment_pool_thread_num_min, "64");
CONF_Int32(fragment_pool_thread_num_max, "512");
CONF_Int32(fragment_pool_queue_size, "2048");

// Control the number of disks on the machine.  If 0, this comes from the system settings.
CONF_Int32(num_disks, "0");
// The maximum number of the threads per disk is also the max queue depth per disk.
CONF_Int32(num_threads_per_disk, "0");
// The read size is the size of the reads sent to os.
// There is a trade off of latency and throughout, trying to keep disks busy but
// not introduce seeks.  The literature seems to agree that with 8 MB reads, random
// io and sequential io perform similarly.
CONF_Int32(read_size, "8388608");    // 8 * 1024 * 1024, Read Size (in bytes)
CONF_Int32(min_buffer_size, "1024"); // 1024, The minimum read buffer size (in bytes)

// For each io buffer size, the maximum number of buffers the IoMgr will hold onto
// With 1024B through 8MB buffers, this is up to ~2GB of buffers.
CONF_Int32(max_free_io_buffers, "128");

CONF_Bool(disable_mem_pools, "false");

// Whether to allocate chunk using mmap. If you enable this, you'd better to
// increase vm.max_map_count's value whose default value is 65530.
// you can do it as root via "sysctl -w vm.max_map_count=262144" or
// "echo 262144 > /proc/sys/vm/max_map_count"
// NOTE: When this is set to true, you must set chunk_reserved_bytes_limit
// to a relative large number or the performance is very very bad.
CONF_Bool(use_mmap_allocate_chunk, "false");

// The reserved bytes limit of Chunk Allocator, usually set as a percentage of mem_limit.
// defaults to bytes if no unit is given, the number of bytes must be a multiple of 2.
// must larger than 0. and if larger than physical memory size, it will be set to physical memory size.
// increase this variable can improve performance,
// but will acquire more free memory which can not be used by other modules.
CONF_mString(chunk_reserved_bytes_limit, "20%");
// 1024, The minimum chunk allocator size (in bytes)
CONF_Int32(min_chunk_reserved_bytes, "1024");

// The probing algorithm of partitioned hash table.
// Enable quadratic probing hash table
CONF_Bool(enable_quadratic_probing, "false");

// for pprof
CONF_String(pprof_profile_dir, "${DORIS_HOME}/log");

// to forward compatibility, will be removed later
CONF_mBool(enable_token_check, "true");

// to open/close system metrics
CONF_Bool(enable_system_metrics, "true");

CONF_mBool(enable_prefetch, "true");

// Number of cores Doris will used, this will effect only when it's greater than 0.
// Otherwise, Doris will use all cores returned from "/proc/cpuinfo".
CONF_Int32(num_cores, "0");

// When BE start, If there is a broken disk, BE process will exit by default.
// Otherwise, we will ignore the broken disk,
CONF_Bool(ignore_broken_disk, "false");

// linux transparent huge page
CONF_Bool(madvise_huge_pages, "false");

// whether use mmap to allocate memory
CONF_Bool(mmap_buffers, "false");

// max memory can be allocated by buffer pool
// This is the percentage of mem_limit
CONF_String(buffer_pool_limit, "20%");

// clean page can be hold by buffer pool
// This is the percentage of buffer_pool_limit
CONF_String(buffer_pool_clean_pages_limit, "50%");

// Sleep time in seconds between memory maintenance iterations
CONF_mInt64(memory_maintenance_sleep_time_s, "10");

// Alignment
CONF_Int32(memory_max_alignment, "16");

// write buffer size before flush
CONF_mInt64(write_buffer_size, "209715200");

// max buffer size used in memtable for the aggregated table
CONF_mInt64(memtable_max_buffer_size, "419430400");

// following 2 configs limit the memory consumption of load process on a Backend.
// eg: memory limit to 80% of mem limit config but up to 100GB(default)
// NOTICE(cmy): set these default values very large because we don't want to
// impact the load performance when user upgrading Doris.
// user should set these configs properly if necessary.
CONF_Int64(load_process_max_memory_limit_bytes, "107374182400"); // 100GB
CONF_Int32(load_process_max_memory_limit_percent, "50");         // 50%

// result buffer cancelled time (unit: second)
CONF_mInt32(result_buffer_cancelled_interval_time, "300");

// the increased frequency of priority for remaining tasks in BlockingPriorityQueue
CONF_mInt32(priority_queue_remaining_tasks_increased_frequency, "512");

// sync tablet_meta when modifying meta
CONF_mBool(sync_tablet_meta, "false");

// default thrift rpc timeout ms
CONF_mInt32(thrift_rpc_timeout_ms, "10000");

// txn commit rpc timeout
CONF_mInt32(txn_commit_rpc_timeout_ms, "10000");

// If set to true, metric calculator will run
CONF_Bool(enable_metric_calculator, "true");

// max consumer num in one data consumer group, for routine load
CONF_mInt32(max_consumer_num_per_group, "3");

// the size of thread pool for routine load task.
// this should be larger than FE config 'max_routine_load_task_num_per_be' (default 5)
CONF_Int32(routine_load_thread_pool_size, "10");

// max external scan cache batch count, means cache max_memory_cache_batch_count * batch_size row
// default is 20, batch_size's default value is 1024 means 20 * 1024 rows will be cached
CONF_mInt32(max_memory_sink_batch_count, "20");

// This configuration is used for the context gc thread schedule period
// note: unit is minute, default is 5min
CONF_mInt32(scan_context_gc_interval_min, "5");

// es scroll keep-alive
CONF_String(es_scroll_keepalive, "5m");

// HTTP connection timeout for es
CONF_mInt32(es_http_timeout_ms, "5000");

// the max client cache number per each host
// There are variety of client cache in BE, but currently we use the
// same cache size configuration.
// TODO(cmy): use different config to set different client cache if necessary.
CONF_Int32(max_client_cache_size_per_host, "10");

// Dir to save files downloaded by SmallFileMgr
CONF_String(small_file_dir, "${DORIS_HOME}/lib/small_file/");
// path gc
CONF_Bool(path_gc_check, "true");
CONF_mInt32(path_gc_check_interval_second, "86400");
CONF_mInt32(path_gc_check_step, "1000");
CONF_mInt32(path_gc_check_step_interval_ms, "10");
CONF_mInt32(path_scan_interval_second, "86400");

// The following 2 configs limit the max usage of disk capacity of a data dir.
// If both of these 2 threshold reached, no more data can be writen into that data dir.
// The percent of max used capacity of a data dir
CONF_mInt32(storage_flood_stage_usage_percent, "90"); // 90%
// The min bytes that should be left of a data dir
CONF_mInt64(storage_flood_stage_left_capacity_bytes, "1073741824"); // 1GB
// number of thread for flushing memtable per store
CONF_Int32(flush_thread_num_per_store, "2");
// number of thread for flushing memtable per store, for high priority load task
CONF_Int32(high_priority_flush_thread_num_per_store, "1");

// config for tablet meta checkpoint
CONF_mInt32(tablet_meta_checkpoint_min_new_rowsets_num, "10");
CONF_mInt32(tablet_meta_checkpoint_min_interval_secs, "600");
CONF_Int32(generate_tablet_meta_checkpoint_tasks_interval_secs, "600");

// config for default rowset type
// Valid configs: ALPHA, BETA
CONF_String(default_rowset_type, "BETA");

// Maximum size of a single message body in all protocols
CONF_Int64(brpc_max_body_size, "3147483648");
// Max unwritten bytes in each socket, if the limit is reached, Socket.Write fails with EOVERCROWDED
CONF_Int64(brpc_socket_max_unwritten_bytes, "1073741824");
// TODO(zxy): expect to be true in v1.3
// Whether to embed the ProtoBuf Request serialized string together with Tuple/Block data into
// Controller Attachment and send it through http brpc when the length of the Tuple/Block data
// is greater than 1.8G. This is to avoid the error of Request length overflow (2G).
CONF_mBool(transfer_large_data_by_brpc, "false");

// max number of txns for every txn_partition_map in txn manager
// this is a self protection to avoid too many txns saving in manager
CONF_mInt64(max_runnings_transactions_per_txn_map, "100");

// tablet_map_lock shard size, the value is 2^n, n=0,1,2,3,4
// this is a an enhancement for better performance to manage tablet
CONF_Int32(tablet_map_shard_size, "1");

// txn_map_lock shard size, the value is 2^n, n=0,1,2,3,4
// this is a an enhancement for better performance to manage txn
CONF_Int32(txn_map_shard_size, "128");

// txn_lock shard size, the value is 2^n, n=0,1,2,3,4
// this is a an enhancement for better performance to commit and publish txn
CONF_Int32(txn_shard_size, "1024");

// Whether to continue to start be when load tablet from header failed.
CONF_Bool(ignore_load_tablet_failure, "false");

// Whether to continue to start be when load tablet from header failed.
CONF_mBool(ignore_rowset_stale_unconsistent_delete, "false");

// Soft memory limit as a fraction of hard memory limit.
CONF_Double(soft_mem_limit_frac, "0.9");

// Set max cache's size of query results, the unit is M byte
CONF_Int32(query_cache_max_size_mb, "256");

// Cache memory is pruned when reach query_cache_max_size_mb + query_cache_elasticity_size_mb
CONF_Int32(query_cache_elasticity_size_mb, "128");

// Maximum number of cache partitions corresponding to a SQL
CONF_Int32(query_cache_max_partition_count, "1024");

// Maximum number of version of a tablet. If the version num of a tablet exceed limit,
// the load process will reject new incoming load job of this tablet.
// This is to avoid too many version num.
CONF_mInt32(max_tablet_version_num, "500");

// Frontend mainly use two thrift sever type: THREAD_POOL, THREADED_SELECTOR. if fe use THREADED_SELECTOR model for thrift server,
// the thrift_server_type_of_fe should be set THREADED_SELECTOR to make be thrift client to fe constructed with TFramedTransport
CONF_String(thrift_server_type_of_fe, "THREAD_POOL");

// disable zone map index when page row is too few
CONF_mInt32(zone_map_row_num_threshold, "20");

// aws sdk log level
//    Off = 0,
//    Fatal = 1,
//    Error = 2,
//    Warn = 3,
//    Info = 4,
//    Debug = 5,
//    Trace = 6
CONF_Int32(aws_log_level, "3");

// the buffer size when read data from remote storage like s3
CONF_mInt32(remote_storage_read_buffer_mb, "16");

// Whether Hook TCmalloc new/delete, currently consume/release tls mem tracker in Hook.
CONF_Bool(enable_tcmalloc_hook, "true");

// If true, switch TLS MemTracker to count more detailed memory,
// including caches such as ExecNode operators and TabletManager.
//
// At present, there is a performance problem in the frequent switch thread mem tracker.
// This is because the mem tracker exists as a shared_ptr in the thread local. Each time it is switched,
// the atomic variable use_count in the shared_ptr of the current tracker will be -1, and the tracker to be
// replaced use_count +1, multi-threading Frequent changes to the same tracker shared_ptr are slow.
// TODO: 1. Reduce unnecessary thread mem tracker switches,
//       2. Consider using raw pointers for mem tracker in thread local
CONF_Bool(memory_verbose_track, "false");

// The minimum length when TCMalloc Hook consumes/releases MemTracker, consume size
// smaller than this value will continue to accumulate. specified as number of bytes.
// Decreasing this value will increase the frequency of consume/release.
// Increasing this value will cause MemTracker statistics to be inaccurate.
CONF_mInt32(mem_tracker_consume_min_size_bytes, "1048576");

// The version information of the tablet will be stored in the memory
// in an adjacency graph data structure.
// And as the new version is written and the old version is deleted,
// the data structure will begin to have empty vertex with no edge associations(orphan vertex).
// This config is used to control that when the proportion of orphan vertex is greater than the threshold,
// the adjacency graph will be rebuilt to ensure that the data structure will not expand indefinitely.
// This config usually only needs to be modified during testing.
// In most cases, it does not need to be modified.
CONF_mDouble(tablet_version_graph_orphan_vertex_ratio, "0.1");

// if set runtime_filter_use_async_rpc true, publish runtime filter will be a async method
// else we will call sync method
CONF_mBool(runtime_filter_use_async_rpc, "true");

// max send batch parallelism for OlapTableSink
// The value set by the user for send_batch_parallelism is not allowed to exceed max_send_batch_parallelism_per_job,
// if exceed, the value of send_batch_parallelism would be max_send_batch_parallelism_per_job
CONF_mInt32(max_send_batch_parallelism_per_job, "5");
CONF_Validator(max_send_batch_parallelism_per_job,
               [](const int config) -> bool { return config >= 1; });

// number of send batch thread pool size
CONF_Int32(send_batch_thread_pool_thread_num, "64");
// number of send batch thread pool queue size
CONF_Int32(send_batch_thread_pool_queue_size, "102400");

// Limit the number of segment of a newly created rowset.
// The newly created rowset may to be compacted after loading,
// so if there are too many segment in a rowset, the compaction process
// will run out of memory.
// When doing compaction, each segment may take at least 1MB buffer.
CONF_mInt32(max_segment_num_per_rowset, "200");

// The connection timeout when connecting to external table such as odbc table.
CONF_mInt32(external_table_connect_timeout_sec, "30");

// The capacity of lur cache in segment loader.
// Althought it is called "segment cache", but it caches segments in rowset granularity.
// So the value of this config should corresponding to the number of rowsets on this BE.
CONF_mInt32(segment_cache_capacity, "1000000");

// Global bitmap cache capacity for aggregation cache, size in bytes
CONF_Int64(delete_bitmap_agg_cache_capacity, "104857600");

// s3 config
CONF_mInt32(max_remote_storage_count, "10");

// reference https://github.com/edenhill/librdkafka/blob/master/INTRODUCTION.md#broker-version-compatibility
// If the dependent kafka broker version older than 0.10.0.0,
// the value of kafka_api_version_request should be false, and the
// value set by the fallback version kafka_broker_version_fallback will be used,
// and the valid values are: 0.9.0.x, 0.8.x.y.
CONF_String(kafka_api_version_request, "true");
CONF_String(kafka_broker_version_fallback, "0.10.0");

// The number of pool siz of routine load consumer.
// If you meet the error describe in https://github.com/edenhill/librdkafka/issues/3608
// Change this size to 0 to fix it temporarily.
CONF_Int32(routine_load_consumer_pool_size, "10");

// When the timeout of a load task is less than this threshold,
// Doris treats it as a high priority task.
// high priority tasks use a separate thread pool for flush and do not block rpc by memory cleanup logic.
// this threshold is mainly used to identify routine load tasks and should not be modified if not necessary.
CONF_mInt32(load_task_high_priority_threshold_second, "120");

// The min timeout of load rpc (add batch, close, etc.)
// Because a load rpc may be blocked for a while.
// Increase this config may avoid rpc timeout.
CONF_mInt32(min_load_rpc_timeout_ms, "20000");

// use which protocol to access function service, candicate is baidu_std/h2:grpc
CONF_String(function_service_protocol, "h2:grpc");

// use which load balancer to select server to connect
CONF_String(rpc_load_balancer, "rr");

CONF_Bool(enable_tracing, "false");

// The endpoint to export spans to.
CONF_String(trace_export_url, "http://127.0.0.1:9411/api/v2/spans");

// The maximum buffer/queue size to collect span. After the size is reached, spans are dropped.
// An export will be triggered when the number of spans in the queue reaches half of the maximum.
CONF_Int32(max_span_queue_size, "2048");

// The maximum batch size of every export spans. It must be smaller or equal to max_queue_size.
CONF_Int32(max_span_export_batch_size, "512");

// The time interval between two consecutive export spans.
CONF_Int32(export_span_schedule_delay_millis, "500");

// a soft limit of string type length, the hard limit is 2GB - 4, but if too long will cause very low performance,
// so we set a soft limit, default is 1MB
CONF_mInt32(string_type_length_soft_limit_bytes, "1048576");

CONF_Validator(string_type_length_soft_limit_bytes,
               [](const int config) -> bool { return config > 0 && config <= 2147483643; });

// used for olap scanner to save memory, when the size of unused_object_pool
// is greater than object_pool_buffer_size, release the object in the unused_object_pool.
CONF_Int32(object_pool_buffer_size, "100");

// ParquetReaderWrap prefetch buffer size
CONF_Int32(parquet_reader_max_buffer_size, "50");
CONF_Bool(parquet_predicate_push_down, "true");

// When the rows number reached this limit, will check the filter rate the of bloomfilter
// if it is lower than a specific threshold, the predicate will be disabled.
CONF_mInt32(bloom_filter_predicate_check_row_num, "1000");

CONF_Bool(enable_decimalv3, "false");

//whether turn on quick compaction feature
CONF_Bool(enable_quick_compaction, "false");
// For continuous versions that rows less than quick_compaction_max_rows will  trigger compaction quickly
CONF_Int32(quick_compaction_max_rows, "1000");
// min compaction versions
CONF_Int32(quick_compaction_batch_size, "10");
// do compaction min rowsets
CONF_Int32(quick_compaction_min_rowsets, "10");

CONF_mBool(enable_function_pushdown, "false");

// cooldown task configs
CONF_Int32(cooldown_thread_num, "5");
CONF_mInt64(generate_cooldown_task_interval_sec, "20");
CONF_Int32(concurrency_per_dir, "2");
CONF_mInt64(cooldown_lag_time_sec, "10800"); // 3h

CONF_Int32(s3_transfer_executor_pool_size, "2");

CONF_Bool(enable_time_lut, "true");

<<<<<<< HEAD
// number of s3 scanner thread pool size
CONF_Int32(doris_remote_scanner_thread_pool_thread_num, "16");
// number of s3 scanner thread pool queue size
CONF_Int32(doris_remote_scanner_thread_pool_queue_size, "10240");
=======
#ifdef BE_TEST
// test s3
CONF_String(test_s3_resource, "resource");
CONF_String(test_s3_ak, "ak");
CONF_String(test_s3_sk, "sk");
CONF_String(test_s3_endpoint, "endpoint");
CONF_String(test_s3_region, "region");
CONF_String(test_s3_bucket, "bucket");
CONF_String(test_s3_prefix, "prefix");
#endif
>>>>>>> 14bb6088

} // namespace config

} // namespace doris<|MERGE_RESOLUTION|>--- conflicted
+++ resolved
@@ -789,12 +789,11 @@
 
 CONF_Bool(enable_time_lut, "true");
 
-<<<<<<< HEAD
 // number of s3 scanner thread pool size
 CONF_Int32(doris_remote_scanner_thread_pool_thread_num, "16");
 // number of s3 scanner thread pool queue size
 CONF_Int32(doris_remote_scanner_thread_pool_queue_size, "10240");
-=======
+
 #ifdef BE_TEST
 // test s3
 CONF_String(test_s3_resource, "resource");
@@ -805,7 +804,6 @@
 CONF_String(test_s3_bucket, "bucket");
 CONF_String(test_s3_prefix, "prefix");
 #endif
->>>>>>> 14bb6088
 
 } // namespace config
 
