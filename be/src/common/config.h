// Licensed to the Apache Software Foundation (ASF) under one
// or more contributor license agreements.  See the NOTICE file
// distributed with this work for additional information
// regarding copyright ownership.  The ASF licenses this file
// to you under the Apache License, Version 2.0 (the
// "License"); you may not use this file except in compliance
// with the License.  You may obtain a copy of the License at
//
//   http://www.apache.org/licenses/LICENSE-2.0
//
// Unless required by applicable law or agreed to in writing,
// software distributed under the License is distributed on an
// "AS IS" BASIS, WITHOUT WARRANTIES OR CONDITIONS OF ANY
// KIND, either express or implied.  See the License for the
// specific language governing permissions and limitations
// under the License.

#pragma once

#include <cstdint>
#include <functional>
#include <map>
#include <mutex>
#include <string>
#include <utility>
#include <vector>

#define DECLARE_FIELD(FIELD_TYPE, FIELD_NAME) extern FIELD_TYPE FIELD_NAME

#define DECLARE_Bool(name) DECLARE_FIELD(bool, name)
#define DECLARE_Int16(name) DECLARE_FIELD(int16_t, name)
#define DECLARE_Int32(name) DECLARE_FIELD(int32_t, name)
#define DECLARE_Int64(name) DECLARE_FIELD(int64_t, name)
#define DECLARE_Double(name) DECLARE_FIELD(double, name)
#define DECLARE_String(name) DECLARE_FIELD(std::string, name)
#define DECLARE_Bools(name) DECLARE_FIELD(std::vector<bool>, name)
#define DECLARE_Int16s(name) DECLARE_FIELD(std::vector<int16_t>, name)
#define DECLARE_Int32s(name) DECLARE_FIELD(std::vector<int32_t>, name)
#define DECLARE_Int64s(name) DECLARE_FIELD(std::vector<int64_t>, name)
#define DECLARE_Doubles(name) DECLARE_FIELD(std::vector<double>, name)
#define DECLARE_Strings(name) DECLARE_FIELD(std::vector<std::string>, name)
#define DECLARE_mBool(name) DECLARE_FIELD(bool, name)
#define DECLARE_mInt16(name) DECLARE_FIELD(int16_t, name)
#define DECLARE_mInt32(name) DECLARE_FIELD(int32_t, name)
#define DECLARE_mInt64(name) DECLARE_FIELD(int64_t, name)
#define DECLARE_mDouble(name) DECLARE_FIELD(double, name)
#define DECLARE_mString(name) DECLARE_FIELD(std::string, name)

#define DEFINE_FIELD(FIELD_TYPE, FIELD_NAME, FIELD_DEFAULT, VALMUTABLE)                      \
    FIELD_TYPE FIELD_NAME;                                                                   \
    static Register reg_##FIELD_NAME(#FIELD_TYPE, #FIELD_NAME, &(FIELD_NAME), FIELD_DEFAULT, \
                                     VALMUTABLE);

#define DEFINE_VALIDATOR(FIELD_NAME, VALIDATOR)              \
    static auto validator_##FIELD_NAME = VALIDATOR;          \
    static RegisterConfValidator reg_validator_##FIELD_NAME( \
            #FIELD_NAME, []() -> bool { return validator_##FIELD_NAME(FIELD_NAME); });

#define DEFINE_Int16(name, defaultstr) DEFINE_FIELD(int16_t, name, defaultstr, false)
#define DEFINE_Bools(name, defaultstr) DEFINE_FIELD(std::vector<bool>, name, defaultstr, false)
#define DEFINE_Doubles(name, defaultstr) DEFINE_FIELD(std::vector<double>, name, defaultstr, false)
#define DEFINE_Int16s(name, defaultstr) DEFINE_FIELD(std::vector<int16_t>, name, defaultstr, false)
#define DEFINE_Int32s(name, defaultstr) DEFINE_FIELD(std::vector<int32_t>, name, defaultstr, false)
#define DEFINE_Int64s(name, defaultstr) DEFINE_FIELD(std::vector<int64_t>, name, defaultstr, false)
#define DEFINE_Bool(name, defaultstr) DEFINE_FIELD(bool, name, defaultstr, false)
#define DEFINE_Double(name, defaultstr) DEFINE_FIELD(double, name, defaultstr, false)
#define DEFINE_Int32(name, defaultstr) DEFINE_FIELD(int32_t, name, defaultstr, false)
#define DEFINE_Int64(name, defaultstr) DEFINE_FIELD(int64_t, name, defaultstr, false)
#define DEFINE_String(name, defaultstr) DEFINE_FIELD(std::string, name, defaultstr, false)
#define DEFINE_Strings(name, defaultstr) \
    DEFINE_FIELD(std::vector<std::string>, name, defaultstr, false)
#define DEFINE_mBool(name, defaultstr) DEFINE_FIELD(bool, name, defaultstr, true)
#define DEFINE_mInt16(name, defaultstr) DEFINE_FIELD(int16_t, name, defaultstr, true)
#define DEFINE_mInt32(name, defaultstr) DEFINE_FIELD(int32_t, name, defaultstr, true)
#define DEFINE_mInt64(name, defaultstr) DEFINE_FIELD(int64_t, name, defaultstr, true)
#define DEFINE_mDouble(name, defaultstr) DEFINE_FIELD(double, name, defaultstr, true)
#define DEFINE_mString(name, defaultstr) DEFINE_FIELD(std::string, name, defaultstr, true)
#define DEFINE_Validator(name, validator) DEFINE_VALIDATOR(name, validator)

namespace doris {
class Status;

// If you want to modify the value of config, please go to common/config.cpp to modify.
namespace config {
// Dir of custom config file
DECLARE_String(custom_config_dir);

// Dir of jdbc drivers
DECLARE_String(jdbc_drivers_dir);

// cluster id
DECLARE_Int32(cluster_id);
// port on which BackendService is exported
DECLARE_Int32(be_port);

// port for brpc
DECLARE_Int32(brpc_port);

// port for arrow flight sql
// Default -1, do not start arrow flight sql server.
DECLARE_Int32(arrow_flight_sql_port);

// If the external client cannot directly access priority_networks, set public_host to be accessible
// to external client.
// There are usually two usage scenarios:
// 1. in production environment, it is often inconvenient to expose Doris BE nodes to the external network.
// However, a reverse proxy (such as Nginx) can be added to all Doris BE nodes, and the external client will be
// randomly routed to a Doris BE node when connecting to Nginx. set public_host to the host of Nginx.
// 2. if priority_networks is an internal network IP, and BE node has its own independent external IP,
// but Doris currently does not support modifying priority_networks, setting public_host to the real external IP.
DECLARE_mString(public_host);

// If the BE node is connected to the external network through a reverse proxy like Nginx
// and need to use Arrow Flight SQL, should add a server in Nginx to reverse proxy
// `Nginx:arrow_flight_sql_proxy_port` to `BE_priority_networks:arrow_flight_sql_port`. For example:
// upstream arrowflight {
//    server 10.16.10.8:8069;
//    server 10.16.10.8:8068;
//}
// server {
//    listen 8167 http2;
//    listen [::]:8167 http2;
//    server_name doris.arrowflight.com;
// }
DECLARE_Int32(arrow_flight_sql_proxy_port);

// the number of bthreads for brpc, the default value is set to -1,
// which means the number of bthreads is #cpu-cores
DECLARE_Int32(brpc_num_threads);
DECLARE_Int32(brpc_idle_timeout_sec);

// Declare a selection strategy for those servers have many ips.
// Note that there should at most one ip match this list.
// This is a list in semicolon-delimited format, in CIDR notation, e.g. 10.10.10.0/24
// If no ip match this rule, will choose one randomly.
DECLARE_String(priority_networks);

// performance moderate or compact, only tcmalloc compile
DECLARE_String(memory_mode);

// if true, process memory limit and memory usage based on cgroup memory info.
DECLARE_mBool(enable_use_cgroup_memory_info);

// process memory limit specified as number of bytes
// ('<int>[bB]?'), megabytes ('<float>[mM]'), gigabytes ('<float>[gG]'),
// or percentage of the physical memory ('<int>%').
// defaults to bytes if no unit is given"
// must larger than 0. and if larger than physical memory size,
// it will be set to physical memory size.
DECLARE_String(mem_limit);

// Soft memory limit as a fraction of hard memory limit.
DECLARE_Double(soft_mem_limit_frac);

// Cache capacity reduce mem limit as a fraction of soft mem limit.
DECLARE_mDouble(cache_capacity_reduce_mem_limit_frac);

// Schema change memory limit as a fraction of soft memory limit.
DECLARE_Double(schema_change_mem_limit_frac);

// Many modern allocators (for example) do not do a mremap for
// realloc, even in case of large enough chunks of memory. Although this allows
// you to increase performance and reduce memory consumption during realloc.
// To fix this, we do mremap manually if the chunk of memory is large enough.
//
// The threshold (128 MB, 128 * (1ULL << 20)) is chosen quite large, since changing the address
// space is very slow, especially in the case of a large number of threads. We
// expect that the set of operations mmap/something to do/mremap can only be
// performed about 1000 times per second.
//
// P.S. This is also required, because tcmalloc can not allocate a chunk of
// memory greater than 16 GB.
DECLARE_mInt64(mmap_threshold); // bytes

// When hash table capacity is greater than 2^double_grow_degree(default 2G), grow when 75% of the capacity is satisfied.
// Increase can reduce the number of hash table resize, but may waste more memory.
DECLARE_mInt32(hash_table_double_grow_degree);

// The max fill rate for hash table
DECLARE_mInt32(max_fill_rate);

DECLARE_mInt32(double_resize_threshold);

// The maximum low water mark of the system `/proc/meminfo/MemAvailable`, Unit byte, default -1.
// if it is -1, then low water mark = min(MemTotal - MemLimit, MemTotal * 5%), which is 3.2G on a 64G machine.
// Turn up max. more memory buffers will be reserved for Memory GC.
// Turn down max. will use as much memory as possible.
// note that: `max_` prefix should be removed, but keep it for compatibility.
DECLARE_Int64(max_sys_mem_available_low_water_mark_bytes);

// reserve a small amount of memory so we do not trigger MinorGC
DECLARE_Int64(memtable_limiter_reserved_memory_bytes);

// The size of the memory that gc wants to release each time, as a percentage of the mem limit.
DECLARE_mString(process_minor_gc_size);
DECLARE_mString(process_full_gc_size);

// If true, when the process does not exceed the soft mem limit, the query memory will not be limited;
// when the process memory exceeds the soft mem limit, the query with the largest ratio between the currently
// used memory and the exec_mem_limit will be canceled.
// If false, cancel query when the memory used exceeds exec_mem_limit, same as before.
DECLARE_mBool(enable_query_memory_overcommit);

// gc will release cache, cancel task, and task will wait for gc to release memory,
// default gc strategy is conservative, if you want to exclude the interference of gc, let it be true
DECLARE_mBool(disable_memory_gc);

// if false, turn off all stacktrace
DECLARE_mBool(enable_stacktrace);

// when alloc memory larger than stacktrace_in_alloc_large_memory_bytes, default 2G,
// if alloc successful, will print a warning with stacktrace, but not prevent memory alloc.
// if alloc failed using Doris Allocator, will print stacktrace in error log.
// if is -1, disable print stacktrace when alloc large memory.
DECLARE_mInt64(stacktrace_in_alloc_large_memory_bytes);

// when alloc memory larger than crash_in_alloc_large_memory_bytes will crash, default -1 means disabled.
// if you need a core dump to analyze large memory allocation,
// modify this parameter to crash when large memory allocation occur will help
DECLARE_mInt64(crash_in_alloc_large_memory_bytes);

// The actual meaning of this parameter is `debug_memory`.
// 1. crash in memory tracker inaccurate, if memory tracker value is inaccurate, BE will crash.
//    usually used in test environments, default value is false.
// 2. print more memory logs.
DECLARE_mBool(crash_in_memory_tracker_inaccurate);

// default is true. if any memory tracking in Orphan mem tracker will report error.
// !! not modify the default value of this conf!! otherwise memory errors cannot be detected in time.
// allocator free memory not need to check, because when the thread memory tracker label is Orphan,
// use the tracker saved in Allocator.
DECLARE_mBool(enable_memory_orphan_check);

// The maximum time a thread waits for a full GC. Currently only query will wait for full gc.
DECLARE_mInt32(thread_wait_gc_max_milliseconds);

// reach mem limit, don't serialize in batch
DECLARE_mInt64(pre_serialize_keys_limit_bytes);

// the port heartbeat service used
DECLARE_Int32(heartbeat_service_port);
// the count of heart beat service
DECLARE_Int32(heartbeat_service_thread_count);
// the count of thread to create table
DECLARE_Int32(create_tablet_worker_count);
// the count of thread to drop table
DECLARE_Int32(drop_tablet_worker_count);
// the count of thread to batch load
DECLARE_Int32(push_worker_count_normal_priority);
// the count of thread to high priority batch load
DECLARE_Int32(push_worker_count_high_priority);
// the count of thread to publish version
DECLARE_Int32(publish_version_worker_count);
// the count of tablet thread to publish version
DECLARE_Int32(tablet_publish_txn_max_thread);
// the timeout of EnginPublishVersionTask
DECLARE_Int32(publish_version_task_timeout_s);
// the count of thread to calc delete bitmap
DECLARE_Int32(calc_delete_bitmap_max_thread);
// the count of thread to calc delete bitmap worker, only used for cloud
DECLARE_Int32(calc_delete_bitmap_worker_count);
// the count of thread to calc tablet delete bitmap task, only used for cloud
DECLARE_Int32(calc_tablet_delete_bitmap_task_max_thread);
// the count of thread to clear transaction task
DECLARE_Int32(clear_transaction_task_worker_count);
// the count of thread to delete
DECLARE_Int32(delete_worker_count);
// the count of thread to alter table
DECLARE_Int32(alter_tablet_worker_count);
// the count of thread to alter index
DECLARE_Int32(alter_index_worker_count);
// the count of thread to clone
DECLARE_Int32(clone_worker_count);
// the count of thread to clone
DECLARE_Int32(storage_medium_migrate_count);
// the count of thread to check consistency
DECLARE_Int32(check_consistency_worker_count);
// the count of thread to upload
DECLARE_Int32(upload_worker_count);
// the count of thread to download
DECLARE_Int32(download_worker_count);
// the count of thread to make snapshot
DECLARE_Int32(make_snapshot_worker_count);
// the count of thread to release snapshot
DECLARE_Int32(release_snapshot_worker_count);
// report random wait a little time to avoid FE receiving multiple be reports at the same time.
// do not set it to false for production environment
DECLARE_mBool(report_random_wait);
// the interval time(seconds) for agent report tasks signature to FE
DECLARE_mInt32(report_task_interval_seconds);
// the interval time(seconds) for refresh storage policy from FE
DECLARE_mInt32(storage_refresh_storage_policy_task_interval_seconds);
// the interval time(seconds) for agent report disk state to FE
DECLARE_mInt32(report_disk_state_interval_seconds);
// the interval time(seconds) for agent report olap table to FE
DECLARE_mInt32(report_tablet_interval_seconds);
// the max download speed(KB/s)
DECLARE_mInt32(max_download_speed_kbps);
// download low speed limit(KB/s)
DECLARE_mInt32(download_low_speed_limit_kbps);
// download low speed time(seconds)
DECLARE_mInt32(download_low_speed_time);
// whether to download small files in batch.
DECLARE_mBool(enable_batch_download);
// whether to check md5sum when download
DECLARE_mBool(enable_download_md5sum_check);
// download binlog meta timeout
DECLARE_mInt32(download_binlog_meta_timeout_ms);

// deprecated, use env var LOG_DIR in be.conf
DECLARE_String(sys_log_dir);
// for udf
DECLARE_String(user_function_dir);
// INFO, WARNING, ERROR, FATAL
DECLARE_String(sys_log_level);
// TIME-DAY, TIME-HOUR, SIZE-MB-nnn
DECLARE_String(sys_log_roll_mode);
// log roll num
DECLARE_Int32(sys_log_roll_num);
// verbose log
DECLARE_Strings(sys_log_verbose_modules);
// verbose log level
DECLARE_Int32(sys_log_verbose_level);
// verbose log FLAGS_v
DECLARE_Int32(sys_log_verbose_flags_v);
// log buffer level
DECLARE_String(log_buffer_level);
// log enable custom date time format
DECLARE_Bool(sys_log_enable_custom_date_time_format);
// log custom date time format (https://en.cppreference.com/w/cpp/io/manip/put_time)
DECLARE_String(sys_log_custom_date_time_format);
// log custom date time milliseconds format (fmt::format)
DECLARE_String(sys_log_custom_date_time_ms_format);

// number of threads available to serve backend execution requests
DECLARE_Int32(be_service_threads);

// interval between profile reports; in seconds
DECLARE_mInt32(status_report_interval);
DECLARE_mInt32(pipeline_status_report_interval);
// if true, each disk will have a separate thread pool for scanner
DECLARE_Bool(doris_enable_scanner_thread_pool_per_disk);
// the timeout of a work thread to wait the blocking priority queue to get a task
DECLARE_mInt64(doris_blocking_priority_queue_wait_timeout_ms);
// number of scanner thread pool size for olap table
// and the min thread num of remote scanner thread pool
DECLARE_mInt32(doris_scanner_thread_pool_thread_num);
DECLARE_mInt32(doris_scanner_min_thread_pool_thread_num);
// number of batch size to fetch the remote split source
DECLARE_mInt32(remote_split_source_batch_size);
// max number of remote scanner thread pool size
// if equal to -1, value is std::max(512, CpuInfo::num_cores() * 10)
DECLARE_Int32(doris_max_remote_scanner_thread_pool_thread_num);
// number of olap scanner thread pool queue size
DECLARE_Int32(doris_scanner_thread_pool_queue_size);
// default thrift client connect timeout(in seconds)
DECLARE_mInt32(thrift_connect_timeout_seconds);
DECLARE_mInt32(fetch_rpc_timeout_seconds);
// default thrift client retry interval (in milliseconds)
DECLARE_mInt64(thrift_client_retry_interval_ms);
// max message size of thrift request
// default: 100 * 1024 * 1024
DECLARE_mInt64(thrift_max_message_size);
// max row count number for single scan range, used in segmentv1
DECLARE_mInt32(doris_scan_range_row_count);
// max bytes number for single scan range, used in segmentv2
DECLARE_mInt32(doris_scan_range_max_mb);
// max bytes number for single scan block, used in segmentv2
DECLARE_mInt32(doris_scan_block_max_mb);
// single read execute fragment row number
DECLARE_mInt32(doris_scanner_row_num);
// single read execute fragment row bytes
DECLARE_mInt32(doris_scanner_row_bytes);
// single read execute fragment max run time millseconds
DECLARE_mInt32(doris_scanner_max_run_time_ms);
DECLARE_mInt32(min_bytes_in_scanner_queue);
// (Advanced) Maximum size of per-query receive-side buffer
DECLARE_mInt32(exchg_node_buffer_size_bytes);
DECLARE_mInt32(exchg_buffer_queue_capacity_factor);

DECLARE_mInt64(column_dictionary_key_ratio_threshold);
DECLARE_mInt64(column_dictionary_key_size_threshold);
// memory_limitation_per_thread_for_schema_change_bytes unit bytes
DECLARE_mInt64(memory_limitation_per_thread_for_schema_change_bytes);
DECLARE_mInt64(memory_limitation_per_thread_for_storage_migration_bytes);

// all cache prune interval, used by GC and periodic thread.
DECLARE_mInt32(cache_prune_interval_sec);
DECLARE_mInt32(cache_periodic_prune_stale_sweep_sec);
// the clean interval of tablet lookup cache
DECLARE_mInt32(tablet_lookup_cache_stale_sweep_time_sec);
DECLARE_mInt32(point_query_row_cache_stale_sweep_time_sec);
DECLARE_mInt32(disk_stat_monitor_interval);
DECLARE_mInt32(unused_rowset_monitor_interval);
DECLARE_mInt32(quering_rowsets_evict_interval);
DECLARE_String(storage_root_path);
DECLARE_mString(broken_storage_path);

// Config is used to check incompatible old format hdr_ format
// whether doris uses strict way. When config is true, process will log fatal
// and exit. When config is false, process will only log warning.
DECLARE_Bool(storage_strict_check_incompatible_old_format);

// BE process will exit if the percentage of error disk reach this value.
DECLARE_mInt32(max_percentage_of_error_disk);
DECLARE_mInt32(default_num_rows_per_column_file_block);
// pending data policy
DECLARE_mInt32(pending_data_expire_time_sec);
// inc_rowset snapshot rs sweep time interval
DECLARE_mInt32(tablet_rowset_stale_sweep_time_sec);
// tablet stale rowset sweep by threshold size
DECLARE_Bool(tablet_rowset_stale_sweep_by_size);
DECLARE_mInt32(tablet_rowset_stale_sweep_threshold_size);
// garbage sweep policy
DECLARE_Int32(max_garbage_sweep_interval);
DECLARE_Int32(min_garbage_sweep_interval);
// garbage sweep every batch will sleep 1ms
DECLARE_mInt32(garbage_sweep_batch_size);
DECLARE_mInt32(snapshot_expire_time_sec);
// It is only a recommended value. When the disk space is insufficient,
// the file storage period under trash dose not have to comply with this parameter.
DECLARE_mInt32(trash_file_expire_time_sec);
// minimum file descriptor number
// modify them upon necessity
DECLARE_Int32(min_file_descriptor_number);
DECLARE_mBool(disable_segment_cache);
DECLARE_String(row_cache_mem_limit);

// Cache for storage page size
DECLARE_String(storage_page_cache_limit);
// Shard size for page cache, the value must be power of two.
// It's recommended to set it to a value close to the number of BE cores in order to reduce lock contentions.
DECLARE_Int32(storage_page_cache_shard_size);
// Percentage for index page cache
// all storage page cache will be divided into data_page_cache and index_page_cache
DECLARE_Int32(index_page_cache_percentage);
// whether to disable page cache feature in storage
// TODO delete it. Divided into Data page, Index page, pk index page
DECLARE_Bool(disable_storage_page_cache);
// whether to disable row cache feature in storage
DECLARE_mBool(disable_storage_row_cache);
// whether to disable pk page cache feature in storage
DECLARE_Bool(disable_pk_storage_page_cache);
DECLARE_Bool(enable_non_pipeline);

// Cache for mow primary key storage page size, it's seperated from
// storage_page_cache_limit
DECLARE_String(pk_storage_page_cache_limit);
// data page size for primary key index
DECLARE_Int32(primary_key_data_page_size);

// inc_rowset snapshot rs sweep time interval
DECLARE_mInt32(data_page_cache_stale_sweep_time_sec);
DECLARE_mInt32(index_page_cache_stale_sweep_time_sec);
// great impact on the performance of MOW, so it can be longer.
DECLARE_mInt32(pk_index_page_cache_stale_sweep_time_sec);

DECLARE_Bool(enable_low_cardinality_optimize);
DECLARE_Bool(enable_low_cardinality_cache_code);

// be policy
// whether check compaction checksum
DECLARE_mBool(enable_compaction_checksum);
// whether disable automatic compaction task
DECLARE_mBool(disable_auto_compaction);
// whether enable vertical compaction
DECLARE_mBool(enable_vertical_compaction);
// whether enable ordered data compaction
DECLARE_mBool(enable_ordered_data_compaction);
// In vertical compaction, column number for every group
DECLARE_mInt32(vertical_compaction_num_columns_per_group);
// In vertical compaction, max memory usage for row_source_buffer
DECLARE_Int32(vertical_compaction_max_row_source_memory_mb);
// In vertical compaction, max dest segment file size
DECLARE_mInt64(vertical_compaction_max_segment_size);

// If enabled, segments will be flushed column by column
DECLARE_mBool(enable_vertical_segment_writer);

// In ordered data compaction, min segment size for input rowset
DECLARE_mInt32(ordered_data_compaction_min_segment_size);

// This config can be set to limit thread number in compaction thread pool.
DECLARE_mInt32(max_base_compaction_threads);
DECLARE_mInt32(max_cumu_compaction_threads);
DECLARE_mInt32(max_single_replica_compaction_threads);

DECLARE_Bool(enable_base_compaction_idle_sched);
DECLARE_mInt64(base_compaction_min_rowset_num);
DECLARE_mInt64(base_compaction_max_compaction_score);
DECLARE_mDouble(base_compaction_min_data_ratio);
DECLARE_mInt64(base_compaction_dup_key_max_file_size_mbytes);

DECLARE_Bool(enable_skip_tablet_compaction);
DECLARE_mInt32(skip_tablet_compaction_second);
// output rowset of cumulative compaction total disk size exceed this config size,
// this rowset will be given to base compaction, unit is m byte.
DECLARE_mInt64(compaction_promotion_size_mbytes);

// output rowset of cumulative compaction total disk size exceed this config ratio of
// base rowset's total disk size, this rowset will be given to base compaction. The value must be between
// 0 and 1.
DECLARE_mDouble(compaction_promotion_ratio);

// the smallest size of rowset promotion. When the rowset is less than this config, this
// rowset will be not given to base compaction. The unit is m byte.
DECLARE_mInt64(compaction_promotion_min_size_mbytes);

// When output rowset of cumulative compaction total version count (end_version - start_version)
// exceed this config count, the rowset will be moved to base compaction
// NOTE: this config will work for unique key merge-on-write table only, to reduce version count
// related cost on delete bitmap more effectively.
DECLARE_mInt64(compaction_promotion_version_count);

// The lower bound size to do cumulative compaction. When total disk size of candidate rowsets is less than
// this size, size_based policy may not do to cumulative compaction. The unit is m byte.
DECLARE_mInt64(compaction_min_size_mbytes);

// cumulative compaction policy: min and max delta file's number
DECLARE_mInt64(cumulative_compaction_min_deltas);
DECLARE_mInt64(cumulative_compaction_max_deltas);
DECLARE_mInt32(cumulative_compaction_max_deltas_factor);

// This config can be set to limit thread number in  multiget thread pool.
DECLARE_mInt32(multi_get_max_threads);

// The upper limit of "permits" held by all compaction tasks. This config can be set to limit memory consumption for compaction.
DECLARE_mInt64(total_permits_for_compaction_score);

// sleep interval in ms after generated compaction tasks
DECLARE_mInt32(generate_compaction_tasks_interval_ms);
// sleep interval in second after update replica infos
DECLARE_mInt32(update_replica_infos_interval_seconds);

// Compaction task number per disk.
// Must be greater than 2, because Base compaction and Cumulative compaction have at least one thread each.
DECLARE_mInt32(compaction_task_num_per_disk);
// compaction thread num for fast disk(typically .SSD), must be greater than 2.
DECLARE_mInt32(compaction_task_num_per_fast_disk);

// How many rounds of cumulative compaction for each round of base compaction when compaction tasks generation.
DECLARE_mInt32(cumulative_compaction_rounds_for_each_base_compaction_round);

// Minimum number of threads required in the thread pool to activate the large cumu compaction delay strategy.
// The delay strategy is only applied when the thread pool has at least this many threads.
DECLARE_mInt32(large_cumu_compaction_task_min_thread_num);
// Maximum size threshold (in bytes) for input rowsets. Compaction tasks with input size
// exceeding this threshold will be delayed when thread pool is near capacity. Default 100MB.
DECLARE_mInt32(large_cumu_compaction_task_bytes_threshold);
// Maximum row count threshold for compaction input. Compaction tasks with row count
// exceeding this threshold will be delayed when thread pool is near capacity. Default 1 million.
DECLARE_mInt32(large_cumu_compaction_task_row_num_threshold);

// Not compact the invisible versions, but with some limitations:
// if not timeout, keep no more than compaction_keep_invisible_version_max_count versions;
// if timeout, keep no more than compaction_keep_invisible_version_min_count versions.
DECLARE_mInt32(compaction_keep_invisible_version_timeout_sec);
DECLARE_mInt32(compaction_keep_invisible_version_min_count);
DECLARE_mInt32(compaction_keep_invisible_version_max_count);

// Threshold to logging compaction trace, in seconds.
DECLARE_mInt32(base_compaction_trace_threshold);
DECLARE_mInt32(cumulative_compaction_trace_threshold);
DECLARE_mBool(disable_compaction_trace_log);

// Interval to picking rowset to compact, in seconds
DECLARE_mInt64(pick_rowset_to_compact_interval_sec);

// Compaction priority schedule
DECLARE_mBool(enable_compaction_priority_scheduling);
DECLARE_mInt32(low_priority_compaction_task_num_per_disk);
DECLARE_mInt32(low_priority_compaction_score_threshold);

// Thread count to do tablet meta checkpoint, -1 means use the data directories count.
DECLARE_Int32(max_meta_checkpoint_threads);

// Threshold to logging agent task trace, in seconds.
DECLARE_mInt32(agent_task_trace_threshold_sec);

// This config can be set to limit thread number in tablet migration thread pool.
DECLARE_Int32(min_tablet_migration_threads);
DECLARE_Int32(max_tablet_migration_threads);

DECLARE_mInt32(finished_migration_tasks_size);
// If size less than this, the remaining rowsets will be force to complete
DECLARE_mInt32(migration_remaining_size_threshold_mb);
// If the task runs longer than this time, the task will be terminated, in seconds.
// timeout = std::max(migration_task_timeout_secs,  tablet size / 1MB/s)
DECLARE_mInt32(migration_task_timeout_secs);
// timeout for try_lock migration lock
DECLARE_Int64(migration_lock_timeout_ms);

// Port to start debug webserver on
DECLARE_Int32(webserver_port);
// Https enable flag
DECLARE_Bool(enable_https);
// Path of certificate
DECLARE_String(ssl_certificate_path);
// Path of private key
DECLARE_String(ssl_private_key_path);
// Whether to check authorization
DECLARE_Bool(enable_all_http_auth);
// Number of webserver workers
DECLARE_Int32(webserver_num_workers);

DECLARE_Bool(enable_single_replica_load);
// Number of download workers for single replica load
DECLARE_Int32(single_replica_load_download_num_workers);

// Used for mini Load. mini load data file will be removed after this time.
DECLARE_Int64(load_data_reserve_hours);
// log error log will be removed after this time
DECLARE_mInt64(load_error_log_reserve_hours);
// error log size limit, default 200MB
DECLARE_mInt64(load_error_log_limit_bytes);

// be brpc interface is classified into two categories: light and heavy
// each category has diffrent thread number
// threads to handle heavy api interface, such as transmit_data/transmit_block etc
DECLARE_Int32(brpc_heavy_work_pool_threads);
// threads to handle light api interface, such as exec_plan_fragment_prepare/exec_plan_fragment_start
DECLARE_Int32(brpc_light_work_pool_threads);
DECLARE_Int32(brpc_heavy_work_pool_max_queue_size);
DECLARE_Int32(brpc_light_work_pool_max_queue_size);
DECLARE_mBool(enable_bthread_transmit_block);
DECLARE_Int32(brpc_arrow_flight_work_pool_threads);
DECLARE_Int32(brpc_arrow_flight_work_pool_max_queue_size);

// The maximum amount of data that can be processed by a stream load
DECLARE_mInt64(streaming_load_max_mb);
// Some data formats, such as JSON, cannot be streamed.
// Therefore, it is necessary to limit the maximum number of
// such data when using stream load to prevent excessive memory consumption.
DECLARE_mInt64(streaming_load_json_max_mb);
// the alive time of a TabletsChannel.
// If the channel does not receive any data till this time,
// the channel will be removed.
DECLARE_mInt32(streaming_load_rpc_max_alive_time_sec);
// the timeout of a rpc to open the tablet writer in remote BE.
// short operation time, can set a short timeout
DECLARE_Int32(tablet_writer_open_rpc_timeout_sec);
// You can ignore brpc error '[E1011]The server is overcrowded' when writing data.
DECLARE_mBool(tablet_writer_ignore_eovercrowded);
DECLARE_mInt32(slave_replica_writer_rpc_timeout_sec);
// Whether to enable stream load record function, the default is false.
// False: disable stream load record
DECLARE_mBool(enable_stream_load_record);
// batch size of stream load record reported to FE
DECLARE_mInt32(stream_load_record_batch_size);
// expire time of stream load record in rocksdb.
DECLARE_Int32(stream_load_record_expire_time_secs);
// time interval to clean expired stream load records
DECLARE_mInt64(clean_stream_load_record_interval_secs);
// enable stream load commit txn on BE directly, bypassing FE. Only for cloud.
DECLARE_mBool(enable_stream_load_commit_txn_on_be);
// The buffer size to store stream table function schema info
DECLARE_Int64(stream_tvf_buffer_size);

// OlapTableSink sender's send interval, should be less than the real response time of a tablet writer rpc.
// You may need to lower the speed when the sink receiver bes are too busy.
DECLARE_mInt32(olap_table_sink_send_interval_microseconds);
// For auto partition, the send interval will multiply the factor
DECLARE_mDouble(olap_table_sink_send_interval_auto_partition_factor);

// Fragment thread pool
DECLARE_Int32(fragment_mgr_asynic_work_pool_thread_num_min);
DECLARE_Int32(fragment_mgr_asynic_work_pool_thread_num_max);
DECLARE_Int32(fragment_mgr_asynic_work_pool_queue_size);

// Control the number of disks on the machine.  If 0, this comes from the system settings.
DECLARE_Int32(num_disks);
// The maximum number of the threads per disk is also the max queue depth per disk.
DECLARE_Int32(num_threads_per_disk);
// The read size is the size of the reads sent to os.
// There is a trade off of latency and throughout, trying to keep disks busy but
// not introduce seeks.  The literature seems to agree that with 8 MB reads, random
// io and sequential io perform similarly.
DECLARE_Int32(read_size);       // 8 * 1024 * 1024, Read Size (in bytes)
DECLARE_Int32(min_buffer_size); // 1024, The minimum read buffer size (in bytes)

// for pprof
DECLARE_String(pprof_profile_dir);
// for jeprofile in jemalloc
DECLARE_mString(jeprofile_dir);
// Purge all unused dirty pages for all arenas.
DECLARE_mBool(enable_je_purge_dirty_pages);
// Purge all unused Jemalloc dirty pages for all arenas when exceed je_dirty_pages_mem_limit and process exceed soft limit.
DECLARE_mString(je_dirty_pages_mem_limit_percent);

// to forward compatibility, will be removed later
DECLARE_mBool(enable_token_check);

// to open/close system metrics
DECLARE_Bool(enable_system_metrics);

// Number of cores Doris will used, this will effect only when it's greater than 0.
// Otherwise, Doris will use all cores returned from "/proc/cpuinfo".
DECLARE_Int32(num_cores);

// When BE start, If there is a broken disk, BE process will exit by default.
// Otherwise, we will ignore the broken disk,
DECLARE_Bool(ignore_broken_disk);
DECLARE_Bool(ignore_file_cache_dir_upgrade_failure);

// Sleep time in milliseconds between memory maintenance iterations
DECLARE_mInt32(memory_maintenance_sleep_time_ms);

// After full gc, no longer full gc and minor gc during sleep.
// After minor gc, no minor gc during sleep, but full gc is possible.
DECLARE_mInt32(memory_gc_sleep_time_ms);

// max write buffer size before flush, default 200MB
DECLARE_mInt64(write_buffer_size);
// max buffer size used in memtable for the aggregated table, default 400MB
DECLARE_mInt64(write_buffer_size_for_agg);
// max parallel flush task per memtable writer
DECLARE_mInt32(memtable_flush_running_count_limit);

DECLARE_Int32(load_process_max_memory_limit_percent); // 50%

// If the memory consumption of load jobs exceed load_process_max_memory_limit,
// all load jobs will hang there to wait for memtable flush. We should have a
// soft limit which can trigger the memtable flush for the load channel who
// consumes lagest memory size before we reach the hard limit. The soft limit
// might avoid all load jobs hang at the same time.
DECLARE_Int32(load_process_soft_mem_limit_percent);

// If load memory consumption is within load_process_safe_mem_permit_percent,
// memtable memory limiter will do nothing.
DECLARE_Int32(load_process_safe_mem_permit_percent);

// result buffer cancelled time (unit: second)
DECLARE_mInt32(result_buffer_cancelled_interval_time);

// arrow flight result sink buffer rows size, default 4096 * 8
DECLARE_mInt32(arrow_flight_result_sink_buffer_size_rows);
// The timeout for ADBC Client to wait for data using arrow flight reader.
// If the query is very complex and no result is generated after this time, consider increasing this timeout.
DECLARE_mInt32(arrow_flight_reader_brpc_controller_timeout_ms);

// the increased frequency of priority for remaining tasks in BlockingPriorityQueue
DECLARE_mInt32(priority_queue_remaining_tasks_increased_frequency);

// sync tablet_meta when modifying meta
DECLARE_mBool(sync_tablet_meta);

// sync a file writer when it is closed
DECLARE_mBool(sync_file_on_close);

// default thrift rpc timeout ms
DECLARE_mInt32(thrift_rpc_timeout_ms);

// txn commit rpc timeout
DECLARE_mInt32(txn_commit_rpc_timeout_ms);

// If set to true, metric calculator will run
DECLARE_Bool(enable_metric_calculator);

// max consumer num in one data consumer group, for routine load
DECLARE_mInt32(max_consumer_num_per_group);

// the max size of thread pool for routine load task.
// this should be larger than FE config 'max_routine_load_task_num_per_be' (default 5)
DECLARE_Int32(max_routine_load_thread_pool_size);

// max external scan cache batch count, means cache max_memory_cache_batch_count * batch_size row
// default is 20, batch_size's default value is 1024 means 20 * 1024 rows will be cached
DECLARE_mInt32(max_memory_sink_batch_count);

// This configuration is used for the context gc thread schedule period
// note: unit is minute, default is 5min
DECLARE_mInt32(scan_context_gc_interval_min);

// es scroll keep-alive
DECLARE_String(es_scroll_keepalive);

// HTTP connection timeout for es
DECLARE_mInt32(es_http_timeout_ms);

// the max client cache number per each host
// There are variety of client cache in BE, but currently we use the
// same cache size configuration.
// TODO(cmy): use different config to set different client cache if necessary.
DECLARE_Int32(max_client_cache_size_per_host);

DECLARE_Int32(max_master_fe_client_cache_size);

// Dir to save files downloaded by SmallFileMgr
DECLARE_String(small_file_dir);
// path gc
DECLARE_Bool(path_gc_check);
DECLARE_mInt32(path_gc_check_interval_second);
DECLARE_mInt32(path_gc_check_step);
DECLARE_mInt32(path_gc_check_step_interval_ms);

// The following 2 configs limit the max usage of disk capacity of a data dir.
// If both of these 2 threshold reached, no more data can be writen into that data dir.
// The percent of max used capacity of a data dir
DECLARE_mInt32(storage_flood_stage_usage_percent); // 90%
// The min bytes that should be left of a data dir
DECLARE_mInt64(storage_flood_stage_left_capacity_bytes); // 1GB
// number of thread for flushing memtable per store
DECLARE_Int32(flush_thread_num_per_store);
// number of thread for flushing memtable per store, for high priority load task
DECLARE_Int32(high_priority_flush_thread_num_per_store);
// number of threads = min(flush_thread_num_per_store * num_store,
//                         max_flush_thread_num_per_cpu * num_cpu)
DECLARE_Int32(max_flush_thread_num_per_cpu);

// workload group flush pool params
DECLARE_mInt32(wg_flush_thread_num_per_store);
DECLARE_mInt32(wg_flush_thread_num_per_cpu);

// config for tablet meta checkpoint
DECLARE_mInt32(tablet_meta_checkpoint_min_new_rowsets_num);
DECLARE_mInt32(tablet_meta_checkpoint_min_interval_secs);
DECLARE_Int32(generate_tablet_meta_checkpoint_tasks_interval_secs);

// config for default rowset type
// Valid configs: ALPHA, BETA
DECLARE_String(default_rowset_type);

// Maximum size of a single message body in all protocols
DECLARE_Int64(brpc_max_body_size);
// Max unwritten bytes in each socket, if the limit is reached, Socket.Write fails with EOVERCROWDED
// Default, if the physical memory is less than or equal to 64G, the value is 1G
//          if the physical memory is greater than 64G, the value is physical memory * mem_limit(0.8) / 1024 * 20
DECLARE_Int64(brpc_socket_max_unwritten_bytes);
// TODO(zxy): expect to be true in v1.3
// Whether to embed the ProtoBuf Request serialized string together with Tuple/Block data into
// Controller Attachment and send it through http brpc when the length of the Tuple/Block data
// is greater than 1.8G. This is to avoid the error of Request length overflow (2G).
DECLARE_mBool(transfer_large_data_by_brpc);

// max number of txns for every txn_partition_map in txn manager
// this is a self protection to avoid too many txns saving in manager
DECLARE_mInt64(max_runnings_transactions_per_txn_map);

// tablet_map_lock shard size, the value is 2^n, n=0,1,2,3,4
// this is a an enhancement for better performance to manage tablet
DECLARE_Int32(tablet_map_shard_size);

// txn_map_lock shard size, the value is 2^n, n=0,1,2,3,4
// this is a an enhancement for better performance to manage txn
DECLARE_Int32(txn_map_shard_size);

// txn_lock shard size, the value is 2^n, n=0,1,2,3,4
// this is a an enhancement for better performance to commit and publish txn
DECLARE_Int32(txn_shard_size);

// Whether to continue to start be when load tablet from header failed.
DECLARE_Bool(ignore_load_tablet_failure);

// Whether to continue to start be when load tablet from header failed.
DECLARE_mBool(ignore_rowset_stale_unconsistent_delete);

// Set max cache's size of query results, the unit is M byte
DECLARE_Int32(query_cache_max_size_mb);

// Cache memory is pruned when reach query_cache_max_size_mb + query_cache_elasticity_size_mb
DECLARE_Int32(query_cache_elasticity_size_mb);

// Maximum number of cache partitions corresponding to a SQL
DECLARE_Int32(query_cache_max_partition_count);

// Maximum number of version of a tablet. If the version num of a tablet exceed limit,
// the load process will reject new incoming load job of this tablet.
// This is to avoid too many version num.
DECLARE_mInt32(max_tablet_version_num);

DECLARE_mInt32(time_series_max_tablet_version_num);

// Frontend mainly use two thrift sever type: THREAD_POOL, THREADED_SELECTOR. if fe use THREADED_SELECTOR model for thrift server,
// the thrift_server_type_of_fe should be set THREADED_SELECTOR to make be thrift client to fe constructed with TFramedTransport
DECLARE_String(thrift_server_type_of_fe);

// disable zone map index when page row is too few
DECLARE_mInt32(zone_map_row_num_threshold);

// aws sdk log level
//    Off = 0,
//    Fatal = 1,
//    Error = 2,
//    Warn = 3,
//    Info = 4,
//    Debug = 5,
//    Trace = 6
DECLARE_Int32(aws_log_level);

// azure sdk log level
//    Verbose = 1,
//    Informational = 2,
//    Warning = 3,
//    Error = 4
DECLARE_Int32(azure_log_level);

// the buffer size when read data from remote storage like s3
DECLARE_mInt32(remote_storage_read_buffer_mb);

// The minimum length when TCMalloc Hook consumes/releases MemTracker, consume size
// smaller than this value will continue to accumulate. specified as number of bytes.
// Decreasing this value will increase the frequency of consume/release.
// Increasing this value will cause MemTracker statistics to be inaccurate.
DECLARE_mInt32(mem_tracker_consume_min_size_bytes);

// The version information of the tablet will be stored in the memory
// in an adjacency graph data structure.
// And as the new version is written and the old version is deleted,
// the data structure will begin to have empty vertex with no edge associations(orphan vertex).
// This config is used to control that when the proportion of orphan vertex is greater than the threshold,
// the adjacency graph will be rebuilt to ensure that the data structure will not expand indefinitely.
// This config usually only needs to be modified during testing.
// In most cases, it does not need to be modified.
DECLARE_mDouble(tablet_version_graph_orphan_vertex_ratio);

// share delta writers when memtable_on_sink_node = true
DECLARE_Bool(share_delta_writers);
// timeout for open load stream rpc in ms
DECLARE_Int64(open_load_stream_timeout_ms);
// enable write background when using brpc stream
DECLARE_mBool(enable_brpc_stream_write_background);

// brpc streaming max_buf_size in bytes
DECLARE_Int64(load_stream_max_buf_size);
// brpc streaming messages_in_batch
DECLARE_Int32(load_stream_messages_in_batch);
// brpc streaming StreamWait seconds on EAGAIN
DECLARE_Int32(load_stream_eagain_wait_seconds);
// max tasks per flush token in load stream
DECLARE_Int32(load_stream_flush_token_max_tasks);
// max wait flush token time in load stream
DECLARE_Int32(load_stream_max_wait_flush_token_time_ms);
// number of send batch thread pool size
DECLARE_Int32(send_batch_thread_pool_thread_num);
// number of send batch thread pool queue size
DECLARE_Int32(send_batch_thread_pool_queue_size);

// Limit the number of segment of a newly created rowset.
// The newly created rowset may to be compacted after loading,
// so if there are too many segment in a rowset, the compaction process
// will run out of memory.
// When doing compaction, each segment may take at least 1MB buffer.
DECLARE_mInt32(max_segment_num_per_rowset);

// Store segment without compression if a segment is smaller than
// segment_compression_threshold_kb.
DECLARE_mInt32(segment_compression_threshold_kb);

// The connection timeout when connecting to external table such as odbc table.
DECLARE_mInt32(external_table_connect_timeout_sec);

// Time to clean up useless JDBC connection pool cache
DECLARE_mInt32(jdbc_connection_pool_cache_clear_time_sec);

// Global bitmap cache capacity for aggregation cache, size in bytes
DECLARE_Int64(delete_bitmap_agg_cache_capacity);
DECLARE_String(delete_bitmap_dynamic_agg_cache_limit);
DECLARE_mInt32(delete_bitmap_agg_cache_stale_sweep_time_sec);

// A common object cache depends on an Sharded LRU Cache.
DECLARE_mInt32(common_obj_lru_cache_stale_sweep_time_sec);

// reference https://github.com/edenhill/librdkafka/blob/master/INTRODUCTION.md#broker-version-compatibility
// If the dependent kafka broker version older than 0.10.0.0,
// the value of kafka_api_version_request should be false, and the
// value set by the fallback version kafka_broker_version_fallback will be used,
// and the valid values are: 0.9.0.x, 0.8.x.y.
DECLARE_String(kafka_api_version_request);
DECLARE_String(kafka_broker_version_fallback);
DECLARE_mString(kafka_debug);

// The number of pool siz of routine load consumer.
// If you meet the error describe in https://github.com/edenhill/librdkafka/issues/3608
// Change this size to 0 to fix it temporarily.
DECLARE_mInt32(routine_load_consumer_pool_size);

// the timeout of condition variable wait in blocking_get and blocking_put
DECLARE_mInt32(blocking_queue_cv_wait_timeout_ms);

// Used in single-stream-multi-table load. When receive a batch of messages from kafka,
// if the size of batch is more than this threshold, we will request plans for all related tables.
DECLARE_Int32(multi_table_batch_plan_threshold);

// Used in single-stream-multi-table load. When receiving a batch of messages from Kafka,
// if the size of the table wait for plan is more than this threshold, we will request plans for all related tables.
// The param is aimed to avoid requesting and executing too many plans at once.
// Performing small batch processing on multiple tables during the loaded process can reduce the pressure of a single RPC
// and improve the real-time processing of data.
DECLARE_Int32(multi_table_max_wait_tables);

// When the timeout of a load task is less than this threshold,
// Doris treats it as a high priority task.
// high priority tasks use a separate thread pool for flush and do not block rpc by memory cleanup logic.
// this threshold is mainly used to identify routine load tasks and should not be modified if not necessary.
DECLARE_mInt32(load_task_high_priority_threshold_second);

// The min timeout of load rpc (add batch, close)
// Because a load rpc may be blocked for a while.
// Increase this config may avoid rpc timeout.
DECLARE_mInt32(min_load_rpc_timeout_ms);

// use which protocol to access function service, candicate is baidu_std/h2:grpc
DECLARE_String(function_service_protocol);

// use which load balancer to select server to connect
DECLARE_String(rpc_load_balancer);

// a soft limit of string type length, the hard limit is 2GB - 4, but if too long will cause very low performance,
// so we set a soft limit, default is 1MB
DECLARE_mInt32(string_type_length_soft_limit_bytes);

DECLARE_mInt32(jsonb_type_length_soft_limit_bytes);

// Threshold fo reading a small file into memory
DECLARE_mInt32(in_memory_file_size);

// ParquetReaderWrap prefetch buffer size
DECLARE_Int32(parquet_reader_max_buffer_size);
// Max size of parquet page header in bytes
DECLARE_mInt32(parquet_header_max_size_mb);
// Max buffer size for parquet row group
DECLARE_mInt32(parquet_rowgroup_max_buffer_mb);
// Max buffer size for parquet chunk column
DECLARE_mInt32(parquet_column_max_buffer_mb);
// Merge small IO, the max amplified read ratio
DECLARE_mDouble(max_amplified_read_ratio);
// Equivalent min size of each IO that can reach the maximum storage speed limit
// 1MB for oss, 8KB for hdfs
DECLARE_mInt32(merged_oss_min_io_size);
DECLARE_mInt32(merged_hdfs_min_io_size);

// OrcReader
DECLARE_mInt32(orc_natural_read_size_mb);
DECLARE_mInt64(big_column_size_buffer);
DECLARE_mInt64(small_column_size_buffer);

DECLARE_mInt32(runtime_filter_sampling_frequency);
DECLARE_mInt32(execution_max_rpc_timeout_sec);
DECLARE_mBool(execution_ignore_eovercrowded);

// cooldown task configs
DECLARE_Int32(cooldown_thread_num);
DECLARE_mInt64(generate_cooldown_task_interval_sec);
DECLARE_mInt32(remove_unused_remote_files_interval_sec); // 6h
DECLARE_mInt32(confirm_unused_remote_files_interval_sec);
DECLARE_Int32(cold_data_compaction_thread_num);
DECLARE_mInt32(cold_data_compaction_interval_sec);

DECLARE_Int32(min_s3_file_system_thread_num);
DECLARE_Int32(max_s3_file_system_thread_num);

DECLARE_Bool(enable_time_lut);
DECLARE_mBool(enable_simdjson_reader);

DECLARE_mBool(enable_query_like_bloom_filter);
// number of s3 scanner thread pool size
DECLARE_Int32(doris_remote_scanner_thread_pool_thread_num);
// number of s3 scanner thread pool queue size
DECLARE_Int32(doris_remote_scanner_thread_pool_queue_size);

// limit the queue of pending batches which will be sent by a single nodechannel
DECLARE_mInt64(nodechannel_pending_queue_max_bytes);

// The batch size for sending data by brpc streaming client
DECLARE_mInt64(brpc_streaming_client_batch_bytes);
DECLARE_mInt64(block_cache_wait_timeout_ms);

DECLARE_Bool(enable_brpc_builtin_services);

// Max waiting time to wait the "plan fragment start" rpc.
// If timeout, the fragment will be cancelled.
// This parameter is usually only used when the FE loses connection,
// and the BE can automatically cancel the relevant fragment after the timeout,
// so as to avoid occupying the execution thread for a long time.
DECLARE_mInt32(max_fragment_start_wait_time_seconds);

// Node role tag for backend. Mix role is the default role, and computation role have no
// any tablet.
DECLARE_String(be_node_role);

// Hide webserver page for safety.
// Hide the be config page for webserver.
DECLARE_Bool(hide_webserver_config_page);

DECLARE_Bool(enable_segcompaction);

// Max number of segments allowed in a single segcompaction task.
DECLARE_Int32(segcompaction_batch_size);

// Max row count allowed in a single source segment, bigger segments will be skipped.
DECLARE_Int32(segcompaction_candidate_max_rows);

// Max file size allowed in a single source segment, bigger segments will be skipped.
DECLARE_Int64(segcompaction_candidate_max_bytes);

// Max total row count allowed in a single segcompaction task.
DECLARE_Int32(segcompaction_task_max_rows);

// Max total file size allowed in a single segcompaction task.
DECLARE_Int64(segcompaction_task_max_bytes);

// Global segcompaction thread pool size.
DECLARE_mInt32(segcompaction_num_threads);

// enable java udf and jdbc scannode
DECLARE_Bool(enable_java_support);

// enable prefetch tablets before opening
DECLARE_mBool(enable_prefetch_tablet);

// Set config randomly to check more issues in github workflow
DECLARE_Bool(enable_fuzzy_mode);

DECLARE_Bool(enable_debug_points);

DECLARE_Int32(pipeline_executor_size);

// block file cache
DECLARE_Bool(enable_file_cache);
// format: [{"path":"/path/to/file_cache","total_size":21474836480,"query_limit":10737418240}]
// format: [{"path":"/path/to/file_cache","total_size":21474836480,"query_limit":10737418240},{"path":"/path/to/file_cache2","total_size":21474836480,"query_limit":10737418240}]
// format: [{"path":"/path/to/file_cache","total_size":21474836480,"query_limit":10737418240, "ttl_percent":50, "normal_percent":40, "disposable_percent":5, "index_percent":5}]
// format: [{"path": "xxx", "total_size":53687091200, "storage": "memory"}]
// Note1: storage is "disk" by default
// Note2: when the storage is "memory", the path is ignored. So you can set xxx to anything you like
// and doris will just reset the path to "memory" internally.
// In a very wierd case when your storage is disk, and the directory, by accident, is named
// "memory" for some reason, you should write the path as:
//     {"path": "memory", "total_size":53687091200, "storage": "disk"}
// or use the default storage value:
//     {"path": "memory", "total_size":53687091200}
// Both will use the directory "memory" on the disk instead of the real RAM.
DECLARE_String(file_cache_path);
DECLARE_Int64(file_cache_each_block_size);
DECLARE_Bool(clear_file_cache);
DECLARE_Bool(enable_file_cache_query_limit);
DECLARE_Int32(file_cache_enter_disk_resource_limit_mode_percent);
DECLARE_Int32(file_cache_exit_disk_resource_limit_mode_percent);
DECLARE_mBool(enable_evict_file_cache_in_advance);
DECLARE_mInt32(file_cache_enter_need_evict_cache_in_advance_percent);
DECLARE_mInt32(file_cache_exit_need_evict_cache_in_advance_percent);
DECLARE_mInt32(file_cache_evict_in_advance_interval_ms);
DECLARE_mInt64(file_cache_evict_in_advance_batch_bytes);
DECLARE_mInt64(file_cache_evict_in_advance_recycle_keys_num_threshold);
DECLARE_mBool(enable_read_cache_file_directly);
DECLARE_Bool(file_cache_enable_evict_from_other_queue_by_size);
// If true, evict the ttl cache using LRU when full.
// Otherwise, only expiration can evict ttl and new data won't add to cache when full.
DECLARE_Bool(enable_ttl_cache_evict_using_lru);
DECLARE_mBool(enbale_dump_error_file);
// limit the max size of error log on disk
DECLARE_mInt64(file_cache_error_log_limit_bytes);
DECLARE_mInt64(cache_lock_wait_long_tail_threshold_us);
DECLARE_mInt64(cache_lock_held_long_tail_threshold_us);
// Base compaction may retrieve and produce some less frequently accessed data,
// potentially affecting the file cache hit rate.
// This configuration determines whether to retain the output within the file cache.
// Make your choice based on the following considerations:
// If your file cache is ample enough to accommodate all the data in your database,
// enable this option; otherwise, it is recommended to leave it disabled.
DECLARE_mBool(enable_file_cache_keep_base_compaction_output);
DECLARE_mInt64(file_cache_remove_block_qps_limit);
DECLARE_mInt64(file_cache_background_gc_interval_ms);
DECLARE_mBool(enable_reader_dryrun_when_download_file_cache);
DECLARE_mInt64(file_cache_background_monitor_interval_ms);
DECLARE_mInt64(file_cache_background_ttl_gc_interval_ms);
DECLARE_mInt64(file_cache_background_ttl_gc_batch);

// inverted index searcher cache
// cache entry stay time after lookup
DECLARE_mInt32(index_cache_entry_stay_time_after_lookup_s);
// cache entry that have not been visited for a certain period of time can be cleaned up by GC thread
DECLARE_mInt32(inverted_index_cache_stale_sweep_time_sec);
// inverted index searcher cache size
DECLARE_String(inverted_index_searcher_cache_limit);
// set `true` to enable insert searcher into cache when write inverted index data
DECLARE_Bool(enable_write_index_searcher_cache);
DECLARE_Bool(enable_inverted_index_cache_check_timestamp);
DECLARE_mBool(enable_inverted_index_correct_term_write);
DECLARE_Int32(inverted_index_fd_number_limit_percent); // 50%
DECLARE_Int32(inverted_index_query_cache_shards);

// inverted index match bitmap cache size
DECLARE_String(inverted_index_query_cache_limit);

// inverted index
DECLARE_mDouble(inverted_index_ram_buffer_size);
DECLARE_mInt32(inverted_index_max_buffered_docs);
// dict path for chinese analyzer
DECLARE_String(inverted_index_dict_path);
DECLARE_Int32(inverted_index_read_buffer_size);
// tree depth for bkd index
DECLARE_Int32(max_depth_in_bkd_tree);
// index compaction
DECLARE_mBool(inverted_index_compaction_enable);
// Only for debug, do not use in production
DECLARE_mBool(debug_inverted_index_compaction);
// index by RAM directory
DECLARE_mBool(inverted_index_ram_dir_enable);
// use num_broadcast_buffer blocks as buffer to do broadcast
DECLARE_Int32(num_broadcast_buffer);

// max depth of expression tree allowed.
DECLARE_Int32(max_depth_of_expr_tree);

// Report a tablet as bad when io errors occurs more than this value.
DECLARE_mInt64(max_tablet_io_errors);

// Report a tablet as bad when its path not found
DECLARE_Int32(tablet_path_check_interval_seconds);
DECLARE_mInt32(tablet_path_check_batch_size);

// it must be larger than or equal to 5MB
DECLARE_mInt64(s3_write_buffer_size);
// Log interval when doing s3 upload task
DECLARE_mInt32(s3_file_writer_log_interval_second);
// the max number of cached file handle for block segemnt
DECLARE_mInt64(file_cache_max_file_reader_cache_size);
DECLARE_mInt64(hdfs_write_batch_buffer_size_mb);
//enable shrink memory
DECLARE_mBool(enable_shrink_memory);
// enable cache for high concurrent point query work load
DECLARE_mInt32(schema_cache_capacity);
DECLARE_mInt32(schema_cache_sweep_time_sec);

// max number of segment cache
DECLARE_Int32(segment_cache_capacity);
DECLARE_Int32(segment_cache_fd_percentage);
DECLARE_Int32(segment_cache_memory_percentage);
DECLARE_mInt32(estimated_mem_per_column_reader);

// enable binlog
DECLARE_Bool(enable_feature_binlog);

// enable set in BitmapValue
DECLARE_Bool(enable_set_in_bitmap_value);

// max number of hdfs file handle in cache
DECLARE_Int64(max_hdfs_file_handle_cache_num);
DECLARE_Int32(max_hdfs_file_handle_cache_time_sec);

// max number of meta info of external files, such as parquet footer
DECLARE_Int64(max_external_file_meta_cache_num);
// Apply delete pred in cumu compaction
DECLARE_mBool(enable_delete_when_cumu_compaction);

// max_write_buffer_number for rocksdb
DECLARE_Int32(rocksdb_max_write_buffer_number);

// Convert date 0000-00-00 to 0000-01-01. It's recommended to set to false.
DECLARE_mBool(allow_zero_date);
// Allow invalid decimalv2 literal for compatible with old version. Recommend set it false strongly.
DECLARE_mBool(allow_invalid_decimalv2_literal);
// Allow to specify kerberos credentials cache path.
DECLARE_mString(kerberos_ccache_path);
// set krb5.conf path, use "/etc/krb5.conf" by default
DECLARE_mString(kerberos_krb5_conf_path);

// Values include `none`, `glog`, `boost`, `glibc`, `libunwind`
DECLARE_mString(get_stack_trace_tool);
DECLARE_mBool(enable_address_sanitizers_with_stack_trace);

// DISABLED: Don't resolve location info.
// FAST: Perform CU lookup using .debug_aranges (might be incomplete).
// FULL: Scan all CU in .debug_info (slow!) on .debug_aranges lookup failure.
// FULL_WITH_INLINE: Scan .debug_info (super slower, use with caution) for inline functions in addition to FULL.
DECLARE_mString(dwarf_location_info_mode);

// the ratio of _prefetch_size/_batch_size in AutoIncIDBuffer
DECLARE_mInt64(auto_inc_prefetch_size_ratio);

// the ratio of _low_level_water_level_mark/_batch_size in AutoIncIDBuffer
DECLARE_mInt64(auto_inc_low_water_level_mark_size_ratio);

// number of threads that fetch auto-inc ranges from FE
DECLARE_mInt64(auto_inc_fetch_thread_num);
// Max connection cache num for point lookup queries
DECLARE_mInt64(lookup_connection_cache_capacity);

// level of compression when using LZ4_HC, whose defalut value is LZ4HC_CLEVEL_DEFAULT
DECLARE_mInt64(LZ4_HC_compression_level);
// Threshold of a column as sparse column
// Notice: TEST ONLY
DECLARE_mDouble(variant_ratio_of_defaults_as_sparse_column);
DECLARE_mBool(variant_use_cloud_schema_dict_cache);
// Threshold to estimate a column is sparsed
// Notice: TEST ONLY
DECLARE_mInt64(variant_threshold_rows_to_estimate_sparse_column);
// Treat invalid json format str as string, instead of throwing exception if false
DECLARE_mBool(variant_throw_exeception_on_invalid_json);

DECLARE_mBool(enable_merge_on_write_correctness_check);
// USED FOR DEBUGING
// core directly if the compaction found there's duplicate key on mow table
DECLARE_mBool(enable_mow_compaction_correctness_check_core);
// rowid conversion correctness check when compaction for mow table
DECLARE_mBool(enable_rowid_conversion_correctness_check);
// missing rows correctness check when compaction for mow table
DECLARE_mBool(enable_missing_rows_correctness_check);
// When the number of missing versions is more than this value, do not directly
// retry the publish and handle it through async publish.
DECLARE_mInt32(mow_publish_max_discontinuous_version_num);
// When the version is not continuous for MOW table in publish phase and the gap between
// current txn's publishing version and the max version of the tablet exceeds this value,
// don't print warning log
DECLARE_mInt32(publish_version_gap_logging_threshold);
// get agg by cache for mow table
DECLARE_mBool(enable_mow_get_agg_by_cache);
// get agg correctness check for mow table
DECLARE_mBool(enable_mow_get_agg_correctness_check_core);

// The secure path with user files, used in the `local` table function.
DECLARE_mString(user_files_secure_path);

// If fe's frontend info has not been updated for more than fe_expire_duration_seconds, it will be regarded
// as an abnormal fe, this will cause be to cancel this fe's related query.
DECLARE_Int32(fe_expire_duration_seconds);

// If use stop_be.sh --grace, then BE has to wait all running queries to stop to avoiding running query failure
// , but if the waiting time exceed the limit, then be will exit directly.
// During this period, FE will not send any queries to BE and waiting for all running queries to stop.
DECLARE_Int32(grace_shutdown_wait_seconds);

// BitmapValue serialize version.
DECLARE_Int16(bitmap_serialize_version);

// group commit config
DECLARE_String(group_commit_wal_path);
DECLARE_Int32(group_commit_replay_wal_retry_num);
DECLARE_Int32(group_commit_replay_wal_retry_interval_seconds);
DECLARE_Int32(group_commit_replay_wal_retry_interval_max_seconds);
DECLARE_mInt32(group_commit_relay_wal_threads);
// This config can be set to limit thread number in group commit request fragment thread pool.
DECLARE_mInt32(group_commit_insert_threads);
DECLARE_mInt32(group_commit_memory_rows_for_max_filter_ratio);
DECLARE_Bool(wait_internal_group_commit_finish);
// Max size(bytes) of group commit queues, used for mem back pressure.
DECLARE_mInt32(group_commit_queue_mem_limit);
// Max size(bytes) or percentage(%) of wal disk usage, used for disk space back pressure, default 10% of the disk available space.
// group_commit_wal_max_disk_limit=1024 or group_commit_wal_max_disk_limit=10% can be automatically identified.
DECLARE_mString(group_commit_wal_max_disk_limit);
DECLARE_Bool(group_commit_wait_replay_wal_finish);

// The configuration item is used to lower the priority of the scanner thread,
// typically employed to ensure CPU scheduling for write operations.
// Default is 0, which is default value of thread nice value, increase this value
// to lower the priority of scan threads
DECLARE_Int32(scan_thread_nice_value);
// Used to modify the recycle interval of tablet schema cache
DECLARE_mInt32(tablet_schema_cache_recycle_interval);
// Granularity is at the column level
DECLARE_mInt32(tablet_schema_cache_capacity);

// Use `LOG(FATAL)` to replace `throw` when true
DECLARE_mBool(exit_on_exception);

// cgroup
DECLARE_String(doris_cgroup_cpu_path);
DECLARE_mBool(enable_be_proc_monitor);
DECLARE_mInt32(be_proc_monitor_interval_ms);
DECLARE_Int32(workload_group_metrics_interval_ms);

DECLARE_mBool(enable_workload_group_memory_gc);

// This config controls whether the s3 file writer would flush cache asynchronously
DECLARE_Bool(enable_flush_file_cache_async);

// Remove predicate that is always true for a segment.
DECLARE_Bool(ignore_always_true_predicate_for_segment);

// Ingest binlog work pool size
DECLARE_Int32(ingest_binlog_work_pool_size);

// Ingest binlog with persistent connection
DECLARE_Bool(enable_ingest_binlog_with_persistent_connection);

// Download binlog rate limit, unit is KB/s
DECLARE_Int32(download_binlog_rate_limit_kbs);

DECLARE_mInt32(buffered_reader_read_timeout_ms);

// whether to enable /api/snapshot api
DECLARE_Bool(enable_snapshot_action);

// The max columns size for a tablet schema
DECLARE_mInt32(variant_max_merged_tablet_schema_size);

DECLARE_mInt64(local_exchange_buffer_mem_limit);

DECLARE_mInt64(enable_debug_log_timeout_secs);

DECLARE_mBool(enable_column_type_check);

// Tolerance for the number of partition id 0 in rowset, default 0
DECLARE_Int32(ignore_invalid_partition_id_rowset_num);

DECLARE_mInt32(report_query_statistics_interval_ms);
DECLARE_mInt32(query_statistics_reserve_timeout_ms);
DECLARE_mInt32(report_exec_status_thread_num);

// consider two high usage disk at the same available level if they do not exceed this diff.
DECLARE_mDouble(high_disk_avail_level_diff_usages);

// create tablet in partition random robin idx lru size, default 10000
DECLARE_Int32(partition_disk_index_lru_size);
DECLARE_String(spill_storage_root_path);
// Spill storage limit specified as number of bytes
// ('<int>[bB]?'), megabytes ('<float>[mM]'), gigabytes ('<float>[gG]'),
// or percentage of capaity ('<int>%').
// Defaults to bytes if no unit is given.
// Must larger than 0.
// If specified as percentage, the final limit value is:
//   disk_capacity_bytes * storage_flood_stage_usage_percent * spill_storage_limit
DECLARE_String(spill_storage_limit);
DECLARE_mInt32(spill_gc_interval_ms);
DECLARE_mInt32(spill_gc_work_time_ms);
DECLARE_Int32(spill_io_thread_pool_thread_num);
DECLARE_Int32(spill_io_thread_pool_queue_size);

DECLARE_mBool(check_segment_when_build_rowset_meta);

DECLARE_Int32(num_query_ctx_map_partitions);

DECLARE_mBool(force_azure_blob_global_endpoint);

DECLARE_mBool(enable_s3_rate_limiter);
DECLARE_mInt64(s3_get_bucket_tokens);
DECLARE_mInt64(s3_get_token_per_second);
DECLARE_mInt64(s3_get_token_limit);

DECLARE_mInt64(s3_put_bucket_tokens);
DECLARE_mInt64(s3_put_token_per_second);
DECLARE_mInt64(s3_put_token_limit);
// max s3 client retry times
DECLARE_mInt32(max_s3_client_retry);
// When meet s3 429 error, the "get" request will
// sleep s3_read_base_wait_time_ms (*1, *2, *3, *4) ms
// get try again.
// The max sleep time is s3_read_max_wait_time_ms
// and the max retry time is max_s3_client_retry
DECLARE_mInt32(s3_read_base_wait_time_ms);
DECLARE_mInt32(s3_read_max_wait_time_ms);
DECLARE_mBool(enable_s3_object_check_after_upload);

// write as inverted index tmp directory
DECLARE_String(tmp_file_dir);

// the directory for storing the trino-connector plugins.
DECLARE_String(trino_connector_plugin_dir);

// the file paths(one or more) of CA cert, splite using ";" aws s3 lib use it to init s3client
DECLARE_mString(ca_cert_file_paths);

/** Table sink configurations(currently contains only external table types) **/
// Minimum data processed to scale writers in exchange when non partition writing
DECLARE_mInt64(table_sink_non_partition_write_scaling_data_processed_threshold);
// Minimum data processed to trigger skewed partition rebalancing in exchange when partition writing
DECLARE_mInt64(table_sink_partition_write_min_data_processed_rebalance_threshold);
// Minimum partition data processed to rebalance writers in exchange when partition writing
DECLARE_mInt64(table_sink_partition_write_min_partition_data_processed_rebalance_threshold);
// Maximum processed partition nums of per writer when partition writing
DECLARE_mInt32(table_sink_partition_write_max_partition_nums_per_writer);

/** Hive sink configurations **/
DECLARE_mInt64(hive_sink_max_file_size);

/** Iceberg sink configurations **/
DECLARE_mInt64(iceberg_sink_max_file_size);

// Number of open tries, default 1 means only try to open once.
// Retry the Open num_retries time waiting 100 milliseconds between retries.
DECLARE_mInt32(thrift_client_open_num_tries);

// http scheme in S3Client to use. E.g. http or https
DECLARE_String(s3_client_http_scheme);

DECLARE_mBool(ignore_schema_change_check);

/** Only use in fuzzy test **/
DECLARE_mInt64(string_overflow_size);

// The min thread num for BufferedReaderPrefetchThreadPool
DECLARE_Int64(num_buffered_reader_prefetch_thread_pool_min_thread);
// The max thread num for BufferedReaderPrefetchThreadPool
DECLARE_Int64(num_buffered_reader_prefetch_thread_pool_max_thread);
// The min thread num for S3FileUploadThreadPool
DECLARE_Int64(num_s3_file_upload_thread_pool_min_thread);
// The max thread num for S3FileUploadThreadPool
DECLARE_Int64(num_s3_file_upload_thread_pool_max_thread);
// The maximum jvm heap usage ratio for hdfs write workload
DECLARE_mDouble(max_hdfs_wirter_jni_heap_usage_ratio);
// The sleep milliseconds duration when hdfs write exceeds the maximum usage
DECLARE_mInt64(hdfs_jni_write_sleep_milliseconds);
// The max retry times when hdfs write failed
DECLARE_mInt64(hdfs_jni_write_max_retry_time);

// The min thread num for NonBlockCloseThreadPool
DECLARE_Int64(min_nonblock_close_thread_num);
// The max thread num for NonBlockCloseThreadPool
DECLARE_Int64(max_nonblock_close_thread_num);
// The possibility that mem allocator throws an exception during memory allocation
// This config is for test usage, be careful when changing it.
DECLARE_mDouble(mem_alloc_fault_probability);
// The time out milliseconds for remote fetch schema RPC
DECLARE_mInt64(fetch_remote_schema_rpc_timeout_ms);
// The size of the local buffer for S3FileSytem's upload function

DECLARE_Int64(s3_file_system_local_upload_buffer_size);

//JVM monitoring enable. To prevent be from crashing due to jvm compatibility issues.
DECLARE_Bool(enable_jvm_monitor);

// Num threads to load data dirs, default value -1 indicates the same number of threads as the number of data dirs
DECLARE_Int32(load_data_dirs_threads);

// Skip loading stale rowset meta when initializing `TabletMeta` from protobuf
DECLARE_mBool(skip_loading_stale_rowset_meta);
// Whether to use file to record log. When starting BE with --console,
// all logs will be written to both standard output and file.
// Disable this option will no longer use file to record log.
// Only works when starting BE with --console.
DECLARE_Bool(enable_file_logger);

// The minimum row group size when exporting Parquet files.
DECLARE_Int64(min_row_group_size);

DECLARE_mInt64(compaction_memory_bytes_limit);

DECLARE_mInt64(compaction_batch_size);

DECLARE_mBool(enable_parquet_page_index);

// Wheather to ignore not found file in external teble(eg, hive)
// Default is true, if set to false, the not found file will result in query failure.
DECLARE_mBool(ignore_not_found_file_in_external_table);

DECLARE_mBool(enable_hdfs_mem_limiter);

// Define how many percent data in hashtable bigger than limit
// we should do agg limit opt
DECLARE_mInt16(topn_agg_limit_multiplier);

DECLARE_mInt64(tablet_meta_serialize_size_limit);

DECLARE_mInt64(pipeline_task_leakage_detect_period_secs);
// To be compatible with hadoop's block compression
DECLARE_mInt32(snappy_compression_block_size);
DECLARE_mInt32(lz4_compression_block_size);

DECLARE_mBool(enable_pipeline_task_leakage_detect);

// MB
DECLARE_Int32(query_cache_size);
DECLARE_Bool(force_regenerate_rowsetid_on_start_error);

DECLARE_mBool(enable_delete_bitmap_merge_on_compaction);

// Enable validation to check the correctness of table size.
DECLARE_Bool(enable_table_size_correctness_check);
// Enable sleep 5s between delete cumulative compaction.
DECLARE_mBool(enable_sleep_between_delete_cumu_compaction);

DECLARE_mInt32(compaction_num_per_round);

DECLARE_mInt32(check_tablet_delete_bitmap_interval_seconds);
DECLARE_mInt32(check_tablet_delete_bitmap_score_top_n);
DECLARE_mBool(enable_check_tablet_delete_bitmap_score);
DECLARE_mInt32(schema_dict_cache_capacity);

DECLARE_mBool(enable_mow_verbose_log);

// whether to prune rows with delete sign = 1 in base compaction
// ATTN: this config is only for test
DECLARE_mBool(enable_prune_delete_sign_when_base_compaction);

// Because the root_path for the HDFS resource was previously passed an empty string (since v2.1),
// which was incorrect, this configuration has been added to ensure compatibility
// and guarantee that the root_path works as expected.
DECLARE_Bool(enable_root_path_of_hdfs_resource);

DECLARE_mInt32(tablet_sched_delay_time_ms);
DECLARE_mInt32(load_trigger_compaction_version_percent);
DECLARE_mInt64(base_compaction_interval_seconds_since_last_operation);
DECLARE_mBool(enable_compaction_pause_on_high_memory);

DECLARE_mBool(enable_calc_delete_bitmap_between_segments_concurrently);

<<<<<<< HEAD
DECLARE_mBool(enable_fetch_rowsets_from_peer_replicas);
=======
// the max length of segments key bounds, in bytes
// ATTENTION: as long as this conf has ever been enabled, cluster downgrade and backup recovery will no longer be supported.
DECLARE_mInt32(segments_key_bounds_truncation_threshold);
// ATTENTION: for test only, use random segments key bounds truncation threshold every time
DECLARE_mBool(random_segments_key_bounds_truncation);
>>>>>>> e0302c14

#ifdef BE_TEST
// test s3
DECLARE_String(test_s3_resource);
DECLARE_String(test_s3_ak);
DECLARE_String(test_s3_sk);
DECLARE_String(test_s3_endpoint);
DECLARE_String(test_s3_region);
DECLARE_String(test_s3_bucket);
DECLARE_String(test_s3_prefix);
#endif

class Register {
public:
    struct Field {
        const char* type = nullptr;
        const char* name = nullptr;
        void* storage = nullptr;
        const char* defval = nullptr;
        bool valmutable = false;
        Field(const char* ftype, const char* fname, void* fstorage, const char* fdefval,
              bool fvalmutable)
                : type(ftype),
                  name(fname),
                  storage(fstorage),
                  defval(fdefval),
                  valmutable(fvalmutable) {}
    };

public:
    static std::map<std::string, Field>* _s_field_map;

public:
    Register(const char* ftype, const char* fname, void* fstorage, const char* fdefval,
             bool fvalmutable) {
        if (_s_field_map == nullptr) {
            _s_field_map = new std::map<std::string, Field>();
        }
        Field field(ftype, fname, fstorage, fdefval, fvalmutable);
        _s_field_map->insert(std::make_pair(std::string(fname), field));
    }
};

// RegisterConfValidator class is used to store validator function of registered config fields in
// Register::_s_field_map.
// If any validator return false when BE bootstart, the bootstart will be terminated.
// If validator return false when use http API to update some config, the config will not
// be modified and the API will return failure.
class RegisterConfValidator {
public:
    // Validator for each config name.
    static std::map<std::string, std::function<bool()>>* _s_field_validator;

public:
    RegisterConfValidator(const char* fname, const std::function<bool()>& validator) {
        if (_s_field_validator == nullptr) {
            _s_field_validator = new std::map<std::string, std::function<bool()>>();
        }
        // register validator to _s_field_validator
        _s_field_validator->insert(std::make_pair(std::string(fname), validator));
    }
};

// configuration properties load from config file.
class Properties {
public:
    // load conf from file, if must_exist is true and file does not exist, return false
    bool load(const char* conf_file, bool must_exist = true);

    // Find the config value by key from `file_conf_map`.
    // If found, set `retval` to the config value,
    // or set `retval` to `defstr`
    // if retval is not set(in case defstr is nullptr), set is_retval_set to false
    template <typename T>
    bool get_or_default(const char* key, const char* defstr, T& retval, bool* is_retval_set,
                        std::string& rawval) const;

    void set(const std::string& key, const std::string& val);

    void set_force(const std::string& key, const std::string& val);

    // dump props to conf file
    Status dump(const std::string& conffile);

private:
    std::map<std::string, std::string> file_conf_map;
};

// full configurations.
extern std::map<std::string, std::string>* full_conf_map;

extern std::mutex custom_conf_lock;

// Init the config from `conf_file`.
// If fill_conf_map is true, the updated config will also update the `full_conf_map`.
// If must_exist is true and `conf_file` does not exist, this function will return false.
// If set_to_default is true, the config value will be set to default value if not found in `conf_file`.
bool init(const char* conf_file, bool fill_conf_map = false, bool must_exist = true,
          bool set_to_default = true);

Status set_config(const std::string& field, const std::string& value, bool need_persist = false,
                  bool force = false);

Status persist_config(const std::string& field, const std::string& value);

std::mutex* get_mutable_string_config_lock();

std::vector<std::vector<std::string>> get_config_info();

Status set_fuzzy_configs();

void update_config(const std::string& field, const std::string& value);

} // namespace config
} // namespace doris<|MERGE_RESOLUTION|>--- conflicted
+++ resolved
@@ -1585,15 +1585,12 @@
 
 DECLARE_mBool(enable_calc_delete_bitmap_between_segments_concurrently);
 
-<<<<<<< HEAD
 DECLARE_mBool(enable_fetch_rowsets_from_peer_replicas);
-=======
 // the max length of segments key bounds, in bytes
 // ATTENTION: as long as this conf has ever been enabled, cluster downgrade and backup recovery will no longer be supported.
 DECLARE_mInt32(segments_key_bounds_truncation_threshold);
 // ATTENTION: for test only, use random segments key bounds truncation threshold every time
 DECLARE_mBool(random_segments_key_bounds_truncation);
->>>>>>> e0302c14
 
 #ifdef BE_TEST
 // test s3
