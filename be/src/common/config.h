--- conflicted
+++ resolved
@@ -208,11 +208,7 @@
 CONF_Int32(max_garbage_sweep_interval, "3600");
 CONF_Int32(min_garbage_sweep_interval, "180");
 CONF_mInt32(snapshot_expire_time_sec, "172800");
-<<<<<<< HEAD
-// It is only a recommended value. When the disk space is insufficient, 
-=======
 // It is only a recommended value. When the disk space is insufficient,
->>>>>>> f5ab0553
 // the file storage period under trash dose not have to comply with this parameter.
 CONF_mInt32(trash_file_expire_time_sec, "259200");
 // check row nums for BE/CE and schema change. true is open, false is closed.
