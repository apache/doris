// Licensed to the Apache Software Foundation (ASF) under one
// or more contributor license agreements.  See the NOTICE file
// distributed with this work for additional information
// regarding copyright ownership.  The ASF licenses this file
// to you under the Apache License, Version 2.0 (the
// "License"); you may not use this file except in compliance
// with the License.  You may obtain a copy of the License at
//
//   http://www.apache.org/licenses/LICENSE-2.0
//
// Unless required by applicable law or agreed to in writing,
// software distributed under the License is distributed on an
// "AS IS" BASIS, WITHOUT WARRANTIES OR CONDITIONS OF ANY
// KIND, either express or implied.  See the License for the
// specific language governing permissions and limitations
// under the License.

#pragma once

#include <cstdint>
#include <functional>
#include <map>
#include <mutex>
#include <string>
#include <utility>
#include <vector>

#define DECLARE_FIELD(FIELD_TYPE, FIELD_NAME) extern FIELD_TYPE FIELD_NAME

#define DECLARE_Bool(name) DECLARE_FIELD(bool, name)
#define DECLARE_Int16(name) DECLARE_FIELD(int16_t, name)
#define DECLARE_Int32(name) DECLARE_FIELD(int32_t, name)
#define DECLARE_Int64(name) DECLARE_FIELD(int64_t, name)
#define DECLARE_Double(name) DECLARE_FIELD(double, name)
#define DECLARE_String(name) DECLARE_FIELD(std::string, name)
#define DECLARE_Bools(name) DECLARE_FIELD(std::vector<bool>, name)
#define DECLARE_Int16s(name) DECLARE_FIELD(std::vector<int16_t>, name)
#define DECLARE_Int32s(name) DECLARE_FIELD(std::vector<int32_t>, name)
#define DECLARE_Int64s(name) DECLARE_FIELD(std::vector<int64_t>, name)
#define DECLARE_Doubles(name) DECLARE_FIELD(std::vector<double>, name)
#define DECLARE_Strings(name) DECLARE_FIELD(std::vector<std::string>, name)
#define DECLARE_mBool(name) DECLARE_FIELD(bool, name)
#define DECLARE_mInt16(name) DECLARE_FIELD(int16_t, name)
#define DECLARE_mInt32(name) DECLARE_FIELD(int32_t, name)
#define DECLARE_mInt64(name) DECLARE_FIELD(int64_t, name)
#define DECLARE_mDouble(name) DECLARE_FIELD(double, name)
#define DECLARE_mString(name) DECLARE_FIELD(std::string, name)

#define DEFINE_FIELD(FIELD_TYPE, FIELD_NAME, FIELD_DEFAULT, VALMUTABLE)                      \
    FIELD_TYPE FIELD_NAME;                                                                   \
    static Register reg_##FIELD_NAME(#FIELD_TYPE, #FIELD_NAME, &(FIELD_NAME), FIELD_DEFAULT, \
                                     VALMUTABLE);

#define DEFINE_VALIDATOR(FIELD_NAME, VALIDATOR)              \
    static auto validator_##FIELD_NAME = VALIDATOR;          \
    static RegisterConfValidator reg_validator_##FIELD_NAME( \
            #FIELD_NAME, []() -> bool { return validator_##FIELD_NAME(FIELD_NAME); });

#define DEFINE_Int16(name, defaultstr) DEFINE_FIELD(int16_t, name, defaultstr, false)
#define DEFINE_Bools(name, defaultstr) DEFINE_FIELD(std::vector<bool>, name, defaultstr, false)
#define DEFINE_Doubles(name, defaultstr) DEFINE_FIELD(std::vector<double>, name, defaultstr, false)
#define DEFINE_Int16s(name, defaultstr) DEFINE_FIELD(std::vector<int16_t>, name, defaultstr, false)
#define DEFINE_Int32s(name, defaultstr) DEFINE_FIELD(std::vector<int32_t>, name, defaultstr, false)
#define DEFINE_Int64s(name, defaultstr) DEFINE_FIELD(std::vector<int64_t>, name, defaultstr, false)
#define DEFINE_Bool(name, defaultstr) DEFINE_FIELD(bool, name, defaultstr, false)
#define DEFINE_Double(name, defaultstr) DEFINE_FIELD(double, name, defaultstr, false)
#define DEFINE_Int32(name, defaultstr) DEFINE_FIELD(int32_t, name, defaultstr, false)
#define DEFINE_Int64(name, defaultstr) DEFINE_FIELD(int64_t, name, defaultstr, false)
#define DEFINE_String(name, defaultstr) DEFINE_FIELD(std::string, name, defaultstr, false)
#define DEFINE_Strings(name, defaultstr) \
    DEFINE_FIELD(std::vector<std::string>, name, defaultstr, false)
#define DEFINE_mBool(name, defaultstr) DEFINE_FIELD(bool, name, defaultstr, true)
#define DEFINE_mInt16(name, defaultstr) DEFINE_FIELD(int16_t, name, defaultstr, true)
#define DEFINE_mInt32(name, defaultstr) DEFINE_FIELD(int32_t, name, defaultstr, true)
#define DEFINE_mInt64(name, defaultstr) DEFINE_FIELD(int64_t, name, defaultstr, true)
#define DEFINE_mDouble(name, defaultstr) DEFINE_FIELD(double, name, defaultstr, true)
#define DEFINE_mString(name, defaultstr) DEFINE_FIELD(std::string, name, defaultstr, true)
#define DEFINE_Validator(name, validator) DEFINE_VALIDATOR(name, validator)

namespace doris {
class Status;

// If you want to modify the value of config, please go to common/config.cpp to modify.
namespace config {
// Dir of custom config file
DECLARE_String(custom_config_dir);

// Dir of jdbc drivers
DECLARE_String(jdbc_drivers_dir);

// cluster id
DECLARE_Int32(cluster_id);
// port on which BackendService is exported
DECLARE_Int32(be_port);

// port for brpc
DECLARE_Int32(brpc_port);

// the number of bthreads for brpc, the default value is set to -1,
// which means the number of bthreads is #cpu-cores
DECLARE_Int32(brpc_num_threads);

// Declare a selection strategy for those servers have many ips.
// Note that there should at most one ip match this list.
// this is a list in semicolon-delimited format, in CIDR notation, e.g. 10.10.10.0/24
// If no ip match this rule, will choose one randomly.
DECLARE_String(priority_networks);

// memory mode
// performance or compact
DECLARE_String(memory_mode);

// process memory limit specified as number of bytes
// ('<int>[bB]?'), megabytes ('<float>[mM]'), gigabytes ('<float>[gG]'),
// or percentage of the physical memory ('<int>%').
// defaults to bytes if no unit is given"
// must larger than 0. and if larger than physical memory size,
// it will be set to physical memory size.
DECLARE_String(mem_limit);

// Soft memory limit as a fraction of hard memory limit.
DECLARE_Double(soft_mem_limit_frac);

// Many modern allocators (for example) do not do a mremap for
// realloc, even in case of large enough chunks of memory. Although this allows
// you to increase performance and reduce memory consumption during realloc.
// To fix this, we do mremap manually if the chunk of memory is large enough.
//
// The threshold (128 MB, 128 * (1ULL << 20)) is chosen quite large, since changing the address
// space is very slow, especially in the case of a large number of threads. We
// expect that the set of operations mmap/something to do/mremap can only be
// performed about 1000 times per second.
//
// P.S. This is also required, because tcmalloc can not allocate a chunk of
// memory greater than 16 GB.
DECLARE_mInt64(mmap_threshold); // bytes

// When hash table capacity is greater than 2^double_grow_degree(default 2G), grow when 75% of the capacity is satisfied.
// Increase can reduce the number of hash table resize, but may waste more memory.
DECLARE_mInt32(hash_table_double_grow_degree);

// The max fill rate for hash table
DECLARE_mInt32(max_fill_rate);

DECLARE_mInt32(double_resize_threshold);

// Expand the hash table before inserting data, the maximum expansion size.
// There are fewer duplicate keys, reducing the number of resize hash tables
// There are many duplicate keys, and the hash table filled bucket is far less than the hash table build bucket.
DECLARE_mInt64(hash_table_pre_expanse_max_rows);

// The maximum low water mark of the system `/proc/meminfo/MemAvailable`, Unit byte, default 1.6G,
// actual low water mark=min(1.6G, MemTotal * 10%), avoid wasting too much memory on machines
// with large memory larger than 16G.
// Turn up max. On machines with more than 16G memory, more memory buffers will be reserved for Full GC.
// Turn down max. will use as much memory as possible.
DECLARE_Int64(max_sys_mem_available_low_water_mark_bytes);

// The size of the memory that gc wants to release each time, as a percentage of the mem limit.
DECLARE_mString(process_minor_gc_size);
DECLARE_mString(process_full_gc_size);

// If true, when the process does not exceed the soft mem limit, the query memory will not be limited;
// when the process memory exceeds the soft mem limit, the query with the largest ratio between the currently
// used memory and the exec_mem_limit will be canceled.
// If false, cancel query when the memory used exceeds exec_mem_limit, same as before.
DECLARE_mBool(enable_query_memory_overcommit);

// The maximum time a thread waits for a full GC. Currently only query will wait for full gc.
DECLARE_mInt32(thread_wait_gc_max_milliseconds);

// the port heartbeat service used
DECLARE_Int32(heartbeat_service_port);
// the count of heart beat service
DECLARE_Int32(heartbeat_service_thread_count);
// the count of thread to create table
DECLARE_Int32(create_tablet_worker_count);
// the count of thread to drop table
DECLARE_Int32(drop_tablet_worker_count);
// the count of thread to batch load
DECLARE_Int32(push_worker_count_normal_priority);
// the count of thread to high priority batch load
DECLARE_Int32(push_worker_count_high_priority);
// the count of thread to publish version
DECLARE_Int32(publish_version_worker_count);
// the count of tablet thread to publish version
DECLARE_Int32(tablet_publish_txn_max_thread);
// the count of thread to clear transaction task
DECLARE_Int32(clear_transaction_task_worker_count);
// the count of thread to delete
DECLARE_Int32(delete_worker_count);
// the count of thread to alter table
DECLARE_Int32(alter_tablet_worker_count);
// the count of thread to alter inverted index
DECLARE_Int32(alter_inverted_index_worker_count);
// the count of thread to clone
DECLARE_Int32(clone_worker_count);
// the count of thread to clone
DECLARE_Int32(storage_medium_migrate_count);
// the count of thread to check consistency
DECLARE_Int32(check_consistency_worker_count);
// the count of thread to upload
DECLARE_Int32(upload_worker_count);
// the count of thread to download
DECLARE_Int32(download_worker_count);
// the count of thread to make snapshot
DECLARE_Int32(make_snapshot_worker_count);
// the count of thread to release snapshot
DECLARE_Int32(release_snapshot_worker_count);
// the interval time(seconds) for agent report tasks signature to FE
DECLARE_mInt32(report_task_interval_seconds);
// the interval time(seconds) for refresh storage policy from FE
DECLARE_mInt32(storage_refresh_storage_policy_task_interval_seconds);
// the interval time(seconds) for agent report disk state to FE
DECLARE_mInt32(report_disk_state_interval_seconds);
// the interval time(seconds) for agent report olap table to FE
DECLARE_mInt32(report_tablet_interval_seconds);
// the max download speed(KB/s)
DECLARE_mInt32(max_download_speed_kbps);
// download low speed limit(KB/s)
DECLARE_mInt32(download_low_speed_limit_kbps);
// download low speed time(seconds)
DECLARE_mInt32(download_low_speed_time);
// sleep time for one second
DECLARE_Int32(sleep_one_second);

// log dir
DECLARE_String(sys_log_dir);
DECLARE_String(user_function_dir);
// INFO, WARNING, ERROR, FATAL
DECLARE_String(sys_log_level);
// TIME-DAY, TIME-HOUR, SIZE-MB-nnn
DECLARE_String(sys_log_roll_mode);
// log roll num
DECLARE_Int32(sys_log_roll_num);
// verbose log
DECLARE_Strings(sys_log_verbose_modules);
// verbose log level
DECLARE_Int32(sys_log_verbose_level);
// log buffer level
DECLARE_String(log_buffer_level);

// number of threads available to serve backend execution requests
DECLARE_Int32(be_service_threads);

// Controls the number of threads to run work per core.  It's common to pick 2x
// or 3x the number of cores.  This keeps the cores busy without causing excessive
// thrashing.
DECLARE_Int32(num_threads_per_core);
// if true, compresses tuple data in Serialize
DECLARE_mBool(compress_rowbatches);
DECLARE_mBool(rowbatch_align_tuple_offset);
// interval between profile reports; in seconds
DECLARE_mInt32(status_report_interval);
// if true, each disk will have a separate thread pool for scanner
DECLARE_Bool(doris_enable_scanner_thread_pool_per_disk);
// the timeout of a work thread to wait the blocking priority queue to get a task
DECLARE_mInt64(doris_blocking_priority_queue_wait_timeout_ms);
// number of scanner thread pool size for olap table
// and the min thread num of remote scanner thread pool
DECLARE_Int32(doris_scanner_thread_pool_thread_num);
// max number of remote scanner thread pool size
DECLARE_Int32(doris_max_remote_scanner_thread_pool_thread_num);
// number of olap scanner thread pool queue size
DECLARE_Int32(doris_scanner_thread_pool_queue_size);
// default thrift client connect timeout(in seconds)
DECLARE_mInt32(thrift_connect_timeout_seconds);
DECLARE_mInt32(fetch_rpc_timeout_seconds);
// default thrift client retry interval (in milliseconds)
DECLARE_mInt64(thrift_client_retry_interval_ms);
// max row count number for single scan range, used in segmentv1
DECLARE_mInt32(doris_scan_range_row_count);
// max bytes number for single scan range, used in segmentv2
DECLARE_mInt32(doris_scan_range_max_mb);
// max bytes number for single scan block, used in segmentv2
DECLARE_mInt32(doris_scan_block_max_mb);
// size of scanner queue between scanner thread and compute thread
DECLARE_mInt32(doris_scanner_queue_size);
// single read execute fragment row number
DECLARE_mInt32(doris_scanner_row_num);
// single read execute fragment row bytes
DECLARE_mInt32(doris_scanner_row_bytes);
// number of max scan keys
DECLARE_mInt32(doris_max_scan_key_num);
// the max number of push down values of a single column.
// if exceed, no conditions will be pushed down for that column.
DECLARE_mInt32(max_pushdown_conditions_per_column);
// return_row / total_row
DECLARE_mInt32(doris_max_pushdown_conjuncts_return_rate);
// (Advanced) Maximum size of per-query receive-side buffer
DECLARE_mInt32(exchg_node_buffer_size_bytes);

DECLARE_mInt64(column_dictionary_key_ratio_threshold);
DECLARE_mInt64(column_dictionary_key_size_threshold);
// memory_limitation_per_thread_for_schema_change_bytes unit bytes
DECLARE_mInt64(memory_limitation_per_thread_for_schema_change_bytes);
DECLARE_mInt64(memory_limitation_per_thread_for_storage_migration_bytes);

// the clean interval of file descriptor cache and segment cache
DECLARE_mInt32(cache_clean_interval);
// the clean interval of tablet lookup cache
DECLARE_mInt32(tablet_lookup_cache_clean_interval);
DECLARE_mInt32(disk_stat_monitor_interval);
DECLARE_mInt32(unused_rowset_monitor_interval);
DECLARE_String(storage_root_path);

// Config is used to check incompatible old format hdr_ format
// whether doris uses strict way. When config is true, process will log fatal
// and exit. When config is false, process will only log warning.
DECLARE_Bool(storage_strict_check_incompatible_old_format);

// BE process will exit if the percentage of error disk reach this value.
DECLARE_mInt32(max_percentage_of_error_disk);
DECLARE_mInt32(default_num_rows_per_column_file_block);
// pending data policy
DECLARE_mInt32(pending_data_expire_time_sec);
// inc_rowset snapshot rs sweep time interval
DECLARE_mInt32(tablet_rowset_stale_sweep_time_sec);
// garbage sweep policy
DECLARE_Int32(max_garbage_sweep_interval);
DECLARE_Int32(min_garbage_sweep_interval);
DECLARE_mInt32(snapshot_expire_time_sec);
// It is only a recommended value. When the disk space is insufficient,
// the file storage period under trash dose not have to comply with this parameter.
DECLARE_mInt32(trash_file_expire_time_sec);
// minimum file descriptor number
// modify them upon necessity
DECLARE_Int32(min_file_descriptor_number);
DECLARE_Int64(index_stream_cache_capacity);
DECLARE_String(row_cache_mem_limit);

// Cache for storage page size
DECLARE_String(storage_page_cache_limit);
// Shard size for page cache, the value must be power of two.
// It's recommended to set it to a value close to the number of BE cores in order to reduce lock contentions.
DECLARE_Int32(storage_page_cache_shard_size);
// Percentage for index page cache
// all storage page cache will be divided into data_page_cache and index_page_cache
DECLARE_Int32(index_page_cache_percentage);
// whether to disable page cache feature in storage
DECLARE_Bool(disable_storage_page_cache);
// whether to disable row cache feature in storage
DECLARE_Bool(disable_storage_row_cache);

// Cache for mow primary key storage page size, it's seperated from
// storage_page_cache_limit
DECLARE_String(pk_storage_page_cache_limit);

DECLARE_Bool(enable_low_cardinality_optimize);
DECLARE_Bool(enable_low_cardinality_cache_code);

// be policy
// whether check compaction checksum
DECLARE_mBool(enable_compaction_checksum);
// whether disable automatic compaction task
DECLARE_mBool(disable_auto_compaction);
// whether enable vertical compaction
DECLARE_mBool(enable_vertical_compaction);
// whether enable ordered data compaction
DECLARE_mBool(enable_ordered_data_compaction);
// In vertical compaction, column number for every group
DECLARE_mInt32(vertical_compaction_num_columns_per_group);
// In vertical compaction, max memory usage for row_source_buffer
DECLARE_Int32(vertical_compaction_max_row_source_memory_mb);
// In vertical compaction, max dest segment file size
DECLARE_mInt64(vertical_compaction_max_segment_size);

// In ordered data compaction, min segment size for input rowset
DECLARE_mInt32(ordered_data_compaction_min_segment_size);

// This config can be set to limit thread number in compaction thread pool.
DECLARE_mInt32(max_base_compaction_threads);
DECLARE_mInt32(max_cumu_compaction_threads);
DECLARE_mInt32(max_single_replica_compaction_threads);

DECLARE_Bool(enable_base_compaction_idle_sched);
DECLARE_mInt64(base_compaction_min_rowset_num);
DECLARE_mDouble(base_compaction_min_data_ratio);
DECLARE_mInt64(base_compaction_dup_key_max_file_size_mbytes);

DECLARE_Bool(enable_skip_tablet_compaction);
// output rowset of cumulative compaction total disk size exceed this config size,
// this rowset will be given to base compaction, unit is m byte.
DECLARE_mInt64(compaction_promotion_size_mbytes);

// output rowset of cumulative compaction total disk size exceed this config ratio of
// base rowset's total disk size, this rowset will be given to base compaction. The value must be between
// 0 and 1.
DECLARE_mDouble(compaction_promotion_ratio);

// the smallest size of rowset promotion. When the rowset is less than this config, this
// rowset will be not given to base compaction. The unit is m byte.
DECLARE_mInt64(compaction_promotion_min_size_mbytes);

// The lower bound size to do cumulative compaction. When total disk size of candidate rowsets is less than
// this size, size_based policy may not do to cumulative compaction. The unit is m byte.
DECLARE_mInt64(compaction_min_size_mbytes);

// cumulative compaction policy: min and max delta file's number
DECLARE_mInt64(cumulative_compaction_min_deltas);
DECLARE_mInt64(cumulative_compaction_max_deltas);

// This config can be set to limit thread number in  segcompaction thread pool.
DECLARE_mInt32(seg_compaction_max_threads);

// This config can be set to limit thread number in  multiget thread pool.
DECLARE_mInt32(multi_get_max_threads);

// The upper limit of "permits" held by all compaction tasks. This config can be set to limit memory consumption for compaction.
DECLARE_mInt64(total_permits_for_compaction_score);

// sleep interval in ms after generated compaction tasks
DECLARE_mInt32(generate_compaction_tasks_interval_ms);
// sleep interval in second after update replica infos
DECLARE_mInt32(update_replica_infos_interval_seconds);

// Compaction task number per disk.
// Must be greater than 2, because Base compaction and Cumulative compaction have at least one thread each.
DECLARE_mInt32(compaction_task_num_per_disk);
// compaction thread num for fast disk(typically .SSD), must be greater than 2.
DECLARE_mInt32(compaction_task_num_per_fast_disk);

// How many rounds of cumulative compaction for each round of base compaction when compaction tasks generation.
DECLARE_mInt32(cumulative_compaction_rounds_for_each_base_compaction_round);

// Threshold to logging compaction trace, in seconds.
DECLARE_mInt32(base_compaction_trace_threshold);
DECLARE_mInt32(cumulative_compaction_trace_threshold);
DECLARE_mBool(disable_compaction_trace_log);

// Interval to picking rowset to compact, in seconds
DECLARE_mInt64(pick_rowset_to_compact_interval_sec);

// Thread count to do tablet meta checkpoint, -1 means use the data directories count.
DECLARE_Int32(max_meta_checkpoint_threads);

// Threshold to logging agent task trace, in seconds.
DECLARE_mInt32(agent_task_trace_threshold_sec);

// This config can be set to limit thread number in tablet migration thread pool.
DECLARE_Int32(min_tablet_migration_threads);
DECLARE_Int32(max_tablet_migration_threads);

DECLARE_mInt32(finished_migration_tasks_size);
// If size less than this, the remaining rowsets will be force to complete
DECLARE_mInt32(migration_remaining_size_threshold_mb);
// If the task runs longer than this time, the task will be terminated, in seconds.
// tablet max size / migration min speed * factor = 10GB / 1MBps * 2 = 20480 seconds
DECLARE_mInt32(migration_task_timeout_secs);

// Port to start debug webserver on
DECLARE_Int32(webserver_port);
// Https enable flag
DECLARE_Bool(enable_https);
// Path of certificate
DECLARE_String(ssl_certificate_path);
// Path of private key
DECLARE_String(ssl_private_key_path);
// Whether to check authorization
DECLARE_Bool(enable_http_auth);
// Number of webserver workers
DECLARE_Int32(webserver_num_workers);
// Period to update rate counters and sampling counters in ms.
DECLARE_mInt32(periodic_counter_update_period_ms);

DECLARE_Bool(enable_single_replica_load);
// Number of download workers for single replica load
DECLARE_Int32(single_replica_load_download_num_workers);

// Used for mini Load. mini load data file will be removed after this time.
DECLARE_Int64(load_data_reserve_hours);
// log error log will be removed after this time
DECLARE_mInt64(load_error_log_reserve_hours);

// be brpc interface is classified into two categories: light and heavy
// each category has diffrent thread number
// threads to handle heavy api interface, such as transmit_data/transmit_block etc
DECLARE_Int32(brpc_heavy_work_pool_threads);
// threads to handle light api interface, such as exec_plan_fragment_prepare/exec_plan_fragment_start
DECLARE_Int32(brpc_light_work_pool_threads);
DECLARE_Int32(brpc_heavy_work_pool_max_queue_size);
DECLARE_Int32(brpc_light_work_pool_max_queue_size);

// The maximum amount of data that can be processed by a stream load
DECLARE_mInt64(streaming_load_max_mb);
// Some data formats, such as JSON, cannot be streamed.
// Therefore, it is necessary to limit the maximum number of
// such data when using stream load to prevent excessive memory consumption.
DECLARE_mInt64(streaming_load_json_max_mb);
// the alive time of a TabletsChannel.
// If the channel does not receive any data till this time,
// the channel will be removed.
DECLARE_mInt32(streaming_load_rpc_max_alive_time_sec);
// the timeout of a rpc to open the tablet writer in remote BE.
// short operation time, can set a short timeout
DECLARE_Int32(tablet_writer_open_rpc_timeout_sec);
// The configuration is used to enable lazy open feature, and the default value is false.
// When there is mixed deployment in the upgraded version, it needs to be set to false.
DECLARE_mBool(enable_lazy_open_partition);
// You can ignore brpc error '[E1011]The server is overcrowded' when writing data.
DECLARE_mBool(tablet_writer_ignore_eovercrowded);
DECLARE_mInt32(slave_replica_writer_rpc_timeout_sec);
// Whether to enable stream load record function, the default is false.
// False: disable stream load record
DECLARE_mBool(enable_stream_load_record);
// batch size of stream load record reported to FE
DECLARE_mInt32(stream_load_record_batch_size);
// expire time of stream load record in rocksdb.
DECLARE_Int32(stream_load_record_expire_time_secs);
// time interval to clean expired stream load records
DECLARE_mInt64(clean_stream_load_record_interval_secs);

// OlapTableSink sender's send interval, should be less than the real response time of a tablet writer rpc.
// You may need to lower the speed when the sink receiver bes are too busy.
DECLARE_mInt32(olap_table_sink_send_interval_ms);

// Fragment thread pool
DECLARE_Int32(fragment_pool_thread_num_min);
DECLARE_Int32(fragment_pool_thread_num_max);
DECLARE_Int32(fragment_pool_queue_size);

// Control the number of disks on the machine.  If 0, this comes from the system settings.
DECLARE_Int32(num_disks);
// The maximum number of the threads per disk is also the max queue depth per disk.
DECLARE_Int32(num_threads_per_disk);
// The read size is the size of the reads sent to os.
// There is a trade off of latency and throughout, trying to keep disks busy but
// not introduce seeks.  The literature seems to agree that with 8 MB reads, random
// io and sequential io perform similarly.
DECLARE_Int32(read_size);       // 8 * 1024 * 1024, Read Size (in bytes)
DECLARE_Int32(min_buffer_size); // 1024, The minimum read buffer size (in bytes)

// For each io buffer size, the maximum number of buffers the IoMgr will hold onto
// With 1024B through 8MB buffers, this is up to ~2GB of buffers.
DECLARE_Int32(max_free_io_buffers);

// Whether to disable the memory cache pool,
// including MemPool, ChunkAllocator, DiskIO free buffer.
DECLARE_Bool(disable_mem_pools);

// The reserved bytes limit of Chunk Allocator, usually set as a percentage of mem_limit.
// defaults to bytes if no unit is given, the number of bytes must be a multiple of 2.
// must larger than 0. and if larger than physical memory size, it will be set to physical memory size.
// increase this variable can improve performance,
// but will acquire more free memory which can not be used by other modules.
DECLARE_mString(chunk_reserved_bytes_limit);
// 1024, The minimum chunk allocator size (in bytes)
DECLARE_Int32(min_chunk_reserved_bytes);
// Disable Chunk Allocator in Vectorized Allocator, this will reduce memory cache.
// For high concurrent queries, using Chunk Allocator with vectorized Allocator can reduce the impact
// of gperftools tcmalloc central lock.
// Jemalloc or google tcmalloc have core cache, Chunk Allocator may no longer be needed after replacing
// gperftools tcmalloc.
DECLARE_mBool(disable_chunk_allocator_in_vec);

// The probing algorithm of partitioned hash table.
// Enable quadratic probing hash table
DECLARE_Bool(enable_quadratic_probing);

// for pprof
DECLARE_String(pprof_profile_dir);
// for jeprofile in jemalloc
DECLARE_mString(jeprofile_dir);

// to forward compatibility, will be removed later
DECLARE_mBool(enable_token_check);

// to open/close system metrics
DECLARE_Bool(enable_system_metrics);

DECLARE_mBool(enable_prefetch);

// Number of cores Doris will used, this will effect only when it's greater than 0.
// Otherwise, Doris will use all cores returned from "/proc/cpuinfo".
DECLARE_Int32(num_cores);

// When BE start, If there is a broken disk, BE process will exit by default.
// Otherwise, we will ignore the broken disk,
DECLARE_Bool(ignore_broken_disk);

// linux transparent huge page
DECLARE_Bool(madvise_huge_pages);

// whether use mmap to allocate memory
DECLARE_Bool(mmap_buffers);

// Sleep time in milliseconds between memory maintenance iterations
DECLARE_mInt32(memory_maintenance_sleep_time_ms);

// After full gc, no longer full gc and minor gc during sleep.
// After minor gc, no minor gc during sleep, but full gc is possible.
DECLARE_mInt32(memory_gc_sleep_time_ms);

// Sleep time in milliseconds between load channel memory refresh iterations
DECLARE_mInt64(load_channel_memory_refresh_sleep_time_ms);

// Alignment
DECLARE_Int32(memory_max_alignment);

// max write buffer size before flush, default 200MB
DECLARE_mInt64(write_buffer_size);
// max buffer size used in memtable for the aggregated table, default 400MB
DECLARE_mInt64(write_buffer_size_for_agg);

DECLARE_Int32(load_process_max_memory_limit_percent); // 50%

// If the memory consumption of load jobs exceed load_process_max_memory_limit,
// all load jobs will hang there to wait for memtable flush. We should have a
// soft limit which can trigger the memtable flush for the load channel who
// consumes lagest memory size before we reach the hard limit. The soft limit
// might avoid all load jobs hang at the same time.
DECLARE_Int32(load_process_soft_mem_limit_percent);

// result buffer cancelled time (unit: second)
DECLARE_mInt32(result_buffer_cancelled_interval_time);

// the increased frequency of priority for remaining tasks in BlockingPriorityQueue
DECLARE_mInt32(priority_queue_remaining_tasks_increased_frequency);

// sync tablet_meta when modifying meta
DECLARE_mBool(sync_tablet_meta);

// default thrift rpc timeout ms
DECLARE_mInt32(thrift_rpc_timeout_ms);

// txn commit rpc timeout
DECLARE_mInt32(txn_commit_rpc_timeout_ms);

// If set to true, metric calculator will run
DECLARE_Bool(enable_metric_calculator);

// max consumer num in one data consumer group, for routine load
DECLARE_mInt32(max_consumer_num_per_group);

// the size of thread pool for routine load task.
// this should be larger than FE config 'max_routine_load_task_num_per_be' (default 5)
DECLARE_Int32(routine_load_thread_pool_size);

// max external scan cache batch count, means cache max_memory_cache_batch_count * batch_size row
// default is 20, batch_size's default value is 1024 means 20 * 1024 rows will be cached
DECLARE_mInt32(max_memory_sink_batch_count);

// This configuration is used for the context gc thread schedule period
// note: unit is minute, default is 5min
DECLARE_mInt32(scan_context_gc_interval_min);

// es scroll keep-alive
DECLARE_String(es_scroll_keepalive);

// HTTP connection timeout for es
DECLARE_mInt32(es_http_timeout_ms);

// the max client cache number per each host
// There are variety of client cache in BE, but currently we use the
// same cache size configuration.
// TODO(cmy): use different config to set different client cache if necessary.
DECLARE_Int32(max_client_cache_size_per_host);

// Dir to save files downloaded by SmallFileMgr
DECLARE_String(small_file_dir);
// path gc
DECLARE_Bool(path_gc_check);
DECLARE_mInt32(path_gc_check_interval_second);
DECLARE_mInt32(path_gc_check_step);
DECLARE_mInt32(path_gc_check_step_interval_ms);
DECLARE_mInt32(path_scan_interval_second);
DECLARE_mInt32(path_scan_step_interval_ms);

// The following 2 configs limit the max usage of disk capacity of a data dir.
// If both of these 2 threshold reached, no more data can be writen into that data dir.
// The percent of max used capacity of a data dir
DECLARE_mInt32(storage_flood_stage_usage_percent); // 90%
// The min bytes that should be left of a data dir
DECLARE_mInt64(storage_flood_stage_left_capacity_bytes); // 1GB
// number of thread for flushing memtable per store
DECLARE_Int32(flush_thread_num_per_store);
// number of thread for flushing memtable per store, for high priority load task
DECLARE_Int32(high_priority_flush_thread_num_per_store);

// config for tablet meta checkpoint
DECLARE_mInt32(tablet_meta_checkpoint_min_new_rowsets_num);
DECLARE_mInt32(tablet_meta_checkpoint_min_interval_secs);
DECLARE_Int32(generate_tablet_meta_checkpoint_tasks_interval_secs);

// config for default rowset type
// Valid configs: ALPHA, BETA
DECLARE_String(default_rowset_type);

// Maximum size of a single message body in all protocols
DECLARE_Int64(brpc_max_body_size);
// Max unwritten bytes in each socket, if the limit is reached, Socket.Write fails with EOVERCROWDED
DECLARE_Int64(brpc_socket_max_unwritten_bytes);
// TODO(zxy): expect to be true in v1.3
// Whether to embed the ProtoBuf Request serialized string together with Tuple/Block data into
// Controller Attachment and send it through http brpc when the length of the Tuple/Block data
// is greater than 1.8G. This is to avoid the error of Request length overflow (2G).
DECLARE_mBool(transfer_large_data_by_brpc);

// max number of txns for every txn_partition_map in txn manager
// this is a self protection to avoid too many txns saving in manager
DECLARE_mInt64(max_runnings_transactions_per_txn_map);

// tablet_map_lock shard size, the value is 2^n, n=0,1,2,3,4
// this is a an enhancement for better performance to manage tablet
DECLARE_Int32(tablet_map_shard_size);

// txn_map_lock shard size, the value is 2^n, n=0,1,2,3,4
// this is a an enhancement for better performance to manage txn
DECLARE_Int32(txn_map_shard_size);

// txn_lock shard size, the value is 2^n, n=0,1,2,3,4
// this is a an enhancement for better performance to commit and publish txn
DECLARE_Int32(txn_shard_size);

// Whether to continue to start be when load tablet from header failed.
DECLARE_Bool(ignore_load_tablet_failure);

// Whether to continue to start be when load tablet from header failed.
DECLARE_mBool(ignore_rowset_stale_unconsistent_delete);

// Set max cache's size of query results, the unit is M byte
DECLARE_Int32(query_cache_max_size_mb);

// Cache memory is pruned when reach query_cache_max_size_mb + query_cache_elasticity_size_mb
DECLARE_Int32(query_cache_elasticity_size_mb);

// Maximum number of cache partitions corresponding to a SQL
DECLARE_Int32(query_cache_max_partition_count);

// Maximum number of version of a tablet. If the version num of a tablet exceed limit,
// the load process will reject new incoming load job of this tablet.
// This is to avoid too many version num.
DECLARE_mInt32(max_tablet_version_num);

// Frontend mainly use two thrift sever type: THREAD_POOL, THREADED_SELECTOR. if fe use THREADED_SELECTOR model for thrift server,
// the thrift_server_type_of_fe should be set THREADED_SELECTOR to make be thrift client to fe constructed with TFramedTransport
DECLARE_String(thrift_server_type_of_fe);

// disable zone map index when page row is too few
DECLARE_mInt32(zone_map_row_num_threshold);

// aws sdk log level
//    Off = 0,
//    Fatal = 1,
//    Error = 2,
//    Warn = 3,
//    Info = 4,
//    Debug = 5,
//    Trace = 6
DECLARE_Int32(aws_log_level);

// the buffer size when read data from remote storage like s3
DECLARE_mInt32(remote_storage_read_buffer_mb);

// The minimum length when TCMalloc Hook consumes/releases MemTracker, consume size
// smaller than this value will continue to accumulate. specified as number of bytes.
// Decreasing this value will increase the frequency of consume/release.
// Increasing this value will cause MemTracker statistics to be inaccurate.
DECLARE_mInt32(mem_tracker_consume_min_size_bytes);

// The version information of the tablet will be stored in the memory
// in an adjacency graph data structure.
// And as the new version is written and the old version is deleted,
// the data structure will begin to have empty vertex with no edge associations(orphan vertex).
// This config is used to control that when the proportion of orphan vertex is greater than the threshold,
// the adjacency graph will be rebuilt to ensure that the data structure will not expand indefinitely.
// This config usually only needs to be modified during testing.
// In most cases, it does not need to be modified.
DECLARE_mDouble(tablet_version_graph_orphan_vertex_ratio);

// max send batch parallelism for OlapTableSink
// The value set by the user for send_batch_parallelism is not allowed to exceed max_send_batch_parallelism_per_job,
// if exceed, the value of send_batch_parallelism would be max_send_batch_parallelism_per_job
DECLARE_mInt32(max_send_batch_parallelism_per_job);

// number of send batch thread pool size
DECLARE_Int32(send_batch_thread_pool_thread_num);
// number of send batch thread pool queue size
DECLARE_Int32(send_batch_thread_pool_queue_size);
// number of download cache thread pool size
DECLARE_Int32(download_cache_thread_pool_thread_num);
// number of download cache thread pool queue size
DECLARE_Int32(download_cache_thread_pool_queue_size);
// download cache buffer size
DECLARE_Int64(download_cache_buffer_size);

// Limit the number of segment of a newly created rowset.
// The newly created rowset may to be compacted after loading,
// so if there are too many segment in a rowset, the compaction process
// will run out of memory.
// When doing compaction, each segment may take at least 1MB buffer.
DECLARE_mInt32(max_segment_num_per_rowset);

// Store segment without compression if a segment is smaller than
// segment_compression_threshold_kb.
DECLARE_mInt32(segment_compression_threshold_kb);

// The connection timeout when connecting to external table such as odbc table.
DECLARE_mInt32(external_table_connect_timeout_sec);

// Global bitmap cache capacity for aggregation cache, size in bytes
DECLARE_Int64(delete_bitmap_agg_cache_capacity);

// s3 config
DECLARE_mInt32(max_remote_storage_count);

// reference https://github.com/edenhill/librdkafka/blob/master/INTRODUCTION.md#broker-version-compatibility
// If the dependent kafka broker version older than 0.10.0.0,
// the value of kafka_api_version_request should be false, and the
// value set by the fallback version kafka_broker_version_fallback will be used,
// and the valid values are: 0.9.0.x, 0.8.x.y.
DECLARE_String(kafka_api_version_request);
DECLARE_String(kafka_broker_version_fallback);

// The number of pool siz of routine load consumer.
// If you meet the error describe in https://github.com/edenhill/librdkafka/issues/3608
// Change this size to 0 to fix it temporarily.
DECLARE_Int32(routine_load_consumer_pool_size);

// Used in single-stream-multi-table load. When receive a batch of messages from kafka,
// if the size of batch is more than this threshold, we will request plans for all related tables.
DECLARE_Int32(multi_table_batch_plan_threshold);

// When the timeout of a load task is less than this threshold,
// Doris treats it as a high priority task.
// high priority tasks use a separate thread pool for flush and do not block rpc by memory cleanup logic.
// this threshold is mainly used to identify routine load tasks and should not be modified if not necessary.
DECLARE_mInt32(load_task_high_priority_threshold_second);

// The min timeout of load rpc (add batch, close)
// Because a load rpc may be blocked for a while.
// Increase this config may avoid rpc timeout.
DECLARE_mInt32(min_load_rpc_timeout_ms);

// use which protocol to access function service, candicate is baidu_std/h2:grpc
DECLARE_String(function_service_protocol);

// use which load balancer to select server to connect
DECLARE_String(rpc_load_balancer);

// Enable tracing
// If this configuration is enabled, you should also specify the trace_export_url.
DECLARE_Bool(enable_tracing);

// Enable opentelemtry collector
DECLARE_Bool(enable_otel_collector);

// Current support for exporting traces:
// zipkin: Export traces directly to zipkin, which is used to enable the tracing feature quickly.
// collector: The collector can be used to receive and process traces and support export to a variety of
//   third-party systems.
DECLARE_mString(trace_exporter);

// The endpoint to export spans to.
// export to zipkin like: http://127.0.0.1:9411/api/v2/spans
// export to collector like: http://127.0.0.1:4318/v1/traces
DECLARE_String(trace_export_url);

// The maximum buffer/queue size to collect span. After the size is reached, spans are dropped.
// An export will be triggered when the number of spans in the queue reaches half of the maximum.
DECLARE_Int32(max_span_queue_size);

// The maximum batch size of every export spans. It must be smaller or equal to max_queue_size.
DECLARE_Int32(max_span_export_batch_size);

// The time interval between two consecutive export spans.
DECLARE_Int32(export_span_schedule_delay_millis);

// a soft limit of string type length, the hard limit is 2GB - 4, but if too long will cause very low performance,
// so we set a soft limit, default is 1MB
DECLARE_mInt32(string_type_length_soft_limit_bytes);

DECLARE_mInt32(jsonb_type_length_soft_limit_bytes);

// used for olap scanner to save memory, when the size of unused_object_pool
// is greater than object_pool_buffer_size, release the object in the unused_object_pool.
DECLARE_Int32(object_pool_buffer_size);

// ParquetReaderWrap prefetch buffer size
DECLARE_Int32(parquet_reader_max_buffer_size);
// Max size of parquet page header in bytes
DECLARE_mInt32(parquet_header_max_size_mb);
// Max buffer size for parquet row group
DECLARE_mInt32(parquet_rowgroup_max_buffer_mb);
// Max buffer size for parquet chunk column
DECLARE_mInt32(parquet_column_max_buffer_mb);
// Merge small IO, the max amplified read ratio
DECLARE_mDouble(max_amplified_read_ratio);

// OrcReader
DECLARE_mInt32(orc_natural_read_size_mb);
DECLARE_mInt64(big_column_size_buffer);
DECLARE_mInt64(small_column_size_buffer);

// When the rows number reached this limit, will check the filter rate the of bloomfilter
// if it is lower than a specific threshold, the predicate will be disabled.
DECLARE_mInt32(bloom_filter_predicate_check_row_num);

// cooldown task configs
DECLARE_Int32(cooldown_thread_num);
DECLARE_mInt64(generate_cooldown_task_interval_sec);
DECLARE_mInt32(remove_unused_remote_files_interval_sec); // 6h
DECLARE_mInt32(confirm_unused_remote_files_interval_sec);
DECLARE_Int32(cold_data_compaction_thread_num);
DECLARE_mInt32(cold_data_compaction_interval_sec);
DECLARE_mInt64(generate_cache_cleaner_task_interval_sec); // 12 h
DECLARE_Int32(concurrency_per_dir);
DECLARE_mInt64(cooldown_lag_time_sec);     // 3h
DECLARE_mInt64(max_sub_cache_file_size);   // 100MB
DECLARE_mInt64(file_cache_alive_time_sec); // 1 week
// file_cache_type is used to set the type of file cache for remote files.
// "": no cache, "sub_file_cache": split sub files from remote file.
// "whole_file_cache": the whole file.
DECLARE_mString(file_cache_type);
DECLARE_mInt64(file_cache_max_size_per_disk); // zero for no limit

DECLARE_Int32(s3_transfer_executor_pool_size);

DECLARE_Bool(enable_time_lut);
DECLARE_Bool(enable_simdjson_reader);

DECLARE_mBool(enable_query_like_bloom_filter);
// number of s3 scanner thread pool size
DECLARE_Int32(doris_remote_scanner_thread_pool_thread_num);
// number of s3 scanner thread pool queue size
DECLARE_Int32(doris_remote_scanner_thread_pool_queue_size);

// limit the queue of pending batches which will be sent by a single nodechannel
DECLARE_mInt64(nodechannel_pending_queue_max_bytes);

// Max waiting time to wait the "plan fragment start" rpc.
// If timeout, the fragment will be cancelled.
// This parameter is usually only used when the FE loses connection,
// and the BE can automatically cancel the relevant fragment after the timeout,
// so as to avoid occupying the execution thread for a long time.
DECLARE_mInt32(max_fragment_start_wait_time_seconds);

// Node role tag for backend. Mix role is the default role, and computation role have no
// any tablet.
DECLARE_String(be_node_role);

// Hide webserver page for safety.
// Hide the be config page for webserver.
DECLARE_Bool(hide_webserver_config_page);

DECLARE_Bool(enable_segcompaction);

// Trigger segcompaction if the num of segments in a rowset exceeds this threshold.
DECLARE_Int32(segcompaction_threshold_segment_num);

// The segment whose row number above the threshold will be compacted during segcompaction
DECLARE_Int32(segcompaction_small_threshold);

// enable java udf and jdbc scannode
DECLARE_Bool(enable_java_support);

// Set config randomly to check more issues in github workflow
DECLARE_Bool(enable_fuzzy_mode);

DECLARE_Int32(pipeline_executor_size);
DECLARE_mInt16(pipeline_short_query_timeout_s);

// Temp config. True to use optimization for bitmap_index apply predicate except leaf node of the and node.
// Will remove after fully test.
DECLARE_Bool(enable_index_apply_preds_except_leafnode_of_andnode);

// block file cache
DECLARE_Bool(enable_file_cache);
// format: [{"path":"/path/to/file_cache","total_size":21474836480,"query_limit":10737418240}]
// format: [{"path":"/path/to/file_cache","total_size":21474836480,"query_limit":10737418240},{"path":"/path/to/file_cache2","total_size":21474836480,"query_limit":10737418240}]
DECLARE_String(file_cache_path);
DECLARE_Int64(file_cache_min_file_segment_size);
DECLARE_Int64(file_cache_max_file_segment_size);
DECLARE_Bool(clear_file_cache);
DECLARE_Bool(enable_file_cache_query_limit);

// inverted index searcher cache
// cache entry stay time after lookup, default 1h
DECLARE_mInt32(index_cache_entry_stay_time_after_lookup_s);
// cache entry that have not been visited for a certain period of time can be cleaned up by GC thread
DECLARE_mInt32(index_cache_entry_no_visit_gc_time_s);
// inverted index searcher cache size
DECLARE_String(inverted_index_searcher_cache_limit);
// set `true` to enable insert searcher into cache when write inverted index data
DECLARE_Bool(enable_write_index_searcher_cache);
DECLARE_Bool(enable_inverted_index_cache_check_timestamp);
DECLARE_Int32(inverted_index_fd_number_limit_percent); // 50%

// inverted index match bitmap cache size
DECLARE_String(inverted_index_query_cache_limit);

// inverted index
DECLARE_mDouble(inverted_index_ram_buffer_size);
DECLARE_Int32(query_bkd_inverted_index_limit_percent); // 5%
// dict path for chinese analyzer
DECLARE_String(inverted_index_dict_path);
DECLARE_Int32(inverted_index_read_buffer_size);
// tree depth for bkd index
DECLARE_Int32(max_depth_in_bkd_tree);
// index compaction
DECLARE_Bool(inverted_index_compaction_enable);
// use num_broadcast_buffer blocks as buffer to do broadcast
DECLARE_Int32(num_broadcast_buffer);
// semi-structure configs
DECLARE_Bool(enable_parse_multi_dimession_array);

// max depth of expression tree allowed.
DECLARE_Int32(max_depth_of_expr_tree);

// Report a tablet as bad when io errors occurs more than this value.
DECLARE_mInt64(max_tablet_io_errors);

// Report a tablet as bad when its path not found
DECLARE_Int32(tablet_path_check_interval_seconds);
DECLARE_mInt32(tablet_path_check_batch_size);

// Page size of row column, default 4KB
DECLARE_mInt64(row_column_page_size);
// it must be larger than or equal to 5MB
DECLARE_mInt32(s3_write_buffer_size);
// the size of the whole s3 buffer pool, which indicates the s3 file writer
// can at most buffer 50MB data. And the num of multi part upload task is
// s3_write_buffer_whole_size / s3_write_buffer_size
DECLARE_mInt32(s3_write_buffer_whole_size);
//enable shrink memory
DECLARE_Bool(enable_shrink_memory);
// enable cache for high concurrent point query work load
DECLARE_mInt32(schema_cache_capacity);
DECLARE_mInt32(schema_cache_sweep_time_sec);

// enable binlog
DECLARE_Bool(enable_feature_binlog);

// enable set in BitmapValue
DECLARE_Bool(enable_set_in_bitmap_value);

<<<<<<< HEAD
// enable unify parse stream load properties in BE and FE
// it will delete after version upgrade
DECLARE_Bool(enable_unify_properties_parse);
=======
// max number of hdfs file handle in cache
DECLARE_Int64(max_hdfs_file_handle_cache_num);
// max number of meta info of external files, such as parquet footer
DECLARE_Int64(max_external_file_meta_cache_num);
>>>>>>> 7ed03f6b

#ifdef BE_TEST
// test s3
DECLARE_String(test_s3_resource);
DECLARE_String(test_s3_ak);
DECLARE_String(test_s3_sk);
DECLARE_String(test_s3_endpoint);
DECLARE_String(test_s3_region);
DECLARE_String(test_s3_bucket);
DECLARE_String(test_s3_prefix);
#endif

class Register {
public:
    struct Field {
        const char* type = nullptr;
        const char* name = nullptr;
        void* storage = nullptr;
        const char* defval = nullptr;
        bool valmutable = false;
        Field(const char* ftype, const char* fname, void* fstorage, const char* fdefval,
              bool fvalmutable)
                : type(ftype),
                  name(fname),
                  storage(fstorage),
                  defval(fdefval),
                  valmutable(fvalmutable) {}
    };

public:
    static std::map<std::string, Field>* _s_field_map;

public:
    Register(const char* ftype, const char* fname, void* fstorage, const char* fdefval,
             bool fvalmutable) {
        if (_s_field_map == nullptr) {
            _s_field_map = new std::map<std::string, Field>();
        }
        Field field(ftype, fname, fstorage, fdefval, fvalmutable);
        _s_field_map->insert(std::make_pair(std::string(fname), field));
    }
};

// RegisterConfValidator class is used to store validator function of registered config fields in
// Register::_s_field_map.
// If any validator return false when BE bootstart, the bootstart will be terminated.
// If validator return false when use http API to update some config, the config will not
// be modified and the API will return failure.
class RegisterConfValidator {
public:
    // Validator for each config name.
    static std::map<std::string, std::function<bool()>>* _s_field_validator;

public:
    RegisterConfValidator(const char* fname, const std::function<bool()>& validator) {
        if (_s_field_validator == nullptr) {
            _s_field_validator = new std::map<std::string, std::function<bool()>>();
        }
        // register validator to _s_field_validator
        _s_field_validator->insert(std::make_pair(std::string(fname), validator));
    }
};

// configuration properties load from config file.
class Properties {
public:
    // load conf from file, if must_exist is true and file does not exist, return false
    bool load(const char* conf_file, bool must_exist = true);

    // Find the config value by key from `file_conf_map`.
    // If found, set `retval` to the config value,
    // or set `retval` to `defstr`
    // if retval is not set(in case defstr is nullptr), set is_retval_set to false
    template <typename T>
    bool get_or_default(const char* key, const char* defstr, T& retval, bool* is_retval_set) const;

    void set(const std::string& key, const std::string& val);

    void set_force(const std::string& key, const std::string& val);

    // dump props to conf file
    Status dump(const std::string& conffile);

private:
    std::map<std::string, std::string> file_conf_map;
};

// full configurations.
extern std::map<std::string, std::string>* full_conf_map;

extern std::mutex custom_conf_lock;

// Init the config from `conf_file`.
// If fill_conf_map is true, the updated config will also update the `full_conf_map`.
// If must_exist is true and `conf_file` does not exist, this function will return false.
// If set_to_default is true, the config value will be set to default value if not found in `conf_file`.
bool init(const char* conf_file, bool fill_conf_map = false, bool must_exist = true,
          bool set_to_default = true);

Status set_config(const std::string& field, const std::string& value, bool need_persist = false,
                  bool force = false);

Status persist_config(const std::string& field, const std::string& value);

std::mutex* get_mutable_string_config_lock();

std::vector<std::vector<std::string>> get_config_info();

Status set_fuzzy_config(const std::string& field, const std::string& value);

void set_fuzzy_configs();

} // namespace config
} // namespace doris<|MERGE_RESOLUTION|>--- conflicted
+++ resolved
@@ -1034,16 +1034,12 @@
 // enable set in BitmapValue
 DECLARE_Bool(enable_set_in_bitmap_value);
 
-<<<<<<< HEAD
-// enable unify parse stream load properties in BE and FE
-// it will delete after version upgrade
 DECLARE_Bool(enable_unify_properties_parse);
-=======
+
 // max number of hdfs file handle in cache
 DECLARE_Int64(max_hdfs_file_handle_cache_num);
 // max number of meta info of external files, such as parquet footer
 DECLARE_Int64(max_external_file_meta_cache_num);
->>>>>>> 7ed03f6b
 
 #ifdef BE_TEST
 // test s3
