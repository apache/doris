// Licensed to the Apache Software Foundation (ASF) under one
// or more contributor license agreements.  See the NOTICE file
// distributed with this work for additional information
// regarding copyright ownership.  The ASF licenses this file
// to you under the Apache License, Version 2.0 (the
// "License"); you may not use this file except in compliance
// with the License.  You may obtain a copy of the License at
//
//   http://www.apache.org/licenses/LICENSE-2.0
//
// Unless required by applicable law or agreed to in writing,
// software distributed under the License is distributed on an
// "AS IS" BASIS, WITHOUT WARRANTIES OR CONDITIONS OF ANY
// KIND, either express or implied.  See the License for the
// specific language governing permissions and limitations
// under the License.

#pragma once

#include "configbase.h"

namespace doris {
namespace config {
// Dir of custom config file
CONF_String(custom_config_dir, "${DORIS_HOME}/conf");

// cluster id
CONF_Int32(cluster_id, "-1");
// port on which BackendService is exported
CONF_Int32(be_port, "9060");

// port for brpc
CONF_Int32(brpc_port, "8060");

// the number of bthreads for brpc, the default value is set to -1, which means the number of bthreads is #cpu-cores
CONF_Int32(brpc_num_threads, "-1");

// Declare a selection strategy for those servers have many ips.
// Note that there should at most one ip match this list.
// this is a list in semicolon-delimited format, in CIDR notation, e.g. 10.10.10.0/24
// If no ip match this rule, will choose one randomly.
CONF_String(priority_networks, "");

////
//// tcmalloc gc parameter
////
// min memory for TCmalloc, when used memory is smaller than this, do not returned to OS
CONF_mInt64(tc_use_memory_min, "10737418240");
// free memory rate.[0-100]
CONF_mInt64(tc_free_memory_rate, "20");

// Bound on the total amount of bytes allocated to thread caches.
// This bound is not strict, so it is possible for the cache to go over this bound
// in certain circumstances. This value defaults to 1GB
// If you suspect your application is not scaling to many threads due to lock contention in TCMalloc,
// you can try increasing this value. This may improve performance, at a cost of extra memory
// use by TCMalloc.
// reference: https://gperftools.github.io/gperftools/tcmalloc.html: TCMALLOC_MAX_TOTAL_THREAD_CACHE_BYTES
//            https://github.com/gperftools/gperftools/issues/1111
CONF_Int64(tc_max_total_thread_cache_bytes, "1073741824");

// process memory limit specified as number of bytes
// ('<int>[bB]?'), megabytes ('<float>[mM]'), gigabytes ('<float>[gG]'),
// or percentage of the physical memory ('<int>%').
// defaults to bytes if no unit is given"
// must larger than 0. and if larger than physical memory size,
// it will be set to physical memory size.
CONF_String(mem_limit, "80%");

// the port heartbeat service used
CONF_Int32(heartbeat_service_port, "9050");
// the count of heart beat service
CONF_Int32(heartbeat_service_thread_count, "1");
// the count of thread to create table
CONF_Int32(create_tablet_worker_count, "3");
// the count of thread to drop table
CONF_Int32(drop_tablet_worker_count, "3");
// the count of thread to batch load
CONF_Int32(push_worker_count_normal_priority, "3");
// the count of thread to high priority batch load
CONF_Int32(push_worker_count_high_priority, "3");
// the count of thread to publish version
CONF_Int32(publish_version_worker_count, "8");
// the count of thread to clear transaction task
CONF_Int32(clear_transaction_task_worker_count, "1");
// the count of thread to delete
CONF_Int32(delete_worker_count, "3");
// the count of thread to alter table
CONF_Int32(alter_tablet_worker_count, "3");
// the count of thread to clone
CONF_Int32(clone_worker_count, "3");
// the count of thread to clone
CONF_Int32(storage_medium_migrate_count, "1");
// the count of thread to check consistency
CONF_Int32(check_consistency_worker_count, "1");
// the count of thread to upload
CONF_Int32(upload_worker_count, "1");
// the count of thread to download
CONF_Int32(download_worker_count, "1");
// the count of thread to make snapshot
CONF_Int32(make_snapshot_worker_count, "5");
// the count of thread to release snapshot
CONF_Int32(release_snapshot_worker_count, "5");
// the interval time(seconds) for agent report tasks signatrue to FE
CONF_mInt32(report_task_interval_seconds, "10");
// the interval time(seconds) for refresh storage policy from FE
CONF_mInt32(storage_refresh_storage_policy_task_interval_seconds, "5");
// the interval time(seconds) for agent report disk state to FE
CONF_mInt32(report_disk_state_interval_seconds, "60");
// the interval time(seconds) for agent report olap table to FE
CONF_mInt32(report_tablet_interval_seconds, "60");
// the max download speed(KB/s)
CONF_mInt32(max_download_speed_kbps, "50000");
// download low speed limit(KB/s)
CONF_mInt32(download_low_speed_limit_kbps, "50");
// download low speed time(seconds)
CONF_mInt32(download_low_speed_time, "300");
// sleep time for one second
CONF_Int32(sleep_one_second, "1");

// log dir
CONF_String(sys_log_dir, "${DORIS_HOME}/log");
CONF_String(user_function_dir, "${DORIS_HOME}/lib/udf");
// INFO, WARNING, ERROR, FATAL
CONF_String(sys_log_level, "INFO");
// TIME-DAY, TIME-HOUR, SIZE-MB-nnn
CONF_String(sys_log_roll_mode, "SIZE-MB-1024");
// log roll num
CONF_Int32(sys_log_roll_num, "10");
// verbose log
CONF_Strings(sys_log_verbose_modules, "");
// verbose log level
CONF_Int32(sys_log_verbose_level, "10");
// log buffer level
CONF_String(log_buffer_level, "");

// number of threads available to serve backend execution requests
CONF_Int32(be_service_threads, "64");

// cgroups allocated for doris
CONF_String(doris_cgroups, "");

// Controls the number of threads to run work per core.  It's common to pick 2x
// or 3x the number of cores.  This keeps the cores busy without causing excessive
// thrashing.
CONF_Int32(num_threads_per_core, "3");
// if true, compresses tuple data in Serialize
CONF_mBool(compress_rowbatches, "true");
CONF_mBool(rowbatch_align_tuple_offset, "false");
// interval between profile reports; in seconds
CONF_mInt32(status_report_interval, "5");
// if true, each disk will have a separate thread pool for scanner
CONF_Bool(doris_enable_scanner_thread_pool_per_disk, "true");
// the timeout of a work thread to wait the blocking priority queue to get a task
CONF_mInt64(doris_blocking_priority_queue_wait_timeout_ms, "5");
// number of olap scanner thread pool size
CONF_Int32(doris_scanner_thread_pool_thread_num, "48");
// number of olap scanner thread pool queue size
CONF_Int32(doris_scanner_thread_pool_queue_size, "102400");
// number of etl thread pool size
CONF_Int32(etl_thread_pool_size, "8");
// number of etl thread pool size
CONF_Int32(etl_thread_pool_queue_size, "256");
// default thrift client connect timeout(in seconds)
CONF_mInt32(thrift_connect_timeout_seconds, "3");
// default thrift client retry interval (in milliseconds)
CONF_mInt64(thrift_client_retry_interval_ms, "1000");
// max row count number for single scan range, used in segmentv1
CONF_mInt32(doris_scan_range_row_count, "524288");
// max bytes number for single scan range, used in segmentv2
CONF_mInt32(doris_scan_range_max_mb, "1024");
// max bytes number for single scan block, used in segmentv2
CONF_mInt32(doris_scan_block_max_mb, "67108864");
// size of scanner queue between scanner thread and compute thread
CONF_mInt32(doris_scanner_queue_size, "1024");
// single read execute fragment row number
CONF_mInt32(doris_scanner_row_num, "16384");
// single read execute fragment row bytes
CONF_mInt32(doris_scanner_row_bytes, "10485760");
// number of max scan keys
CONF_mInt32(doris_max_scan_key_num, "1024");
// the max number of push down values of a single column.
// if exceed, no conditions will be pushed down for that column.
CONF_mInt32(max_pushdown_conditions_per_column, "1024");
// return_row / total_row
CONF_mInt32(doris_max_pushdown_conjuncts_return_rate, "90");
// (Advanced) Maximum size of per-query receive-side buffer
CONF_mInt32(exchg_node_buffer_size_bytes, "10485760");
// push_write_mbytes_per_sec
CONF_mInt32(push_write_mbytes_per_sec, "100");

CONF_mInt64(column_dictionary_key_ratio_threshold, "0");
CONF_mInt64(column_dictionary_key_size_threshold, "0");
// memory_limitation_per_thread_for_schema_change_bytes unit bytes
CONF_mInt64(memory_limitation_per_thread_for_schema_change_bytes, "2147483648");
CONF_mInt64(memory_limitation_per_thread_for_storage_migration_bytes, "100000000");

// the clean interval of file descriptor cache and segment cache
CONF_mInt32(cache_clean_interval, "1800");
CONF_mInt32(disk_stat_monitor_interval, "5");
CONF_mInt32(unused_rowset_monitor_interval, "30");
CONF_String(storage_root_path, "${DORIS_HOME}/storage");

// Config is used to check incompatible old format hdr_ format
// whether doris uses strict way. When config is true, process will log fatal
// and exit. When config is false, process will only log warning.
CONF_Bool(storage_strict_check_incompatible_old_format, "true");

// BE process will exit if the percentage of error disk reach this value.
CONF_mInt32(max_percentage_of_error_disk, "0");
CONF_mInt32(default_num_rows_per_column_file_block, "1024");
// pending data policy
CONF_mInt32(pending_data_expire_time_sec, "1800");
// inc_rowset snapshot rs sweep time interval
CONF_mInt32(tablet_rowset_stale_sweep_time_sec, "1800");
// garbage sweep policy
CONF_Int32(max_garbage_sweep_interval, "3600");
CONF_Int32(min_garbage_sweep_interval, "180");
CONF_mInt32(snapshot_expire_time_sec, "172800");
// It is only a recommended value. When the disk space is insufficient,
// the file storage period under trash dose not have to comply with this parameter.
CONF_mInt32(trash_file_expire_time_sec, "259200");
// check row nums for BE/CE and schema change. true is open, false is closed.
CONF_mBool(row_nums_check, "true");
//file descriptors cache, by default, cache 32768 descriptors
CONF_Int32(file_descriptor_cache_capacity, "32768");
// minimum file descriptor number
// modify them upon necessity
CONF_Int32(min_file_descriptor_number, "60000");
CONF_Int64(index_stream_cache_capacity, "10737418240");

// Cache for storage page size
CONF_String(storage_page_cache_limit, "20%");
// Shard size for page cache, the value must be power of two.
// It's recommended to set it to a value close to the number of BE cores in order to reduce lock contentions.
CONF_Int32(storage_page_cache_shard_size, "16");
// Percentage for index page cache
// all storage page cache will be divided into data_page_cache and index_page_cache
CONF_Int32(index_page_cache_percentage, "10");
// whether to disable page cache feature in storage
CONF_Bool(disable_storage_page_cache, "false");

CONF_Bool(enable_storage_vectorization, "true");

CONF_Bool(enable_low_cardinality_optimize, "true");

// be policy
// whether disable automatic compaction task
CONF_mBool(disable_auto_compaction, "false");
// whether enable vectorized compaction
CONF_Bool(enable_vectorized_compaction, "true");
// whether enable vectorized schema change, material-view or rollup task will fail if this config open.
CONF_Bool(enable_vectorized_alter_table, "false");

// check the configuration of auto compaction in seconds when auto compaction disabled
CONF_mInt32(check_auto_compaction_interval_seconds, "5");

CONF_mInt64(base_compaction_num_cumulative_deltas, "5");
CONF_mDouble(base_cumulative_delta_ratio, "0.3");
CONF_mInt64(base_compaction_interval_seconds_since_last_operation, "86400");
CONF_mInt32(base_compaction_write_mbytes_per_sec, "5");

// config the cumulative compaction policy
// Valid configs: num_based, size_based
// num_based policy, the original version of cumulative compaction, cumulative version compaction once.
// size_based policy, a optimization version of cumulative compaction, targeting the use cases requiring
// lower write amplification, trading off read amplification and space amplification.
CONF_mString(cumulative_compaction_policy, "size_based");
CONF_Validator(cumulative_compaction_policy, [](const std::string config) -> bool {
    return config == "size_based" || config == "num_based";
});

// In size_based policy, output rowset of cumulative compaction total disk size exceed this config size,
// this rowset will be given to base compaction, unit is m byte.
CONF_mInt64(cumulative_size_based_promotion_size_mbytes, "1024");

// In size_based policy, output rowset of cumulative compaction total disk size exceed this config ratio of
// base rowset's total disk size, this rowset will be given to base compaction. The value must be between
// 0 and 1.
CONF_mDouble(cumulative_size_based_promotion_ratio, "0.05");

// In size_based policy, the smallest size of rowset promotion. When the rowset is less than this config, this
// rowset will be not given to base compaction. The unit is m byte.
CONF_mInt64(cumulative_size_based_promotion_min_size_mbytes, "64");

// The lower bound size to do cumulative compaction. When total disk size of candidate rowsets is less than
// this size, size_based policy may not do to cumulative compaction. The unit is m byte.
CONF_mInt64(cumulative_size_based_compaction_lower_size_mbytes, "64");

// cumulative compaction policy: min and max delta file's number
CONF_mInt64(min_cumulative_compaction_num_singleton_deltas, "5");
CONF_mInt64(max_cumulative_compaction_num_singleton_deltas, "1000");

// if compaction of a tablet failed, this tablet should not be chosen to
// compaction until this interval passes.
CONF_mInt64(min_compaction_failure_interval_sec, "5"); // 5 seconds

// This config can be set to limit thread number in compaction thread pool.
CONF_mInt32(max_base_compaction_threads, "4");
CONF_mInt32(max_cumu_compaction_threads, "10");

// This config can be set to limit thread number in  smallcompaction thread pool.
CONF_mInt32(quick_compaction_max_threads, "10");

// Thread count to do tablet meta checkpoint, -1 means use the data directories count.
CONF_Int32(max_meta_checkpoint_threads, "-1");

// The upper limit of "permits" held by all compaction tasks. This config can be set to limit memory consumption for compaction.
CONF_mInt64(total_permits_for_compaction_score, "10000");

// sleep interval in ms after generated compaction tasks
CONF_mInt32(generate_compaction_tasks_min_interval_ms, "10");

// Compaction task number per disk.
// Must be greater than 2, because Base compaction and Cumulative compaction have at least one thread each.
CONF_mInt32(compaction_task_num_per_disk, "2");
// compaction thread num for fast disk(typically .SSD), must be greater than 2.
CONF_mInt32(compaction_task_num_per_fast_disk, "4");
CONF_Validator(compaction_task_num_per_disk, [](const int config) -> bool { return config >= 2; });
CONF_Validator(compaction_task_num_per_fast_disk,
               [](const int config) -> bool { return config >= 2; });

// How many rounds of cumulative compaction for each round of base compaction when compaction tasks generation.
CONF_mInt32(cumulative_compaction_rounds_for_each_base_compaction_round, "9");

// Merge log will be printed for each "row_step_for_compaction_merge_log" rows merged during compaction
CONF_mInt64(row_step_for_compaction_merge_log, "0");

// Threshold to logging compaction trace, in seconds.
CONF_mInt32(base_compaction_trace_threshold, "60");
CONF_mInt32(cumulative_compaction_trace_threshold, "10");
CONF_mBool(disable_compaction_trace_log, "true");

// Threshold to logging agent task trace, in seconds.
CONF_mInt32(agent_task_trace_threshold_sec, "2");

// time interval to record tablet scan count in second for the purpose of calculating tablet scan frequency
CONF_mInt64(tablet_scan_frequency_time_node_interval_second, "300");
// coefficient for tablet scan frequency and compaction score when finding a tablet for compaction
CONF_mInt32(compaction_tablet_scan_frequency_factor, "0");
CONF_mInt32(compaction_tablet_compaction_score_factor, "1");

// This config can be set to limit thread number in tablet migration thread pool.
CONF_Int32(min_tablet_migration_threads, "1");
CONF_Int32(max_tablet_migration_threads, "1");

CONF_mInt32(finished_migration_tasks_size, "10000");
// If size less than this, the remaining rowsets will be force to complete
CONF_mInt32(migration_remaining_size_threshold_mb, "10");
// If the task runs longer than this time, the task will be terminated, in seconds.
// tablet max size / migration min speed * factor = 10GB / 1MBps * 2 = 20480 seconds
CONF_mInt32(migration_task_timeout_secs, "20480");

// Port to start debug webserver on
CONF_Int32(webserver_port, "8040");
// Number of webserver workers
CONF_Int32(webserver_num_workers, "48");
// Period to update rate counters and sampling counters in ms.
CONF_mInt32(periodic_counter_update_period_ms, "500");

// Used for mini Load. mini load data file will be removed after this time.
CONF_Int64(load_data_reserve_hours, "4");
// log error log will be removed after this time
CONF_mInt64(load_error_log_reserve_hours, "48");
CONF_Int32(number_tablet_writer_threads, "16");

// The maximum amount of data that can be processed by a stream load
CONF_mInt64(streaming_load_max_mb, "10240");
// Some data formats, such as JSON, cannot be streamed.
// Therefore, it is necessary to limit the maximum number of
// such data when using stream load to prevent excessive memory consumption.
CONF_mInt64(streaming_load_json_max_mb, "100");
// the alive time of a TabletsChannel.
// If the channel does not receive any data till this time,
// the channel will be removed.
CONF_mInt32(streaming_load_rpc_max_alive_time_sec, "1200");
// the timeout of a rpc to open the tablet writer in remote BE.
// short operation time, can set a short timeout
CONF_Int32(tablet_writer_open_rpc_timeout_sec, "60");
// You can ignore brpc error '[E1011]The server is overcrowded' when writing data.
CONF_mBool(tablet_writer_ignore_eovercrowded, "false");
// Whether to enable stream load record function, the default is false.
// False: disable stream load record
CONF_mBool(enable_stream_load_record, "false");
// batch size of stream load record reported to FE
CONF_mInt32(stream_load_record_batch_size, "50");
// expire time of stream load record in rocksdb.
CONF_Int32(stream_load_record_expire_time_secs, "28800");
// time interval to clean expired stream load records
CONF_mInt64(clean_stream_load_record_interval_secs, "1800");
CONF_mBool(disable_stream_load_2pc, "false");

// OlapTableSink sender's send interval, should be less than the real response time of a tablet writer rpc.
// You may need to lower the speed when the sink receiver bes are too busy.
CONF_mInt32(olap_table_sink_send_interval_ms, "1");

// Fragment thread pool
CONF_Int32(fragment_pool_thread_num_min, "64");
CONF_Int32(fragment_pool_thread_num_max, "512");
CONF_Int32(fragment_pool_queue_size, "2048");

// Control the number of disks on the machine.  If 0, this comes from the system settings.
CONF_Int32(num_disks, "0");
// The maximum number of the threads per disk is also the max queue depth per disk.
CONF_Int32(num_threads_per_disk, "0");
// The read size is the size of the reads sent to os.
// There is a trade off of latency and throughout, trying to keep disks busy but
// not introduce seeks.  The literature seems to agree that with 8 MB reads, random
// io and sequential io perform similarly.
CONF_Int32(read_size, "8388608");    // 8 * 1024 * 1024, Read Size (in bytes)
CONF_Int32(min_buffer_size, "1024"); // 1024, The minimum read buffer size (in bytes)

// For each io buffer size, the maximum number of buffers the IoMgr will hold onto
// With 1024B through 8MB buffers, this is up to ~2GB of buffers.
CONF_Int32(max_free_io_buffers, "128");

CONF_Bool(disable_mem_pools, "false");

// Whether to allocate chunk using mmap. If you enable this, you'd better to
// increase vm.max_map_count's value whose default value is 65530.
// you can do it as root via "sysctl -w vm.max_map_count=262144" or
// "echo 262144 > /proc/sys/vm/max_map_count"
// NOTE: When this is set to true, you must set chunk_reserved_bytes_limit
// to a relative large number or the performance is very very bad.
CONF_Bool(use_mmap_allocate_chunk, "false");

// The reserved bytes limit of Chunk Allocator, usually set as a percentage of mem_limit.
// defaults to bytes if no unit is given, the number of bytes must be a multiple of 2.
// must larger than 0. and if larger than physical memory size, it will be set to physical memory size.
// increase this variable can improve performance,
// but will acquire more free memory which can not be used by other modules.
CONF_mString(chunk_reserved_bytes_limit, "20%");
// 1024, The minimum chunk allocator size (in bytes)
CONF_Int32(min_chunk_reserved_bytes, "1024");

// The probing algorithm of partitioned hash table.
// Enable quadratic probing hash table
CONF_Bool(enable_quadratic_probing, "false");

// for pprof
CONF_String(pprof_profile_dir, "${DORIS_HOME}/log");

// to forward compatibility, will be removed later
CONF_mBool(enable_token_check, "true");

// to open/close system metrics
CONF_Bool(enable_system_metrics, "true");

CONF_mBool(enable_prefetch, "true");

// Number of cores Doris will used, this will effect only when it's greater than 0.
// Otherwise, Doris will use all cores returned from "/proc/cpuinfo".
CONF_Int32(num_cores, "0");

// When BE start, If there is a broken disk, BE process will exit by default.
// Otherwise, we will ignore the broken disk,
CONF_Bool(ignore_broken_disk, "false");

// linux transparent huge page
CONF_Bool(madvise_huge_pages, "false");

// whether use mmap to allocate memory
CONF_Bool(mmap_buffers, "false");

// max memory can be allocated by buffer pool
// This is the percentage of mem_limit
CONF_String(buffer_pool_limit, "20%");

// clean page can be hold by buffer pool
// This is the percentage of buffer_pool_limit
CONF_String(buffer_pool_clean_pages_limit, "50%");

// Sleep time in seconds between memory maintenance iterations
CONF_mInt64(memory_maintenance_sleep_time_s, "10");

// Alignment
CONF_Int32(memory_max_alignment, "16");

// write buffer size before flush
CONF_mInt64(write_buffer_size, "209715200");

// max buffer size used in memtable for the aggregated table
CONF_mInt64(memtable_max_buffer_size, "419430400");

// following 2 configs limit the memory consumption of load process on a Backend.
// eg: memory limit to 80% of mem limit config but up to 100GB(default)
// NOTICE(cmy): set these default values very large because we don't want to
// impact the load performance when user upgrading Doris.
// user should set these configs properly if necessary.
CONF_Int64(load_process_max_memory_limit_bytes, "107374182400"); // 100GB
CONF_Int32(load_process_max_memory_limit_percent, "50");         // 50%

// result buffer cancelled time (unit: second)
CONF_mInt32(result_buffer_cancelled_interval_time, "300");

// the increased frequency of priority for remaining tasks in BlockingPriorityQueue
CONF_mInt32(priority_queue_remaining_tasks_increased_frequency, "512");

// sync tablet_meta when modifying meta
CONF_mBool(sync_tablet_meta, "false");

// default thrift rpc timeout ms
CONF_mInt32(thrift_rpc_timeout_ms, "10000");

// txn commit rpc timeout
CONF_mInt32(txn_commit_rpc_timeout_ms, "10000");

// If set to true, metric calculator will run
CONF_Bool(enable_metric_calculator, "true");

// max consumer num in one data consumer group, for routine load
CONF_mInt32(max_consumer_num_per_group, "3");

// the size of thread pool for routine load task.
// this should be larger than FE config 'max_routine_load_task_num_per_be' (default 5)
CONF_Int32(routine_load_thread_pool_size, "10");

// max external scan cache batch count, means cache max_memory_cache_batch_count * batch_size row
// default is 20, batch_size's default value is 1024 means 20 * 1024 rows will be cached
CONF_mInt32(max_memory_sink_batch_count, "20");

// This configuration is used for the context gc thread schedule period
// note: unit is minute, default is 5min
CONF_mInt32(scan_context_gc_interval_min, "5");

// es scroll keep-alive
CONF_String(es_scroll_keepalive, "5m");

// HTTP connection timeout for es
CONF_mInt32(es_http_timeout_ms, "5000");

// the max client cache number per each host
// There are variety of client cache in BE, but currently we use the
// same cache size configuration.
// TODO(cmy): use different config to set different client cache if necessary.
CONF_Int32(max_client_cache_size_per_host, "10");

// Dir to save files downloaded by SmallFileMgr
CONF_String(small_file_dir, "${DORIS_HOME}/lib/small_file/");
// path gc
CONF_Bool(path_gc_check, "true");
CONF_mInt32(path_gc_check_interval_second, "86400");
CONF_mInt32(path_gc_check_step, "1000");
CONF_mInt32(path_gc_check_step_interval_ms, "10");
CONF_mInt32(path_scan_interval_second, "86400");

// The following 2 configs limit the max usage of disk capacity of a data dir.
// If both of these 2 threshold reached, no more data can be writen into that data dir.
// The percent of max used capacity of a data dir
CONF_mInt32(storage_flood_stage_usage_percent, "90"); // 90%
// The min bytes that should be left of a data dir
CONF_mInt64(storage_flood_stage_left_capacity_bytes, "1073741824"); // 1GB
// number of thread for flushing memtable per store
CONF_Int32(flush_thread_num_per_store, "2");
// number of thread for flushing memtable per store, for high priority load task
CONF_Int32(high_priority_flush_thread_num_per_store, "1");

// config for tablet meta checkpoint
CONF_mInt32(tablet_meta_checkpoint_min_new_rowsets_num, "10");
CONF_mInt32(tablet_meta_checkpoint_min_interval_secs, "600");
CONF_Int32(generate_tablet_meta_checkpoint_tasks_interval_secs, "600");

// config for default rowset type
// Valid configs: ALPHA, BETA
CONF_String(default_rowset_type, "BETA");

// Maximum size of a single message body in all protocols
CONF_Int64(brpc_max_body_size, "3147483648");
// Max unwritten bytes in each socket, if the limit is reached, Socket.Write fails with EOVERCROWDED
CONF_Int64(brpc_socket_max_unwritten_bytes, "1073741824");
// TODO(zxy): expect to be true in v1.3
// Whether to embed the ProtoBuf Request serialized string together with Tuple/Block data into
// Controller Attachment and send it through http brpc when the length of the Tuple/Block data
// is greater than 1.8G. This is to avoid the error of Request length overflow (2G).
CONF_mBool(transfer_large_data_by_brpc, "false");

// max number of txns for every txn_partition_map in txn manager
// this is a self protection to avoid too many txns saving in manager
CONF_mInt64(max_runnings_transactions_per_txn_map, "100");

// tablet_map_lock shard size, the value is 2^n, n=0,1,2,3,4
// this is a an enhancement for better performance to manage tablet
CONF_Int32(tablet_map_shard_size, "1");

// txn_map_lock shard size, the value is 2^n, n=0,1,2,3,4
// this is a an enhancement for better performance to manage txn
CONF_Int32(txn_map_shard_size, "128");

// txn_lock shard size, the value is 2^n, n=0,1,2,3,4
// this is a an enhancement for better performance to commit and publish txn
CONF_Int32(txn_shard_size, "1024");

// Whether to continue to start be when load tablet from header failed.
CONF_Bool(ignore_load_tablet_failure, "false");

// Whether to continue to start be when load tablet from header failed.
CONF_mBool(ignore_rowset_stale_unconsistent_delete, "false");

// Soft memory limit as a fraction of hard memory limit.
CONF_Double(soft_mem_limit_frac, "0.9");

// Set max cache's size of query results, the unit is M byte
CONF_Int32(query_cache_max_size_mb, "256");

// Cache memory is pruned when reach query_cache_max_size_mb + query_cache_elasticity_size_mb
CONF_Int32(query_cache_elasticity_size_mb, "128");

// Maximum number of cache partitions corresponding to a SQL
CONF_Int32(query_cache_max_partition_count, "1024");

// Maximum number of version of a tablet. If the version num of a tablet exceed limit,
// the load process will reject new incoming load job of this tablet.
// This is to avoid too many version num.
CONF_mInt32(max_tablet_version_num, "500");

// Frontend mainly use two thrift sever type: THREAD_POOL, THREADED_SELECTOR. if fe use THREADED_SELECTOR model for thrift server,
// the thrift_server_type_of_fe should be set THREADED_SELECTOR to make be thrift client to fe constructed with TFramedTransport
CONF_String(thrift_server_type_of_fe, "THREAD_POOL");

// disable zone map index when page row is too few
CONF_mInt32(zone_map_row_num_threshold, "20");

// aws sdk log level
//    Off = 0,
//    Fatal = 1,
//    Error = 2,
//    Warn = 3,
//    Info = 4,
//    Debug = 5,
//    Trace = 6
CONF_Int32(aws_log_level, "3");

// the buffer size when read data from remote storage like s3
CONF_mInt32(remote_storage_read_buffer_mb, "16");

// Whether Hook TCmalloc new/delete, currently consume/release tls mem tracker in Hook.
CONF_Bool(enable_tcmalloc_hook, "true");

// If true, switch TLS MemTracker to count more detailed memory,
// including caches such as ExecNode operators and TabletManager.
//
// At present, there is a performance problem in the frequent switch thread mem tracker.
// This is because the mem tracker exists as a shared_ptr in the thread local. Each time it is switched,
// the atomic variable use_count in the shared_ptr of the current tracker will be -1, and the tracker to be
// replaced use_count +1, multi-threading Frequent changes to the same tracker shared_ptr are slow.
// TODO: 1. Reduce unnecessary thread mem tracker switches,
//       2. Consider using raw pointers for mem tracker in thread local
CONF_Bool(memory_verbose_track, "false");

// The minimum length when TCMalloc Hook consumes/releases MemTracker, consume size
// smaller than this value will continue to accumulate. specified as number of bytes.
// Decreasing this value will increase the frequency of consume/release.
// Increasing this value will cause MemTracker statistics to be inaccurate.
CONF_mInt32(mem_tracker_consume_min_size_bytes, "4194304");

// The version information of the tablet will be stored in the memory
// in an adjacency graph data structure.
// And as the new version is written and the old version is deleted,
// the data structure will begin to have empty vertex with no edge associations(orphan vertex).
// This config is used to control that when the proportion of orphan vertex is greater than the threshold,
// the adjacency graph will be rebuilt to ensure that the data structure will not expand indefinitely.
// This config usually only needs to be modified during testing.
// In most cases, it does not need to be modified.
CONF_mDouble(tablet_version_graph_orphan_vertex_ratio, "0.1");

// if set runtime_filter_use_async_rpc true, publish runtime filter will be a async method
// else we will call sync method
CONF_mBool(runtime_filter_use_async_rpc, "true");

// max send batch parallelism for OlapTableSink
// The value set by the user for send_batch_parallelism is not allowed to exceed max_send_batch_parallelism_per_job,
// if exceed, the value of send_batch_parallelism would be max_send_batch_parallelism_per_job
CONF_mInt32(max_send_batch_parallelism_per_job, "5");
CONF_Validator(max_send_batch_parallelism_per_job,
               [](const int config) -> bool { return config >= 1; });

// number of send batch thread pool size
CONF_Int32(send_batch_thread_pool_thread_num, "64");
// number of send batch thread pool queue size
CONF_Int32(send_batch_thread_pool_queue_size, "102400");

// Limit the number of segment of a newly created rowset.
// The newly created rowset may to be compacted after loading,
// so if there are too many segment in a rowset, the compaction process
// will run out of memory.
// When doing compaction, each segment may take at least 1MB buffer.
CONF_mInt32(max_segment_num_per_rowset, "200");

// The connection timeout when connecting to external table such as odbc table.
CONF_mInt32(external_table_connect_timeout_sec, "5");

// The capacity of lur cache in segment loader.
// Althought it is called "segment cache", but it caches segments in rowset granularity.
// So the value of this config should corresponding to the number of rowsets on this BE.
CONF_mInt32(segment_cache_capacity, "1000000");

// Global bitmap cache capacity for aggregation cache, size in bytes
CONF_Int64(delete_bitmap_agg_cache_capacity, "104857600");

// s3 config
CONF_mInt32(max_remote_storage_count, "10");

// reference https://github.com/edenhill/librdkafka/blob/master/INTRODUCTION.md#broker-version-compatibility
// If the dependent kafka broker version older than 0.10.0.0,
// the value of kafka_api_version_request should be false, and the
// value set by the fallback version kafka_broker_version_fallback will be used,
// and the valid values are: 0.9.0.x, 0.8.x.y.
CONF_String(kafka_api_version_request, "true");
CONF_String(kafka_broker_version_fallback, "0.10.0");

// The number of pool siz of routine load consumer.
// If you meet the error describe in https://github.com/edenhill/librdkafka/issues/3608
// Change this size to 0 to fix it temporarily.
CONF_Int32(routine_load_consumer_pool_size, "10");

// When the timeout of a load task is less than this threshold,
// Doris treats it as a high priority task.
// high priority tasks use a separate thread pool for flush and do not block rpc by memory cleanup logic.
// this threshold is mainly used to identify routine load tasks and should not be modified if not necessary.
CONF_mInt32(load_task_high_priority_threshold_second, "120");

// The min timeout of load rpc (add batch, close, etc.)
// Because a load rpc may be blocked for a while.
// Increase this config may avoid rpc timeout.
CONF_mInt32(min_load_rpc_timeout_ms, "20000");

// use which protocol to access function service, candicate is baidu_std/h2:grpc
CONF_String(function_service_protocol, "h2:grpc");

// use which load balancer to select server to connect
CONF_String(rpc_load_balancer, "rr");

CONF_Bool(enable_tracing, "false");

// The endpoint to export spans to.
CONF_String(trace_export_url, "http://127.0.0.1:9411/api/v2/spans");

// The maximum buffer/queue size to collect span. After the size is reached, spans are dropped.
// An export will be triggered when the number of spans in the queue reaches half of the maximum.
CONF_Int32(max_span_queue_size, "2048");

// The maximum batch size of every export spans. It must be smaller or equal to max_queue_size.
CONF_Int32(max_span_export_batch_size, "512");

// The time interval between two consecutive export spans.
CONF_Int32(export_span_schedule_delay_millis, "500");

// a soft limit of string type length, the hard limit is 2GB - 4, but if too long will cause very low performance,
// so we set a soft limit, default is 1MB
CONF_mInt32(string_type_length_soft_limit_bytes, "1048576");

CONF_Validator(string_type_length_soft_limit_bytes,
               [](const int config) -> bool { return config > 0 && config <= 2147483643; });

// used for olap scanner to save memory, when the size of unused_object_pool
// is greater than object_pool_buffer_size, release the object in the unused_object_pool.
CONF_Int32(object_pool_buffer_size, "100");

// ParquetReaderWrap prefetch buffer size
CONF_Int32(parquet_reader_max_buffer_size, "50");
<<<<<<< HEAD
CONF_Bool(parquet_predicate_push_down, "false");
CONF_Bool(orc_predicate_push_down, "false");
=======
CONF_Bool(parquet_predicate_push_down, "true");
>>>>>>> 7147a7c2

// When the rows number reached this limit, will check the filter rate the of bloomfilter
// if it is lower than a specific threshold, the predicate will be disabled.
CONF_mInt32(bloom_filter_predicate_check_row_num, "1000");

CONF_Bool(enable_decimalv3, "false");

//whether turn on quick compaction feature
CONF_Bool(enable_quick_compaction, "false");
// For continuous versions that rows less than quick_compaction_max_rows will  trigger compaction quickly
CONF_Int32(quick_compaction_max_rows, "1000");
// min compaction versions
CONF_Int32(quick_compaction_batch_size, "10");
// do compaction min rowsets
CONF_Int32(quick_compaction_min_rowsets, "10");

CONF_mBool(enable_function_pushdown, "false");

// cooldown task configs
CONF_Int32(cooldown_thread_num, "5");
CONF_mInt64(generate_cooldown_task_interval_sec, "20");
CONF_Int32(concurrency_per_dir, "2");
CONF_mInt64(cooldown_lag_time_sec, "10800"); // 3h

CONF_Int32(s3_transfer_executor_pool_size, "2");

CONF_Bool(enable_time_lut, "true");

} // namespace config

} // namespace doris<|MERGE_RESOLUTION|>--- conflicted
+++ resolved
@@ -758,12 +758,8 @@
 
 // ParquetReaderWrap prefetch buffer size
 CONF_Int32(parquet_reader_max_buffer_size, "50");
-<<<<<<< HEAD
-CONF_Bool(parquet_predicate_push_down, "false");
+CONF_Bool(parquet_predicate_push_down, "true");
 CONF_Bool(orc_predicate_push_down, "false");
-=======
-CONF_Bool(parquet_predicate_push_down, "true");
->>>>>>> 7147a7c2
 
 // When the rows number reached this limit, will check the filter rate the of bloomfilter
 // if it is lower than a specific threshold, the predicate will be disabled.
