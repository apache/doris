// Licensed to the Apache Software Foundation (ASF) under one
// or more contributor license agreements.  See the NOTICE file
// distributed with this work for additional information
// regarding copyright ownership.  The ASF licenses this file
// to you under the Apache License, Version 2.0 (the
// "License"); you may not use this file except in compliance
// with the License.  You may obtain a copy of the License at
//
//   http://www.apache.org/licenses/LICENSE-2.0
//
// Unless required by applicable law or agreed to in writing,
// software distributed under the License is distributed on an
// "AS IS" BASIS, WITHOUT WARRANTIES OR CONDITIONS OF ANY
// KIND, either express or implied.  See the License for the
// specific language governing permissions and limitations
// under the License.

#pragma once

#include <cstdint>
#include <functional>
#include <map>
#include <mutex>
#include <string>
#include <utility>
#include <vector>

#define DECLARE_FIELD(FIELD_TYPE, FIELD_NAME) extern FIELD_TYPE FIELD_NAME

#define DECLARE_Bool(name) DECLARE_FIELD(bool, name)
#define DECLARE_Int16(name) DECLARE_FIELD(int16_t, name)
#define DECLARE_Int32(name) DECLARE_FIELD(int32_t, name)
#define DECLARE_Int64(name) DECLARE_FIELD(int64_t, name)
#define DECLARE_Double(name) DECLARE_FIELD(double, name)
#define DECLARE_String(name) DECLARE_FIELD(std::string, name)
#define DECLARE_Bools(name) DECLARE_FIELD(std::vector<bool>, name)
#define DECLARE_Int16s(name) DECLARE_FIELD(std::vector<int16_t>, name)
#define DECLARE_Int32s(name) DECLARE_FIELD(std::vector<int32_t>, name)
#define DECLARE_Int64s(name) DECLARE_FIELD(std::vector<int64_t>, name)
#define DECLARE_Doubles(name) DECLARE_FIELD(std::vector<double>, name)
#define DECLARE_Strings(name) DECLARE_FIELD(std::vector<std::string>, name)
#define DECLARE_mBool(name) DECLARE_FIELD(bool, name)
#define DECLARE_mInt16(name) DECLARE_FIELD(int16_t, name)
#define DECLARE_mInt32(name) DECLARE_FIELD(int32_t, name)
#define DECLARE_mInt64(name) DECLARE_FIELD(int64_t, name)
#define DECLARE_mDouble(name) DECLARE_FIELD(double, name)
#define DECLARE_mString(name) DECLARE_FIELD(std::string, name)

#define DEFINE_FIELD(FIELD_TYPE, FIELD_NAME, FIELD_DEFAULT, VALMUTABLE)                      \
    FIELD_TYPE FIELD_NAME;                                                                   \
    static Register reg_##FIELD_NAME(#FIELD_TYPE, #FIELD_NAME, &(FIELD_NAME), FIELD_DEFAULT, \
                                     VALMUTABLE);

#define DEFINE_VALIDATOR(FIELD_NAME, VALIDATOR)              \
    static auto validator_##FIELD_NAME = VALIDATOR;          \
    static RegisterConfValidator reg_validator_##FIELD_NAME( \
            #FIELD_NAME, []() -> bool { return validator_##FIELD_NAME(FIELD_NAME); });

#define DEFINE_Int16(name, defaultstr) DEFINE_FIELD(int16_t, name, defaultstr, false)
#define DEFINE_Bools(name, defaultstr) DEFINE_FIELD(std::vector<bool>, name, defaultstr, false)
#define DEFINE_Doubles(name, defaultstr) DEFINE_FIELD(std::vector<double>, name, defaultstr, false)
#define DEFINE_Int16s(name, defaultstr) DEFINE_FIELD(std::vector<int16_t>, name, defaultstr, false)
#define DEFINE_Int32s(name, defaultstr) DEFINE_FIELD(std::vector<int32_t>, name, defaultstr, false)
#define DEFINE_Int64s(name, defaultstr) DEFINE_FIELD(std::vector<int64_t>, name, defaultstr, false)
#define DEFINE_Bool(name, defaultstr) DEFINE_FIELD(bool, name, defaultstr, false)
#define DEFINE_Double(name, defaultstr) DEFINE_FIELD(double, name, defaultstr, false)
#define DEFINE_Int32(name, defaultstr) DEFINE_FIELD(int32_t, name, defaultstr, false)
#define DEFINE_Int64(name, defaultstr) DEFINE_FIELD(int64_t, name, defaultstr, false)
#define DEFINE_String(name, defaultstr) DEFINE_FIELD(std::string, name, defaultstr, false)
#define DEFINE_Strings(name, defaultstr) \
    DEFINE_FIELD(std::vector<std::string>, name, defaultstr, false)
#define DEFINE_mBool(name, defaultstr) DEFINE_FIELD(bool, name, defaultstr, true)
#define DEFINE_mInt16(name, defaultstr) DEFINE_FIELD(int16_t, name, defaultstr, true)
#define DEFINE_mInt32(name, defaultstr) DEFINE_FIELD(int32_t, name, defaultstr, true)
#define DEFINE_mInt64(name, defaultstr) DEFINE_FIELD(int64_t, name, defaultstr, true)
#define DEFINE_mDouble(name, defaultstr) DEFINE_FIELD(double, name, defaultstr, true)
#define DEFINE_mString(name, defaultstr) DEFINE_FIELD(std::string, name, defaultstr, true)
#define DEFINE_Validator(name, validator) DEFINE_VALIDATOR(name, validator)

namespace doris {
class Status;

// If you want to modify the value of config, please go to common/config.cpp to modify.
namespace config {
// Dir of custom config file
DECLARE_String(custom_config_dir);

// Dir of jdbc drivers
DECLARE_String(jdbc_drivers_dir);

// cluster id
DECLARE_Int32(cluster_id);
// port on which BackendService is exported
DECLARE_Int32(be_port);

// port for brpc
DECLARE_Int32(brpc_port);

// the number of bthreads for brpc, the default value is set to -1,
// which means the number of bthreads is #cpu-cores
DECLARE_Int32(brpc_num_threads);

// Declare a selection strategy for those servers have many ips.
// Note that there should at most one ip match this list.
// this is a list in semicolon-delimited format, in CIDR notation, e.g. 10.10.10.0/24
// If no ip match this rule, will choose one randomly.
DECLARE_String(priority_networks);

// performance moderate or or compact, only tcmalloc compile
DECLARE_String(memory_mode);

// process memory limit specified as number of bytes
// ('<int>[bB]?'), megabytes ('<float>[mM]'), gigabytes ('<float>[gG]'),
// or percentage of the physical memory ('<int>%').
// defaults to bytes if no unit is given"
// must larger than 0. and if larger than physical memory size,
// it will be set to physical memory size.
DECLARE_String(mem_limit);

// Soft memory limit as a fraction of hard memory limit.
DECLARE_Double(soft_mem_limit_frac);

// Many modern allocators (for example) do not do a mremap for
// realloc, even in case of large enough chunks of memory. Although this allows
// you to increase performance and reduce memory consumption during realloc.
// To fix this, we do mremap manually if the chunk of memory is large enough.
//
// The threshold (128 MB, 128 * (1ULL << 20)) is chosen quite large, since changing the address
// space is very slow, especially in the case of a large number of threads. We
// expect that the set of operations mmap/something to do/mremap can only be
// performed about 1000 times per second.
//
// P.S. This is also required, because tcmalloc can not allocate a chunk of
// memory greater than 16 GB.
DECLARE_mInt64(mmap_threshold); // bytes

// When hash table capacity is greater than 2^double_grow_degree(default 2G), grow when 75% of the capacity is satisfied.
// Increase can reduce the number of hash table resize, but may waste more memory.
DECLARE_mInt32(hash_table_double_grow_degree);

// The max fill rate for hash table
DECLARE_mInt32(max_fill_rate);

DECLARE_mInt32(double_resize_threshold);

// Expand the hash table before inserting data, the maximum expansion size.
// There are fewer duplicate keys, reducing the number of resize hash tables
// There are many duplicate keys, and the hash table filled bucket is far less than the hash table build bucket.
DECLARE_mInt64(hash_table_pre_expanse_max_rows);

// The maximum low water mark of the system `/proc/meminfo/MemAvailable`, Unit byte, default 1.6G,
// actual low water mark=min(1.6G, MemTotal * 10%), avoid wasting too much memory on machines
// with large memory larger than 16G.
// Turn up max. On machines with more than 16G memory, more memory buffers will be reserved for Full GC.
// Turn down max. will use as much memory as possible.
DECLARE_Int64(max_sys_mem_available_low_water_mark_bytes);

// The size of the memory that gc wants to release each time, as a percentage of the mem limit.
DECLARE_mString(process_minor_gc_size);
DECLARE_mString(process_full_gc_size);

// If true, when the process does not exceed the soft mem limit, the query memory will not be limited;
// when the process memory exceeds the soft mem limit, the query with the largest ratio between the currently
// used memory and the exec_mem_limit will be canceled.
// If false, cancel query when the memory used exceeds exec_mem_limit, same as before.
DECLARE_mBool(enable_query_memory_overcommit);

// gc will release cache, cancel task, and task will wait for gc to release memory,
// default gc strategy is conservative, if you want to exclude the interference of gc, let it be true
DECLARE_mBool(disable_memory_gc);

// malloc or new large memory larger than large_memory_check_bytes and Doris Allocator is not used,
// will print a warning containing the stacktrace, but not prevent memory alloc.
// large memory alloc looking forward to using Allocator.
DECLARE_mInt64(large_memory_check_bytes);

// The maximum time a thread waits for a full GC. Currently only query will wait for full gc.
DECLARE_mInt32(thread_wait_gc_max_milliseconds);

// reach mem limit, don't serialize in batch
DECLARE_mInt64(pre_serialize_keys_limit_bytes);

// the port heartbeat service used
DECLARE_Int32(heartbeat_service_port);
// the count of heart beat service
DECLARE_Int32(heartbeat_service_thread_count);
// the count of thread to create table
DECLARE_Int32(create_tablet_worker_count);
// the count of thread to drop table
DECLARE_Int32(drop_tablet_worker_count);
// the count of thread to batch load
DECLARE_Int32(push_worker_count_normal_priority);
// the count of thread to high priority batch load
DECLARE_Int32(push_worker_count_high_priority);
// the count of thread to publish version
DECLARE_Int32(publish_version_worker_count);
// the count of tablet thread to publish version
DECLARE_Int32(tablet_publish_txn_max_thread);
// the timeout of EnginPublishVersionTask
DECLARE_Int32(publish_version_task_timeout_s);
// the count of thread to calc delete bitmap
DECLARE_Int32(calc_delete_bitmap_max_thread);
// the count of thread to clear transaction task
DECLARE_Int32(clear_transaction_task_worker_count);
// the count of thread to delete
DECLARE_Int32(delete_worker_count);
// the count of thread to alter table
DECLARE_Int32(alter_tablet_worker_count);
// the count of thread to alter index
DECLARE_Int32(alter_index_worker_count);
// the count of thread to clone
DECLARE_Int32(clone_worker_count);
// the count of thread to clone
DECLARE_Int32(storage_medium_migrate_count);
// the count of thread to check consistency
DECLARE_Int32(check_consistency_worker_count);
// the count of thread to upload
DECLARE_Int32(upload_worker_count);
// the count of thread to download
DECLARE_Int32(download_worker_count);
// the count of thread to make snapshot
DECLARE_Int32(make_snapshot_worker_count);
// the count of thread to release snapshot
DECLARE_Int32(release_snapshot_worker_count);
// the interval time(seconds) for agent report tasks signature to FE
DECLARE_mInt32(report_task_interval_seconds);
// the interval time(seconds) for refresh storage policy from FE
DECLARE_mInt32(storage_refresh_storage_policy_task_interval_seconds);
// the interval time(seconds) for agent report disk state to FE
DECLARE_mInt32(report_disk_state_interval_seconds);
// the interval time(seconds) for agent report olap table to FE
DECLARE_mInt32(report_tablet_interval_seconds);
// the max download speed(KB/s)
DECLARE_mInt32(max_download_speed_kbps);
// download low speed limit(KB/s)
DECLARE_mInt32(download_low_speed_limit_kbps);
// download low speed time(seconds)
DECLARE_mInt32(download_low_speed_time);
// sleep time for one second
DECLARE_Int32(sleep_one_second);

// log dir
DECLARE_String(sys_log_dir);
DECLARE_String(user_function_dir);
// INFO, WARNING, ERROR, FATAL
DECLARE_String(sys_log_level);
// TIME-DAY, TIME-HOUR, SIZE-MB-nnn
DECLARE_String(sys_log_roll_mode);
// log roll num
DECLARE_Int32(sys_log_roll_num);
// verbose log
DECLARE_Strings(sys_log_verbose_modules);
// verbose log level
DECLARE_Int32(sys_log_verbose_level);
// log buffer level
DECLARE_String(log_buffer_level);

// number of threads available to serve backend execution requests
DECLARE_Int32(be_service_threads);

// Controls the number of threads to run work per core.  It's common to pick 2x
// or 3x the number of cores.  This keeps the cores busy without causing excessive
// thrashing.
DECLARE_Int32(num_threads_per_core);
// if true, compresses tuple data in Serialize
DECLARE_mBool(compress_rowbatches);
DECLARE_mBool(rowbatch_align_tuple_offset);
// interval between profile reports; in seconds
DECLARE_mInt32(status_report_interval);
// if true, each disk will have a separate thread pool for scanner
DECLARE_Bool(doris_enable_scanner_thread_pool_per_disk);
// the timeout of a work thread to wait the blocking priority queue to get a task
DECLARE_mInt64(doris_blocking_priority_queue_wait_timeout_ms);
// number of scanner thread pool size for olap table
// and the min thread num of remote scanner thread pool
DECLARE_Int32(doris_scanner_thread_pool_thread_num);
// max number of remote scanner thread pool size
// if equal to -1, value is std::max(512, CpuInfo::num_cores() * 10)
DECLARE_Int32(doris_max_remote_scanner_thread_pool_thread_num);
// number of olap scanner thread pool queue size
DECLARE_Int32(doris_scanner_thread_pool_queue_size);
// default thrift client connect timeout(in seconds)
DECLARE_mInt32(thrift_connect_timeout_seconds);
DECLARE_mInt32(fetch_rpc_timeout_seconds);
// default thrift client retry interval (in milliseconds)
DECLARE_mInt64(thrift_client_retry_interval_ms);
// max row count number for single scan range, used in segmentv1
DECLARE_mInt32(doris_scan_range_row_count);
// max bytes number for single scan range, used in segmentv2
DECLARE_mInt32(doris_scan_range_max_mb);
// max bytes number for single scan block, used in segmentv2
DECLARE_mInt32(doris_scan_block_max_mb);
// size of scanner queue between scanner thread and compute thread
DECLARE_mInt32(doris_scanner_queue_size);
// single read execute fragment row number
DECLARE_mInt32(doris_scanner_row_num);
// single read execute fragment row bytes
DECLARE_mInt32(doris_scanner_row_bytes);
// number of max scan keys
DECLARE_mInt32(doris_max_scan_key_num);
// the max number of push down values of a single column.
// if exceed, no conditions will be pushed down for that column.
DECLARE_mInt32(max_pushdown_conditions_per_column);
// return_row / total_row
DECLARE_mInt32(doris_max_pushdown_conjuncts_return_rate);
// (Advanced) Maximum size of per-query receive-side buffer
DECLARE_mInt32(exchg_node_buffer_size_bytes);

DECLARE_mInt64(column_dictionary_key_ratio_threshold);
DECLARE_mInt64(column_dictionary_key_size_threshold);
// memory_limitation_per_thread_for_schema_change_bytes unit bytes
DECLARE_mInt64(memory_limitation_per_thread_for_schema_change_bytes);
DECLARE_mInt64(memory_limitation_per_thread_for_storage_migration_bytes);

// the prune stale interval of all cache
DECLARE_mInt32(cache_prune_stale_interval);
// the clean interval of tablet lookup cache
DECLARE_mInt32(tablet_lookup_cache_clean_interval);
DECLARE_mInt32(disk_stat_monitor_interval);
DECLARE_mInt32(unused_rowset_monitor_interval);
DECLARE_String(storage_root_path);

// Config is used to check incompatible old format hdr_ format
// whether doris uses strict way. When config is true, process will log fatal
// and exit. When config is false, process will only log warning.
DECLARE_Bool(storage_strict_check_incompatible_old_format);

// BE process will exit if the percentage of error disk reach this value.
DECLARE_mInt32(max_percentage_of_error_disk);
DECLARE_mInt32(default_num_rows_per_column_file_block);
// pending data policy
DECLARE_mInt32(pending_data_expire_time_sec);
// inc_rowset snapshot rs sweep time interval
DECLARE_mInt32(tablet_rowset_stale_sweep_time_sec);
// garbage sweep policy
DECLARE_Int32(max_garbage_sweep_interval);
DECLARE_Int32(min_garbage_sweep_interval);
// garbage sweep every batch will sleep 1ms
DECLARE_mInt32(garbage_sweep_batch_size);
DECLARE_mInt32(snapshot_expire_time_sec);
// It is only a recommended value. When the disk space is insufficient,
// the file storage period under trash dose not have to comply with this parameter.
DECLARE_mInt32(trash_file_expire_time_sec);
// minimum file descriptor number
// modify them upon necessity
DECLARE_Int32(min_file_descriptor_number);
DECLARE_Int64(index_stream_cache_capacity);
DECLARE_String(row_cache_mem_limit);

// Cache for storage page size
DECLARE_String(storage_page_cache_limit);
// Shard size for page cache, the value must be power of two.
// It's recommended to set it to a value close to the number of BE cores in order to reduce lock contentions.
DECLARE_Int32(storage_page_cache_shard_size);
// Percentage for index page cache
// all storage page cache will be divided into data_page_cache and index_page_cache
DECLARE_Int32(index_page_cache_percentage);
// whether to disable page cache feature in storage
DECLARE_Bool(disable_storage_page_cache);
// whether to disable row cache feature in storage
DECLARE_Bool(disable_storage_row_cache);
// whether to disable pk page cache feature in storage
DECLARE_Bool(disable_pk_storage_page_cache);

// Cache for mow primary key storage page size, it's seperated from
// storage_page_cache_limit
DECLARE_String(pk_storage_page_cache_limit);
// data page size for primary key index
DECLARE_Int32(primary_key_data_page_size);

// inc_rowset snapshot rs sweep time interval
DECLARE_mInt32(data_page_cache_stale_sweep_time_sec);
DECLARE_mInt32(index_page_cache_stale_sweep_time_sec);
// great impact on the performance of MOW, so it can be longer.
DECLARE_mInt32(pk_index_page_cache_stale_sweep_time_sec);

DECLARE_Bool(enable_low_cardinality_optimize);
DECLARE_Bool(enable_low_cardinality_cache_code);

// be policy
// whether check compaction checksum
DECLARE_mBool(enable_compaction_checksum);
// whether disable automatic compaction task
DECLARE_mBool(disable_auto_compaction);
// whether enable vertical compaction
DECLARE_mBool(enable_vertical_compaction);
// whether enable ordered data compaction
DECLARE_mBool(enable_ordered_data_compaction);
// In vertical compaction, column number for every group
DECLARE_mInt32(vertical_compaction_num_columns_per_group);
// In vertical compaction, max memory usage for row_source_buffer
DECLARE_Int32(vertical_compaction_max_row_source_memory_mb);
// In vertical compaction, max dest segment file size
DECLARE_mInt64(vertical_compaction_max_segment_size);

// In ordered data compaction, min segment size for input rowset
DECLARE_mInt32(ordered_data_compaction_min_segment_size);

// This config can be set to limit thread number in compaction thread pool.
DECLARE_mInt32(max_base_compaction_threads);
DECLARE_mInt32(max_cumu_compaction_threads);
DECLARE_mInt32(max_single_replica_compaction_threads);

DECLARE_Bool(enable_base_compaction_idle_sched);
DECLARE_mInt64(base_compaction_min_rowset_num);
DECLARE_mDouble(base_compaction_min_data_ratio);
DECLARE_mInt64(base_compaction_dup_key_max_file_size_mbytes);

DECLARE_Bool(enable_skip_tablet_compaction);
// output rowset of cumulative compaction total disk size exceed this config size,
// this rowset will be given to base compaction, unit is m byte.
DECLARE_mInt64(compaction_promotion_size_mbytes);

// output rowset of cumulative compaction total disk size exceed this config ratio of
// base rowset's total disk size, this rowset will be given to base compaction. The value must be between
// 0 and 1.
DECLARE_mDouble(compaction_promotion_ratio);

// the smallest size of rowset promotion. When the rowset is less than this config, this
// rowset will be not given to base compaction. The unit is m byte.
DECLARE_mInt64(compaction_promotion_min_size_mbytes);

// The lower bound size to do cumulative compaction. When total disk size of candidate rowsets is less than
// this size, size_based policy may not do to cumulative compaction. The unit is m byte.
DECLARE_mInt64(compaction_min_size_mbytes);

// cumulative compaction policy: min and max delta file's number
DECLARE_mInt64(cumulative_compaction_min_deltas);
DECLARE_mInt64(cumulative_compaction_max_deltas);

// This config can be set to limit thread number in  multiget thread pool.
DECLARE_mInt32(multi_get_max_threads);

// The upper limit of "permits" held by all compaction tasks. This config can be set to limit memory consumption for compaction.
DECLARE_mInt64(total_permits_for_compaction_score);

// sleep interval in ms after generated compaction tasks
DECLARE_mInt32(generate_compaction_tasks_interval_ms);
// sleep interval in second after update replica infos
DECLARE_mInt32(update_replica_infos_interval_seconds);

// Compaction task number per disk.
// Must be greater than 2, because Base compaction and Cumulative compaction have at least one thread each.
DECLARE_mInt32(compaction_task_num_per_disk);
// compaction thread num for fast disk(typically .SSD), must be greater than 2.
DECLARE_mInt32(compaction_task_num_per_fast_disk);

// How many rounds of cumulative compaction for each round of base compaction when compaction tasks generation.
DECLARE_mInt32(cumulative_compaction_rounds_for_each_base_compaction_round);

// Threshold to logging compaction trace, in seconds.
DECLARE_mInt32(base_compaction_trace_threshold);
DECLARE_mInt32(cumulative_compaction_trace_threshold);
DECLARE_mBool(disable_compaction_trace_log);

// Interval to picking rowset to compact, in seconds
DECLARE_mInt64(pick_rowset_to_compact_interval_sec);

// Thread count to do tablet meta checkpoint, -1 means use the data directories count.
DECLARE_Int32(max_meta_checkpoint_threads);

// Threshold to logging agent task trace, in seconds.
DECLARE_mInt32(agent_task_trace_threshold_sec);

// This config can be set to limit thread number in tablet migration thread pool.
DECLARE_Int32(min_tablet_migration_threads);
DECLARE_Int32(max_tablet_migration_threads);

DECLARE_mInt32(finished_migration_tasks_size);
// If size less than this, the remaining rowsets will be force to complete
DECLARE_mInt32(migration_remaining_size_threshold_mb);
// If the task runs longer than this time, the task will be terminated, in seconds.
// tablet max size / migration min speed * factor = 10GB / 1MBps * 2 = 20480 seconds
DECLARE_mInt32(migration_task_timeout_secs);

// Port to start debug webserver on
DECLARE_Int32(webserver_port);
// Https enable flag
DECLARE_Bool(enable_https);
// Path of certificate
DECLARE_String(ssl_certificate_path);
// Path of private key
DECLARE_String(ssl_private_key_path);
// Whether to check authorization
DECLARE_Bool(enable_all_http_auth);
// Number of webserver workers
DECLARE_Int32(webserver_num_workers);
// Period to update rate counters and sampling counters in ms.
DECLARE_mInt32(periodic_counter_update_period_ms);

DECLARE_Bool(enable_single_replica_load);
// Number of download workers for single replica load
DECLARE_Int32(single_replica_load_download_num_workers);

// Used for mini Load. mini load data file will be removed after this time.
DECLARE_Int64(load_data_reserve_hours);
// log error log will be removed after this time
DECLARE_mInt64(load_error_log_reserve_hours);

// be brpc interface is classified into two categories: light and heavy
// each category has diffrent thread number
// threads to handle heavy api interface, such as transmit_data/transmit_block etc
// Default, if less than or equal 32 core, the following are 128, 128, 10240, 10240 in turn.
//          if greater than 32 core, the following are core num * 4, core num * 4, core num * 320, core num * 320 in turn
DECLARE_Int32(brpc_heavy_work_pool_threads);
// threads to handle light api interface, such as exec_plan_fragment_prepare/exec_plan_fragment_start
DECLARE_Int32(brpc_light_work_pool_threads);
DECLARE_Int32(brpc_heavy_work_pool_max_queue_size);
DECLARE_Int32(brpc_light_work_pool_max_queue_size);

// The maximum amount of data that can be processed by a stream load
DECLARE_mInt64(streaming_load_max_mb);
// Some data formats, such as JSON, cannot be streamed.
// Therefore, it is necessary to limit the maximum number of
// such data when using stream load to prevent excessive memory consumption.
DECLARE_mInt64(streaming_load_json_max_mb);
// the alive time of a TabletsChannel.
// If the channel does not receive any data till this time,
// the channel will be removed.
DECLARE_mInt32(streaming_load_rpc_max_alive_time_sec);
// the timeout of a rpc to open the tablet writer in remote BE.
// short operation time, can set a short timeout
DECLARE_Int32(tablet_writer_open_rpc_timeout_sec);
// You can ignore brpc error '[E1011]The server is overcrowded' when writing data.
DECLARE_mBool(tablet_writer_ignore_eovercrowded);
DECLARE_mBool(exchange_sink_ignore_eovercrowded);
DECLARE_mInt32(slave_replica_writer_rpc_timeout_sec);
// Whether to enable stream load record function, the default is false.
// False: disable stream load record
DECLARE_mBool(enable_stream_load_record);
// batch size of stream load record reported to FE
DECLARE_mInt32(stream_load_record_batch_size);
// expire time of stream load record in rocksdb.
DECLARE_Int32(stream_load_record_expire_time_secs);
// time interval to clean expired stream load records
DECLARE_mInt64(clean_stream_load_record_interval_secs);

// OlapTableSink sender's send interval, should be less than the real response time of a tablet writer rpc.
// You may need to lower the speed when the sink receiver bes are too busy.
DECLARE_mInt32(olap_table_sink_send_interval_ms);

// Fragment thread pool
DECLARE_Int32(fragment_pool_thread_num_min);
DECLARE_Int32(fragment_pool_thread_num_max);
DECLARE_Int32(fragment_pool_queue_size);

// Control the number of disks on the machine.  If 0, this comes from the system settings.
DECLARE_Int32(num_disks);
// The maximum number of the threads per disk is also the max queue depth per disk.
DECLARE_Int32(num_threads_per_disk);
// The read size is the size of the reads sent to os.
// There is a trade off of latency and throughout, trying to keep disks busy but
// not introduce seeks.  The literature seems to agree that with 8 MB reads, random
// io and sequential io perform similarly.
DECLARE_Int32(read_size);       // 8 * 1024 * 1024, Read Size (in bytes)
DECLARE_Int32(min_buffer_size); // 1024, The minimum read buffer size (in bytes)

// For each io buffer size, the maximum number of buffers the IoMgr will hold onto
// With 1024B through 8MB buffers, this is up to ~2GB of buffers.
DECLARE_Int32(max_free_io_buffers);

// The probing algorithm of partitioned hash table.
// Enable quadratic probing hash table
DECLARE_Bool(enable_quadratic_probing);

// for pprof
DECLARE_String(pprof_profile_dir);
// for jeprofile in jemalloc
DECLARE_mString(jeprofile_dir);
// Purge all unused dirty pages for all arenas.
DECLARE_mBool(enable_je_purge_dirty_pages);

// to forward compatibility, will be removed later
DECLARE_mBool(enable_token_check);

// to open/close system metrics
DECLARE_Bool(enable_system_metrics);

DECLARE_mBool(enable_prefetch);

// Number of cores Doris will used, this will effect only when it's greater than 0.
// Otherwise, Doris will use all cores returned from "/proc/cpuinfo".
DECLARE_Int32(num_cores);

// When BE start, If there is a broken disk, BE process will exit by default.
// Otherwise, we will ignore the broken disk,
DECLARE_Bool(ignore_broken_disk);

// linux transparent huge page
DECLARE_Bool(madvise_huge_pages);

// whether use mmap to allocate memory
DECLARE_Bool(mmap_buffers);

// Sleep time in milliseconds between memory maintenance iterations
DECLARE_mInt32(memory_maintenance_sleep_time_ms);

// After full gc, no longer full gc and minor gc during sleep.
// After minor gc, no minor gc during sleep, but full gc is possible.
DECLARE_mInt32(memory_gc_sleep_time_ms);

// Sleep time in milliseconds between memtbale flush mgr memory refresh iterations
DECLARE_mInt64(memtable_mem_tracker_refresh_interval_ms);

// Alignment
DECLARE_Int32(memory_max_alignment);

// max write buffer size before flush, default 200MB
DECLARE_mInt64(write_buffer_size);
// max buffer size used in memtable for the aggregated table, default 400MB
DECLARE_mInt64(write_buffer_size_for_agg);

DECLARE_Int32(load_process_max_memory_limit_percent); // 50%

// If the memory consumption of load jobs exceed load_process_max_memory_limit,
// all load jobs will hang there to wait for memtable flush. We should have a
// soft limit which can trigger the memtable flush for the load channel who
// consumes lagest memory size before we reach the hard limit. The soft limit
// might avoid all load jobs hang at the same time.
DECLARE_Int32(load_process_soft_mem_limit_percent);

// result buffer cancelled time (unit: second)
DECLARE_mInt32(result_buffer_cancelled_interval_time);

// the increased frequency of priority for remaining tasks in BlockingPriorityQueue
DECLARE_mInt32(priority_queue_remaining_tasks_increased_frequency);

// sync tablet_meta when modifying meta
DECLARE_mBool(sync_tablet_meta);

// default thrift rpc timeout ms
DECLARE_mInt32(thrift_rpc_timeout_ms);

// txn commit rpc timeout
DECLARE_mInt32(txn_commit_rpc_timeout_ms);

// If set to true, metric calculator will run
DECLARE_Bool(enable_metric_calculator);

// max consumer num in one data consumer group, for routine load
DECLARE_mInt32(max_consumer_num_per_group);

// the size of thread pool for routine load task.
// this should be larger than FE config 'max_routine_load_task_num_per_be' (default 5)
DECLARE_Int32(routine_load_thread_pool_size);

// max external scan cache batch count, means cache max_memory_cache_batch_count * batch_size row
// default is 20, batch_size's default value is 1024 means 20 * 1024 rows will be cached
DECLARE_mInt32(max_memory_sink_batch_count);

// This configuration is used for the context gc thread schedule period
// note: unit is minute, default is 5min
DECLARE_mInt32(scan_context_gc_interval_min);

// es scroll keep-alive
DECLARE_String(es_scroll_keepalive);

// HTTP connection timeout for es
DECLARE_mInt32(es_http_timeout_ms);

// the max client cache number per each host
// There are variety of client cache in BE, but currently we use the
// same cache size configuration.
// TODO(cmy): use different config to set different client cache if necessary.
DECLARE_Int32(max_client_cache_size_per_host);

// Dir to save files downloaded by SmallFileMgr
DECLARE_String(small_file_dir);
// path gc
DECLARE_Bool(path_gc_check);
DECLARE_mInt32(path_gc_check_interval_second);
DECLARE_mInt32(path_gc_check_step);
DECLARE_mInt32(path_gc_check_step_interval_ms);
DECLARE_mInt32(path_scan_interval_second);
DECLARE_mInt32(path_scan_step_interval_ms);

// The following 2 configs limit the max usage of disk capacity of a data dir.
// If both of these 2 threshold reached, no more data can be writen into that data dir.
// The percent of max used capacity of a data dir
DECLARE_mInt32(storage_flood_stage_usage_percent); // 90%
// The min bytes that should be left of a data dir
DECLARE_mInt64(storage_flood_stage_left_capacity_bytes); // 1GB
// number of thread for flushing memtable per store
DECLARE_Int32(flush_thread_num_per_store);
// number of thread for flushing memtable per store, for high priority load task
DECLARE_Int32(high_priority_flush_thread_num_per_store);

// config for tablet meta checkpoint
DECLARE_mInt32(tablet_meta_checkpoint_min_new_rowsets_num);
DECLARE_mInt32(tablet_meta_checkpoint_min_interval_secs);
DECLARE_Int32(generate_tablet_meta_checkpoint_tasks_interval_secs);

// config for default rowset type
// Valid configs: ALPHA, BETA
DECLARE_String(default_rowset_type);

// Maximum size of a single message body in all protocols
DECLARE_Int64(brpc_max_body_size);
// Max unwritten bytes in each socket, if the limit is reached, Socket.Write fails with EOVERCROWDED
// Default, if the physical memory is less than or equal to 64G, the value is 1G
//          if the physical memory is greater than 64G, the value is physical memory * mem_limit(0.8) / 1024 * 20
DECLARE_Int64(brpc_socket_max_unwritten_bytes);
// TODO(zxy): expect to be true in v1.3
// Whether to embed the ProtoBuf Request serialized string together with Tuple/Block data into
// Controller Attachment and send it through http brpc when the length of the Tuple/Block data
// is greater than 1.8G. This is to avoid the error of Request length overflow (2G).
DECLARE_mBool(transfer_large_data_by_brpc);

// max number of txns for every txn_partition_map in txn manager
// this is a self protection to avoid too many txns saving in manager
DECLARE_mInt64(max_runnings_transactions_per_txn_map);

// tablet_map_lock shard size, the value is 2^n, n=0,1,2,3,4
// this is a an enhancement for better performance to manage tablet
DECLARE_Int32(tablet_map_shard_size);

// txn_map_lock shard size, the value is 2^n, n=0,1,2,3,4
// this is a an enhancement for better performance to manage txn
DECLARE_Int32(txn_map_shard_size);

// txn_lock shard size, the value is 2^n, n=0,1,2,3,4
// this is a an enhancement for better performance to commit and publish txn
DECLARE_Int32(txn_shard_size);

// Whether to continue to start be when load tablet from header failed.
DECLARE_Bool(ignore_load_tablet_failure);

// Whether to continue to start be when load tablet from header failed.
DECLARE_mBool(ignore_rowset_stale_unconsistent_delete);

// Set max cache's size of query results, the unit is M byte
DECLARE_Int32(query_cache_max_size_mb);

// Cache memory is pruned when reach query_cache_max_size_mb + query_cache_elasticity_size_mb
DECLARE_Int32(query_cache_elasticity_size_mb);

// Maximum number of cache partitions corresponding to a SQL
DECLARE_Int32(query_cache_max_partition_count);

// Maximum number of version of a tablet. If the version num of a tablet exceed limit,
// the load process will reject new incoming load job of this tablet.
// This is to avoid too many version num.
DECLARE_mInt32(max_tablet_version_num);

// Frontend mainly use two thrift sever type: THREAD_POOL, THREADED_SELECTOR. if fe use THREADED_SELECTOR model for thrift server,
// the thrift_server_type_of_fe should be set THREADED_SELECTOR to make be thrift client to fe constructed with TFramedTransport
DECLARE_String(thrift_server_type_of_fe);

// disable zone map index when page row is too few
DECLARE_mInt32(zone_map_row_num_threshold);

// aws sdk log level
//    Off = 0,
//    Fatal = 1,
//    Error = 2,
//    Warn = 3,
//    Info = 4,
//    Debug = 5,
//    Trace = 6
DECLARE_Int32(aws_log_level);

// the buffer size when read data from remote storage like s3
DECLARE_mInt32(remote_storage_read_buffer_mb);

// The minimum length when TCMalloc Hook consumes/releases MemTracker, consume size
// smaller than this value will continue to accumulate. specified as number of bytes.
// Decreasing this value will increase the frequency of consume/release.
// Increasing this value will cause MemTracker statistics to be inaccurate.
DECLARE_mInt32(mem_tracker_consume_min_size_bytes);

// The version information of the tablet will be stored in the memory
// in an adjacency graph data structure.
// And as the new version is written and the old version is deleted,
// the data structure will begin to have empty vertex with no edge associations(orphan vertex).
// This config is used to control that when the proportion of orphan vertex is greater than the threshold,
// the adjacency graph will be rebuilt to ensure that the data structure will not expand indefinitely.
// This config usually only needs to be modified during testing.
// In most cases, it does not need to be modified.
DECLARE_mDouble(tablet_version_graph_orphan_vertex_ratio);

// max send batch parallelism for OlapTableSink
// The value set by the user for send_batch_parallelism is not allowed to exceed max_send_batch_parallelism_per_job,
// if exceed, the value of send_batch_parallelism would be max_send_batch_parallelism_per_job
DECLARE_mInt32(max_send_batch_parallelism_per_job);

// number of send batch thread pool size
DECLARE_Int32(send_batch_thread_pool_thread_num);
// number of send batch thread pool queue size
DECLARE_Int32(send_batch_thread_pool_queue_size);
// number of download cache thread pool size
DECLARE_Int32(download_cache_thread_pool_thread_num);
// number of download cache thread pool queue size
DECLARE_Int32(download_cache_thread_pool_queue_size);
// download cache buffer size
DECLARE_Int64(download_cache_buffer_size);

// Limit the number of segment of a newly created rowset.
// The newly created rowset may to be compacted after loading,
// so if there are too many segment in a rowset, the compaction process
// will run out of memory.
// When doing compaction, each segment may take at least 1MB buffer.
DECLARE_mInt32(max_segment_num_per_rowset);

// Store segment without compression if a segment is smaller than
// segment_compression_threshold_kb.
DECLARE_mInt32(segment_compression_threshold_kb);

// The connection timeout when connecting to external table such as odbc table.
DECLARE_mInt32(external_table_connect_timeout_sec);

// Global bitmap cache capacity for aggregation cache, size in bytes
DECLARE_Int64(delete_bitmap_agg_cache_capacity);

// s3 config
DECLARE_mInt32(max_remote_storage_count);

// reference https://github.com/edenhill/librdkafka/blob/master/INTRODUCTION.md#broker-version-compatibility
// If the dependent kafka broker version older than 0.10.0.0,
// the value of kafka_api_version_request should be false, and the
// value set by the fallback version kafka_broker_version_fallback will be used,
// and the valid values are: 0.9.0.x, 0.8.x.y.
DECLARE_String(kafka_api_version_request);
DECLARE_String(kafka_broker_version_fallback);

// The number of pool siz of routine load consumer.
// If you meet the error describe in https://github.com/edenhill/librdkafka/issues/3608
// Change this size to 0 to fix it temporarily.
DECLARE_Int32(routine_load_consumer_pool_size);

// Used in single-stream-multi-table load. When receive a batch of messages from kafka,
// if the size of batch is more than this threshold, we will request plans for all related tables.
DECLARE_Int32(multi_table_batch_plan_threshold);

// When the timeout of a load task is less than this threshold,
// Doris treats it as a high priority task.
// high priority tasks use a separate thread pool for flush and do not block rpc by memory cleanup logic.
// this threshold is mainly used to identify routine load tasks and should not be modified if not necessary.
DECLARE_mInt32(load_task_high_priority_threshold_second);

// The min timeout of load rpc (add batch, close)
// Because a load rpc may be blocked for a while.
// Increase this config may avoid rpc timeout.
DECLARE_mInt32(min_load_rpc_timeout_ms);

// use which protocol to access function service, candicate is baidu_std/h2:grpc
DECLARE_String(function_service_protocol);

// use which load balancer to select server to connect
DECLARE_String(rpc_load_balancer);

// Enable tracing
// If this configuration is enabled, you should also specify the trace_export_url.
DECLARE_Bool(enable_tracing);

// Enable opentelemtry collector
DECLARE_Bool(enable_otel_collector);

// Current support for exporting traces:
// zipkin: Export traces directly to zipkin, which is used to enable the tracing feature quickly.
// collector: The collector can be used to receive and process traces and support export to a variety of
//   third-party systems.
DECLARE_mString(trace_exporter);

// The endpoint to export spans to.
// export to zipkin like: http://127.0.0.1:9411/api/v2/spans
// export to collector like: http://127.0.0.1:4318/v1/traces
DECLARE_String(trace_export_url);

// The maximum buffer/queue size to collect span. After the size is reached, spans are dropped.
// An export will be triggered when the number of spans in the queue reaches half of the maximum.
DECLARE_Int32(max_span_queue_size);

// The maximum batch size of every export spans. It must be smaller or equal to max_queue_size.
DECLARE_Int32(max_span_export_batch_size);

// The time interval between two consecutive export spans.
DECLARE_Int32(export_span_schedule_delay_millis);

// a soft limit of string type length, the hard limit is 2GB - 4, but if too long will cause very low performance,
// so we set a soft limit, default is 1MB
DECLARE_mInt32(string_type_length_soft_limit_bytes);

DECLARE_mInt32(jsonb_type_length_soft_limit_bytes);

// used for olap scanner to save memory, when the size of unused_object_pool
// is greater than object_pool_buffer_size, release the object in the unused_object_pool.
DECLARE_Int32(object_pool_buffer_size);

// ParquetReaderWrap prefetch buffer size
DECLARE_Int32(parquet_reader_max_buffer_size);
// Max size of parquet page header in bytes
DECLARE_mInt32(parquet_header_max_size_mb);
// Max buffer size for parquet row group
DECLARE_mInt32(parquet_rowgroup_max_buffer_mb);
// Max buffer size for parquet chunk column
DECLARE_mInt32(parquet_column_max_buffer_mb);
// Merge small IO, the max amplified read ratio
DECLARE_mDouble(max_amplified_read_ratio);

// OrcReader
DECLARE_mInt32(orc_natural_read_size_mb);
DECLARE_mInt64(big_column_size_buffer);
DECLARE_mInt64(small_column_size_buffer);

// When the rows number reached this limit, will check the filter rate the of bloomfilter
// if it is lower than a specific threshold, the predicate will be disabled.
DECLARE_mInt32(bloom_filter_predicate_check_row_num);

// cooldown task configs
DECLARE_Int32(cooldown_thread_num);
DECLARE_mInt64(generate_cooldown_task_interval_sec);
DECLARE_mInt32(remove_unused_remote_files_interval_sec); // 6h
DECLARE_mInt32(confirm_unused_remote_files_interval_sec);
DECLARE_Int32(cold_data_compaction_thread_num);
DECLARE_mInt32(cold_data_compaction_interval_sec);
DECLARE_mInt64(generate_cache_cleaner_task_interval_sec); // 12 h
DECLARE_Int32(concurrency_per_dir);
DECLARE_mInt64(cooldown_lag_time_sec);     // 3h
DECLARE_mInt64(max_sub_cache_file_size);   // 100MB
DECLARE_mInt64(file_cache_alive_time_sec); // 1 week
// file_cache_type is used to set the type of file cache for remote files.
// "": no cache, "sub_file_cache": split sub files from remote file.
// "whole_file_cache": the whole file.
DECLARE_mString(file_cache_type);
DECLARE_mInt64(file_cache_max_size_per_disk); // zero for no limit

DECLARE_Int32(s3_transfer_executor_pool_size);

DECLARE_Bool(enable_time_lut);
DECLARE_Bool(enable_simdjson_reader);

DECLARE_mBool(enable_query_like_bloom_filter);
// number of s3 scanner thread pool size
DECLARE_Int32(doris_remote_scanner_thread_pool_thread_num);
// number of s3 scanner thread pool queue size
DECLARE_Int32(doris_remote_scanner_thread_pool_queue_size);

// limit the queue of pending batches which will be sent by a single nodechannel
DECLARE_mInt64(nodechannel_pending_queue_max_bytes);

// Max waiting time to wait the "plan fragment start" rpc.
// If timeout, the fragment will be cancelled.
// This parameter is usually only used when the FE loses connection,
// and the BE can automatically cancel the relevant fragment after the timeout,
// so as to avoid occupying the execution thread for a long time.
DECLARE_mInt32(max_fragment_start_wait_time_seconds);

// Node role tag for backend. Mix role is the default role, and computation role have no
// any tablet.
DECLARE_String(be_node_role);

// Hide webserver page for safety.
// Hide the be config page for webserver.
DECLARE_Bool(hide_webserver_config_page);

DECLARE_Bool(enable_segcompaction);

// Max number of segments allowed in a single segcompaction task.
DECLARE_Int32(segcompaction_batch_size);

// Max row count allowed in a single source segment, bigger segments will be skipped.
DECLARE_Int32(segcompaction_candidate_max_rows);

// Max file size allowed in a single source segment, bigger segments will be skipped.
DECLARE_Int64(segcompaction_candidate_max_bytes);

// Max total row count allowed in a single segcompaction task.
DECLARE_Int32(segcompaction_task_max_rows);

// Max total file size allowed in a single segcompaction task.
DECLARE_Int64(segcompaction_task_max_bytes);

// Global segcompaction thread pool size.
DECLARE_mInt32(segcompaction_num_threads);

// enable java udf and jdbc scannode
DECLARE_Bool(enable_java_support);

// Set config randomly to check more issues in github workflow
DECLARE_Bool(enable_fuzzy_mode);

DECLARE_Int32(pipeline_executor_size);
DECLARE_Bool(enable_workload_group_for_scan);

// Temp config. True to use optimization for bitmap_index apply predicate except leaf node of the and node.
// Will remove after fully test.
DECLARE_Bool(enable_index_apply_preds_except_leafnode_of_andnode);

// block file cache
DECLARE_Bool(enable_file_cache);
// format: [{"path":"/path/to/file_cache","total_size":21474836480,"query_limit":10737418240}]
// format: [{"path":"/path/to/file_cache","total_size":21474836480,"query_limit":10737418240},{"path":"/path/to/file_cache2","total_size":21474836480,"query_limit":10737418240}]
DECLARE_String(file_cache_path);
DECLARE_Int64(file_cache_min_file_segment_size);
DECLARE_Int64(file_cache_max_file_segment_size);
DECLARE_Bool(clear_file_cache);
DECLARE_Bool(enable_file_cache_query_limit);

// inverted index searcher cache
// cache entry stay time after lookup
DECLARE_mInt32(index_cache_entry_stay_time_after_lookup_s);
// cache entry that have not been visited for a certain period of time can be cleaned up by GC thread
DECLARE_mInt32(inverted_index_cache_stale_sweep_time_sec);
// inverted index searcher cache size
DECLARE_String(inverted_index_searcher_cache_limit);
// set `true` to enable insert searcher into cache when write inverted index data
DECLARE_Bool(enable_write_index_searcher_cache);
DECLARE_Bool(enable_inverted_index_cache_check_timestamp);
DECLARE_Int32(inverted_index_fd_number_limit_percent); // 50%

// inverted index match bitmap cache size
DECLARE_String(inverted_index_query_cache_limit);

// inverted index
DECLARE_mDouble(inverted_index_ram_buffer_size);
DECLARE_Int32(query_bkd_inverted_index_limit_percent); // 5%
// dict path for chinese analyzer
DECLARE_String(inverted_index_dict_path);
DECLARE_Int32(inverted_index_read_buffer_size);
// tree depth for bkd index
DECLARE_Int32(max_depth_in_bkd_tree);
// index compaction
DECLARE_Bool(inverted_index_compaction_enable);
// use num_broadcast_buffer blocks as buffer to do broadcast
DECLARE_Int32(num_broadcast_buffer);
// semi-structure configs
DECLARE_Bool(enable_parse_multi_dimession_array);

// max depth of expression tree allowed.
DECLARE_Int32(max_depth_of_expr_tree);

// Report a tablet as bad when io errors occurs more than this value.
DECLARE_mInt64(max_tablet_io_errors);

// Report a tablet as bad when its path not found
DECLARE_Int32(tablet_path_check_interval_seconds);
DECLARE_mInt32(tablet_path_check_batch_size);

// Page size of row column, default 4KB
DECLARE_mInt64(row_column_page_size);
// it must be larger than or equal to 5MB
DECLARE_mInt32(s3_write_buffer_size);
// the size of the whole s3 buffer pool, which indicates the s3 file writer
// can at most buffer 50MB data. And the num of multi part upload task is
// s3_write_buffer_whole_size / s3_write_buffer_size
DECLARE_mInt32(s3_write_buffer_whole_size);
// the max number of cached file handle for block segemnt
DECLARE_mInt64(file_cache_max_file_reader_cache_size);
//enable shrink memory
DECLARE_Bool(enable_shrink_memory);
// enable cache for high concurrent point query work load
DECLARE_mInt32(schema_cache_capacity);
DECLARE_mInt32(schema_cache_sweep_time_sec);

// enable binlog
DECLARE_Bool(enable_feature_binlog);

// enable set in BitmapValue
DECLARE_Bool(enable_set_in_bitmap_value);

// max number of hdfs file handle in cache
DECLARE_Int64(max_hdfs_file_handle_cache_num);
// max number of meta info of external files, such as parquet footer
DECLARE_Int64(max_external_file_meta_cache_num);
// Apply delete pred in cumu compaction
DECLARE_mBool(enable_delete_when_cumu_compaction);

// max_write_buffer_number for rocksdb
DECLARE_Int32(rocksdb_max_write_buffer_number);

// Allow invalid decimalv2 literal for compatible with old version. Recommend set it false strongly.
DECLARE_mBool(allow_invalid_decimalv2_literal);
// the max expiration time of kerberos ticket.
// If a hdfs filesytem with kerberos authentication live longer
// than this time, it will be expired.
DECLARE_mInt64(kerberos_expiration_time_seconds);

// Values include `none`, `glog`, `boost`, `glibc`, `libunwind`
DECLARE_mString(get_stack_trace_tool);

// DISABLED: Don't resolve location info.
// FAST: Perform CU lookup using .debug_aranges (might be incomplete).
// FULL: Scan all CU in .debug_info (slow!) on .debug_aranges lookup failure.
// FULL_WITH_INLINE: Scan .debug_info (super slower, use with caution) for inline functions in addition to FULL.
DECLARE_mString(dwarf_location_info_mode);

// the ratio of _prefetch_size/_batch_size in AutoIncIDBuffer
DECLARE_mInt64(auto_inc_prefetch_size_ratio);

// the ratio of _low_level_water_level_mark/_batch_size in AutoIncIDBuffer
DECLARE_mInt64(auto_inc_low_water_level_mark_size_ratio);

// number of threads that fetch auto-inc ranges from FE
DECLARE_mInt64(auto_inc_fetch_thread_num);
// Max connection cache num for point lookup queries
DECLARE_mInt64(lookup_connection_cache_bytes_limit);

// level of compression when using LZ4_HC, whose defalut value is LZ4HC_CLEVEL_DEFAULT
DECLARE_mInt64(LZ4_HC_compression_level);

// enable window_funnel_function with different modes
DECLARE_mBool(enable_window_funnel_function_v2);

// whether to enable hdfs hedged read.
// If set to true, it will be enabled even if user not enable it when creating catalog
DECLARE_Bool(enable_hdfs_hedged_read);
// hdfs hedged read thread pool size, for "dfs.client.hedged.read.threadpool.size"
// Maybe overwritten by the value specified when creating catalog
DECLARE_Int32(hdfs_hedged_read_thread_num);
// the threshold of doing hedged read, for "dfs.client.hedged.read.threshold.millis"
// Maybe overwritten by the value specified when creating catalog
DECLARE_Int32(hdfs_hedged_read_threshold_time);

<<<<<<< HEAD
DECLARE_mBool(enable_merge_on_write_correctness_check);
=======
// The secure path with user files, used in the `local` table function.
DECLARE_mString(user_files_secure_path);
>>>>>>> be5d11e0

#ifdef BE_TEST
// test s3
DECLARE_String(test_s3_resource);
DECLARE_String(test_s3_ak);
DECLARE_String(test_s3_sk);
DECLARE_String(test_s3_endpoint);
DECLARE_String(test_s3_region);
DECLARE_String(test_s3_bucket);
DECLARE_String(test_s3_prefix);
#endif

class Register {
public:
    struct Field {
        const char* type = nullptr;
        const char* name = nullptr;
        void* storage = nullptr;
        const char* defval = nullptr;
        bool valmutable = false;
        Field(const char* ftype, const char* fname, void* fstorage, const char* fdefval,
              bool fvalmutable)
                : type(ftype),
                  name(fname),
                  storage(fstorage),
                  defval(fdefval),
                  valmutable(fvalmutable) {}
    };

public:
    static std::map<std::string, Field>* _s_field_map;

public:
    Register(const char* ftype, const char* fname, void* fstorage, const char* fdefval,
             bool fvalmutable) {
        if (_s_field_map == nullptr) {
            _s_field_map = new std::map<std::string, Field>();
        }
        Field field(ftype, fname, fstorage, fdefval, fvalmutable);
        _s_field_map->insert(std::make_pair(std::string(fname), field));
    }
};

// RegisterConfValidator class is used to store validator function of registered config fields in
// Register::_s_field_map.
// If any validator return false when BE bootstart, the bootstart will be terminated.
// If validator return false when use http API to update some config, the config will not
// be modified and the API will return failure.
class RegisterConfValidator {
public:
    // Validator for each config name.
    static std::map<std::string, std::function<bool()>>* _s_field_validator;

public:
    RegisterConfValidator(const char* fname, const std::function<bool()>& validator) {
        if (_s_field_validator == nullptr) {
            _s_field_validator = new std::map<std::string, std::function<bool()>>();
        }
        // register validator to _s_field_validator
        _s_field_validator->insert(std::make_pair(std::string(fname), validator));
    }
};

// configuration properties load from config file.
class Properties {
public:
    // load conf from file, if must_exist is true and file does not exist, return false
    bool load(const char* conf_file, bool must_exist = true);

    // Find the config value by key from `file_conf_map`.
    // If found, set `retval` to the config value,
    // or set `retval` to `defstr`
    // if retval is not set(in case defstr is nullptr), set is_retval_set to false
    template <typename T>
    bool get_or_default(const char* key, const char* defstr, T& retval, bool* is_retval_set) const;

    void set(const std::string& key, const std::string& val);

    void set_force(const std::string& key, const std::string& val);

    // dump props to conf file
    Status dump(const std::string& conffile);

private:
    std::map<std::string, std::string> file_conf_map;
};

// full configurations.
extern std::map<std::string, std::string>* full_conf_map;

extern std::mutex custom_conf_lock;

// Init the config from `conf_file`.
// If fill_conf_map is true, the updated config will also update the `full_conf_map`.
// If must_exist is true and `conf_file` does not exist, this function will return false.
// If set_to_default is true, the config value will be set to default value if not found in `conf_file`.
bool init(const char* conf_file, bool fill_conf_map = false, bool must_exist = true,
          bool set_to_default = true);

Status set_config(const std::string& field, const std::string& value, bool need_persist = false,
                  bool force = false);

Status persist_config(const std::string& field, const std::string& value);

std::mutex* get_mutable_string_config_lock();

std::vector<std::vector<std::string>> get_config_info();

Status set_fuzzy_config(const std::string& field, const std::string& value);

void set_fuzzy_configs();

} // namespace config
} // namespace doris<|MERGE_RESOLUTION|>--- conflicted
+++ resolved
@@ -1111,12 +1111,11 @@
 // Maybe overwritten by the value specified when creating catalog
 DECLARE_Int32(hdfs_hedged_read_threshold_time);
 
-<<<<<<< HEAD
 DECLARE_mBool(enable_merge_on_write_correctness_check);
-=======
+
 // The secure path with user files, used in the `local` table function.
 DECLARE_mString(user_files_secure_path);
->>>>>>> be5d11e0
+
 
 #ifdef BE_TEST
 // test s3
