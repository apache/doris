--- conflicted
+++ resolved
@@ -639,7 +639,6 @@
 // So the value of this config should corresponding to the number of rowsets on this BE.
 CONF_mInt32(segment_cache_capacity, "1000000");
 
-<<<<<<< HEAD
 // s3 config
 CONF_String(s3_ak, "");
 CONF_String(s3_sk, "");
@@ -648,7 +647,6 @@
 CONF_mInt32(s3_max_conn, "50");
 CONF_mInt32(s3_request_timeout_ms, "3000");
 CONF_mInt32(s3_conn_timeout_ms, "1000");
-=======
 // Set to true to disable the minidump feature.
 CONF_Bool(disable_minidump , "false");
 
@@ -663,7 +661,6 @@
 // The max number of minidump file.
 // Doris will only keep latest 10 minidump files by default.
 CONF_Int32(max_minidump_file_number, "10");
->>>>>>> d8ba6e3e
 
 } // namespace config
 
