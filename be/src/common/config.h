// Licensed to the Apache Software Foundation (ASF) under one
// or more contributor license agreements.  See the NOTICE file
// distributed with this work for additional information
// regarding copyright ownership.  The ASF licenses this file
// to you under the Apache License, Version 2.0 (the
// "License"); you may not use this file except in compliance
// with the License.  You may obtain a copy of the License at
//
//   http://www.apache.org/licenses/LICENSE-2.0
//
// Unless required by applicable law or agreed to in writing,
// software distributed under the License is distributed on an
// "AS IS" BASIS, WITHOUT WARRANTIES OR CONDITIONS OF ANY
// KIND, either express or implied.  See the License for the
// specific language governing permissions and limitations
// under the License.

#pragma once

#include <cstdint>
#include <functional>
#include <map>
#include <mutex>
#include <string>
#include <utility>
#include <vector>

#define DECLARE_FIELD(FIELD_TYPE, FIELD_NAME) extern FIELD_TYPE FIELD_NAME

#define DECLARE_Bool(name) DECLARE_FIELD(bool, name)
#define DECLARE_Int16(name) DECLARE_FIELD(int16_t, name)
#define DECLARE_Int32(name) DECLARE_FIELD(int32_t, name)
#define DECLARE_Int64(name) DECLARE_FIELD(int64_t, name)
#define DECLARE_Double(name) DECLARE_FIELD(double, name)
#define DECLARE_String(name) DECLARE_FIELD(std::string, name)
#define DECLARE_Bools(name) DECLARE_FIELD(std::vector<bool>, name)
#define DECLARE_Int16s(name) DECLARE_FIELD(std::vector<int16_t>, name)
#define DECLARE_Int32s(name) DECLARE_FIELD(std::vector<int32_t>, name)
#define DECLARE_Int64s(name) DECLARE_FIELD(std::vector<int64_t>, name)
#define DECLARE_Doubles(name) DECLARE_FIELD(std::vector<double>, name)
#define DECLARE_Strings(name) DECLARE_FIELD(std::vector<std::string>, name)
#define DECLARE_mBool(name) DECLARE_FIELD(bool, name)
#define DECLARE_mInt16(name) DECLARE_FIELD(int16_t, name)
#define DECLARE_mInt32(name) DECLARE_FIELD(int32_t, name)
#define DECLARE_mInt64(name) DECLARE_FIELD(int64_t, name)
#define DECLARE_mDouble(name) DECLARE_FIELD(double, name)
#define DECLARE_mString(name) DECLARE_FIELD(std::string, name)

#define DEFINE_FIELD(FIELD_TYPE, FIELD_NAME, FIELD_DEFAULT, VALMUTABLE)                      \
    FIELD_TYPE FIELD_NAME;                                                                   \
    static Register reg_##FIELD_NAME(#FIELD_TYPE, #FIELD_NAME, &(FIELD_NAME), FIELD_DEFAULT, \
                                     VALMUTABLE);

#define DEFINE_VALIDATOR(FIELD_NAME, VALIDATOR)              \
    static auto validator_##FIELD_NAME = VALIDATOR;          \
    static RegisterConfValidator reg_validator_##FIELD_NAME( \
            #FIELD_NAME, []() -> bool { return validator_##FIELD_NAME(FIELD_NAME); });

#define DEFINE_Int16(name, defaultstr) DEFINE_FIELD(int16_t, name, defaultstr, false)
#define DEFINE_Bools(name, defaultstr) DEFINE_FIELD(std::vector<bool>, name, defaultstr, false)
#define DEFINE_Doubles(name, defaultstr) DEFINE_FIELD(std::vector<double>, name, defaultstr, false)
#define DEFINE_Int16s(name, defaultstr) DEFINE_FIELD(std::vector<int16_t>, name, defaultstr, false)
#define DEFINE_Int32s(name, defaultstr) DEFINE_FIELD(std::vector<int32_t>, name, defaultstr, false)
#define DEFINE_Int64s(name, defaultstr) DEFINE_FIELD(std::vector<int64_t>, name, defaultstr, false)
#define DEFINE_Bool(name, defaultstr) DEFINE_FIELD(bool, name, defaultstr, false)
#define DEFINE_Double(name, defaultstr) DEFINE_FIELD(double, name, defaultstr, false)
#define DEFINE_Int32(name, defaultstr) DEFINE_FIELD(int32_t, name, defaultstr, false)
#define DEFINE_Int64(name, defaultstr) DEFINE_FIELD(int64_t, name, defaultstr, false)
#define DEFINE_String(name, defaultstr) DEFINE_FIELD(std::string, name, defaultstr, false)
#define DEFINE_Strings(name, defaultstr) \
    DEFINE_FIELD(std::vector<std::string>, name, defaultstr, false)
#define DEFINE_mBool(name, defaultstr) DEFINE_FIELD(bool, name, defaultstr, true)
#define DEFINE_mInt16(name, defaultstr) DEFINE_FIELD(int16_t, name, defaultstr, true)
#define DEFINE_mInt32(name, defaultstr) DEFINE_FIELD(int32_t, name, defaultstr, true)
#define DEFINE_mInt64(name, defaultstr) DEFINE_FIELD(int64_t, name, defaultstr, true)
#define DEFINE_mDouble(name, defaultstr) DEFINE_FIELD(double, name, defaultstr, true)
#define DEFINE_mString(name, defaultstr) DEFINE_FIELD(std::string, name, defaultstr, true)
#define DEFINE_Validator(name, validator) DEFINE_VALIDATOR(name, validator)

namespace doris {
class Status;

// If you want to modify the value of config, please go to common/config.cpp to modify.
namespace config {
// Dir of custom config file
DECLARE_String(custom_config_dir);

// Dir of jdbc drivers
DECLARE_String(jdbc_drivers_dir);

// cluster id
DECLARE_Int32(cluster_id);
// port on which BackendService is exported
DECLARE_Int32(be_port);

// port for brpc
DECLARE_Int32(brpc_port);

// port for arrow flight sql
// Default -1, do not start arrow flight sql server.
DECLARE_Int32(arrow_flight_sql_port);

// If priority_networks is incorrect but cannot be modified, set public_access_ip as BE’s real IP.
// For ADBC client fetch result, default is empty, the ADBC client uses the backend ip to fetch the result.
// If ADBC client cannot access the backend ip, can set public_access_ip to modify the fetch result ip.
DECLARE_mString(public_access_ip);

// the number of bthreads for brpc, the default value is set to -1,
// which means the number of bthreads is #cpu-cores
DECLARE_Int32(brpc_num_threads);

// Declare a selection strategy for those servers have many ips.
// Note that there should at most one ip match this list.
// This is a list in semicolon-delimited format, in CIDR notation, e.g. 10.10.10.0/24
// If no ip match this rule, will choose one randomly.
DECLARE_String(priority_networks);

// performance moderate or compact, only tcmalloc compile
DECLARE_String(memory_mode);

// process memory limit specified as number of bytes
// ('<int>[bB]?'), megabytes ('<float>[mM]'), gigabytes ('<float>[gG]'),
// or percentage of the physical memory ('<int>%').
// defaults to bytes if no unit is given"
// must larger than 0. and if larger than physical memory size,
// it will be set to physical memory size.
DECLARE_String(mem_limit);

// Soft memory limit as a fraction of hard memory limit.
DECLARE_Double(soft_mem_limit_frac);

// Many modern allocators (for example) do not do a mremap for
// realloc, even in case of large enough chunks of memory. Although this allows
// you to increase performance and reduce memory consumption during realloc.
// To fix this, we do mremap manually if the chunk of memory is large enough.
//
// The threshold (128 MB, 128 * (1ULL << 20)) is chosen quite large, since changing the address
// space is very slow, especially in the case of a large number of threads. We
// expect that the set of operations mmap/something to do/mremap can only be
// performed about 1000 times per second.
//
// P.S. This is also required, because tcmalloc can not allocate a chunk of
// memory greater than 16 GB.
DECLARE_mInt64(mmap_threshold); // bytes

// When hash table capacity is greater than 2^double_grow_degree(default 2G), grow when 75% of the capacity is satisfied.
// Increase can reduce the number of hash table resize, but may waste more memory.
DECLARE_mInt32(hash_table_double_grow_degree);

// The max fill rate for hash table
DECLARE_mInt32(max_fill_rate);

DECLARE_mInt32(double_resize_threshold);

// The maximum low water mark of the system `/proc/meminfo/MemAvailable`, Unit byte, default 1.6G,
// actual low water mark=min(1.6G, MemTotal * 10%), avoid wasting too much memory on machines
// with large memory larger than 16G.
// Turn up max. On machines with more than 16G memory, more memory buffers will be reserved for Full GC.
// Turn down max. will use as much memory as possible.
DECLARE_Int64(max_sys_mem_available_low_water_mark_bytes);

// The size of the memory that gc wants to release each time, as a percentage of the mem limit.
DECLARE_mString(process_minor_gc_size);
DECLARE_mString(process_full_gc_size);

// If true, when the process does not exceed the soft mem limit, the query memory will not be limited;
// when the process memory exceeds the soft mem limit, the query with the largest ratio between the currently
// used memory and the exec_mem_limit will be canceled.
// If false, cancel query when the memory used exceeds exec_mem_limit, same as before.
DECLARE_mBool(enable_query_memory_overcommit);
//waibibabu
// gc will release cache, cancel task, and task will wait for gc to release memory,
// default gc strategy is conservative, if you want to exclude the interference of gc, let it be true
DECLARE_mBool(disable_memory_gc);

// malloc or new large memory larger than large_memory_check_bytes, default 2G,
// will print a warning containing the stacktrace, but not prevent memory alloc.
// If is -1, disable large memory check.
DECLARE_mInt64(large_memory_check_bytes);

// The maximum time a thread waits for a full GC. Currently only query will wait for full gc.
DECLARE_mInt32(thread_wait_gc_max_milliseconds);

// reach mem limit, don't serialize in batch
DECLARE_mInt64(pre_serialize_keys_limit_bytes);

// the port heartbeat service used
DECLARE_Int32(heartbeat_service_port);
// the count of heart beat service
DECLARE_Int32(heartbeat_service_thread_count);
// the count of thread to create table
DECLARE_Int32(create_tablet_worker_count);
// the count of thread to drop table
DECLARE_Int32(drop_tablet_worker_count);
// the count of thread to batch load
DECLARE_Int32(push_worker_count_normal_priority);
// the count of thread to high priority batch load
DECLARE_Int32(push_worker_count_high_priority);
// the count of thread to publish version
DECLARE_Int32(publish_version_worker_count);
// the count of tablet thread to publish version
DECLARE_Int32(tablet_publish_txn_max_thread);
// the timeout of EnginPublishVersionTask
DECLARE_Int32(publish_version_task_timeout_s);
// the count of thread to calc delete bitmap
DECLARE_Int32(calc_delete_bitmap_max_thread);
// the count of thread to clear transaction task
DECLARE_Int32(clear_transaction_task_worker_count);
// the count of thread to delete
DECLARE_Int32(delete_worker_count);
// the count of thread to alter table
DECLARE_Int32(alter_tablet_worker_count);
// the count of thread to alter index
DECLARE_Int32(alter_index_worker_count);
// the count of thread to clone
DECLARE_Int32(clone_worker_count);
// the count of thread to clone
DECLARE_Int32(storage_medium_migrate_count);
// the count of thread to check consistency
DECLARE_Int32(check_consistency_worker_count);
// the count of thread to upload
DECLARE_Int32(upload_worker_count);
// the count of thread to download
DECLARE_Int32(download_worker_count);
// the count of thread to make snapshot
DECLARE_Int32(make_snapshot_worker_count);
// the count of thread to release snapshot
DECLARE_Int32(release_snapshot_worker_count);
// report random wait a little time to avoid FE receiving multiple be reports at the same time.
// do not set it to false for production environment
DECLARE_mBool(report_random_wait);
// the interval time(seconds) for agent report tasks signature to FE
DECLARE_mInt32(report_task_interval_seconds);
// the interval time(seconds) for refresh storage policy from FE
DECLARE_mInt32(storage_refresh_storage_policy_task_interval_seconds);
// the interval time(seconds) for agent report disk state to FE
DECLARE_mInt32(report_disk_state_interval_seconds);
// the interval time(seconds) for agent report olap table to FE
DECLARE_mInt32(report_tablet_interval_seconds);
// the max download speed(KB/s)
DECLARE_mInt32(max_download_speed_kbps);
// download low speed limit(KB/s)
DECLARE_mInt32(download_low_speed_limit_kbps);
// download low speed time(seconds)
DECLARE_mInt32(download_low_speed_time);

// log dir
DECLARE_String(sys_log_dir);
DECLARE_String(user_function_dir);
// INFO, WARNING, ERROR, FATAL
DECLARE_String(sys_log_level);
// TIME-DAY, TIME-HOUR, SIZE-MB-nnn
DECLARE_String(sys_log_roll_mode);
// log roll num
DECLARE_Int32(sys_log_roll_num);
// verbose log
DECLARE_Strings(sys_log_verbose_modules);
// verbose log level
DECLARE_Int32(sys_log_verbose_level);
// verbose log FLAGS_v
DECLARE_Int32(sys_log_verbose_flags_v);
// log buffer level
DECLARE_String(log_buffer_level);

// number of threads available to serve backend execution requests
DECLARE_Int32(be_service_threads);

// Controls the number of threads to run work per core.  It's common to pick 2x
// or 3x the number of cores.  This keeps the cores busy without causing excessive
// thrashing.
DECLARE_Int32(num_threads_per_core);
DECLARE_mBool(rowbatch_align_tuple_offset);
// interval between profile reports; in seconds
DECLARE_mInt32(status_report_interval);
DECLARE_mInt32(pipeline_status_report_interval);
// if true, each disk will have a separate thread pool for scanner
DECLARE_Bool(doris_enable_scanner_thread_pool_per_disk);
// the timeout of a work thread to wait the blocking priority queue to get a task
DECLARE_mInt64(doris_blocking_priority_queue_wait_timeout_ms);
// number of scanner thread pool size for olap table
// and the min thread num of remote scanner thread pool
DECLARE_mInt32(doris_scanner_thread_pool_thread_num);
// max number of remote scanner thread pool size
// if equal to -1, value is std::max(512, CpuInfo::num_cores() * 10)
DECLARE_Int32(doris_max_remote_scanner_thread_pool_thread_num);
// number of olap scanner thread pool queue size
DECLARE_Int32(doris_scanner_thread_pool_queue_size);
// default thrift client connect timeout(in seconds)
DECLARE_mInt32(thrift_connect_timeout_seconds);
DECLARE_mInt32(fetch_rpc_timeout_seconds);
// default thrift client retry interval (in milliseconds)
DECLARE_mInt64(thrift_client_retry_interval_ms);
// max row count number for single scan range, used in segmentv1
DECLARE_mInt32(doris_scan_range_row_count);
// max bytes number for single scan range, used in segmentv2
DECLARE_mInt32(doris_scan_range_max_mb);
// max bytes number for single scan block, used in segmentv2
DECLARE_mInt32(doris_scan_block_max_mb);
// size of scanner queue between scanner thread and compute thread
DECLARE_mInt32(doris_scanner_queue_size);
// single read execute fragment row number
DECLARE_mInt32(doris_scanner_row_num);
// single read execute fragment row bytes
DECLARE_mInt32(doris_scanner_row_bytes);
DECLARE_mInt32(min_bytes_in_scanner_queue);
// number of max scan keys
DECLARE_mInt32(doris_max_scan_key_num);
// the max number of push down values of a single column.
// if exceed, no conditions will be pushed down for that column.
DECLARE_mInt32(max_pushdown_conditions_per_column);
// (Advanced) Maximum size of per-query receive-side buffer
DECLARE_mInt32(exchg_node_buffer_size_bytes);

DECLARE_mInt64(column_dictionary_key_ratio_threshold);
DECLARE_mInt64(column_dictionary_key_size_threshold);
// memory_limitation_per_thread_for_schema_change_bytes unit bytes
DECLARE_mInt64(memory_limitation_per_thread_for_schema_change_bytes);
DECLARE_mInt64(memory_limitation_per_thread_for_storage_migration_bytes);

// the prune stale interval of all cache
DECLARE_mInt32(cache_prune_stale_interval);
// the clean interval of tablet lookup cache
DECLARE_mInt32(tablet_lookup_cache_stale_sweep_time_sec);
DECLARE_mInt32(point_query_row_cache_stale_sweep_time_sec);
DECLARE_mInt32(disk_stat_monitor_interval);
DECLARE_mInt32(unused_rowset_monitor_interval);
DECLARE_String(storage_root_path);
DECLARE_mString(broken_storage_path);

// Config is used to check incompatible old format hdr_ format
// whether doris uses strict way. When config is true, process will log fatal
// and exit. When config is false, process will only log warning.
DECLARE_Bool(storage_strict_check_incompatible_old_format);

// BE process will exit if the percentage of error disk reach this value.
DECLARE_mInt32(max_percentage_of_error_disk);
DECLARE_mInt32(default_num_rows_per_column_file_block);
// pending data policy
DECLARE_mInt32(pending_data_expire_time_sec);
// inc_rowset snapshot rs sweep time interval
DECLARE_mInt32(tablet_rowset_stale_sweep_time_sec);
// tablet stale rowset sweep by threshold size
DECLARE_Bool(tablet_rowset_stale_sweep_by_size);
DECLARE_mInt32(tablet_rowset_stale_sweep_threshold_size);
// garbage sweep policy
DECLARE_Int32(max_garbage_sweep_interval);
DECLARE_Int32(min_garbage_sweep_interval);
// garbage sweep every batch will sleep 1ms
DECLARE_mInt32(garbage_sweep_batch_size);
DECLARE_mInt32(snapshot_expire_time_sec);
// It is only a recommended value. When the disk space is insufficient,
// the file storage period under trash dose not have to comply with this parameter.
DECLARE_mInt32(trash_file_expire_time_sec);
// minimum file descriptor number
// modify them upon necessity
DECLARE_Int32(min_file_descriptor_number);
DECLARE_mBool(disable_segment_cache);
DECLARE_Int64(index_stream_cache_capacity);
DECLARE_String(row_cache_mem_limit);

// Cache for storage page size
DECLARE_String(storage_page_cache_limit);
// Shard size for page cache, the value must be power of two.
// It's recommended to set it to a value close to the number of BE cores in order to reduce lock contentions.
DECLARE_Int32(storage_page_cache_shard_size);
// Percentage for index page cache
// all storage page cache will be divided into data_page_cache and index_page_cache
DECLARE_Int32(index_page_cache_percentage);
// whether to disable page cache feature in storage
// TODO delete it. Divided into Data page, Index page, pk index page
DECLARE_Bool(disable_storage_page_cache);
// whether to disable row cache feature in storage
DECLARE_mBool(disable_storage_row_cache);
// whether to disable pk page cache feature in storage
DECLARE_Bool(disable_pk_storage_page_cache);

// Cache for mow primary key storage page size, it's seperated from
// storage_page_cache_limit
DECLARE_String(pk_storage_page_cache_limit);
// data page size for primary key index
DECLARE_Int32(primary_key_data_page_size);

// inc_rowset snapshot rs sweep time interval
DECLARE_mInt32(data_page_cache_stale_sweep_time_sec);
DECLARE_mInt32(index_page_cache_stale_sweep_time_sec);
// great impact on the performance of MOW, so it can be longer.
DECLARE_mInt32(pk_index_page_cache_stale_sweep_time_sec);

DECLARE_Bool(enable_low_cardinality_optimize);
DECLARE_Bool(enable_low_cardinality_cache_code);

// be policy
// whether check compaction checksum
DECLARE_mBool(enable_compaction_checksum);
// whether disable automatic compaction task
DECLARE_mBool(disable_auto_compaction);
// whether enable vertical compaction
DECLARE_mBool(enable_vertical_compaction);
// whether enable ordered data compaction
DECLARE_mBool(enable_ordered_data_compaction);
// In vertical compaction, column number for every group
DECLARE_mInt32(vertical_compaction_num_columns_per_group);
// In vertical compaction, max memory usage for row_source_buffer
DECLARE_Int32(vertical_compaction_max_row_source_memory_mb);
// In vertical compaction, max dest segment file size
DECLARE_mInt64(vertical_compaction_max_segment_size);

// If enabled, segments will be flushed column by column
DECLARE_mBool(enable_vertical_segment_writer);

// In ordered data compaction, min segment size for input rowset
DECLARE_mInt32(ordered_data_compaction_min_segment_size);

// This config can be set to limit thread number in compaction thread pool.
DECLARE_mInt32(max_base_compaction_threads);
DECLARE_mInt32(max_cumu_compaction_threads);
DECLARE_mInt32(max_single_replica_compaction_threads);

DECLARE_Bool(enable_base_compaction_idle_sched);
DECLARE_mInt64(base_compaction_min_rowset_num);
DECLARE_mDouble(base_compaction_min_data_ratio);
DECLARE_mInt64(base_compaction_dup_key_max_file_size_mbytes);

DECLARE_Bool(enable_skip_tablet_compaction);
// output rowset of cumulative compaction total disk size exceed this config size,
// this rowset will be given to base compaction, unit is m byte.
DECLARE_mInt64(compaction_promotion_size_mbytes);

// output rowset of cumulative compaction total disk size exceed this config ratio of
// base rowset's total disk size, this rowset will be given to base compaction. The value must be between
// 0 and 1.
DECLARE_mDouble(compaction_promotion_ratio);

// the smallest size of rowset promotion. When the rowset is less than this config, this
// rowset will be not given to base compaction. The unit is m byte.
DECLARE_mInt64(compaction_promotion_min_size_mbytes);

// When output rowset of cumulative compaction total version count (end_version - start_version)
// exceed this config count, the rowset will be moved to base compaction
// NOTE: this config will work for unique key merge-on-write table only, to reduce version count
// related cost on delete bitmap more effectively.
DECLARE_mInt64(compaction_promotion_version_count);

// The lower bound size to do cumulative compaction. When total disk size of candidate rowsets is less than
// this size, size_based policy may not do to cumulative compaction. The unit is m byte.
DECLARE_mInt64(compaction_min_size_mbytes);

// cumulative compaction policy: min and max delta file's number
DECLARE_mInt64(cumulative_compaction_min_deltas);
DECLARE_mInt64(cumulative_compaction_max_deltas);

// This config can be set to limit thread number in  multiget thread pool.
DECLARE_mInt32(multi_get_max_threads);

// The upper limit of "permits" held by all compaction tasks. This config can be set to limit memory consumption for compaction.
DECLARE_mInt64(total_permits_for_compaction_score);

// sleep interval in ms after generated compaction tasks
DECLARE_mInt32(generate_compaction_tasks_interval_ms);
// sleep interval in second after update replica infos
DECLARE_mInt32(update_replica_infos_interval_seconds);

// Compaction task number per disk.
// Must be greater than 2, because Base compaction and Cumulative compaction have at least one thread each.
DECLARE_mInt32(compaction_task_num_per_disk);
// compaction thread num for fast disk(typically .SSD), must be greater than 2.
DECLARE_mInt32(compaction_task_num_per_fast_disk);

// How many rounds of cumulative compaction for each round of base compaction when compaction tasks generation.
DECLARE_mInt32(cumulative_compaction_rounds_for_each_base_compaction_round);

// Threshold to logging compaction trace, in seconds.
DECLARE_mInt32(base_compaction_trace_threshold);
DECLARE_mInt32(cumulative_compaction_trace_threshold);
DECLARE_mBool(disable_compaction_trace_log);

// Interval to picking rowset to compact, in seconds
DECLARE_mInt64(pick_rowset_to_compact_interval_sec);

// Compaction priority schedule
DECLARE_mBool(enable_compaction_priority_scheduling);
DECLARE_mInt32(low_priority_compaction_task_num_per_disk);
DECLARE_mDouble(low_priority_tablet_version_num_ratio);

// Thread count to do tablet meta checkpoint, -1 means use the data directories count.
DECLARE_Int32(max_meta_checkpoint_threads);

// Threshold to logging agent task trace, in seconds.
DECLARE_mInt32(agent_task_trace_threshold_sec);

// This config can be set to limit thread number in tablet migration thread pool.
DECLARE_Int32(min_tablet_migration_threads);
DECLARE_Int32(max_tablet_migration_threads);

DECLARE_mInt32(finished_migration_tasks_size);
// If size less than this, the remaining rowsets will be force to complete
DECLARE_mInt32(migration_remaining_size_threshold_mb);
// If the task runs longer than this time, the task will be terminated, in seconds.
// timeout = std::max(migration_task_timeout_secs,  tablet size / 1MB/s)
DECLARE_mInt32(migration_task_timeout_secs);

// Port to start debug webserver on
DECLARE_Int32(webserver_port);
// Https enable flag
DECLARE_Bool(enable_https);
// Path of certificate
DECLARE_String(ssl_certificate_path);
// Path of private key
DECLARE_String(ssl_private_key_path);
// Whether to check authorization
DECLARE_Bool(enable_all_http_auth);
// Number of webserver workers
DECLARE_Int32(webserver_num_workers);
// Period to update rate counters and sampling counters in ms.
DECLARE_mInt32(periodic_counter_update_period_ms);

DECLARE_Bool(enable_single_replica_load);
// Number of download workers for single replica load
DECLARE_Int32(single_replica_load_download_num_workers);

// Used for mini Load. mini load data file will be removed after this time.
DECLARE_Int64(load_data_reserve_hours);
// log error log will be removed after this time
DECLARE_mInt64(load_error_log_reserve_hours);
// error log size limit, default 200MB
DECLARE_mInt64(load_error_log_limit_bytes);

// be brpc interface is classified into two categories: light and heavy
// each category has diffrent thread number
// threads to handle heavy api interface, such as transmit_data/transmit_block etc
// Default, if less than or equal 32 core, the following are 128, 128, 10240, 10240 in turn.
//          if greater than 32 core, the following are core num * 4, core num * 4, core num * 320, core num * 320 in turn
DECLARE_Int32(brpc_heavy_work_pool_threads);
// threads to handle light api interface, such as exec_plan_fragment_prepare/exec_plan_fragment_start
DECLARE_Int32(brpc_light_work_pool_threads);
DECLARE_Int32(brpc_heavy_work_pool_max_queue_size);
DECLARE_Int32(brpc_light_work_pool_max_queue_size);

// The maximum amount of data that can be processed by a stream load
DECLARE_mInt64(streaming_load_max_mb);
// Some data formats, such as JSON, cannot be streamed.
// Therefore, it is necessary to limit the maximum number of
// such data when using stream load to prevent excessive memory consumption.
DECLARE_mInt64(streaming_load_json_max_mb);
// the alive time of a TabletsChannel.
// If the channel does not receive any data till this time,
// the channel will be removed.
DECLARE_mInt32(streaming_load_rpc_max_alive_time_sec);
// the timeout of a rpc to open the tablet writer in remote BE.
// short operation time, can set a short timeout
DECLARE_Int32(tablet_writer_open_rpc_timeout_sec);
// You can ignore brpc error '[E1011]The server is overcrowded' when writing data.
DECLARE_mBool(tablet_writer_ignore_eovercrowded);
DECLARE_mBool(exchange_sink_ignore_eovercrowded);
DECLARE_mInt32(slave_replica_writer_rpc_timeout_sec);
// Whether to enable stream load record function, the default is false.
// False: disable stream load record
DECLARE_mBool(enable_stream_load_record);
// batch size of stream load record reported to FE
DECLARE_mInt32(stream_load_record_batch_size);
// expire time of stream load record in rocksdb.
DECLARE_Int32(stream_load_record_expire_time_secs);
// time interval to clean expired stream load records
DECLARE_mInt64(clean_stream_load_record_interval_secs);
// The buffer size to store stream table function schema info
DECLARE_Int64(stream_tvf_buffer_size);

// OlapTableSink sender's send interval, should be less than the real response time of a tablet writer rpc.
// You may need to lower the speed when the sink receiver bes are too busy.
DECLARE_mInt32(olap_table_sink_send_interval_microseconds);
// For auto partition, the send interval will multiply the factor
DECLARE_mDouble(olap_table_sink_send_interval_auto_partition_factor);

// Fragment thread pool
DECLARE_Int32(fragment_pool_thread_num_min);
DECLARE_Int32(fragment_pool_thread_num_max);
DECLARE_Int32(fragment_pool_queue_size);

// Control the number of disks on the machine.  If 0, this comes from the system settings.
DECLARE_Int32(num_disks);
// The maximum number of the threads per disk is also the max queue depth per disk.
DECLARE_Int32(num_threads_per_disk);
// The read size is the size of the reads sent to os.
// There is a trade off of latency and throughout, trying to keep disks busy but
// not introduce seeks.  The literature seems to agree that with 8 MB reads, random
// io and sequential io perform similarly.
DECLARE_Int32(read_size);       // 8 * 1024 * 1024, Read Size (in bytes)
DECLARE_Int32(min_buffer_size); // 1024, The minimum read buffer size (in bytes)

// For each io buffer size, the maximum number of buffers the IoMgr will hold onto
// With 1024B through 8MB buffers, this is up to ~2GB of buffers.
DECLARE_Int32(max_free_io_buffers);

// for pprof
DECLARE_String(pprof_profile_dir);
// for jeprofile in jemalloc
DECLARE_mString(jeprofile_dir);
// Purge all unused dirty pages for all arenas.
DECLARE_mBool(enable_je_purge_dirty_pages);

// to forward compatibility, will be removed later
DECLARE_mBool(enable_token_check);

// to open/close system metrics
DECLARE_Bool(enable_system_metrics);

// Number of cores Doris will used, this will effect only when it's greater than 0.
// Otherwise, Doris will use all cores returned from "/proc/cpuinfo".
DECLARE_Int32(num_cores);

// When BE start, If there is a broken disk, BE process will exit by default.
// Otherwise, we will ignore the broken disk,
DECLARE_Bool(ignore_broken_disk);

// linux transparent huge page
DECLARE_Bool(madvise_huge_pages);

// whether use mmap to allocate memory
DECLARE_Bool(mmap_buffers);

// Sleep time in milliseconds between memory maintenance iterations
DECLARE_mInt32(memory_maintenance_sleep_time_ms);

// After full gc, no longer full gc and minor gc during sleep.
// After minor gc, no minor gc during sleep, but full gc is possible.
DECLARE_mInt32(memory_gc_sleep_time_ms);

// Sleep time in milliseconds between memtbale flush mgr memory refresh iterations
DECLARE_mInt64(memtable_mem_tracker_refresh_interval_ms);

// percent of (active memtables size / all memtables size) when reach hard limit
DECLARE_mInt32(memtable_hard_limit_active_percent);

// percent of (active memtables size / all memtables size) when reach soft limit
DECLARE_mInt32(memtable_soft_limit_active_percent);

// Alignment
DECLARE_Int32(memory_max_alignment);

// memtable insert memory tracker will multiply input block size with this ratio
DECLARE_mDouble(memtable_insert_memory_ratio);
// max write buffer size before flush, default 100MB
DECLARE_mInt64(write_buffer_size);
// max buffer size used in memtable for the aggregated table, default 400MB
DECLARE_mInt64(write_buffer_size_for_agg);
// max parallel flush task per memtable writer
DECLARE_mInt32(memtable_flush_running_count_limit);

DECLARE_Int32(load_process_max_memory_limit_percent); // 50%

// If the memory consumption of load jobs exceed load_process_max_memory_limit,
// all load jobs will hang there to wait for memtable flush. We should have a
// soft limit which can trigger the memtable flush for the load channel who
// consumes lagest memory size before we reach the hard limit. The soft limit
// might avoid all load jobs hang at the same time.
DECLARE_Int32(load_process_soft_mem_limit_percent);

// If load memory consumption is within load_process_safe_mem_permit_percent,
// memtable memory limiter will do nothing.
DECLARE_Int32(load_process_safe_mem_permit_percent);

// result buffer cancelled time (unit: second)
DECLARE_mInt32(result_buffer_cancelled_interval_time);

// the increased frequency of priority for remaining tasks in BlockingPriorityQueue
DECLARE_mInt32(priority_queue_remaining_tasks_increased_frequency);

// sync tablet_meta when modifying meta
DECLARE_mBool(sync_tablet_meta);

// default thrift rpc timeout ms
DECLARE_mInt32(thrift_rpc_timeout_ms);

// txn commit rpc timeout
DECLARE_mInt32(txn_commit_rpc_timeout_ms);

// If set to true, metric calculator will run
DECLARE_Bool(enable_metric_calculator);

// max consumer num in one data consumer group, for routine load
DECLARE_mInt32(max_consumer_num_per_group);

// the size of thread pool for routine load task.
// this should be larger than FE config 'max_routine_load_task_num_per_be' (default 5)
DECLARE_Int32(routine_load_thread_pool_size);

// max external scan cache batch count, means cache max_memory_cache_batch_count * batch_size row
// default is 20, batch_size's default value is 1024 means 20 * 1024 rows will be cached
DECLARE_mInt32(max_memory_sink_batch_count);

// This configuration is used for the context gc thread schedule period
// note: unit is minute, default is 5min
DECLARE_mInt32(scan_context_gc_interval_min);

// es scroll keep-alive
DECLARE_String(es_scroll_keepalive);

// HTTP connection timeout for es
DECLARE_mInt32(es_http_timeout_ms);

// the max client cache number per each host
// There are variety of client cache in BE, but currently we use the
// same cache size configuration.
// TODO(cmy): use different config to set different client cache if necessary.
DECLARE_Int32(max_client_cache_size_per_host);

// Dir to save files downloaded by SmallFileMgr
DECLARE_String(small_file_dir);
// path gc
DECLARE_Bool(path_gc_check);
DECLARE_mInt32(path_gc_check_interval_second);
DECLARE_mInt32(path_gc_check_step);
DECLARE_mInt32(path_gc_check_step_interval_ms);

// The following 2 configs limit the max usage of disk capacity of a data dir.
// If both of these 2 threshold reached, no more data can be writen into that data dir.
// The percent of max used capacity of a data dir
DECLARE_mInt32(storage_flood_stage_usage_percent); // 90%
// The min bytes that should be left of a data dir
DECLARE_mInt64(storage_flood_stage_left_capacity_bytes); // 1GB
// number of thread for flushing memtable per store
DECLARE_Int32(flush_thread_num_per_store);
// number of thread for flushing memtable per store, for high priority load task
DECLARE_Int32(high_priority_flush_thread_num_per_store);

// config for tablet meta checkpoint
DECLARE_mInt32(tablet_meta_checkpoint_min_new_rowsets_num);
DECLARE_mInt32(tablet_meta_checkpoint_min_interval_secs);
DECLARE_Int32(generate_tablet_meta_checkpoint_tasks_interval_secs);

// config for default rowset type
// Valid configs: ALPHA, BETA
DECLARE_String(default_rowset_type);

// Maximum size of a single message body in all protocols
DECLARE_Int64(brpc_max_body_size);
// Max unwritten bytes in each socket, if the limit is reached, Socket.Write fails with EOVERCROWDED
// Default, if the physical memory is less than or equal to 64G, the value is 1G
//          if the physical memory is greater than 64G, the value is physical memory * mem_limit(0.8) / 1024 * 20
DECLARE_Int64(brpc_socket_max_unwritten_bytes);
// TODO(zxy): expect to be true in v1.3
// Whether to embed the ProtoBuf Request serialized string together with Tuple/Block data into
// Controller Attachment and send it through http brpc when the length of the Tuple/Block data
// is greater than 1.8G. This is to avoid the error of Request length overflow (2G).
DECLARE_mBool(transfer_large_data_by_brpc);

// max number of txns for every txn_partition_map in txn manager
// this is a self protection to avoid too many txns saving in manager
DECLARE_mInt64(max_runnings_transactions_per_txn_map);

// tablet_map_lock shard size, the value is 2^n, n=0,1,2,3,4
// this is a an enhancement for better performance to manage tablet
DECLARE_Int32(tablet_map_shard_size);

// txn_map_lock shard size, the value is 2^n, n=0,1,2,3,4
// this is a an enhancement for better performance to manage txn
DECLARE_Int32(txn_map_shard_size);

// txn_lock shard size, the value is 2^n, n=0,1,2,3,4
// this is a an enhancement for better performance to commit and publish txn
DECLARE_Int32(txn_shard_size);

// Whether to continue to start be when load tablet from header failed.
DECLARE_Bool(ignore_load_tablet_failure);

// Whether to continue to start be when load tablet from header failed.
DECLARE_mBool(ignore_rowset_stale_unconsistent_delete);

// Set max cache's size of query results, the unit is M byte
DECLARE_Int32(query_cache_max_size_mb);

// Cache memory is pruned when reach query_cache_max_size_mb + query_cache_elasticity_size_mb
DECLARE_Int32(query_cache_elasticity_size_mb);

// Maximum number of cache partitions corresponding to a SQL
DECLARE_Int32(query_cache_max_partition_count);

// Maximum number of version of a tablet. If the version num of a tablet exceed limit,
// the load process will reject new incoming load job of this tablet.
// This is to avoid too many version num.
DECLARE_mInt32(max_tablet_version_num);

// Frontend mainly use two thrift sever type: THREAD_POOL, THREADED_SELECTOR. if fe use THREADED_SELECTOR model for thrift server,
// the thrift_server_type_of_fe should be set THREADED_SELECTOR to make be thrift client to fe constructed with TFramedTransport
DECLARE_String(thrift_server_type_of_fe);

// disable zone map index when page row is too few
DECLARE_mInt32(zone_map_row_num_threshold);

// aws sdk log level
//    Off = 0,
//    Fatal = 1,
//    Error = 2,
//    Warn = 3,
//    Info = 4,
//    Debug = 5,
//    Trace = 6
DECLARE_Int32(aws_log_level);

// the buffer size when read data from remote storage like s3
DECLARE_mInt32(remote_storage_read_buffer_mb);

// The minimum length when TCMalloc Hook consumes/releases MemTracker, consume size
// smaller than this value will continue to accumulate. specified as number of bytes.
// Decreasing this value will increase the frequency of consume/release.
// Increasing this value will cause MemTracker statistics to be inaccurate.
DECLARE_mInt32(mem_tracker_consume_min_size_bytes);

// The version information of the tablet will be stored in the memory
// in an adjacency graph data structure.
// And as the new version is written and the old version is deleted,
// the data structure will begin to have empty vertex with no edge associations(orphan vertex).
// This config is used to control that when the proportion of orphan vertex is greater than the threshold,
// the adjacency graph will be rebuilt to ensure that the data structure will not expand indefinitely.
// This config usually only needs to be modified during testing.
// In most cases, it does not need to be modified.
DECLARE_mDouble(tablet_version_graph_orphan_vertex_ratio);

// share delta writers when memtable_on_sink_node = true
DECLARE_Bool(share_delta_writers);
// timeout for open load stream rpc in ms
DECLARE_Int64(open_load_stream_timeout_ms);

// brpc streaming max_buf_size in bytes
DECLARE_Int64(load_stream_max_buf_size);
// brpc streaming messages_in_batch
DECLARE_Int32(load_stream_messages_in_batch);
// brpc streaming StreamWait seconds on EAGAIN
DECLARE_Int32(load_stream_eagain_wait_seconds);
// max tasks per flush token in load stream
DECLARE_Int32(load_stream_flush_token_max_tasks);
// max wait flush token time in load stream
DECLARE_Int32(load_stream_max_wait_flush_token_time_ms);

// max send batch parallelism for OlapTableSink
// The value set by the user for send_batch_parallelism is not allowed to exceed max_send_batch_parallelism_per_job,
// if exceed, the value of send_batch_parallelism would be max_send_batch_parallelism_per_job
DECLARE_mInt32(max_send_batch_parallelism_per_job);

// number of send batch thread pool size
DECLARE_Int32(send_batch_thread_pool_thread_num);
// number of send batch thread pool queue size
DECLARE_Int32(send_batch_thread_pool_queue_size);

// Limit the number of segment of a newly created rowset.
// The newly created rowset may to be compacted after loading,
// so if there are too many segment in a rowset, the compaction process
// will run out of memory.
// When doing compaction, each segment may take at least 1MB buffer.
DECLARE_mInt32(max_segment_num_per_rowset);

// Store segment without compression if a segment is smaller than
// segment_compression_threshold_kb.
DECLARE_mInt32(segment_compression_threshold_kb);

// The connection timeout when connecting to external table such as odbc table.
DECLARE_mInt32(external_table_connect_timeout_sec);

// Global bitmap cache capacity for aggregation cache, size in bytes
DECLARE_Int64(delete_bitmap_agg_cache_capacity);
DECLARE_mInt32(delete_bitmap_agg_cache_stale_sweep_time_sec);

// A common object cache depends on an Sharded LRU Cache.
DECLARE_mInt32(common_obj_lru_cache_stale_sweep_time_sec);

// s3 config
DECLARE_mInt32(max_remote_storage_count);

// reference https://github.com/edenhill/librdkafka/blob/master/INTRODUCTION.md#broker-version-compatibility
// If the dependent kafka broker version older than 0.10.0.0,
// the value of kafka_api_version_request should be false, and the
// value set by the fallback version kafka_broker_version_fallback will be used,
// and the valid values are: 0.9.0.x, 0.8.x.y.
DECLARE_String(kafka_api_version_request);
DECLARE_String(kafka_broker_version_fallback);
DECLARE_mString(kafka_debug);

// The number of pool siz of routine load consumer.
// If you meet the error describe in https://github.com/edenhill/librdkafka/issues/3608
// Change this size to 0 to fix it temporarily.
DECLARE_Int32(routine_load_consumer_pool_size);

// Used in single-stream-multi-table load. When receive a batch of messages from kafka,
// if the size of batch is more than this threshold, we will request plans for all related tables.
DECLARE_Int32(multi_table_batch_plan_threshold);

// Used in single-stream-multi-table load. When receiving a batch of messages from Kafka,
// if the size of the table wait for plan is more than this threshold, we will request plans for all related tables.
// The param is aimed to avoid requesting and executing too many plans at once.
// Performing small batch processing on multiple tables during the loaded process can reduce the pressure of a single RPC
// and improve the real-time processing of data.
DECLARE_Int32(multi_table_max_wait_tables);

// When the timeout of a load task is less than this threshold,
// Doris treats it as a high priority task.
// high priority tasks use a separate thread pool for flush and do not block rpc by memory cleanup logic.
// this threshold is mainly used to identify routine load tasks and should not be modified if not necessary.
DECLARE_mInt32(load_task_high_priority_threshold_second);

// The min timeout of load rpc (add batch, close)
// Because a load rpc may be blocked for a while.
// Increase this config may avoid rpc timeout.
DECLARE_mInt32(min_load_rpc_timeout_ms);

// use which protocol to access function service, candicate is baidu_std/h2:grpc
DECLARE_String(function_service_protocol);

// use which load balancer to select server to connect
DECLARE_String(rpc_load_balancer);

// a soft limit of string type length, the hard limit is 2GB - 4, but if too long will cause very low performance,
// so we set a soft limit, default is 1MB
DECLARE_mInt32(string_type_length_soft_limit_bytes);

DECLARE_mInt32(jsonb_type_length_soft_limit_bytes);

<<<<<<< HEAD
// truncating the debug string of a too long expr.
DECLARE_Int32(expr_debug_string_limit_length);

// used for olap scanner to save memory, when the size of unused_object_pool
// is greater than object_pool_buffer_size, release the object in the unused_object_pool.
DECLARE_Int32(object_pool_buffer_size);

=======
>>>>>>> 1b7403e1
// Threshold fo reading a small file into memory
DECLARE_mInt32(in_memory_file_size);

// ParquetReaderWrap prefetch buffer size
DECLARE_Int32(parquet_reader_max_buffer_size);
// Max size of parquet page header in bytes
DECLARE_mInt32(parquet_header_max_size_mb);
// Max buffer size for parquet row group
DECLARE_mInt32(parquet_rowgroup_max_buffer_mb);
// Max buffer size for parquet chunk column
DECLARE_mInt32(parquet_column_max_buffer_mb);
// Merge small IO, the max amplified read ratio
DECLARE_mDouble(max_amplified_read_ratio);
// Equivalent min size of each IO that can reach the maximum storage speed limit
// 1MB for oss, 8KB for hdfs
DECLARE_mInt32(merged_oss_min_io_size);
DECLARE_mInt32(merged_hdfs_min_io_size);

// OrcReader
DECLARE_mInt32(orc_natural_read_size_mb);
DECLARE_mInt64(big_column_size_buffer);
DECLARE_mInt64(small_column_size_buffer);

// When the rows number reached this limit, will check the filter rate the of bloomfilter
// if it is lower than a specific threshold, the predicate will be disabled.
DECLARE_mInt32(bloom_filter_predicate_check_row_num);

// cooldown task configs
DECLARE_Int32(cooldown_thread_num);
DECLARE_mInt64(generate_cooldown_task_interval_sec);
DECLARE_mInt32(remove_unused_remote_files_interval_sec); // 6h
DECLARE_mInt32(confirm_unused_remote_files_interval_sec);
DECLARE_Int32(cold_data_compaction_thread_num);
DECLARE_mInt32(cold_data_compaction_interval_sec);
DECLARE_Int32(concurrency_per_dir);
// file_cache_type is used to set the type of file cache for remote files.
// "": no cache, "sub_file_cache": split sub files from remote file.
// "whole_file_cache": the whole file.
DECLARE_mString(file_cache_type);

DECLARE_Int32(s3_transfer_executor_pool_size);

DECLARE_Bool(enable_time_lut);
DECLARE_mBool(enable_simdjson_reader);

DECLARE_mBool(enable_query_like_bloom_filter);
// number of s3 scanner thread pool size
DECLARE_Int32(doris_remote_scanner_thread_pool_thread_num);
// number of s3 scanner thread pool queue size
DECLARE_Int32(doris_remote_scanner_thread_pool_queue_size);

// limit the queue of pending batches which will be sent by a single nodechannel
DECLARE_mInt64(nodechannel_pending_queue_max_bytes);

// The batch size for sending data by brpc streaming client
DECLARE_mInt64(brpc_streaming_client_batch_bytes);

// Max waiting time to wait the "plan fragment start" rpc.
// If timeout, the fragment will be cancelled.
// This parameter is usually only used when the FE loses connection,
// and the BE can automatically cancel the relevant fragment after the timeout,
// so as to avoid occupying the execution thread for a long time.
DECLARE_mInt32(max_fragment_start_wait_time_seconds);

// Node role tag for backend. Mix role is the default role, and computation role have no
// any tablet.
DECLARE_String(be_node_role);

// Hide webserver page for safety.
// Hide the be config page for webserver.
DECLARE_Bool(hide_webserver_config_page);

DECLARE_Bool(enable_segcompaction);

// Max number of segments allowed in a single segcompaction task.
DECLARE_Int32(segcompaction_batch_size);

// Max row count allowed in a single source segment, bigger segments will be skipped.
DECLARE_Int32(segcompaction_candidate_max_rows);

// Max file size allowed in a single source segment, bigger segments will be skipped.
DECLARE_Int64(segcompaction_candidate_max_bytes);

// Max total row count allowed in a single segcompaction task.
DECLARE_Int32(segcompaction_task_max_rows);

// Max total file size allowed in a single segcompaction task.
DECLARE_Int64(segcompaction_task_max_bytes);

// Global segcompaction thread pool size.
DECLARE_mInt32(segcompaction_num_threads);

// enable java udf and jdbc scannode
DECLARE_Bool(enable_java_support);

// Set config randomly to check more issues in github workflow
DECLARE_Bool(enable_fuzzy_mode);

DECLARE_Bool(enable_debug_points);

DECLARE_Int32(pipeline_executor_size);

// Temp config. True to use optimization for bitmap_index apply predicate except leaf node of the and node.
// Will remove after fully test.
DECLARE_Bool(enable_index_apply_preds_except_leafnode_of_andnode);

// block file cache
DECLARE_Bool(enable_file_cache);
// format: [{"path":"/path/to/file_cache","total_size":21474836480,"query_limit":10737418240}]
// format: [{"path":"/path/to/file_cache","total_size":21474836480,"query_limit":10737418240},{"path":"/path/to/file_cache2","total_size":21474836480,"query_limit":10737418240}]
// format: [{"path":"/path/to/file_cache","total_size":21474836480,"query_limit":10737418240,"normal_percent":85, "disposable_percent":10, "index_percent":5}]
DECLARE_String(file_cache_path);
DECLARE_Int64(file_cache_min_file_segment_size);
DECLARE_Int64(file_cache_max_file_segment_size);
DECLARE_Bool(clear_file_cache);
DECLARE_Bool(enable_file_cache_query_limit);
// only for debug, will be removed after finding out the root cause
DECLARE_mInt32(file_cache_wait_sec_after_fail); // zero for no waiting and retrying

// inverted index searcher cache
// cache entry stay time after lookup
DECLARE_mInt32(index_cache_entry_stay_time_after_lookup_s);
// cache entry that have not been visited for a certain period of time can be cleaned up by GC thread
DECLARE_mInt32(inverted_index_cache_stale_sweep_time_sec);
// inverted index searcher cache size
DECLARE_String(inverted_index_searcher_cache_limit);
// set `true` to enable insert searcher into cache when write inverted index data
DECLARE_Bool(enable_write_index_searcher_cache);
DECLARE_Bool(enable_inverted_index_cache_check_timestamp);
DECLARE_Int32(inverted_index_fd_number_limit_percent); // 50%

// inverted index match bitmap cache size
DECLARE_String(inverted_index_query_cache_limit);

// inverted index
DECLARE_mDouble(inverted_index_ram_buffer_size);
DECLARE_mInt32(inverted_index_max_buffered_docs);
// dict path for chinese analyzer
DECLARE_String(inverted_index_dict_path);
DECLARE_Int32(inverted_index_read_buffer_size);
// tree depth for bkd index
DECLARE_Int32(max_depth_in_bkd_tree);
// index compaction
DECLARE_mBool(inverted_index_compaction_enable);
// index by RAM directory
DECLARE_mBool(inverted_index_ram_dir_enable);
// use num_broadcast_buffer blocks as buffer to do broadcast
DECLARE_Int32(num_broadcast_buffer);

// max depth of expression tree allowed.
DECLARE_Int32(max_depth_of_expr_tree);

// Report a tablet as bad when io errors occurs more than this value.
DECLARE_mInt64(max_tablet_io_errors);

// Report a tablet as bad when its path not found
DECLARE_Int32(tablet_path_check_interval_seconds);
DECLARE_mInt32(tablet_path_check_batch_size);

// Page size of row column, default 4KB
DECLARE_mInt64(row_column_page_size);
// it must be larger than or equal to 5MB
DECLARE_mInt32(s3_write_buffer_size);
// The timeout config for S3 buffer allocation
DECLARE_mInt32(s3_writer_buffer_allocation_timeout);
// the max number of cached file handle for block segemnt
DECLARE_mInt64(file_cache_max_file_reader_cache_size);
//enable shrink memory
DECLARE_mBool(enable_shrink_memory);
// enable cache for high concurrent point query work load
DECLARE_mInt32(schema_cache_capacity);
DECLARE_mInt32(schema_cache_sweep_time_sec);

// max number of segment cache
DECLARE_mInt32(segment_cache_capacity);

// enable binlog
DECLARE_Bool(enable_feature_binlog);

// enable set in BitmapValue
DECLARE_Bool(enable_set_in_bitmap_value);

// max number of hdfs file handle in cache
DECLARE_Int64(max_hdfs_file_handle_cache_num);
DECLARE_Int32(max_hdfs_file_handle_cache_time_sec);

// max number of meta info of external files, such as parquet footer
DECLARE_Int64(max_external_file_meta_cache_num);
// Apply delete pred in cumu compaction
DECLARE_mBool(enable_delete_when_cumu_compaction);

// max_write_buffer_number for rocksdb
DECLARE_Int32(rocksdb_max_write_buffer_number);

// Allow invalid decimalv2 literal for compatible with old version. Recommend set it false strongly.
DECLARE_mBool(allow_invalid_decimalv2_literal);
// Allow to specify kerberos credentials cache path.
DECLARE_mString(kerberos_ccache_path);
// set krb5.conf path, use "/etc/krb5.conf" by default
DECLARE_mString(kerberos_krb5_conf_path);

// Values include `none`, `glog`, `boost`, `glibc`, `libunwind`
DECLARE_mString(get_stack_trace_tool);

// DISABLED: Don't resolve location info.
// FAST: Perform CU lookup using .debug_aranges (might be incomplete).
// FULL: Scan all CU in .debug_info (slow!) on .debug_aranges lookup failure.
// FULL_WITH_INLINE: Scan .debug_info (super slower, use with caution) for inline functions in addition to FULL.
DECLARE_mString(dwarf_location_info_mode);

// the ratio of _prefetch_size/_batch_size in AutoIncIDBuffer
DECLARE_mInt64(auto_inc_prefetch_size_ratio);

// the ratio of _low_level_water_level_mark/_batch_size in AutoIncIDBuffer
DECLARE_mInt64(auto_inc_low_water_level_mark_size_ratio);

// number of threads that fetch auto-inc ranges from FE
DECLARE_mInt64(auto_inc_fetch_thread_num);
// Max connection cache num for point lookup queries
DECLARE_mInt64(lookup_connection_cache_bytes_limit);

// level of compression when using LZ4_HC, whose defalut value is LZ4HC_CLEVEL_DEFAULT
DECLARE_mInt64(LZ4_HC_compression_level);
// Whether flatten nested arrays in variant column
// Notice: TEST ONLY
DECLARE_mBool(variant_enable_flatten_nested);
// Threshold of a column as sparse column
// Notice: TEST ONLY
DECLARE_mDouble(variant_ratio_of_defaults_as_sparse_column);
// Threshold to estimate a column is sparsed
// Notice: TEST ONLY
DECLARE_mInt64(variant_threshold_rows_to_estimate_sparse_column);

DECLARE_mBool(enable_merge_on_write_correctness_check);
// rowid conversion correctness check when compaction for mow table
DECLARE_mBool(enable_rowid_conversion_correctness_check);
// When the number of missing versions is more than this value, do not directly
// retry the publish and handle it through async publish.
DECLARE_mInt32(mow_publish_max_discontinuous_version_num);

// The secure path with user files, used in the `local` table function.
DECLARE_mString(user_files_secure_path);

// This threshold determines how many partitions will be allocated for window function get topn.
// and if this threshold is exceeded, the remaining data will be pass through to other node directly.
DECLARE_Int32(partition_topn_partition_threshold);

// If fe's frontend info has not been updated for more than fe_expire_duration_seconds, it will be regarded
// as an abnormal fe, this will cause be to cancel this fe's related query.
DECLARE_Int32(fe_expire_duration_seconds);

// If use stop_be.sh --grace, then BE has to wait all running queries to stop to avoiding running query failure
// , but if the waiting time exceed the limit, then be will exit directly.
// During this period, FE will not send any queries to BE and waiting for all running queries to stop.
DECLARE_Int32(grace_shutdown_wait_seconds);

// BitmapValue serialize version.
DECLARE_Int16(bitmap_serialize_version);

// group commit config
DECLARE_String(group_commit_wal_path);
DECLARE_Int32(group_commit_replay_wal_retry_num);
DECLARE_Int32(group_commit_replay_wal_retry_interval_seconds);
DECLARE_mInt32(group_commit_relay_wal_threads);
// This config can be set to limit thread number in group commit request fragment thread pool.
DECLARE_mInt32(group_commit_insert_threads);
DECLARE_mInt32(group_commit_memory_rows_for_max_filter_ratio);
DECLARE_Bool(wait_internal_group_commit_finish);
// Max size(bytes) of group commit queues, used for mem back pressure.
DECLARE_mInt32(group_commit_queue_mem_limit);
// Max size(bytes) or percentage(%) of wal disk usage, used for disk space back pressure, default 10% of the disk available space.
// group_commit_wal_max_disk_limit=1024 or group_commit_wal_max_disk_limit=10% can be automatically identified.
DECLARE_mString(group_commit_wal_max_disk_limit);
DECLARE_Bool(group_commit_wait_replay_wal_finish);

// The configuration item is used to lower the priority of the scanner thread,
// typically employed to ensure CPU scheduling for write operations.
// Default is 0, which is default value of thread nice value, increase this value
// to lower the priority of scan threads
DECLARE_Int32(scan_thread_nice_value);
// Used to modify the recycle interval of tablet schema cache
DECLARE_mInt32(tablet_schema_cache_recycle_interval);
// Granularity is at the column level
DECLARE_mInt32(tablet_schema_cache_capacity);

// Use `LOG(FATAL)` to replace `throw` when true
DECLARE_mBool(exit_on_exception);

// cgroup
DECLARE_mString(doris_cgroup_cpu_path);
DECLARE_mBool(enable_cgroup_cpu_soft_limit);

// This config controls whether the s3 file writer would flush cache asynchronously
DECLARE_Bool(enable_flush_file_cache_async);

// Remove predicate that is always true for a segment.
DECLARE_Bool(ignore_always_true_predicate_for_segment);

// Dir of default timezone files
DECLARE_String(default_tzfiles_path);

// Ingest binlog work pool size
DECLARE_Int32(ingest_binlog_work_pool_size);

// Download binlog rate limit, unit is KB/s
DECLARE_Int32(download_binlog_rate_limit_kbs);

DECLARE_mInt32(buffered_reader_read_timeout_ms);

// whether to enable /api/snapshot api
DECLARE_Bool(enable_snapshot_action);

// The max columns size for a tablet schema
DECLARE_mInt32(variant_max_merged_tablet_schema_size);

DECLARE_mInt64(local_exchange_buffer_mem_limit);

DECLARE_mInt64(enable_debug_log_timeout_secs);

DECLARE_mBool(enable_column_type_check);

// Tolerance for the number of partition id 0 in rowset, default 0
DECLARE_Int32(ignore_invalid_partition_id_rowset_num);

DECLARE_mInt32(report_query_statistics_interval_ms);
DECLARE_mInt32(query_statistics_reserve_timeout_ms);

// consider two high usage disk at the same available level if they do not exceed this diff.
DECLARE_mDouble(high_disk_avail_level_diff_usages);

// create tablet in partition random robin idx lru size, default 10000
DECLARE_Int32(partition_disk_index_lru_size);

#ifdef BE_TEST
// test s3
DECLARE_String(test_s3_resource);
DECLARE_String(test_s3_ak);
DECLARE_String(test_s3_sk);
DECLARE_String(test_s3_endpoint);
DECLARE_String(test_s3_region);
DECLARE_String(test_s3_bucket);
DECLARE_String(test_s3_prefix);
#endif

class Register {
public:
    struct Field {
        const char* type = nullptr;
        const char* name = nullptr;
        void* storage = nullptr;
        const char* defval = nullptr;
        bool valmutable = false;
        Field(const char* ftype, const char* fname, void* fstorage, const char* fdefval,
              bool fvalmutable)
                : type(ftype),
                  name(fname),
                  storage(fstorage),
                  defval(fdefval),
                  valmutable(fvalmutable) {}
    };

public:
    static std::map<std::string, Field>* _s_field_map;

public:
    Register(const char* ftype, const char* fname, void* fstorage, const char* fdefval,
             bool fvalmutable) {
        if (_s_field_map == nullptr) {
            _s_field_map = new std::map<std::string, Field>();
        }
        Field field(ftype, fname, fstorage, fdefval, fvalmutable);
        _s_field_map->insert(std::make_pair(std::string(fname), field));
    }
};

// RegisterConfValidator class is used to store validator function of registered config fields in
// Register::_s_field_map.
// If any validator return false when BE bootstart, the bootstart will be terminated.
// If validator return false when use http API to update some config, the config will not
// be modified and the API will return failure.
class RegisterConfValidator {
public:
    // Validator for each config name.
    static std::map<std::string, std::function<bool()>>* _s_field_validator;

public:
    RegisterConfValidator(const char* fname, const std::function<bool()>& validator) {
        if (_s_field_validator == nullptr) {
            _s_field_validator = new std::map<std::string, std::function<bool()>>();
        }
        // register validator to _s_field_validator
        _s_field_validator->insert(std::make_pair(std::string(fname), validator));
    }
};

// configuration properties load from config file.
class Properties {
public:
    // load conf from file, if must_exist is true and file does not exist, return false
    bool load(const char* conf_file, bool must_exist = true);

    // Find the config value by key from `file_conf_map`.
    // If found, set `retval` to the config value,
    // or set `retval` to `defstr`
    // if retval is not set(in case defstr is nullptr), set is_retval_set to false
    template <typename T>
    bool get_or_default(const char* key, const char* defstr, T& retval, bool* is_retval_set,
                        std::string& rawval) const;

    void set(const std::string& key, const std::string& val);

    void set_force(const std::string& key, const std::string& val);

    // dump props to conf file
    Status dump(const std::string& conffile);

private:
    std::map<std::string, std::string> file_conf_map;
};

// full configurations.
extern std::map<std::string, std::string>* full_conf_map;

extern std::mutex custom_conf_lock;

// Init the config from `conf_file`.
// If fill_conf_map is true, the updated config will also update the `full_conf_map`.
// If must_exist is true and `conf_file` does not exist, this function will return false.
// If set_to_default is true, the config value will be set to default value if not found in `conf_file`.
bool init(const char* conf_file, bool fill_conf_map = false, bool must_exist = true,
          bool set_to_default = true);

Status set_config(const std::string& field, const std::string& value, bool need_persist = false,
                  bool force = false);

Status persist_config(const std::string& field, const std::string& value);

std::mutex* get_mutable_string_config_lock();

std::vector<std::vector<std::string>> get_config_info();

Status set_fuzzy_config(const std::string& field, const std::string& value);

void set_fuzzy_configs();

void update_config(const std::string& field, const std::string& value);

} // namespace config
} // namespace doris<|MERGE_RESOLUTION|>--- conflicted
+++ resolved
@@ -914,7 +914,6 @@
 
 DECLARE_mInt32(jsonb_type_length_soft_limit_bytes);
 
-<<<<<<< HEAD
 // truncating the debug string of a too long expr.
 DECLARE_Int32(expr_debug_string_limit_length);
 
@@ -922,8 +921,6 @@
 // is greater than object_pool_buffer_size, release the object in the unused_object_pool.
 DECLARE_Int32(object_pool_buffer_size);
 
-=======
->>>>>>> 1b7403e1
 // Threshold fo reading a small file into memory
 DECLARE_mInt32(in_memory_file_size);
 
