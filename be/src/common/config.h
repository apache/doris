// Licensed to the Apache Software Foundation (ASF) under one
// or more contributor license agreements.  See the NOTICE file
// distributed with this work for additional information
// regarding copyright ownership.  The ASF licenses this file
// to you under the Apache License, Version 2.0 (the
// "License"); you may not use this file except in compliance
// with the License.  You may obtain a copy of the License at
//
//   http://www.apache.org/licenses/LICENSE-2.0
//
// Unless required by applicable law or agreed to in writing,
// software distributed under the License is distributed on an
// "AS IS" BASIS, WITHOUT WARRANTIES OR CONDITIONS OF ANY
// KIND, either express or implied.  See the License for the
// specific language governing permissions and limitations
// under the License.

#pragma once

#include <cstdint>
#include <functional>
#include <map>
#include <mutex>
#include <string>
#include <utility>
#include <vector>

#define DECLARE_FIELD(FIELD_TYPE, FIELD_NAME) extern FIELD_TYPE FIELD_NAME

#define DECLARE_Bool(name) DECLARE_FIELD(bool, name)
#define DECLARE_Int16(name) DECLARE_FIELD(int16_t, name)
#define DECLARE_Int32(name) DECLARE_FIELD(int32_t, name)
#define DECLARE_Int64(name) DECLARE_FIELD(int64_t, name)
#define DECLARE_Double(name) DECLARE_FIELD(double, name)
#define DECLARE_String(name) DECLARE_FIELD(std::string, name)
#define DECLARE_Bools(name) DECLARE_FIELD(std::vector<bool>, name)
#define DECLARE_Int16s(name) DECLARE_FIELD(std::vector<int16_t>, name)
#define DECLARE_Int32s(name) DECLARE_FIELD(std::vector<int32_t>, name)
#define DECLARE_Int64s(name) DECLARE_FIELD(std::vector<int64_t>, name)
#define DECLARE_Doubles(name) DECLARE_FIELD(std::vector<double>, name)
#define DECLARE_Strings(name) DECLARE_FIELD(std::vector<std::string>, name)
#define DECLARE_mBool(name) DECLARE_FIELD(bool, name)
#define DECLARE_mInt16(name) DECLARE_FIELD(int16_t, name)
#define DECLARE_mInt32(name) DECLARE_FIELD(int32_t, name)
#define DECLARE_mInt64(name) DECLARE_FIELD(int64_t, name)
#define DECLARE_mDouble(name) DECLARE_FIELD(double, name)
#define DECLARE_mString(name) DECLARE_FIELD(std::string, name)

#define DEFINE_FIELD(FIELD_TYPE, FIELD_NAME, FIELD_DEFAULT, VALMUTABLE)                      \
    FIELD_TYPE FIELD_NAME;                                                                   \
    static Register reg_##FIELD_NAME(#FIELD_TYPE, #FIELD_NAME, &(FIELD_NAME), FIELD_DEFAULT, \
                                     VALMUTABLE);

#define DEFINE_VALIDATOR(FIELD_NAME, VALIDATOR)              \
    static auto validator_##FIELD_NAME = VALIDATOR;          \
    static RegisterConfValidator reg_validator_##FIELD_NAME( \
            #FIELD_NAME, []() -> bool { return validator_##FIELD_NAME(FIELD_NAME); });

#define DEFINE_Int16(name, defaultstr) DEFINE_FIELD(int16_t, name, defaultstr, false)
#define DEFINE_Bools(name, defaultstr) DEFINE_FIELD(std::vector<bool>, name, defaultstr, false)
#define DEFINE_Doubles(name, defaultstr) DEFINE_FIELD(std::vector<double>, name, defaultstr, false)
#define DEFINE_Int16s(name, defaultstr) DEFINE_FIELD(std::vector<int16_t>, name, defaultstr, false)
#define DEFINE_Int32s(name, defaultstr) DEFINE_FIELD(std::vector<int32_t>, name, defaultstr, false)
#define DEFINE_Int64s(name, defaultstr) DEFINE_FIELD(std::vector<int64_t>, name, defaultstr, false)
#define DEFINE_Bool(name, defaultstr) DEFINE_FIELD(bool, name, defaultstr, false)
#define DEFINE_Double(name, defaultstr) DEFINE_FIELD(double, name, defaultstr, false)
#define DEFINE_Int32(name, defaultstr) DEFINE_FIELD(int32_t, name, defaultstr, false)
#define DEFINE_Int64(name, defaultstr) DEFINE_FIELD(int64_t, name, defaultstr, false)
#define DEFINE_String(name, defaultstr) DEFINE_FIELD(std::string, name, defaultstr, false)
#define DEFINE_Strings(name, defaultstr) \
    DEFINE_FIELD(std::vector<std::string>, name, defaultstr, false)
#define DEFINE_mBool(name, defaultstr) DEFINE_FIELD(bool, name, defaultstr, true)
#define DEFINE_mInt16(name, defaultstr) DEFINE_FIELD(int16_t, name, defaultstr, true)
#define DEFINE_mInt32(name, defaultstr) DEFINE_FIELD(int32_t, name, defaultstr, true)
#define DEFINE_mInt64(name, defaultstr) DEFINE_FIELD(int64_t, name, defaultstr, true)
#define DEFINE_mDouble(name, defaultstr) DEFINE_FIELD(double, name, defaultstr, true)
#define DEFINE_mString(name, defaultstr) DEFINE_FIELD(std::string, name, defaultstr, true)
#define DEFINE_Validator(name, validator) DEFINE_VALIDATOR(name, validator)

namespace doris {
class Status;

// If you want to modify the value of the config, please go to common/config.cpp to modify.
namespace config {
// Dir of custom config file
DECLARE_String(custom_config_dir);

// Dir of jdbc drivers
DECLARE_String(jdbc_drivers_dir);

// cluster id
DECLARE_Int32(cluster_id);
// port on which BackendService is exported
DECLARE_Int32(be_port);

// port for brpc
DECLARE_Int32(brpc_port);

// the number of bthreads for brpc, the default value is set to -1,
// which means the number of bthreads is #cpu-cores
DECLARE_Int32(brpc_num_threads);

// Declare a selection strategy for those servers have many ips.
// Note that there should at most one ip match this list.
// this is a list in semicolon-delimited format, in CIDR notation, e.g. 10.10.10.0/24
// If no ip match this rule, will choose one randomly.
DECLARE_String(priority_networks);

// performance moderate or or compact, only tcmalloc compile
DECLARE_String(memory_mode);

// process memory limit specified as number of bytes
// ('<int>[bB]?'), megabytes ('<float>[mM]'), gigabytes ('<float>[gG]'),
// or percentage of the physical memory ('<int>%').
// defaults to bytes if no unit is given"
// must larger than 0. and if larger than physical memory size,
// it will be set to physical memory size.
DECLARE_String(mem_limit);

// Soft memory limit as a fraction of hard memory limit.
DECLARE_Double(soft_mem_limit_frac);

// Many modern allocators (for example) do not do a mremap for
// realloc, even in case of large enough chunks of memory. Although this allows
// you to increase performance and reduce memory consumption during realloc.
// To fix this, we do mremap manually if the chunk of memory is large enough.
//
// The threshold (128 MB, 128 * (1ULL << 20)) is chosen quite large, since changing the address
// space is very slow, especially in the case of a large number of threads. We
// expect that the set of operations mmap/something to do/mremap can only be
// performed about 1000 times per second.
//
// P.S. This is also required, because tcmalloc can not allocate a chunk of
// memory greater than 16 GB.
DECLARE_mInt64(mmap_threshold); // bytes

// When hash table capacity is greater than 2^double_grow_degree(default 2G), grow when 75% of the capacity is satisfied.
// Increase can reduce the number of hash table resize, but may waste more memory.
DECLARE_mInt32(hash_table_double_grow_degree);

// The max fill rate for hash table
DECLARE_mInt32(max_fill_rate);

DECLARE_mInt32(double_resize_threshold);

// Expand the hash table before inserting data, the maximum expansion size.
// There are fewer duplicate keys, reducing the number of resize hash tables
// There are many duplicate keys, and the hash table filled bucket is far less than the hash table build bucket.
DECLARE_mInt64(hash_table_pre_expanse_max_rows);

// The maximum low water mark of the system `/proc/meminfo/MemAvailable`, Unit byte, default 1.6G,
// actual low water mark=min(1.6G, MemTotal * 10%), avoid wasting too much memory on machines
// with large memory larger than 16G.
// Turn up max. On machines with more than 16G memory, more memory buffers will be reserved for Full GC.
// Turn down max. will use as much memory as possible.
DECLARE_Int64(max_sys_mem_available_low_water_mark_bytes);

// The size of the memory that gc wants to release each time, as a percentage of the mem limit.
DECLARE_mString(process_minor_gc_size);
DECLARE_mString(process_full_gc_size);

// If true, when the process does not exceed the soft mem limit, the query memory will not be limited;
// when the process memory exceeds the soft mem limit, the query with the largest ratio between the currently
// used memory and the exec_mem_limit will be canceled.
// If false, cancel query when the memory used exceeds exec_mem_limit, same as before.
DECLARE_mBool(enable_query_memory_overcommit);

// gc will release cache, cancel task, and task will wait for gc to release memory,
// default gc strategy is conservative, if you want to exclude the interference of gc, let it be true
DECLARE_mBool(disable_memory_gc);

// malloc or new large memory larger than large_memory_check_bytes, default 2G,
// will print a warning containing the stacktrace, but not prevent memory alloc.
// If is -1, disable large memory check.
DECLARE_mInt64(large_memory_check_bytes);

// The maximum time a thread waits for a full GC. Currently only query will wait for full gc.
DECLARE_mInt32(thread_wait_gc_max_milliseconds);

// reach mem limit, don't serialize in batch
DECLARE_mInt64(pre_serialize_keys_limit_bytes);

// the port heartbeat service used
DECLARE_Int32(heartbeat_service_port);
// the count of heart beat service
DECLARE_Int32(heartbeat_service_thread_count);
// the count of thread to create table
DECLARE_Int32(create_tablet_worker_count);
// the count of thread to drop table
DECLARE_Int32(drop_tablet_worker_count);
// the count of thread to batch load
DECLARE_Int32(push_worker_count_normal_priority);
// the count of thread to high priority batch load
DECLARE_Int32(push_worker_count_high_priority);
// the count of thread to publish version
DECLARE_Int32(publish_version_worker_count);
// the count of tablet thread to publish version
DECLARE_Int32(tablet_publish_txn_max_thread);
// the timeout of EnginPublishVersionTask
DECLARE_Int32(publish_version_task_timeout_s);
// the count of thread to calc delete bitmap
DECLARE_Int32(calc_delete_bitmap_max_thread);
// the count of thread to clear transaction task
DECLARE_Int32(clear_transaction_task_worker_count);
// the count of thread to delete
DECLARE_Int32(delete_worker_count);
// the count of thread to alter table
DECLARE_Int32(alter_tablet_worker_count);
// the count of thread to alter index
DECLARE_Int32(alter_index_worker_count);
// the count of thread to clone
DECLARE_Int32(clone_worker_count);
// the count of thread to clone
DECLARE_Int32(storage_medium_migrate_count);
// the count of thread to check consistency
DECLARE_Int32(check_consistency_worker_count);
// the count of thread to upload
DECLARE_Int32(upload_worker_count);
// the count of thread to download
DECLARE_Int32(download_worker_count);
// the count of thread to make snapshot
DECLARE_Int32(make_snapshot_worker_count);
// the count of thread to release snapshot
DECLARE_Int32(release_snapshot_worker_count);
// the interval time(seconds) for agent report tasks signature to FE
DECLARE_mInt32(report_task_interval_seconds);
// the interval time(seconds) for refresh storage policy from FE
DECLARE_mInt32(storage_refresh_storage_policy_task_interval_seconds);
// the interval time(seconds) for agent report disk state to FE
DECLARE_mInt32(report_disk_state_interval_seconds);
// the interval time(seconds) for agent report olap table to FE
DECLARE_mInt32(report_tablet_interval_seconds);
// the max download speed(KB/s)
DECLARE_mInt32(max_download_speed_kbps);
// download low speed limit(KB/s)
DECLARE_mInt32(download_low_speed_limit_kbps);
// download low speed time(seconds)
DECLARE_mInt32(download_low_speed_time);
// sleep time for one second
DECLARE_Int32(sleep_one_second);

// log dir
DECLARE_String(sys_log_dir);
DECLARE_String(user_function_dir);
// INFO, WARNING, ERROR, FATAL
DECLARE_String(sys_log_level);
// TIME-DAY, TIME-HOUR, SIZE-MB-nnn
DECLARE_String(sys_log_roll_mode);
// log roll num
DECLARE_Int32(sys_log_roll_num);
// verbose log
DECLARE_Strings(sys_log_verbose_modules);
// verbose log level
DECLARE_Int32(sys_log_verbose_level);
// log buffer level
DECLARE_String(log_buffer_level);

// number of threads available to serve backend execution requests
DECLARE_Int32(be_service_threads);

// Controls the number of threads to run work per core.  It's common to pick 2x
// or 3x the number of cores.  This keeps the cores busy without causing excessive
// thrashing.
DECLARE_Int32(num_threads_per_core);
// if true, compresses tuple data in Serialize
DECLARE_mBool(compress_rowbatches);
DECLARE_mBool(rowbatch_align_tuple_offset);
// interval between profile reports; in seconds
DECLARE_mInt32(status_report_interval);
// if true, each disk will have a separate thread pool for scanner
DECLARE_Bool(doris_enable_scanner_thread_pool_per_disk);
// the timeout of a work thread to wait the blocking priority queue to get a task
DECLARE_mInt64(doris_blocking_priority_queue_wait_timeout_ms);
// number of scanner thread pool size for olap table
// and the min thread num of remote scanner thread pool
DECLARE_Int32(doris_scanner_thread_pool_thread_num);
// max number of remote scanner thread pool size
// if equal to -1, value is std::max(512, CpuInfo::num_cores() * 10)
DECLARE_Int32(doris_max_remote_scanner_thread_pool_thread_num);
// number of olap scanner thread pool queue size
DECLARE_Int32(doris_scanner_thread_pool_queue_size);
// default thrift client connect timeout(in seconds)
DECLARE_mInt32(thrift_connect_timeout_seconds);
DECLARE_mInt32(fetch_rpc_timeout_seconds);
// default thrift client retry interval (in milliseconds)
DECLARE_mInt64(thrift_client_retry_interval_ms);
// max row count number for single scan range, used in segmentv1
DECLARE_mInt32(doris_scan_range_row_count);
// max bytes number for single scan range, used in segmentv2
DECLARE_mInt32(doris_scan_range_max_mb);
// max bytes number for single scan block, used in segmentv2
DECLARE_mInt32(doris_scan_block_max_mb);
// size of scanner queue between scanner thread and compute thread
DECLARE_mInt32(doris_scanner_queue_size);
// single read execute fragment row number
DECLARE_mInt32(doris_scanner_row_num);
// single read execute fragment row bytes
DECLARE_mInt32(doris_scanner_row_bytes);
// number of max scan keys
DECLARE_mInt32(doris_max_scan_key_num);
// the max number of push down values of a single column.
// if exceed, no conditions will be pushed down for that column.
DECLARE_mInt32(max_pushdown_conditions_per_column);
// return_row / total_row
DECLARE_mInt32(doris_max_pushdown_conjuncts_return_rate);
// (Advanced) Maximum size of per-query receive-side buffer
DECLARE_mInt32(exchg_node_buffer_size_bytes);

DECLARE_mInt64(column_dictionary_key_ratio_threshold);
DECLARE_mInt64(column_dictionary_key_size_threshold);
// memory_limitation_per_thread_for_schema_change_bytes unit bytes
DECLARE_mInt64(memory_limitation_per_thread_for_schema_change_bytes);
DECLARE_mInt64(memory_limitation_per_thread_for_storage_migration_bytes);

// the clean interval of file descriptor cache and segment cache
DECLARE_mInt32(cache_clean_interval);
// the clean interval of tablet lookup cache
DECLARE_mInt32(tablet_lookup_cache_clean_interval);
DECLARE_mInt32(disk_stat_monitor_interval);
DECLARE_mInt32(unused_rowset_monitor_interval);
DECLARE_String(storage_root_path);
DECLARE_mString(broken_storage_path);

// Config is used to check incompatible old format hdr_ format
// whether doris uses strict way. When config is true, process will log fatal
// and exit. When config is false, process will only log warning.
DECLARE_Bool(storage_strict_check_incompatible_old_format);

// BE process will exit if the percentage of error disk reaches this value.
DECLARE_mInt32(max_percentage_of_error_disk);
DECLARE_mInt32(default_num_rows_per_column_file_block);
// pending data policy
DECLARE_mInt32(pending_data_expire_time_sec);
// inc_rowset snapshot rs sweep time interval
DECLARE_mInt32(tablet_rowset_stale_sweep_time_sec);
// tablet stale rowset sweep by threshold size
DECLARE_Bool(tablet_rowset_stale_sweep_by_size);
DECLARE_mInt32(tablet_rowset_stale_sweep_threshold_size);
// garbage sweep policy
DECLARE_Int32(max_garbage_sweep_interval);
DECLARE_Int32(min_garbage_sweep_interval);
// garbage sweep every batch will sleep 1ms
DECLARE_mInt32(garbage_sweep_batch_size);
DECLARE_mInt32(snapshot_expire_time_sec);
// It is only a recommended value. When the disk space is insufficient,
// the file storage period under trash dose not have to comply with this parameter.
DECLARE_mInt32(trash_file_expire_time_sec);
// minimum file descriptor number
// modify them upon necessity
DECLARE_Int32(min_file_descriptor_number);
DECLARE_mBool(disable_segment_cache);
DECLARE_Int64(index_stream_cache_capacity);
DECLARE_String(row_cache_mem_limit);

// Cache for storage page size
DECLARE_String(storage_page_cache_limit);
// Shard size for page cache, the value must be power of two.
// It's recommended to set it to a value close to the number of BE cores in order to reduce lock contentions.
DECLARE_Int32(storage_page_cache_shard_size);
// Percentage for index page cache
// all storage page cache will be divided into data_page_cache and index_page_cache
DECLARE_Int32(index_page_cache_percentage);
// whether to disable page cache feature in storage
DECLARE_Bool(disable_storage_page_cache);
// whether to disable row cache feature in storage
DECLARE_mBool(disable_storage_row_cache);
// whether to disable pk page cache feature in storage
DECLARE_Bool(disable_pk_storage_page_cache);

// Cache for mow primary key storage page size, it's seperated from
// storage_page_cache_limit
DECLARE_String(pk_storage_page_cache_limit);
// data page size for primary key index
DECLARE_Int32(primary_key_data_page_size);

// inc_rowset snapshot rs sweep time interval
DECLARE_mInt32(data_page_cache_stale_sweep_time_sec);
DECLARE_mInt32(index_page_cache_stale_sweep_time_sec);
// great impact on the performance of MOW, so it can be longer.
DECLARE_mInt32(pk_index_page_cache_stale_sweep_time_sec);

DECLARE_Bool(enable_low_cardinality_optimize);
DECLARE_Bool(enable_low_cardinality_cache_code);

// be policy
// whether check compaction checksum
DECLARE_mBool(enable_compaction_checksum);
// whether disable automatic compaction task
DECLARE_mBool(disable_auto_compaction);
// whether enable vertical compaction
DECLARE_mBool(enable_vertical_compaction);
// whether enable ordered data compaction
DECLARE_mBool(enable_ordered_data_compaction);
// In vertical compaction, column number for every group
DECLARE_mInt32(vertical_compaction_num_columns_per_group);
// In vertical compaction, max memory usage for row_source_buffer
DECLARE_Int32(vertical_compaction_max_row_source_memory_mb);
// In vertical compaction, max dest segment file size
DECLARE_mInt64(vertical_compaction_max_segment_size);

// In ordered data compaction, min segment size for input rowset
DECLARE_mInt32(ordered_data_compaction_min_segment_size);

// This config can be set to limit thread number in compaction thread pool.
DECLARE_mInt32(max_base_compaction_threads);
DECLARE_mInt32(max_cumu_compaction_threads);
DECLARE_mInt32(max_single_replica_compaction_threads);

DECLARE_Bool(enable_base_compaction_idle_sched);
DECLARE_mInt64(base_compaction_min_rowset_num);
DECLARE_mDouble(base_compaction_min_data_ratio);
DECLARE_mInt64(base_compaction_dup_key_max_file_size_mbytes);

DECLARE_Bool(enable_skip_tablet_compaction);
// output rowset of cumulative compaction total disk size exceed this config size,
// this rowset will be given to base compaction, unit is m byte.
DECLARE_mInt64(compaction_promotion_size_mbytes);

// output rowset of cumulative compaction total disk size exceed this config ratio of
// base rowset's total disk size, this rowset will be given to base compaction. The value must be between
// 0 and 1.
DECLARE_mDouble(compaction_promotion_ratio);

// the smallest size of rowset promotion. When the rowset is less than this config, this
// rowset will be not given to base compaction. The unit is m byte.
DECLARE_mInt64(compaction_promotion_min_size_mbytes);

// When output rowset of cumulative compaction total version count (end_version - start_version)
// exceed this config count, the rowset will be moved to base compaction
// NOTE: this config will work for unique key merge-on-write table only, to reduce version count
// related cost on delete bitmap more effectively.
DECLARE_mInt64(compaction_promotion_version_count);

// The lower bound size to do cumulative compaction. When total disk size of candidate rowsets is less than
// this size, size_based policy may not do to cumulative compaction. The unit is m byte.
DECLARE_mInt64(compaction_min_size_mbytes);

// cumulative compaction policy: min and max delta file's number
DECLARE_mInt64(cumulative_compaction_min_deltas);
DECLARE_mInt64(cumulative_compaction_max_deltas);

// This config can be set to limit thread number in  multiget thread pool.
DECLARE_mInt32(multi_get_max_threads);

// The upper limit of "permits" held by all compaction tasks. This config can be set to limit memory consumption for compaction.
DECLARE_mInt64(total_permits_for_compaction_score);

// sleep interval in ms after generated compaction tasks
DECLARE_mInt32(generate_compaction_tasks_interval_ms);
// sleep interval in second after update replica infos
DECLARE_mInt32(update_replica_infos_interval_seconds);

// Compaction task number per disk.
// Must be greater than 2, because Base compaction and Cumulative compaction have at least one thread each.
DECLARE_mInt32(compaction_task_num_per_disk);
// compaction thread num for fast disk(typically .SSD), must be greater than 2.
DECLARE_mInt32(compaction_task_num_per_fast_disk);

// How many rounds of cumulative compaction for each round of base compaction when compaction tasks generation.
DECLARE_mInt32(cumulative_compaction_rounds_for_each_base_compaction_round);

// Threshold to logging compaction trace, in seconds.
DECLARE_mInt32(base_compaction_trace_threshold);
DECLARE_mInt32(cumulative_compaction_trace_threshold);
DECLARE_mBool(disable_compaction_trace_log);

// Interval to picking rowset to compact, in seconds
DECLARE_mInt64(pick_rowset_to_compact_interval_sec);

// Thread count to do tablet meta checkpoint, -1 means use the data directories count.
DECLARE_Int32(max_meta_checkpoint_threads);

// Threshold to logging agent task trace, in seconds.
DECLARE_mInt32(agent_task_trace_threshold_sec);

// This config can be set to limit thread number in tablet migration thread pool.
DECLARE_Int32(min_tablet_migration_threads);
DECLARE_Int32(max_tablet_migration_threads);

DECLARE_mInt32(finished_migration_tasks_size);
// If size less than this, the remaining rowsets will be force to complete
DECLARE_mInt32(migration_remaining_size_threshold_mb);
// If the task runs longer than this time, the task will be terminated, in seconds.
// tablet max size / migration min speed * factor = 10GB / 1MBps * 2 = 20480 seconds
DECLARE_mInt32(migration_task_timeout_secs);

// Port to start debug webserver on
DECLARE_Int32(webserver_port);
// Https enable flag
DECLARE_Bool(enable_https);
// Path of certificate
DECLARE_String(ssl_certificate_path);
// Path of private key
DECLARE_String(ssl_private_key_path);
// Whether to check authorization
DECLARE_Bool(enable_all_http_auth);
// Number of webserver workers
DECLARE_Int32(webserver_num_workers);
// Period to update rate counters and sampling counters in ms.
DECLARE_mInt32(periodic_counter_update_period_ms);

DECLARE_Bool(enable_single_replica_load);
// Number of download workers for single replica load
DECLARE_Int32(single_replica_load_download_num_workers);

// Used for mini Load. mini load data file will be removed after this time.
DECLARE_Int64(load_data_reserve_hours);
// log error log will be removed after this time
DECLARE_mInt64(load_error_log_reserve_hours);

// be brpc interface is classified into two categories: light and heavy
// each category has diffrent thread number
// threads to handle heavy api interface, such as transmit_data/transmit_block etc
// Default, if less than or equal 32 core, the following are 128, 128, 10240, 10240 in turn.
//          if greater than 32 core, the following are core num * 4, core num * 4, core num * 320, core num * 320 in turn
DECLARE_Int32(brpc_heavy_work_pool_threads);
// threads to handle light api interface, such as exec_plan_fragment_prepare/exec_plan_fragment_start
DECLARE_Int32(brpc_light_work_pool_threads);
DECLARE_Int32(brpc_heavy_work_pool_max_queue_size);
DECLARE_Int32(brpc_light_work_pool_max_queue_size);

// The maximum amount of data that can be processed by a stream load
DECLARE_mInt64(streaming_load_max_mb);
// Some data formats, such as JSON, cannot be streamed.
// Therefore, it is necessary to limit the maximum number of
// such data when using stream load to prevent excessive memory consumption.
DECLARE_mInt64(streaming_load_json_max_mb);
// the alive time of a TabletsChannel.
// If the channel does not receive any data till this time,
// the channel will be removed.
DECLARE_mInt32(streaming_load_rpc_max_alive_time_sec);
// the timeout of a rpc to open the tablet writer in remote BE.
// short operation time, can set a short timeout
DECLARE_Int32(tablet_writer_open_rpc_timeout_sec);
// You can ignore brpc error '[E1011]The server is overcrowded' when writing data.
DECLARE_mBool(tablet_writer_ignore_eovercrowded);
DECLARE_mBool(exchange_sink_ignore_eovercrowded);
DECLARE_mInt32(slave_replica_writer_rpc_timeout_sec);
// Whether to enable stream load record function, the default is false.
// False: disable stream load record
DECLARE_mBool(enable_stream_load_record);
// batch size of stream load record reported to FE
DECLARE_mInt32(stream_load_record_batch_size);
// expire time of stream load record in rocksdb.
DECLARE_Int32(stream_load_record_expire_time_secs);
// time interval to clean expired stream load records
DECLARE_mInt64(clean_stream_load_record_interval_secs);

// OlapTableSink sender's send interval, should be less than the real response time of a tablet writer rpc.
// You may need to lower the speed when the sink receiver bes are too busy.
DECLARE_mInt32(olap_table_sink_send_interval_ms);

// Fragment thread pool
DECLARE_Int32(fragment_pool_thread_num_min);
DECLARE_Int32(fragment_pool_thread_num_max);
DECLARE_Int32(fragment_pool_queue_size);

// Control the number of disks on the machine.  If 0, this comes from the system settings.
DECLARE_Int32(num_disks);
// The maximum number of the threads per disk is also the max queue depth per disk.
DECLARE_Int32(num_threads_per_disk);
// The read size is the size of the reads sent to os.
// There is a trade off of latency and throughout, trying to keep disks busy but
// not introduce seeks.  The literature seems to agree that with 8 MB reads, random
// io and sequential io perform similarly.
DECLARE_Int32(read_size);       // 8 * 1024 * 1024, Read Size (in bytes)
DECLARE_Int32(min_buffer_size); // 1024, The minimum read buffer size (in bytes)

// For each io buffer size, the maximum number of buffers the IoMgr will hold onto
// With 1024B through 8MB buffers, this is up to ~2GB of buffers.
DECLARE_Int32(max_free_io_buffers);

// The probing algorithm of partitioned hash table.
// Enable quadratic probing hash table
DECLARE_Bool(enable_quadratic_probing);

// for pprof
DECLARE_String(pprof_profile_dir);
// for jeprofile in jemalloc
DECLARE_mString(jeprofile_dir);
// Purge all unused dirty pages for all arenas.
DECLARE_mBool(enable_je_purge_dirty_pages);

// to forward compatibility, will be removed later
DECLARE_mBool(enable_token_check);

// to open/close system metrics
DECLARE_Bool(enable_system_metrics);

DECLARE_mBool(enable_prefetch);

// Number of cores Doris will used, this will effect only when it's greater than 0.
// Otherwise, Doris will use all cores returned from "/proc/cpuinfo".
DECLARE_Int32(num_cores);

// When BE start, If there is a broken disk, BE process will exit by default.
// Otherwise, we will ignore the broken disk,
DECLARE_Bool(ignore_broken_disk);

// linux transparent huge page
DECLARE_Bool(madvise_huge_pages);

// whether use mmap to allocate memory
DECLARE_Bool(mmap_buffers);

// Sleep time in milliseconds between memory maintenance iterations
DECLARE_mInt32(memory_maintenance_sleep_time_ms);

// After full gc, no longer full gc and minor gc during sleep.
// After minor gc, no minor gc during sleep, but full gc is possible.
DECLARE_mInt32(memory_gc_sleep_time_ms);

// Sleep time in milliseconds between load channel memory refresh iterations
DECLARE_mInt64(load_channel_memory_refresh_sleep_time_ms);

// Alignment
DECLARE_Int32(memory_max_alignment);

// max write buffer size before flush, default 200MB
DECLARE_mInt64(write_buffer_size);
// max buffer size used in memtable for the aggregated table, default 400MB
DECLARE_mInt64(write_buffer_size_for_agg);

DECLARE_Int32(load_process_max_memory_limit_percent); // 50%

// If the memory consumption of load jobs exceed load_process_max_memory_limit,
// all load jobs will hang there to wait for memtable flush. We should have a
// soft limit which can trigger the memtable flush for the load channel who
// consumes lagest memory size before we reach the hard limit. The soft limit
// might avoid all load jobs hang at the same time.
DECLARE_Int32(load_process_soft_mem_limit_percent);

// result buffer cancelled time (unit: second)
DECLARE_mInt32(result_buffer_cancelled_interval_time);

// the increased frequency of priority for remaining tasks in BlockingPriorityQueue
DECLARE_mInt32(priority_queue_remaining_tasks_increased_frequency);

// sync tablet_meta when modifying meta
DECLARE_mBool(sync_tablet_meta);

// default thrift rpc timeout ms
DECLARE_mInt32(thrift_rpc_timeout_ms);

// txn commit rpc timeout
DECLARE_mInt32(txn_commit_rpc_timeout_ms);

// If set to true, metric calculator will run
DECLARE_Bool(enable_metric_calculator);

// max consumer num in one data consumer group, for routine load
DECLARE_mInt32(max_consumer_num_per_group);

// the size of thread pool for routine load task.
// this should be larger than FE config 'max_routine_load_task_num_per_be' (default 5)
DECLARE_Int32(routine_load_thread_pool_size);

// max external scan cache batch count, means cache max_memory_cache_batch_count * batch_size row
// default is 20, batch_size's default value is 1024 means 20 * 1024 rows will be cached
DECLARE_mInt32(max_memory_sink_batch_count);

// This configuration is used for the context gc thread schedule period
// note: unit is minute, default is 5min
DECLARE_mInt32(scan_context_gc_interval_min);

// es scroll keep-alive
DECLARE_String(es_scroll_keepalive);

// HTTP connection timeout for es
DECLARE_mInt32(es_http_timeout_ms);

// the max client cache number per each host
// There are variety of client cache in BE, but currently we use the
// same cache size configuration.
// TODO(cmy): use different config to set different client cache if necessary.
DECLARE_Int32(max_client_cache_size_per_host);

// Dir to save files downloaded by SmallFileMgr
DECLARE_String(small_file_dir);
// path gc
DECLARE_Bool(path_gc_check);
DECLARE_mInt32(path_gc_check_interval_second);
DECLARE_mInt32(path_gc_check_step);
DECLARE_mInt32(path_gc_check_step_interval_ms);
DECLARE_mInt32(path_scan_interval_second);
DECLARE_mInt32(path_scan_step_interval_ms);

// The following 2 configs limit the max usage of disk capacity of a data dir.
// If both of these 2 threshold reached, no more data can be writen into that data dir.
// The percent of max used capacity of a data dir
DECLARE_mInt32(storage_flood_stage_usage_percent); // 90%
// The min bytes that should be left of a data dir
DECLARE_mInt64(storage_flood_stage_left_capacity_bytes); // 1GB
// number of thread for flushing memtable per store
DECLARE_Int32(flush_thread_num_per_store);
// number of thread for flushing memtable per store, for high priority load task
DECLARE_Int32(high_priority_flush_thread_num_per_store);

// config for tablet meta checkpoint
DECLARE_mInt32(tablet_meta_checkpoint_min_new_rowsets_num);
DECLARE_mInt32(tablet_meta_checkpoint_min_interval_secs);
DECLARE_Int32(generate_tablet_meta_checkpoint_tasks_interval_secs);

// config for default rowset type
// Valid configs: ALPHA, BETA
DECLARE_String(default_rowset_type);

// Maximum size of a single message body in all protocols
DECLARE_Int64(brpc_max_body_size);
// Max unwritten bytes in each socket, if the limit is reached, Socket.Write fails with EOVERCROWDED
// Default, if the physical memory is less than or equal to 64G, the value is 1G
//          if the physical memory is greater than 64G, the value is physical memory * mem_limit(0.8) / 1024 * 20
DECLARE_Int64(brpc_socket_max_unwritten_bytes);
// TODO(zxy): expect to be true in v1.3
// Whether to embed the ProtoBuf Request serialized string together with Tuple/Block data into
// Controller Attachment and send it through http brpc when the length of the Tuple/Block data
// is greater than 1.8G. This is to avoid the error of Request length overflow (2G).
DECLARE_mBool(transfer_large_data_by_brpc);

// max number of txns for every txn_partition_map in txn manager
// this is a self protection to avoid too many txns saving in manager
DECLARE_mInt64(max_runnings_transactions_per_txn_map);

// tablet_map_lock shard size, the value is 2^n, n=0,1,2,3,4
// this is a an enhancement for better performance to manage tablet
DECLARE_Int32(tablet_map_shard_size);

// txn_map_lock shard size, the value is 2^n, n=0,1,2,3,4
// this is a an enhancement for better performance to manage txn
DECLARE_Int32(txn_map_shard_size);

// txn_lock shard size, the value is 2^n, n=0,1,2,3,4
// this is a an enhancement for better performance to commit and publish txn
DECLARE_Int32(txn_shard_size);

// Whether to continue to start be when load tablet from header failed.
DECLARE_Bool(ignore_load_tablet_failure);

// Whether to continue to start be when load tablet from header failed.
DECLARE_mBool(ignore_rowset_stale_unconsistent_delete);

// Set max cache's size of query results, the unit is M byte
DECLARE_Int32(query_cache_max_size_mb);

// Cache memory is pruned when reach query_cache_max_size_mb + query_cache_elasticity_size_mb
DECLARE_Int32(query_cache_elasticity_size_mb);

// Maximum number of cache partitions corresponding to a SQL
DECLARE_Int32(query_cache_max_partition_count);

// Maximum number of version of a tablet. If the version num of a tablet exceed limit,
// the load process will reject new incoming load job of this tablet.
// This is to avoid too many version num.
DECLARE_mInt32(max_tablet_version_num);

// Frontend mainly use two thrift sever type: THREAD_POOL, THREADED_SELECTOR. if fe use THREADED_SELECTOR model for thrift server,
// the thrift_server_type_of_fe should be set THREADED_SELECTOR to make be thrift client to fe constructed with TFramedTransport
DECLARE_String(thrift_server_type_of_fe);

// disable zone map index when page row is too few
DECLARE_mInt32(zone_map_row_num_threshold);

// aws sdk log level
//    Off = 0,
//    Fatal = 1,
//    Error = 2,
//    Warn = 3,
//    Info = 4,
//    Debug = 5,
//    Trace = 6
DECLARE_Int32(aws_log_level);

// the buffer size when read data from remote storage like s3
DECLARE_mInt32(remote_storage_read_buffer_mb);

// The minimum length when TCMalloc Hook consumes/releases MemTracker, consume size
// smaller than this value will continue to accumulate. specified as number of bytes.
// Decreasing this value will increase the frequency of consume/release.
// Increasing this value will cause MemTracker statistics to be inaccurate.
DECLARE_mInt32(mem_tracker_consume_min_size_bytes);

// The version information of the tablet will be stored in the memory
// in an adjacency graph data structure.
// And as the new version is written and the old version is deleted,
// the data structure will begin to have empty vertex with no edge associations(orphan vertex).
// This config is used to control that when the proportion of orphan vertex is greater than the threshold,
// the adjacency graph will be rebuilt to ensure that the data structure will not expand indefinitely.
// This config usually only needs to be modified during testing.
// In most cases, it does not need to be modified.
DECLARE_mDouble(tablet_version_graph_orphan_vertex_ratio);

// Max filter ratio for variant column parsing failed
DECLARE_mDouble(max_filter_ratio_for_variant_parsing);

// max send batch parallelism for OlapTableSink
// The value set by the user for send_batch_parallelism is not allowed to exceed max_send_batch_parallelism_per_job,
// if exceed, the value of send_batch_parallelism would be max_send_batch_parallelism_per_job
DECLARE_mInt32(max_send_batch_parallelism_per_job);

// number of send batch thread pool size
DECLARE_Int32(send_batch_thread_pool_thread_num);
// number of send batch thread pool queue size
DECLARE_Int32(send_batch_thread_pool_queue_size);
// number of download cache thread pool size
DECLARE_Int32(download_cache_thread_pool_thread_num);
// number of download cache thread pool queue size
DECLARE_Int32(download_cache_thread_pool_queue_size);
// download cache buffer size
DECLARE_Int64(download_cache_buffer_size);

// Limit the number of segment of a newly created rowset.
// The newly created rowset may to be compacted after loading,
// so if there are too many segment in a rowset, the compaction process
// will run out of memory.
// When doing compaction, each segment may take at least 1MB buffer.
DECLARE_mInt32(max_segment_num_per_rowset);

// Store segment without compression if a segment is smaller than
// segment_compression_threshold_kb.
DECLARE_mInt32(segment_compression_threshold_kb);

// The connection timeout when connecting to external table such as odbc table.
DECLARE_mInt32(external_table_connect_timeout_sec);

// Global bitmap cache capacity for aggregation cache, size in bytes
DECLARE_Int64(delete_bitmap_agg_cache_capacity);

// s3 config
DECLARE_mInt32(max_remote_storage_count);

// reference https://github.com/edenhill/librdkafka/blob/master/INTRODUCTION.md#broker-version-compatibility
// If the dependent kafka broker version older than 0.10.0.0,
// the value of kafka_api_version_request should be false, and the
// value set by the fallback version kafka_broker_version_fallback will be used,
// and the valid values are: 0.9.0.x, 0.8.x.y.
DECLARE_String(kafka_api_version_request);
DECLARE_String(kafka_broker_version_fallback);
DECLARE_mString(kafka_debug);

// The number of pool siz of routine load consumer.
// If you meet the error describe in https://github.com/edenhill/librdkafka/issues/3608
// Change this size to 0 to fix it temporarily.
DECLARE_Int32(routine_load_consumer_pool_size);

// Used in single-stream-multi-table load. When receive a batch of messages from kafka,
// if the size of batch is more than this threshold, we will request plans for all related tables.
DECLARE_Int32(multi_table_batch_plan_threshold);

// When the timeout of a load task is less than this threshold,
// Doris treats it as a high priority task.
// high priority tasks use a separate thread pool for flush and do not block rpc by memory cleanup logic.
// this threshold is mainly used to identify routine load tasks and should not be modified if not necessary.
DECLARE_mInt32(load_task_high_priority_threshold_second);

// The min timeout of load rpc (add batch, close)
// Because a load rpc may be blocked for a while.
// Increase this config may avoid rpc timeout.
DECLARE_mInt32(min_load_rpc_timeout_ms);

// use which protocol to access function service, candicate is baidu_std/h2:grpc
DECLARE_String(function_service_protocol);

// use which load balancer to select server to connect
DECLARE_String(rpc_load_balancer);

// Enable tracing
// If this configuration is enabled, you should also specify the trace_export_url.
DECLARE_Bool(enable_tracing);

// Enable opentelemtry collector
DECLARE_Bool(enable_otel_collector);

// Current support for exporting traces:
// zipkin: Export traces directly to zipkin, which is used to enable the tracing feature quickly.
// collector: The collector can be used to receive and process traces and support export to a variety of
//   third-party systems.
DECLARE_mString(trace_exporter);

// The endpoint to export spans to.
// export to zipkin like: http://127.0.0.1:9411/api/v2/spans
// export to collector like: http://127.0.0.1:4318/v1/traces
DECLARE_String(trace_export_url);

// The maximum buffer/queue size to collect span. After the size is reached, spans are dropped.
// An export will be triggered when the number of spans in the queue reaches half of the maximum.
DECLARE_Int32(max_span_queue_size);

// The maximum batch size of every export spans. It must be smaller or equal to max_queue_size.
DECLARE_Int32(max_span_export_batch_size);

// The time interval between two consecutive export spans.
DECLARE_Int32(export_span_schedule_delay_millis);

// a soft limit of string type length, the hard limit is 2GB - 4, but if too long will cause very low performance,
// so we set a soft limit, default is 1MB
DECLARE_mInt32(string_type_length_soft_limit_bytes);

DECLARE_mInt32(jsonb_type_length_soft_limit_bytes);

// used for olap scanner to save memory, when the size of unused_object_pool
// is greater than object_pool_buffer_size, release the object in the unused_object_pool.
DECLARE_Int32(object_pool_buffer_size);

// Threshold fo reading a small file into memory
DECLARE_mInt32(in_memory_file_size);

// ParquetReaderWrap prefetch buffer size
DECLARE_Int32(parquet_reader_max_buffer_size);
// Max size of parquet page header in bytes
DECLARE_mInt32(parquet_header_max_size_mb);
// Max buffer size for parquet row group
DECLARE_mInt32(parquet_rowgroup_max_buffer_mb);
// Max buffer size for parquet chunk column
DECLARE_mInt32(parquet_column_max_buffer_mb);
// Merge small IO, the max amplified read ratio
DECLARE_mDouble(max_amplified_read_ratio);

// OrcReader
DECLARE_mInt32(orc_natural_read_size_mb);
DECLARE_mInt64(big_column_size_buffer);
DECLARE_mInt64(small_column_size_buffer);

// When the rows number reached this limit, will check the filter rate the of bloomfilter
// if it is lower than a specific threshold, the predicate will be disabled.
DECLARE_mInt32(bloom_filter_predicate_check_row_num);

// cooldown task configs
DECLARE_Int32(cooldown_thread_num);
DECLARE_mInt64(generate_cooldown_task_interval_sec);
DECLARE_mInt32(remove_unused_remote_files_interval_sec); // 6h
DECLARE_mInt32(confirm_unused_remote_files_interval_sec);
DECLARE_Int32(cold_data_compaction_thread_num);
DECLARE_mInt32(cold_data_compaction_interval_sec);
DECLARE_mInt64(generate_cache_cleaner_task_interval_sec); // 12 h
DECLARE_Int32(concurrency_per_dir);
DECLARE_mInt64(cooldown_lag_time_sec);     // 3h
DECLARE_mInt64(max_sub_cache_file_size);   // 100MB
DECLARE_mInt64(file_cache_alive_time_sec); // 1 week
// file_cache_type is used to set the type of file cache for remote files.
// "": no cache, "sub_file_cache": split sub files from remote file.
// "whole_file_cache": the whole file.
DECLARE_mString(file_cache_type);
DECLARE_mInt64(file_cache_max_size_per_disk); // zero for no limit

DECLARE_Int32(s3_transfer_executor_pool_size);

DECLARE_Bool(enable_time_lut);
DECLARE_mBool(enable_simdjson_reader);

DECLARE_mBool(enable_query_like_bloom_filter);
// number of s3 scanner thread pool size
DECLARE_Int32(doris_remote_scanner_thread_pool_thread_num);
// number of s3 scanner thread pool queue size
DECLARE_Int32(doris_remote_scanner_thread_pool_queue_size);

// limit the queue of pending batches which will be sent by a single nodechannel
DECLARE_mInt64(nodechannel_pending_queue_max_bytes);

// Max waiting time to wait the "plan fragment start" rpc.
// If timeout, the fragment will be cancelled.
// This parameter is usually only used when the FE loses connection,
// and the BE can automatically cancel the relevant fragment after the timeout,
// so as to avoid occupying the execution thread for a long time.
DECLARE_mInt32(max_fragment_start_wait_time_seconds);

// Node role tag for backend. Mix role is the default role, and computation role have no
// any tablet.
DECLARE_String(be_node_role);

// Hide webserver page for safety.
// Hide the be config page for webserver.
DECLARE_Bool(hide_webserver_config_page);

DECLARE_Bool(enable_segcompaction);

// Max number of segments allowed in a single segcompaction task.
DECLARE_Int32(segcompaction_batch_size);

// Max row count allowed in a single source segment, bigger segments will be skipped.
DECLARE_Int32(segcompaction_candidate_max_rows);

// Max file size allowed in a single source segment, bigger segments will be skipped.
DECLARE_Int64(segcompaction_candidate_max_bytes);

// Max total row count allowed in a single segcompaction task.
DECLARE_Int32(segcompaction_task_max_rows);

// Max total file size allowed in a single segcompaction task.
DECLARE_Int64(segcompaction_task_max_bytes);

// Global segcompaction thread pool size.
DECLARE_mInt32(segcompaction_num_threads);

// enable java udf and jdbc scannode
DECLARE_Bool(enable_java_support);

// Set config randomly to check more issues in github workflow
DECLARE_Bool(enable_fuzzy_mode);

DECLARE_Bool(enable_debug_points);

DECLARE_Int32(pipeline_executor_size);
DECLARE_mBool(enable_workload_group_for_scan);

// Temp config. True to use optimization for bitmap_index apply predicate except leaf node of the and node.
// Will remove after fully test.
DECLARE_Bool(enable_index_apply_preds_except_leafnode_of_andnode);

// block file cache
DECLARE_Bool(enable_file_cache);
// format: [{"path":"/path/to/file_cache","total_size":21474836480,"query_limit":10737418240}]
// format: [{"path":"/path/to/file_cache","total_size":21474836480,"query_limit":10737418240},{"path":"/path/to/file_cache2","total_size":21474836480,"query_limit":10737418240}]
DECLARE_String(file_cache_path);
DECLARE_Int64(file_cache_min_file_segment_size);
DECLARE_Int64(file_cache_max_file_segment_size);
DECLARE_Bool(clear_file_cache);
DECLARE_Bool(enable_file_cache_query_limit);
// only for debug, will be removed after finding out the root cause
DECLARE_mInt32(file_cache_wait_sec_after_fail); // zero for no waiting and retrying

// inverted index searcher cache
// cache entry stay time after lookup
DECLARE_mInt32(index_cache_entry_stay_time_after_lookup_s);
// cache entry that have not been visited for a certain period of time can be cleaned up by GC thread
DECLARE_mInt32(inverted_index_cache_stale_sweep_time_sec);
// inverted index searcher cache size
DECLARE_String(inverted_index_searcher_cache_limit);
// set `true` to enable insert searcher into cache when write inverted index data
DECLARE_Bool(enable_write_index_searcher_cache);
DECLARE_Bool(enable_inverted_index_cache_check_timestamp);
DECLARE_Int32(inverted_index_fd_number_limit_percent); // 50%

// inverted index match bitmap cache size
DECLARE_String(inverted_index_query_cache_limit);

// inverted index
DECLARE_mDouble(inverted_index_ram_buffer_size);
DECLARE_Int32(query_bkd_inverted_index_limit_percent); // 5%
// dict path for chinese analyzer
DECLARE_String(inverted_index_dict_path);
DECLARE_Int32(inverted_index_read_buffer_size);
// tree depth for bkd index
DECLARE_Int32(max_depth_in_bkd_tree);
// index compaction
DECLARE_Bool(inverted_index_compaction_enable);
// use num_broadcast_buffer blocks as buffer to do broadcast
DECLARE_Int32(num_broadcast_buffer);

// max depth of expression tree allowed.
DECLARE_Int32(max_depth_of_expr_tree);

// Report a tablet as bad when io errors occurs more than this value.
DECLARE_mInt64(max_tablet_io_errors);

// Report a tablet as bad when its path not found
DECLARE_Int32(tablet_path_check_interval_seconds);
DECLARE_mInt32(tablet_path_check_batch_size);

// Page size of row column, default 4KB
DECLARE_mInt64(row_column_page_size);
// it must be larger than or equal to 5MB
DECLARE_mInt32(s3_write_buffer_size);
// the size of the whole s3 buffer pool, which indicates the s3 file writer
// can at most buffer 50MB data. And the num of multi part upload task is
// s3_write_buffer_whole_size / s3_write_buffer_size
DECLARE_mInt32(s3_write_buffer_whole_size);
// the max number of cached file handle for block segemnt
DECLARE_mInt64(file_cache_max_file_reader_cache_size);
//enable shrink memory
DECLARE_Bool(enable_shrink_memory);
// enable cache for high concurrent point query work load
DECLARE_mInt32(schema_cache_capacity);
DECLARE_mInt32(schema_cache_sweep_time_sec);

// max number of segment cache
DECLARE_mInt32(segment_cache_capacity);

// enable binlog
DECLARE_Bool(enable_feature_binlog);

// enable set in BitmapValue
DECLARE_Bool(enable_set_in_bitmap_value);

// max number of hdfs file handle in cache
DECLARE_Int64(max_hdfs_file_handle_cache_num);
// max number of meta info of external files, such as parquet footer
DECLARE_Int64(max_external_file_meta_cache_num);
// Apply delete pred in cumu compaction
DECLARE_mBool(enable_delete_when_cumu_compaction);

// max_write_buffer_number for rocksdb
DECLARE_Int32(rocksdb_max_write_buffer_number);

// Allow invalid decimalv2 literal for compatible with old version. Recommend set it false strongly.
DECLARE_mBool(allow_invalid_decimalv2_literal);
// the max expiration time of kerberos ticket.
// If a hdfs filesytem with kerberos authentication live longer
// than this time, it will be expired.
DECLARE_mInt64(kerberos_expiration_time_seconds);

// Values include `none`, `glog`, `boost`, `glibc`, `libunwind`
DECLARE_mString(get_stack_trace_tool);

// DISABLED: Don't resolve location info.
// FAST: Perform CU lookup using .debug_aranges (might be incomplete).
// FULL: Scan all CU in .debug_info (slow!) on .debug_aranges lookup failure.
// FULL_WITH_INLINE: Scan .debug_info (super slower, use with caution) for inline functions in addition to FULL.
DECLARE_mString(dwarf_location_info_mode);

// the ratio of _prefetch_size/_batch_size in AutoIncIDBuffer
DECLARE_mInt64(auto_inc_prefetch_size_ratio);

// the ratio of _low_level_water_level_mark/_batch_size in AutoIncIDBuffer
DECLARE_mInt64(auto_inc_low_water_level_mark_size_ratio);

// number of threads that fetch auto-inc ranges from FE
DECLARE_mInt64(auto_inc_fetch_thread_num);
// Max connection cache num for point lookup queries
DECLARE_mInt64(lookup_connection_cache_bytes_limit);

// level of compression when using LZ4_HC, whose defalut value is LZ4HC_CLEVEL_DEFAULT
DECLARE_mInt64(LZ4_HC_compression_level);
// Whether flatten nested arrays in variant column
// Notice: TEST ONLY
DECLARE_mBool(enable_flatten_nested_for_variant);
// Threshold of a column as sparse column
// Notice: TEST ONLY
DECLARE_mDouble(ratio_of_defaults_as_sparse_column);
DECLARE_mInt64(threshold_rows_to_estimate_sparse_column);

DECLARE_mBool(enable_merge_on_write_correctness_check);

// The secure path with user files, used in the `local` table function.
DECLARE_mString(user_files_secure_path);

// BitmapValue serialize version.
DECLARE_Int16(bitmap_serialize_version);

// This config can be set to limit thread number in group commit insert thread pool.
DECLARE_mInt32(group_commit_insert_threads);

// The configuration item is used to lower the priority of the scanner thread,
// typically employed to ensure CPU scheduling for write operations.
// Default is 0, which is default value of thread nice value, increase this value
// to lower the priority of scan threads
DECLARE_Int32(scan_thread_nice_value);

// Use `LOG(FATAL)` to replace `throw` when true
DECLARE_mBool(exit_on_exception);

<<<<<<< HEAD
DECLARE_mInt32(tablet_schema_cache_recycle_interval);

// The configuration item is used to lower the priority of the scanner thread,
// typically employed to ensure CPU scheduling for write operations.
DECLARE_mBool(enable_scan_thread_low_thread_priority);
=======
// Remove predicate that is always true for a segment.
DECLARE_Bool(ignore_always_true_predicate_for_segment);

// Dir of default timezone files
DECLARE_String(default_tzfiles_path);

// the max package bytes be thrift server can receive
// avoid accepting error or too large package causing OOM,default 20000000(20M)
DECLARE_Int32(be_thrift_max_pkg_bytes);
// Ingest binlog work pool size
DECLARE_Int32(ingest_binlog_work_pool_size);

// Download binlog rate limit, unit is KB/s
DECLARE_Int32(download_binlog_rate_limit_kbs);
>>>>>>> 87c4d1c2

#ifdef BE_TEST
// test s3
DECLARE_String(test_s3_resource);
DECLARE_String(test_s3_ak);
DECLARE_String(test_s3_sk);
DECLARE_String(test_s3_endpoint);
DECLARE_String(test_s3_region);
DECLARE_String(test_s3_bucket);
DECLARE_String(test_s3_prefix);
#endif

class Register {
public:
    struct Field {
        const char* type = nullptr;
        const char* name = nullptr;
        void* storage = nullptr;
        const char* defval = nullptr;
        bool valmutable = false;
        Field(const char* ftype, const char* fname, void* fstorage, const char* fdefval,
              bool fvalmutable)
                : type(ftype),
                  name(fname),
                  storage(fstorage),
                  defval(fdefval),
                  valmutable(fvalmutable) {}
    };

public:
    static std::map<std::string, Field>* _s_field_map;

public:
    Register(const char* ftype, const char* fname, void* fstorage, const char* fdefval,
             bool fvalmutable) {
        if (_s_field_map == nullptr) {
            _s_field_map = new std::map<std::string, Field>();
        }
        Field field(ftype, fname, fstorage, fdefval, fvalmutable);
        _s_field_map->insert(std::make_pair(std::string(fname), field));
    }
};

// RegisterConfValidator class is used to store validator function of registered config fields in
// Register::_s_field_map.
// If any validator return false when BE bootstart, the bootstart will be terminated.
// If validator return false when use http API to update some config, the config will not
// be modified and the API will return failure.
class RegisterConfValidator {
public:
    // Validator for each config name.
    static std::map<std::string, std::function<bool()>>* _s_field_validator;

public:
    RegisterConfValidator(const char* fname, const std::function<bool()>& validator) {
        if (_s_field_validator == nullptr) {
            _s_field_validator = new std::map<std::string, std::function<bool()>>();
        }
        // register validator to _s_field_validator
        _s_field_validator->insert(std::make_pair(std::string(fname), validator));
    }
};

// configuration properties load from config file.
class Properties {
public:
    // load conf from file, if must_exist is true and file does not exist, return false
    bool load(const char* conf_file, bool must_exist = true);

    // Find the config value by key from `file_conf_map`.
    // If found, set `retval` to the config value,
    // or set `retval` to `defstr`
    // if retval is not set(in case defstr is nullptr), set is_retval_set to false
    template <typename T>
    bool get_or_default(const char* key, const char* defstr, T& retval, bool* is_retval_set) const;

    void set(const std::string& key, const std::string& val);

    void set_force(const std::string& key, const std::string& val);

    // dump props to conf file
    Status dump(const std::string& conffile);

private:
    std::map<std::string, std::string> file_conf_map;
};

// full configurations.
extern std::map<std::string, std::string>* full_conf_map;

extern std::mutex custom_conf_lock;

// Init the config from `conf_file`.
// If fill_conf_map is true, the updated config will also update the `full_conf_map`.
// If must_exist is true and `conf_file` does not exist, this function will return false.
// If set_to_default is true, the config value will be set to default value if not found in `conf_file`.
bool init(const char* conf_file, bool fill_conf_map = false, bool must_exist = true,
          bool set_to_default = true);

Status set_config(const std::string& field, const std::string& value, bool need_persist = false,
                  bool force = false);

Status persist_config(const std::string& field, const std::string& value);

std::mutex* get_mutable_string_config_lock();

std::vector<std::vector<std::string>> get_config_info();

Status set_fuzzy_config(const std::string& field, const std::string& value);

void set_fuzzy_configs();

} // namespace config
} // namespace doris<|MERGE_RESOLUTION|>--- conflicted
+++ resolved
@@ -1148,13 +1148,8 @@
 // Use `LOG(FATAL)` to replace `throw` when true
 DECLARE_mBool(exit_on_exception);
 
-<<<<<<< HEAD
 DECLARE_mInt32(tablet_schema_cache_recycle_interval);
 
-// The configuration item is used to lower the priority of the scanner thread,
-// typically employed to ensure CPU scheduling for write operations.
-DECLARE_mBool(enable_scan_thread_low_thread_priority);
-=======
 // Remove predicate that is always true for a segment.
 DECLARE_Bool(ignore_always_true_predicate_for_segment);
 
@@ -1169,7 +1164,6 @@
 
 // Download binlog rate limit, unit is KB/s
 DECLARE_Int32(download_binlog_rate_limit_kbs);
->>>>>>> 87c4d1c2
 
 #ifdef BE_TEST
 // test s3
