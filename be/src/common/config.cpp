--- conflicted
+++ resolved
@@ -1018,14 +1018,12 @@
 // enable set in BitmapValue
 DEFINE_Bool(enable_set_in_bitmap_value, "false");
 
-<<<<<<< HEAD
-// enable unify parse stream load properties in BE and FE
-// it will delete after version upgrade
+
 DEFINE_Bool(enable_unify_properties_parse, "true");
-=======
+
 DEFINE_Int64(max_hdfs_file_handle_cache_num, "20000");
 DEFINE_Int64(max_external_file_meta_cache_num, "20000");
->>>>>>> 7ed03f6b
+
 
 #ifdef BE_TEST
 // test s3
