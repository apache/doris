// Licensed to the Apache Software Foundation (ASF) under one
// or more contributor license agreements.  See the NOTICE file
// distributed with this work for additional information
// regarding copyright ownership.  The ASF licenses this file
// to you under the Apache License, Version 2.0 (the
// "License"); you may not use this file except in compliance
// with the License.  You may obtain a copy of the License at
//
//   http://www.apache.org/licenses/LICENSE-2.0
//
// Unless required by applicable law or agreed to in writing,
// software distributed under the License is distributed on an
// "AS IS" BASIS, WITHOUT WARRANTIES OR CONDITIONS OF ANY
// KIND, either express or implied.  See the License for the
// specific language governing permissions and limitations
// under the License.

#include <fmt/core.h>
#include <stdint.h>

#include <algorithm>
#include <cctype>
// IWYU pragma: no_include <bthread/errno.h>
#include <lz4/lz4hc.h>

#include <cerrno> // IWYU pragma: keep
#include <cstdlib>
#include <cstring>
#include <fstream> // IWYU pragma: keep
#include <functional>
#include <iostream>
#include <map>
#include <memory>
#include <mutex>
#include <random>
#include <string>
#include <utility>
#include <vector>

#include "common/config.h"
#include "common/logging.h"
#include "common/status.h"
#include "io/fs/file_writer.h"
#include "io/fs/local_file_system.h"
#include "util/cpu_info.h"

namespace doris::config {

// Dir of custom config file
DEFINE_String(custom_config_dir, "${DORIS_HOME}/conf");

// Dir of jdbc drivers
DEFINE_String(jdbc_drivers_dir, "${DORIS_HOME}/jdbc_drivers");

// cluster id
DEFINE_Int32(cluster_id, "-1");
// port on which BackendService is exported
DEFINE_Int32(be_port, "9060");

// port for brpc
DEFINE_Int32(brpc_port, "8060");

DEFINE_Int32(arrow_flight_sql_port, "-1");

DEFINE_mString(public_access_ip, "");

// the number of bthreads for brpc, the default value is set to -1,
// which means the number of bthreads is #cpu-cores
DEFINE_Int32(brpc_num_threads, "256");

// Declare a selection strategy for those servers have many ips.
// Note that there should at most one ip match this list.
// this is a list in semicolon-delimited format, in CIDR notation, e.g. 10.10.10.0/24
// If no ip match this rule, will choose one randomly.
DEFINE_String(priority_networks, "");

// memory mode
// performance or compact
DEFINE_String(memory_mode, "moderate");

// process memory limit specified as number of bytes
// ('<int>[bB]?'), megabytes ('<float>[mM]'), gigabytes ('<float>[gG]'),
// or percentage of the physical memory ('<int>%').
// defaults to bytes if no unit is given"
// must larger than 0. and if larger than physical memory size,
// it will be set to physical memory size.
DEFINE_String(mem_limit, "90%");

// Soft memory limit as a fraction of hard memory limit.
DEFINE_Double(soft_mem_limit_frac, "0.9");

// Schema change memory limit as a fraction of soft memory limit.
DEFINE_Double(schema_change_mem_limit_frac, "0.6");

// Many modern allocators (for example, tcmalloc) do not do a mremap for
// realloc, even in case of large enough chunks of memory. Although this allows
// you to increase performance and reduce memory consumption during realloc.
// To fix this, we do mremap manually if the chunk of memory is large enough.
//
// The threshold (128 MB, 128 * (1ULL << 20)) is chosen quite large, since changing the address
// space is very slow, especially in the case of a large number of threads. We
// expect that the set of operations mmap/something to do/mremap can only be
// performed about 1000 times per second.
//
// P.S. This is also required, because tcmalloc can not allocate a chunk of
// memory greater than 16 GB.
DEFINE_mInt64(mmap_threshold, "134217728"); // bytes

// When hash table capacity is greater than 2^double_grow_degree(default 2G), grow when 75% of the capacity is satisfied.
// Increase can reduce the number of hash table resize, but may waste more memory.
DEFINE_mInt32(hash_table_double_grow_degree, "31");

DEFINE_mInt32(max_fill_rate, "2");

DEFINE_mInt32(double_resize_threshold, "23");

// The maximum low water mark of the system `/proc/meminfo/MemAvailable`, Unit byte, default 1.6G,
// actual low water mark=min(1.6G, MemTotal * 10%), avoid wasting too much memory on machines
// with large memory larger than 16G.
// Turn up max. On machines with more than 16G memory, more memory buffers will be reserved for Full GC.
// Turn down max. will use as much memory as possible.
DEFINE_Int64(max_sys_mem_available_low_water_mark_bytes, "1717986918");

// The size of the memory that gc wants to release each time, as a percentage of the mem limit.
DEFINE_mString(process_minor_gc_size, "10%");
DEFINE_mString(process_full_gc_size, "20%");

// If true, when the process does not exceed the soft mem limit, the query memory will not be limited;
// when the process memory exceeds the soft mem limit, the query with the largest ratio between the currently
// used memory and the exec_mem_limit will be canceled.
// If false, cancel query when the memory used exceeds exec_mem_limit, same as before.
DEFINE_mBool(enable_query_memory_overcommit, "true");

DEFINE_mBool(disable_memory_gc, "false");

DEFINE_mInt64(large_memory_check_bytes, "2147483648");

DEFINE_mBool(enable_memory_orphan_check, "true");

// The maximum time a thread waits for full GC. Currently only query will wait for full gc.
DEFINE_mInt32(thread_wait_gc_max_milliseconds, "1000");

DEFINE_mInt64(pre_serialize_keys_limit_bytes, "16777216");

// the port heartbeat service used
DEFINE_Int32(heartbeat_service_port, "9050");
// the count of heart beat service
DEFINE_Int32(heartbeat_service_thread_count, "1");
// the count of thread to create table
DEFINE_Int32(create_tablet_worker_count, "3");
// the count of thread to drop table
DEFINE_Int32(drop_tablet_worker_count, "3");
// the count of thread to batch load
DEFINE_Int32(push_worker_count_normal_priority, "3");
// the count of thread to high priority batch load
DEFINE_Int32(push_worker_count_high_priority, "3");
// the count of thread to publish version
DEFINE_Int32(publish_version_worker_count, "8");
// the count of tablet thread to publish version
DEFINE_Int32(tablet_publish_txn_max_thread, "32");
// the timeout of EnginPublishVersionTask
DEFINE_Int32(publish_version_task_timeout_s, "8");
// the count of thread to calc delete bitmap
DEFINE_Int32(calc_delete_bitmap_max_thread, "32");
// the count of thread to calc delete bitmap worker, only used for cloud
DEFINE_Int32(calc_delete_bitmap_worker_count, "8");
// the count of thread to calc tablet delete bitmap task, only used for cloud
DEFINE_Int32(calc_tablet_delete_bitmap_task_max_thread, "32");
// the count of thread to clear transaction task
DEFINE_Int32(clear_transaction_task_worker_count, "1");
// the count of thread to delete
DEFINE_Int32(delete_worker_count, "3");
// the count of thread to alter table
DEFINE_Int32(alter_tablet_worker_count, "3");
// the count of thread to alter index
DEFINE_Int32(alter_index_worker_count, "3");
// the count of thread to clone
DEFINE_Int32(clone_worker_count, "3");
// the count of thread to clone
DEFINE_Int32(storage_medium_migrate_count, "1");
// the count of thread to check consistency
DEFINE_Int32(check_consistency_worker_count, "1");
// the count of thread to upload
DEFINE_Int32(upload_worker_count, "1");
// the count of thread to download
DEFINE_Int32(download_worker_count, "1");
// the count of thread to make snapshot
DEFINE_Int32(make_snapshot_worker_count, "5");
// the count of thread to release snapshot
DEFINE_Int32(release_snapshot_worker_count, "5");
// report random wait a little time to avoid FE receiving multiple be reports at the same time.
// do not set it to false for production environment
DEFINE_mBool(report_random_wait, "true");
// the interval time(seconds) for agent report tasks signature to FE
DEFINE_mInt32(report_task_interval_seconds, "10");
// the interval time(seconds) for refresh storage policy from FE
DEFINE_mInt32(storage_refresh_storage_policy_task_interval_seconds, "5");
// the interval time(seconds) for agent report disk state to FE
DEFINE_mInt32(report_disk_state_interval_seconds, "60");
// the interval time(seconds) for agent report olap table to FE
DEFINE_mInt32(report_tablet_interval_seconds, "60");
// the max download speed(KB/s)
DEFINE_mInt32(max_download_speed_kbps, "50000");
// download low speed limit(KB/s)
DEFINE_mInt32(download_low_speed_limit_kbps, "50");
// download low speed time(seconds)
DEFINE_mInt32(download_low_speed_time, "300");

DEFINE_String(sys_log_dir, "");
DEFINE_String(user_function_dir, "${DORIS_HOME}/lib/udf");
// INFO, WARNING, ERROR, FATAL
DEFINE_mString(sys_log_level, "INFO");
// TIME-DAY, TIME-HOUR, SIZE-MB-nnn
DEFINE_String(sys_log_roll_mode, "SIZE-MB-1024");
// log roll num
DEFINE_Int32(sys_log_roll_num, "10");
// verbose log
DEFINE_Strings(sys_log_verbose_modules, "");
// verbose log level
DEFINE_Int32(sys_log_verbose_level, "10");
// verbose log FLAGS_v
DEFINE_Int32(sys_log_verbose_flags_v, "-1");
// log buffer level
DEFINE_String(log_buffer_level, "");

// number of threads available to serve backend execution requests
DEFINE_Int32(be_service_threads, "64");

// interval between profile reports; in seconds
DEFINE_mInt32(status_report_interval, "5");
// The pipeline task has a high concurrency, therefore reducing its report frequency
DEFINE_mInt32(pipeline_status_report_interval, "10");
// if true, each disk will have a separate thread pool for scanner
DEFINE_Bool(doris_enable_scanner_thread_pool_per_disk, "true");
// the timeout of a work thread to wait the blocking priority queue to get a task
DEFINE_mInt64(doris_blocking_priority_queue_wait_timeout_ms, "500");
// number of scanner thread pool size for olap table
// and the min thread num of remote scanner thread pool
DEFINE_Int32(doris_scanner_thread_pool_thread_num, "-1");
DEFINE_Validator(doris_scanner_thread_pool_thread_num, [](const int config) -> bool {
    if (config == -1) {
        CpuInfo::init();
        doris_scanner_thread_pool_thread_num = std::max(48, CpuInfo::num_cores() * 2);
    }
    return true;
});
DEFINE_Int32(remote_split_source_batch_size, "1024");
DEFINE_Int32(doris_max_remote_scanner_thread_pool_thread_num, "-1");
// number of olap scanner thread pool queue size
DEFINE_Int32(doris_scanner_thread_pool_queue_size, "102400");
// default thrift client connect timeout(in seconds)
DEFINE_mInt32(thrift_connect_timeout_seconds, "3");
DEFINE_mInt32(fetch_rpc_timeout_seconds, "30");
// default thrift client retry interval (in milliseconds)
DEFINE_mInt64(thrift_client_retry_interval_ms, "1000");
// max row count number for single scan range, used in segmentv1
DEFINE_mInt32(doris_scan_range_row_count, "524288");
// max bytes number for single scan range, used in segmentv2
DEFINE_mInt32(doris_scan_range_max_mb, "1024");
// max bytes number for single scan block, used in segmentv2
DEFINE_mInt32(doris_scan_block_max_mb, "67108864");
// size of scanner queue between scanner thread and compute thread
DEFINE_mInt32(doris_scanner_queue_size, "1024");
// single read execute fragment row number
DEFINE_mInt32(doris_scanner_row_num, "16384");
// single read execute fragment row bytes
DEFINE_mInt32(doris_scanner_row_bytes, "10485760");
DEFINE_mInt32(min_bytes_in_scanner_queue, "67108864");
// number of max scan keys
DEFINE_mInt32(doris_max_scan_key_num, "48");
// the max number of push down values of a single column.
// if exceed, no conditions will be pushed down for that column.
DEFINE_mInt32(max_pushdown_conditions_per_column, "1024");
// (Advanced) Maximum size of per-query receive-side buffer
DEFINE_mInt32(exchg_node_buffer_size_bytes, "20485760");
DEFINE_mInt32(exchg_buffer_queue_capacity_factor, "64");

DEFINE_mInt64(column_dictionary_key_ratio_threshold, "0");
DEFINE_mInt64(column_dictionary_key_size_threshold, "0");
// memory_limitation_per_thread_for_schema_change_bytes unit bytes
DEFINE_mInt64(memory_limitation_per_thread_for_schema_change_bytes, "2147483648");
DEFINE_mInt64(memory_limitation_per_thread_for_storage_migration_bytes, "100000000");

DEFINE_mInt32(cache_prune_interval_sec, "10");
DEFINE_mInt32(cache_periodic_prune_stale_sweep_sec, "300");
// the clean interval of tablet lookup cache
DEFINE_mInt32(tablet_lookup_cache_stale_sweep_time_sec, "30");
DEFINE_mInt32(point_query_row_cache_stale_sweep_time_sec, "300");
DEFINE_mInt32(disk_stat_monitor_interval, "5");
DEFINE_mInt32(unused_rowset_monitor_interval, "30");
DEFINE_mInt32(quering_rowsets_evict_interval, "30");
DEFINE_String(storage_root_path, "${DORIS_HOME}/storage");
DEFINE_mString(broken_storage_path, "");

// Config is used to check incompatible old format hdr_ format
// whether doris uses strict way. When config is true, process will log fatal
// and exit. When config is false, process will only log warning.
DEFINE_Bool(storage_strict_check_incompatible_old_format, "true");

// BE process will exit if the percentage of error disk reach this value.
DEFINE_mInt32(max_percentage_of_error_disk, "100");
DEFINE_mInt32(default_num_rows_per_column_file_block, "1024");
// pending data policy
DEFINE_mInt32(pending_data_expire_time_sec, "1800");
// inc_rowset snapshot rs sweep time interval
DEFINE_mInt32(tablet_rowset_stale_sweep_time_sec, "300");
// tablet stale rowset sweep by threshold size
DEFINE_Bool(tablet_rowset_stale_sweep_by_size, "false");
DEFINE_mInt32(tablet_rowset_stale_sweep_threshold_size, "100");
// garbage sweep policy
DEFINE_Int32(max_garbage_sweep_interval, "3600");
DEFINE_Int32(min_garbage_sweep_interval, "180");
DEFINE_mInt32(garbage_sweep_batch_size, "100");
DEFINE_mInt32(snapshot_expire_time_sec, "172800");
// It is only a recommended value. When the disk space is insufficient,
// the file storage period under trash dose not have to comply with this parameter.
DEFINE_mInt32(trash_file_expire_time_sec, "259200");
// minimum file descriptor number
// modify them upon necessity
DEFINE_Int32(min_file_descriptor_number, "60000");
DEFINE_mBool(disable_segment_cache, "false");
DEFINE_String(row_cache_mem_limit, "20%");

// Cache for storage page size
DEFINE_String(storage_page_cache_limit, "20%");
// Shard size for page cache, the value must be power of two.
// It's recommended to set it to a value close to the number of BE cores in order to reduce lock contentions.
DEFINE_Int32(storage_page_cache_shard_size, "256");
// Percentage for index page cache
// all storage page cache will be divided into data_page_cache and index_page_cache
DEFINE_Int32(index_page_cache_percentage, "10");
// whether to disable page cache feature in storage
DEFINE_mBool(disable_storage_page_cache, "false");
// whether to disable row cache feature in storage
DEFINE_mBool(disable_storage_row_cache, "true");
// whether to disable pk page cache feature in storage
DEFINE_Bool(disable_pk_storage_page_cache, "false");
DEFINE_Bool(enable_non_pipeline, "false");

// Cache for mow primary key storage page size
DEFINE_String(pk_storage_page_cache_limit, "10%");
// data page size for primary key index
DEFINE_Int32(primary_key_data_page_size, "32768");

DEFINE_mInt32(data_page_cache_stale_sweep_time_sec, "300");
DEFINE_mInt32(index_page_cache_stale_sweep_time_sec, "600");
DEFINE_mInt32(pk_index_page_cache_stale_sweep_time_sec, "600");

DEFINE_Bool(enable_low_cardinality_optimize, "true");
DEFINE_Bool(enable_low_cardinality_cache_code, "true");

// be policy
// whether check compaction checksum
DEFINE_mBool(enable_compaction_checksum, "false");
// whether disable automatic compaction task
DEFINE_mBool(disable_auto_compaction, "false");
// whether enable vertical compaction
DEFINE_mBool(enable_vertical_compaction, "true");
// whether enable ordered data compaction
DEFINE_mBool(enable_ordered_data_compaction, "true");
// In vertical compaction, column number for every group
DEFINE_mInt32(vertical_compaction_num_columns_per_group, "5");
// In vertical compaction, max memory usage for row_source_buffer
DEFINE_Int32(vertical_compaction_max_row_source_memory_mb, "1024");
// In vertical compaction, max dest segment file size
DEFINE_mInt64(vertical_compaction_max_segment_size, "1073741824");

// If enabled, segments will be flushed column by column
DEFINE_mBool(enable_vertical_segment_writer, "true");

// In ordered data compaction, min segment size for input rowset
DEFINE_mInt32(ordered_data_compaction_min_segment_size, "10485760");

// This config can be set to limit thread number in compaction thread pool.
DEFINE_mInt32(max_base_compaction_threads, "4");
DEFINE_mInt32(max_cumu_compaction_threads, "-1");
DEFINE_mInt32(max_single_replica_compaction_threads, "-1");

DEFINE_Bool(enable_base_compaction_idle_sched, "true");
DEFINE_mInt64(base_compaction_min_rowset_num, "5");
DEFINE_mDouble(base_compaction_min_data_ratio, "0.3");
DEFINE_mInt64(base_compaction_dup_key_max_file_size_mbytes, "1024");

DEFINE_Bool(enable_skip_tablet_compaction, "true");
// output rowset of cumulative compaction total disk size exceed this config size,
// this rowset will be given to base compaction, unit is m byte.
DEFINE_mInt64(compaction_promotion_size_mbytes, "1024");

// output rowset of cumulative compaction total disk size exceed this config ratio of
// base rowset's total disk size, this rowset will be given to base compaction. The value must be between
// 0 and 1.
DEFINE_mDouble(compaction_promotion_ratio, "0.05");

// the smallest size of rowset promotion. When the rowset is less than this config, this
// rowset will be not given to base compaction. The unit is m byte.
DEFINE_mInt64(compaction_promotion_min_size_mbytes, "128");

// When output rowset of cumulative compaction total version count (end_version - start_version)
// exceed this config count, the rowset will be moved to base compaction
// NOTE: this config will work for unique key merge-on-write table only, to reduce version count
// related cost on delete bitmap more effectively.
DEFINE_mInt64(compaction_promotion_version_count, "1000");

// The lower bound size to do cumulative compaction. When total disk size of candidate rowsets is less than
// this size, size_based policy may not do to cumulative compaction. The unit is m byte.
DEFINE_mInt64(compaction_min_size_mbytes, "64");

// cumulative compaction policy: min and max delta file's number
DEFINE_mInt64(cumulative_compaction_min_deltas, "5");
DEFINE_mInt64(cumulative_compaction_max_deltas, "1000");

// This config can be set to limit thread number in  multiget thread pool.
DEFINE_mInt32(multi_get_max_threads, "10");

// The upper limit of "permits" held by all compaction tasks. This config can be set to limit memory consumption for compaction.
DEFINE_mInt64(total_permits_for_compaction_score, "10000");

// sleep interval in ms after generated compaction tasks
DEFINE_mInt32(generate_compaction_tasks_interval_ms, "10");

// sleep interval in second after update replica infos
DEFINE_mInt32(update_replica_infos_interval_seconds, "60");

// Compaction task number per disk.
// Must be greater than 2, because Base compaction and Cumulative compaction have at least one thread each.
DEFINE_mInt32(compaction_task_num_per_disk, "4");
// compaction thread num for fast disk(typically .SSD), must be greater than 2.
DEFINE_mInt32(compaction_task_num_per_fast_disk, "8");
DEFINE_Validator(compaction_task_num_per_disk,
                 [](const int config) -> bool { return config >= 2; });
DEFINE_Validator(compaction_task_num_per_fast_disk,
                 [](const int config) -> bool { return config >= 2; });

// How many rounds of cumulative compaction for each round of base compaction when compaction tasks generation.
DEFINE_mInt32(cumulative_compaction_rounds_for_each_base_compaction_round, "9");

// Not compact the invisible versions, but with some limitations:
// if not timeout, keep no more than compaction_keep_invisible_version_max_count versions;
// if timeout, keep no more than compaction_keep_invisible_version_min_count versions.
DEFINE_mInt32(compaction_keep_invisible_version_timeout_sec, "1800");
DEFINE_mInt32(compaction_keep_invisible_version_min_count, "50");
DEFINE_mInt32(compaction_keep_invisible_version_max_count, "500");

// Threshold to logging compaction trace, in seconds.
DEFINE_mInt32(base_compaction_trace_threshold, "60");
DEFINE_mInt32(cumulative_compaction_trace_threshold, "10");
DEFINE_mBool(disable_compaction_trace_log, "true");

// Interval to picking rowset to compact, in seconds
DEFINE_mInt64(pick_rowset_to_compact_interval_sec, "86400");

// Compaction priority schedule
DEFINE_mBool(enable_compaction_priority_scheduling, "true");
DEFINE_mInt32(low_priority_compaction_task_num_per_disk, "1");
DEFINE_mDouble(low_priority_tablet_version_num_ratio, "0.7");

// Thread count to do tablet meta checkpoint, -1 means use the data directories count.
DEFINE_Int32(max_meta_checkpoint_threads, "-1");

// Threshold to logging agent task trace, in seconds.
DEFINE_mInt32(agent_task_trace_threshold_sec, "2");

// This config can be set to limit thread number in tablet migration thread pool.
DEFINE_Int32(min_tablet_migration_threads, "1");
DEFINE_Int32(max_tablet_migration_threads, "1");

DEFINE_mInt32(finished_migration_tasks_size, "10000");
// If size less than this, the remaining rowsets will be force to complete
DEFINE_mInt32(migration_remaining_size_threshold_mb, "10");
// If the task runs longer than this time, the task will be terminated, in seconds.
// timeout = std::max(migration_task_timeout_secs,  tablet size / 1MB/s)
DEFINE_mInt32(migration_task_timeout_secs, "300");

// Port to start debug webserver on
DEFINE_Int32(webserver_port, "8040");
// Https enable flag
DEFINE_Bool(enable_https, "false");
// Path of certificate
DEFINE_String(ssl_certificate_path, "");
// Path of private key
DEFINE_String(ssl_private_key_path, "");
// Whether to check authorization
DEFINE_Bool(enable_all_http_auth, "false");
// Number of webserver workers
DEFINE_Int32(webserver_num_workers, "48");

DEFINE_Bool(enable_single_replica_load, "true");
// Number of download workers for single replica load
DEFINE_Int32(single_replica_load_download_num_workers, "64");

// Used for mini Load. mini load data file will be removed after this time.
DEFINE_Int64(load_data_reserve_hours, "4");
// log error log will be removed after this time
DEFINE_mInt64(load_error_log_reserve_hours, "48");
// error log size limit, default 200MB
DEFINE_mInt64(load_error_log_limit_bytes, "209715200");

DEFINE_Int32(brpc_heavy_work_pool_threads, "-1");
DEFINE_Int32(brpc_light_work_pool_threads, "-1");
DEFINE_Int32(brpc_heavy_work_pool_max_queue_size, "-1");
DEFINE_Int32(brpc_light_work_pool_max_queue_size, "-1");

// The maximum amount of data that can be processed by a stream load
DEFINE_mInt64(streaming_load_max_mb, "10240");
// Some data formats, such as JSON, cannot be streamed.
// Therefore, it is necessary to limit the maximum number of
// such data when using stream load to prevent excessive memory consumption.
DEFINE_mInt64(streaming_load_json_max_mb, "100");
// the alive time of a TabletsChannel.
// If the channel does not receive any data till this time,
// the channel will be removed.
DEFINE_mInt32(streaming_load_rpc_max_alive_time_sec, "1200");
// the timeout of a rpc to open the tablet writer in remote BE.
// short operation time, can set a short timeout
DEFINE_Int32(tablet_writer_open_rpc_timeout_sec, "60");
// You can ignore brpc error '[E1011]The server is overcrowded' when writing data.
DEFINE_mBool(tablet_writer_ignore_eovercrowded, "true");
DEFINE_mBool(exchange_sink_ignore_eovercrowded, "true");
DEFINE_mInt32(slave_replica_writer_rpc_timeout_sec, "60");
// Whether to enable stream load record function, the default is false.
// False: disable stream load record
DEFINE_mBool(enable_stream_load_record, "false");
// batch size of stream load record reported to FE
DEFINE_mInt32(stream_load_record_batch_size, "50");
// expire time of stream load record in rocksdb.
DEFINE_Int32(stream_load_record_expire_time_secs, "28800");
// time interval to clean expired stream load records
DEFINE_mInt64(clean_stream_load_record_interval_secs, "1800");
// The buffer size to store stream table function schema info
DEFINE_Int64(stream_tvf_buffer_size, "1048576"); // 1MB

// OlapTableSink sender's send interval, should be less than the real response time of a tablet writer rpc.
// You may need to lower the speed when the sink receiver bes are too busy.
DEFINE_mInt32(olap_table_sink_send_interval_microseconds, "1000");
DEFINE_mDouble(olap_table_sink_send_interval_auto_partition_factor, "0.001");

// Fragment thread pool
DEFINE_Int32(fragment_pool_thread_num_min, "64");
DEFINE_Int32(fragment_pool_thread_num_max, "2048");
DEFINE_Int32(fragment_pool_queue_size, "4096");

// Control the number of disks on the machine.  If 0, this comes from the system settings.
DEFINE_Int32(num_disks, "0");
// The maximum number of the threads per disk is also the max queue depth per disk.
DEFINE_Int32(num_threads_per_disk, "0");
// The read size is the size of the reads sent to os.
// There is a trade off of latency and throughout, trying to keep disks busy but
// not introduce seeks.  The literature seems to agree that with 8 MB reads, random
// io and sequential io perform similarly.
DEFINE_Int32(read_size, "8388608");    // 8 * 1024 * 1024, Read Size (in bytes)
DEFINE_Int32(min_buffer_size, "1024"); // 1024, The minimum read buffer size (in bytes)

// for pprof
DEFINE_String(pprof_profile_dir, "${DORIS_HOME}/log");
// for jeprofile in jemalloc
DEFINE_mString(jeprofile_dir, "${DORIS_HOME}/log");
DEFINE_mBool(enable_je_purge_dirty_pages, "true");

// to forward compatibility, will be removed later
DEFINE_mBool(enable_token_check, "true");

// to open/close system metrics
DEFINE_Bool(enable_system_metrics, "true");

// Number of cores Doris will used, this will effect only when it's greater than 0.
// Otherwise, Doris will use all cores returned from "/proc/cpuinfo".
DEFINE_Int32(num_cores, "0");

// When BE start, If there is a broken disk, BE process will exit by default.
// Otherwise, we will ignore the broken disk,
DEFINE_Bool(ignore_broken_disk, "false");

// Sleep time in milliseconds between memory maintenance iterations
DEFINE_mInt32(memory_maintenance_sleep_time_ms, "100");

// After full gc, no longer full gc and minor gc during sleep.
// After minor gc, no minor gc during sleep, but full gc is possible.
DEFINE_mInt32(memory_gc_sleep_time_ms, "1000");

// Sleep time in milliseconds between memtbale flush mgr refresh iterations
DEFINE_mInt64(memtable_mem_tracker_refresh_interval_ms, "5");

// Sleep time in milliseconds between refresh iterations of workload group memory statistics
DEFINE_mInt64(wg_mem_refresh_interval_ms, "50");

// percent of (active memtables size / all memtables size) when reach hard limit
DEFINE_mInt32(memtable_hard_limit_active_percent, "50");

// percent of (active memtables size / all memtables size) when reach soft limit
DEFINE_mInt32(memtable_soft_limit_active_percent, "50");

// memtable insert memory tracker will multiply input block size with this ratio
DEFINE_mDouble(memtable_insert_memory_ratio, "1.4");
// max write buffer size before flush, default 200MB
DEFINE_mInt64(write_buffer_size, "209715200");
// max buffer size used in memtable for the aggregated table, default 400MB
DEFINE_mInt64(write_buffer_size_for_agg, "419430400");
// max parallel flush task per memtable writer
DEFINE_mInt32(memtable_flush_running_count_limit, "2");

DEFINE_Int32(load_process_max_memory_limit_percent, "50"); // 50%

// If the memory consumption of load jobs exceed load_process_max_memory_limit,
// all load jobs will hang there to wait for memtable flush. We should have a
// soft limit which can trigger the memtable flush for the load channel who
// consumes lagest memory size before we reach the hard limit. The soft limit
// might avoid all load jobs hang at the same time.
DEFINE_Int32(load_process_soft_mem_limit_percent, "80");

// If load memory consumption is within load_process_safe_mem_permit_percent,
// memtable memory limiter will do nothing.
DEFINE_Int32(load_process_safe_mem_permit_percent, "5");

// result buffer cancelled time (unit: second)
DEFINE_mInt32(result_buffer_cancelled_interval_time, "300");

// the increased frequency of priority for remaining tasks in BlockingPriorityQueue
DEFINE_mInt32(priority_queue_remaining_tasks_increased_frequency, "512");

// sync tablet_meta when modifying meta
DEFINE_mBool(sync_tablet_meta, "false");

// default thrift rpc timeout ms
DEFINE_mInt32(thrift_rpc_timeout_ms, "60000");

// txn commit rpc timeout
DEFINE_mInt32(txn_commit_rpc_timeout_ms, "60000");

// If set to true, metric calculator will run
DEFINE_Bool(enable_metric_calculator, "true");

// max consumer num in one data consumer group, for routine load
DEFINE_mInt32(max_consumer_num_per_group, "3");

// the max size of thread pool for routine load task.
// this should be larger than FE config 'max_routine_load_task_num_per_be' (default 5)
DEFINE_Int32(max_routine_load_thread_pool_size, "1024");

// max external scan cache batch count, means cache max_memory_cache_batch_count * batch_size row
// default is 20, batch_size's default value is 1024 means 20 * 1024 rows will be cached
DEFINE_mInt32(max_memory_sink_batch_count, "20");

// This configuration is used for the context gc thread schedule period
// note: unit is minute, default is 5min
DEFINE_mInt32(scan_context_gc_interval_min, "5");

// es scroll keep-alive
DEFINE_String(es_scroll_keepalive, "5m");

// HTTP connection timeout for es
DEFINE_mInt32(es_http_timeout_ms, "5000");

// the max client cache number per each host
// There are variety of client cache in BE, but currently we use the
// same cache size configuration.
// TODO(cmy): use different config to set different client cache if necessary.
DEFINE_Int32(max_client_cache_size_per_host, "10");

// Dir to save files downloaded by SmallFileMgr
DEFINE_String(small_file_dir, "${DORIS_HOME}/lib/small_file/");
// path gc
DEFINE_Bool(path_gc_check, "true");
DEFINE_mInt32(path_gc_check_interval_second, "86400");
DEFINE_mInt32(path_gc_check_step, "1000");
DEFINE_mInt32(path_gc_check_step_interval_ms, "10");

// The following 2 configs limit the max usage of disk capacity of a data dir.
// If both of these 2 threshold reached, no more data can be writen into that data dir.
// The percent of max used capacity of a data dir
DEFINE_mInt32(storage_flood_stage_usage_percent, "90"); // 90%
// The min bytes that should be left of a data dir
DEFINE_mInt64(storage_flood_stage_left_capacity_bytes, "1073741824"); // 1GB
// number of thread for flushing memtable per store
DEFINE_Int32(flush_thread_num_per_store, "6");
// number of thread for flushing memtable per store, for high priority load task
DEFINE_Int32(high_priority_flush_thread_num_per_store, "6");
// number of threads = min(flush_thread_num_per_store * num_store,
//                         max_flush_thread_num_per_cpu * num_cpu)
DEFINE_Int32(max_flush_thread_num_per_cpu, "4");

// config for tablet meta checkpoint
DEFINE_mInt32(tablet_meta_checkpoint_min_new_rowsets_num, "10");
DEFINE_mInt32(tablet_meta_checkpoint_min_interval_secs, "600");
DEFINE_Int32(generate_tablet_meta_checkpoint_tasks_interval_secs, "600");

// config for default rowset type
// Valid configs: ALPHA, BETA
DEFINE_String(default_rowset_type, "BETA");

// Maximum size of a single message body in all protocols
DEFINE_Int64(brpc_max_body_size, "3147483648");
DEFINE_Int64(brpc_socket_max_unwritten_bytes, "-1");
// TODO(zxy): expect to be true in v1.3
// Whether to embed the ProtoBuf Request serialized string together with Tuple/Block data into
// Controller Attachment and send it through http brpc when the length of the Tuple/Block data
// is greater than 1.8G. This is to avoid the error of Request length overflow (2G).
DEFINE_mBool(transfer_large_data_by_brpc, "false");

// max number of txns for every txn_partition_map in txn manager
// this is a self protection to avoid too many txns saving in manager
DEFINE_mInt64(max_runnings_transactions_per_txn_map, "2000");

// tablet_map_lock shard size, the value is 2^n, n=0,1,2,3,4
// this is a an enhancement for better performance to manage tablet
DEFINE_Int32(tablet_map_shard_size, "256");

// txn_map_lock shard size, the value is 2^n, n=0,1,2,3,4
// this is a an enhancement for better performance to manage txn
DEFINE_Int32(txn_map_shard_size, "1024");

// txn_lock shard size, the value is 2^n, n=0,1,2,3,4
// this is a an enhancement for better performance to commit and publish txn
DEFINE_Int32(txn_shard_size, "1024");

// Whether to continue to start be when load tablet from header failed.
DEFINE_Bool(ignore_load_tablet_failure, "false");

// Whether to continue to start be when load tablet from header failed.
DEFINE_mBool(ignore_rowset_stale_unconsistent_delete, "false");

// Set max cache's size of query results, the unit is M byte
DEFINE_Int32(query_cache_max_size_mb, "256");

// Cache memory is pruned when reach query_cache_max_size_mb + query_cache_elasticity_size_mb
DEFINE_Int32(query_cache_elasticity_size_mb, "128");

// Maximum number of cache partitions corresponding to a SQL
DEFINE_Int32(query_cache_max_partition_count, "1024");

// Maximum number of version of a tablet. If the version num of a tablet exceed limit,
// the load process will reject new incoming load job of this tablet.
// This is to avoid too many version num.
DEFINE_mInt32(max_tablet_version_num, "2000");

// Frontend mainly use two thrift sever type: THREAD_POOL, THREADED_SELECTOR. if fe use THREADED_SELECTOR model for thrift server,
// the thrift_server_type_of_fe should be set THREADED_SELECTOR to make be thrift client to fe constructed with TFramedTransport
DEFINE_String(thrift_server_type_of_fe, "THREAD_POOL");

// disable zone map index when page row is too few
DEFINE_mInt32(zone_map_row_num_threshold, "20");

// aws sdk log level
//    Off = 0,
//    Fatal = 1,
//    Error = 2,
//    Warn = 3,
//    Info = 4,
//    Debug = 5,
//    Trace = 6
// Default to turn off aws sdk log, because aws sdk errors that need to be cared will be output through Doris logs
DEFINE_Int32(aws_log_level, "0");

// the buffer size when read data from remote storage like s3
DEFINE_mInt32(remote_storage_read_buffer_mb, "16");

// The minimum length when TCMalloc Hook consumes/releases MemTracker, consume size
// smaller than this value will continue to accumulate. specified as number of bytes.
// Decreasing this value will increase the frequency of consume/release.
// Increasing this value will cause MemTracker statistics to be inaccurate.
DEFINE_mInt32(mem_tracker_consume_min_size_bytes, "1048576");

// The version information of the tablet will be stored in the memory
// in an adjacency graph data structure.
// And as the new version is written and the old version is deleted,
// the data structure will begin to have empty vertex with no edge associations(orphan vertex).
// This config is used to control that when the proportion of orphan vertex is greater than the threshold,
// the adjacency graph will be rebuilt to ensure that the data structure will not expand indefinitely.
// This config usually only needs to be modified during testing.
// In most cases, it does not need to be modified.
DEFINE_mDouble(tablet_version_graph_orphan_vertex_ratio, "0.1");

// share delta writers when memtable_on_sink_node = true
DEFINE_Bool(share_delta_writers, "true");
// timeout for open load stream rpc in ms
DEFINE_Int64(open_load_stream_timeout_ms, "60000"); // 60s
// enable write background when using brpc stream
DEFINE_mBool(enable_brpc_stream_write_background, "true");

// brpc streaming max_buf_size in bytes
DEFINE_Int64(load_stream_max_buf_size, "20971520"); // 20MB
// brpc streaming messages_in_batch
DEFINE_Int32(load_stream_messages_in_batch, "128");
// brpc streaming StreamWait seconds on EAGAIN
DEFINE_Int32(load_stream_eagain_wait_seconds, "600");
// max tasks per flush token in load stream
DEFINE_Int32(load_stream_flush_token_max_tasks, "15");
// max wait flush token time in load stream
DEFINE_Int32(load_stream_max_wait_flush_token_time_ms, "600000");

// max send batch parallelism for OlapTableSink
// The value set by the user for send_batch_parallelism is not allowed to exceed max_send_batch_parallelism_per_job,
// if exceed, the value of send_batch_parallelism would be max_send_batch_parallelism_per_job
DEFINE_mInt32(max_send_batch_parallelism_per_job, "5");
DEFINE_Validator(max_send_batch_parallelism_per_job,
                 [](const int config) -> bool { return config >= 1; });

// number of send batch thread pool size
DEFINE_Int32(send_batch_thread_pool_thread_num, "64");
// number of send batch thread pool queue size
DEFINE_Int32(send_batch_thread_pool_queue_size, "102400");

// Limit the number of segment of a newly created rowset.
// The newly created rowset may to be compacted after loading,
// so if there are too many segment in a rowset, the compaction process
// will run out of memory.
// When doing compaction, each segment may take at least 1MB buffer.
DEFINE_mInt32(max_segment_num_per_rowset, "1000");
DEFINE_mInt32(segment_compression_threshold_kb, "256");

// The connection timeout when connecting to external table such as odbc table.
DEFINE_mInt32(external_table_connect_timeout_sec, "30");

// Time to clean up useless JDBC connection pool cache
DEFINE_mInt32(jdbc_connection_pool_cache_clear_time_sec, "28800");

// Global bitmap cache capacity for aggregation cache, size in bytes
DEFINE_Int64(delete_bitmap_agg_cache_capacity, "104857600");
// The default delete bitmap cache is set to 100MB,
// which can be insufficient and cause performance issues when the amount of user data is large.
// To mitigate the problem of an inadequate cache,
// we will take the larger of 0.5% of the total memory and 100MB as the delete bitmap cache size.
DEFINE_String(delete_bitmap_dynamic_agg_cache_limit, "0.5%");
DEFINE_mInt32(delete_bitmap_agg_cache_stale_sweep_time_sec, "1800");

// reference https://github.com/edenhill/librdkafka/blob/master/INTRODUCTION.md#broker-version-compatibility
// If the dependent kafka broker version older than 0.10.0.0,
// the value of kafka_api_version_request should be false, and the
// value set by the fallback version kafka_broker_version_fallback will be used,
// and the valid values are: 0.9.0.x, 0.8.x.y.
DEFINE_String(kafka_api_version_request, "true");
DEFINE_String(kafka_broker_version_fallback, "0.10.0");
DEFINE_String(kafka_debug, "disable");

// The number of pool siz of routine load consumer.
// If you meet the error describe in https://github.com/edenhill/librdkafka/issues/3608
// Change this size to 0 to fix it temporarily.
<<<<<<< HEAD
DEFINE_mInt32(routine_load_consumer_pool_size, "1024");
=======
DEFINE_Int32(routine_load_consumer_pool_size, "1024");
>>>>>>> f53cf052

// Used in single-stream-multi-table load. When receive a batch of messages from kafka,
// if the size of batch is more than this threshold, we will request plans for all related tables.
DEFINE_Int32(multi_table_batch_plan_threshold, "200");

// Used in single-stream-multi-table load. When receiving a batch of messages from Kafka,
// if the size of the table wait for plan is more than this threshold, we will request plans for all related tables.
// The param is aimed to avoid requesting and executing too many plans at once.
// Performing small batch processing on multiple tables during the loaded process can reduce the pressure of a single RPC
// and improve the real-time processing of data.
DEFINE_Int32(multi_table_max_wait_tables, "5");

// When the timeout of a load task is less than this threshold,
// Doris treats it as a high priority task.
// high priority tasks use a separate thread pool for flush and do not block rpc by memory cleanup logic.
// this threshold is mainly used to identify routine load tasks and should not be modified if not necessary.
DEFINE_mInt32(load_task_high_priority_threshold_second, "120");

// The min timeout of load rpc (add batch, close, etc.)
// Because a load rpc may be blocked for a while.
// Increase this config may avoid rpc timeout.
DEFINE_mInt32(min_load_rpc_timeout_ms, "20000");

// use which protocol to access function service, candicate is baidu_std/h2:grpc
DEFINE_String(function_service_protocol, "h2:grpc");

// use which load balancer to select server to connect
DEFINE_String(rpc_load_balancer, "rr");

// a soft limit of string type length, the hard limit is 2GB - 4, but if too long will cause very low performance,
// so we set a soft limit, default is 1MB
DEFINE_mInt32(string_type_length_soft_limit_bytes, "1048576");

DEFINE_Validator(string_type_length_soft_limit_bytes,
                 [](const int config) -> bool { return config > 0 && config <= 2147483643; });

DEFINE_mInt32(jsonb_type_length_soft_limit_bytes, "1048576");

DEFINE_Validator(jsonb_type_length_soft_limit_bytes,
                 [](const int config) -> bool { return config > 0 && config <= 2147483643; });

// Threshold of reading a small file into memory
DEFINE_mInt32(in_memory_file_size, "1048576"); // 1MB

// ParquetReaderWrap prefetch buffer size
DEFINE_Int32(parquet_reader_max_buffer_size, "50");
// Max size of parquet page header in bytes
DEFINE_mInt32(parquet_header_max_size_mb, "1");
// Max buffer size for parquet row group
DEFINE_mInt32(parquet_rowgroup_max_buffer_mb, "128");
// Max buffer size for parquet chunk column
DEFINE_mInt32(parquet_column_max_buffer_mb, "8");
DEFINE_mDouble(max_amplified_read_ratio, "0.8");
DEFINE_mInt32(merged_oss_min_io_size, "1048576");
DEFINE_mInt32(merged_hdfs_min_io_size, "8192");

// OrcReader
DEFINE_mInt32(orc_natural_read_size_mb, "8");
DEFINE_mInt64(big_column_size_buffer, "65535");
DEFINE_mInt64(small_column_size_buffer, "100");

// When the rows number reached this limit, will check the filter rate the of bloomfilter
// if it is lower than a specific threshold, the predicate will be disabled.
DEFINE_mInt32(rf_predicate_check_row_num, "204800");

// cooldown task configs
DEFINE_Int32(cooldown_thread_num, "5");
DEFINE_mInt64(generate_cooldown_task_interval_sec, "20");
DEFINE_mInt32(remove_unused_remote_files_interval_sec, "21600"); // 6h
DEFINE_mInt32(confirm_unused_remote_files_interval_sec, "60");
DEFINE_Int32(cold_data_compaction_thread_num, "2");
DEFINE_mInt32(cold_data_compaction_interval_sec, "1800");

DEFINE_String(tmp_file_dir, "tmp");

DEFINE_Int32(s3_transfer_executor_pool_size, "2");

DEFINE_Bool(enable_time_lut, "true");
DEFINE_mBool(enable_simdjson_reader, "true");

DEFINE_mBool(enable_query_like_bloom_filter, "true");
// number of s3 scanner thread pool size
DEFINE_Int32(doris_remote_scanner_thread_pool_thread_num, "48");
// number of s3 scanner thread pool queue size
DEFINE_Int32(doris_remote_scanner_thread_pool_queue_size, "102400");

// limit the queue of pending batches which will be sent by a single nodechannel
DEFINE_mInt64(nodechannel_pending_queue_max_bytes, "67108864");

// The batch size for sending data by brpc streaming client
DEFINE_mInt64(brpc_streaming_client_batch_bytes, "262144");

// Max waiting time to wait the "plan fragment start" rpc.
// If timeout, the fragment will be cancelled.
// This parameter is usually only used when the FE loses connection,
// and the BE can automatically cancel the relevant fragment after the timeout,
// so as to avoid occupying the execution thread for a long time.
DEFINE_mInt32(max_fragment_start_wait_time_seconds, "30");

// Node role tag for backend. Mix role is the default role, and computation role have no
// any tablet.
DEFINE_String(be_node_role, "mix");

// Hide webserver page for safety.
// Hide the be config page for webserver.
DEFINE_Bool(hide_webserver_config_page, "false");

DEFINE_Bool(enable_segcompaction, "true");

// Max number of segments allowed in a single segcompaction task.
DEFINE_Int32(segcompaction_batch_size, "10");

// Max row count allowed in a single source segment, bigger segments will be skipped.
DEFINE_Int32(segcompaction_candidate_max_rows, "1048576");

// Max file size allowed in a single source segment, bigger segments will be skipped.
DEFINE_Int64(segcompaction_candidate_max_bytes, "104857600");

// Max total row count allowed in a single segcompaction task.
DEFINE_Int32(segcompaction_task_max_rows, "1572864");

// Max total file size allowed in a single segcompaction task.
DEFINE_Int64(segcompaction_task_max_bytes, "157286400");

// Global segcompaction thread pool size.
DEFINE_mInt32(segcompaction_num_threads, "5");

// enable java udf and jdbc scannode
DEFINE_Bool(enable_java_support, "true");

// Set config randomly to check more issues in github workflow
DEFINE_Bool(enable_fuzzy_mode, "false");

DEFINE_Bool(enable_debug_points, "false");

DEFINE_Int32(pipeline_executor_size, "0");
DEFINE_Bool(enable_workload_group_for_scan, "false");
DEFINE_mInt64(workload_group_scan_task_wait_timeout_ms, "10000");

// Temp config. True to use optimization for bitmap_index apply predicate except leaf node of the and node.
// Will remove after fully test.
DEFINE_Bool(enable_index_apply_preds_except_leafnode_of_andnode, "true");

DEFINE_mBool(variant_enable_flatten_nested, "false");
DEFINE_mDouble(variant_ratio_of_defaults_as_sparse_column, "1");
DEFINE_mInt64(variant_threshold_rows_to_estimate_sparse_column, "1000");

// block file cache
DEFINE_Bool(enable_file_cache, "false");
// format: [{"path":"/path/to/file_cache","total_size":21474836480,"query_limit":10737418240}]
// format: [{"path":"/path/to/file_cache","total_size":21474836480,"query_limit":10737418240},{"path":"/path/to/file_cache2","total_size":21474836480,"query_limit":10737418240}]
DEFINE_String(file_cache_path, "");
DEFINE_Int64(file_cache_each_block_size, "1048576"); // 1MB

DEFINE_Bool(clear_file_cache, "false");
DEFINE_Bool(enable_file_cache_query_limit, "false");
DEFINE_mInt32(file_cache_enter_disk_resource_limit_mode_percent, "90");
DEFINE_mInt32(file_cache_exit_disk_resource_limit_mode_percent, "80");
DEFINE_mBool(enable_read_cache_file_directly, "false");
DEFINE_mBool(file_cache_enable_evict_from_other_queue_by_size, "false");
DEFINE_mInt64(file_cache_ttl_valid_check_interval_second, "0"); // zero for not checking

DEFINE_mInt32(index_cache_entry_stay_time_after_lookup_s, "1800");
DEFINE_mInt32(inverted_index_cache_stale_sweep_time_sec, "600");
// inverted index searcher cache size
DEFINE_String(inverted_index_searcher_cache_limit, "10%");
// set `true` to enable insert searcher into cache when write inverted index data
DEFINE_Bool(enable_write_index_searcher_cache, "true");
DEFINE_Bool(enable_inverted_index_cache_check_timestamp, "true");
DEFINE_Int32(inverted_index_fd_number_limit_percent, "40"); // 40%
DEFINE_Int32(inverted_index_query_cache_shards, "256");

// inverted index match bitmap cache size
DEFINE_String(inverted_index_query_cache_limit, "10%");

// inverted index
DEFINE_mDouble(inverted_index_ram_buffer_size, "512");
// -1 indicates not working.
// Normally we should not change this, it's useful for testing.
DEFINE_mInt32(inverted_index_max_buffered_docs, "-1");
// dict path for chinese analyzer
DEFINE_String(inverted_index_dict_path, "${DORIS_HOME}/dict");
DEFINE_Int32(inverted_index_read_buffer_size, "4096");
// tree depth for bkd index
DEFINE_Int32(max_depth_in_bkd_tree, "32");
// index compaction
DEFINE_mBool(inverted_index_compaction_enable, "false");
// Only for debug, do not use in production
DEFINE_mBool(debug_inverted_index_compaction, "false");
// index by RAM directory
DEFINE_mBool(inverted_index_ram_dir_enable, "true");
// use num_broadcast_buffer blocks as buffer to do broadcast
DEFINE_Int32(num_broadcast_buffer, "32");

// max depth of expression tree allowed.
DEFINE_Int32(max_depth_of_expr_tree, "600");

// Report a tablet as bad when io errors occurs more than this value.
DEFINE_mInt64(max_tablet_io_errors, "-1");

// Report a tablet as bad when its path not found
DEFINE_Int32(tablet_path_check_interval_seconds, "-1");
DEFINE_mInt32(tablet_path_check_batch_size, "1000");

// Page size of row column, default 4KB
DEFINE_mInt64(row_column_page_size, "4096");
// it must be larger than or equal to 5MB
DEFINE_mInt64(s3_write_buffer_size, "5242880");
// Log interval when doing s3 upload task
DEFINE_mInt32(s3_file_writer_log_interval_second, "60");
DEFINE_mInt64(file_cache_max_file_reader_cache_size, "1000000");
DEFINE_mInt64(hdfs_write_batch_buffer_size_mb, "1"); // 1MB

//disable shrink memory by default
DEFINE_mBool(enable_shrink_memory, "false");
DEFINE_mInt32(schema_cache_capacity, "1024");
DEFINE_mInt32(schema_cache_sweep_time_sec, "100");

// max number of segment cache, default -1 for backward compatibility fd_number*2/5
DEFINE_mInt32(segment_cache_capacity, "-1");
DEFINE_mInt32(estimated_num_columns_per_segment, "30");
DEFINE_mInt32(estimated_mem_per_column_reader, "1024");
// The value is calculate by storage_page_cache_limit * index_page_cache_percentage
DEFINE_mInt32(segment_cache_memory_percentage, "2");

// enable feature binlog, default false
DEFINE_Bool(enable_feature_binlog, "false");

// enable set in BitmapValue
DEFINE_Bool(enable_set_in_bitmap_value, "false");

DEFINE_Int64(max_hdfs_file_handle_cache_num, "1000");
DEFINE_Int32(max_hdfs_file_handle_cache_time_sec, "3600");
DEFINE_Int64(max_external_file_meta_cache_num, "1000");
DEFINE_mInt32(common_obj_lru_cache_stale_sweep_time_sec, "900");
// Apply delete pred in cumu compaction
DEFINE_mBool(enable_delete_when_cumu_compaction, "false");

// max_write_buffer_number for rocksdb
DEFINE_Int32(rocksdb_max_write_buffer_number, "5");

DEFINE_mBool(allow_zero_date, "false");
DEFINE_Bool(allow_invalid_decimalv2_literal, "false");
DEFINE_mString(kerberos_ccache_path, "");
DEFINE_mString(kerberos_krb5_conf_path, "/etc/krb5.conf");

DEFINE_mString(get_stack_trace_tool, "libunwind");
DEFINE_mString(dwarf_location_info_mode, "FAST");
DEFINE_mBool(enable_address_sanitizers_with_stack_trace, "true");

// the ratio of _prefetch_size/_batch_size in AutoIncIDBuffer
DEFINE_mInt64(auto_inc_prefetch_size_ratio, "10");

// the ratio of _low_level_water_level_mark/_batch_size in AutoIncIDBuffer
DEFINE_mInt64(auto_inc_low_water_level_mark_size_ratio, "3");

// number of threads that fetch auto-inc ranges from FE
DEFINE_mInt64(auto_inc_fetch_thread_num, "3");
// default max to 2048 connections
DEFINE_mInt64(lookup_connection_cache_capacity, "2048");

// level of compression when using LZ4_HC, whose defalut value is LZ4HC_CLEVEL_DEFAULT
DEFINE_mInt64(LZ4_HC_compression_level, "9");

DEFINE_mBool(enable_merge_on_write_correctness_check, "true");
// rowid conversion correctness check when compaction for mow table
DEFINE_mBool(enable_rowid_conversion_correctness_check, "false");
// When the number of missing versions is more than this value, do not directly
// retry the publish and handle it through async publish.
DEFINE_mInt32(mow_publish_max_discontinuous_version_num, "20");

// The secure path with user files, used in the `local` table function.
DEFINE_mString(user_files_secure_path, "${DORIS_HOME}");

DEFINE_Int32(partition_topn_partition_threshold, "1024");

DEFINE_Int32(fe_expire_duration_seconds, "60");

DEFINE_Int32(grace_shutdown_wait_seconds, "120");

DEFINE_Int16(bitmap_serialize_version, "1");

// group commit config
DEFINE_String(group_commit_wal_path, "");
DEFINE_Int32(group_commit_replay_wal_retry_num, "10");
DEFINE_Int32(group_commit_replay_wal_retry_interval_seconds, "5");
DEFINE_Int32(group_commit_replay_wal_retry_interval_max_seconds, "1800");
DEFINE_Int32(group_commit_relay_wal_threads, "10");
// This config can be set to limit thread number in group commit request fragment thread pool.
DEFINE_Int32(group_commit_insert_threads, "10");
DEFINE_Int32(group_commit_memory_rows_for_max_filter_ratio, "10000");
DEFINE_Bool(wait_internal_group_commit_finish, "false");
// Max size(bytes) of group commit queues, used for mem back pressure, defult 64M.
DEFINE_mInt32(group_commit_queue_mem_limit, "67108864");
// Max size(bytes) or percentage(%) of wal disk usage, used for disk space back pressure, default 10% of the disk available space.
// group_commit_wal_max_disk_limit=1024 or group_commit_wal_max_disk_limit=10% can be automatically identified.
DEFINE_String(group_commit_wal_max_disk_limit, "10%");
DEFINE_Bool(group_commit_wait_replay_wal_finish, "false");

DEFINE_mInt32(scan_thread_nice_value, "0");
DEFINE_mInt32(tablet_schema_cache_recycle_interval, "3600");
DEFINE_mInt32(tablet_schema_cache_capacity, "102400");

DEFINE_Bool(exit_on_exception, "false");
// This config controls whether the s3 file writer would flush cache asynchronously
DEFINE_Bool(enable_flush_file_cache_async, "true");

// cgroup
DEFINE_mString(doris_cgroup_cpu_path, "");
DEFINE_mBool(enable_cgroup_cpu_soft_limit, "true");

DEFINE_mBool(enable_workload_group_memory_gc, "true");

DEFINE_Bool(ignore_always_true_predicate_for_segment, "true");

// Dir of default timezone files
DEFINE_String(default_tzfiles_path, "${DORIS_HOME}/zoneinfo");
DEFINE_Bool(use_doris_tzfile, "false");

// Ingest binlog work pool size, -1 is disable, 0 is hardware concurrency
DEFINE_Int32(ingest_binlog_work_pool_size, "-1");

// Download binlog rate limit, unit is KB/s, 0 means no limit
DEFINE_Int32(download_binlog_rate_limit_kbs, "0");

DEFINE_mInt32(buffered_reader_read_timeout_ms, "600000");

DEFINE_Bool(enable_snapshot_action, "false");

DEFINE_mInt32(variant_max_merged_tablet_schema_size, "2048");

DEFINE_mBool(enable_column_type_check, "true");
// 128 MB
DEFINE_mInt64(local_exchange_buffer_mem_limit, "134217728");

// Default 300s, if its value <= 0, then log is disabled
DEFINE_mInt64(enable_debug_log_timeout_secs, "0");

// Tolerance for the number of partition id 0 in rowset, default 0
DEFINE_Int32(ignore_invalid_partition_id_rowset_num, "0");

DEFINE_mInt32(report_query_statistics_interval_ms, "3000");
// 30s
DEFINE_mInt32(query_statistics_reserve_timeout_ms, "30000");

DEFINE_mInt32(report_exec_status_thread_num, "5");

// consider two high usage disk at the same available level if they do not exceed this diff.
DEFINE_mDouble(high_disk_avail_level_diff_usages, "0.15");

// create tablet in partition random robin idx lru size, default 10000
DEFINE_Int32(partition_disk_index_lru_size, "10000");
// limit the storage space that query spill files can use
DEFINE_String(spill_storage_root_path, "");
DEFINE_String(spill_storage_limit, "20%");   // 20%
DEFINE_mInt32(spill_gc_interval_ms, "2000"); // 2s
DEFINE_mInt32(spill_gc_file_count, "2000");
DEFINE_Int32(spill_io_thread_pool_thread_num, "-1");
DEFINE_Validator(spill_io_thread_pool_thread_num, [](const int config) -> bool {
    if (config == -1) {
        CpuInfo::init();
        spill_io_thread_pool_thread_num = std::max(48, CpuInfo::num_cores() * 2);
    }
    return true;
});
DEFINE_Int32(spill_io_thread_pool_queue_size, "102400");

DEFINE_mBool(check_segment_when_build_rowset_meta, "false");

DEFINE_mInt32(max_s3_client_retry, "10");

DEFINE_mBool(enable_s3_rate_limiter, "false");

DEFINE_String(trino_connector_plugin_dir, "${DORIS_HOME}/connectors");

// ca_cert_file is in this path by default, Normally no modification is required
// ca cert default path is different from different OS
DEFINE_mString(ca_cert_file_paths,
               "/etc/pki/tls/certs/ca-bundle.crt;/etc/ssl/certs/ca-certificates.crt;"
               "/etc/ssl/ca-bundle.pem");

/** Table sink configurations(currently contains only external table types) **/
// Minimum data processed to scale writers in exchange when non partition writing
DEFINE_mInt64(table_sink_non_partition_write_scaling_data_processed_threshold,
              "26214400"); // 25MB
// Minimum data processed to trigger skewed partition rebalancing in exchange when partition writing
DEFINE_mInt64(table_sink_partition_write_min_data_processed_rebalance_threshold,
              "26214400"); // 25MB
// Minimum partition data processed to rebalance writers in exchange when partition writing
DEFINE_mInt64(table_sink_partition_write_min_partition_data_processed_rebalance_threshold,
              "15728640"); // 15MB
// Maximum processed partition nums of per writer when partition writing
DEFINE_mInt32(table_sink_partition_write_max_partition_nums_per_writer, "128");

/** Hive sink configurations **/
DEFINE_mInt64(hive_sink_max_file_size, "1073741824"); // 1GB

DEFINE_mInt32(thrift_client_open_num_tries, "1");

DEFINE_Bool(enable_index_compaction, "false");

// http scheme in S3Client to use. E.g. http or https
DEFINE_String(s3_client_http_scheme, "http");
DEFINE_Validator(s3_client_http_scheme, [](const std::string& config) -> bool {
    return config == "http" || config == "https";
});

// enable injection point in regression-test
DEFINE_mBool(enable_injection_point, "false");

DEFINE_mBool(ignore_schema_change_check, "false");

DEFINE_mInt64(string_overflow_size, "4294967295"); // std::numic_limits<uint32_t>::max()

// The min thread num for BufferedReaderPrefetchThreadPool
DEFINE_Int64(num_buffered_reader_prefetch_thread_pool_min_thread, "16");
// The max thread num for BufferedReaderPrefetchThreadPool
DEFINE_Int64(num_buffered_reader_prefetch_thread_pool_max_thread, "64");
// The min thread num for S3FileUploadThreadPool
DEFINE_Int64(num_s3_file_upload_thread_pool_min_thread, "16");
// The max thread num for S3FileUploadThreadPool
DEFINE_Int64(num_s3_file_upload_thread_pool_max_thread, "64");
// The max ratio for ttl cache's size
DEFINE_mInt64(max_ttl_cache_ratio, "90");
// The maximum jvm heap usage ratio for hdfs write workload
DEFINE_mDouble(max_hdfs_wirter_jni_heap_usage_ratio, "0.5");
// The sleep milliseconds duration when hdfs write exceeds the maximum usage
DEFINE_mInt64(hdfs_jni_write_sleep_milliseconds, "300");
// The max retry times when hdfs write failed
DEFINE_mInt64(hdfs_jni_write_max_retry_time, "3");

// The min thread num for NonBlockCloseThreadPool
DEFINE_Int64(min_nonblock_close_thread_num, "12");
// The max thread num for NonBlockCloseThreadPool
DEFINE_Int64(max_nonblock_close_thread_num, "64");
// The possibility that mem allocator throws an exception during memory allocation
// This config is for test usage, be careful when changing it.
DEFINE_mDouble(mem_alloc_fault_probability, "0.0");

// clang-format off
#ifdef BE_TEST
// test s3
DEFINE_String(test_s3_resource, "resource");
DEFINE_String(test_s3_ak, "ak");
DEFINE_String(test_s3_sk, "sk");
DEFINE_String(test_s3_endpoint, "endpoint");
DEFINE_String(test_s3_region, "region");
DEFINE_String(test_s3_bucket, "bucket");
DEFINE_String(test_s3_prefix, "prefix");
#endif
// clang-format on

std::map<std::string, Register::Field>* Register::_s_field_map = nullptr;
std::map<std::string, std::function<bool()>>* RegisterConfValidator::_s_field_validator = nullptr;
std::map<std::string, std::string>* full_conf_map = nullptr;

std::mutex custom_conf_lock;

std::mutex mutable_string_config_lock;

// trim string
std::string& trim(std::string& s) {
    // rtrim
    s.erase(std::find_if(s.rbegin(), s.rend(), [](unsigned char c) { return !std::isspace(c); })
                    .base(),
            s.end());
    // ltrim
    s.erase(s.begin(),
            std::find_if(s.begin(), s.end(), [](unsigned char c) { return !std::isspace(c); }));
    return s;
}

// split string by '='
void splitkv(const std::string& s, std::string& k, std::string& v) {
    const char sep = '=';
    int start = 0;
    int end = 0;
    if ((end = s.find(sep, start)) != std::string::npos) {
        k = s.substr(start, end - start);
        v = s.substr(end + 1);
    } else {
        k = s;
        v = "";
    }
}

// replace env variables
bool replaceenv(std::string& s) {
    std::size_t pos = 0;
    std::size_t start = 0;
    while ((start = s.find("${", pos)) != std::string::npos) {
        std::size_t end = s.find('}', start + 2);
        if (end == std::string::npos) {
            return false;
        }
        std::string envkey = s.substr(start + 2, end - start - 2);
        const char* envval = std::getenv(envkey.c_str());
        if (envval == nullptr) {
            return false;
        }
        s.erase(start, end - start + 1);
        s.insert(start, envval);
        pos = start + strlen(envval);
    }
    return true;
}

bool strtox(const std::string& valstr, bool& retval);
bool strtox(const std::string& valstr, int16_t& retval);
bool strtox(const std::string& valstr, int32_t& retval);
bool strtox(const std::string& valstr, int64_t& retval);
bool strtox(const std::string& valstr, double& retval);
bool strtox(const std::string& valstr, std::string& retval);

template <typename T>
bool strtox(const std::string& valstr, std::vector<T>& retval) {
    std::stringstream ss(valstr);
    std::string item;
    T t;
    while (std::getline(ss, item, ',')) {
        if (!strtox(trim(item), t)) {
            return false;
        }
        retval.push_back(t);
    }
    return true;
}

bool strtox(const std::string& valstr, bool& retval) {
    if (valstr == "true") {
        retval = true;
    } else if (valstr == "false") {
        retval = false;
    } else {
        return false;
    }
    return true;
}

template <typename T>
bool strtointeger(const std::string& valstr, T& retval) {
    if (valstr.length() == 0) {
        return false; // empty-string is only allowed for string type.
    }
    char* end;
    errno = 0;
    const char* valcstr = valstr.c_str();
    int64_t ret64 = strtoll(valcstr, &end, 10);
    if (errno || end != valcstr + strlen(valcstr)) {
        return false; // bad parse
    }
    T tmp = retval;
    retval = static_cast<T>(ret64);
    if (retval != ret64) {
        retval = tmp;
        return false;
    }
    return true;
}

bool strtox(const std::string& valstr, int16_t& retval) {
    return strtointeger(valstr, retval);
}

bool strtox(const std::string& valstr, int32_t& retval) {
    return strtointeger(valstr, retval);
}

bool strtox(const std::string& valstr, int64_t& retval) {
    return strtointeger(valstr, retval);
}

bool strtox(const std::string& valstr, double& retval) {
    if (valstr.length() == 0) {
        return false; // empty-string is only allowed for string type.
    }
    char* end = nullptr;
    errno = 0;
    const char* valcstr = valstr.c_str();
    retval = strtod(valcstr, &end);
    if (errno || end != valcstr + strlen(valcstr)) {
        return false; // bad parse
    }
    return true;
}

bool strtox(const std::string& valstr, std::string& retval) {
    retval = valstr;
    return true;
}

template <typename T>
bool convert(const std::string& value, T& retval) {
    std::string valstr(value);
    trim(valstr);
    if (!replaceenv(valstr)) {
        return false;
    }
    return strtox(valstr, retval);
}

// load conf file
bool Properties::load(const char* conf_file, bool must_exist) {
    // if conf_file is null, use the empty props
    if (conf_file == nullptr) {
        return true;
    }

    // open the conf file
    std::ifstream input(conf_file);
    if (!input.is_open()) {
        if (must_exist) {
            std::cerr << "config::load() failed to open the file:" << conf_file << std::endl;
            return false;
        }
        return true;
    }

    // load properties
    std::string line;
    std::string key;
    std::string value;
    line.reserve(512);
    while (input) {
        // read one line at a time
        std::getline(input, line);

        // remove left and right spaces
        trim(line);

        // ignore comments
        if (line.empty() || line[0] == '#') {
            continue;
        }

        // read key and value
        splitkv(line, key, value);
        trim(key);
        trim(value);

        // insert into file_conf_map
        file_conf_map[key] = value;
    }

    // close the conf file
    input.close();

    return true;
}

template <typename T>
bool Properties::get_or_default(const char* key, const char* defstr, T& retval, bool* is_retval_set,
                                std::string& rawval) const {
    const auto& it = file_conf_map.find(std::string(key));
    std::string valstr;
    if (it == file_conf_map.end()) {
        if (defstr == nullptr) {
            // Not found in conf map, and no default value need to be set, just return
            *is_retval_set = false;
            return true;
        } else {
            valstr = std::string(defstr);
        }
    } else {
        valstr = it->second;
    }
    rawval = valstr;
    *is_retval_set = true;
    return convert(valstr, retval);
}

void Properties::set(const std::string& key, const std::string& val) {
    file_conf_map.emplace(key, val);
}

void Properties::set_force(const std::string& key, const std::string& val) {
    file_conf_map[key] = val;
}

Status Properties::dump(const std::string& conffile) {
    std::string conffile_tmp = conffile + ".tmp";
    io::FileWriterPtr file_writer;
    RETURN_IF_ERROR(io::global_local_filesystem()->create_file(conffile_tmp, &file_writer));
    RETURN_IF_ERROR(file_writer->append("# THIS IS AN AUTO GENERATED CONFIG FILE.\n"));
    RETURN_IF_ERROR(file_writer->append(
            "# You can modify this file manually, and the configurations in this file\n"));
    RETURN_IF_ERROR(file_writer->append("# will overwrite the configurations in be.conf\n\n"));

    for (auto const& iter : file_conf_map) {
        RETURN_IF_ERROR(file_writer->append(iter.first));
        RETURN_IF_ERROR(file_writer->append(" = "));
        RETURN_IF_ERROR(file_writer->append(iter.second));
        RETURN_IF_ERROR(file_writer->append("\n"));
    }

    RETURN_IF_ERROR(file_writer->close());

    return io::global_local_filesystem()->rename(conffile_tmp, conffile);
}

template <typename T>
std::ostream& operator<<(std::ostream& out, const std::vector<T>& v) {
    size_t last = v.size() - 1;
    for (size_t i = 0; i < v.size(); ++i) {
        out << v[i];
        if (i != last) {
            out << ", ";
        }
    }
    return out;
}

#define SET_FIELD(FIELD, TYPE, FILL_CONF_MAP, SET_TO_DEFAULT)                                  \
    if (strcmp((FIELD).type, #TYPE) == 0) {                                                    \
        TYPE new_value = TYPE();                                                               \
        bool is_newval_set = false;                                                            \
        std::string raw_value;                                                                 \
        if (!props.get_or_default((FIELD).name, ((SET_TO_DEFAULT) ? (FIELD).defval : nullptr), \
                                  new_value, &is_newval_set, raw_value)) {                     \
            std::cerr << "config field error: " << (FIELD).name << " = \"" << raw_value << '"' \
                      << std::endl;                                                            \
            return false;                                                                      \
        }                                                                                      \
        if (!is_newval_set) {                                                                  \
            continue;                                                                          \
        }                                                                                      \
        TYPE& ref_conf_value = *reinterpret_cast<TYPE*>((FIELD).storage);                      \
        TYPE old_value = ref_conf_value;                                                       \
        ref_conf_value = new_value;                                                            \
        if (RegisterConfValidator::_s_field_validator != nullptr) {                            \
            auto validator = RegisterConfValidator::_s_field_validator->find((FIELD).name);    \
            if (validator != RegisterConfValidator::_s_field_validator->end() &&               \
                !(validator->second)()) {                                                      \
                ref_conf_value = old_value;                                                    \
                std::cerr << "validate " << (FIELD).name << "=" << new_value << " failed"      \
                          << std::endl;                                                        \
                return false;                                                                  \
            }                                                                                  \
        }                                                                                      \
        if (FILL_CONF_MAP) {                                                                   \
            std::ostringstream oss;                                                            \
            oss << ref_conf_value;                                                             \
            (*full_conf_map)[(FIELD).name] = oss.str();                                        \
        }                                                                                      \
        continue;                                                                              \
    }

// init conf fields
bool init(const char* conf_file, bool fill_conf_map, bool must_exist, bool set_to_default) {
    Properties props;
    // load properties file
    if (!props.load(conf_file, must_exist)) {
        return false;
    }
    // fill full_conf_map ?
    if (fill_conf_map && full_conf_map == nullptr) {
        full_conf_map = new std::map<std::string, std::string>();
    }

    // set conf fields
    for (const auto& it : *Register::_s_field_map) {
        SET_FIELD(it.second, bool, fill_conf_map, set_to_default);
        SET_FIELD(it.second, int16_t, fill_conf_map, set_to_default);
        SET_FIELD(it.second, int32_t, fill_conf_map, set_to_default);
        SET_FIELD(it.second, int64_t, fill_conf_map, set_to_default);
        SET_FIELD(it.second, double, fill_conf_map, set_to_default);
        SET_FIELD(it.second, std::string, fill_conf_map, set_to_default);
        SET_FIELD(it.second, std::vector<bool>, fill_conf_map, set_to_default);
        SET_FIELD(it.second, std::vector<int16_t>, fill_conf_map, set_to_default);
        SET_FIELD(it.second, std::vector<int32_t>, fill_conf_map, set_to_default);
        SET_FIELD(it.second, std::vector<int64_t>, fill_conf_map, set_to_default);
        SET_FIELD(it.second, std::vector<double>, fill_conf_map, set_to_default);
        SET_FIELD(it.second, std::vector<std::string>, fill_conf_map, set_to_default);
    }

    return true;
}

#define UPDATE_FIELD(FIELD, VALUE, TYPE, PERSIST)                                                  \
    if (strcmp((FIELD).type, #TYPE) == 0) {                                                        \
        TYPE new_value;                                                                            \
        if (!convert((VALUE), new_value)) {                                                        \
            return Status::Error<ErrorCode::INVALID_ARGUMENT, false>("convert '{}' as {} failed",  \
                                                                     VALUE, #TYPE);                \
        }                                                                                          \
        TYPE& ref_conf_value = *reinterpret_cast<TYPE*>((FIELD).storage);                          \
        TYPE old_value = ref_conf_value;                                                           \
        if (RegisterConfValidator::_s_field_validator != nullptr) {                                \
            auto validator = RegisterConfValidator::_s_field_validator->find((FIELD).name);        \
            if (validator != RegisterConfValidator::_s_field_validator->end() &&                   \
                !(validator->second)()) {                                                          \
                ref_conf_value = old_value;                                                        \
                return Status::Error<ErrorCode::INVALID_ARGUMENT, false>("validate {}={} failed",  \
                                                                         (FIELD).name, new_value); \
            }                                                                                      \
        }                                                                                          \
        ref_conf_value = new_value;                                                                \
        if (full_conf_map != nullptr) {                                                            \
            std::ostringstream oss;                                                                \
            oss << new_value;                                                                      \
            (*full_conf_map)[(FIELD).name] = oss.str();                                            \
        }                                                                                          \
        if (PERSIST) {                                                                             \
            RETURN_IF_ERROR(persist_config(std::string((FIELD).name), VALUE));                     \
        }                                                                                          \
        update_config(std::string((FIELD).name), VALUE);                                           \
        return Status::OK();                                                                       \
    }

// write config to be_custom.conf
// the caller need to make sure that the given config is valid
Status persist_config(const std::string& field, const std::string& value) {
    // lock to make sure only one thread can modify the be_custom.conf
    std::lock_guard<std::mutex> l(custom_conf_lock);

    static const std::string conffile = config::custom_config_dir + "/be_custom.conf";

    Properties tmp_props;
    if (!tmp_props.load(conffile.c_str(), false)) {
        LOG(WARNING) << "failed to load " << conffile;
        return Status::InternalError("failed to load conf file: {}", conffile);
    }

    tmp_props.set_force(field, value);
    return tmp_props.dump(conffile);
}

Status set_config(const std::string& field, const std::string& value, bool need_persist,
                  bool force) {
    auto it = Register::_s_field_map->find(field);
    if (it == Register::_s_field_map->end()) {
        return Status::Error<ErrorCode::NOT_FOUND, false>("'{}' is not found", field);
    }

    if (!force && !it->second.valmutable) {
        return Status::Error<ErrorCode::NOT_IMPLEMENTED_ERROR, false>(
                "'{}' is not support to modify", field);
    }

    UPDATE_FIELD(it->second, value, bool, need_persist);
    UPDATE_FIELD(it->second, value, int16_t, need_persist);
    UPDATE_FIELD(it->second, value, int32_t, need_persist);
    UPDATE_FIELD(it->second, value, int64_t, need_persist);
    UPDATE_FIELD(it->second, value, double, need_persist);
    {
        // add lock to ensure thread safe
        std::lock_guard<std::mutex> lock(mutable_string_config_lock);
        UPDATE_FIELD(it->second, value, std::string, need_persist);
    }

    // The other types are not thread safe to change dynamically.
    return Status::Error<ErrorCode::NOT_IMPLEMENTED_ERROR, false>(
            "'{}' is type of '{}' which is not support to modify", field, it->second.type);
}

void update_config(const std::string& field, const std::string& value) {
    if ("sys_log_level" == field) {
        // update log level
        update_logging(field, value);
    }
}

Status set_fuzzy_configs() {
    std::unordered_map<std::string, std::string> fuzzy_field_and_value;
    std::shared_ptr<std::mt19937_64> generator(new std::mt19937_64());
    generator->seed(std::random_device()());
    std::uniform_int_distribution<int64_t> distribution(0, 100);

    // if have set enable_fuzzy_mode=true in be.conf, will fuzzy those field and values
    fuzzy_field_and_value["disable_storage_page_cache"] =
            ((distribution(*generator) % 2) == 0) ? "true" : "false";
    fuzzy_field_and_value["enable_system_metrics"] =
            ((distribution(*generator) % 2) == 0) ? "true" : "false";
    fuzzy_field_and_value["enable_set_in_bitmap_value"] =
            ((distribution(*generator) % 2) == 0) ? "true" : "false";
    fuzzy_field_and_value["enable_shrink_memory"] =
            ((distribution(*generator) % 2) == 0) ? "true" : "false";
    fuzzy_field_and_value["string_overflow_size"] =
            ((distribution(*generator) % 2) == 0) ? "10" : "4294967295";

    fmt::memory_buffer buf;
    for (auto& it : fuzzy_field_and_value) {
        const auto& field = it.first;
        const auto& value = it.second;
        RETURN_IF_ERROR(set_config(field, value, false, true));
        fmt::format_to(buf, "{}={}, ", field, value);
    }
    LOG(INFO) << fmt::format("FUZZY MODE IN BE: those variables have been changed: ({}).",
                             fmt::to_string(buf));
    return Status::OK();
}

std::mutex* get_mutable_string_config_lock() {
    return &mutable_string_config_lock;
}

std::vector<std::vector<std::string>> get_config_info() {
    std::vector<std::vector<std::string>> configs;
    std::lock_guard<std::mutex> lock(mutable_string_config_lock);
    for (const auto& it : *full_conf_map) {
        auto field_it = Register::_s_field_map->find(it.first);
        if (field_it == Register::_s_field_map->end()) {
            continue;
        }

        std::vector<std::string> _config;
        _config.push_back(it.first);

        std::string config_val = it.second;
        // For compatibility, this PR #32933 change the log dir's config logic,
        // and deprecate the `sys_log_dir` config.
        if (it.first == "sys_log_dir" && config_val == "") {
            config_val = fmt::format("{}/log", std::getenv("DORIS_HOME"));
        }

        _config.emplace_back(field_it->second.type);
        if (0 == strcmp(field_it->second.type, "bool")) {
            _config.emplace_back(config_val == "1" ? "true" : "false");
        } else {
            _config.push_back(config_val);
        }
        _config.emplace_back(field_it->second.valmutable ? "true" : "false");

        configs.push_back(_config);
    }
    return configs;
}

} // namespace doris::config<|MERGE_RESOLUTION|>--- conflicted
+++ resolved
@@ -834,11 +834,7 @@
 // The number of pool siz of routine load consumer.
 // If you meet the error describe in https://github.com/edenhill/librdkafka/issues/3608
 // Change this size to 0 to fix it temporarily.
-<<<<<<< HEAD
 DEFINE_mInt32(routine_load_consumer_pool_size, "1024");
-=======
-DEFINE_Int32(routine_load_consumer_pool_size, "1024");
->>>>>>> f53cf052
 
 // Used in single-stream-multi-table load. When receive a batch of messages from kafka,
 // if the size of batch is more than this threshold, we will request plans for all related tables.
