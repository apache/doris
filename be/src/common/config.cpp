--- conflicted
+++ resolved
@@ -1104,11 +1104,9 @@
 // Download binlog rate limit, unit is KB/s, 0 means no limit
 DEFINE_Int32(download_binlog_rate_limit_kbs, "0");
 
-<<<<<<< HEAD
 DEFINE_mInt32(buffered_reader_read_timeout_ms, "20000");
-=======
+
 DEFINE_Bool(enable_snapshot_action, "false");
->>>>>>> 0908906a
 
 // clang-format off
 #ifdef BE_TEST
