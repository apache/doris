--- conflicted
+++ resolved
@@ -1230,13 +1230,11 @@
 
 DEFINE_Bool(enable_file_logger, "true");
 
-<<<<<<< HEAD
 // The minimum row group size when exporting Parquet files. default 128MB
 DEFINE_Int64(min_row_group_size, "134217728");
-=======
+
 // The time out milliseconds for remote fetch schema RPC, default 60s
 DEFINE_mInt64(fetch_remote_schema_rpc_timeout_ms, "60000");
->>>>>>> 6d545273
 
 // clang-format off
 #ifdef BE_TEST
