// Licensed to the Apache Software Foundation (ASF) under one
// or more contributor license agreements.  See the NOTICE file
// distributed with this work for additional information
// regarding copyright ownership.  The ASF licenses this file
// to you under the Apache License, Version 2.0 (the
// "License"); you may not use this file except in compliance
// with the License.  You may obtain a copy of the License at
//
//   http://www.apache.org/licenses/LICENSE-2.0
//
// Unless required by applicable law or agreed to in writing,
// software distributed under the License is distributed on an
// "AS IS" BASIS, WITHOUT WARRANTIES OR CONDITIONS OF ANY
// KIND, either express or implied.  See the License for the
// specific language governing permissions and limitations
// under the License.

#include <fmt/core.h>
#include <stdint.h>

#include <algorithm>
#include <cctype>
// IWYU pragma: no_include <bthread/errno.h>
#include <lz4/lz4hc.h>

#include <cerrno> // IWYU pragma: keep
#include <cstdlib>
#include <cstring>
#include <fstream> // IWYU pragma: keep
#include <functional>
#include <iostream>
#include <map>
#include <memory>
#include <mutex>
#include <string>
#include <utility>
#include <vector>

#include "common/config.h"
#include "common/logging.h"
#include "common/status.h"
#include "io/fs/file_writer.h"
#include "io/fs/local_file_system.h"
#include "util/cpu_info.h"

namespace doris::config {

// Dir of custom config file
DEFINE_String(custom_config_dir, "${DORIS_HOME}/conf");

// Dir of jdbc drivers
DEFINE_String(jdbc_drivers_dir, "${DORIS_HOME}/jdbc_drivers");

// cluster id
DEFINE_Int32(cluster_id, "-1");
// port on which BackendService is exported
DEFINE_Int32(be_port, "9060");

// port for brpc
DEFINE_Int32(brpc_port, "8060");

DEFINE_Int32(arrow_flight_sql_port, "-1");

DEFINE_mString(public_access_ip, "");

// the number of bthreads for brpc, the default value is set to -1,
// which means the number of bthreads is #cpu-cores
DEFINE_Int32(brpc_num_threads, "256");

// Declare a selection strategy for those servers have many ips.
// Note that there should at most one ip match this list.
// this is a list in semicolon-delimited format, in CIDR notation, e.g. 10.10.10.0/24
// If no ip match this rule, will choose one randomly.
DEFINE_String(priority_networks, "");

// memory mode
// performance or compact
DEFINE_String(memory_mode, "moderate");

// process memory limit specified as number of bytes
// ('<int>[bB]?'), megabytes ('<float>[mM]'), gigabytes ('<float>[gG]'),
// or percentage of the physical memory ('<int>%').
// defaults to bytes if no unit is given"
// must larger than 0. and if larger than physical memory size,
// it will be set to physical memory size.
DEFINE_String(mem_limit, "90%");

// Soft memory limit as a fraction of hard memory limit.
DEFINE_Double(soft_mem_limit_frac, "0.9");

// Many modern allocators (for example, tcmalloc) do not do a mremap for
// realloc, even in case of large enough chunks of memory. Although this allows
// you to increase performance and reduce memory consumption during realloc.
// To fix this, we do mremap manually if the chunk of memory is large enough.
//
// The threshold (128 MB, 128 * (1ULL << 20)) is chosen quite large, since changing the address
// space is very slow, especially in the case of a large number of threads. We
// expect that the set of operations mmap/something to do/mremap can only be
// performed about 1000 times per second.
//
// P.S. This is also required, because tcmalloc can not allocate a chunk of
// memory greater than 16 GB.
DEFINE_mInt64(mmap_threshold, "134217728"); // bytes

// When hash table capacity is greater than 2^double_grow_degree(default 2G), grow when 75% of the capacity is satisfied.
// Increase can reduce the number of hash table resize, but may waste more memory.
DEFINE_mInt32(hash_table_double_grow_degree, "31");

DEFINE_mInt32(max_fill_rate, "2");

DEFINE_mInt32(double_resize_threshold, "23");

// The maximum low water mark of the system `/proc/meminfo/MemAvailable`, Unit byte, default 1.6G,
// actual low water mark=min(1.6G, MemTotal * 10%), avoid wasting too much memory on machines
// with large memory larger than 16G.
// Turn up max. On machines with more than 16G memory, more memory buffers will be reserved for Full GC.
// Turn down max. will use as much memory as possible.
DEFINE_Int64(max_sys_mem_available_low_water_mark_bytes, "1717986918");

// The size of the memory that gc wants to release each time, as a percentage of the mem limit.
DEFINE_mString(process_minor_gc_size, "10%");
DEFINE_mString(process_full_gc_size, "20%");

// If true, when the process does not exceed the soft mem limit, the query memory will not be limited;
// when the process memory exceeds the soft mem limit, the query with the largest ratio between the currently
// used memory and the exec_mem_limit will be canceled.
// If false, cancel query when the memory used exceeds exec_mem_limit, same as before.
DEFINE_mBool(enable_query_memory_overcommit, "true");

DEFINE_mBool(disable_memory_gc, "false");

DEFINE_mInt64(large_memory_check_bytes, "2147483648");

// The maximum time a thread waits for full GC. Currently only query will wait for full gc.
DEFINE_mInt32(thread_wait_gc_max_milliseconds, "1000");

DEFINE_mInt64(pre_serialize_keys_limit_bytes, "16777216");

// the port heartbeat service used
DEFINE_Int32(heartbeat_service_port, "9050");
// the count of heart beat service
DEFINE_Int32(heartbeat_service_thread_count, "1");
// the count of thread to create table
DEFINE_Int32(create_tablet_worker_count, "3");
// the count of thread to drop table
DEFINE_Int32(drop_tablet_worker_count, "3");
// the count of thread to batch load
DEFINE_Int32(push_worker_count_normal_priority, "3");
// the count of thread to high priority batch load
DEFINE_Int32(push_worker_count_high_priority, "3");
// the count of thread to publish version
DEFINE_Int32(publish_version_worker_count, "8");
// the count of tablet thread to publish version
DEFINE_Int32(tablet_publish_txn_max_thread, "32");
// the timeout of EnginPublishVersionTask
DEFINE_Int32(publish_version_task_timeout_s, "8");
// the count of thread to calc delete bitmap
DEFINE_Int32(calc_delete_bitmap_max_thread, "32");
// the count of thread to clear transaction task
DEFINE_Int32(clear_transaction_task_worker_count, "1");
// the count of thread to delete
DEFINE_Int32(delete_worker_count, "3");
// the count of thread to alter table
DEFINE_Int32(alter_tablet_worker_count, "3");
// the count of thread to alter index
DEFINE_Int32(alter_index_worker_count, "3");
// the count of thread to clone
DEFINE_Int32(clone_worker_count, "3");
// the count of thread to clone
DEFINE_Int32(storage_medium_migrate_count, "1");
// the count of thread to check consistency
DEFINE_Int32(check_consistency_worker_count, "1");
// the count of thread to upload
DEFINE_Int32(upload_worker_count, "1");
// the count of thread to download
DEFINE_Int32(download_worker_count, "1");
// the count of thread to make snapshot
DEFINE_Int32(make_snapshot_worker_count, "5");
// the count of thread to release snapshot
DEFINE_Int32(release_snapshot_worker_count, "5");
// report random wait a little time to avoid FE receiving multiple be reports at the same time.
// do not set it to false for production environment
DEFINE_mBool(report_random_wait, "true");
// the interval time(seconds) for agent report tasks signature to FE
DEFINE_mInt32(report_task_interval_seconds, "10");
// the interval time(seconds) for refresh storage policy from FE
DEFINE_mInt32(storage_refresh_storage_policy_task_interval_seconds, "5");
// the interval time(seconds) for agent report disk state to FE
DEFINE_mInt32(report_disk_state_interval_seconds, "60");
// the interval time(seconds) for agent report olap table to FE
DEFINE_mInt32(report_tablet_interval_seconds, "60");
// the max download speed(KB/s)
DEFINE_mInt32(max_download_speed_kbps, "50000");
// download low speed limit(KB/s)
DEFINE_mInt32(download_low_speed_limit_kbps, "50");
// download low speed time(seconds)
DEFINE_mInt32(download_low_speed_time, "300");

// log dir
DEFINE_String(sys_log_dir, "${DORIS_HOME}/log");
DEFINE_String(user_function_dir, "${DORIS_HOME}/lib/udf");
// INFO, WARNING, ERROR, FATAL
DEFINE_mString(sys_log_level, "INFO");
// TIME-DAY, TIME-HOUR, SIZE-MB-nnn
DEFINE_String(sys_log_roll_mode, "SIZE-MB-1024");
// log roll num
DEFINE_Int32(sys_log_roll_num, "10");
// verbose log
DEFINE_Strings(sys_log_verbose_modules, "");
// verbose log level
DEFINE_Int32(sys_log_verbose_level, "10");
// verbose log FLAGS_v
DEFINE_Int32(sys_log_verbose_flags_v, "-1");
// log buffer level
DEFINE_String(log_buffer_level, "");

// number of threads available to serve backend execution requests
DEFINE_Int32(be_service_threads, "64");

// Controls the number of threads to run work per core.  It's common to pick 2x
// or 3x the number of cores.  This keeps the cores busy without causing excessive
// thrashing.
DEFINE_Int32(num_threads_per_core, "3");
DEFINE_mBool(rowbatch_align_tuple_offset, "false");
// interval between profile reports; in seconds
DEFINE_mInt32(status_report_interval, "5");
// The pipeline task has a high concurrency, therefore reducing its report frequency
DEFINE_mInt32(pipeline_status_report_interval, "10");
// if true, each disk will have a separate thread pool for scanner
DEFINE_Bool(doris_enable_scanner_thread_pool_per_disk, "true");
// the timeout of a work thread to wait the blocking priority queue to get a task
DEFINE_mInt64(doris_blocking_priority_queue_wait_timeout_ms, "500");
// number of scanner thread pool size for olap table
// and the min thread num of remote scanner thread pool
DEFINE_Int32(doris_scanner_thread_pool_thread_num, "-1");
DEFINE_Validator(doris_scanner_thread_pool_thread_num, [](const int config) -> bool {
    if (config == -1) {
        CpuInfo::init();
        doris_scanner_thread_pool_thread_num = std::max(48, CpuInfo::num_cores() * 2);
    }
    return true;
});
DEFINE_Int32(doris_max_remote_scanner_thread_pool_thread_num, "-1");
// number of olap scanner thread pool queue size
DEFINE_Int32(doris_scanner_thread_pool_queue_size, "102400");
// default thrift client connect timeout(in seconds)
DEFINE_mInt32(thrift_connect_timeout_seconds, "3");
DEFINE_mInt32(fetch_rpc_timeout_seconds, "30");
// default thrift client retry interval (in milliseconds)
DEFINE_mInt64(thrift_client_retry_interval_ms, "1000");
// max row count number for single scan range, used in segmentv1
DEFINE_mInt32(doris_scan_range_row_count, "524288");
// max bytes number for single scan range, used in segmentv2
DEFINE_mInt32(doris_scan_range_max_mb, "1024");
// max bytes number for single scan block, used in segmentv2
DEFINE_mInt32(doris_scan_block_max_mb, "67108864");
// size of scanner queue between scanner thread and compute thread
DEFINE_mInt32(doris_scanner_queue_size, "1024");
// single read execute fragment row number
DEFINE_mInt32(doris_scanner_row_num, "16384");
// single read execute fragment row bytes
DEFINE_mInt32(doris_scanner_row_bytes, "10485760");
DEFINE_mInt32(min_bytes_in_scanner_queue, "67108864");
// number of max scan keys
DEFINE_mInt32(doris_max_scan_key_num, "48");
// the max number of push down values of a single column.
// if exceed, no conditions will be pushed down for that column.
DEFINE_mInt32(max_pushdown_conditions_per_column, "1024");
// (Advanced) Maximum size of per-query receive-side buffer
DEFINE_mInt32(exchg_node_buffer_size_bytes, "20485760");

DEFINE_mInt64(column_dictionary_key_ratio_threshold, "0");
DEFINE_mInt64(column_dictionary_key_size_threshold, "0");
// memory_limitation_per_thread_for_schema_change_bytes unit bytes
DEFINE_mInt64(memory_limitation_per_thread_for_schema_change_bytes, "2147483648");
DEFINE_mInt64(memory_limitation_per_thread_for_storage_migration_bytes, "100000000");

DEFINE_mInt32(cache_prune_stale_interval, "10");
// the clean interval of tablet lookup cache
DEFINE_mInt32(tablet_lookup_cache_stale_sweep_time_sec, "30");
DEFINE_mInt32(point_query_row_cache_stale_sweep_time_sec, "300");
DEFINE_mInt32(disk_stat_monitor_interval, "5");
DEFINE_mInt32(unused_rowset_monitor_interval, "30");
DEFINE_String(storage_root_path, "${DORIS_HOME}/storage");
DEFINE_mString(broken_storage_path, "");

// Config is used to check incompatible old format hdr_ format
// whether doris uses strict way. When config is true, process will log fatal
// and exit. When config is false, process will only log warning.
DEFINE_Bool(storage_strict_check_incompatible_old_format, "true");

// BE process will exit if the percentage of error disk reach this value.
DEFINE_mInt32(max_percentage_of_error_disk, "100");
DEFINE_mInt32(default_num_rows_per_column_file_block, "1024");
// pending data policy
DEFINE_mInt32(pending_data_expire_time_sec, "1800");
// inc_rowset snapshot rs sweep time interval
DEFINE_mInt32(tablet_rowset_stale_sweep_time_sec, "300");
// tablet stale rowset sweep by threshold size
DEFINE_Bool(tablet_rowset_stale_sweep_by_size, "false");
DEFINE_mInt32(tablet_rowset_stale_sweep_threshold_size, "100");
// garbage sweep policy
DEFINE_Int32(max_garbage_sweep_interval, "3600");
DEFINE_Int32(min_garbage_sweep_interval, "180");
DEFINE_mInt32(garbage_sweep_batch_size, "100");
DEFINE_mInt32(snapshot_expire_time_sec, "172800");
// It is only a recommended value. When the disk space is insufficient,
// the file storage period under trash dose not have to comply with this parameter.
DEFINE_mInt32(trash_file_expire_time_sec, "259200");
// minimum file descriptor number
// modify them upon necessity
DEFINE_Int32(min_file_descriptor_number, "60000");
DEFINE_mBool(disable_segment_cache, "false");
DEFINE_Int64(index_stream_cache_capacity, "10737418240");
DEFINE_String(row_cache_mem_limit, "20%");

// Cache for storage page size
DEFINE_String(storage_page_cache_limit, "20%");
// Shard size for page cache, the value must be power of two.
// It's recommended to set it to a value close to the number of BE cores in order to reduce lock contentions.
DEFINE_Int32(storage_page_cache_shard_size, "256");
// Percentage for index page cache
// all storage page cache will be divided into data_page_cache and index_page_cache
DEFINE_Int32(index_page_cache_percentage, "10");
// whether to disable page cache feature in storage
DEFINE_Bool(disable_storage_page_cache, "false");
// whether to disable row cache feature in storage
DEFINE_mBool(disable_storage_row_cache, "true");
// whether to disable pk page cache feature in storage
DEFINE_Bool(disable_pk_storage_page_cache, "false");

// Cache for mow primary key storage page size
DEFINE_String(pk_storage_page_cache_limit, "10%");
// data page size for primary key index
DEFINE_Int32(primary_key_data_page_size, "32768");

DEFINE_mInt32(data_page_cache_stale_sweep_time_sec, "300");
DEFINE_mInt32(index_page_cache_stale_sweep_time_sec, "600");
DEFINE_mInt32(pk_index_page_cache_stale_sweep_time_sec, "600");

DEFINE_Bool(enable_low_cardinality_optimize, "true");
DEFINE_Bool(enable_low_cardinality_cache_code, "true");

// be policy
// whether check compaction checksum
DEFINE_mBool(enable_compaction_checksum, "false");
// whether disable automatic compaction task
DEFINE_mBool(disable_auto_compaction, "false");
// whether enable vertical compaction
DEFINE_mBool(enable_vertical_compaction, "true");
// whether enable ordered data compaction
DEFINE_mBool(enable_ordered_data_compaction, "true");
// In vertical compaction, column number for every group
DEFINE_mInt32(vertical_compaction_num_columns_per_group, "5");
// In vertical compaction, max memory usage for row_source_buffer
DEFINE_Int32(vertical_compaction_max_row_source_memory_mb, "200");
// In vertical compaction, max dest segment file size
DEFINE_mInt64(vertical_compaction_max_segment_size, "1073741824");

// If enabled, segments will be flushed column by column
DEFINE_mBool(enable_vertical_segment_writer, "true");

// In ordered data compaction, min segment size for input rowset
DEFINE_mInt32(ordered_data_compaction_min_segment_size, "10485760");

// This config can be set to limit thread number in compaction thread pool.
DEFINE_mInt32(max_base_compaction_threads, "4");
DEFINE_mInt32(max_cumu_compaction_threads, "-1");
DEFINE_mInt32(max_single_replica_compaction_threads, "-1");

DEFINE_Bool(enable_base_compaction_idle_sched, "true");
DEFINE_mInt64(base_compaction_min_rowset_num, "5");
DEFINE_mDouble(base_compaction_min_data_ratio, "0.3");
DEFINE_mInt64(base_compaction_dup_key_max_file_size_mbytes, "1024");

DEFINE_Bool(enable_skip_tablet_compaction, "true");
// output rowset of cumulative compaction total disk size exceed this config size,
// this rowset will be given to base compaction, unit is m byte.
DEFINE_mInt64(compaction_promotion_size_mbytes, "1024");

// output rowset of cumulative compaction total disk size exceed this config ratio of
// base rowset's total disk size, this rowset will be given to base compaction. The value must be between
// 0 and 1.
DEFINE_mDouble(compaction_promotion_ratio, "0.05");

// the smallest size of rowset promotion. When the rowset is less than this config, this
// rowset will be not given to base compaction. The unit is m byte.
DEFINE_mInt64(compaction_promotion_min_size_mbytes, "128");

// When output rowset of cumulative compaction total version count (end_version - start_version)
// exceed this config count, the rowset will be moved to base compaction
// NOTE: this config will work for unique key merge-on-write table only, to reduce version count
// related cost on delete bitmap more effectively.
DEFINE_mInt64(compaction_promotion_version_count, "1000");

// The lower bound size to do cumulative compaction. When total disk size of candidate rowsets is less than
// this size, size_based policy may not do to cumulative compaction. The unit is m byte.
DEFINE_mInt64(compaction_min_size_mbytes, "64");

// cumulative compaction policy: min and max delta file's number
DEFINE_mInt64(cumulative_compaction_min_deltas, "5");
DEFINE_mInt64(cumulative_compaction_max_deltas, "1000");

// This config can be set to limit thread number in  multiget thread pool.
DEFINE_mInt32(multi_get_max_threads, "10");

// The upper limit of "permits" held by all compaction tasks. This config can be set to limit memory consumption for compaction.
DEFINE_mInt64(total_permits_for_compaction_score, "10000");

// sleep interval in ms after generated compaction tasks
DEFINE_mInt32(generate_compaction_tasks_interval_ms, "10");

// sleep interval in second after update replica infos
DEFINE_mInt32(update_replica_infos_interval_seconds, "60");

// Compaction task number per disk.
// Must be greater than 2, because Base compaction and Cumulative compaction have at least one thread each.
DEFINE_mInt32(compaction_task_num_per_disk, "4");
// compaction thread num for fast disk(typically .SSD), must be greater than 2.
DEFINE_mInt32(compaction_task_num_per_fast_disk, "8");
DEFINE_Validator(compaction_task_num_per_disk,
                 [](const int config) -> bool { return config >= 2; });
DEFINE_Validator(compaction_task_num_per_fast_disk,
                 [](const int config) -> bool { return config >= 2; });

// How many rounds of cumulative compaction for each round of base compaction when compaction tasks generation.
DEFINE_mInt32(cumulative_compaction_rounds_for_each_base_compaction_round, "9");

// Threshold to logging compaction trace, in seconds.
DEFINE_mInt32(base_compaction_trace_threshold, "60");
DEFINE_mInt32(cumulative_compaction_trace_threshold, "10");
DEFINE_mBool(disable_compaction_trace_log, "true");

// Interval to picking rowset to compact, in seconds
DEFINE_mInt64(pick_rowset_to_compact_interval_sec, "86400");

// Compaction priority schedule
DEFINE_mBool(enable_compaction_priority_scheduling, "true");
DEFINE_mInt32(low_priority_compaction_task_num_per_disk, "1");
DEFINE_mDouble(low_priority_tablet_version_num_ratio, "0.7");

// Thread count to do tablet meta checkpoint, -1 means use the data directories count.
DEFINE_Int32(max_meta_checkpoint_threads, "-1");

// Threshold to logging agent task trace, in seconds.
DEFINE_mInt32(agent_task_trace_threshold_sec, "2");

// This config can be set to limit thread number in tablet migration thread pool.
DEFINE_Int32(min_tablet_migration_threads, "1");
DEFINE_Int32(max_tablet_migration_threads, "1");

DEFINE_mInt32(finished_migration_tasks_size, "10000");
// If size less than this, the remaining rowsets will be force to complete
DEFINE_mInt32(migration_remaining_size_threshold_mb, "10");
// If the task runs longer than this time, the task will be terminated, in seconds.
// timeout = std::max(migration_task_timeout_secs,  tablet size / 1MB/s)
DEFINE_mInt32(migration_task_timeout_secs, "300");

// Port to start debug webserver on
DEFINE_Int32(webserver_port, "8040");
// Https enable flag
DEFINE_Bool(enable_https, "false");
// Path of certificate
DEFINE_String(ssl_certificate_path, "");
// Path of private key
DEFINE_String(ssl_private_key_path, "");
// Whether to check authorization
DEFINE_Bool(enable_all_http_auth, "false");
// Number of webserver workers
DEFINE_Int32(webserver_num_workers, "48");
// Period to update rate counters and sampling counters in ms.
DEFINE_mInt32(periodic_counter_update_period_ms, "500");

DEFINE_Bool(enable_single_replica_load, "true");
// Number of download workers for single replica load
DEFINE_Int32(single_replica_load_download_num_workers, "64");

// Used for mini Load. mini load data file will be removed after this time.
DEFINE_Int64(load_data_reserve_hours, "4");
// log error log will be removed after this time
DEFINE_mInt64(load_error_log_reserve_hours, "48");
// error log size limit, default 200MB
DEFINE_mInt64(load_error_log_limit_bytes, "209715200");

DEFINE_Int32(brpc_heavy_work_pool_threads, "-1");
DEFINE_Int32(brpc_light_work_pool_threads, "-1");
DEFINE_Int32(brpc_heavy_work_pool_max_queue_size, "-1");
DEFINE_Int32(brpc_light_work_pool_max_queue_size, "-1");

// The maximum amount of data that can be processed by a stream load
DEFINE_mInt64(streaming_load_max_mb, "10240");
// Some data formats, such as JSON, cannot be streamed.
// Therefore, it is necessary to limit the maximum number of
// such data when using stream load to prevent excessive memory consumption.
DEFINE_mInt64(streaming_load_json_max_mb, "100");
// the alive time of a TabletsChannel.
// If the channel does not receive any data till this time,
// the channel will be removed.
DEFINE_mInt32(streaming_load_rpc_max_alive_time_sec, "1200");
// the timeout of a rpc to open the tablet writer in remote BE.
// short operation time, can set a short timeout
DEFINE_Int32(tablet_writer_open_rpc_timeout_sec, "60");
// You can ignore brpc error '[E1011]The server is overcrowded' when writing data.
DEFINE_mBool(tablet_writer_ignore_eovercrowded, "true");
DEFINE_mBool(exchange_sink_ignore_eovercrowded, "true");
DEFINE_mInt32(slave_replica_writer_rpc_timeout_sec, "60");
// Whether to enable stream load record function, the default is false.
// False: disable stream load record
DEFINE_mBool(enable_stream_load_record, "false");
// batch size of stream load record reported to FE
DEFINE_mInt32(stream_load_record_batch_size, "50");
// expire time of stream load record in rocksdb.
DEFINE_Int32(stream_load_record_expire_time_secs, "28800");
// time interval to clean expired stream load records
DEFINE_mInt64(clean_stream_load_record_interval_secs, "1800");
// The buffer size to store stream table function schema info
DEFINE_Int64(stream_tvf_buffer_size, "1048576"); // 1MB

// OlapTableSink sender's send interval, should be less than the real response time of a tablet writer rpc.
// You may need to lower the speed when the sink receiver bes are too busy.
DEFINE_mInt32(olap_table_sink_send_interval_microseconds, "1000");
DEFINE_mDouble(olap_table_sink_send_interval_auto_partition_factor, "0.001");

// Fragment thread pool
DEFINE_Int32(fragment_pool_thread_num_min, "64");
DEFINE_Int32(fragment_pool_thread_num_max, "2048");
DEFINE_Int32(fragment_pool_queue_size, "4096");

// Control the number of disks on the machine.  If 0, this comes from the system settings.
DEFINE_Int32(num_disks, "0");
// The maximum number of the threads per disk is also the max queue depth per disk.
DEFINE_Int32(num_threads_per_disk, "0");
// The read size is the size of the reads sent to os.
// There is a trade off of latency and throughout, trying to keep disks busy but
// not introduce seeks.  The literature seems to agree that with 8 MB reads, random
// io and sequential io perform similarly.
DEFINE_Int32(read_size, "8388608");    // 8 * 1024 * 1024, Read Size (in bytes)
DEFINE_Int32(min_buffer_size, "1024"); // 1024, The minimum read buffer size (in bytes)

// For each io buffer size, the maximum number of buffers the IoMgr will hold onto
// With 1024B through 8MB buffers, this is up to ~2GB of buffers.
DEFINE_Int32(max_free_io_buffers, "128");

// for pprof
DEFINE_String(pprof_profile_dir, "${DORIS_HOME}/log");
// for jeprofile in jemalloc
DEFINE_mString(jeprofile_dir, "${DORIS_HOME}/log");
DEFINE_mBool(enable_je_purge_dirty_pages, "true");

// to forward compatibility, will be removed later
DEFINE_mBool(enable_token_check, "true");

// to open/close system metrics
DEFINE_Bool(enable_system_metrics, "true");

// Number of cores Doris will used, this will effect only when it's greater than 0.
// Otherwise, Doris will use all cores returned from "/proc/cpuinfo".
DEFINE_Int32(num_cores, "0");

// When BE start, If there is a broken disk, BE process will exit by default.
// Otherwise, we will ignore the broken disk,
DEFINE_Bool(ignore_broken_disk, "false");

// linux transparent huge page
DEFINE_Bool(madvise_huge_pages, "false");

// whether use mmap to allocate memory
DEFINE_Bool(mmap_buffers, "false");

// Sleep time in milliseconds between memory maintenance iterations
DEFINE_mInt32(memory_maintenance_sleep_time_ms, "100");

// After full gc, no longer full gc and minor gc during sleep.
// After minor gc, no minor gc during sleep, but full gc is possible.
DEFINE_mInt32(memory_gc_sleep_time_ms, "1000");

// Sleep time in milliseconds between memtbale flush mgr refresh iterations
DEFINE_mInt64(memtable_mem_tracker_refresh_interval_ms, "5");

// percent of (active memtables size / all memtables size) when reach hard limit
DEFINE_mInt32(memtable_hard_limit_active_percent, "50");

// percent of (active memtables size / all memtables size) when reach soft limit
DEFINE_mInt32(memtable_soft_limit_active_percent, "50");

// Alignment
DEFINE_Int32(memory_max_alignment, "16");

// memtable insert memory tracker will multiply input block size with this ratio
DEFINE_mDouble(memtable_insert_memory_ratio, "1.4");
// max write buffer size before flush, default 200MB
DEFINE_mInt64(write_buffer_size, "104857600");
// max buffer size used in memtable for the aggregated table, default 400MB
DEFINE_mInt64(write_buffer_size_for_agg, "419430400");
// max parallel flush task per memtable writer
DEFINE_mInt32(memtable_flush_running_count_limit, "2");

DEFINE_Int32(load_process_max_memory_limit_percent, "50"); // 50%

// If the memory consumption of load jobs exceed load_process_max_memory_limit,
// all load jobs will hang there to wait for memtable flush. We should have a
// soft limit which can trigger the memtable flush for the load channel who
// consumes lagest memory size before we reach the hard limit. The soft limit
// might avoid all load jobs hang at the same time.
DEFINE_Int32(load_process_soft_mem_limit_percent, "80");

// If load memory consumption is within load_process_safe_mem_permit_percent,
// memtable memory limiter will do nothing.
DEFINE_Int32(load_process_safe_mem_permit_percent, "5");

// result buffer cancelled time (unit: second)
DEFINE_mInt32(result_buffer_cancelled_interval_time, "300");

// the increased frequency of priority for remaining tasks in BlockingPriorityQueue
DEFINE_mInt32(priority_queue_remaining_tasks_increased_frequency, "512");

// sync tablet_meta when modifying meta
DEFINE_mBool(sync_tablet_meta, "true");

// default thrift rpc timeout ms
DEFINE_mInt32(thrift_rpc_timeout_ms, "60000");

// txn commit rpc timeout
DEFINE_mInt32(txn_commit_rpc_timeout_ms, "60000");

// If set to true, metric calculator will run
DEFINE_Bool(enable_metric_calculator, "true");

// max consumer num in one data consumer group, for routine load
DEFINE_mInt32(max_consumer_num_per_group, "3");

// the size of thread pool for routine load task.
// this should be larger than FE config 'max_routine_load_task_num_per_be' (default 5)
DEFINE_Int32(routine_load_thread_pool_size, "10");

// max external scan cache batch count, means cache max_memory_cache_batch_count * batch_size row
// default is 20, batch_size's default value is 1024 means 20 * 1024 rows will be cached
DEFINE_mInt32(max_memory_sink_batch_count, "20");

// This configuration is used for the context gc thread schedule period
// note: unit is minute, default is 5min
DEFINE_mInt32(scan_context_gc_interval_min, "5");

// es scroll keep-alive
DEFINE_String(es_scroll_keepalive, "5m");

// HTTP connection timeout for es
DEFINE_mInt32(es_http_timeout_ms, "5000");

// the max client cache number per each host
// There are variety of client cache in BE, but currently we use the
// same cache size configuration.
// TODO(cmy): use different config to set different client cache if necessary.
DEFINE_Int32(max_client_cache_size_per_host, "10");

// Dir to save files downloaded by SmallFileMgr
DEFINE_String(small_file_dir, "${DORIS_HOME}/lib/small_file/");
// path gc
DEFINE_Bool(path_gc_check, "true");
DEFINE_mInt32(path_gc_check_interval_second, "86400");
DEFINE_mInt32(path_gc_check_step, "1000");
DEFINE_mInt32(path_gc_check_step_interval_ms, "10");

// The following 2 configs limit the max usage of disk capacity of a data dir.
// If both of these 2 threshold reached, no more data can be writen into that data dir.
// The percent of max used capacity of a data dir
DEFINE_mInt32(storage_flood_stage_usage_percent, "90"); // 90%
// The min bytes that should be left of a data dir
DEFINE_mInt64(storage_flood_stage_left_capacity_bytes, "1073741824"); // 1GB
// number of thread for flushing memtable per store
DEFINE_Int32(flush_thread_num_per_store, "6");
// number of thread for flushing memtable per store, for high priority load task
DEFINE_Int32(high_priority_flush_thread_num_per_store, "6");

// config for tablet meta checkpoint
DEFINE_mInt32(tablet_meta_checkpoint_min_new_rowsets_num, "10");
DEFINE_mInt32(tablet_meta_checkpoint_min_interval_secs, "600");
DEFINE_Int32(generate_tablet_meta_checkpoint_tasks_interval_secs, "600");

// config for default rowset type
// Valid configs: ALPHA, BETA
DEFINE_String(default_rowset_type, "BETA");

// Maximum size of a single message body in all protocols
DEFINE_Int64(brpc_max_body_size, "3147483648");
DEFINE_Int64(brpc_socket_max_unwritten_bytes, "-1");
// TODO(zxy): expect to be true in v1.3
// Whether to embed the ProtoBuf Request serialized string together with Tuple/Block data into
// Controller Attachment and send it through http brpc when the length of the Tuple/Block data
// is greater than 1.8G. This is to avoid the error of Request length overflow (2G).
DEFINE_mBool(transfer_large_data_by_brpc, "false");

// max number of txns for every txn_partition_map in txn manager
// this is a self protection to avoid too many txns saving in manager
DEFINE_mInt64(max_runnings_transactions_per_txn_map, "2000");

// tablet_map_lock shard size, the value is 2^n, n=0,1,2,3,4
// this is a an enhancement for better performance to manage tablet
DEFINE_Int32(tablet_map_shard_size, "256");

// txn_map_lock shard size, the value is 2^n, n=0,1,2,3,4
// this is a an enhancement for better performance to manage txn
DEFINE_Int32(txn_map_shard_size, "1024");

// txn_lock shard size, the value is 2^n, n=0,1,2,3,4
// this is a an enhancement for better performance to commit and publish txn
DEFINE_Int32(txn_shard_size, "1024");

// Whether to continue to start be when load tablet from header failed.
DEFINE_Bool(ignore_load_tablet_failure, "false");

// Whether to continue to start be when load tablet from header failed.
DEFINE_mBool(ignore_rowset_stale_unconsistent_delete, "false");

// Set max cache's size of query results, the unit is M byte
DEFINE_Int32(query_cache_max_size_mb, "256");

// Cache memory is pruned when reach query_cache_max_size_mb + query_cache_elasticity_size_mb
DEFINE_Int32(query_cache_elasticity_size_mb, "128");

// Maximum number of cache partitions corresponding to a SQL
DEFINE_Int32(query_cache_max_partition_count, "1024");

// Maximum number of version of a tablet. If the version num of a tablet exceed limit,
// the load process will reject new incoming load job of this tablet.
// This is to avoid too many version num.
DEFINE_mInt32(max_tablet_version_num, "2000");

// Frontend mainly use two thrift sever type: THREAD_POOL, THREADED_SELECTOR. if fe use THREADED_SELECTOR model for thrift server,
// the thrift_server_type_of_fe should be set THREADED_SELECTOR to make be thrift client to fe constructed with TFramedTransport
DEFINE_String(thrift_server_type_of_fe, "THREAD_POOL");

// disable zone map index when page row is too few
DEFINE_mInt32(zone_map_row_num_threshold, "20");

// aws sdk log level
//    Off = 0,
//    Fatal = 1,
//    Error = 2,
//    Warn = 3,
//    Info = 4,
//    Debug = 5,
//    Trace = 6
// Default to turn off aws sdk log, because aws sdk errors that need to be cared will be output through Doris logs
DEFINE_Int32(aws_log_level, "0");

// the buffer size when read data from remote storage like s3
DEFINE_mInt32(remote_storage_read_buffer_mb, "16");

// The minimum length when TCMalloc Hook consumes/releases MemTracker, consume size
// smaller than this value will continue to accumulate. specified as number of bytes.
// Decreasing this value will increase the frequency of consume/release.
// Increasing this value will cause MemTracker statistics to be inaccurate.
DEFINE_mInt32(mem_tracker_consume_min_size_bytes, "1048576");

// The version information of the tablet will be stored in the memory
// in an adjacency graph data structure.
// And as the new version is written and the old version is deleted,
// the data structure will begin to have empty vertex with no edge associations(orphan vertex).
// This config is used to control that when the proportion of orphan vertex is greater than the threshold,
// the adjacency graph will be rebuilt to ensure that the data structure will not expand indefinitely.
// This config usually only needs to be modified during testing.
// In most cases, it does not need to be modified.
DEFINE_mDouble(tablet_version_graph_orphan_vertex_ratio, "0.1");

// share delta writers when memtable_on_sink_node = true
DEFINE_Bool(share_delta_writers, "true");
// timeout for open load stream rpc in ms
DEFINE_Int64(open_load_stream_timeout_ms, "60000"); // 60s
<<<<<<< HEAD
// timeout for load stream close wait in ms
DEFINE_Int64(close_load_stream_timeout_ms, "600000"); // 10 min
// enable write background when using brpc stream
DEFINE_mBool(enable_brpc_stream_write_background, "true");
=======
>>>>>>> 1d78a62e

// brpc streaming max_buf_size in bytes
DEFINE_Int64(load_stream_max_buf_size, "20971520"); // 20MB
// brpc streaming messages_in_batch
DEFINE_Int32(load_stream_messages_in_batch, "128");
// brpc streaming StreamWait seconds on EAGAIN
DEFINE_Int32(load_stream_eagain_wait_seconds, "60");
// max tasks per flush token in load stream
DEFINE_Int32(load_stream_flush_token_max_tasks, "15");
// max wait flush token time in load stream
DEFINE_Int32(load_stream_max_wait_flush_token_time_ms, "600000");

// max send batch parallelism for OlapTableSink
// The value set by the user for send_batch_parallelism is not allowed to exceed max_send_batch_parallelism_per_job,
// if exceed, the value of send_batch_parallelism would be max_send_batch_parallelism_per_job
DEFINE_mInt32(max_send_batch_parallelism_per_job, "5");
DEFINE_Validator(max_send_batch_parallelism_per_job,
                 [](const int config) -> bool { return config >= 1; });

// number of send batch thread pool size
DEFINE_Int32(send_batch_thread_pool_thread_num, "64");
// number of send batch thread pool queue size
DEFINE_Int32(send_batch_thread_pool_queue_size, "102400");

// Limit the number of segment of a newly created rowset.
// The newly created rowset may to be compacted after loading,
// so if there are too many segment in a rowset, the compaction process
// will run out of memory.
// When doing compaction, each segment may take at least 1MB buffer.
DEFINE_mInt32(max_segment_num_per_rowset, "1000");
DEFINE_mInt32(segment_compression_threshold_kb, "256");

// The connection timeout when connecting to external table such as odbc table.
DEFINE_mInt32(external_table_connect_timeout_sec, "30");

// Global bitmap cache capacity for aggregation cache, size in bytes
DEFINE_Int64(delete_bitmap_agg_cache_capacity, "104857600");
DEFINE_mInt32(delete_bitmap_agg_cache_stale_sweep_time_sec, "1800");

DEFINE_mInt32(common_obj_lru_cache_stale_sweep_time_sec, "900");

// s3 config
DEFINE_mInt32(max_remote_storage_count, "10");

// reference https://github.com/edenhill/librdkafka/blob/master/INTRODUCTION.md#broker-version-compatibility
// If the dependent kafka broker version older than 0.10.0.0,
// the value of kafka_api_version_request should be false, and the
// value set by the fallback version kafka_broker_version_fallback will be used,
// and the valid values are: 0.9.0.x, 0.8.x.y.
DEFINE_String(kafka_api_version_request, "true");
DEFINE_String(kafka_broker_version_fallback, "0.10.0");
DEFINE_String(kafka_debug, "disable");

// The number of pool siz of routine load consumer.
// If you meet the error describe in https://github.com/edenhill/librdkafka/issues/3608
// Change this size to 0 to fix it temporarily.
DEFINE_Int32(routine_load_consumer_pool_size, "10");

// Used in single-stream-multi-table load. When receive a batch of messages from kafka,
// if the size of batch is more than this threshold, we will request plans for all related tables.
DEFINE_Int32(multi_table_batch_plan_threshold, "200");

// Used in single-stream-multi-table load. When receiving a batch of messages from Kafka,
// if the size of the table wait for plan is more than this threshold, we will request plans for all related tables.
// The param is aimed to avoid requesting and executing too many plans at once.
// Performing small batch processing on multiple tables during the loaded process can reduce the pressure of a single RPC
// and improve the real-time processing of data.
DEFINE_Int32(multi_table_max_wait_tables, "5");

// When the timeout of a load task is less than this threshold,
// Doris treats it as a high priority task.
// high priority tasks use a separate thread pool for flush and do not block rpc by memory cleanup logic.
// this threshold is mainly used to identify routine load tasks and should not be modified if not necessary.
DEFINE_mInt32(load_task_high_priority_threshold_second, "120");

// The min timeout of load rpc (add batch, close, etc.)
// Because a load rpc may be blocked for a while.
// Increase this config may avoid rpc timeout.
DEFINE_mInt32(min_load_rpc_timeout_ms, "20000");

// use which protocol to access function service, candicate is baidu_std/h2:grpc
DEFINE_String(function_service_protocol, "h2:grpc");

// use which load balancer to select server to connect
DEFINE_String(rpc_load_balancer, "rr");

// a soft limit of string type length, the hard limit is 2GB - 4, but if too long will cause very low performance,
// so we set a soft limit, default is 1MB
DEFINE_mInt32(string_type_length_soft_limit_bytes, "1048576");

DEFINE_Validator(string_type_length_soft_limit_bytes,
                 [](const int config) -> bool { return config > 0 && config <= 2147483643; });

DEFINE_mInt32(jsonb_type_length_soft_limit_bytes, "1048576");

DEFINE_Validator(jsonb_type_length_soft_limit_bytes,
                 [](const int config) -> bool { return config > 0 && config <= 2147483643; });

// Threshold of reading a small file into memory
DEFINE_mInt32(in_memory_file_size, "1048576"); // 1MB

// ParquetReaderWrap prefetch buffer size
DEFINE_Int32(parquet_reader_max_buffer_size, "50");
// Max size of parquet page header in bytes
DEFINE_mInt32(parquet_header_max_size_mb, "1");
// Max buffer size for parquet row group
DEFINE_mInt32(parquet_rowgroup_max_buffer_mb, "128");
// Max buffer size for parquet chunk column
DEFINE_mInt32(parquet_column_max_buffer_mb, "8");
DEFINE_mDouble(max_amplified_read_ratio, "0.8");
DEFINE_mInt32(merged_oss_min_io_size, "1048576");
DEFINE_mInt32(merged_hdfs_min_io_size, "8192");

// OrcReader
DEFINE_mInt32(orc_natural_read_size_mb, "8");
DEFINE_mInt64(big_column_size_buffer, "65535");
DEFINE_mInt64(small_column_size_buffer, "100");

// When the rows number reached this limit, will check the filter rate the of bloomfilter
// if it is lower than a specific threshold, the predicate will be disabled.
DEFINE_mInt32(bloom_filter_predicate_check_row_num, "204800");

// cooldown task configs
DEFINE_Int32(cooldown_thread_num, "5");
DEFINE_mInt64(generate_cooldown_task_interval_sec, "20");
DEFINE_mInt32(remove_unused_remote_files_interval_sec, "21600"); // 6h
DEFINE_mInt32(confirm_unused_remote_files_interval_sec, "60");
DEFINE_Int32(cold_data_compaction_thread_num, "2");
DEFINE_mInt32(cold_data_compaction_interval_sec, "1800");
DEFINE_Int32(concurrency_per_dir, "2");
// file_cache_type is used to set the type of file cache for remote files.
// "": no cache, "sub_file_cache": split sub files from remote file.
// "whole_file_cache": the whole file.
DEFINE_mString(file_cache_type, "file_block_cache");
DEFINE_Validator(file_cache_type, [](std::string_view config) -> bool {
    return config.empty() || config == "file_block_cache";
});

DEFINE_Int32(s3_transfer_executor_pool_size, "2");

DEFINE_Bool(enable_time_lut, "true");
DEFINE_mBool(enable_simdjson_reader, "true");

DEFINE_mBool(enable_query_like_bloom_filter, "true");
// number of s3 scanner thread pool size
DEFINE_Int32(doris_remote_scanner_thread_pool_thread_num, "48");
// number of s3 scanner thread pool queue size
DEFINE_Int32(doris_remote_scanner_thread_pool_queue_size, "102400");

// limit the queue of pending batches which will be sent by a single nodechannel
DEFINE_mInt64(nodechannel_pending_queue_max_bytes, "67108864");

// The batch size for sending data by brpc streaming client
DEFINE_mInt64(brpc_streaming_client_batch_bytes, "262144");

// Max waiting time to wait the "plan fragment start" rpc.
// If timeout, the fragment will be cancelled.
// This parameter is usually only used when the FE loses connection,
// and the BE can automatically cancel the relevant fragment after the timeout,
// so as to avoid occupying the execution thread for a long time.
DEFINE_mInt32(max_fragment_start_wait_time_seconds, "30");

// Node role tag for backend. Mix role is the default role, and computation role have no
// any tablet.
DEFINE_String(be_node_role, "mix");

// Hide webserver page for safety.
// Hide the be config page for webserver.
DEFINE_Bool(hide_webserver_config_page, "false");

DEFINE_Bool(enable_segcompaction, "false");

// Max number of segments allowed in a single segcompaction task.
DEFINE_Int32(segcompaction_batch_size, "10");

// Max row count allowed in a single source segment, bigger segments will be skipped.
DEFINE_Int32(segcompaction_candidate_max_rows, "1048576");

// Max file size allowed in a single source segment, bigger segments will be skipped.
DEFINE_Int64(segcompaction_candidate_max_bytes, "104857600");

// Max total row count allowed in a single segcompaction task.
DEFINE_Int32(segcompaction_task_max_rows, "1572864");

// Max total file size allowed in a single segcompaction task.
DEFINE_Int64(segcompaction_task_max_bytes, "157286400");

// Global segcompaction thread pool size.
DEFINE_mInt32(segcompaction_num_threads, "5");

// enable java udf and jdbc scannode
DEFINE_Bool(enable_java_support, "true");

// Set config randomly to check more issues in github workflow
DEFINE_Bool(enable_fuzzy_mode, "false");

DEFINE_Bool(enable_debug_points, "false");

DEFINE_Int32(pipeline_executor_size, "0");
DEFINE_Bool(enable_workload_group_for_scan, "false");
DEFINE_mInt64(workload_group_scan_task_wait_timeout_ms, "10000");

// Temp config. True to use optimization for bitmap_index apply predicate except leaf node of the and node.
// Will remove after fully test.
DEFINE_Bool(enable_index_apply_preds_except_leafnode_of_andnode, "true");

DEFINE_mBool(variant_enable_flatten_nested, "false");
DEFINE_mDouble(variant_ratio_of_defaults_as_sparse_column, "1");
DEFINE_mInt64(variant_threshold_rows_to_estimate_sparse_column, "1000");

// block file cache
DEFINE_Bool(enable_file_cache, "false");
// format: [{"path":"/path/to/file_cache","total_size":21474836480,"query_limit":10737418240}]
// format: [{"path":"/path/to/file_cache","total_size":21474836480,"query_limit":10737418240},{"path":"/path/to/file_cache2","total_size":21474836480,"query_limit":10737418240}]
DEFINE_String(file_cache_path, "");
DEFINE_Int64(file_cache_max_file_segment_size, "4194304"); // 4MB
// 4KB <= file_cache_max_file_segment_size <= 256MB
DEFINE_Validator(file_cache_max_file_segment_size, [](const int64_t config) -> bool {
    return config >= 4096 && config <= 268435456;
});
DEFINE_Int64(file_cache_min_file_segment_size, "1048576"); // 1MB
// 4KB <= file_cache_min_file_segment_size <= 256MB
DEFINE_Validator(file_cache_min_file_segment_size, [](const int64_t config) -> bool {
    return config >= 4096 && config <= 268435456 &&
           config <= config::file_cache_max_file_segment_size;
});
DEFINE_Bool(clear_file_cache, "false");
DEFINE_Bool(enable_file_cache_query_limit, "false");
DEFINE_mInt32(file_cache_wait_sec_after_fail, "0"); // // zero for no waiting and retrying

DEFINE_mInt32(index_cache_entry_stay_time_after_lookup_s, "1800");
DEFINE_mInt32(inverted_index_cache_stale_sweep_time_sec, "600");
// inverted index searcher cache size
DEFINE_String(inverted_index_searcher_cache_limit, "10%");
// set `true` to enable insert searcher into cache when write inverted index data
DEFINE_Bool(enable_write_index_searcher_cache, "true");
DEFINE_Bool(enable_inverted_index_cache_check_timestamp, "true");
DEFINE_Int32(inverted_index_fd_number_limit_percent, "40"); // 40%

// inverted index match bitmap cache size
DEFINE_String(inverted_index_query_cache_limit, "10%");

// inverted index
DEFINE_mDouble(inverted_index_ram_buffer_size, "512");
// -1 indicates not working.
// Normally we should not change this, it's useful for testing.
DEFINE_mInt32(inverted_index_max_buffered_docs, "-1");
// dict path for chinese analyzer
DEFINE_String(inverted_index_dict_path, "${DORIS_HOME}/dict");
DEFINE_Int32(inverted_index_read_buffer_size, "4096");
// tree depth for bkd index
DEFINE_Int32(max_depth_in_bkd_tree, "32");
// index compaction
DEFINE_mBool(inverted_index_compaction_enable, "false");
// index by RAM directory
DEFINE_mBool(inverted_index_ram_dir_enable, "false");
// use num_broadcast_buffer blocks as buffer to do broadcast
DEFINE_Int32(num_broadcast_buffer, "32");

// max depth of expression tree allowed.
DEFINE_Int32(max_depth_of_expr_tree, "600");

// Report a tablet as bad when io errors occurs more than this value.
DEFINE_mInt64(max_tablet_io_errors, "-1");

// Report a tablet as bad when its path not found
DEFINE_Int32(tablet_path_check_interval_seconds, "-1");
DEFINE_mInt32(tablet_path_check_batch_size, "1000");

// Page size of row column, default 4KB
DEFINE_mInt64(row_column_page_size, "4096");
// it must be larger than or equal to 5MB
DEFINE_mInt32(s3_write_buffer_size, "5242880");
// The timeout config for S3 buffer allocation
DEFINE_mInt32(s3_writer_buffer_allocation_timeout, "300");
DEFINE_mInt64(file_cache_max_file_reader_cache_size, "1000000");

//disable shrink memory by default
DEFINE_mBool(enable_shrink_memory, "false");
DEFINE_mInt32(schema_cache_capacity, "1024");
DEFINE_mInt32(schema_cache_sweep_time_sec, "100");

// max number of segment cache, default -1 for backward compatibility fd_number*2/5
DEFINE_mInt32(segment_cache_capacity, "-1");

// enable feature binlog, default false
DEFINE_Bool(enable_feature_binlog, "false");

// enable set in BitmapValue
DEFINE_Bool(enable_set_in_bitmap_value, "false");

DEFINE_Int64(max_hdfs_file_handle_cache_num, "20000");
DEFINE_Int32(max_hdfs_file_handle_cache_time_sec, "3600");
DEFINE_Int64(max_external_file_meta_cache_num, "20000");
// Apply delete pred in cumu compaction
DEFINE_mBool(enable_delete_when_cumu_compaction, "false");

// max_write_buffer_number for rocksdb
DEFINE_Int32(rocksdb_max_write_buffer_number, "5");

DEFINE_Bool(allow_invalid_decimalv2_literal, "false");
DEFINE_mString(kerberos_ccache_path, "");
DEFINE_mString(kerberos_krb5_conf_path, "/etc/krb5.conf");

DEFINE_mString(get_stack_trace_tool, "libunwind");
DEFINE_mString(dwarf_location_info_mode, "FAST");

// the ratio of _prefetch_size/_batch_size in AutoIncIDBuffer
DEFINE_mInt64(auto_inc_prefetch_size_ratio, "10");

// the ratio of _low_level_water_level_mark/_batch_size in AutoIncIDBuffer
DEFINE_mInt64(auto_inc_low_water_level_mark_size_ratio, "3");

// number of threads that fetch auto-inc ranges from FE
DEFINE_mInt64(auto_inc_fetch_thread_num, "3");
// default 4GB
DEFINE_mInt64(lookup_connection_cache_bytes_limit, "4294967296");

// level of compression when using LZ4_HC, whose defalut value is LZ4HC_CLEVEL_DEFAULT
DEFINE_mInt64(LZ4_HC_compression_level, "9");

DEFINE_mBool(enable_merge_on_write_correctness_check, "true");
// rowid conversion correctness check when compaction for mow table
DEFINE_mBool(enable_rowid_conversion_correctness_check, "false");
// When the number of missing versions is more than this value, do not directly
// retry the publish and handle it through async publish.
DEFINE_mInt32(mow_publish_max_discontinuous_version_num, "20");

// The secure path with user files, used in the `local` table function.
DEFINE_mString(user_files_secure_path, "${DORIS_HOME}");

DEFINE_Int32(partition_topn_partition_threshold, "1024");

DEFINE_Int32(fe_expire_duration_seconds, "60");

DEFINE_Int32(grace_shutdown_wait_seconds, "120");

DEFINE_Int16(bitmap_serialize_version, "1");

// group commit config
DEFINE_String(group_commit_wal_path, "");
DEFINE_Int32(group_commit_replay_wal_retry_num, "10");
DEFINE_Int32(group_commit_replay_wal_retry_interval_seconds, "5");
DEFINE_Int32(group_commit_relay_wal_threads, "10");
// This config can be set to limit thread number in group commit request fragment thread pool.
DEFINE_Int32(group_commit_insert_threads, "10");
DEFINE_Int32(group_commit_memory_rows_for_max_filter_ratio, "10000");
DEFINE_Bool(wait_internal_group_commit_finish, "false");
// Max size(bytes) of group commit queues, used for mem back pressure, defult 64M.
DEFINE_mInt32(group_commit_queue_mem_limit, "67108864");
// Max size(bytes) or percentage(%) of wal disk usage, used for disk space back pressure, default 10% of the disk available space.
// group_commit_wal_max_disk_limit=1024 or group_commit_wal_max_disk_limit=10% can be automatically identified.
DEFINE_String(group_commit_wal_max_disk_limit, "10%");
DEFINE_Bool(group_commit_wait_replay_wal_finish, "false");

DEFINE_mInt32(scan_thread_nice_value, "0");
DEFINE_mInt32(tablet_schema_cache_recycle_interval, "3600");
DEFINE_mInt32(tablet_schema_cache_capacity, "102400");

DEFINE_Bool(exit_on_exception, "false");
// This config controls whether the s3 file writer would flush cache asynchronously
DEFINE_Bool(enable_flush_file_cache_async, "true");

// cgroup
DEFINE_mString(doris_cgroup_cpu_path, "");
DEFINE_mBool(enable_cgroup_cpu_soft_limit, "true");

DEFINE_Bool(ignore_always_true_predicate_for_segment, "true");

// Dir of default timezone files
DEFINE_String(default_tzfiles_path, "${DORIS_HOME}/zoneinfo");

// Ingest binlog work pool size, -1 is disable, 0 is hardware concurrency
DEFINE_Int32(ingest_binlog_work_pool_size, "-1");

// Download binlog rate limit, unit is KB/s, 0 means no limit
DEFINE_Int32(download_binlog_rate_limit_kbs, "0");

DEFINE_mInt32(buffered_reader_read_timeout_ms, "600000");

DEFINE_Bool(enable_snapshot_action, "false");

DEFINE_mInt32(variant_max_merged_tablet_schema_size, "2048");

DEFINE_mBool(enable_column_type_check, "true");
// 128 MB
DEFINE_mInt64(local_exchange_buffer_mem_limit, "134217728");

// Default 300s, if its value <= 0, then log is disabled
DEFINE_mInt64(enable_debug_log_timeout_secs, "0");

// Tolerance for the number of partition id 0 in rowset, default 0
DEFINE_Int32(ignore_invalid_partition_id_rowset_num, "0");

DEFINE_mInt32(report_query_statistics_interval_ms, "3000");
// 30s
DEFINE_mInt32(query_statistics_reserve_timeout_ms, "30000");

// consider two high usage disk at the same available level if they do not exceed this diff.
DEFINE_mDouble(high_disk_avail_level_diff_usages, "0.15");

// create tablet in partition random robin idx lru size, default 10000
DEFINE_Int32(partition_disk_index_lru_size, "10000");

// clang-format off
#ifdef BE_TEST
// test s3
DEFINE_String(test_s3_resource, "resource");
DEFINE_String(test_s3_ak, "ak");
DEFINE_String(test_s3_sk, "sk");
DEFINE_String(test_s3_endpoint, "endpoint");
DEFINE_String(test_s3_region, "region");
DEFINE_String(test_s3_bucket, "bucket");
DEFINE_String(test_s3_prefix, "prefix");
#endif
// clang-format on

std::map<std::string, Register::Field>* Register::_s_field_map = nullptr;
std::map<std::string, std::function<bool()>>* RegisterConfValidator::_s_field_validator = nullptr;
std::map<std::string, std::string>* full_conf_map = nullptr;

std::mutex custom_conf_lock;

std::mutex mutable_string_config_lock;

// trim string
std::string& trim(std::string& s) {
    // rtrim
    s.erase(std::find_if(s.rbegin(), s.rend(), [](unsigned char c) { return !std::isspace(c); })
                    .base(),
            s.end());
    // ltrim
    s.erase(s.begin(),
            std::find_if(s.begin(), s.end(), [](unsigned char c) { return !std::isspace(c); }));
    return s;
}

// split string by '='
void splitkv(const std::string& s, std::string& k, std::string& v) {
    const char sep = '=';
    int start = 0;
    int end = 0;
    if ((end = s.find(sep, start)) != std::string::npos) {
        k = s.substr(start, end - start);
        v = s.substr(end + 1);
    } else {
        k = s;
        v = "";
    }
}

// replace env variables
bool replaceenv(std::string& s) {
    std::size_t pos = 0;
    std::size_t start = 0;
    while ((start = s.find("${", pos)) != std::string::npos) {
        std::size_t end = s.find('}', start + 2);
        if (end == std::string::npos) {
            return false;
        }
        std::string envkey = s.substr(start + 2, end - start - 2);
        const char* envval = std::getenv(envkey.c_str());
        if (envval == nullptr) {
            return false;
        }
        s.erase(start, end - start + 1);
        s.insert(start, envval);
        pos = start + strlen(envval);
    }
    return true;
}

bool strtox(const std::string& valstr, bool& retval);
bool strtox(const std::string& valstr, int16_t& retval);
bool strtox(const std::string& valstr, int32_t& retval);
bool strtox(const std::string& valstr, int64_t& retval);
bool strtox(const std::string& valstr, double& retval);
bool strtox(const std::string& valstr, std::string& retval);

template <typename T>
bool strtox(const std::string& valstr, std::vector<T>& retval) {
    std::stringstream ss(valstr);
    std::string item;
    T t;
    while (std::getline(ss, item, ',')) {
        if (!strtox(trim(item), t)) {
            return false;
        }
        retval.push_back(t);
    }
    return true;
}

bool strtox(const std::string& valstr, bool& retval) {
    if (valstr == "true") {
        retval = true;
    } else if (valstr == "false") {
        retval = false;
    } else {
        return false;
    }
    return true;
}

template <typename T>
bool strtointeger(const std::string& valstr, T& retval) {
    if (valstr.length() == 0) {
        return false; // empty-string is only allowed for string type.
    }
    char* end;
    errno = 0;
    const char* valcstr = valstr.c_str();
    int64_t ret64 = strtoll(valcstr, &end, 10);
    if (errno || end != valcstr + strlen(valcstr)) {
        return false; // bad parse
    }
    T tmp = retval;
    retval = static_cast<T>(ret64);
    if (retval != ret64) {
        retval = tmp;
        return false;
    }
    return true;
}

bool strtox(const std::string& valstr, int16_t& retval) {
    return strtointeger(valstr, retval);
}

bool strtox(const std::string& valstr, int32_t& retval) {
    return strtointeger(valstr, retval);
}

bool strtox(const std::string& valstr, int64_t& retval) {
    return strtointeger(valstr, retval);
}

bool strtox(const std::string& valstr, double& retval) {
    if (valstr.length() == 0) {
        return false; // empty-string is only allowed for string type.
    }
    char* end = nullptr;
    errno = 0;
    const char* valcstr = valstr.c_str();
    retval = strtod(valcstr, &end);
    if (errno || end != valcstr + strlen(valcstr)) {
        return false; // bad parse
    }
    return true;
}

bool strtox(const std::string& valstr, std::string& retval) {
    retval = valstr;
    return true;
}

template <typename T>
bool convert(const std::string& value, T& retval) {
    std::string valstr(value);
    trim(valstr);
    if (!replaceenv(valstr)) {
        return false;
    }
    return strtox(valstr, retval);
}

// load conf file
bool Properties::load(const char* conf_file, bool must_exist) {
    // if conf_file is null, use the empty props
    if (conf_file == nullptr) {
        return true;
    }

    // open the conf file
    std::ifstream input(conf_file);
    if (!input.is_open()) {
        if (must_exist) {
            std::cerr << "config::load() failed to open the file:" << conf_file << std::endl;
            return false;
        }
        return true;
    }

    // load properties
    std::string line;
    std::string key;
    std::string value;
    line.reserve(512);
    while (input) {
        // read one line at a time
        std::getline(input, line);

        // remove left and right spaces
        trim(line);

        // ignore comments
        if (line.empty() || line[0] == '#') {
            continue;
        }

        // read key and value
        splitkv(line, key, value);
        trim(key);
        trim(value);

        // insert into file_conf_map
        file_conf_map[key] = value;
    }

    // close the conf file
    input.close();

    return true;
}

template <typename T>
bool Properties::get_or_default(const char* key, const char* defstr, T& retval, bool* is_retval_set,
                                std::string& rawval) const {
    const auto& it = file_conf_map.find(std::string(key));
    std::string valstr;
    if (it == file_conf_map.end()) {
        if (defstr == nullptr) {
            // Not found in conf map, and no default value need to be set, just return
            *is_retval_set = false;
            return true;
        } else {
            valstr = std::string(defstr);
        }
    } else {
        valstr = it->second;
    }
    rawval = valstr;
    *is_retval_set = true;
    return convert(valstr, retval);
}

void Properties::set(const std::string& key, const std::string& val) {
    file_conf_map.emplace(key, val);
}

void Properties::set_force(const std::string& key, const std::string& val) {
    file_conf_map[key] = val;
}

Status Properties::dump(const std::string& conffile) {
    std::string conffile_tmp = conffile + ".tmp";
    io::FileWriterPtr file_writer;
    RETURN_IF_ERROR(io::global_local_filesystem()->create_file(conffile_tmp, &file_writer));
    RETURN_IF_ERROR(file_writer->append("# THIS IS AN AUTO GENERATED CONFIG FILE.\n"));
    RETURN_IF_ERROR(file_writer->append(
            "# You can modify this file manually, and the configurations in this file\n"));
    RETURN_IF_ERROR(file_writer->append("# will overwrite the configurations in be.conf\n\n"));

    for (auto const& iter : file_conf_map) {
        RETURN_IF_ERROR(file_writer->append(iter.first));
        RETURN_IF_ERROR(file_writer->append(" = "));
        RETURN_IF_ERROR(file_writer->append(iter.second));
        RETURN_IF_ERROR(file_writer->append("\n"));
    }

    RETURN_IF_ERROR(file_writer->close());

    return io::global_local_filesystem()->rename(conffile_tmp, conffile);
}

template <typename T>
std::ostream& operator<<(std::ostream& out, const std::vector<T>& v) {
    size_t last = v.size() - 1;
    for (size_t i = 0; i < v.size(); ++i) {
        out << v[i];
        if (i != last) {
            out << ", ";
        }
    }
    return out;
}

#define SET_FIELD(FIELD, TYPE, FILL_CONF_MAP, SET_TO_DEFAULT)                                  \
    if (strcmp((FIELD).type, #TYPE) == 0) {                                                    \
        TYPE new_value = TYPE();                                                               \
        bool is_newval_set = false;                                                            \
        std::string raw_value;                                                                 \
        if (!props.get_or_default((FIELD).name, ((SET_TO_DEFAULT) ? (FIELD).defval : nullptr), \
                                  new_value, &is_newval_set, raw_value)) {                     \
            std::cerr << "config field error: " << (FIELD).name << " = \"" << raw_value << '"' \
                      << std::endl;                                                            \
            return false;                                                                      \
        }                                                                                      \
        if (!is_newval_set) {                                                                  \
            continue;                                                                          \
        }                                                                                      \
        TYPE& ref_conf_value = *reinterpret_cast<TYPE*>((FIELD).storage);                      \
        TYPE old_value = ref_conf_value;                                                       \
        ref_conf_value = new_value;                                                            \
        if (RegisterConfValidator::_s_field_validator != nullptr) {                            \
            auto validator = RegisterConfValidator::_s_field_validator->find((FIELD).name);    \
            if (validator != RegisterConfValidator::_s_field_validator->end() &&               \
                !(validator->second)()) {                                                      \
                ref_conf_value = old_value;                                                    \
                std::cerr << "validate " << (FIELD).name << "=" << new_value << " failed"      \
                          << std::endl;                                                        \
                return false;                                                                  \
            }                                                                                  \
        }                                                                                      \
        if (FILL_CONF_MAP) {                                                                   \
            std::ostringstream oss;                                                            \
            oss << ref_conf_value;                                                             \
            (*full_conf_map)[(FIELD).name] = oss.str();                                        \
        }                                                                                      \
        continue;                                                                              \
    }

// init conf fields
bool init(const char* conf_file, bool fill_conf_map, bool must_exist, bool set_to_default) {
    Properties props;
    // load properties file
    if (!props.load(conf_file, must_exist)) {
        return false;
    }
    // fill full_conf_map ?
    if (fill_conf_map && full_conf_map == nullptr) {
        full_conf_map = new std::map<std::string, std::string>();
    }

    // set conf fields
    for (const auto& it : *Register::_s_field_map) {
        SET_FIELD(it.second, bool, fill_conf_map, set_to_default);
        SET_FIELD(it.second, int16_t, fill_conf_map, set_to_default);
        SET_FIELD(it.second, int32_t, fill_conf_map, set_to_default);
        SET_FIELD(it.second, int64_t, fill_conf_map, set_to_default);
        SET_FIELD(it.second, double, fill_conf_map, set_to_default);
        SET_FIELD(it.second, std::string, fill_conf_map, set_to_default);
        SET_FIELD(it.second, std::vector<bool>, fill_conf_map, set_to_default);
        SET_FIELD(it.second, std::vector<int16_t>, fill_conf_map, set_to_default);
        SET_FIELD(it.second, std::vector<int32_t>, fill_conf_map, set_to_default);
        SET_FIELD(it.second, std::vector<int64_t>, fill_conf_map, set_to_default);
        SET_FIELD(it.second, std::vector<double>, fill_conf_map, set_to_default);
        SET_FIELD(it.second, std::vector<std::string>, fill_conf_map, set_to_default);
    }

    return true;
}

#define UPDATE_FIELD(FIELD, VALUE, TYPE, PERSIST)                                                  \
    if (strcmp((FIELD).type, #TYPE) == 0) {                                                        \
        TYPE new_value;                                                                            \
        if (!convert((VALUE), new_value)) {                                                        \
            return Status::Error<ErrorCode::INVALID_ARGUMENT, false>("convert '{}' as {} failed",  \
                                                                     VALUE, #TYPE);                \
        }                                                                                          \
        TYPE& ref_conf_value = *reinterpret_cast<TYPE*>((FIELD).storage);                          \
        TYPE old_value = ref_conf_value;                                                           \
        if (RegisterConfValidator::_s_field_validator != nullptr) {                                \
            auto validator = RegisterConfValidator::_s_field_validator->find((FIELD).name);        \
            if (validator != RegisterConfValidator::_s_field_validator->end() &&                   \
                !(validator->second)()) {                                                          \
                ref_conf_value = old_value;                                                        \
                return Status::Error<ErrorCode::INVALID_ARGUMENT, false>("validate {}={} failed",  \
                                                                         (FIELD).name, new_value); \
            }                                                                                      \
        }                                                                                          \
        ref_conf_value = new_value;                                                                \
        if (full_conf_map != nullptr) {                                                            \
            std::ostringstream oss;                                                                \
            oss << new_value;                                                                      \
            (*full_conf_map)[(FIELD).name] = oss.str();                                            \
        }                                                                                          \
        if (PERSIST) {                                                                             \
            RETURN_IF_ERROR(persist_config(std::string((FIELD).name), VALUE));                     \
        }                                                                                          \
        update_config(std::string((FIELD).name), VALUE);                                           \
        return Status::OK();                                                                       \
    }

// write config to be_custom.conf
// the caller need to make sure that the given config is valid
Status persist_config(const std::string& field, const std::string& value) {
    // lock to make sure only one thread can modify the be_custom.conf
    std::lock_guard<std::mutex> l(custom_conf_lock);

    static const std::string conffile = config::custom_config_dir + "/be_custom.conf";

    Properties tmp_props;
    if (!tmp_props.load(conffile.c_str(), false)) {
        LOG(WARNING) << "failed to load " << conffile;
        return Status::InternalError("failed to load conf file: {}", conffile);
    }

    tmp_props.set_force(field, value);
    return tmp_props.dump(conffile);
}

Status set_config(const std::string& field, const std::string& value, bool need_persist,
                  bool force) {
    auto it = Register::_s_field_map->find(field);
    if (it == Register::_s_field_map->end()) {
        return Status::Error<ErrorCode::NOT_FOUND, false>("'{}' is not found", field);
    }

    if (!force && !it->second.valmutable) {
        return Status::Error<ErrorCode::NOT_IMPLEMENTED_ERROR, false>(
                "'{}' is not support to modify", field);
    }

    UPDATE_FIELD(it->second, value, bool, need_persist);
    UPDATE_FIELD(it->second, value, int16_t, need_persist);
    UPDATE_FIELD(it->second, value, int32_t, need_persist);
    UPDATE_FIELD(it->second, value, int64_t, need_persist);
    UPDATE_FIELD(it->second, value, double, need_persist);
    {
        // add lock to ensure thread safe
        std::lock_guard<std::mutex> lock(mutable_string_config_lock);
        UPDATE_FIELD(it->second, value, std::string, need_persist);
    }

    // The other types are not thread safe to change dynamically.
    return Status::Error<ErrorCode::NOT_IMPLEMENTED_ERROR, false>(
            "'{}' is type of '{}' which is not support to modify", field, it->second.type);
}

void update_config(const std::string& field, const std::string& value) {
    if ("sys_log_level" == field) {
        // update log level
        update_logging(field, value);
    }
}

Status set_fuzzy_config(const std::string& field, const std::string& value) {
    LOG(INFO) << fmt::format("FUZZY MODE: {} has been set to {}", field, value);
    return set_config(field, value, false, true);
}

void set_fuzzy_configs() {
    // random value true or false
    static_cast<void>(
            set_fuzzy_config("disable_storage_page_cache", ((rand() % 2) == 0) ? "true" : "false"));
    static_cast<void>(
            set_fuzzy_config("enable_system_metrics", ((rand() % 2) == 0) ? "true" : "false"));
    // random value from 8 to 48
    // s = set_fuzzy_config("doris_scanner_thread_pool_thread_num", std::to_string((rand() % 41) + 8));
    // LOG(INFO) << s.to_string();
}

std::mutex* get_mutable_string_config_lock() {
    return &mutable_string_config_lock;
}

std::vector<std::vector<std::string>> get_config_info() {
    std::vector<std::vector<std::string>> configs;
    std::lock_guard<std::mutex> lock(mutable_string_config_lock);
    for (const auto& it : *full_conf_map) {
        auto field_it = Register::_s_field_map->find(it.first);
        if (field_it == Register::_s_field_map->end()) {
            continue;
        }

        std::vector<std::string> _config;
        _config.push_back(it.first);

        _config.emplace_back(field_it->second.type);
        if (0 == strcmp(field_it->second.type, "bool")) {
            _config.emplace_back(it.second == "1" ? "true" : "false");
        } else {
            _config.push_back(it.second);
        }
        _config.emplace_back(field_it->second.valmutable ? "true" : "false");

        configs.push_back(_config);
    }
    return configs;
}

} // namespace doris::config<|MERGE_RESOLUTION|>--- conflicted
+++ resolved
@@ -767,13 +767,8 @@
 DEFINE_Bool(share_delta_writers, "true");
 // timeout for open load stream rpc in ms
 DEFINE_Int64(open_load_stream_timeout_ms, "60000"); // 60s
-<<<<<<< HEAD
-// timeout for load stream close wait in ms
-DEFINE_Int64(close_load_stream_timeout_ms, "600000"); // 10 min
 // enable write background when using brpc stream
 DEFINE_mBool(enable_brpc_stream_write_background, "true");
-=======
->>>>>>> 1d78a62e
 
 // brpc streaming max_buf_size in bytes
 DEFINE_Int64(load_stream_max_buf_size, "20971520"); // 20MB
