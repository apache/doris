// Licensed to the Apache Software Foundation (ASF) under one
// or more contributor license agreements.  See the NOTICE file
// distributed with this work for additional information
// regarding copyright ownership.  The ASF licenses this file
// to you under the Apache License, Version 2.0 (the
// "License"); you may not use this file except in compliance
// with the License.  You may obtain a copy of the License at
//
//   http://www.apache.org/licenses/LICENSE-2.0
//
// Unless required by applicable law or agreed to in writing,
// software distributed under the License is distributed on an
// "AS IS" BASIS, WITHOUT WARRANTIES OR CONDITIONS OF ANY
// KIND, either express or implied.  See the License for the
// specific language governing permissions and limitations
// under the License.

#pragma once

<<<<<<< HEAD
#include <cstdint>
#include <memory>

#include "exec/scan_node.h"
#include "http/http_handler.h"
#include "http/http_request.h"
#include "runtime/descriptors.h"
#include "util/threadpool.h"
=======
#include <string>
#include <vector>

#include "common/status.h"
#include "http/http_handler.h"
>>>>>>> 3644dfa9

namespace doris {

class ExecEnv;
class HttpRequest;

// A simple handler that serves incoming HTTP requests of file-download to send their respective HTTP responses.
//
// TODO(lingbin): implements two useful header ('If-Modified-Since' and 'RANGE') to reduce
// transmission consumption.
// We use parameter named 'file' to specify the static resource path, it is an absolute path.
class DownloadAction : public HttpHandler {
public:
    DownloadAction(ExecEnv* exec_env, const std::vector<std::string>& allow_dirs,
                   int32_t num_workers = 0);

    // for load error
    DownloadAction(ExecEnv* exec_env, const std::string& error_log_root_dir);

    virtual ~DownloadAction() {}

    void handle(HttpRequest* req) override;

private:
    enum DOWNLOAD_TYPE {
        NORMAL = 1,
        ERROR_LOG = 2,
    };

    Status check_token(HttpRequest* req);
    Status check_path_is_allowed(const std::string& path);
    Status check_log_path_is_allowed(const std::string& file_path);

    void handle_normal(HttpRequest* req, const std::string& file_param);
    void handle_error_log(HttpRequest* req, const std::string& file_param);
    void _handle(HttpRequest* req);

    ExecEnv* _exec_env;
    DOWNLOAD_TYPE _download_type;

    std::vector<std::string> _allow_paths;
    std::string _error_log_root_dir;
    bool _is_async;
    std::unique_ptr<ThreadPool> _download_workers;
}; // end class DownloadAction

} // end namespace doris<|MERGE_RESOLUTION|>--- conflicted
+++ resolved
@@ -17,22 +17,12 @@
 
 #pragma once
 
-<<<<<<< HEAD
-#include <cstdint>
-#include <memory>
-
-#include "exec/scan_node.h"
-#include "http/http_handler.h"
-#include "http/http_request.h"
-#include "runtime/descriptors.h"
-#include "util/threadpool.h"
-=======
 #include <string>
 #include <vector>
 
 #include "common/status.h"
 #include "http/http_handler.h"
->>>>>>> 3644dfa9
+#include "util/threadpool.h"
 
 namespace doris {
 
