--- conflicted
+++ resolved
@@ -140,7 +140,11 @@
     // wait stream load finish
     RETURN_IF_ERROR(ctx->future.get());
 
-<<<<<<< HEAD
+    if (ctx->group_commit) {
+        LOG(INFO) << "skip commit because this is group commit, pipe_id=" << ctx->id.to_string();
+        return Status::OK();
+    }
+
     if (ctx->two_phase_commit) {
         int64_t pre_commit_start_time = MonotonicNanos();
         RETURN_IF_ERROR(_exec_env->stream_load_executor()->pre_commit_txn(ctx.get()));
@@ -151,16 +155,6 @@
         RETURN_IF_ERROR(_exec_env->stream_load_executor()->commit_txn(ctx.get()));
         ctx->commit_and_publish_txn_cost_nanos = MonotonicNanos() - commit_and_publish_start_time;
     }
-=======
-    if (ctx->group_commit) {
-        LOG(INFO) << "skip commit because this is group commit, pipe_id=" << ctx->id.to_string();
-        return Status::OK();
-    }
-
-    int64_t commit_and_publish_start_time = MonotonicNanos();
-    RETURN_IF_ERROR(_exec_env->stream_load_executor()->commit_txn(ctx.get()));
-    ctx->commit_and_publish_txn_cost_nanos = MonotonicNanos() - commit_and_publish_start_time;
->>>>>>> 20a7df6e
     return Status::OK();
 }
 
