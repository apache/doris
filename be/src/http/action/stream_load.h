// Licensed to the Apache Software Foundation (ASF) under one
// or more contributor license agreements.  See the NOTICE file
// distributed with this work for additional information
// regarding copyright ownership.  The ASF licenses this file
// to you under the Apache License, Version 2.0 (the
// "License"); you may not use this file except in compliance
// with the License.  You may obtain a copy of the License at
//
//   http://www.apache.org/licenses/LICENSE-2.0
//
// Unless required by applicable law or agreed to in writing,
// software distributed under the License is distributed on an
// "AS IS" BASIS, WITHOUT WARRANTIES OR CONDITIONS OF ANY
// KIND, either express or implied.  See the License for the
// specific language governing permissions and limitations
// under the License.

#pragma once

#include <memory>
#include <string>

#include "http/http_handler.h"
#include "util/metrics.h"

namespace doris {

class ExecEnv;
class Status;
class StreamLoadContext;
class HttpRequest;

class StreamLoadAction : public HttpHandler {
public:
    StreamLoadAction(ExecEnv* exec_env);
    ~StreamLoadAction() override;

    void handle(HttpRequest* req) override;

    bool request_will_be_read_progressively() override { return true; }

    int on_header(HttpRequest* req) override;

    void on_chunk_data(HttpRequest* req) override;
    void free_handler_ctx(std::shared_ptr<void> ctx) override;

private:
    Status _on_header(HttpRequest* http_req, std::shared_ptr<StreamLoadContext> ctx);
<<<<<<< HEAD
    Status _handle(std::shared_ptr<StreamLoadContext> ctx, HttpRequest* req);
    Status _data_saved_path(HttpRequest* req, std::string* file_path);
=======
    Status _handle(std::shared_ptr<StreamLoadContext> ctx);
    Status _data_saved_path(HttpRequest* req, std::string* file_path, int64_t file_bytes);
>>>>>>> 194d3022
    Status _process_put(HttpRequest* http_req, std::shared_ptr<StreamLoadContext> ctx);
    void _save_stream_load_record(std::shared_ptr<StreamLoadContext> ctx, const std::string& str);
    Status _handle_group_commit(HttpRequest* http_req, std::shared_ptr<StreamLoadContext> ctx);
    void _on_finish(std::shared_ptr<StreamLoadContext> ctx, HttpRequest* req);
    void _send_reply(std::shared_ptr<StreamLoadContext> ctx, HttpRequest* req);

private:
    ExecEnv* _exec_env;

    std::shared_ptr<MetricEntity> _stream_load_entity;
    IntCounter* streaming_load_requests_total;
    IntCounter* streaming_load_duration_ms;
    IntGauge* streaming_load_current_processing;
};

} // namespace doris<|MERGE_RESOLUTION|>--- conflicted
+++ resolved
@@ -46,13 +46,8 @@
 
 private:
     Status _on_header(HttpRequest* http_req, std::shared_ptr<StreamLoadContext> ctx);
-<<<<<<< HEAD
     Status _handle(std::shared_ptr<StreamLoadContext> ctx, HttpRequest* req);
-    Status _data_saved_path(HttpRequest* req, std::string* file_path);
-=======
-    Status _handle(std::shared_ptr<StreamLoadContext> ctx);
     Status _data_saved_path(HttpRequest* req, std::string* file_path, int64_t file_bytes);
->>>>>>> 194d3022
     Status _process_put(HttpRequest* http_req, std::shared_ptr<StreamLoadContext> ctx);
     void _save_stream_load_record(std::shared_ptr<StreamLoadContext> ctx, const std::string& str);
     Status _handle_group_commit(HttpRequest* http_req, std::shared_ptr<StreamLoadContext> ctx);
