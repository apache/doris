--- conflicted
+++ resolved
@@ -204,17 +204,7 @@
         auto size = loffsets.size();
         res.resize(size);
 
-<<<<<<< HEAD
         if (rdata.empty()) {
-            for (int i = 0; i < size; ++i) {
-                res[i] = 1;
-            }
-            return Status::OK();
-        }
-
-        StringRef rstr_ref(rdata);
-=======
-        if (rdata.size == 0) {
             std::fill(res.begin(), res.end(), 1);
             return Status::OK();
         }
@@ -227,8 +217,7 @@
         size_t i = 0;
         std::fill(res.begin(), res.end(), 0);
 
-        StringRef rstr_ref(rdata.data, rdata.size);
->>>>>>> b7fc17da
+        StringRef rstr_ref(rdata);
         StringSearch search(&rstr_ref);
 
         while (pos < end) {
@@ -244,21 +233,13 @@
                 ++i;
             }
 
-<<<<<<< HEAD
-            // Hive returns positions starting from 1.
-            int loc = search.search(&lstr_ref);
-            if (loc > 0) {
-                size_t len = std::min(lstr_ref.size(), (size_t)loc);
-                loc = simd::VStringFunctions::get_char_len(lstr_ref.data(), len);
-=======
             /// We check that the entry does not pass through the boundaries of strings.
-            if (pos + rdata.size <= begin + loffsets[i]) {
+            if (pos + rdata.size() <= begin + loffsets[i]) {
                 int loc = pos - begin - loffsets[i - 1];
                 int l_str_size = loffsets[i] - loffsets[i - 1];
                 size_t len = std::min(l_str_size, loc);
                 loc = simd::VStringFunctions::get_char_len((char*)(begin + loffsets[i - 1]), len);
                 res[i] = loc + 1;
->>>>>>> b7fc17da
             }
 
             // move to next string offset
