--- conflicted
+++ resolved
@@ -260,31 +260,18 @@
                           const NullMapType& src_null_map, auto& res_datas) const {
         size_t prev_offset = 0;
         for (auto cur_offset : src_offsets) {
-<<<<<<< HEAD
             // [1, null, 2, 3] -> [1, 1, 3, 6]
             // [null, null, 1, 2, 3] -> [0, 0, 1, 3, 6]
-            Result accumulated {};
-=======
-            // [1, null, 2, 3] -> [1, null, 3, 6]
-            // [null, null, 1, 2, 3] -> [null, null, 1, 3, 6]
             typename PrimitiveTypeTraits<Result>::ColumnItemType accumulated {};
->>>>>>> 559162c4
 
             for (size_t pos = prev_offset; pos < cur_offset; ++pos) {
                 // treat null value as 0
                 if (src_null_map[pos]) {
-<<<<<<< HEAD
                     accumulated += 0;
                 } else {
-                    accumulated += src_datas[pos];
+                    accumulated += typename PrimitiveTypeTraits<Result>::ColumnItemType(src_datas[pos]);
                 }
 
-=======
-                    res_datas[pos] = typename PrimitiveTypeTraits<Result>::ColumnItemType {};
-                    continue;
-                }
-                accumulated += typename PrimitiveTypeTraits<Result>::ColumnItemType(src_datas[pos]);
->>>>>>> 559162c4
                 res_datas[pos] = accumulated;
             }
 
