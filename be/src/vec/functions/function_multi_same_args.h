--- conflicted
+++ resolved
@@ -34,13 +34,8 @@
 
     String get_name() const override { return name; }
 
-<<<<<<< HEAD
-    bool use_default_implementation_for_nulls() const override { return true; }
-
     bool has_return_type_in_signature() const override { return false; }
 
-=======
->>>>>>> 958ad031
     bool is_variadic() const override { return true; }
 
     size_t get_number_of_arguments() const override { return 0; }
