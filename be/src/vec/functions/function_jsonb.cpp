// Licensed to the Apache Software Foundation (ASF) under one
// or more contributor license agreements.  See the NOTICE file
// distributed with this work for additional information
// regarding copyright ownership.  The ASF licenses this file
// to you under the Apache License, Version 2.0 (the
// "License"); you may not use this file except in compliance
// with the License.  You may obtain a copy of the License at
//
//   http://www.apache.org/licenses/LICENSE-2.0
//
// Unless required by applicable law or agreed to in writing,
// software distributed under the License is distributed on an
// "AS IS" BASIS, WITHOUT WARRANTIES OR CONDITIONS OF ANY
// KIND, either express or implied.  See the License for the
// specific language governing permissions and limitations
// under the License.

#include <glog/logging.h>
#include <simdjson/simdjson.h> // IWYU pragma: keep
#include <stddef.h>
#include <stdint.h>

#include <memory>
#include <ostream>
#include <string>
#include <string_view>
#include <tuple>
#include <utility>

// IWYU pragma: no_include <opentelemetry/common/threadlocal.h>
#include "common/compiler_util.h" // IWYU pragma: keep
#include "common/status.h"
#include "udf/udf.h"
#include "util/jsonb_document.h"
#include "util/jsonb_error.h"
#ifdef __AVX2__
#include "util/jsonb_parser_simd.h"
#else
#include "util/jsonb_parser.h"
#endif
#include "util/jsonb_stream.h"
#include "util/jsonb_utils.h"
#include "util/jsonb_writer.h"
#include "vec/aggregate_functions/aggregate_function.h"
#include "vec/columns/column.h"
#include "vec/columns/column_const.h"
#include "vec/columns/column_nullable.h"
#include "vec/columns/column_string.h"
#include "vec/columns/column_vector.h"
#include "vec/columns/columns_number.h"
#include "vec/common/assert_cast.h"
#include "vec/common/string_ref.h"
#include "vec/core/block.h"
#include "vec/core/column_numbers.h"
#include "vec/core/column_with_type_and_name.h"
#include "vec/core/types.h"
#include "vec/data_types/data_type.h"
#include "vec/data_types/data_type_jsonb.h"
#include "vec/data_types/data_type_nullable.h"
#include "vec/data_types/data_type_number.h"
#include "vec/data_types/data_type_string.h"
#include "vec/functions/function.h"
#include "vec/functions/function_string.h"
#include "vec/functions/simple_function_factory.h"
#include "vec/utils/util.hpp"

namespace doris::vectorized {

enum class NullalbeMode {
    NULLABLE = 0,
    NOT_NULL,
    FOLLOW_INPUT,
};

enum class JsonbParseErrorMode { FAIL = 0, RETURN_NULL, RETURN_VALUE, RETURN_INVALID };

// func(string,string) -> json
template <NullalbeMode nullable_mode, JsonbParseErrorMode parse_error_handle_mode>
class FunctionJsonbParseBase : public IFunction {
private:
    struct FunctionJsonbParseState {
        JsonbParser default_value_parser;
        bool has_const_default_value = false;
    };

public:
    static constexpr auto name = "json_parse";
    static constexpr auto alias = "jsonb_parse";
    static FunctionPtr create() { return std::make_shared<FunctionJsonbParseBase>(); }

    String get_name() const override {
        String nullable;
        switch (nullable_mode) {
        case NullalbeMode::NULLABLE:
            nullable = "_nullable";
            break;
        case NullalbeMode::NOT_NULL:
            nullable = "_notnull";
            break;
        case NullalbeMode::FOLLOW_INPUT:
            nullable = "";
            break;
        }

        String error_mode;
        switch (parse_error_handle_mode) {
        case JsonbParseErrorMode::FAIL:
            break;
        case JsonbParseErrorMode::RETURN_NULL:
            error_mode = "_error_to_null";
            break;
        case JsonbParseErrorMode::RETURN_VALUE:
            error_mode = "_error_to_value";
            break;
        case JsonbParseErrorMode::RETURN_INVALID:
            error_mode = "_error_to_invalid";
            break;
        }

        return name + nullable + error_mode;
    }

    size_t get_number_of_arguments() const override {
        switch (parse_error_handle_mode) {
        case JsonbParseErrorMode::FAIL:
            return 1;
        case JsonbParseErrorMode::RETURN_NULL:
            return 1;
        case JsonbParseErrorMode::RETURN_VALUE:
            return 2;
        case JsonbParseErrorMode::RETURN_INVALID:
            return 1;
        }
    }

    DataTypePtr get_return_type_impl(const DataTypes& arguments) const override {
        bool is_nullable = true;
        switch (nullable_mode) {
        case NullalbeMode::NULLABLE:
            is_nullable = true;
            break;
        case NullalbeMode::NOT_NULL:
            is_nullable = false;
            break;
        case NullalbeMode::FOLLOW_INPUT:
            is_nullable = arguments[0]->is_nullable();
            break;
        }

        return is_nullable ? make_nullable(std::make_shared<DataTypeJsonb>())
                           : std::make_shared<DataTypeJsonb>();
    }

    bool use_default_implementation_for_nulls() const override { return false; }

    Status open(FunctionContext* context, FunctionContext::FunctionStateScope scope) override {
        if (scope == FunctionContext::FunctionStateScope::FRAGMENT_LOCAL) {
            std::shared_ptr<FunctionJsonbParseState> state =
                    std::make_shared<FunctionJsonbParseState>();
            context->set_function_state(FunctionContext::FRAGMENT_LOCAL, state);
        }
        if constexpr (parse_error_handle_mode == JsonbParseErrorMode::RETURN_VALUE) {
            if (context->is_col_constant(1)) {
                const auto default_value_col = context->get_constant_col(1)->column_ptr;
                const auto& default_value = default_value_col->get_data_at(0);

                JsonbErrType error = JsonbErrType::E_NONE;
<<<<<<< HEAD
                if (!default_value_parser.parse(default_value.data(), default_value.size())) {
                    error = default_value_parser.getErrorCode();
                    return Status::InvalidArgument("invalid default json value: {} , error: {}",
                                                   std::string_view(default_value),
                                                   JsonbErrMsg::getErrMsg(error));
=======
                if (scope == FunctionContext::FunctionStateScope::FRAGMENT_LOCAL) {
                    FunctionJsonbParseState* state = reinterpret_cast<FunctionJsonbParseState*>(
                            context->get_function_state(FunctionContext::FRAGMENT_LOCAL));

                    if (!state->default_value_parser.parse(default_value.data,
                                                           default_value.size)) {
                        error = state->default_value_parser.getErrorCode();
                        return Status::InvalidArgument(
                                "invalid default json value: {} , error: {}",
                                std::string_view(default_value.data, default_value.size),
                                JsonbErrMsg::getErrMsg(error));
                    }
                    state->has_const_default_value = true;
>>>>>>> 63b17025
                }
            }
        }
        return Status::OK();
    }

    Status execute_impl(FunctionContext* context, Block& block, const ColumnNumbers& arguments,
                        size_t result, size_t input_rows_count) override {
        const IColumn& col_from = *(block.get_by_position(arguments[0]).column);

        auto null_map = ColumnUInt8::create(0, 0);
        bool is_nullable = false;
        switch (nullable_mode) {
        case NullalbeMode::NULLABLE: {
            is_nullable = true;
            null_map = ColumnUInt8::create(input_rows_count, 0);
            break;
        }
        case NullalbeMode::NOT_NULL:
            is_nullable = false;
            break;
        case NullalbeMode::FOLLOW_INPUT: {
            auto argument_column = col_from.convert_to_full_column_if_const();
            if (auto* nullable = check_and_get_column<ColumnNullable>(*argument_column)) {
                is_nullable = true;
                null_map = ColumnUInt8::create(input_rows_count, 0);
                // Danger: Here must dispose the null map data first! Because
                // argument_columns[i]=nullable->get_nested_column_ptr(); will release the mem
                // of column nullable mem of null map
                VectorizedUtils::update_null_map(null_map->get_data(),
                                                 nullable->get_null_map_data());
                argument_column = nullable->get_nested_column_ptr();
            }
            break;
        }
        }

        // const auto& col_with_type_and_name = block.get_by_position(arguments[0]);

        // const IColumn& col_from = *col_with_type_and_name.column;

        const ColumnString* col_from_string = check_and_get_column<ColumnString>(col_from);
        if (auto* nullable = check_and_get_column<ColumnNullable>(col_from)) {
            col_from_string =
                    check_and_get_column<ColumnString>(*nullable->get_nested_column_ptr());
        }

        if (!col_from_string) {
            return Status::RuntimeError("Illegal column {} should be ColumnString",
                                        col_from.get_name());
        }

        auto col_to = ColumnString::create();

        //IColumn & col_to = *res;
        size_t size = col_from.size();
        col_to->reserve(size);

        // parser can be reused for performance
        JsonbParser parser;
        JsonbErrType error = JsonbErrType::E_NONE;

        for (size_t i = 0; i < input_rows_count; ++i) {
            if (col_from.is_null_at(i)) {
                null_map->get_data()[i] = 1;
                col_to->insert_data("", 0);
                continue;
            }

            const auto& val = col_from_string->get_data_at(i);
            if (parser.parse(val.data(), val.size())) {
                // insert jsonb format data
                col_to->insert_data(parser.getWriter().getOutput()->getBuffer(),
                                    (size_t)parser.getWriter().getOutput()->getSize());
            } else {
                error = parser.getErrorCode();
                LOG(WARNING) << "json parse error: " << JsonbErrMsg::getErrMsg(error)
                             << " for value: " << std::string_view(val);

                switch (parse_error_handle_mode) {
                case JsonbParseErrorMode::FAIL:
                    return Status::InvalidArgument("json parse error: {} for value: {}",
                                                   JsonbErrMsg::getErrMsg(error),
                                                   std::string_view(val));
                case JsonbParseErrorMode::RETURN_NULL: {
                    if (is_nullable) {
                        null_map->get_data()[i] = 1;
                    }
                    col_to->insert_data("", 0);
                    continue;
                }
                case JsonbParseErrorMode::RETURN_VALUE: {
                    FunctionJsonbParseState* state = reinterpret_cast<FunctionJsonbParseState*>(
                            context->get_function_state(FunctionContext::FRAGMENT_LOCAL));
                    if (state->has_const_default_value) {
                        col_to->insert_data(
                                state->default_value_parser.getWriter().getOutput()->getBuffer(),
                                (size_t)state->default_value_parser.getWriter()
                                        .getOutput()
                                        ->getSize());
                    } else {
                        auto val = block.get_by_position(arguments[1]).column->get_data_at(i);
                        if (parser.parse(val.data(), val.size())) {
                            // insert jsonb format data
                            col_to->insert_data(parser.getWriter().getOutput()->getBuffer(),
                                                (size_t)parser.getWriter().getOutput()->getSize());
                        } else {
                            return Status::InvalidArgument(
                                    "json parse error: {} for default value: {}",
                                    JsonbErrMsg::getErrMsg(error), std::string_view(val));
                        }
                    }
                    continue;
                }
                case JsonbParseErrorMode::RETURN_INVALID:
                    col_to->insert_data("", 0);
                    continue;
                }
            }
        }

        if (is_nullable) {
            block.replace_by_position(
                    result, ColumnNullable::create(std::move(col_to), std::move(null_map)));
        } else {
            block.replace_by_position(result, std::move(col_to));
        }

        return Status::OK();
    }
};

// jsonb_parse return type nullable as input
using FunctionJsonbParse =
        FunctionJsonbParseBase<NullalbeMode::FOLLOW_INPUT, JsonbParseErrorMode::FAIL>;
using FunctionJsonbParseErrorNull =
        FunctionJsonbParseBase<NullalbeMode::NULLABLE, JsonbParseErrorMode::RETURN_NULL>;
using FunctionJsonbParseErrorValue =
        FunctionJsonbParseBase<NullalbeMode::FOLLOW_INPUT, JsonbParseErrorMode::RETURN_VALUE>;
using FunctionJsonbParseErrorInvalid =
        FunctionJsonbParseBase<NullalbeMode::FOLLOW_INPUT, JsonbParseErrorMode::RETURN_INVALID>;

// jsonb_parse return type is nullable
using FunctionJsonbParseNullable =
        FunctionJsonbParseBase<NullalbeMode::NULLABLE, JsonbParseErrorMode::FAIL>;
using FunctionJsonbParseNullableErrorNull =
        FunctionJsonbParseBase<NullalbeMode::NULLABLE, JsonbParseErrorMode::RETURN_NULL>;
using FunctionJsonbParseNullableErrorValue =
        FunctionJsonbParseBase<NullalbeMode::NULLABLE, JsonbParseErrorMode::RETURN_VALUE>;
using FunctionJsonbParseNullableErrorInvalid =
        FunctionJsonbParseBase<NullalbeMode::NULLABLE, JsonbParseErrorMode::RETURN_INVALID>;

// jsonb_parse return type is not nullable
using FunctionJsonbParseNotnull =
        FunctionJsonbParseBase<NullalbeMode::NOT_NULL, JsonbParseErrorMode::FAIL>;
using FunctionJsonbParseNotnullErrorValue =
        FunctionJsonbParseBase<NullalbeMode::NOT_NULL, JsonbParseErrorMode::RETURN_VALUE>;
using FunctionJsonbParseNotnullErrorInvalid =
        FunctionJsonbParseBase<NullalbeMode::NOT_NULL, JsonbParseErrorMode::RETURN_INVALID>;

// func(json,string) -> nullable(type)
template <typename Impl>
class FunctionJsonbExtract : public IFunction {
public:
    static constexpr auto name = Impl::name;
    static constexpr auto alias = Impl::alias;
    static FunctionPtr create() { return std::make_shared<FunctionJsonbExtract>(); }
    String get_name() const override { return name; }
    size_t get_number_of_arguments() const override { return 2; }
    DataTypePtr get_return_type_impl(const DataTypes& arguments) const override {
        return make_nullable(std::make_shared<typename Impl::ReturnType>());
    }

    Status execute_impl(FunctionContext* context, Block& block, const ColumnNumbers& arguments,
                        size_t result, size_t input_rows_count) override {
        auto null_map = ColumnUInt8::create(input_rows_count, 0);
        DCHECK_EQ(arguments.size(), 2);
        ColumnPtr argument_columns[2];
        bool col_const[2];
        for (int i = 0; i < 2; ++i) {
            std::tie(argument_columns[i], col_const[i]) =
                    unpack_if_const(block.get_by_position(arguments[i]).column);
            check_set_nullable(argument_columns[i], null_map, col_const[i]);
        }

        auto res = Impl::ColumnType::create();

        auto jsonb_data_column = assert_cast<const ColumnString*>(argument_columns[0].get());
        auto jsonb_path_column = assert_cast<const ColumnString*>(argument_columns[1].get());

        auto& ldata = jsonb_data_column->get_chars();
        auto& loffsets = jsonb_data_column->get_offsets();

        auto& rdata = jsonb_path_column->get_chars();
        auto& roffsets = jsonb_path_column->get_offsets();

        bool is_invalid_json_path = false;

        // execute Impl
        if constexpr (std::is_same_v<typename Impl::ReturnType, DataTypeString> ||
                      std::is_same_v<typename Impl::ReturnType, DataTypeJsonb>) {
            auto& res_data = res->get_chars();
            auto& res_offsets = res->get_offsets();
            if (col_const[0]) {
                Impl::scalar_vector(context, jsonb_data_column->get_data_at(0), rdata, roffsets,
                                    res_data, res_offsets, null_map->get_data(),
                                    is_invalid_json_path);
            } else if (col_const[1]) {
                Impl::vector_scalar(context, ldata, loffsets, jsonb_path_column->get_data_at(0),
                                    res_data, res_offsets, null_map->get_data(),
                                    is_invalid_json_path);
            } else {
                Impl::vector_vector(context, ldata, loffsets, rdata, roffsets, res_data,
                                    res_offsets, null_map->get_data(), is_invalid_json_path);
            }
        } else {
            if (col_const[0]) {
                Impl::scalar_vector(context, jsonb_data_column->get_data_at(0), rdata, roffsets,
                                    res->get_data(), null_map->get_data(), is_invalid_json_path);
            } else if (col_const[1]) {
                Impl::vector_scalar(context, ldata, loffsets, jsonb_path_column->get_data_at(0),
                                    res->get_data(), null_map->get_data(), is_invalid_json_path);
            } else {
                Impl::vector_vector(context, ldata, loffsets, rdata, roffsets, res->get_data(),
                                    null_map->get_data(), is_invalid_json_path);
            }
        }

        if (is_invalid_json_path) {
            return Status::InvalidArgument(
                    "Json path error: {} for value: {}",
                    JsonbErrMsg::getErrMsg(JsonbErrType::E_INVALID_JSON_PATH),
                    std::string_view(reinterpret_cast<const char*>(rdata.data()), rdata.size()));
        }

        block.get_by_position(result).column =
                ColumnNullable::create(std::move(res), std::move(null_map));
        return Status::OK();
    }
};

template <typename ValueType>
struct JsonbExtractStringImpl {
    using ReturnType = typename ValueType::ReturnType;
    using ColumnType = typename ValueType::ColumnType;
    static const bool only_check_exists = ValueType::only_check_exists;

private:
    static ALWAYS_INLINE void inner_loop_impl(size_t i, ColumnString::Chars& res_data,
                                              ColumnString::Offsets& res_offsets, NullMap& null_map,
                                              const std::unique_ptr<JsonbWriter>& writer,
                                              std::unique_ptr<JsonbToJson>& formater,
                                              const char* l_raw, int l_size, const char* r_raw,
                                              int r_size, bool& is_invalid_json_path) {
        String path(r_raw, r_size);

        if (null_map[i]) {
            StringOP::push_null_string(i, res_data, res_offsets, null_map);
            return;
        }

        // doc is NOT necessary to be deleted since JsonbDocument will not allocate memory
        JsonbDocument* doc = JsonbDocument::createDocument(l_raw, l_size);
        if (UNLIKELY(!doc || !doc->getValue())) {
            StringOP::push_null_string(i, res_data, res_offsets, null_map);
            return;
        }

        // value is NOT necessary to be deleted since JsonbValue will not allocate memory
        JsonbValue* value = doc->getValue()->findPath(r_raw, r_size, is_invalid_json_path, nullptr);

        if (UNLIKELY(!value) || is_invalid_json_path) {
            StringOP::push_null_string(i, res_data, res_offsets, null_map);
            return;
        }

        if constexpr (ValueType::only_get_type) {
            StringOP::push_value_string(std::string_view(value->typeName()), i, res_data,
                                        res_offsets);
            return;
        }

        if constexpr (std::is_same_v<DataTypeJsonb, ReturnType>) {
            writer->reset();
            writer->writeValue(value);
            StringOP::push_value_string(std::string_view(writer->getOutput()->getBuffer(),
                                                         writer->getOutput()->getSize()),
                                        i, res_data, res_offsets);
        } else {
            if (LIKELY(value->isString())) {
                auto str_value = (JsonbStringVal*)value;
                StringOP::push_value_string(
                        std::string_view(str_value->getBlob(), str_value->length()), i, res_data,
                        res_offsets);
            } else if (value->isNull()) {
                StringOP::push_value_string("null", i, res_data, res_offsets);
            } else if (value->isTrue()) {
                StringOP::push_value_string("true", i, res_data, res_offsets);
            } else if (value->isFalse()) {
                StringOP::push_value_string("false", i, res_data, res_offsets);
            } else if (value->isInt8()) {
                StringOP::push_value_string(std::to_string(((const JsonbInt8Val*)value)->val()), i,
                                            res_data, res_offsets);
            } else if (value->isInt16()) {
                StringOP::push_value_string(std::to_string(((const JsonbInt16Val*)value)->val()), i,
                                            res_data, res_offsets);
            } else if (value->isInt32()) {
                StringOP::push_value_string(std::to_string(((const JsonbInt32Val*)value)->val()), i,
                                            res_data, res_offsets);
            } else if (value->isInt64()) {
                StringOP::push_value_string(std::to_string(((const JsonbInt64Val*)value)->val()), i,
                                            res_data, res_offsets);
            } else {
                if (!formater) {
                    formater.reset(new JsonbToJson());
                }
                StringOP::push_value_string(formater->to_json_string(value), i, res_data,
                                            res_offsets);
            }
        }
    }

public:
    // for jsonb_extract_string
    static void vector_vector(FunctionContext* context, const ColumnString::Chars& ldata,
                              const ColumnString::Offsets& loffsets,
                              const ColumnString::Chars& rdata,
                              const ColumnString::Offsets& roffsets, ColumnString::Chars& res_data,
                              ColumnString::Offsets& res_offsets, NullMap& null_map,
                              bool& is_invalid_json_path) {
        size_t input_rows_count = loffsets.size();
        res_offsets.resize(input_rows_count);

        std::unique_ptr<JsonbWriter> writer;
        if constexpr (std::is_same_v<DataTypeJsonb, ReturnType>) {
            writer.reset(new JsonbWriter());
        }

        std::unique_ptr<JsonbToJson> formater;

        for (size_t i = 0; i < input_rows_count; ++i) {
            int l_size = loffsets[i] - loffsets[i - 1];
            const char* l_raw = reinterpret_cast<const char*>(&ldata[loffsets[i - 1]]);

            int r_size = roffsets[i] - roffsets[i - 1];
            const char* r_raw = reinterpret_cast<const char*>(&rdata[roffsets[i - 1]]);

            inner_loop_impl(i, res_data, res_offsets, null_map, writer, formater, l_raw, l_size,
                            r_raw, r_size, is_invalid_json_path);
        } //for
    }     //function
    static void vector_scalar(FunctionContext* context, const ColumnString::Chars& ldata,
                              const ColumnString::Offsets& loffsets, const StringRef& rdata,
                              ColumnString::Chars& res_data, ColumnString::Offsets& res_offsets,
                              NullMap& null_map, bool& is_invalid_json_path) {
        size_t input_rows_count = loffsets.size();
        res_offsets.resize(input_rows_count);

        std::unique_ptr<JsonbWriter> writer;
        if constexpr (std::is_same_v<DataTypeJsonb, ReturnType>) {
            writer.reset(new JsonbWriter());
        }

        std::unique_ptr<JsonbToJson> formater;

        for (size_t i = 0; i < input_rows_count; ++i) {
            int l_size = loffsets[i] - loffsets[i - 1];
            const char* l_raw = reinterpret_cast<const char*>(&ldata[loffsets[i - 1]]);

            inner_loop_impl(i, res_data, res_offsets, null_map, writer, formater, l_raw, l_size,
<<<<<<< HEAD
                            rdata.data(), rdata.size());
=======
                            rdata.data, rdata.size, is_invalid_json_path);
>>>>>>> 63b17025
        } //for
    }     //function
    static void scalar_vector(FunctionContext* context, const StringRef& ldata,
                              const ColumnString::Chars& rdata,
                              const ColumnString::Offsets& roffsets, ColumnString::Chars& res_data,
                              ColumnString::Offsets& res_offsets, NullMap& null_map,
                              bool& is_invalid_json_path) {
        size_t input_rows_count = roffsets.size();
        res_offsets.resize(input_rows_count);

        std::unique_ptr<JsonbWriter> writer;
        if constexpr (std::is_same_v<DataTypeJsonb, ReturnType>) {
            writer.reset(new JsonbWriter());
        }

        std::unique_ptr<JsonbToJson> formater;

        for (size_t i = 0; i < input_rows_count; ++i) {
            int r_size = roffsets[i] - roffsets[i - 1];
            const char* r_raw = reinterpret_cast<const char*>(&rdata[roffsets[i - 1]]);

<<<<<<< HEAD
            inner_loop_impl(i, res_data, res_offsets, null_map, writer, formater, ldata.data(),
                            ldata.size(), r_raw, r_size);
=======
            inner_loop_impl(i, res_data, res_offsets, null_map, writer, formater, ldata.data,
                            ldata.size, r_raw, r_size, is_invalid_json_path);
>>>>>>> 63b17025
        } //for
    }     //function
};

template <typename ValueType>
struct JsonbExtractImpl {
    using ReturnType = typename ValueType::ReturnType;
    using ColumnType = typename ValueType::ColumnType;
    using Container = typename ColumnType::Container;
    static const bool only_check_exists = ValueType::only_check_exists;

private:
    static ALWAYS_INLINE void inner_loop_impl(size_t i, Container& res, NullMap& null_map,
                                              const char* l_raw_str, int l_str_size,
                                              const char* r_raw_str, int r_str_size,
                                              bool& is_invalid_json_path) {
        if (null_map[i]) {
            res[i] = 0;
            return;
        }

        // doc is NOT necessary to be deleted since JsonbDocument will not allocate memory
        JsonbDocument* doc = JsonbDocument::createDocument(l_raw_str, l_str_size);
        if (UNLIKELY(!doc || !doc->getValue())) {
            null_map[i] = 1;
            res[i] = 0;
            return;
        }

        // value is NOT necessary to be deleted since JsonbValue will not allocate memory
        JsonbValue* value =
                doc->getValue()->findPath(r_raw_str, r_str_size, is_invalid_json_path, nullptr);

        if (UNLIKELY(!value) || is_invalid_json_path) {
            if constexpr (!only_check_exists) {
                null_map[i] = 1;
            }
            res[i] = 0;
            return;
        }

        // if only check path exists, it's true here and skip check value
        if constexpr (only_check_exists) {
            res[i] = 1;
            return;
        }

        if constexpr (std::is_same_v<void, typename ValueType::T>) {
            if (value->isNull()) {
                res[i] = 1;
            } else {
                res[i] = 0;
            }
        } else if constexpr (std::is_same_v<bool, typename ValueType::T>) {
            if (value->isTrue()) {
                res[i] = 1;
            } else if (value->isFalse()) {
                res[i] = 0;
            } else {
                null_map[i] = 1;
                res[i] = 0;
            }
        } else if constexpr (std::is_same_v<int32_t, typename ValueType::T>) {
            if (value->isInt8() || value->isInt16() || value->isInt32()) {
                res[i] = (int32_t)((const JsonbIntVal*)value)->val();
            } else {
                null_map[i] = 1;
                res[i] = 0;
            }
        } else if constexpr (std::is_same_v<int64_t, typename ValueType::T>) {
            if (value->isInt8() || value->isInt16() || value->isInt32() || value->isInt64()) {
                res[i] = ((const JsonbIntVal*)value)->val();
            } else {
                null_map[i] = 1;
                res[i] = 0;
            }
        } else if constexpr (std::is_same_v<double, typename ValueType::T>) {
            if (value->isDouble()) {
                res[i] = ((const JsonbDoubleVal*)value)->val();
            } else if (value->isInt8() || value->isInt16() || value->isInt32() ||
                       value->isInt64()) {
                res[i] = ((const JsonbIntVal*)value)->val();
            } else {
                null_map[i] = 1;
                res[i] = 0;
            }
        } else {
            LOG(FATAL) << "unexpected type ";
        }
    }

public:
    // for jsonb_extract_int/int64/double
    static void vector_vector(FunctionContext* context, const ColumnString::Chars& ldata,
                              const ColumnString::Offsets& loffsets,
                              const ColumnString::Chars& rdata,
                              const ColumnString::Offsets& roffsets, Container& res,
                              NullMap& null_map, bool& is_invalid_json_path) {
        size_t size = loffsets.size();
        res.resize(size);

        for (size_t i = 0; i < loffsets.size(); i++) {
            if constexpr (only_check_exists) {
                res[i] = 0;
            }

            const char* l_raw_str = reinterpret_cast<const char*>(&ldata[loffsets[i - 1]]);
            int l_str_size = loffsets[i] - loffsets[i - 1];

            const char* r_raw_str = reinterpret_cast<const char*>(&rdata[roffsets[i - 1]]);
            int r_str_size = roffsets[i] - roffsets[i - 1];

            inner_loop_impl(i, res, null_map, l_raw_str, l_str_size, r_raw_str, r_str_size,
                            is_invalid_json_path);
        } //for
    }     //function
    static void scalar_vector(FunctionContext* context, const StringRef& ldata,
                              const ColumnString::Chars& rdata,
                              const ColumnString::Offsets& roffsets, Container& res,
                              NullMap& null_map, bool& is_invalid_json_path) {
        size_t size = roffsets.size();
        res.resize(size);

        for (size_t i = 0; i < size; i++) {
            if constexpr (only_check_exists) {
                res[i] = 0;
            }

            const char* r_raw_str = reinterpret_cast<const char*>(&rdata[roffsets[i - 1]]);
            int r_str_size = roffsets[i] - roffsets[i - 1];

<<<<<<< HEAD
            inner_loop_impl(i, res, null_map, ldata.data(), ldata.size(), r_raw_str, r_str_size);
=======
            inner_loop_impl(i, res, null_map, ldata.data, ldata.size, r_raw_str, r_str_size,
                            is_invalid_json_path);
>>>>>>> 63b17025
        } //for
    }     //function
    static void vector_scalar(FunctionContext* context, const ColumnString::Chars& ldata,
                              const ColumnString::Offsets& loffsets, const StringRef& rdata,
                              Container& res, NullMap& null_map, bool& is_invalid_json_path) {
        size_t size = loffsets.size();
        res.resize(size);

        for (size_t i = 0; i < loffsets.size(); i++) {
            if constexpr (only_check_exists) {
                res[i] = 0;
            }

            const char* l_raw_str = reinterpret_cast<const char*>(&ldata[loffsets[i - 1]]);
            int l_str_size = loffsets[i] - loffsets[i - 1];

<<<<<<< HEAD
            inner_loop_impl(i, res, null_map, l_raw_str, l_str_size, rdata.data(), rdata.size());
=======
            inner_loop_impl(i, res, null_map, l_raw_str, l_str_size, rdata.data, rdata.size,
                            is_invalid_json_path);
>>>>>>> 63b17025
        } //for
    }     //function
};

struct JsonbTypeExists {
    using T = uint8_t;
    using ReturnType = DataTypeUInt8;
    using ColumnType = ColumnVector<T>;
    static const bool only_check_exists = true;
};

struct JsonbTypeNull {
    using T = void;
    using ReturnType = DataTypeUInt8;
    using ColumnType = ColumnVector<uint8_t>;
    static const bool only_check_exists = false;
};

struct JsonbTypeBool {
    using T = bool;
    using ReturnType = DataTypeUInt8;
    using ColumnType = ColumnVector<uint8_t>;
    static const bool only_check_exists = false;
};

struct JsonbTypeInt {
    using T = int32_t;
    using ReturnType = DataTypeInt32;
    using ColumnType = ColumnVector<T>;
    static const bool only_check_exists = false;
};

struct JsonbTypeInt64 {
    using T = int64_t;
    using ReturnType = DataTypeInt64;
    using ColumnType = ColumnVector<T>;
    static const bool only_check_exists = false;
};

struct JsonbTypeDouble {
    using T = double;
    using ReturnType = DataTypeFloat64;
    using ColumnType = ColumnVector<T>;
    static const bool only_check_exists = false;
};

struct JsonbTypeString {
    using T = std::string;
    using ReturnType = DataTypeString;
    using ColumnType = ColumnString;
    static const bool only_check_exists = false;
    static const bool only_get_type = false;
};

struct JsonbTypeJson {
    using T = std::string;
    using ReturnType = DataTypeJsonb;
    using ColumnType = ColumnString;
    static const bool only_check_exists = false;
    static const bool only_get_type = false;
};

struct JsonbTypeType {
    using T = std::string;
    using ReturnType = DataTypeString;
    using ColumnType = ColumnString;
    static const bool only_check_exists = false;
    static const bool only_get_type = true;
};

struct JsonbExists : public JsonbExtractImpl<JsonbTypeExists> {
    static constexpr auto name = "json_exists_path";
    static constexpr auto alias = "jsonb_exists_path";
};

struct JsonbExtractIsnull : public JsonbExtractImpl<JsonbTypeNull> {
    static constexpr auto name = "json_extract_isnull";
    static constexpr auto alias = "jsonb_extract_isnull";
};

struct JsonbExtractBool : public JsonbExtractImpl<JsonbTypeBool> {
    static constexpr auto name = "json_extract_bool";
    static constexpr auto alias = "jsonb_extract_bool";
};

struct JsonbExtractInt : public JsonbExtractImpl<JsonbTypeInt> {
    static constexpr auto name = "json_extract_int";
    static constexpr auto alias = "jsonb_extract_int";
};

struct JsonbExtractBigInt : public JsonbExtractImpl<JsonbTypeInt64> {
    static constexpr auto name = "json_extract_bigint";
    static constexpr auto alias = "jsonb_extract_bigint";
};

struct JsonbExtractDouble : public JsonbExtractImpl<JsonbTypeDouble> {
    static constexpr auto name = "json_extract_double";
    static constexpr auto alias = "jsonb_extract_double";
};

struct JsonbExtractString : public JsonbExtractStringImpl<JsonbTypeString> {
    static constexpr auto name = "json_extract_string";
    static constexpr auto alias = "jsonb_extract_string";
};

struct JsonbExtractJsonb : public JsonbExtractStringImpl<JsonbTypeJson> {
    static constexpr auto name = "jsonb_extract";
    static constexpr auto alias = "jsonb_extract";
};

struct JsonbType : public JsonbExtractStringImpl<JsonbTypeType> {
    static constexpr auto name = "json_type";
    static constexpr auto alias = "jsonb_type";
};

using FunctionJsonbExists = FunctionJsonbExtract<JsonbExists>;
using FunctionJsonbType = FunctionJsonbExtract<JsonbType>;

using FunctionJsonbExtractIsnull = FunctionJsonbExtract<JsonbExtractIsnull>;
using FunctionJsonbExtractBool = FunctionJsonbExtract<JsonbExtractBool>;
using FunctionJsonbExtractInt = FunctionJsonbExtract<JsonbExtractInt>;
using FunctionJsonbExtractBigInt = FunctionJsonbExtract<JsonbExtractBigInt>;
using FunctionJsonbExtractDouble = FunctionJsonbExtract<JsonbExtractDouble>;
using FunctionJsonbExtractString = FunctionJsonbExtract<JsonbExtractString>;
using FunctionJsonbExtractJsonb = FunctionJsonbExtract<JsonbExtractJsonb>;

void register_function_jsonb(SimpleFunctionFactory& factory) {
    factory.register_function<FunctionJsonbParse>(FunctionJsonbParse::name);
    factory.register_alias(FunctionJsonbParse::name, FunctionJsonbParse::alias);
    factory.register_function<FunctionJsonbParseErrorNull>("json_parse_error_to_null");
    factory.register_alias("json_parse_error_to_null", "jsonb_parse_error_to_null");
    factory.register_function<FunctionJsonbParseErrorValue>("json_parse_error_to_value");
    factory.register_alias("json_parse_error_to_value", "jsonb_parse_error_to_value");
    factory.register_function<FunctionJsonbParseErrorInvalid>("json_parse_error_to_invalid");
    factory.register_alias("json_parse_error_to_invalid", "jsonb_parse_error_to_invalid");

    factory.register_function<FunctionJsonbParseNullable>("json_parse_nullable");
    factory.register_alias("json_parse_nullable", "jsonb_parse_nullable");
    factory.register_function<FunctionJsonbParseNullableErrorNull>(
            "json_parse_nullable_error_to_null");
    factory.register_alias("json_parse_nullable_error_to_null",
                           "jsonb_parse_nullable_error_to_null");
    factory.register_function<FunctionJsonbParseNullableErrorValue>(
            "json_parse_nullable_error_to_value");
    factory.register_alias("json_parse_nullable_error_to_value",
                           "jsonb_parse_nullable_error_to_value");
    factory.register_function<FunctionJsonbParseNullableErrorInvalid>(
            "json_parse_nullable_error_to_invalid");
    factory.register_alias("json_parse_nullable_error_to_invalid",
                           "json_parse_nullable_error_to_invalid");

    factory.register_function<FunctionJsonbParseNotnull>("json_parse_notnull");
    factory.register_alias("json_parse_notnull", "jsonb_parse_notnull");
    factory.register_function<FunctionJsonbParseNotnullErrorValue>(
            "json_parse_notnull_error_to_value");
    factory.register_alias("json_parse_notnull", "jsonb_parse_notnull");
    factory.register_function<FunctionJsonbParseNotnullErrorInvalid>(
            "json_parse_notnull_error_to_invalid");
    factory.register_alias("json_parse_notnull_error_to_invalid",
                           "jsonb_parse_notnull_error_to_invalid");

    factory.register_function<FunctionJsonbExists>();
    factory.register_alias(FunctionJsonbExists::name, FunctionJsonbExists::alias);
    factory.register_function<FunctionJsonbType>();
    factory.register_alias(FunctionJsonbType::name, FunctionJsonbType::alias);

    factory.register_function<FunctionJsonbExtractIsnull>();
    factory.register_alias(FunctionJsonbExtractIsnull::name, FunctionJsonbExtractIsnull::alias);
    factory.register_function<FunctionJsonbExtractBool>();
    factory.register_alias(FunctionJsonbExtractBool::name, FunctionJsonbExtractBool::alias);
    factory.register_function<FunctionJsonbExtractInt>();
    factory.register_alias(FunctionJsonbExtractInt::name, FunctionJsonbExtractInt::alias);
    factory.register_function<FunctionJsonbExtractBigInt>();
    factory.register_alias(FunctionJsonbExtractBigInt::name, FunctionJsonbExtractBigInt::alias);
    factory.register_function<FunctionJsonbExtractDouble>();
    factory.register_alias(FunctionJsonbExtractDouble::name, FunctionJsonbExtractDouble::alias);
    factory.register_function<FunctionJsonbExtractString>();
    factory.register_alias(FunctionJsonbExtractString::name, FunctionJsonbExtractString::alias);
    factory.register_function<FunctionJsonbExtractJsonb>();
    // factory.register_alias(FunctionJsonbExtractJsonb::name, FunctionJsonbExtractJsonb::alias);
}

} // namespace doris::vectorized<|MERGE_RESOLUTION|>--- conflicted
+++ resolved
@@ -165,13 +165,6 @@
                 const auto& default_value = default_value_col->get_data_at(0);
 
                 JsonbErrType error = JsonbErrType::E_NONE;
-<<<<<<< HEAD
-                if (!default_value_parser.parse(default_value.data(), default_value.size())) {
-                    error = default_value_parser.getErrorCode();
-                    return Status::InvalidArgument("invalid default json value: {} , error: {}",
-                                                   std::string_view(default_value),
-                                                   JsonbErrMsg::getErrMsg(error));
-=======
                 if (scope == FunctionContext::FunctionStateScope::FRAGMENT_LOCAL) {
                     FunctionJsonbParseState* state = reinterpret_cast<FunctionJsonbParseState*>(
                             context->get_function_state(FunctionContext::FRAGMENT_LOCAL));
@@ -185,7 +178,6 @@
                                 JsonbErrMsg::getErrMsg(error));
                     }
                     state->has_const_default_value = true;
->>>>>>> 63b17025
                 }
             }
         }
@@ -556,11 +548,7 @@
             const char* l_raw = reinterpret_cast<const char*>(&ldata[loffsets[i - 1]]);
 
             inner_loop_impl(i, res_data, res_offsets, null_map, writer, formater, l_raw, l_size,
-<<<<<<< HEAD
-                            rdata.data(), rdata.size());
-=======
                             rdata.data, rdata.size, is_invalid_json_path);
->>>>>>> 63b17025
         } //for
     }     //function
     static void scalar_vector(FunctionContext* context, const StringRef& ldata,
@@ -582,13 +570,8 @@
             int r_size = roffsets[i] - roffsets[i - 1];
             const char* r_raw = reinterpret_cast<const char*>(&rdata[roffsets[i - 1]]);
 
-<<<<<<< HEAD
-            inner_loop_impl(i, res_data, res_offsets, null_map, writer, formater, ldata.data(),
-                            ldata.size(), r_raw, r_size);
-=======
             inner_loop_impl(i, res_data, res_offsets, null_map, writer, formater, ldata.data,
                             ldata.size, r_raw, r_size, is_invalid_json_path);
->>>>>>> 63b17025
         } //for
     }     //function
 };
@@ -720,12 +703,8 @@
             const char* r_raw_str = reinterpret_cast<const char*>(&rdata[roffsets[i - 1]]);
             int r_str_size = roffsets[i] - roffsets[i - 1];
 
-<<<<<<< HEAD
-            inner_loop_impl(i, res, null_map, ldata.data(), ldata.size(), r_raw_str, r_str_size);
-=======
             inner_loop_impl(i, res, null_map, ldata.data, ldata.size, r_raw_str, r_str_size,
                             is_invalid_json_path);
->>>>>>> 63b17025
         } //for
     }     //function
     static void vector_scalar(FunctionContext* context, const ColumnString::Chars& ldata,
@@ -742,12 +721,8 @@
             const char* l_raw_str = reinterpret_cast<const char*>(&ldata[loffsets[i - 1]]);
             int l_str_size = loffsets[i] - loffsets[i - 1];
 
-<<<<<<< HEAD
-            inner_loop_impl(i, res, null_map, l_raw_str, l_str_size, rdata.data(), rdata.size());
-=======
             inner_loop_impl(i, res, null_map, l_raw_str, l_str_size, rdata.data, rdata.size,
                             is_invalid_json_path);
->>>>>>> 63b17025
         } //for
     }     //function
 };
