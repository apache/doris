// Licensed to the Apache Software Foundation (ASF) under one
// or more contributor license agreements.  See the NOTICE file
// distributed with this work for additional information
// regarding copyright ownership.  The ASF licenses this file
// to you under the Apache License, Version 2.0 (the
// "License"); you may not use this file except in compliance
// with the License.  You may obtain a copy of the License at
//
//   http://www.apache.org/licenses/LICENSE-2.0
//
// Unless required by applicable law or agreed to in writing,
// software distributed under the License is distributed on an
// "AS IS" BASIS, WITHOUT WARRANTIES OR CONDITIONS OF ANY
// KIND, either express or implied.  See the License for the
// specific language governing permissions and limitations
// under the License.

#include <glog/logging.h>
#include <stddef.h>
#include <stdint.h>

#include <algorithm>
#include <boost/iterator/iterator_facade.hpp>
#include <memory>
#include <type_traits>
#include <utility>

#include "common/status.h"
#include "util/binary_cast.hpp"
#include "vec/aggregate_functions/aggregate_function.h"
#include "vec/columns/column.h"
#include "vec/columns/column_const.h"
#include "vec/columns/column_nullable.h"
#include "vec/columns/column_vector.h"
#include "vec/common/pod_array_fwd.h"
#include "vec/common/typeid_cast.h"
#include "vec/core/block.h"
#include "vec/core/column_numbers.h"
#include "vec/core/column_with_type_and_name.h"
#include "vec/core/field.h"
#include "vec/core/types.h"
#include "vec/data_types/data_type.h"
#include "vec/data_types/data_type_date_time.h"
#include "vec/data_types/data_type_nullable.h"
#include "vec/data_types/data_type_number.h"
#include "vec/data_types/data_type_time_v2.h"
#include "vec/functions/function.h"
#include "vec/functions/simple_function_factory.h"
#include "vec/runtime/vdatetime_value.h"

namespace doris {
class FunctionContext;

namespace vectorized {
struct DayCeil;
struct DayFloor;
struct HourCeil;
struct HourFloor;
struct MinuteCeil;
struct MinuteFloor;
struct MonthCeil;
struct MonthFloor;
struct SecondCeil;
struct SecondFloor;
struct WeekCeil;
struct WeekFloor;
struct YearCeil;
struct YearFloor;
} // namespace vectorized
} // namespace doris

namespace doris::vectorized {

template <typename Impl, typename DateValueType, typename DeltaValueType, int ArgNum, bool UseDelta>
class FunctionDateTimeFloorCeil : public IFunction {
public:
    using ReturnDataType = std::conditional_t<
            std::is_same_v<DateValueType, VecDateTimeValue>, DataTypeDateTime,
            std::conditional_t<std::is_same_v<DateValueType, DateV2Value<DateV2ValueType>>,
                               DataTypeDateV2, DataTypeDateTimeV2>>;
    using NativeType = std::conditional_t<
            std::is_same_v<DateValueType, VecDateTimeValue>, Int64,
            std::conditional_t<std::is_same_v<DateValueType, DateV2Value<DateV2ValueType>>, UInt32,
                               UInt64>>;
    using DeltaDataType =
            std::conditional_t<std::is_same_v<DeltaValueType, Int32>, DataTypeInt32, DataTypeInt64>;
    static constexpr auto name = Impl::name;

    static FunctionPtr create() { return std::make_shared<FunctionDateTimeFloorCeil>(); }

    String get_name() const override { return name; }

    size_t get_number_of_arguments() const override { return 0; }

    bool is_variadic() const override { return true; }

    DataTypePtr get_return_type_impl(const DataTypes& arguments) const override {
        return make_nullable(std::make_shared<ReturnDataType>());
    }

    DataTypes get_variadic_argument_types_impl() const override {
        if constexpr (std::is_same_v<DateValueType, VecDateTimeValue> && ArgNum == 1) {
            return {std::make_shared<DataTypeDateTime>()};
        } else if constexpr (std::is_same_v<DateValueType, DateV2Value<DateV2ValueType>> &&
                             ArgNum == 1) {
            return {std::make_shared<DataTypeDateV2>()};
        } else if constexpr (std::is_same_v<DateValueType, DateV2Value<DateTimeV2ValueType>> &&
                             ArgNum == 1) {
            return {std::make_shared<DataTypeDateTimeV2>()};
        } else if constexpr (std::is_same_v<DateValueType, VecDateTimeValue> && ArgNum == 2 &&
                             UseDelta) {
            return {std::make_shared<DataTypeDateTime>(), std::make_shared<DeltaDataType>()};
        } else if constexpr (std::is_same_v<DateValueType, DateV2Value<DateV2ValueType>> &&
                             ArgNum == 2 && UseDelta) {
            return {std::make_shared<DataTypeDateV2>(), std::make_shared<DeltaDataType>()};
        } else if constexpr (std::is_same_v<DateValueType, DateV2Value<DateTimeV2ValueType>> &&
                             ArgNum == 2 && UseDelta) {
            return {std::make_shared<DataTypeDateTimeV2>(), std::make_shared<DeltaDataType>()};
        } else if constexpr (std::is_same_v<DateValueType, VecDateTimeValue> && ArgNum == 2 &&
                             !UseDelta) {
            return {std::make_shared<DataTypeDateTime>(), std::make_shared<DataTypeDateTime>()};
        } else if constexpr (std::is_same_v<DateValueType, DateV2Value<DateV2ValueType>> &&
                             ArgNum == 2 && !UseDelta) {
            return {std::make_shared<DataTypeDateV2>(), std::make_shared<DataTypeDateV2>()};
        } else if constexpr (std::is_same_v<DateValueType, DateV2Value<DateTimeV2ValueType>> &&
                             ArgNum == 2 && !UseDelta) {
            return {std::make_shared<DataTypeDateTimeV2>(), std::make_shared<DataTypeDateTimeV2>()};
        } else if constexpr (std::is_same_v<DateValueType, VecDateTimeValue> && ArgNum == 3) {
            return {std::make_shared<DataTypeDateTime>(), std::make_shared<DeltaDataType>(),
                    std::make_shared<DataTypeDateTime>()};
        } else if constexpr (std::is_same_v<DateValueType, DateV2Value<DateV2ValueType>> &&
                             ArgNum == 3) {
            return {std::make_shared<DataTypeDateV2>(), std::make_shared<DeltaDataType>(),
                    std::make_shared<DataTypeDateV2>()};
        } else {
            return {std::make_shared<DataTypeDateTimeV2>(), std::make_shared<DeltaDataType>(),
                    std::make_shared<DataTypeDateTimeV2>()};
        }
    }

    Status execute_impl(FunctionContext* context, Block& block, const ColumnNumbers& arguments,
                        size_t result, size_t input_rows_count) const override {
        const ColumnPtr source_col =
                block.get_by_position(arguments[0]).column->convert_to_full_column_if_const();
        if (const auto* sources =
                    check_and_get_column<ColumnVector<NativeType>>(source_col.get())) {
            auto col_to = ColumnVector<NativeType>::create();
            col_to->resize(input_rows_count);
            auto null_map = ColumnVector<UInt8>::create();
            null_map->get_data().resize_fill(input_rows_count, false);

            if constexpr (ArgNum == 1) {
                Impl::template vector<NativeType>(sources->get_data(), col_to->get_data());
            } else if constexpr (ArgNum == 2) {
                const IColumn& delta_column = *block.get_by_position(arguments[1]).column;
                if (const auto* delta_const_column =
                            typeid_cast<const ColumnConst*>(&delta_column)) {
                    if (block.get_by_position(arguments[1]).type->get_type_id() !=
                        TypeIndex::Int32) {
                        // time_round(datetime, const(origin))
                        Impl::template vector_constant<NativeType>(
                                sources->get_data(),
                                delta_const_column->get_field().get<NativeType>(),
                                col_to->get_data());
                    } else {
                        // time_round(datetime,const(period))
                        Impl::template vector_constant_delta<NativeType, DeltaValueType>(
                                sources->get_data(), delta_const_column->get_field().get<Int32>(),
                                col_to->get_data(), null_map->get_data());
                    }
                } else {
                    if (const auto* delta_vec_column0 =
                                check_and_get_column<ColumnVector<NativeType>>(delta_column)) {
                        // time_round(datetime, origin)
                        Impl::vector_vector(sources->get_data(), delta_vec_column0->get_data(),
                                            col_to->get_data());
                    } else {
                        const auto* delta_vec_column1 =
                                check_and_get_column<ColumnVector<DeltaValueType>>(delta_column);
                        DCHECK(delta_vec_column1 != nullptr);
                        // time_round(datetime, period)
                        Impl::vector_vector(sources->get_data(), delta_vec_column1->get_data(),
                                            col_to->get_data(), null_map->get_data());
                    }
                }
            } else {
                ColumnPtr arg1_col, arg2_col;
                bool arg1_const, arg2_const;
                std::tie(arg1_col, arg1_const) =
                        unpack_if_const(block.get_by_position(arguments[1]).column);
                std::tie(arg2_col, arg2_const) =
                        unpack_if_const(block.get_by_position(arguments[2]).column);
                if (arg1_const && arg2_const) {
                    Field arg1, arg2;
                    arg1_col->get(0, arg1);
                    arg2_col->get(0, arg2);
                    // time_round(datetime,const(period) , const(origin))
                    Impl::template vector_const_const<NativeType, DeltaValueType>(
                            sources->get_data(), arg1.get<Int32>(), arg2.get<NativeType>(),
                            col_to->get_data(), null_map->get_data());

                } else if (arg1_const && !arg2_const) {
                    Field arg1;
                    arg1_col->get(0, arg1);
                    const auto arg2_column =
                            check_and_get_column<ColumnVector<NativeType>>(*arg2_col);
                    // time_round(datetime,const(period) , origin)
                    Impl::template vector_const_vector<NativeType, DeltaValueType>(
                            sources->get_data(), arg1.get<Int32>(), arg2_column->get_data(),
                            col_to->get_data(), null_map->get_data());
                } else if (!arg1_const && arg2_const) {
                    Field arg2;
                    arg2_col->get(0, arg2);
                    const auto arg1_column =
                            check_and_get_column<ColumnVector<DeltaValueType>>(*arg1_col);
                    // time_round(datetime, period , const(origin))
                    Impl::template vector_vector_const<NativeType, DeltaValueType>(
                            sources->get_data(), arg1_column->get_data(), arg2.get<NativeType>(),
                            col_to->get_data(), null_map->get_data());
                } else {
                    const auto arg1_column =
                            check_and_get_column<ColumnVector<DeltaValueType>>(*arg1_col);
                    const auto arg2_column =
                            check_and_get_column<ColumnVector<NativeType>>(*arg2_col);
                    DCHECK(arg1_column != nullptr);
                    DCHECK(arg2_column != nullptr);
                    // time_round(datetime, period, origin)
                    Impl::template vector_vector<NativeType, DeltaValueType>(
                            sources->get_data(), arg1_column->get_data(), arg2_column->get_data(),
                            col_to->get_data(), null_map->get_data());
                }
            }

            block.get_by_position(result).column =
                    ColumnNullable::create(std::move(col_to), std::move(null_map));
        } else {
            return Status::RuntimeError("Illegal column {} of first argument of function {}",
                                        block.get_by_position(arguments[0]).column->get_name(),
                                        Impl::name);
        }
        return Status::OK();
    }
};

template <typename Impl>
struct FloorCeilImpl {
    static constexpr auto name = Impl::name;

    template <typename NativeType>
    static void vector(const PaddedPODArray<NativeType>& dates, PaddedPODArray<NativeType>& res) {
        // time_round(datetime)
        for (int i = 0; i < dates.size(); ++i) {
            if constexpr (std::is_same_v<NativeType, UInt32>) {
                Impl::template time_round<UInt32, DateV2Value<DateV2ValueType>>(dates[i], res[i]);
            } else if constexpr (std::is_same_v<NativeType, UInt64>) {
                Impl::template time_round<UInt64, DateV2Value<DateTimeV2ValueType>>(dates[i],
                                                                                    res[i]);
            } else {
                Impl::template time_round<Int64, VecDateTimeValue>(dates[i], res[i]);
            }
        }
    }

    template <typename NativeType>
    static void vector_constant(const PaddedPODArray<NativeType>& dates, NativeType origin_date,
                                PaddedPODArray<NativeType>& res) {
        // time_round(datetime, const(origin))
        for (int i = 0; i < dates.size(); ++i) {
            if constexpr (std::is_same_v<NativeType, UInt32>) {
                Impl::template time_round_with_constant_optimization<
                        UInt32, DateV2Value<DateV2ValueType>, 1>(dates[i], origin_date, res[i]);
            } else if constexpr (std::is_same_v<NativeType, UInt64>) {
                Impl::template time_round_with_constant_optimization<
                        UInt64, DateV2Value<DateTimeV2ValueType>, 1>(dates[i], origin_date, res[i]);
            } else {
                Impl::template time_round_with_constant_optimization<Int64, VecDateTimeValue, 1>(
                        dates[i], origin_date, res[i]);
            }
        }
    }

    template <typename NativeType, typename DeltaType>
    static void vector_constant_delta(const PaddedPODArray<NativeType>& dates, DeltaType period,
                                      PaddedPODArray<NativeType>& res, NullMap& null_map) {
        // time_round(datetime,const(period))
        if (period < 1) {
            null_map.resize_fill(dates.size(), true);
            return;
        }
        for (int i = 0; i < dates.size(); ++i) {
            if constexpr (std::is_same_v<NativeType, UInt32>) {
                Impl::template time_round<UInt32, DateV2Value<DateV2ValueType>>(dates[i], period,
                                                                                res[i]);
            } else if constexpr (std::is_same_v<NativeType, UInt64>) {
                Impl::template time_round<UInt64, DateV2Value<DateTimeV2ValueType>>(dates[i],
                                                                                    period, res[i]);
            } else {
                Impl::template time_round<Int64, VecDateTimeValue>(dates[i], period, res[i]);
            }
        }
    }

    template <typename NativeType, typename DeltaType, UInt32 period>
    static void vector_const_const_with_constant_optimization(
            const PaddedPODArray<NativeType>& dates, NativeType origin_date,
            PaddedPODArray<NativeType>& res) {
        for (int i = 0; i < dates.size(); ++i) {
            if constexpr (std::is_same_v<NativeType, UInt32>) {
                Impl::template time_round_with_constant_optimization<
                        UInt32, DateV2Value<DateV2ValueType>, period>(dates[i], origin_date,
                                                                      res[i]);
            } else if constexpr (std::is_same_v<NativeType, UInt64>) {
                Impl::template time_round_with_constant_optimization<
                        UInt64, DateV2Value<DateTimeV2ValueType>, period>(dates[i], origin_date,
                                                                          res[i]);
            } else {
                Impl::template time_round_with_constant_optimization<Int64, VecDateTimeValue,
                                                                     period>(dates[i], origin_date,
                                                                             res[i]);
            }
        }
    }
    template <typename NativeType, typename DeltaType>
    static void vector_const_const(const PaddedPODArray<NativeType>& dates, const DeltaType period,
                                   NativeType origin_date, PaddedPODArray<NativeType>& res,
                                   NullMap& null_map) {
        if (period < 1) {
            null_map.resize_fill(dates.size(), true);
            return;
        }
        switch (period) {
        case 1: {
            vector_const_const_with_constant_optimization<NativeType, DeltaType, 1>(
                    dates, origin_date, res);
            break;
        }
        case 2: {
            vector_const_const_with_constant_optimization<NativeType, DeltaType, 2>(
                    dates, origin_date, res);
            break;
        }
        case 3: {
            vector_const_const_with_constant_optimization<NativeType, DeltaType, 3>(
                    dates, origin_date, res);
            break;
        }
        case 4: {
            vector_const_const_with_constant_optimization<NativeType, DeltaType, 4>(
                    dates, origin_date, res);
            break;
        }
        case 5: {
            vector_const_const_with_constant_optimization<NativeType, DeltaType, 5>(
                    dates, origin_date, res);
            break;
        }
        case 6: {
            vector_const_const_with_constant_optimization<NativeType, DeltaType, 6>(
                    dates, origin_date, res);
            break;
        }
        case 7: {
            vector_const_const_with_constant_optimization<NativeType, DeltaType, 7>(
                    dates, origin_date, res);
            break;
        }
        case 8: {
            vector_const_const_with_constant_optimization<NativeType, DeltaType, 8>(
                    dates, origin_date, res);
            break;
        }
        case 9: {
            vector_const_const_with_constant_optimization<NativeType, DeltaType, 9>(
                    dates, origin_date, res);
            break;
        }
        case 10: {
            vector_const_const_with_constant_optimization<NativeType, DeltaType, 10>(
                    dates, origin_date, res);
            break;
        }
        case 11: {
            vector_const_const_with_constant_optimization<NativeType, DeltaType, 11>(
                    dates, origin_date, res);
            break;
        }
        case 12: {
            vector_const_const_with_constant_optimization<NativeType, DeltaType, 12>(
                    dates, origin_date, res);
            break;
        }
        default:
            for (int i = 0; i < dates.size(); ++i) {
                if constexpr (std::is_same_v<NativeType, UInt32>) {
                    Impl::template time_round<UInt32, DateV2Value<DateV2ValueType>>(
                            dates[i], period, origin_date, res[i]);
                } else if constexpr (std::is_same_v<NativeType, UInt64>) {
                    Impl::template time_round<UInt64, DateV2Value<DateTimeV2ValueType>>(
                            dates[i], period, origin_date, res[i]);
                } else {
                    Impl::template time_round<Int64, VecDateTimeValue>(dates[i], period,
                                                                       origin_date, res[i]);
                }
            }
        }
    }

    template <typename NativeType, typename DeltaType>
    static void vector_const_vector(const PaddedPODArray<NativeType>& dates, const DeltaType period,
                                    const PaddedPODArray<NativeType>& origin_dates,
                                    PaddedPODArray<NativeType>& res, NullMap& null_map) {
        if (period < 1) {
            null_map.resize_fill(dates.size(), true);
            return;
        }
        for (int i = 0; i < dates.size(); ++i) {
            if constexpr (std::is_same_v<NativeType, UInt32>) {
                Impl::template time_round<UInt32, DateV2Value<DateV2ValueType>>(
                        dates[i], period, origin_dates[i], res[i]);
            } else if constexpr (std::is_same_v<NativeType, UInt64>) {
                Impl::template time_round<UInt64, DateV2Value<DateTimeV2ValueType>>(
                        dates[i], period, origin_dates[i], res[i]);
            } else {
                Impl::template time_round<Int64, VecDateTimeValue>(dates[i], period,
                                                                   origin_dates[i], res[i]);
            }
        }
    }

    template <typename NativeType, typename DeltaType>
    static void vector_vector_const(const PaddedPODArray<NativeType>& dates,
                                    const PaddedPODArray<DeltaType>& periods,
                                    NativeType origin_date, PaddedPODArray<NativeType>& res,
                                    NullMap& null_map) {
        for (int i = 0; i < dates.size(); ++i) {
            if (periods[i] < 1) {
                null_map[i] = true;
                continue;
            }
            if constexpr (std::is_same_v<NativeType, UInt32>) {
                Impl::template time_round<UInt32, DateV2Value<DateV2ValueType>>(
                        dates[i], periods[i], origin_date, res[i]);
            } else if constexpr (std::is_same_v<NativeType, UInt64>) {
                Impl::template time_round<UInt64, DateV2Value<DateTimeV2ValueType>>(
                        dates[i], periods[i], origin_date, res[i]);
            } else {
                Impl::template time_round<Int64, VecDateTimeValue>(dates[i], periods[i],
                                                                   origin_date, res[i]);
            }
        }
    }

    template <typename NativeType>
    static void vector_vector(const PaddedPODArray<NativeType>& dates,
                              const PaddedPODArray<NativeType>& origin_dates,
                              PaddedPODArray<NativeType>& res) {
        // time_round(datetime, origin)
        for (int i = 0; i < dates.size(); ++i) {
            if constexpr (std::is_same_v<NativeType, UInt32>) {
                Impl::template time_round_with_constant_optimization<
                        UInt32, DateV2Value<DateV2ValueType>, 1>(dates[i], origin_dates[i], res[i]);
            } else if constexpr (std::is_same_v<NativeType, UInt64>) {
                Impl::template time_round_with_constant_optimization<
                        UInt64, DateV2Value<DateTimeV2ValueType>, 1>(dates[i], origin_dates[i],
                                                                     res[i]);
            } else {
                Impl::template time_round_with_constant_optimization<Int64, VecDateTimeValue, 1>(
                        dates[i], origin_dates[i], res[i]);
            }
        }
    }

    template <typename NativeType, typename DeltaType>
    static void vector_vector(const PaddedPODArray<NativeType>& dates,
                              const PaddedPODArray<DeltaType>& periods,
                              PaddedPODArray<NativeType>& res, NullMap& null_map) {
        // time_round(datetime, period)
        for (int i = 0; i < dates.size(); ++i) {
            if (periods[i] < 1) {
                null_map[i] = true;
                continue;
            }
            if constexpr (std::is_same_v<NativeType, UInt32>) {
                Impl::template time_round<UInt32, DateV2Value<DateV2ValueType>>(dates[i],
                                                                                periods[i], res[i]);
            } else if constexpr (std::is_same_v<NativeType, UInt64>) {
                Impl::template time_round<UInt64, DateV2Value<DateTimeV2ValueType>>(
                        dates[i], periods[i], res[i]);
            } else {
                Impl::template time_round<Int64, VecDateTimeValue>(dates[i], periods[i], res[i]);
            }
        }
    }

    template <typename NativeType, typename DeltaType>
    static void vector_vector(const PaddedPODArray<NativeType>& dates,
                              const PaddedPODArray<DeltaType>& periods,
                              const PaddedPODArray<NativeType>& origin_dates,
                              PaddedPODArray<NativeType>& res, NullMap& null_map) {
        // time_round(datetime, period, origin)
        for (int i = 0; i < dates.size(); ++i) {
            if (periods[i] < 1) {
                null_map[i] = true;
                continue;
            }
            if constexpr (std::is_same_v<NativeType, UInt32>) {
                Impl::template time_round<UInt32, DateV2Value<DateV2ValueType>>(
                        dates[i], periods[i], origin_dates[i], res[i]);
            } else if constexpr (std::is_same_v<NativeType, UInt64>) {
                Impl::template time_round<UInt64, DateV2Value<DateTimeV2ValueType>>(
                        dates[i], periods[i], origin_dates[i], res[i]);
            } else {
                Impl::template time_round<Int64, VecDateTimeValue>(dates[i], periods[i],
                                                                   origin_dates[i], res[i]);
            }
        }
    }
};

#define FLOOR 0
#define CEIL 1

template <typename Impl, typename DateValueType>
struct TimeRoundOpt {
    constexpr static bool can_use_optimize(int period) {
        if constexpr (!std::is_same_v<DateValueType, VecDateTimeValue> && Impl::Type == FLOOR) {
            if constexpr (Impl::Unit == YEAR || Impl::Unit == MONTH || Impl::Unit == DAY ||
                          Impl::Unit == MINUTE || Impl::Unit == SECOND) {
                return period == 1;
            }
            if constexpr (Impl::Unit == HOUR) {
                return period <= 23 && 24 % period == 0;
            }
        }
        return false;
    }

    static void floor_opt(const DateValueType& ts2, DateValueType& ts1, int period) {
        if (period == 1) {
            floor_opt_one_period(ts2, ts1);
        } else {
            static constexpr uint64_t MASK_HOUR_FLOOR =
                    0b1111111111111111111111111111111100000000000000000000000000000000;

            // Optimize the performance of the datetimev2 type on the floor operation.
            // Now supports unit hour
            if constexpr (Impl::Unit == HOUR && !std::is_same_v<DateValueType, VecDateTimeValue>) {
                int hour = ts2.hour();
                int new_hour = hour / period * period;
                if (new_hour >= 24) {
                    new_hour = new_hour % 24;
                }
                ts1.set_int_val(ts2.to_date_int_val() & MASK_HOUR_FLOOR);
                ts1.template set_time_unit<TimeUnit::HOUR>(new_hour);
            }
        }
    }

    static void floor_opt_one_period(const DateValueType& ts2, DateValueType& ts1) {
        if constexpr (Impl::Unit == YEAR) {
            ts1.set_time(ts2.year(), 1, 1, 0, 0, 0);
        }
        if constexpr (Impl::Unit == MONTH) {
            ts1.set_time(ts2.year(), ts2.month(), 1, 0, 0, 0);
        }
        if constexpr (Impl::Unit == DAY) {
            ts1.set_time(ts2.year(), ts2.month(), ts2.day(), 0, 0, 0);
        }

        if constexpr (std::is_same_v<DateValueType, DateV2Value<DateTimeV2ValueType>>) {
            static constexpr uint64_t MASK_HOUR_FLOOR =
                    0b1111111111111111111111111111111100000000000000000000000000000000;
            static constexpr uint64_t MASK_MINUTE_FLOOR =
                    0b1111111111111111111111111111111111111100000000000000000000000000;
            static constexpr uint64_t MASK_SECOND_FLOOR =
                    0b1111111111111111111111111111111111111111111100000000000000000000;

            // Optimize the performance of the datetimev2 type on the floor operation.
            // Now supports unit biger than SECOND
            if constexpr (Impl::Unit == HOUR) {
                ts1.set_int_val(ts2.to_date_int_val() & MASK_HOUR_FLOOR);
            }
            if constexpr (Impl::Unit == MINUTE) {
                ts1.set_int_val(ts2.to_date_int_val() & MASK_MINUTE_FLOOR);
            }
            if constexpr (Impl::Unit == SECOND) {
                ts1.set_int_val(ts2.to_date_int_val() & MASK_SECOND_FLOOR);
            }
        }
    }
};

template <typename Impl>
struct TimeRound {
    static constexpr auto name = Impl::name;
    static constexpr uint64_t FIRST_DAY = 19700101000000;
    static constexpr uint64_t FIRST_SUNDAY = 19700104000000;

    static constexpr uint32_t MASK_YEAR_FOR_DATEV2 = ((uint32_t)-1) >> 23;
    static constexpr uint32_t MASK_YEAR_MONTH_FOR_DATEV2 = ((uint32_t)-1) >> 27;

    static constexpr uint64_t MASK_YEAR_FOR_DATETIMEV2 = ((uint64_t)-1) >> 18;
    static constexpr uint64_t MASK_YEAR_MONTH_FOR_DATETIMEV2 = ((uint64_t)-1) >> 22;
    static constexpr uint64_t MASK_YEAR_MONTH_DAY_FOR_DATETIMEV2 = ((uint64_t)-1) >> 27;
    static constexpr uint64_t MASK_YEAR_MONTH_DAY_HOUR_FOR_DATETIMEV2 = ((uint64_t)-1) >> 32;
    static constexpr uint64_t MASK_YEAR_MONTH_DAY_HOUR_MINUTE_FOR_DATETIMEV2 = ((uint64_t)-1) >> 38;

    template <typename DateValueType>
    static void time_round(const DateValueType& ts2, const Int32 period, DateValueType& ts1) {
        int64_t diff;
        int64_t trivial_part_ts1;
        int64_t trivial_part_ts2;
        if constexpr (std::is_same_v<DateValueType, VecDateTimeValue>) {
            if constexpr (Impl::Unit == YEAR) {
                diff = (ts2.year() - ts1.year());
                trivial_part_ts2 = ts2.to_int64() % 10000000000;
                trivial_part_ts1 = ts1.to_int64() % 10000000000;
            }
            if constexpr (Impl::Unit == MONTH) {
                diff = (ts2.year() - ts1.year()) * 12 + (ts2.month() - ts1.month());
                trivial_part_ts2 = ts2.to_int64() % 100000000;
                trivial_part_ts1 = ts1.to_int64() % 100000000;
            }
            if constexpr (Impl::Unit == WEEK) {
                diff = ts2.daynr() / 7 - ts1.daynr() / 7;
                trivial_part_ts2 = ts2.daynr() % 7 * 24 * 3600 + ts2.hour() * 3600 +
                                   ts2.minute() * 60 + ts2.second();
                trivial_part_ts1 = ts1.daynr() % 7 * 24 * 3600 + ts1.hour() * 3600 +
                                   ts1.minute() * 60 + ts1.second();
            }
            if constexpr (Impl::Unit == DAY) {
                diff = ts2.daynr() - ts1.daynr();
                trivial_part_ts2 = ts2.hour() * 3600 + ts2.minute() * 60 + ts2.second();
                trivial_part_ts1 = ts1.hour() * 3600 + ts1.minute() * 60 + ts1.second();
            }
            if constexpr (Impl::Unit == HOUR) {
                diff = (ts2.daynr() - ts1.daynr()) * 24 + (ts2.hour() - ts1.hour());
                trivial_part_ts2 = ts2.minute() * 60 + ts2.second();
                trivial_part_ts1 = ts1.minute() * 60 + ts1.second();
            }
            if constexpr (Impl::Unit == MINUTE) {
                diff = (ts2.daynr() - ts1.daynr()) * 24 * 60 + (ts2.hour() - ts1.hour()) * 60 +
                       (ts2.minute() - ts1.minute());
                trivial_part_ts2 = ts2.second();
                trivial_part_ts1 = ts1.second();
            }
            if constexpr (Impl::Unit == SECOND) {
                diff = ts2.second_diff(ts1);
                trivial_part_ts1 = 0;
                trivial_part_ts2 = 0;
            }
        } else if constexpr (std::is_same_v<DateValueType, DateV2Value<DateV2ValueType>>) {
            if constexpr (Impl::Unit == YEAR) {
                diff = (ts2.year() - ts1.year());
                trivial_part_ts2 = ts2.to_date_int_val() & MASK_YEAR_FOR_DATEV2;
                trivial_part_ts1 = ts1.to_date_int_val() & MASK_YEAR_FOR_DATEV2;
            }
            if constexpr (Impl::Unit == MONTH) {
                diff = (ts2.year() - ts1.year()) * 12 + (ts2.month() - ts1.month());
                trivial_part_ts2 = ts2.to_date_int_val() & MASK_YEAR_MONTH_FOR_DATEV2;
                trivial_part_ts1 = ts1.to_date_int_val() & MASK_YEAR_MONTH_FOR_DATEV2;
            }
            if constexpr (Impl::Unit == WEEK) {
                diff = ts2.daynr() / 7 - ts1.daynr() / 7;
                trivial_part_ts2 = ts2.daynr() % 7 * 24 * 3600 + ts2.hour() * 3600 +
                                   ts2.minute() * 60 + ts2.second();
                trivial_part_ts1 = ts1.daynr() % 7 * 24 * 3600 + ts1.hour() * 3600 +
                                   ts1.minute() * 60 + ts1.second();
            }
            if constexpr (Impl::Unit == DAY) {
                diff = ts2.daynr() - ts1.daynr();
                trivial_part_ts2 = ts2.hour() * 3600 + ts2.minute() * 60 + ts2.second();
                trivial_part_ts1 = ts1.hour() * 3600 + ts1.minute() * 60 + ts1.second();
            }
            if constexpr (Impl::Unit == HOUR) {
                diff = (ts2.daynr() - ts1.daynr()) * 24 + (ts2.hour() - ts1.hour());
                trivial_part_ts2 = ts2.minute() * 60 + ts2.second();
                trivial_part_ts1 = ts1.minute() * 60 + ts1.second();
            }
            if constexpr (Impl::Unit == MINUTE) {
                diff = (ts2.daynr() - ts1.daynr()) * 24 * 60 + (ts2.hour() - ts1.hour()) * 60 +
                       (ts2.minute() - ts1.minute());
                trivial_part_ts2 = ts2.second();
                trivial_part_ts1 = ts1.second();
            }
            if constexpr (Impl::Unit == SECOND) {
                diff = ts2.second_diff(ts1);
                trivial_part_ts1 = 0;
                trivial_part_ts2 = 0;
            }
        } else if constexpr (std::is_same_v<DateValueType, DateV2Value<DateTimeV2ValueType>>) {
            if constexpr (Impl::Unit == YEAR) {
                diff = (ts2.year() - ts1.year());
                trivial_part_ts2 = ts2.to_date_int_val() & MASK_YEAR_FOR_DATETIMEV2;
                trivial_part_ts1 = ts1.to_date_int_val() & MASK_YEAR_FOR_DATETIMEV2;
            }
            if constexpr (Impl::Unit == MONTH) {
                diff = (ts2.year() - ts1.year()) * 12 + (ts2.month() - ts1.month());
                trivial_part_ts2 = ts2.to_date_int_val() & MASK_YEAR_MONTH_FOR_DATETIMEV2;
                trivial_part_ts1 = ts1.to_date_int_val() & MASK_YEAR_MONTH_FOR_DATETIMEV2;
            }
            if constexpr (Impl::Unit == WEEK) {
                diff = ts2.daynr() / 7 - ts1.daynr() / 7;
                trivial_part_ts2 = ts2.daynr() % 7 * 24 * 3600 + ts2.hour() * 3600 +
                                   ts2.minute() * 60 + ts2.second();
                trivial_part_ts1 = ts1.daynr() % 7 * 24 * 3600 + ts1.hour() * 3600 +
                                   ts1.minute() * 60 + ts1.second();
            }
            if constexpr (Impl::Unit == DAY) {
                diff = ts2.daynr() - ts1.daynr();
                trivial_part_ts2 = ts2.to_date_int_val() & MASK_YEAR_MONTH_DAY_FOR_DATETIMEV2;
                trivial_part_ts1 = ts1.to_date_int_val() & MASK_YEAR_MONTH_DAY_FOR_DATETIMEV2;
            }
            if constexpr (Impl::Unit == HOUR) {
                diff = (ts2.daynr() - ts1.daynr()) * 24 + (ts2.hour() - ts1.hour());
                trivial_part_ts2 = ts2.to_date_int_val() & MASK_YEAR_MONTH_DAY_HOUR_FOR_DATETIMEV2;
                trivial_part_ts1 = ts1.to_date_int_val() & MASK_YEAR_MONTH_DAY_HOUR_FOR_DATETIMEV2;
            }
            if constexpr (Impl::Unit == MINUTE) {
                diff = (ts2.daynr() - ts1.daynr()) * 24 * 60 + (ts2.hour() - ts1.hour()) * 60 +
                       (ts2.minute() - ts1.minute());
                trivial_part_ts2 =
                        ts2.to_date_int_val() & MASK_YEAR_MONTH_DAY_HOUR_MINUTE_FOR_DATETIMEV2;
                trivial_part_ts1 =
                        ts1.to_date_int_val() & MASK_YEAR_MONTH_DAY_HOUR_MINUTE_FOR_DATETIMEV2;
            }
            if constexpr (Impl::Unit == SECOND) {
                diff = ts2.second_diff(ts1);
                trivial_part_ts2 = ts2.microsecond();
                trivial_part_ts1 = ts1.microsecond();
            }
        }

        //round down/up to specific time-unit(HOUR/DAY/MONTH...) by increase/decrease diff variable
        if constexpr (Impl::Type == CEIL) {
            //e.g. hour_ceil(ts: 00:00:40, origin: 00:00:30), ts should be rounded to 01:00:30
            diff += trivial_part_ts2 > trivial_part_ts1;
        }
        if constexpr (Impl::Type == FLOOR) {
            //e.g. hour_floor(ts: 01:00:20, origin: 00:00:30), ts should be rounded to 00:00:30
            diff -= trivial_part_ts2 < trivial_part_ts1;
        }

        //round down/up inside time period(several time-units)
        int64_t count = period;
        int64_t delta_inside_period = diff >= 0 ? diff % count : (diff % count + count) % count;
        int64_t step = diff - delta_inside_period +
                       (Impl::Type == FLOOR        ? 0
                        : delta_inside_period == 0 ? 0
                                                   : count);
        bool is_neg = step < 0;
        TimeInterval interval(Impl::Unit, is_neg ? -step : step, is_neg);
        ts1.template date_add_interval<Impl::Unit, false>(interval);
    }

    template <typename DateValueType, Int32 period>
    static void time_round_with_constant_optimization(const DateValueType& ts2,
                                                      DateValueType& ts1) {
        time_round<DateValueType>(ts2, period, ts1);
    }

<<<<<<< HEAD
    static constexpr uint64_t MASK_DAY_FLOOR =
            0b1111111111111111111111111110000000000000000000000000000000000000;
    static constexpr uint64_t MASK_HOUR_FLOOR =
            0b1111111111111111111111111111111100000000000000000000000000000000;
    static constexpr uint64_t MASK_MINUTE_FLOOR =
            0b1111111111111111111111111111111111111100000000000000000000000000;
    static constexpr uint64_t MASK_SECOND_FLOOR =
            0b1111111111111111111111111111111111111111111100000000000000000000;

    static constexpr bool USE_OPTIMIZE_FLOOR =
            Impl::Unit == DAY || Impl::Unit == HOUR || Impl::Unit == MINUTE || Impl::Unit == SECOND;
    template <typename NativeType, typename DateValueType>
    static void datetimev2_floor(const DateValueType& ts2, DateValueType& ts1) {
        // Optimize the performance of the datetimev2 type on the floor operation.
        // Now supports days, hours, minutes, and seconds.
        if constexpr (Impl::Unit == DAY) {
            ts1.set_int_val(ts2.to_date_int_val() & MASK_DAY_FLOOR);
        }
        if constexpr (Impl::Unit == HOUR) {
            ts1.set_int_val(ts2.to_date_int_val() & MASK_HOUR_FLOOR);
        }
        if constexpr (Impl::Unit == MINUTE) {
            ts1.set_int_val(ts2.to_date_int_val() & MASK_MINUTE_FLOOR);
        }
        if constexpr (Impl::Unit == SECOND) {
            ts1.set_int_val(ts2.to_date_int_val() & MASK_SECOND_FLOOR);
        }
    }

    template <typename NativeType, typename DateValueType>
=======
    template <typename DateValueType>
>>>>>>> f8a3034d
    static void time_round(const DateValueType& ts2, DateValueType& ts1) {
        static_assert(Impl::Unit != WEEK);
        if constexpr (TimeRoundOpt<Impl, DateValueType>::can_use_optimize(1)) {
            TimeRoundOpt<Impl, DateValueType>::floor_opt_one_period(ts2, ts1);
        } else {
            if constexpr (std::is_same_v<DateValueType, VecDateTimeValue>) {
                ts1.reset_zero_by_type(ts2.type());
            }
            int64_t diff;
            int64_t part;
            if constexpr (Impl::Unit == YEAR) {
                diff = ts2.year();
                part = (ts2.month() - 1) + (ts2.day() - 1) + ts2.hour() + ts2.minute() +
                       ts2.second();
            }
            if constexpr (Impl::Unit == MONTH) {
                diff = ts2.year() * 12 + ts2.month() - 1;
                part = (ts2.day() - 1) + ts2.hour() + ts2.minute() + ts2.second();
            }
            if constexpr (Impl::Unit == DAY) {
                diff = ts2.daynr();
                part = ts2.hour() + ts2.minute() + ts2.second();
            }
            if constexpr (Impl::Unit == HOUR) {
                diff = ts2.daynr() * 24 + ts2.hour();
                part = ts2.minute() + ts2.second();
            }
            if constexpr (Impl::Unit == MINUTE) {
                diff = ts2.daynr() * 24L * 60 + ts2.hour() * 60 + ts2.minute();
                part = ts2.second();
            }
            if constexpr (Impl::Unit == SECOND) {
                diff = ts2.daynr() * 24L * 60 * 60 + ts2.hour() * 60L * 60 + ts2.minute() * 60L +
                       ts2.second();
                part = 0;
                if constexpr (std::is_same_v<DateValueType, DateV2Value<DateTimeV2ValueType>>) {
                    part = ts2.microsecond();
                }
            }

            if constexpr (Impl::Type == CEIL) {
                if (part) {
                    diff++;
                }
            }
            TimeInterval interval(Impl::Unit, diff, 1);
            ts1.template date_set_interval<Impl::Unit>(interval);
        }
    }

    template <typename NativeType, typename DateValueType>
    static void time_round(NativeType date, Int32 period, NativeType origin_date, NativeType& res) {
        res = origin_date;
        auto ts2 = binary_cast<NativeType, DateValueType>(date);
        auto& ts1 = (DateValueType&)(res);
        TimeRound<Impl>::template time_round<DateValueType>(ts2, period, ts1);
    }

    template <typename NativeType, typename DateValueType, Int32 period>
    static void time_round_with_constant_optimization(NativeType date, NativeType origin_date,
                                                      NativeType& res) {
        res = origin_date;
        auto ts2 = binary_cast<NativeType, DateValueType>(date);
        auto& ts1 = (DateValueType&)(res);
        TimeRound<Impl>::template time_round_with_constant_optimization<DateValueType, period>(ts2,
                                                                                               ts1);
    }

    template <typename NativeType, typename DateValueType>
    static void time_round(NativeType date, Int32 period, NativeType& res) {
        auto ts2 = binary_cast<NativeType, DateValueType>(date);
        auto& ts1 = (DateValueType&)(res);

        if (TimeRoundOpt<Impl, DateValueType>::can_use_optimize(period)) {
            TimeRoundOpt<Impl, DateValueType>::floor_opt(ts2, ts1, period);
        } else {
            if constexpr (Impl::Unit != WEEK) {
                ts1.from_olap_datetime(FIRST_DAY);
            } else {
                // Only week use the FIRST SUNDAY
                ts1.from_olap_datetime(FIRST_SUNDAY);
            }

            TimeRound<Impl>::template time_round<DateValueType>(ts2, period, ts1);
        }
    }

    template <typename NativeType, typename DateValueType>
    static void time_round(NativeType date, NativeType& res) {
        auto ts2 = binary_cast<NativeType, DateValueType>(date);
        auto& ts1 = (DateValueType&)(res);
        if constexpr (Impl::Unit != WEEK) {
            TimeRound<Impl>::template time_round<DateValueType>(ts2, ts1);
        } else {
            // Only week use the FIRST SUNDAY
            ts1.from_olap_datetime(FIRST_SUNDAY);
            TimeRound<Impl>::template time_round<DateValueType>(ts2, 1, ts1);
        }
    }
};

#define TIME_ROUND_WITH_DELTA_TYPE(CLASS, NAME, UNIT, TYPE, DELTA)                                 \
    using FunctionOneArg##CLASS##DELTA =                                                           \
            FunctionDateTimeFloorCeil<FloorCeilImpl<TimeRound<CLASS>>, VecDateTimeValue, DELTA, 1, \
                                      false>;                                                      \
    using FunctionTwoArg##CLASS##DELTA =                                                           \
            FunctionDateTimeFloorCeil<FloorCeilImpl<TimeRound<CLASS>>, VecDateTimeValue, DELTA, 2, \
                                      false>;                                                      \
    using FunctionThreeArg##CLASS##DELTA =                                                         \
            FunctionDateTimeFloorCeil<FloorCeilImpl<TimeRound<CLASS>>, VecDateTimeValue, DELTA, 3, \
                                      false>;                                                      \
    using FunctionDateV2OneArg##CLASS##DELTA =                                                     \
            FunctionDateTimeFloorCeil<FloorCeilImpl<TimeRound<CLASS>>,                             \
                                      DateV2Value<DateV2ValueType>, DELTA, 1, false>;              \
    using FunctionDateV2TwoArg##CLASS##DELTA =                                                     \
            FunctionDateTimeFloorCeil<FloorCeilImpl<TimeRound<CLASS>>,                             \
                                      DateV2Value<DateV2ValueType>, DELTA, 2, false>;              \
    using FunctionDateV2ThreeArg##CLASS##DELTA =                                                   \
            FunctionDateTimeFloorCeil<FloorCeilImpl<TimeRound<CLASS>>,                             \
                                      DateV2Value<DateV2ValueType>, DELTA, 3, false>;              \
    using FunctionDateTimeV2OneArg##CLASS##DELTA =                                                 \
            FunctionDateTimeFloorCeil<FloorCeilImpl<TimeRound<CLASS>>,                             \
                                      DateV2Value<DateTimeV2ValueType>, DELTA, 1, false>;          \
    using FunctionDateTimeV2TwoArg##CLASS##DELTA =                                                 \
            FunctionDateTimeFloorCeil<FloorCeilImpl<TimeRound<CLASS>>,                             \
                                      DateV2Value<DateTimeV2ValueType>, DELTA, 2, false>;          \
    using FunctionDateTimeV2ThreeArg##CLASS##DELTA =                                               \
            FunctionDateTimeFloorCeil<FloorCeilImpl<TimeRound<CLASS>>,                             \
                                      DateV2Value<DateTimeV2ValueType>, DELTA, 3, false>;

#define TIME_ROUND(CLASS, NAME, UNIT, TYPE)                                                        \
    struct CLASS {                                                                                 \
        static constexpr auto name = #NAME;                                                        \
        static constexpr TimeUnit Unit = UNIT;                                                     \
        static constexpr auto Type = TYPE;                                                         \
    };                                                                                             \
                                                                                                   \
    TIME_ROUND_WITH_DELTA_TYPE(CLASS, NAME, UNIT, TYPE, Int32)                                     \
    TIME_ROUND_WITH_DELTA_TYPE(CLASS, NAME, UNIT, TYPE, Int64)                                     \
    using FunctionDateTimeV2TwoArg##CLASS =                                                        \
            FunctionDateTimeFloorCeil<FloorCeilImpl<TimeRound<CLASS>>,                             \
                                      DateV2Value<DateTimeV2ValueType>, Int32, 2, true>;           \
    using FunctionDateV2TwoArg##CLASS =                                                            \
            FunctionDateTimeFloorCeil<FloorCeilImpl<TimeRound<CLASS>>,                             \
                                      DateV2Value<DateV2ValueType>, Int32, 2, true>;               \
    using FunctionDateTimeTwoArg##CLASS =                                                          \
            FunctionDateTimeFloorCeil<FloorCeilImpl<TimeRound<CLASS>>, VecDateTimeValue, Int32, 2, \
                                      true>;

TIME_ROUND(YearFloor, year_floor, YEAR, FLOOR);
TIME_ROUND(MonthFloor, month_floor, MONTH, FLOOR);
TIME_ROUND(WeekFloor, week_floor, WEEK, FLOOR);
TIME_ROUND(DayFloor, day_floor, DAY, FLOOR);
TIME_ROUND(HourFloor, hour_floor, HOUR, FLOOR);
TIME_ROUND(MinuteFloor, minute_floor, MINUTE, FLOOR);
TIME_ROUND(SecondFloor, second_floor, SECOND, FLOOR);

TIME_ROUND(YearCeil, year_ceil, YEAR, CEIL);
TIME_ROUND(MonthCeil, month_ceil, MONTH, CEIL);
TIME_ROUND(WeekCeil, week_ceil, WEEK, CEIL);
TIME_ROUND(DayCeil, day_ceil, DAY, CEIL);
TIME_ROUND(HourCeil, hour_ceil, HOUR, CEIL);
TIME_ROUND(MinuteCeil, minute_ceil, MINUTE, CEIL);
TIME_ROUND(SecondCeil, second_ceil, SECOND, CEIL);

void register_function_datetime_floor_ceil(SimpleFunctionFactory& factory) {
#define REGISTER_FUNC_WITH_DELTA_TYPE(CLASS, DELTA)                        \
    factory.register_function<FunctionOneArg##CLASS##DELTA>();             \
    factory.register_function<FunctionTwoArg##CLASS##DELTA>();             \
    factory.register_function<FunctionThreeArg##CLASS##DELTA>();           \
    factory.register_function<FunctionDateV2OneArg##CLASS##DELTA>();       \
    factory.register_function<FunctionDateV2TwoArg##CLASS##DELTA>();       \
    factory.register_function<FunctionDateV2ThreeArg##CLASS##DELTA>();     \
    factory.register_function<FunctionDateTimeV2OneArg##CLASS##DELTA>();   \
    factory.register_function<FunctionDateTimeV2TwoArg##CLASS##DELTA>();   \
    factory.register_function<FunctionDateTimeV2ThreeArg##CLASS##DELTA>(); \
    factory.register_function<FunctionDateTimeV2TwoArg##CLASS>();          \
    factory.register_function<FunctionDateTimeTwoArg##CLASS>();            \
    factory.register_function<FunctionDateV2TwoArg##CLASS>();

#define REGISTER_FUNC(CLASS)                    \
    REGISTER_FUNC_WITH_DELTA_TYPE(CLASS, Int32) \
    REGISTER_FUNC_WITH_DELTA_TYPE(CLASS, Int64)

    REGISTER_FUNC(YearFloor);
    REGISTER_FUNC(MonthFloor);
    REGISTER_FUNC(WeekFloor);
    REGISTER_FUNC(DayFloor);
    REGISTER_FUNC(HourFloor);
    REGISTER_FUNC(MinuteFloor);
    REGISTER_FUNC(SecondFloor);

    REGISTER_FUNC(YearCeil);
    REGISTER_FUNC(MonthCeil);
    REGISTER_FUNC(WeekCeil);
    REGISTER_FUNC(DayCeil);
    REGISTER_FUNC(HourCeil);
    REGISTER_FUNC(MinuteCeil);
    REGISTER_FUNC(SecondCeil);
}
} // namespace doris::vectorized<|MERGE_RESOLUTION|>--- conflicted
+++ resolved
@@ -759,40 +759,7 @@
         time_round<DateValueType>(ts2, period, ts1);
     }
 
-<<<<<<< HEAD
-    static constexpr uint64_t MASK_DAY_FLOOR =
-            0b1111111111111111111111111110000000000000000000000000000000000000;
-    static constexpr uint64_t MASK_HOUR_FLOOR =
-            0b1111111111111111111111111111111100000000000000000000000000000000;
-    static constexpr uint64_t MASK_MINUTE_FLOOR =
-            0b1111111111111111111111111111111111111100000000000000000000000000;
-    static constexpr uint64_t MASK_SECOND_FLOOR =
-            0b1111111111111111111111111111111111111111111100000000000000000000;
-
-    static constexpr bool USE_OPTIMIZE_FLOOR =
-            Impl::Unit == DAY || Impl::Unit == HOUR || Impl::Unit == MINUTE || Impl::Unit == SECOND;
-    template <typename NativeType, typename DateValueType>
-    static void datetimev2_floor(const DateValueType& ts2, DateValueType& ts1) {
-        // Optimize the performance of the datetimev2 type on the floor operation.
-        // Now supports days, hours, minutes, and seconds.
-        if constexpr (Impl::Unit == DAY) {
-            ts1.set_int_val(ts2.to_date_int_val() & MASK_DAY_FLOOR);
-        }
-        if constexpr (Impl::Unit == HOUR) {
-            ts1.set_int_val(ts2.to_date_int_val() & MASK_HOUR_FLOOR);
-        }
-        if constexpr (Impl::Unit == MINUTE) {
-            ts1.set_int_val(ts2.to_date_int_val() & MASK_MINUTE_FLOOR);
-        }
-        if constexpr (Impl::Unit == SECOND) {
-            ts1.set_int_val(ts2.to_date_int_val() & MASK_SECOND_FLOOR);
-        }
-    }
-
-    template <typename NativeType, typename DateValueType>
-=======
     template <typename DateValueType>
->>>>>>> f8a3034d
     static void time_round(const DateValueType& ts2, DateValueType& ts1) {
         static_assert(Impl::Unit != WEEK);
         if constexpr (TimeRoundOpt<Impl, DateValueType>::can_use_optimize(1)) {
