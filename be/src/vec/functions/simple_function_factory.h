// Licensed to the Apache Software Foundation (ASF) under one
// or more contributor license agreements.  See the NOTICE file
// distributed with this work for additional information
// regarding copyright ownership.  The ASF licenses this file
// to you under the Apache License, Version 2.0 (the
// "License"); you may not use this file except in compliance
// with the License.  You may obtain a copy of the License at
//
//   http://www.apache.org/licenses/LICENSE-2.0
//
// Unless required by applicable law or agreed to in writing,
// software distributed under the License is distributed on an
// "AS IS" BASIS, WITHOUT WARRANTIES OR CONDITIONS OF ANY
// KIND, either express or implied.  See the License for the
// specific language governing permissions and limitations
// under the License.
// This file is copied from
// https://github.com/ClickHouse/ClickHouse/blob/master/src/Functions/registerFunctions.h
// and modified by Doris

#pragma once

#include <mutex>
#include <string>

#include "exprs/table_function/table_function.h"
#include "vec/functions/function.h"

namespace doris::vectorized {

class SimpleFunctionFactory;

void register_function_comparison(SimpleFunctionFactory& factory);
void register_function_comparison_eq_for_null(SimpleFunctionFactory& factory);
void register_function_hll_cardinality(SimpleFunctionFactory& factory);
void register_function_hll_empty(SimpleFunctionFactory& factory);
void register_function_hll_hash(SimpleFunctionFactory& factory);
void register_function_logical(SimpleFunctionFactory& factory);
void register_function_case(SimpleFunctionFactory& factory);
void register_function_cast(SimpleFunctionFactory& factory);
void register_function_conv(SimpleFunctionFactory& factory);
void register_function_plus(SimpleFunctionFactory& factory);
void register_function_minus(SimpleFunctionFactory& factory);
void register_function_multiply(SimpleFunctionFactory& factory);
void register_function_divide(SimpleFunctionFactory& factory);
void register_function_int_div(SimpleFunctionFactory& factory);
void register_function_bit(SimpleFunctionFactory& factory);
void register_function_math(SimpleFunctionFactory& factory);
void register_function_modulo(SimpleFunctionFactory& factory);
void register_function_bitmap(SimpleFunctionFactory& factory);
void register_function_bitmap_variadic(SimpleFunctionFactory& factory);
void register_function_is_null(SimpleFunctionFactory& factory);
void register_function_is_not_null(SimpleFunctionFactory& factory);
void register_function_to_time_function(SimpleFunctionFactory& factory);
void register_function_time_of_function(SimpleFunctionFactory& factory);
void register_function_string(SimpleFunctionFactory& factory);
void register_function_running_difference(SimpleFunctionFactory& factory);
void register_function_date_time_to_string(SimpleFunctionFactory& factory);
void register_function_date_time_string_to_string(SimpleFunctionFactory& factory);
void register_function_in(SimpleFunctionFactory& factory);
void register_function_if(SimpleFunctionFactory& factory);
void register_function_nullif(SimpleFunctionFactory& factory);
void register_function_date_time_computation(SimpleFunctionFactory& factory);
void register_function_date_time_computation_v2(SimpleFunctionFactory& factory);
void register_function_timestamp(SimpleFunctionFactory& factory);
void register_function_utility(SimpleFunctionFactory& factory);
void register_function_json(SimpleFunctionFactory& factory);
void register_function_jsonb(SimpleFunctionFactory& factory);
void register_function_hash(SimpleFunctionFactory& factory);
void register_function_ifnull(SimpleFunctionFactory& factory);
void register_function_like(SimpleFunctionFactory& factory);
void register_function_regexp(SimpleFunctionFactory& factory);
void register_function_random(SimpleFunctionFactory& factory);
void register_function_uuid(SimpleFunctionFactory& factory);
void register_function_coalesce(SimpleFunctionFactory& factory);
void register_function_grouping(SimpleFunctionFactory& factory);
void register_function_datetime_floor_ceil(SimpleFunctionFactory& factory);
void register_function_convert_tz(SimpleFunctionFactory& factory);
void register_function_least_greast(SimpleFunctionFactory& factory);
void register_function_fake(SimpleFunctionFactory& factory);
void register_function_array(SimpleFunctionFactory& factory);
void register_function_geo(SimpleFunctionFactory& factory);
void register_function_multi_string_position(SimpleFunctionFactory& factory);
void register_function_multi_string_search(SimpleFunctionFactory& factory);
void register_function_width_bucket(SimpleFunctionFactory& factory);

void register_function_encryption(SimpleFunctionFactory& factory);
void register_function_regexp_extract(SimpleFunctionFactory& factory);
void register_function_hex_variadic(SimpleFunctionFactory& factory);
void register_function_match(SimpleFunctionFactory& factory);

void register_function_url(SimpleFunctionFactory& factory);

class SimpleFunctionFactory {
    using Creator = std::function<FunctionBuilderPtr()>;
    using FunctionCreators = phmap::flat_hash_map<std::string, Creator>;
    using FunctionIsVariadic = phmap::flat_hash_set<std::string>;

public:
    void register_function(const std::string& name, const Creator& ptr) {
        DataTypes types = ptr()->get_variadic_argument_types();
        // types.empty() means function is not variadic
        if (!types.empty()) {
            function_variadic_set.insert(name);
        }

        std::string key_str = name;
        if (!types.empty()) {
            for (const auto& type : types) {
                key_str.append(type->get_family_name());
            }
        }
        function_creators[key_str] = ptr;
    }

    template <class Function>
    void register_function() {
        if constexpr (std::is_base_of<IFunction, Function>::value) {
            register_function(Function::name, &createDefaultFunction<Function>);
        } else {
            register_function(Function::name, &Function::create);
        }
    }

    template <class Function>
    void register_function(std::string name) {
        function_creators[name] = &createDefaultFunction<Function>;
    }

    void register_alias(const std::string& name, const std::string& alias) {
        function_alias[alias] = name;
    }

    FunctionBasePtr get_function(const std::string& name, const ColumnsWithTypeAndName& arguments,
                                 const DataTypePtr& return_type) {
        std::string key_str = name;

        if (function_alias.count(name)) {
            key_str = function_alias[name];
        }

        // if function is variadic, added types_str as key
        if (function_variadic_set.count(key_str)) {
            for (auto& arg : arguments) {
                key_str.append(arg.type->is_nullable()
                                       ? reinterpret_cast<const DataTypeNullable*>(arg.type.get())
                                                 ->get_nested_type()
                                                 ->get_family_name()
                                       : arg.type->get_family_name());
            }
        }

        auto iter = function_creators.find(key_str);
        if (iter != function_creators.end()) {
            return iter->second()->build(arguments, return_type);
        }

        LOG(WARNING) << fmt::format("Function signature {} is not found", key_str);
        return nullptr;
    }

private:
    FunctionCreators function_creators;
    FunctionIsVariadic function_variadic_set;
    std::unordered_map<std::string, std::string> function_alias;

    template <typename Function>
    static FunctionBuilderPtr createDefaultFunction() {
        return std::make_shared<DefaultFunctionBuilder>(Function::create());
    }

public:
    static SimpleFunctionFactory& instance() {
        static std::once_flag oc;
        static SimpleFunctionFactory instance;
        std::call_once(oc, []() {
            register_function_bitmap(instance);
            register_function_bitmap_variadic(instance);
            register_function_hll_cardinality(instance);
            register_function_hll_empty(instance);
            register_function_hll_hash(instance);
            register_function_comparison(instance);
            register_function_logical(instance);
            register_function_case(instance);
            register_function_cast(instance);
            register_function_conv(instance);
            register_function_plus(instance);
            register_function_minus(instance);
            register_function_math(instance);
            register_function_multiply(instance);
            register_function_divide(instance);
            register_function_int_div(instance);
            register_function_modulo(instance);
            register_function_bit(instance);
            register_function_is_null(instance);
            register_function_is_not_null(instance);
            register_function_to_time_function(instance);
            register_function_time_of_function(instance);
            register_function_string(instance);
            register_function_running_difference(instance);
            register_function_in(instance);
            register_function_if(instance);
            register_function_nullif(instance);
            register_function_date_time_computation(instance);
            register_function_date_time_computation_v2(instance);
            register_function_timestamp(instance);
            register_function_utility(instance);
            register_function_date_time_to_string(instance);
            register_function_date_time_string_to_string(instance);
            register_function_json(instance);
            register_function_jsonb(instance);
            register_function_hash(instance);
            register_function_ifnull(instance);
            register_function_comparison_eq_for_null(instance);
            register_function_like(instance);
            register_function_regexp(instance);
            register_function_random(instance);
            register_function_uuid(instance);
            register_function_coalesce(instance);
            register_function_grouping(instance);
            register_function_datetime_floor_ceil(instance);
            register_function_convert_tz(instance);
            register_function_least_greast(instance);
            register_function_fake(instance);
            register_function_encryption(instance);
            register_function_regexp_extract(instance);
            register_function_hex_variadic(instance);
            register_function_array(instance);
            register_function_geo(instance);
            register_function_url(instance);
            register_function_multi_string_position(instance);
            register_function_multi_string_search(instance);
<<<<<<< HEAD
            register_function_width_bucket(instance);
=======
            register_function_match(instance);
>>>>>>> 781fa179
        });
        return instance;
    }
};
} // namespace doris::vectorized<|MERGE_RESOLUTION|>--- conflicted
+++ resolved
@@ -230,11 +230,8 @@
             register_function_url(instance);
             register_function_multi_string_position(instance);
             register_function_multi_string_search(instance);
-<<<<<<< HEAD
             register_function_width_bucket(instance);
-=======
             register_function_match(instance);
->>>>>>> 781fa179
         });
         return instance;
     }
