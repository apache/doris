--- conflicted
+++ resolved
@@ -70,12 +70,7 @@
 #include "vec/data_types/data_type_date.h"
 #include "vec/data_types/data_type_date_time.h"
 #include "vec/data_types/data_type_decimal.h"
-<<<<<<< HEAD
-#include "vec/data_types/data_type_ipv4.h"
-#include "vec/data_types/data_type_ipv6.h"
-=======
 #include "vec/data_types/data_type_hll.h"
->>>>>>> f9bc4339
 #include "vec/data_types/data_type_jsonb.h"
 #include "vec/data_types/data_type_map.h"
 #include "vec/data_types/data_type_nullable.h"
@@ -298,8 +293,7 @@
                                             .to_int64(),
                                     vec_to.get_scale(),
                                     vec_null_map_to ? &vec_null_map_to[i] : vec_null_map_to);
-                        } else if constexpr (IsDateV2Type<
-                                FromDataType> &&
+                        } else if constexpr (IsDateV2Type<FromDataType> &&
                                              IsDataTypeDecimal<ToDataType>) {
                             vec_to[i] = convert_to_decimal<DataTypeUInt32, ToDataType>(
                                     reinterpret_cast<const DateV2Value<DateV2ValueType>&>(
@@ -845,14 +839,6 @@
         return try_read_datetime_v2_text(x, rb, scale);
     }
 
-    if constexpr (IsIPv4Type<DataType>) {
-        return try_read_ipv4_text(x, rb);
-    }
-
-    if constexpr (IsIPv6Type<DataType>) {
-        return try_read_ipv6_text(x, rb);
-    }
-
     if constexpr (std::is_same_v<DataTypeString, FromDataType> &&
                   std::is_same_v<DataTypeTime, DataType>) {
         // cast from string to time(float64)
@@ -871,8 +857,7 @@
         return try_read_bool_text(x, rb);
     }
 
-    if constexpr (std::is_integral_v<typename DataType::FieldType>
-            && !std::is_same_v<typename DataType::FieldType, IPv6>) {
+    if constexpr (std::is_integral_v<typename DataType::FieldType>) {
         return try_read_int_text(x, rb);
     }
 
@@ -1152,8 +1137,6 @@
         FunctionConvert<DataTypeDecimal<Decimal128>, NameToDecimal128, UnknownMonotonicity>;
 using FunctionToDecimal128I =
         FunctionConvert<DataTypeDecimal<Decimal128I>, NameToDecimal128I, UnknownMonotonicity>;
-using FunctionToIPv4 = FunctionConvert<DataTypeDate, NameToDate, UnknownMonotonicity>;
-using FunctionToIPv6 = FunctionConvert<DataTypeDate, NameToDate, UnknownMonotonicity>;
 using FunctionToDate = FunctionConvert<DataTypeDate, NameToDate, UnknownMonotonicity>;
 using FunctionToDateTime = FunctionConvert<DataTypeDateTime, NameToDateTime, UnknownMonotonicity>;
 using FunctionToDateV2 = FunctionConvert<DataTypeDateV2, NameToDate, UnknownMonotonicity>;
@@ -1222,14 +1205,6 @@
 template <>
 struct FunctionTo<DataTypeDecimal<Decimal128I>> {
     using Type = FunctionToDecimal128I;
-};
-template <>
-struct FunctionTo<DataTypeIPv4> {
-    using Type = FunctionToIPv4;
-};
-template <>
-struct FunctionTo<DataTypeIPv6> {
-    using Type = FunctionToIPv6;
 };
 template <>
 struct FunctionTo<DataTypeDate> {
@@ -2036,9 +2011,7 @@
                           std::is_same_v<ToDataType, DataTypeDateTime> ||
                           std::is_same_v<ToDataType, DataTypeDateV2> ||
                           std::is_same_v<ToDataType, DataTypeDateTimeV2> ||
-                          std::is_same_v<ToDataType, DataTypeTime> ||
-                          std::is_same_v<ToDataType, DataTypeIPv4> ||
-                          std::is_same_v<ToDataType, DataTypeIPv6>) {
+                          std::is_same_v<ToDataType, DataTypeTime>) {
                 ret = create_wrapper(from_type, check_and_get_data_type<ToDataType>(to_type.get()),
                                      requested_result_is_nullable);
                 return true;
