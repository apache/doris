// Licensed to the Apache Software Foundation (ASF) under one
// or more contributor license agreements.  See the NOTICE file
// distributed with this work for additional information
// regarding copyright ownership.  The ASF licenses this file
// to you under the Apache License, Version 2.0 (the
// "License"); you may not use this file except in compliance
// with the License.  You may obtain a copy of the License at
//
//   http://www.apache.org/licenses/LICENSE-2.0
//
// Unless required by applicable law or agreed to in writing,
// software distributed under the License is distributed on an
// "AS IS" BASIS, WITHOUT WARRANTIES OR CONDITIONS OF ANY
// KIND, either express or implied.  See the License for the
// specific language governing permissions and limitations
// under the License.

#include "vec/functions/function_ip.h"

namespace doris::vectorized {

void register_function_ip(SimpleFunctionFactory& factory) {
    /// IPv4 convert between string and num part
    factory.register_function<FunctionIPv4NumToString>();
    factory.register_alias(FunctionIPv4NumToString::name, "inet_ntoa");
    factory.register_function<FunctionIPv4StringToNum<IPConvertExceptionMode::Throw>>();
    factory.register_function<FunctionIPv4StringToNum<IPConvertExceptionMode::Default>>();
    factory.register_function<FunctionIPv4StringToNum<IPConvertExceptionMode::Null>>();
    factory.register_alias(FunctionIPv4StringToNum<IPConvertExceptionMode::Null>::name,
                           "inet_aton");

    /// IPv6 convert between string and num part
    factory.register_function<FunctionIPv6NumToString>();
    factory.register_alias(FunctionIPv6NumToString::name, "inet6_ntoa");
    factory.register_function<FunctionIPv6StringToNum<IPConvertExceptionMode::Throw>>();
    factory.register_function<FunctionIPv6StringToNum<IPConvertExceptionMode::Default>>();
    factory.register_function<FunctionIPv6StringToNum<IPConvertExceptionMode::Null>>();
    factory.register_alias(FunctionIPv6StringToNum<IPConvertExceptionMode::Null>::name,
                           "inet6_aton");

    /// Judge part
    factory.register_function<FunctionIsIPv4Compat>();
    factory.register_function<FunctionIsIPv4Mapped>();
    factory.register_function<FunctionIsIPString<IPv4>>();
    factory.register_function<FunctionIsIPString<IPv6>>();
    factory.register_function<FunctionIsIPAddressInRange>();
<<<<<<< HEAD

    /// CIDR part
=======
    factory.register_function<FunctionIPv4CIDRToRange>();
>>>>>>> b304d265
    factory.register_function<FunctionIPv6CIDRToRange>();

    /// Convert to IPv4/IPv6 part
    factory.register_function<FunctionToIP<IPConvertExceptionMode::Throw, IPv4>>();
    factory.register_function<FunctionToIP<IPConvertExceptionMode::Default, IPv4>>();
    factory.register_function<FunctionToIP<IPConvertExceptionMode::Null, IPv4>>();
    factory.register_function<FunctionToIP<IPConvertExceptionMode::Throw, IPv6>>();
    factory.register_function<FunctionToIP<IPConvertExceptionMode::Default, IPv6>>();
    factory.register_function<FunctionToIP<IPConvertExceptionMode::Null, IPv6>>();
}
} // namespace doris::vectorized<|MERGE_RESOLUTION|>--- conflicted
+++ resolved
@@ -44,12 +44,9 @@
     factory.register_function<FunctionIsIPString<IPv4>>();
     factory.register_function<FunctionIsIPString<IPv6>>();
     factory.register_function<FunctionIsIPAddressInRange>();
-<<<<<<< HEAD
 
     /// CIDR part
-=======
     factory.register_function<FunctionIPv4CIDRToRange>();
->>>>>>> b304d265
     factory.register_function<FunctionIPv6CIDRToRange>();
 
     /// Convert to IPv4/IPv6 part
