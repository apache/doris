// Licensed to the Apache Software Foundation (ASF) under one
// or more contributor license agreements.  See the NOTICE file
// distributed with this work for additional information
// regarding copyright ownership.  The ASF licenses this file
// to you under the Apache License, Version 2.0 (the
// "License"); you may not use this file except in compliance
// with the License.  You may obtain a copy of the License at
//
//   http://www.apache.org/licenses/LICENSE-2.0
//
// Unless required by applicable law or agreed to in writing,
// software distributed under the License is distributed on an
// "AS IS" BASIS, WITHOUT WARRANTIES OR CONDITIONS OF ANY
// KIND, either express or implied.  See the License for the
// specific language governing permissions and limitations
// under the License.
// This file is copied from
// https://github.com/ClickHouse/ClickHouse/blob/master/src/Functions/FunctionsCodingIP.cpp
// and modified by Doris

#pragma once
#include <glog/logging.h>

#include <cstddef>
#include <memory>
#include <vector>

#include "vec/columns/column.h"
#include "vec/columns/column_nullable.h"
#include "vec/columns/column_string.h"
#include "vec/columns/column_struct.h"
#include "vec/columns/column_vector.h"
#include "vec/columns/columns_number.h"
#include "vec/common/format_ip.h"
#include "vec/common/ipv6_to_binary.h"
#include "vec/core/column_with_type_and_name.h"
#include "vec/core/columns_with_type_and_name.h"
#include "vec/core/types.h"
#include "vec/data_types/data_type.h"
#include "vec/data_types/data_type_ipv4.h"
#include "vec/data_types/data_type_ipv6.h"
#include "vec/data_types/data_type_nullable.h"
#include "vec/data_types/data_type_number.h"
#include "vec/data_types/data_type_string.h"
#include "vec/data_types/data_type_struct.h"
#include "vec/functions/function.h"
#include "vec/functions/function_helpers.h"
#include "vec/functions/simple_function_factory.h"
#include "vec/runtime/ip_address_cidr.h"

namespace doris::vectorized {

class FunctionIPv4NumToString : public IFunction {
private:
    template <typename ArgType>
    Status execute_type(Block& block, const ColumnWithTypeAndName& argument, size_t result) const {
        using ColumnType = ColumnVector<ArgType>;
        const ColumnPtr& column = argument.column;

        if (const ColumnType* col = typeid_cast<const ColumnType*>(column.get())) {
            const typename ColumnType::Container& vec_in = col->get_data();
            auto col_res = ColumnString::create();

            ColumnString::Chars& vec_res = col_res->get_chars();
            ColumnString::Offsets& offsets_res = col_res->get_offsets();

            vec_res.resize(vec_in.size() *
                           (IPV4_MAX_TEXT_LENGTH + 1)); /// the longest value is: 255.255.255.255\0
            offsets_res.resize(vec_in.size());
            char* begin = reinterpret_cast<char*>(vec_res.data());
            char* pos = begin;

            auto null_map = ColumnUInt8::create(vec_in.size(), 0);
            size_t src_size = std::min(sizeof(ArgType), (unsigned long)4);
            for (size_t i = 0; i < vec_in.size(); ++i) {
                auto value = vec_in[i];
                if (value < IPV4_MIN_NUM_VALUE || value > IPV4_MAX_NUM_VALUE) {
                    offsets_res[i] = pos - begin;
                    null_map->get_data()[i] = 1;
                } else {
                    formatIPv4(reinterpret_cast<const unsigned char*>(&vec_in[i]), src_size, pos);
                    offsets_res[i] = pos - begin;
                }
            }

            vec_res.resize(pos - begin);
            block.replace_by_position(
                    result, ColumnNullable::create(std::move(col_res), std::move(null_map)));
            return Status::OK();
        } else
            return Status::RuntimeError("Illegal column {} of argument of function {}",
                                        argument.column->get_name(), get_name());
    }

public:
    static constexpr auto name = "ipv4_num_to_string";
    static FunctionPtr create() { return std::make_shared<FunctionIPv4NumToString>(); }

    String get_name() const override { return name; }

    size_t get_number_of_arguments() const override { return 1; }

    DataTypePtr get_return_type_impl(const DataTypes& arguments) const override {
        return make_nullable(std::make_shared<DataTypeString>());
    }

    Status execute_impl(FunctionContext* context, Block& block, const ColumnNumbers& arguments,
                        size_t result, size_t input_rows_count) const override {
        ColumnWithTypeAndName& argument = block.get_by_position(arguments[0]);

        switch (argument.type->get_type_id()) {
        case TypeIndex::Int8:
            return execute_type<Int8>(block, argument, result);
        case TypeIndex::Int16:
            return execute_type<Int16>(block, argument, result);
        case TypeIndex::Int32:
            return execute_type<Int32>(block, argument, result);
        case TypeIndex::Int64:
            return execute_type<Int64>(block, argument, result);
        default:
            break;
        }

        return Status::RuntimeError(
                "Illegal column {} of argument of function {}, expected Int8 or Int16 or Int32 or "
                "Int64",
                argument.name, get_name());
    }
};

enum class IPStringToNumExceptionMode : uint8_t { Throw, Default, Null };

static inline bool tryParseIPv4(const char* pos, Int64& result_value) {
    return parseIPv4whole(pos, reinterpret_cast<unsigned char*>(&result_value));
}

template <IPStringToNumExceptionMode exception_mode, typename ToColumn>
ColumnPtr convertToIPv4(ColumnPtr column, const PaddedPODArray<UInt8>* null_map = nullptr) {
    const ColumnString* column_string = check_and_get_column<ColumnString>(column.get());

    if (!column_string) {
        throw Exception(ErrorCode::INVALID_ARGUMENT,
                        "Illegal column {} of argument of function {}, expected String",
                        column->get_name());
    }

    size_t column_size = column_string->size();

    ColumnUInt8::MutablePtr col_null_map_to;
    ColumnUInt8::Container* vec_null_map_to = nullptr;

    if constexpr (exception_mode == IPStringToNumExceptionMode::Null) {
        col_null_map_to = ColumnUInt8::create(column_size, false);
        vec_null_map_to = &col_null_map_to->get_data();
    }

    auto col_res = ToColumn::create();

    auto& vec_res = col_res->get_data();
    vec_res.resize(column_size);

    const ColumnString::Chars& vec_src = column_string->get_chars();
    const ColumnString::Offsets& offsets_src = column_string->get_offsets();
    size_t prev_offset = 0;

    for (size_t i = 0; i < vec_res.size(); ++i) {
        if (null_map && (*null_map)[i]) {
            vec_res[i] = 0;
            prev_offset = offsets_src[i];
            if constexpr (exception_mode == IPStringToNumExceptionMode::Null) {
                (*vec_null_map_to)[i] = true;
            }
            continue;
        }

        const char* src_start = reinterpret_cast<const char*>(&vec_src[prev_offset]);
        size_t src_length = (i < vec_res.size() - 1) ? (offsets_src[i] - prev_offset)
                                                     : (vec_src.size() - prev_offset);
        std::string src(src_start, src_length);
        bool parse_result = tryParseIPv4(src.c_str(), vec_res[i]);

        if (!parse_result) {
            if constexpr (exception_mode == IPStringToNumExceptionMode::Throw) {
                throw Exception(ErrorCode::INVALID_ARGUMENT, "Invalid IPv4 value");
            } else if constexpr (exception_mode == IPStringToNumExceptionMode::Default) {
                vec_res[i] = 0;
            } else if constexpr (exception_mode == IPStringToNumExceptionMode::Null) {
                (*vec_null_map_to)[i] = true;
                vec_res[i] = 0;
            }
        }

        prev_offset = offsets_src[i];
    }

    if constexpr (exception_mode == IPStringToNumExceptionMode::Null)
        return ColumnNullable::create(std::move(col_res), std::move(col_null_map_to));

    return col_res;
}

template <IPStringToNumExceptionMode exception_mode>
class FunctionIPv4StringToNum : public IFunction {
public:
    static constexpr auto name = exception_mode == IPStringToNumExceptionMode::Throw
                                         ? "ipv4_string_to_num"
                                         : (exception_mode == IPStringToNumExceptionMode::Default
                                                    ? "ipv4_string_to_num_or_default"
                                                    : "ipv4_string_to_num_or_null");

    static FunctionPtr create() {
        return std::make_shared<FunctionIPv4StringToNum<exception_mode>>();
    }

    String get_name() const override { return name; }

    size_t get_number_of_arguments() const override { return 1; }

    DataTypePtr get_return_type_impl(const DataTypes& arguments) const override {
        if (!is_string(remove_nullable(arguments[0]))) {
            throw Exception(ErrorCode::INVALID_ARGUMENT,
                            "Illegal type {} of argument of function {}", arguments[0]->get_name(),
                            get_name());
        }
        auto result_type = std::make_shared<DataTypeInt64>();

        if constexpr (exception_mode == IPStringToNumExceptionMode::Null) {
            return make_nullable(result_type);
        }

        return arguments[0]->is_nullable() ? make_nullable(result_type) : result_type;
    }

    bool use_default_implementation_for_nulls() const override { return false; }

    Status execute_impl(FunctionContext* context, Block& block, const ColumnNumbers& arguments,
                        size_t result, size_t input_rows_count) const override {
        ColumnPtr column = block.get_by_position(arguments[0]).column;
        ColumnPtr null_map_column;
        const NullMap* null_map = nullptr;
        if (column->is_nullable()) {
            const auto* column_nullable = assert_cast<const ColumnNullable*>(column.get());
            column = column_nullable->get_nested_column_ptr();
            null_map_column = column_nullable->get_null_map_column_ptr();
            null_map = &column_nullable->get_null_map_data();
        }

        auto col_res = convertToIPv4<exception_mode, ColumnInt64>(column, null_map);

        if (null_map && !col_res->is_nullable()) {
            block.replace_by_position(result,
                                      ColumnNullable::create(IColumn::mutate(col_res),
                                                             IColumn::mutate(null_map_column)));
            return Status::OK();
        }

        block.replace_by_position(result, col_res);
        return Status::OK();
    }
};

template <typename T>
void process_ipv6_column(const ColumnPtr& column, size_t input_rows_count,
                         ColumnString::Chars& vec_res, ColumnString::Offsets& offsets_res,
                         ColumnUInt8::MutablePtr& null_map, unsigned char* ipv6_address_data) {
    auto* begin = reinterpret_cast<char*>(vec_res.data());
    auto* pos = begin;

    const auto* col = check_and_get_column<T>(column.get());

    for (size_t i = 0; i < input_rows_count; ++i) {
        bool is_empty = false;

        if constexpr (std::is_same_v<T, ColumnIPv6>) {
            const auto& vec_in = col->get_data();
            memcpy(ipv6_address_data, reinterpret_cast<const unsigned char*>(&vec_in[i]),
                   IPV6_BINARY_LENGTH);
        } else {
            const auto str_ref = col->get_data_at(i);
            const char* value = str_ref.data;
            size_t value_size = str_ref.size;

            if (value_size > IPV6_BINARY_LENGTH || value == nullptr || value_size == 0) {
                is_empty = true;
            } else {
                memcpy(ipv6_address_data, value, value_size);
                memset(ipv6_address_data + value_size, 0, IPV6_BINARY_LENGTH - value_size);
            }
        }

        if (is_empty) {
            offsets_res[i] = pos - begin;
            null_map->get_data()[i] = 1;
        } else {
            formatIPv6(ipv6_address_data, pos);
            offsets_res[i] = pos - begin;
        }
    }
}

class FunctionIPv6NumToString : public IFunction {
public:
    static constexpr auto name = "ipv6_num_to_string";
    static FunctionPtr create() { return std::make_shared<FunctionIPv6NumToString>(); }

    String get_name() const override { return name; }

    size_t get_number_of_arguments() const override { return 1; }

    DataTypePtr get_return_type_impl(const DataTypes& arguments) const override {
        const auto* arg_string = check_and_get_data_type<DataTypeString>(arguments[0].get());
        const auto* arg_ipv6 = check_and_get_data_type<DataTypeIPv6>(arguments[0].get());
        if (!arg_ipv6 && !(arg_string))
            throw Exception(ErrorCode::INVALID_ARGUMENT,
                            "Illegal type {} of argument of function {}, expected IPv6 or String",
                            arguments[0]->get_name(), get_name());

        return make_nullable(std::make_shared<DataTypeString>());
    }

    Status execute_impl(FunctionContext* context, Block& block, const ColumnNumbers& arguments,
                        size_t result, size_t input_rows_count) const override {
        const ColumnPtr& column = block.get_by_position(arguments[0]).column;
        const auto* col_ipv6 = check_and_get_column<ColumnIPv6>(column.get());
        const auto* col_string = check_and_get_column<ColumnString>(column.get());

        if (!col_ipv6 && !col_string)
            throw Exception(ErrorCode::INVALID_ARGUMENT,
                            "Illegal column {} of argument of function {}, expected IPv6 or String",
                            column->get_name(), get_name());

        auto col_res = ColumnString::create();
        ColumnString::Chars& vec_res = col_res->get_chars();
        ColumnString::Offsets& offsets_res = col_res->get_offsets();
        vec_res.resize(input_rows_count * (IPV6_MAX_TEXT_LENGTH + 1));
        offsets_res.resize(input_rows_count);

        auto null_map = ColumnUInt8::create(input_rows_count, 0);

        unsigned char ipv6_address_data[IPV6_BINARY_LENGTH];

        if (col_ipv6) {
            process_ipv6_column<ColumnIPv6>(column, input_rows_count, vec_res, offsets_res,
                                            null_map, ipv6_address_data);
        } else {
            process_ipv6_column<ColumnString>(column, input_rows_count, vec_res, offsets_res,
                                              null_map, ipv6_address_data);
        }

        block.replace_by_position(result,
                                  ColumnNullable::create(std::move(col_res), std::move(null_map)));
        return Status::OK();
    }
};

namespace detail {
template <IPStringToNumExceptionMode exception_mode, typename ToColumn = ColumnIPv6,
          typename StringColumnType>
ColumnPtr convertToIPv6(const StringColumnType& string_column,
                        const PaddedPODArray<UInt8>* null_map = nullptr) {
    if constexpr (!std::is_same_v<ToColumn, ColumnString> &&
                  !std::is_same_v<ToColumn, ColumnIPv6>) {
        throw Exception(ErrorCode::INVALID_ARGUMENT,
                        "Illegal return column type {}. Expected IPv6 or String",
                        TypeName<typename ToColumn::ValueType>::get());
    }

    const size_t column_size = string_column.size();

    ColumnUInt8::MutablePtr col_null_map_to;
    ColumnUInt8::Container* vec_null_map_to = nullptr;

    if constexpr (exception_mode == IPStringToNumExceptionMode::Null) {
        col_null_map_to = ColumnUInt8::create(column_size, false);
        vec_null_map_to = &col_null_map_to->get_data();
    }

    /// This is a special treatment for source column of type String
    /// to preserve previous behavior when IPv6 was a domain type of String
    if constexpr (std::is_same_v<StringColumnType, ColumnString>) {
        if (string_column.get_offsets()[0] - 1 == IPV6_BINARY_LENGTH) {
            if constexpr (std::is_same_v<ToColumn, ColumnString>) {
                auto col_res = ColumnString::create();

                if constexpr (exception_mode == IPStringToNumExceptionMode::Null) {
                    col_null_map_to = ColumnUInt8::create(column_size, false);
                    if (null_map) {
                        memcpy(col_null_map_to->get_data().data(), null_map->data(), column_size);
                    }

                    return ColumnNullable::create(std::move(col_res), std::move(col_null_map_to));
                }

                return col_res;
            } else {
                auto col_res = ColumnIPv6::create();
                auto& vec_res = col_res->get_data();

                vec_res.resize(column_size);
                memcpy(vec_res.data(), string_column.get_chars().data(),
                       column_size * IPV6_BINARY_LENGTH);

                if constexpr (exception_mode == IPStringToNumExceptionMode::Null) {
                    col_null_map_to = ColumnUInt8::create(column_size, false);
                    if (null_map) {
                        memcpy(col_null_map_to->get_data().data(), null_map->data(), column_size);
                    }
                    return ColumnNullable::create(std::move(col_res), std::move(col_null_map_to));
                }

                return col_res;
            }
        }
    }

    auto column_create = [](size_t column_size) -> typename ToColumn::MutablePtr {
        if constexpr (std::is_same_v<ToColumn, ColumnString>) {
            auto column_string = ColumnString::create();
            column_string->get_chars().reserve(column_size * IPV6_BINARY_LENGTH);
            column_string->get_offsets().reserve(column_size);
            return column_string;
        } else {
            return ColumnIPv6::create();
        }
    };

    auto get_vector = [](auto& col_res, size_t col_size) -> decltype(auto) {
        if constexpr (std::is_same_v<ToColumn, ColumnString>) {
            auto& vec_res = col_res->get_chars();
            vec_res.resize(col_size * IPV6_BINARY_LENGTH);
            return (vec_res);
        } else {
            auto& vec_res = col_res->get_data();
            vec_res.resize(col_size);
            return (vec_res);
        }
    };

    auto col_res = column_create(column_size);
    auto& vec_res = get_vector(col_res, column_size);

    using Chars = typename StringColumnType::Chars;
    const Chars& vec_src = string_column.get_chars();

    size_t src_offset = 0;
    char src_ipv4_buf[sizeof("::ffff:") + IPV4_MAX_TEXT_LENGTH + 1] = "::ffff:";

    /// ColumnString contains not null terminated strings. But functions parseIPv6, parseIPv4 expect null terminated string.
    /// TODO fix this - now parseIPv6/parseIPv4 accept end iterator, so can be parsed in-place
    std::string string_buffer;

    int offset_inc = 1;
    if constexpr (std::is_same_v<ToColumn, ColumnString>) {
        offset_inc = IPV6_BINARY_LENGTH;
    }

    for (size_t out_offset = 0, i = 0; i < column_size; out_offset += offset_inc, ++i) {
        size_t src_next_offset = src_offset;

        const char* src_value = nullptr;
        auto* res_value = reinterpret_cast<unsigned char*>(&vec_res[out_offset]);

        if constexpr (std::is_same_v<StringColumnType, ColumnString>) {
            src_value = reinterpret_cast<const char*>(&vec_src[src_offset]);
            src_next_offset = string_column.get_offsets()[i];

            string_buffer.assign(src_value, src_next_offset - src_offset);
            src_value = string_buffer.c_str();
        }

        if (null_map && (*null_map)[i]) {
            if (exception_mode == IPStringToNumExceptionMode::Throw) {
                throw Exception(ErrorCode::INVALID_ARGUMENT, "Invalid IPv6 value");
            } else if (exception_mode == IPStringToNumExceptionMode::Default) {
                std::fill_n(&vec_res[out_offset], offset_inc, 0);
            } else {
                std::fill_n(&vec_res[out_offset], offset_inc, 0);
                (*vec_null_map_to)[i] = true;
                if constexpr (std::is_same_v<ToColumn, ColumnString>) {
                    auto* column_string = assert_cast<ColumnString*>(col_res.get());
                    column_string->get_offsets().push_back((i + 1) * IPV6_BINARY_LENGTH);
                }
            }
            src_offset = src_next_offset;
            continue;
        }

        bool parse_result = false;
        Int64 dummy_result = 0;

        /// For both cases below: In case of failure, the function parseIPv6 fills vec_res with zero bytes.

        /// If the source IP address is parsable as an IPv4 address, then transform it into a valid IPv6 address.
        /// Keeping it simple by just prefixing `::ffff:` to the IPv4 address to represent it as a valid IPv6 address.
        size_t string_length = src_next_offset - src_offset;
        if (string_length != 0) {
            if (tryParseIPv4(src_value, dummy_result)) {
                strcat(src_ipv4_buf, src_value);
                parse_result = parseIPv6whole(src_ipv4_buf, res_value);
            } else {
                parse_result = parseIPv6whole(src_value, res_value);
            }
        }

        if (parse_result && string_length != 0) {
            if constexpr (std::is_same_v<ToColumn, ColumnString>) {
                auto* column_string = assert_cast<ColumnString*>(col_res.get());
                std::copy(res_value, res_value + IPV6_BINARY_LENGTH,
                          column_string->get_chars().begin() + i * IPV6_BINARY_LENGTH);
                column_string->get_offsets().push_back((i + 1) * IPV6_BINARY_LENGTH);
            } else {
                col_res->insert_data(reinterpret_cast<const char*>(res_value), IPV6_BINARY_LENGTH);
            }
        } else {
            if (exception_mode == IPStringToNumExceptionMode::Throw) {
                throw Exception(ErrorCode::INVALID_ARGUMENT, "Invalid IPv6 value");
            }
            std::fill_n(&vec_res[out_offset], offset_inc, 0);
            if constexpr (std::is_same_v<ToColumn, ColumnString>) {
                auto* column_string = assert_cast<ColumnString*>(col_res.get());
                column_string->get_offsets().push_back((i + 1) * IPV6_BINARY_LENGTH);
            }
            if constexpr (exception_mode == IPStringToNumExceptionMode::Null) {
                (*vec_null_map_to)[i] = true;
            }
        }
        src_offset = src_next_offset;
    }

    if constexpr (exception_mode == IPStringToNumExceptionMode::Null) {
        return ColumnNullable::create(std::move(col_res), std::move(col_null_map_to));
    }
    return col_res;
}
} // namespace detail

template <IPStringToNumExceptionMode exception_mode, typename ToColumn = ColumnIPv6>
ColumnPtr convertToIPv6(ColumnPtr column, const PaddedPODArray<UInt8>* null_map = nullptr) {
    if (const auto* column_input_string = check_and_get_column<ColumnString>(column.get())) {
        auto result =
                detail::convertToIPv6<exception_mode, ToColumn>(*column_input_string, null_map);
        return result;
    } else {
        throw Exception(ErrorCode::INVALID_ARGUMENT, "Illegal column type {}. Expected String",
                        column->get_name());
    }
}

template <IPStringToNumExceptionMode exception_mode>
class FunctionIPv6StringToNum : public IFunction {
public:
    static constexpr auto name = exception_mode == IPStringToNumExceptionMode::Throw
                                         ? "ipv6_string_to_num"
                                         : (exception_mode == IPStringToNumExceptionMode::Default
                                                    ? "ipv6_string_to_num_or_default"
                                                    : "ipv6_string_to_num_or_null");

    static FunctionPtr create() {
        return std::make_shared<FunctionIPv6StringToNum<exception_mode>>();
    }

    String get_name() const override { return name; }

    size_t get_number_of_arguments() const override { return 1; }

    bool use_default_implementation_for_nulls() const override { return false; }

    DataTypePtr get_return_type_impl(const DataTypes& arguments) const override {
        if (!is_string(remove_nullable(arguments[0]))) {
            throw Exception(ErrorCode::INVALID_ARGUMENT,
                            "Illegal type {} of argument of function {}", arguments[0]->get_name(),
                            get_name());
        }

        auto result_type = std::make_shared<DataTypeString>();

        if constexpr (exception_mode == IPStringToNumExceptionMode::Null) {
            return make_nullable(result_type);
        }

        return result_type;
    }

    Status execute_impl(FunctionContext* context, Block& block, const ColumnNumbers& arguments,
                        size_t result, size_t input_rows_count) const override {
        ColumnPtr column = block.get_by_position(arguments[0]).column;
        ColumnPtr null_map_column;
        const NullMap* null_map = nullptr;

        if (column->is_nullable()) {
            const auto* column_nullable = assert_cast<const ColumnNullable*>(column.get());
            column = column_nullable->get_nested_column_ptr();
            if constexpr (exception_mode == IPStringToNumExceptionMode::Null) {
                null_map_column = column_nullable->get_null_map_column_ptr();
                null_map = &column_nullable->get_null_map_data();
            }
        }

        auto col_res = convertToIPv6<exception_mode, ColumnString>(column, null_map);

        if (null_map && !col_res->is_nullable()) {
            block.replace_by_position(result,
                                      ColumnNullable::create(IColumn::mutate(col_res),
                                                             IColumn::mutate(null_map_column)));
            return Status::OK();
        }

        block.replace_by_position(result, col_res);
        return Status::OK();
    }
};

template <typename Type>
class FunctionIsIPString : public IFunction {
    static_assert(std::is_same_v<Type, IPv4> || std::is_same_v<Type, IPv6>);

public:
    static constexpr auto name = std::is_same_v<Type, IPv4> ? "is_ipv4_string" : "is_ipv6_string";
    static FunctionPtr create() { return std::make_shared<FunctionIsIPString<Type>>(); }

    String get_name() const override { return name; }

    size_t get_number_of_arguments() const override { return 1; }

    DataTypePtr get_return_type_impl(const DataTypes& arguments) const override {
        const auto& addr_type = arguments[0];
        if (!is_string(remove_nullable(addr_type))) {
            throw Exception(ErrorCode::INVALID_ARGUMENT,
                            "Illegal type {} of first argument of function {}, expected String",
                            addr_type->get_name(), get_name());
        }
        return std::make_shared<DataTypeUInt8>();
    }

    Status execute_impl(FunctionContext* context, Block& block, const ColumnNumbers& arguments,
                        size_t result, size_t input_rows_count) const override {
        const auto& addr_column_with_type_and_name = block.get_by_position(arguments[0]);
        WhichDataType addr_type(addr_column_with_type_and_name.type);
        const ColumnPtr& addr_column = addr_column_with_type_and_name.column;
        const auto* str_addr_column = assert_cast<const ColumnString*>(addr_column.get());
        auto col_res = ColumnUInt8::create(input_rows_count, 0);
        auto& col_res_data = col_res->get_data();

        for (size_t i = 0; i < input_rows_count; ++i) {
            if constexpr (std::is_same_v<Type, IPv4>) {
                StringRef ipv4_str = str_addr_column->get_data_at(i);
                if (IPv4Value::is_valid_string(ipv4_str.data, ipv4_str.size)) {
                    col_res_data[i] = 1;
                }
            } else {
                StringRef ipv6_str = str_addr_column->get_data_at(i);
                if (IPv6Value::is_valid_string(ipv6_str.data, ipv6_str.size)) {
                    col_res_data[i] = 1;
                }
            }
        }

        block.replace_by_position(result, std::move(col_res));
        return Status::OK();
    }
};

class FunctionIsIPAddressInRange : public IFunction {
public:
    static constexpr auto name = "is_ip_address_in_range";
    static FunctionPtr create() { return std::make_shared<FunctionIsIPAddressInRange>(); }

    String get_name() const override { return name; }

    size_t get_number_of_arguments() const override { return 2; }

    DataTypePtr get_return_type_impl(const DataTypes& arguments) const override {
        if (arguments.size() != 2) {
            throw Exception(
                    ErrorCode::INVALID_ARGUMENT,
                    "Number of arguments for function {} doesn't match: passed {}, should be 2",
                    get_name(), arguments.size());
        }
        const auto& addr_type = arguments[0];
        const auto& cidr_type = arguments[1];
        if (!is_string(remove_nullable(addr_type)) || !is_string(remove_nullable(cidr_type))) {
            throw Exception(ErrorCode::INVALID_ARGUMENT,
                            "The arguments of function {} must be String", get_name());
        }
        return std::make_shared<DataTypeUInt8>();
    }

    bool use_default_implementation_for_nulls() const override { return false; }

    Status execute_impl(FunctionContext* context, Block& block, const ColumnNumbers& arguments,
                        size_t result, size_t input_rows_count) const override {
        ColumnPtr& addr_column = block.get_by_position(arguments[0]).column;
        ColumnPtr& cidr_column = block.get_by_position(arguments[1]).column;
        const ColumnString* str_addr_column = nullptr;
        const ColumnString* str_cidr_column = nullptr;
        const NullMap* nullmap_addr = nullptr;
        const NullMap* nullmap_cidr = nullptr;

        if (addr_column->is_nullable()) {
            const auto* addr_column_nullable =
                    assert_cast<const ColumnNullable*>(addr_column.get());
            str_addr_column =
                    check_and_get_column<ColumnString>(addr_column_nullable->get_nested_column());
            nullmap_addr = &addr_column_nullable->get_null_map_data();
        } else {
            str_addr_column = check_and_get_column<ColumnString>(addr_column.get());
        }

        if (cidr_column->is_nullable()) {
            const auto* cidr_column_nullable =
                    assert_cast<const ColumnNullable*>(cidr_column.get());
            str_cidr_column =
                    check_and_get_column<ColumnString>(cidr_column_nullable->get_nested_column());
            nullmap_cidr = &cidr_column_nullable->get_null_map_data();
        } else {
            str_cidr_column = check_and_get_column<ColumnString>(cidr_column.get());
        }

        if (!str_addr_column) {
            throw Exception(ErrorCode::INVALID_ARGUMENT,
                            "Illegal column {} of argument of function {}, expected String",
                            addr_column->get_name(), get_name());
        }

        if (!str_cidr_column) {
            throw Exception(ErrorCode::INVALID_ARGUMENT,
                            "Illegal column {} of argument of function {}, expected String",
                            cidr_column->get_name(), get_name());
        }

        auto col_res = ColumnUInt8::create(input_rows_count, 0);
        auto& col_res_data = col_res->get_data();

        for (size_t i = 0; i < input_rows_count; ++i) {
            if (nullmap_addr && (*nullmap_addr)[i]) {
                throw Exception(ErrorCode::INVALID_ARGUMENT,
                                "The arguments of function {} must be String, not NULL",
                                get_name());
            }
            if (nullmap_cidr && (*nullmap_cidr)[i]) {
                throw Exception(ErrorCode::INVALID_ARGUMENT,
                                "The arguments of function {} must be String, not NULL",
                                get_name());
            }
            const auto addr = IPAddressVariant(str_addr_column->get_data_at(i).to_string_view());
            const auto cidr = parse_ip_with_cidr(str_cidr_column->get_data_at(i).to_string_view());
            col_res_data[i] = is_address_in_range(addr, cidr) ? 1 : 0;
        }

        block.replace_by_position(result, std::move(col_res));
        return Status::OK();
    }
};

<<<<<<< HEAD
class FunctionIPv4CIDRToRange : public IFunction {
private:
    static inline std::pair<UInt32, UInt32> apply_cidr_mask(UInt32 src, UInt8 bits_to_keep) {
        if (bits_to_keep >= 8 * sizeof(UInt32)) {
            return {src, src};
        }
        if (bits_to_keep == 0) {
            return {static_cast<UInt32>(0), static_cast<UInt32>(-1)};
        }
        UInt32 mask = static_cast<UInt32>(-1) << (8 * sizeof(UInt32) - bits_to_keep);
        UInt32 lower = src & mask;
        UInt32 upper = lower | ~mask;

        return {lower, upper};
    }

    template <typename ArgType>
    Status execute_type(Block& block, const ColumnsWithTypeAndName& argments, size_t result) const {
        auto ip_argment = argments[0];
        auto cidr_argment = argments[1];
        using ColumnType = ColumnVector<ArgType>;
        const ColumnPtr& ip_column = ip_argment.column;
        const ColumnPtr& cidr_column = cidr_argment.column;
        DCHECK(ip_column->size() == cidr_column->size());
        size_t col_size = ip_column->size();

        ColumnPtr argument_nullmap[2] = {nullptr, nullptr};

        if (ip_column->is_nullable()) {
            const auto* col_ip_nullable = check_and_get_column<ColumnNullable>(ip_column.get());
            if (!col_ip_nullable) {
                return Status::InvalidArgument("Illegal column {} of first argument of function {}",
                                               ip_column->get_name(), get_name());
            }
            argument_nullmap[0] = col_ip_nullable->get_null_map_column_ptr();
        }

        if (cidr_column->is_nullable()) {
            const auto* col_cidr_nullable = check_and_get_column<ColumnNullable>(ip_column.get());
            if (!col_cidr_nullable) {
                return Status::InvalidArgument(
                        "Illegal column {} of second argument of function {}",
                        ip_column->get_name(), get_name());
            }
            argument_nullmap[1] = col_cidr_nullable->get_null_map_column_ptr();
        }

        const auto* col_ip_column = check_and_get_column<ColumnType>(ip_column.get());
        if (!col_ip_column) {
            return Status::InvalidArgument("Illegal column {} of first argument of function {}",
                                           ip_column->get_name(), get_name());
        }

        const auto* col_cidr_column = check_and_get_column<ColumnVector<Int8>>(cidr_column.get());
        if (!col_cidr_column) {
            return Status::InvalidArgument("Illegal column {} of second argument of function {}",
                                           cidr_column->get_name(), get_name());
        }

        const typename ColumnType::Container& vec_ip_input = col_ip_column->get_data();
        const ColumnInt8::Container& vec_cidr_input = col_cidr_column->get_data();
        auto col_lower_range_output = ColumnIPv4::create(col_size, 0);
        auto col_upper_range_output = ColumnIPv4::create(col_size, 0);
        auto null_map = ColumnUInt8::create(col_size, 0);

        ColumnIPv4::Container& vec_lower_range_output = col_lower_range_output->get_data();
        ColumnIPv4::Container& vec_upper_range_output = col_upper_range_output->get_data();
        ColumnUInt8::Container& vec_res_null_map = null_map->get_data();

        for (size_t i = 0; i < col_size; ++i) {
            auto ip = vec_ip_input[i];
            auto cidr = vec_cidr_input[i];
            if ((argument_nullmap[0] && argument_nullmap[0]->is_null_at(i)) ||
                (argument_nullmap[1] && argument_nullmap[1]->is_null_at(i))) {
                vec_res_null_map[i] = 1;
                continue;
            }
            if (IPV4_MIN_NUM_VALUE <= ip && ip <= IPV4_MAX_NUM_VALUE &&
                UINT8_MIN_NUM_VALUE <= cidr && cidr <= UINT8_MAX_NUM_VALUE) {
                auto range = apply_cidr_mask(ip, cidr);
                vec_lower_range_output[i] = range.first;
                vec_upper_range_output[i] = range.second;
            } else {
                return Status::RuntimeError("Invalid row {}, IP or cidr is out of range", i);
            }
        }

        auto new_columns =
                Columns {std::move(col_lower_range_output), std::move(col_upper_range_output)};

        auto column_struct = ColumnStruct::create(std::move(new_columns));

        block.replace_by_position(
                result, ColumnNullable::create(std::move(column_struct), std::move(null_map)));
        return Status::OK();
    }

public:
    static constexpr auto name = "ipv4_cidr_to_range";
    static FunctionPtr create() { return std::make_shared<FunctionIPv4CIDRToRange>(); }
=======
class FunctionIPv6CIDRToRange : public IFunction {
public:
    static constexpr auto name = "ipv6_cidr_to_range";
    static FunctionPtr create() { return std::make_shared<FunctionIPv6CIDRToRange>(); }
>>>>>>> f9c274c3

    String get_name() const override { return name; }

    size_t get_number_of_arguments() const override { return 2; }

    DataTypePtr get_return_type_impl(const DataTypes& arguments) const override {
<<<<<<< HEAD
        WhichDataType first_arg_type = arguments[0];
        if (!(first_arg_type.is_ipv4() || first_arg_type.is_native_int())) {
            throw Exception(
                    ErrorCode::INVALID_ARGUMENT,
                    "Illegal type {} of first argument of function {}, expected IPv4 or Native Int",
                    arguments[0]->get_name(), get_name());
        }

        WhichDataType second_arg_type = arguments[1];
        if (!(second_arg_type.is_int8())) {
            throw Exception(ErrorCode::INVALID_ARGUMENT,
                            "Illegal type {} of second argument of function {}, expected Int8",
                            arguments[1]->get_name(), get_name());
        }

        auto result_type = std::make_shared<DataTypeIPv4>();

        DataTypes dataTypes {result_type, result_type};
        Strings names {"min", "max"};

        return make_nullable(std::make_shared<DataTypeStruct>(dataTypes, names));
    }

    bool use_default_implementation_for_nulls() const override { return true; }

    Status execute_impl(FunctionContext* context, Block& block, const ColumnNumbers& arguments,
                        size_t result, size_t input_rows_count) const override {
        ColumnWithTypeAndName& cidr_column = block.get_by_position(arguments[1]);
        if (cidr_column.type->get_type_id() != TypeIndex::Int8) {
            return Status::InvalidArgument(
                    "Illegal type {} of second argument of function {}, expected Int8",
                    cidr_column.name, get_name());
        }

        ColumnWithTypeAndName& ip_column = block.get_by_position(arguments[0]);
        ColumnsWithTypeAndName input_column {ip_column, cidr_column};

        // RPC does not support uint type.
        // Passed through RPC may include IPv4, int8, int16, int32, and int64.
        switch (ip_column.type->get_type_id()) {
        case TypeIndex::IPv4:
            return execute_type<IPv4>(block, input_column, result);
        case TypeIndex::Int8:
            return execute_type<Int8>(block, input_column, result);
        case TypeIndex::Int16:
            return execute_type<Int16>(block, input_column, result);
        case TypeIndex::Int32:
            return execute_type<Int32>(block, input_column, result);
        case TypeIndex::Int64:
            return execute_type<Int64>(block, input_column, result);
        default:
            break;
        }

        return Status::InvalidArgument(
                "Illegal type {} of first argument of function {}, expected IPv4 or Native Int",
                cidr_column.name, get_name());
=======
        const auto& ipv6_type = arguments[0];
        if (!is_string(remove_nullable(ipv6_type)) && !is_ipv6(remove_nullable(ipv6_type))) {
            throw Exception(
                    ErrorCode::INVALID_ARGUMENT,
                    "Illegal type {} of first argument of function {}, expected String or IPv6",
                    ipv6_type->get_name(), get_name());
        }
        const auto& cidr_type = arguments[1];
        if (!is_int16(remove_nullable(cidr_type))) {
            throw Exception(ErrorCode::INVALID_ARGUMENT,
                            "Illegal type {} of second argument of function {}, expected Int16",
                            cidr_type->get_name(), get_name());
        }
        DataTypePtr element = std::make_shared<DataTypeIPv6>();
        return std::make_shared<DataTypeStruct>(DataTypes {element, element},
                                                Strings {"min", "max"});
    }

    Status execute_impl(FunctionContext* context, Block& block, const ColumnNumbers& arguments,
                        size_t result, size_t input_rows_count) const override {
        const auto& addr_column_with_type_and_name = block.get_by_position(arguments[0]);
        const auto& cidr_column_with_type_and_name = block.get_by_position(arguments[1]);
        WhichDataType addr_type(addr_column_with_type_and_name.type);
        WhichDataType cidr_type(cidr_column_with_type_and_name.type);
        const ColumnPtr& addr_column = addr_column_with_type_and_name.column;
        const ColumnPtr& cidr_column = cidr_column_with_type_and_name.column;
        const auto* cidr_col = assert_cast<const ColumnInt16*>(cidr_column.get());
        ColumnPtr col_res = nullptr;

        if (addr_type.is_ipv6()) {
            const auto* ipv6_addr_column = check_and_get_column<ColumnIPv6>(addr_column.get());
            col_res = execute_impl<ColumnIPv6>(*ipv6_addr_column, *cidr_col, input_rows_count);
        } else if (addr_type.is_string()) {
            const auto* str_addr_column = check_and_get_column<ColumnString>(addr_column.get());
            col_res = execute_impl<ColumnString>(*str_addr_column, *cidr_col, input_rows_count);
        } else {
            return Status::RuntimeError(
                    "Illegal column {} of argument of function {}, Expected IPv6 or String",
                    addr_column->get_name(), get_name());
        }

        block.replace_by_position(result, std::move(col_res));
        return Status::OK();
    }

    template <typename FromColumn>
    static ColumnPtr execute_impl(const FromColumn& from_column, const ColumnInt16& cidr_column,
                                  size_t input_rows_count) {
        auto col_res_lower_range = ColumnIPv6::create(input_rows_count, 0);
        auto col_res_upper_range = ColumnIPv6::create(input_rows_count, 0);
        auto& vec_res_lower_range = col_res_lower_range->get_data();
        auto& vec_res_upper_range = col_res_upper_range->get_data();

        static constexpr UInt8 max_cidr_mask = IPV6_BINARY_LENGTH * 8;

        for (size_t i = 0; i < input_rows_count; ++i) {
            auto cidr = cidr_column.get_int(i);
            if (cidr < 0 || cidr > max_cidr_mask) {
                throw Exception(ErrorCode::INVALID_ARGUMENT, "Illegal cidr value '{}'",
                                std::to_string(cidr));
            }
            apply_cidr_mask(from_column.get_data_at(i).data,
                            reinterpret_cast<char*>(&vec_res_lower_range[i]),
                            reinterpret_cast<char*>(&vec_res_upper_range[i]), cidr);
        }

        return ColumnStruct::create(
                Columns {std::move(col_res_lower_range), std::move(col_res_upper_range)});
    }

private:
    static void apply_cidr_mask(const char* __restrict src, char* __restrict dst_lower,
                                char* __restrict dst_upper, UInt8 bits_to_keep) {
        const auto& mask = get_cidr_mask_ipv6(bits_to_keep);

        for (size_t i = 0; i < IPV6_BINARY_LENGTH; ++i) {
            dst_lower[i] = src[i] & mask[i];
            dst_upper[i] = dst_lower[i] | ~mask[i];
        }
>>>>>>> f9c274c3
    }
};

} // namespace doris::vectorized<|MERGE_RESOLUTION|>--- conflicted
+++ resolved
@@ -752,120 +752,16 @@
     }
 };
 
-<<<<<<< HEAD
 class FunctionIPv4CIDRToRange : public IFunction {
-private:
-    static inline std::pair<UInt32, UInt32> apply_cidr_mask(UInt32 src, UInt8 bits_to_keep) {
-        if (bits_to_keep >= 8 * sizeof(UInt32)) {
-            return {src, src};
-        }
-        if (bits_to_keep == 0) {
-            return {static_cast<UInt32>(0), static_cast<UInt32>(-1)};
-        }
-        UInt32 mask = static_cast<UInt32>(-1) << (8 * sizeof(UInt32) - bits_to_keep);
-        UInt32 lower = src & mask;
-        UInt32 upper = lower | ~mask;
-
-        return {lower, upper};
-    }
-
-    template <typename ArgType>
-    Status execute_type(Block& block, const ColumnsWithTypeAndName& argments, size_t result) const {
-        auto ip_argment = argments[0];
-        auto cidr_argment = argments[1];
-        using ColumnType = ColumnVector<ArgType>;
-        const ColumnPtr& ip_column = ip_argment.column;
-        const ColumnPtr& cidr_column = cidr_argment.column;
-        DCHECK(ip_column->size() == cidr_column->size());
-        size_t col_size = ip_column->size();
-
-        ColumnPtr argument_nullmap[2] = {nullptr, nullptr};
-
-        if (ip_column->is_nullable()) {
-            const auto* col_ip_nullable = check_and_get_column<ColumnNullable>(ip_column.get());
-            if (!col_ip_nullable) {
-                return Status::InvalidArgument("Illegal column {} of first argument of function {}",
-                                               ip_column->get_name(), get_name());
-            }
-            argument_nullmap[0] = col_ip_nullable->get_null_map_column_ptr();
-        }
-
-        if (cidr_column->is_nullable()) {
-            const auto* col_cidr_nullable = check_and_get_column<ColumnNullable>(ip_column.get());
-            if (!col_cidr_nullable) {
-                return Status::InvalidArgument(
-                        "Illegal column {} of second argument of function {}",
-                        ip_column->get_name(), get_name());
-            }
-            argument_nullmap[1] = col_cidr_nullable->get_null_map_column_ptr();
-        }
-
-        const auto* col_ip_column = check_and_get_column<ColumnType>(ip_column.get());
-        if (!col_ip_column) {
-            return Status::InvalidArgument("Illegal column {} of first argument of function {}",
-                                           ip_column->get_name(), get_name());
-        }
-
-        const auto* col_cidr_column = check_and_get_column<ColumnVector<Int8>>(cidr_column.get());
-        if (!col_cidr_column) {
-            return Status::InvalidArgument("Illegal column {} of second argument of function {}",
-                                           cidr_column->get_name(), get_name());
-        }
-
-        const typename ColumnType::Container& vec_ip_input = col_ip_column->get_data();
-        const ColumnInt8::Container& vec_cidr_input = col_cidr_column->get_data();
-        auto col_lower_range_output = ColumnIPv4::create(col_size, 0);
-        auto col_upper_range_output = ColumnIPv4::create(col_size, 0);
-        auto null_map = ColumnUInt8::create(col_size, 0);
-
-        ColumnIPv4::Container& vec_lower_range_output = col_lower_range_output->get_data();
-        ColumnIPv4::Container& vec_upper_range_output = col_upper_range_output->get_data();
-        ColumnUInt8::Container& vec_res_null_map = null_map->get_data();
-
-        for (size_t i = 0; i < col_size; ++i) {
-            auto ip = vec_ip_input[i];
-            auto cidr = vec_cidr_input[i];
-            if ((argument_nullmap[0] && argument_nullmap[0]->is_null_at(i)) ||
-                (argument_nullmap[1] && argument_nullmap[1]->is_null_at(i))) {
-                vec_res_null_map[i] = 1;
-                continue;
-            }
-            if (IPV4_MIN_NUM_VALUE <= ip && ip <= IPV4_MAX_NUM_VALUE &&
-                UINT8_MIN_NUM_VALUE <= cidr && cidr <= UINT8_MAX_NUM_VALUE) {
-                auto range = apply_cidr_mask(ip, cidr);
-                vec_lower_range_output[i] = range.first;
-                vec_upper_range_output[i] = range.second;
-            } else {
-                return Status::RuntimeError("Invalid row {}, IP or cidr is out of range", i);
-            }
-        }
-
-        auto new_columns =
-                Columns {std::move(col_lower_range_output), std::move(col_upper_range_output)};
-
-        auto column_struct = ColumnStruct::create(std::move(new_columns));
-
-        block.replace_by_position(
-                result, ColumnNullable::create(std::move(column_struct), std::move(null_map)));
-        return Status::OK();
-    }
-
 public:
     static constexpr auto name = "ipv4_cidr_to_range";
     static FunctionPtr create() { return std::make_shared<FunctionIPv4CIDRToRange>(); }
-=======
-class FunctionIPv6CIDRToRange : public IFunction {
-public:
-    static constexpr auto name = "ipv6_cidr_to_range";
-    static FunctionPtr create() { return std::make_shared<FunctionIPv6CIDRToRange>(); }
->>>>>>> f9c274c3
 
     String get_name() const override { return name; }
 
     size_t get_number_of_arguments() const override { return 2; }
 
     DataTypePtr get_return_type_impl(const DataTypes& arguments) const override {
-<<<<<<< HEAD
         WhichDataType first_arg_type = arguments[0];
         if (!(first_arg_type.is_ipv4() || first_arg_type.is_native_int())) {
             throw Exception(
@@ -875,28 +771,25 @@
         }
 
         WhichDataType second_arg_type = arguments[1];
-        if (!(second_arg_type.is_int8())) {
+        if (!(second_arg_type.is_int16())) {
             throw Exception(ErrorCode::INVALID_ARGUMENT,
-                            "Illegal type {} of second argument of function {}, expected Int8",
+                            "Illegal type {} of second argument of function {}, expected Int16",
                             arguments[1]->get_name(), get_name());
         }
 
-        auto result_type = std::make_shared<DataTypeIPv4>();
-
-        DataTypes dataTypes {result_type, result_type};
-        Strings names {"min", "max"};
-
-        return make_nullable(std::make_shared<DataTypeStruct>(dataTypes, names));
-    }
-
-    bool use_default_implementation_for_nulls() const override { return true; }
+        DataTypePtr element = std::make_shared<DataTypeIPv4>();
+
+        return std::make_shared<DataTypeStruct>(DataTypes {element, element},
+                                                Strings {"min", "max"});
+    }
 
     Status execute_impl(FunctionContext* context, Block& block, const ColumnNumbers& arguments,
                         size_t result, size_t input_rows_count) const override {
         ColumnWithTypeAndName& cidr_column = block.get_by_position(arguments[1]);
-        if (cidr_column.type->get_type_id() != TypeIndex::Int8) {
+        // Use int16 to represent cidr to prevent cidr value from overflowing
+        if (cidr_column.type->get_type_id() != TypeIndex::Int16) {
             return Status::InvalidArgument(
-                    "Illegal type {} of second argument of function {}, expected Int8",
+                    "Illegal type {} of second argument of function {}, expected Int16",
                     cidr_column.name, get_name());
         }
 
@@ -907,15 +800,15 @@
         // Passed through RPC may include IPv4, int8, int16, int32, and int64.
         switch (ip_column.type->get_type_id()) {
         case TypeIndex::IPv4:
-            return execute_type<IPv4>(block, input_column, result);
+            return execute_type<IPv4>(block, input_column, result, input_rows_count);
         case TypeIndex::Int8:
-            return execute_type<Int8>(block, input_column, result);
+            return execute_type<Int8>(block, input_column, result, input_rows_count);
         case TypeIndex::Int16:
-            return execute_type<Int16>(block, input_column, result);
+            return execute_type<Int16>(block, input_column, result, input_rows_count);
         case TypeIndex::Int32:
-            return execute_type<Int32>(block, input_column, result);
+            return execute_type<Int32>(block, input_column, result, input_rows_count);
         case TypeIndex::Int64:
-            return execute_type<Int64>(block, input_column, result);
+            return execute_type<Int64>(block, input_column, result, input_rows_count);
         default:
             break;
         }
@@ -923,7 +816,75 @@
         return Status::InvalidArgument(
                 "Illegal type {} of first argument of function {}, expected IPv4 or Native Int",
                 cidr_column.name, get_name());
-=======
+    }
+
+    template <typename ArgType>
+    Status execute_type(Block& block, const ColumnsWithTypeAndName& argments, size_t result,
+                        size_t input_rows_count) const {
+        auto ip_argment = argments[0];
+        auto cidr_argment = argments[1];
+        using ColumnType = ColumnVector<ArgType>;
+        const ColumnPtr& ip_column = ip_argment.column;
+        const ColumnPtr& cidr_column = cidr_argment.column;
+
+        const auto* col_ip_column = check_and_get_column<ColumnType>(ip_column.get());
+        const auto* col_cidr_column = check_and_get_column<ColumnVector<Int16>>(cidr_column.get());
+
+        const typename ColumnType::Container& vec_ip_input = col_ip_column->get_data();
+        const ColumnInt16::Container& vec_cidr_input = col_cidr_column->get_data();
+        auto col_lower_range_output = ColumnIPv4::create(input_rows_count, 0);
+        auto col_upper_range_output = ColumnIPv4::create(input_rows_count, 0);
+
+        ColumnIPv4::Container& vec_lower_range_output = col_lower_range_output->get_data();
+        ColumnIPv4::Container& vec_upper_range_output = col_upper_range_output->get_data();
+
+        static constexpr UInt8 max_cidr_mask = IPV4_BINARY_LENGTH * 8;
+
+        for (size_t i = 0; i < input_rows_count; ++i) {
+            auto ip = vec_ip_input[i];
+            auto cidr = vec_cidr_input[i];
+            if (IPV4_MIN_NUM_VALUE <= ip && ip <= IPV4_MAX_NUM_VALUE && 0 <= cidr &&
+                cidr <= max_cidr_mask) {
+                auto range = apply_cidr_mask(ip, cidr);
+                vec_lower_range_output[i] = range.first;
+                vec_upper_range_output[i] = range.second;
+            } else {
+                return Status::RuntimeError("Invalid row {}, IP or cidr is out of range", i);
+            }
+        }
+
+        block.replace_by_position(
+                result, ColumnStruct::create(Columns {std::move(col_lower_range_output),
+                                                      std::move(col_upper_range_output)}));
+        return Status::OK();
+    }
+
+private:
+    static inline std::pair<UInt32, UInt32> apply_cidr_mask(UInt32 src, UInt8 bits_to_keep) {
+        if (bits_to_keep >= 8 * sizeof(UInt32)) {
+            return {src, src};
+        }
+        if (bits_to_keep == 0) {
+            return {static_cast<UInt32>(0), static_cast<UInt32>(-1)};
+        }
+        UInt32 mask = static_cast<UInt32>(-1) << (8 * sizeof(UInt32) - bits_to_keep);
+        UInt32 lower = src & mask;
+        UInt32 upper = lower | ~mask;
+
+        return {lower, upper};
+    }
+};
+
+class FunctionIPv6CIDRToRange : public IFunction {
+public:
+    static constexpr auto name = "ipv6_cidr_to_range";
+    static FunctionPtr create() { return std::make_shared<FunctionIPv6CIDRToRange>(); }
+
+    String get_name() const override { return name; }
+
+    size_t get_number_of_arguments() const override { return 2; }
+
+    DataTypePtr get_return_type_impl(const DataTypes& arguments) const override {
         const auto& ipv6_type = arguments[0];
         if (!is_string(remove_nullable(ipv6_type)) && !is_ipv6(remove_nullable(ipv6_type))) {
             throw Exception(
@@ -1003,7 +964,6 @@
             dst_lower[i] = src[i] & mask[i];
             dst_upper[i] = dst_lower[i] | ~mask[i];
         }
->>>>>>> f9c274c3
     }
 };
 
