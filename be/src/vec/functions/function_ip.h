--- conflicted
+++ resolved
@@ -153,17 +153,6 @@
     size_t prev_offset = 0;
 
     for (size_t i = 0; i < vec_res.size(); ++i) {
-<<<<<<< HEAD
-=======
-        if (null_map && (*null_map)[i]) {
-            vec_res[i] = 0;
-            prev_offset = offsets_src[i];
-            if constexpr (exception_mode == IPExceptionMode::Null) {
-                (*vec_null_map_to)[i] = true;
-            }
-            continue;
-        }
->>>>>>> 7d840cfa
 
         const char* src_start = reinterpret_cast<const char*>(&vec_src[prev_offset]);
         size_t src_length = (i < vec_res.size() - 1) ? (offsets_src[i] - prev_offset)
