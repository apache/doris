--- conflicted
+++ resolved
@@ -255,13 +255,7 @@
     static constexpr PrimitiveType ReturnType = TYPE_TIMEV2;
 
     static constexpr auto name = "timediff";
-<<<<<<< HEAD
-    static inline DataTypeTimeV2::FieldType execute(const ArgType& t0, const ArgType& t1,
-                                                    bool& is_null) {
-=======
-    static constexpr int64_t limit_value = 3020399000000; // 838:59:59 convert to microsecond
     static inline DataTypeTimeV2::FieldType execute(const ArgType& t0, const ArgType& t1) {
->>>>>>> 242444b2
         const auto& ts0 = reinterpret_cast<const NativeType&>(t0);
         const auto& ts1 = reinterpret_cast<const NativeType&>(t1);
         if constexpr (UsingTimev2) {
