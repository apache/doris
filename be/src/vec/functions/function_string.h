// Licensed to the Apache Software Foundation (ASF) under one
// or more contributor license agreements.  See the NOTICE file
// distributed with this work for additional information
// regarding copyright ownership.  The ASF licenses this file
// to you under the Apache License, Version 2.0 (the
// "License"); you may not use this file except in compliance
// with the License.  You may obtain a copy of the License at
//
//   http://www.apache.org/licenses/LICENSE-2.0
//
// Unless required by applicable law or agreed to in writing,
// software distributed under the License is distributed on an
// "AS IS" BASIS, WITHOUT WARRANTIES OR CONDITIONS OF ANY
// KIND, either express or implied.  See the License for the
// specific language governing permissions and limitations
// under the License.

#pragma once

#include <limits.h>
#include <stdlib.h>
#include <string.h>
#include <sys/types.h>

#include <algorithm>
#include <array>
#include <boost/iterator/iterator_facade.hpp>
<<<<<<< HEAD
#include <codecvt>
=======
#include <cmath>
>>>>>>> 3eed7b7c
#include <cstddef>
#include <cstdlib>
#include <iomanip>
#include <limits>
#include <memory>
#include <ostream>
#include <random>
#include <sstream>
#include <stdexcept>
#include <tuple>
#include <type_traits>
#include <utility>
#include <variant>
#include <vector>

#include "common/compiler_util.h" // IWYU pragma: keep
#include "common/exception.h"
#include "common/status.h"
#include "gutil/strings/numbers.h"
#include "gutil/strings/substitute.h"
#include "runtime/decimalv2_value.h"
#include "runtime/runtime_state.h"
#include "runtime/string_search.hpp"
#include "util/sha.h"
#include "util/string_util.h"
#include "util/utf8_check.h"
#include "vec/aggregate_functions/aggregate_function.h"
#include "vec/columns/column.h"
#include "vec/columns/column_const.h"
#include "vec/columns/column_vector.h"
#include "vec/common/int_exp.h"
#include "vec/common/memcmp_small.h"
#include "vec/common/memcpy_small.h"
#include "vec/common/pod_array.h"
#include "vec/common/pod_array_fwd.h"
#include "vec/common/string_utils/string_utils.h"
#include "vec/common/typeid_cast.h"
#include "vec/core/block.h"
#include "vec/core/column_numbers.h"
#include "vec/core/column_with_type_and_name.h"
#include "vec/core/field.h"
#include "vec/core/types.h"
#include "vec/data_types/data_type.h"
#include "vec/functions/round.h"
#include "vec/io/io_helper.h"
#include "vec/utils/template_helpers.hpp"

#ifndef USE_LIBCPP
#include <memory_resource>
#define PMR std::pmr
#else
#include <boost/container/pmr/monotonic_buffer_resource.hpp>
#include <boost/container/pmr/vector.hpp>
#define PMR boost::container::pmr
#endif

#include <fmt/format.h>

#include <cstdint>
#include <string>
#include <string_view>

#include "exprs/math_functions.h"
#include "udf/udf.h"
#include "util/md5.h"
#include "util/simd/vstring_function.h"
#include "util/sm3.h"
#include "util/url_coding.h"
#include "util/url_parser.h"
#include "vec/columns/column_array.h"
#include "vec/columns/column_decimal.h"
#include "vec/columns/column_nullable.h"
#include "vec/columns/column_string.h"
#include "vec/columns/columns_number.h"
#include "vec/common/assert_cast.h"
#include "vec/common/pinyin.h"
#include "vec/common/string_ref.h"
#include "vec/data_types/data_type_array.h"
#include "vec/data_types/data_type_decimal.h"
#include "vec/data_types/data_type_nullable.h"
#include "vec/data_types/data_type_number.h"
#include "vec/data_types/data_type_string.h"
#include "vec/functions/function.h"
#include "vec/functions/function_helpers.h"
#include "vec/utils/util.hpp"

namespace doris::vectorized {

struct StringOP {
    static void push_empty_string(int index, ColumnString::Chars& chars,
                                  ColumnString::Offsets& offsets) {
        offsets[index] = chars.size();
    }

    static void push_null_string(int index, ColumnString::Chars& chars,
                                 ColumnString::Offsets& offsets, NullMap& null_map) {
        null_map[index] = 1;
        push_empty_string(index, chars, offsets);
    }

    static void push_value_string(const std::string_view& string_value, int index,
                                  ColumnString::Chars& chars, ColumnString::Offsets& offsets) {
        ColumnString::check_chars_length(chars.size() + string_value.size(), offsets.size());

        chars.insert(string_value.data(), string_value.data() + string_value.size());
        offsets[index] = chars.size();
    }

    static void push_value_string_reserved_and_allow_overflow(const std::string_view& string_value,
                                                              int index, ColumnString::Chars& chars,
                                                              ColumnString::Offsets& offsets) {
        chars.insert_assume_reserved_and_allow_overflow(string_value.data(),
                                                        string_value.data() + string_value.size());
        offsets[index] = chars.size();
    }

    static void fast_repeat(uint8_t* dst, const uint8_t* src, size_t src_size,
                            int32_t repeat_times) {
        if (UNLIKELY(repeat_times <= 0)) {
            return;
        }
        uint8_t* dst_begin = dst;
        uint8_t* dst_curr = dst;
        int32_t k = 0;
        int32_t is_odd = repeat_times & 1;
        repeat_times >>= 1;

        memcpy(dst_curr, src, src_size);
        dst_curr += src_size;
        for (; repeat_times > 0; k += 1, is_odd = repeat_times & 1, repeat_times >>= 1) {
            int32_t len = src_size * (1 << k);
            memcpy(dst_curr, dst_begin, len);
            dst_curr += len;
            if (is_odd) {
                memcpy(dst_curr, dst_begin, len);
                dst_curr += len;
            }
        }
    }
};

struct SubstringUtil {
    static constexpr auto name = "substring";

    static void substring_execute(Block& block, const ColumnNumbers& arguments, size_t result,
                                  size_t input_rows_count) {
        DCHECK_EQ(arguments.size(), 3);
        auto res = ColumnString::create();

        bool col_const[3];
        ColumnPtr argument_columns[3];
        for (int i = 0; i < 3; ++i) {
            col_const[i] = is_column_const(*block.get_by_position(arguments[i]).column);
        }
        argument_columns[0] = col_const[0] ? static_cast<const ColumnConst&>(
                                                     *block.get_by_position(arguments[0]).column)
                                                     .convert_to_full_column()
                                           : block.get_by_position(arguments[0]).column;

        default_preprocess_parameter_columns(argument_columns, col_const, {1, 2}, block, arguments);

        const auto* specific_str_column =
                assert_cast<const ColumnString*>(argument_columns[0].get());
        const auto* specific_start_column =
                assert_cast<const ColumnVector<Int32>*>(argument_columns[1].get());
        const auto* specific_len_column =
                assert_cast<const ColumnVector<Int32>*>(argument_columns[2].get());

        auto vectors = vectors_utf8<false>;
        bool is_ascii = simd::VStringFunctions::is_ascii(
                {specific_str_column->get_chars().data(), specific_str_column->get_chars().size()});
        if (col_const[1] && col_const[2] && is_ascii) {
            vectors = vectors_ascii<true>;
        } else if (col_const[1] && col_const[2]) {
            vectors = vectors_utf8<true>;
        } else if (is_ascii) {
            vectors = vectors_ascii<false>;
        }
        vectors(specific_str_column->get_chars(), specific_str_column->get_offsets(),
                specific_start_column->get_data(), specific_len_column->get_data(),
                res->get_chars(), res->get_offsets());

        block.get_by_position(result).column = std::move(res);
    }

private:
    template <bool is_const>
    static void vectors_utf8(const ColumnString::Chars& chars, const ColumnString::Offsets& offsets,
                             const PaddedPODArray<Int32>& start, const PaddedPODArray<Int32>& len,
                             ColumnString::Chars& res_chars, ColumnString::Offsets& res_offsets) {
        size_t size = offsets.size();
        res_offsets.resize(size);
        res_chars.reserve(chars.size());

        std::array<std::byte, 128 * 1024> buf;
        PMR::monotonic_buffer_resource pool {buf.data(), buf.size()};
        PMR::vector<size_t> index {&pool};

        if constexpr (is_const) {
            if (start[0] == 0 || len[0] <= 0) {
                for (size_t i = 0; i < size; ++i) {
                    StringOP::push_empty_string(i, res_chars, res_offsets);
                }
                return;
            }
        }

        for (size_t i = 0; i < size; ++i) {
            int str_size = offsets[i] - offsets[i - 1];
            const char* str_data = (char*)chars.data() + offsets[i - 1];
            int start_value = is_const ? start[0] : start[i];
            int len_value = is_const ? len[0] : len[i];

            // return empty string if start > src.length
            if (start_value > str_size || str_size == 0 || start_value == 0 || len_value <= 0) {
                StringOP::push_empty_string(i, res_chars, res_offsets);
                continue;
            }

            size_t byte_pos = 0;
            index.clear();
            for (size_t j = 0, char_size = 0; j < str_size; j += char_size) {
                char_size = get_utf8_byte_length(str_data[j]);
                index.push_back(j);
                // index_size represents the number of characters from the beginning of the character to the current position.
                // So index.size() > start_value + len_value breaks because you don't need to get the characters after start + len characters.
                if (start_value > 0 && index.size() > start_value + len_value) {
                    break;
                }
            }

            int fixed_pos = start_value;
            if (fixed_pos < -(int)index.size()) {
                StringOP::push_empty_string(i, res_chars, res_offsets);
                continue;
            }
            if (fixed_pos < 0) {
                fixed_pos = index.size() + fixed_pos + 1;
            }

            byte_pos = index[fixed_pos - 1];
            size_t fixed_len = str_size - byte_pos;
            if (fixed_pos + len_value <= index.size()) {
                fixed_len = index[fixed_pos + len_value - 1] - byte_pos;
            }

            if (byte_pos <= str_size && fixed_len > 0) {
                StringOP::push_value_string_reserved_and_allow_overflow(
                        {str_data + byte_pos, fixed_len}, i, res_chars, res_offsets);
            } else {
                StringOP::push_empty_string(i, res_chars, res_offsets);
            }
        }
    }

    template <bool is_const>
    static void vectors_ascii(const ColumnString::Chars& chars,
                              const ColumnString::Offsets& offsets,
                              const PaddedPODArray<Int32>& start, const PaddedPODArray<Int32>& len,
                              ColumnString::Chars& res_chars, ColumnString::Offsets& res_offsets) {
        size_t size = offsets.size();
        res_offsets.resize(size);

        if constexpr (is_const) {
            if (start[0] == 0 || len[0] <= 0) {
                for (size_t i = 0; i < size; ++i) {
                    StringOP::push_empty_string(i, res_chars, res_offsets);
                }
                return;
            }
            res_chars.reserve(std::min(chars.size(), len[0] * size));
        } else {
            res_chars.reserve(chars.size());
        }

        for (size_t i = 0; i < size; ++i) {
            int str_size = offsets[i] - offsets[i - 1];
            const char* str_data = (char*)chars.data() + offsets[i - 1];

            int start_value = is_const ? start[0] : start[i];
            int len_value = is_const ? len[0] : len[i];

            if (start_value > str_size || start_value < -str_size || str_size == 0 ||
                len_value <= 0) {
                StringOP::push_empty_string(i, res_chars, res_offsets);
                continue;
            }
            int fixed_pos = start_value - 1;
            if (fixed_pos < 0) {
                fixed_pos = str_size + fixed_pos + 1;
            }
            size_t fixed_len = std::min(str_size - fixed_pos, len_value);
            StringOP::push_value_string_reserved_and_allow_overflow(
                    {str_data + fixed_pos, fixed_len}, i, res_chars, res_offsets);
        }
    }
};

class FunctionStrcmp : public IFunction {
public:
    static constexpr auto name = "strcmp";

    static FunctionPtr create() { return std::make_shared<FunctionStrcmp>(); }

    String get_name() const override { return name; }

    size_t get_number_of_arguments() const override { return 2; }

    DataTypePtr get_return_type_impl(const DataTypes& arguments) const override {
        return std::make_shared<DataTypeInt8>();
    }

    Status execute_impl(FunctionContext* context, Block& block, const ColumnNumbers& arguments,
                        size_t result, size_t input_rows_count) const override {
        const auto& [arg0_column, arg0_const] =
                unpack_if_const(block.get_by_position(arguments[0]).column);
        const auto& [arg1_column, arg1_const] =
                unpack_if_const(block.get_by_position(arguments[1]).column);

        auto result_column = ColumnInt8::create(input_rows_count);

        if (auto arg0 = check_and_get_column<ColumnString>(arg0_column.get())) {
            if (auto arg1 = check_and_get_column<ColumnString>(arg1_column.get())) {
                if (arg0_const) {
                    scalar_vector(arg0->get_data_at(0), *arg1, *result_column);
                } else if (arg1_const) {
                    vector_scalar(*arg0, arg1->get_data_at(0), *result_column);
                } else {
                    vector_vector(*arg0, *arg1, *result_column);
                }
            }
        }

        block.replace_by_position(result, std::move(result_column));
        return Status::OK();
    }

private:
    static void scalar_vector(const StringRef str, const ColumnString& vec1, ColumnInt8& res) {
        size_t size = vec1.size();
        for (size_t i = 0; i < size; ++i) {
            res.get_data()[i] = str.compare(vec1.get_data_at(i));
        }
    }

    static void vector_scalar(const ColumnString& vec0, const StringRef str, ColumnInt8& res) {
        size_t size = vec0.size();
        for (size_t i = 0; i < size; ++i) {
            res.get_data()[i] = vec0.get_data_at(i).compare(str);
        }
    }

    static void vector_vector(const ColumnString& vec0, const ColumnString& vec1, ColumnInt8& res) {
        size_t size = vec0.size();
        for (size_t i = 0; i < size; ++i) {
            res.get_data()[i] = vec0.get_data_at(i).compare(vec1.get_data_at(i));
        }
    }
};

<<<<<<< HEAD
class FunctionAutoPartitionName : public IFunction {
public:
    static constexpr auto name = "auto_partition_name";
    static FunctionPtr create() { return std::make_shared<FunctionAutoPartitionName>(); }
    String get_name() const override { return name; }
    size_t get_number_of_arguments() const override { return 0; }
    bool is_variadic() const override { return true; }

    DataTypePtr get_return_type_impl(const DataTypes& arguments) const override {
        return std::make_shared<DataTypeString>();
    }

    Status execute_impl(FunctionContext* context, Block& block, const ColumnNumbers& arguments,
                        size_t result, size_t input_rows_count) const override {
        int argument_size = arguments.size();
        std::vector<const ColumnString::Chars*> chars_list(argument_size);
        std::vector<const ColumnString::Offsets*> offsets_list(argument_size);

        for (int i = 0; i < argument_size; ++i) {
            const auto& [col, is_const] =
                    unpack_if_const(block.get_by_position(arguments[i]).column);

            const auto* col_str = assert_cast<const ColumnString*>(col.get());
            chars_list[i] = &col_str->get_chars();
            offsets_list[i] = &col_str->get_offsets();
        }

        auto res = ColumnString::create();
        auto& res_data = res->get_chars();
        auto& res_offset = res->get_offsets();
        res_offset.resize(input_rows_count);
        const char* partition_type = chars_list[0]->raw_data();
        size_t type_size = chars_list[0]->size();
        if (std::strncmp(partition_type, "list", 4) == 0 && type_size == 4) {
            std::string res_p = "p";
            int curr_size = 0;
            for (int i = 0; i < input_rows_count; i++) {
                for (int j = 1; j < argument_size; j++) {
                    const std::string string_to_unicode(chars_list[j]->raw_data(),
                                                        chars_list[j]->size());
                    auto unicode_to_string = _string_to_u16string(string_to_unicode);
                    res_p += _string_to_unicode(unicode_to_string) +
                             std::to_string(unicode_to_string.size());
                }
                int len = res_p.size();
                if (len > 50) {
                    return Status::Error<ErrorCode::INVALID_ARGUMENT>(
                            "The list partition name cannot exceed 50 characters");
                }
                curr_size += len;
                res_data.resize(curr_size);
                memcpy(&res_data[res_offset[i - 1]], res_p.c_str(), len);
                res_offset[i] = res_offset[i - 1] + len;
            }

            block.get_by_position(result).column = std::move(res);
            return Status::OK();
        } else if (std::strncmp(partition_type, "range", 5) == 0 && type_size == 5) {
            if (argument_size != 3) {
                return Status::Error<ErrorCode::INVALID_ARGUMENT>(
                        "The partition type is range, the argument of size must be 3");
            }

            const char* range_type = chars_list[1]->raw_data();
            size_t range_type_size = chars_list[1]->size();

            std::string to_split_s(chars_list[2]->raw_data(), chars_list[2]->size());
            std::vector<std::string> str_v;
            // split date with different way [2022-12-12 00:00:00] or [2022-12-12]
            if (to_split_s.size() == input_rows_count * 19) {
                for (int i = 0; i < to_split_s.size(); i += 19) {
                    auto vec_res = split(to_split_s.substr(i, 10), "-");
                    for (const auto& s : vec_res) {
                        str_v.emplace_back(s);
                    }
                }
            } else {
                for (int i = 0; i < to_split_s.size(); i += 10) {
                    auto vec_res = split(to_split_s.substr(i, 10), "-");
                    for (const auto& s : vec_res) {
                        str_v.emplace_back(s);
                    }
                }
            }
            if (str_v.size() != 3 * input_rows_count) {
                return Status::Error<ErrorCode::INVALID_ARGUMENT>(
                        "The range partition only support DATE/DATETIME");
            }
            res_data.resize(15 * input_rows_count);
            for (int i = 0; i < input_rows_count; i++) {
                int curr_len = 1;

                res_data[res_offset[i - 1]] = 'p';

                if (std::strncmp(range_type, "day", 3) == 0 && range_type_size == 3) {
                    for (int j = i * 3; j < i * 3 + 3; j++) {
                        memcpy(&res_data[res_offset[i - 1]] + curr_len, str_v[j].c_str(),
                               str_v[j].size());
                        curr_len += str_v[j].size();
                    }
                } else if (std::strncmp(range_type, "month", 5) == 0 && range_type_size == 5) {
                    for (int j = i * 3; j < i * 3 + 2; j++) {
                        memcpy(&res_data[res_offset[i - 1]] + curr_len, str_v[j].c_str(),
                               str_v[j].size());
                        curr_len += str_v[j].size();
                    }
                    memcpy(&res_data[res_offset[i - 1]] + curr_len, "01", 2);
                    curr_len += 2;
                } else if (std::strncmp(range_type, "year", 4) == 0 && range_type_size == 4) {
                    memcpy(&res_data[res_offset[i - 1]] + curr_len, str_v[i * 3].c_str(),
                           str_v[i * 3].size());
                    curr_len += str_v[i * 3].size();
                    memcpy(&res_data[res_offset[i - 1]] + curr_len, "0101", 4);
                    curr_len += 4;
                } else {
                    return Status::Error<ErrorCode::INVALID_ARGUMENT>(
                            "The first argument is range, the second argument muse be "
                            "day, month or year ");
                }
                memcpy(&res_data[res_offset[i - 1]] + curr_len, "000000", 6);
                curr_len += 6;
                res_offset[i] = res_offset[i - 1] + curr_len;
            }

            block.get_by_position(result).column = std::move(res);
            return Status::OK();
        } else {
            return Status::Error<ErrorCode::INVALID_ARGUMENT>(
                    "Partition type must be range or list");
        }

        return Status::OK();
    }

private:
    std::u16string _string_to_u16string(const std::string& str) const {
        std::wstring_convert<std::codecvt_utf8_utf16<char16_t>, char16_t> convert;
        return convert.from_bytes(str);
    }

    std::string _string_to_unicode(const std::u16string& s) const {
        std::string res_s;
        if (s.length() > 0 && s[0] == '-') {
            res_s += '_';
        }
        for (int i = 0; i < s.length(); i++) {
            char ch = s[i];
            if (std::isalnum(ch)) {
                res_s += ch;
            } else {
                int unicodeValue = _get_code_foint_at(s, i);
                char buffer[18];
                sprintf(buffer, "%x", unicodeValue);
                res_s += buffer;
            }
        }
        return res_s;
    }

    int _get_code_foint_at(const std::u16string& str, std::size_t index) const {
        char16_t first = str[index];
        // [0xD800,0xDBFF] is the scope of the first code unit
        if ((first >= 0xD800 && first <= 0xDBFF) && (index + 1 < str.size())) {
            char16_t second = str[index + 1];
            // [0xDC00,0xDFFF] is the scope of the second code unit
            if (second >= 0xDC00 && second <= 0xDFFF) {
                return ((first - 0xD800) << 10) + (second - 0xDC00) + 0x10000;
            }
        }

        return first;
    }
};

struct SubstringUtilOld {
    static constexpr auto name = "substring";

    static void substring_execute(Block& block, const ColumnNumbers& arguments, size_t result,
                                  size_t input_rows_count) {
        DCHECK_EQ(arguments.size(), 3);
        auto res = ColumnString::create();
        auto null_map = ColumnUInt8::create(input_rows_count, 0);

        bool col_const[3];
        ColumnPtr argument_columns[3];
        for (int i = 0; i < 3; ++i) {
            col_const[i] = is_column_const(*block.get_by_position(arguments[i]).column);
        }
        argument_columns[0] = col_const[0] ? static_cast<const ColumnConst&>(
                                                     *block.get_by_position(arguments[0]).column)
                                                     .convert_to_full_column()
                                           : block.get_by_position(arguments[0]).column;

        default_preprocess_parameter_columns(argument_columns, col_const, {1, 2}, block, arguments);

        for (int i = 0; i < 3; i++) {
            check_set_nullable(argument_columns[i], null_map, col_const[i]);
        }

        const auto* specific_str_column =
                assert_cast<const ColumnString*>(argument_columns[0].get());
        const auto* specific_start_column =
                assert_cast<const ColumnVector<Int32>*>(argument_columns[1].get());
        const auto* specific_len_column =
                assert_cast<const ColumnVector<Int32>*>(argument_columns[2].get());

        auto vectors = vectors_utf8<false>;
        bool is_ascii = simd::VStringFunctions::is_ascii(
                {specific_str_column->get_chars().data(), specific_str_column->get_chars().size()});
        if (col_const[1] && col_const[2] && is_ascii) {
            vectors = vectors_ascii<true>;
        } else if (col_const[1] && col_const[2]) {
            vectors = vectors_utf8<true>;
        } else if (is_ascii) {
            vectors = vectors_ascii<false>;
        }
        vectors(specific_str_column->get_chars(), specific_str_column->get_offsets(),
                specific_start_column->get_data(), specific_len_column->get_data(),
                null_map->get_data(), res->get_chars(), res->get_offsets());

        block.get_by_position(result).column =
                ColumnNullable::create(std::move(res), std::move(null_map));
    }

private:
    template <bool is_const>
    static void vectors_utf8(const ColumnString::Chars& chars, const ColumnString::Offsets& offsets,
                             const PaddedPODArray<Int32>& start, const PaddedPODArray<Int32>& len,
                             NullMap& null_map, ColumnString::Chars& res_chars,
                             ColumnString::Offsets& res_offsets) {
        size_t size = offsets.size();
        res_offsets.resize(size);
        res_chars.reserve(chars.size());

        std::array<std::byte, 128 * 1024> buf;
        PMR::monotonic_buffer_resource pool {buf.data(), buf.size()};
        PMR::vector<size_t> index {&pool};

        if constexpr (is_const) {
            if (start[0] == 0 || len[0] <= 0) {
                for (size_t i = 0; i < size; ++i) {
                    StringOP::push_empty_string(i, res_chars, res_offsets);
                }
                return;
            }
        }

        for (size_t i = 0; i < size; ++i) {
            int str_size = offsets[i] - offsets[i - 1];
            const char* str_data = (char*)chars.data() + offsets[i - 1];
            int start_value = is_const ? start[0] : start[i];
            int len_value = is_const ? len[0] : len[i];

            // return empty string if start > src.length
            if (start_value > str_size || str_size == 0 || start_value == 0 || len_value <= 0) {
                StringOP::push_empty_string(i, res_chars, res_offsets);
                continue;
            }

            size_t byte_pos = 0;
            index.clear();
            for (size_t j = 0, char_size = 0; j < str_size; j += char_size) {
                char_size = get_utf8_byte_length(str_data[j]);
                index.push_back(j);
                if (start_value > 0 && index.size() > start_value + len_value) {
                    break;
                }
            }

            int fixed_pos = start_value;
            if (fixed_pos < -(int)index.size()) {
                StringOP::push_empty_string(i, res_chars, res_offsets);
                continue;
            }
            if (fixed_pos < 0) {
                fixed_pos = index.size() + fixed_pos + 1;
            }
            if (fixed_pos > index.size()) {
                StringOP::push_null_string(i, res_chars, res_offsets, null_map);
                continue;
            }

            byte_pos = index[fixed_pos - 1];
            size_t fixed_len = str_size - byte_pos;
            if (fixed_pos + len_value <= index.size()) {
                fixed_len = index[fixed_pos + len_value - 1] - byte_pos;
            }

            if (byte_pos <= str_size && fixed_len > 0) {
                StringOP::push_value_string_reserved_and_allow_overflow(
                        {str_data + byte_pos, fixed_len}, i, res_chars, res_offsets);
            } else {
                StringOP::push_empty_string(i, res_chars, res_offsets);
            }
        }
    }

    template <bool is_const>
    static void vectors_ascii(const ColumnString::Chars& chars,
                              const ColumnString::Offsets& offsets,
                              const PaddedPODArray<Int32>& start, const PaddedPODArray<Int32>& len,
                              NullMap& null_map, ColumnString::Chars& res_chars,
                              ColumnString::Offsets& res_offsets) {
        size_t size = offsets.size();
        res_offsets.resize(size);

        if constexpr (is_const) {
            if (start[0] == 0 || len[0] <= 0) {
                for (size_t i = 0; i < size; ++i) {
                    StringOP::push_empty_string(i, res_chars, res_offsets);
                }
                return;
            }
            res_chars.reserve(std::min(chars.size(), len[0] * size));
        } else {
            res_chars.reserve(chars.size());
        }

        for (size_t i = 0; i < size; ++i) {
            int str_size = offsets[i] - offsets[i - 1];
            const char* str_data = (char*)chars.data() + offsets[i - 1];

            int start_value = is_const ? start[0] : start[i];
            int len_value = is_const ? len[0] : len[i];

            if (start_value > str_size || start_value < -str_size || str_size == 0 ||
                len_value <= 0) {
                StringOP::push_empty_string(i, res_chars, res_offsets);
                continue;
            }
            int fixed_pos = start_value - 1;
            if (fixed_pos < 0) {
                fixed_pos = str_size + fixed_pos + 1;
            }
            size_t fixed_len = std::min(str_size - fixed_pos, len_value);
            StringOP::push_value_string_reserved_and_allow_overflow(
                    {str_data + fixed_pos, fixed_len}, i, res_chars, res_offsets);
        }
    }
};

=======
>>>>>>> 3eed7b7c
template <typename Impl>
class FunctionSubstring : public IFunction {
public:
    static constexpr auto name = SubstringUtil::name;
    String get_name() const override { return name; }
    static FunctionPtr create() { return std::make_shared<FunctionSubstring<Impl>>(); }

    DataTypePtr get_return_type_impl(const DataTypes& arguments) const override {
        return std::make_shared<DataTypeString>();
    }
    DataTypes get_variadic_argument_types_impl() const override {
        return Impl::get_variadic_argument_types();
    }
    size_t get_number_of_arguments() const override {
        return get_variadic_argument_types_impl().size();
    }

    Status execute_impl(FunctionContext* context, Block& block, const ColumnNumbers& arguments,
                        size_t result, size_t input_rows_count) const override {
        return Impl::execute_impl(context, block, arguments, result, input_rows_count);
    }
};

struct Substr3Impl {
    static DataTypes get_variadic_argument_types() {
        return {std::make_shared<DataTypeString>(), std::make_shared<DataTypeInt32>(),
                std::make_shared<DataTypeInt32>()};
    }

    static Status execute_impl(FunctionContext* context, Block& block,
                               const ColumnNumbers& arguments, size_t result,
                               size_t input_rows_count) {
        SubstringUtil::substring_execute(block, arguments, result, input_rows_count);
        return Status::OK();
    }
};

struct Substr2Impl {
    static DataTypes get_variadic_argument_types() {
        return {std::make_shared<DataTypeString>(), std::make_shared<DataTypeInt32>()};
    }

    static Status execute_impl(FunctionContext* context, Block& block,
                               const ColumnNumbers& arguments, size_t result,
                               size_t input_rows_count) {
        auto col_len = ColumnInt32::create(input_rows_count);
        auto& strlen_data = col_len->get_data();

        ColumnPtr str_col;
        bool str_const;
        std::tie(str_col, str_const) = unpack_if_const(block.get_by_position(arguments[0]).column);

        const auto& str_offset = assert_cast<const ColumnString*>(str_col.get())->get_offsets();

        if (str_const) {
            std::fill(strlen_data.begin(), strlen_data.end(), str_offset[0] - str_offset[-1]);
        } else {
            for (int i = 0; i < input_rows_count; ++i) {
                strlen_data[i] = str_offset[i] - str_offset[i - 1];
            }
        }

        // we complete the column2(strlen) with the default value - each row's strlen.
        block.insert({std::move(col_len), std::make_shared<DataTypeInt32>(), "strlen"});
        ColumnNumbers temp_arguments = {arguments[0], arguments[1], block.columns() - 1};

        SubstringUtil::substring_execute(block, temp_arguments, result, input_rows_count);
        return Status::OK();
    }
};

template <bool Reverse>
class FunctionMaskPartial;

class FunctionMask : public IFunction {
public:
    static constexpr auto name = "mask";
    static constexpr unsigned char DEFAULT_UPPER_MASK = 'X';
    static constexpr unsigned char DEFAULT_LOWER_MASK = 'x';
    static constexpr unsigned char DEFAULT_NUMBER_MASK = 'n';
    String get_name() const override { return name; }
    static FunctionPtr create() { return std::make_shared<FunctionMask>(); }

    DataTypePtr get_return_type_impl(const DataTypes& arguments) const override {
        return std::make_shared<DataTypeString>();
    }

    size_t get_number_of_arguments() const override { return 0; }

    bool is_variadic() const override { return true; }

    Status execute_impl(FunctionContext* context, Block& block, const ColumnNumbers& arguments,
                        size_t result, size_t input_rows_count) const override {
        DCHECK_GE(arguments.size(), 1);
        DCHECK_LE(arguments.size(), 4);

        char upper = DEFAULT_UPPER_MASK, lower = DEFAULT_LOWER_MASK, number = DEFAULT_NUMBER_MASK;

        auto res = ColumnString::create();
        const auto& source_column =
                assert_cast<const ColumnString&>(*block.get_by_position(arguments[0]).column);

        if (arguments.size() > 1) {
            const auto& col = *block.get_by_position(arguments[1]).column;
            auto string_ref = col.get_data_at(0);
            if (string_ref.size > 0) {
                upper = *string_ref.data;
            }
        }

        if (arguments.size() > 2) {
            const auto& col = *block.get_by_position(arguments[2]).column;
            auto string_ref = col.get_data_at(0);
            if (string_ref.size > 0) {
                lower = *string_ref.data;
            }
        }

        if (arguments.size() > 3) {
            const auto& col = *block.get_by_position(arguments[3]).column;
            auto string_ref = col.get_data_at(0);
            if (string_ref.size > 0) {
                number = *string_ref.data;
            }
        }

        if (arguments.size() > 4) {
            return Status::InvalidArgument(
                    fmt::format("too many arguments for function {}", get_name()));
        }

        vector_mask(source_column, *res, upper, lower, number);

        block.get_by_position(result).column = std::move(res);

        return Status::OK();
    }
    friend class FunctionMaskPartial<true>;
    friend class FunctionMaskPartial<false>;

private:
    static void vector_mask(const ColumnString& source, ColumnString& result, const char upper,
                            const char lower, const char number) {
        result.get_chars().resize(source.get_chars().size());
        result.get_offsets().resize(source.get_offsets().size());
        memcpy_small_allow_read_write_overflow15(
                result.get_offsets().data(), source.get_offsets().data(),
                source.get_offsets().size() * sizeof(ColumnString::Offset));

        const unsigned char* src = source.get_chars().data();
        const size_t size = source.get_chars().size();
        unsigned char* res = result.get_chars().data();
        mask(src, size, upper, lower, number, res);
    }

    static void mask(const unsigned char* __restrict src, const size_t size,
                     const unsigned char upper, const unsigned char lower,
                     const unsigned char number, unsigned char* __restrict res) {
        for (size_t i = 0; i != size; ++i) {
            auto c = src[i];
            if (c >= 'A' && c <= 'Z') {
                res[i] = upper;
            } else if (c >= 'a' && c <= 'z') {
                res[i] = lower;
            } else if (c >= '0' && c <= '9') {
                res[i] = number;
            } else {
                res[i] = c;
            }
        }
    }
};

template <bool Reverse>
class FunctionMaskPartial : public IFunction {
public:
    static constexpr auto name = Reverse ? "mask_last_n" : "mask_first_n";
    String get_name() const override { return name; }
    static FunctionPtr create() { return std::make_shared<FunctionMaskPartial>(); }

    DataTypePtr get_return_type_impl(const DataTypes& arguments) const override {
        return std::make_shared<DataTypeString>();
    }

    size_t get_number_of_arguments() const override { return 0; }

    bool is_variadic() const override { return true; }

    Status execute_impl(FunctionContext* context, Block& block, const ColumnNumbers& arguments,
                        size_t result, size_t input_rows_count) const override {
        int n = -1; // means unassigned

        auto res = ColumnString::create();
        auto col = block.get_by_position(arguments[0]).column->convert_to_full_column_if_const();
        const auto& source_column = assert_cast<const ColumnString&>(*col);

        if (arguments.size() == 2) {
            const auto& col = *block.get_by_position(arguments[1]).column;
            // the 2nd arg is const. checked in fe.
            if (col.get_int(0) < 0) [[unlikely]] {
                return Status::InvalidArgument(
                        "function {} only accept non-negative input for 2nd argument but got {}",
                        name, col.get_int(0));
            }
            n = col.get_int(0);
        }

        if (n == -1) { // no 2nd arg, just mask all
            FunctionMask::vector_mask(source_column, *res, FunctionMask::DEFAULT_UPPER_MASK,
                                      FunctionMask::DEFAULT_LOWER_MASK,
                                      FunctionMask::DEFAULT_NUMBER_MASK);
        } else { // n >= 0
            vector(source_column, n, *res);
        }

        block.get_by_position(result).column = std::move(res);

        return Status::OK();
    }

private:
    static void vector(const ColumnString& src, int n, ColumnString& result) {
        const auto num_rows = src.size();
        const auto* chars = src.get_chars().data();
        const auto* offsets = src.get_offsets().data();
        result.get_chars().resize(src.get_chars().size());
        result.get_offsets().resize(src.get_offsets().size());
        memcpy_small_allow_read_write_overflow15(
                result.get_offsets().data(), src.get_offsets().data(),
                src.get_offsets().size() * sizeof(ColumnString::Offset));
        auto* res = result.get_chars().data();

        for (ssize_t i = 0; i != num_rows; ++i) {
            auto offset = offsets[i - 1];
            int len = offsets[i] - offset;
            if constexpr (Reverse) {
                auto start = std::max(len - n, 0);
                if (start > 0) {
                    memcpy(&res[offset], &chars[offset], start);
                }
                offset += start;
            } else {
                if (n < len) {
                    memcpy(&res[offset + n], &chars[offset + n], len - n);
                }
            }

            len = std::min(n, len);
            FunctionMask::mask(&chars[offset], len, FunctionMask::DEFAULT_UPPER_MASK,
                               FunctionMask::DEFAULT_LOWER_MASK, FunctionMask::DEFAULT_NUMBER_MASK,
                               &res[offset]);
        }
    }
};

class FunctionLeft : public IFunction {
public:
    static constexpr auto name = "left";
    static FunctionPtr create() { return std::make_shared<FunctionLeft>(); }
    String get_name() const override { return name; }
    size_t get_number_of_arguments() const override { return 2; }
    DataTypePtr get_return_type_impl(const DataTypes& arguments) const override {
        return std::make_shared<DataTypeString>();
    }

    Status execute_impl(FunctionContext* context, Block& block, const ColumnNumbers& arguments,
                        size_t result, size_t input_rows_count) const override {
        auto int_type = std::make_shared<DataTypeInt32>();
        size_t num_columns_without_result = block.columns();
        block.insert({int_type->create_column_const(input_rows_count, to_field(1)), int_type,
                      "const 1"});
        ColumnNumbers temp_arguments(3);
        temp_arguments[0] = arguments[0];
        temp_arguments[1] = num_columns_without_result;
        temp_arguments[2] = arguments[1];

        SubstringUtil::substring_execute(block, temp_arguments, result, input_rows_count);
        return Status::OK();
    }
};

class FunctionRight : public IFunction {
public:
    static constexpr auto name = "right";
    static FunctionPtr create() { return std::make_shared<FunctionRight>(); }
    String get_name() const override { return name; }
    size_t get_number_of_arguments() const override { return 2; }
    DataTypePtr get_return_type_impl(const DataTypes& arguments) const override {
        return std::make_shared<DataTypeString>();
    }

    Status execute_impl(FunctionContext* context, Block& block, const ColumnNumbers& arguments,
                        size_t result, size_t input_rows_count) const override {
        auto int_type = std::make_shared<DataTypeInt32>();
        auto params1 = ColumnInt32::create(input_rows_count);
        auto params2 = ColumnInt32::create(input_rows_count);
        size_t num_columns_without_result = block.columns();

        // params1 = max(arg[1], -len(arg))
        auto& index_data = params1->get_data();
        auto& strlen_data = params2->get_data();

        auto str_col =
                block.get_by_position(arguments[0]).column->convert_to_full_column_if_const();
        const auto& str_offset = assert_cast<const ColumnString*>(str_col.get())->get_offsets();

        auto pos_col =
                block.get_by_position(arguments[1]).column->convert_to_full_column_if_const();
        const auto& pos_data = assert_cast<const ColumnInt32*>(pos_col.get())->get_data();

        for (int i = 0; i < input_rows_count; ++i) {
            strlen_data[i] = str_offset[i] - str_offset[i - 1];
        }

        for (int i = 0; i < input_rows_count; ++i) {
            index_data[i] = std::max(-pos_data[i], -strlen_data[i]);
        }

        block.insert({std::move(params1), int_type, "index"});
        block.insert({std::move(params2), int_type, "strlen"});

        ColumnNumbers temp_arguments(3);
        temp_arguments[0] = arguments[0];
        temp_arguments[1] = num_columns_without_result;
        temp_arguments[2] = num_columns_without_result + 1;
        SubstringUtil::substring_execute(block, temp_arguments, result, input_rows_count);
        return Status::OK();
    }
};

struct NullOrEmptyImpl {
    static DataTypes get_variadic_argument_types() { return {std::make_shared<DataTypeUInt8>()}; }

    static Status execute(FunctionContext* context, Block& block, const ColumnNumbers& arguments,
                          size_t result, size_t input_rows_count, bool reverse) {
        auto res_map = ColumnUInt8::create(input_rows_count, 0);

        auto column = block.get_by_position(arguments[0]).column;
        if (auto* nullable = check_and_get_column<const ColumnNullable>(*column)) {
            column = nullable->get_nested_column_ptr();
            VectorizedUtils::update_null_map(res_map->get_data(), nullable->get_null_map_data());
        }
        auto str_col = assert_cast<const ColumnString*>(column.get());
        const auto& offsets = str_col->get_offsets();

        auto& res_map_data = res_map->get_data();
        for (int i = 0; i < input_rows_count; ++i) {
            int size = offsets[i] - offsets[i - 1];
            res_map_data[i] |= (size == 0);
        }
        if (reverse) {
            for (int i = 0; i < input_rows_count; ++i) {
                res_map_data[i] = !res_map_data[i];
            }
        }

        block.replace_by_position(result, std::move(res_map));
        return Status::OK();
    }
};

class FunctionNullOrEmpty : public IFunction {
public:
    static constexpr auto name = "null_or_empty";
    static FunctionPtr create() { return std::make_shared<FunctionNullOrEmpty>(); }
    String get_name() const override { return name; }
    size_t get_number_of_arguments() const override { return 1; }

    DataTypePtr get_return_type_impl(const DataTypes& arguments) const override {
        return std::make_shared<DataTypeUInt8>();
    }

    bool use_default_implementation_for_nulls() const override { return false; }

    Status execute_impl(FunctionContext* context, Block& block, const ColumnNumbers& arguments,
                        size_t result, size_t input_rows_count) const override {
        RETURN_IF_ERROR(NullOrEmptyImpl::execute(context, block, arguments, result,
                                                 input_rows_count, false));
        return Status::OK();
    }
};

class FunctionNotNullOrEmpty : public IFunction {
public:
    static constexpr auto name = "not_null_or_empty";
    static FunctionPtr create() { return std::make_shared<FunctionNotNullOrEmpty>(); }
    String get_name() const override { return name; }
    size_t get_number_of_arguments() const override { return 1; }

    DataTypePtr get_return_type_impl(const DataTypes& arguments) const override {
        return std::make_shared<DataTypeUInt8>();
    }

    bool use_default_implementation_for_nulls() const override { return false; }

    Status execute_impl(FunctionContext* context, Block& block, const ColumnNumbers& arguments,
                        size_t result, size_t input_rows_count) const override {
        RETURN_IF_ERROR(NullOrEmptyImpl::execute(context, block, arguments, result,
                                                 input_rows_count, true));
        return Status::OK();
    }
};

class FunctionStringConcat : public IFunction {
public:
    static constexpr auto name = "concat";
    static FunctionPtr create() { return std::make_shared<FunctionStringConcat>(); }
    String get_name() const override { return name; }
    size_t get_number_of_arguments() const override { return 0; }
    bool is_variadic() const override { return true; }

    DataTypePtr get_return_type_impl(const DataTypes& arguments) const override {
        return std::make_shared<DataTypeString>();
    }

    Status execute_impl(FunctionContext* context, Block& block, const ColumnNumbers& arguments,
                        size_t result, size_t input_rows_count) const override {
        DCHECK_GE(arguments.size(), 1);

        if (arguments.size() == 1) {
            block.get_by_position(result).column = block.get_by_position(arguments[0]).column;
            return Status::OK();
        }

        int argument_size = arguments.size();
        std::vector<ColumnPtr> argument_columns(argument_size);

        std::vector<const ColumnString::Offsets*> offsets_list(argument_size);
        std::vector<const ColumnString::Chars*> chars_list(argument_size);
        std::vector<bool> is_const_args(argument_size);

        for (int i = 0; i < argument_size; ++i) {
            const auto& [col, is_const] =
                    unpack_if_const(block.get_by_position(arguments[i]).column);

            const auto* col_str = assert_cast<const ColumnString*>(col.get());
            offsets_list[i] = &col_str->get_offsets();
            chars_list[i] = &col_str->get_chars();
            is_const_args[i] = is_const;
        }

        auto res = ColumnString::create();
        auto& res_data = res->get_chars();
        auto& res_offset = res->get_offsets();

        res_offset.resize(input_rows_count);

        size_t res_reserve_size = 0;
        // we could ignore null string column
        // but it's not necessary to ignore it
        for (size_t i = 0; i < argument_size; ++i) {
            if (is_const_args[i]) {
                res_reserve_size +=
                        ((*offsets_list[i])[0] - (*offsets_list[i])[-1]) * input_rows_count;
            } else {
                for (size_t j = 0; j < input_rows_count; ++j) {
                    res_reserve_size += (*offsets_list[i])[j] - (*offsets_list[i])[j - 1];
                }
            }
        }
        if ((UNLIKELY(UINT_MAX - input_rows_count < res_reserve_size))) {
            return Status::BufferAllocFailed("concat output is too large to allocate");
        }

        res_data.resize(res_reserve_size);

        for (size_t i = 0; i < input_rows_count; ++i) {
            int current_length = 0;
            for (size_t j = 0; j < argument_size; ++j) {
                const auto& current_offsets = *offsets_list[j];
                const auto& current_chars = *chars_list[j];

                auto idx = index_check_const(i, is_const_args[j]);
                auto size = current_offsets[idx] - current_offsets[idx - 1];
                if (size > 0) {
                    memcpy_small_allow_read_write_overflow15(
                            &res_data[res_offset[i - 1]] + current_length,
                            &current_chars[current_offsets[idx - 1]], size);
                    current_length += size;
                }
            }
            res_offset[i] = res_offset[i - 1] + current_length;
        }

        block.get_by_position(result).column = std::move(res);
        return Status::OK();
    }
};

class FunctionStringElt : public IFunction {
public:
    static constexpr auto name = "elt";
    static FunctionPtr create() { return std::make_shared<FunctionStringElt>(); }
    String get_name() const override { return name; }
    size_t get_number_of_arguments() const override { return 0; }
    bool is_variadic() const override { return true; }

    DataTypePtr get_return_type_impl(const DataTypes& arguments) const override {
        return make_nullable(std::make_shared<DataTypeString>());
    }
    bool use_default_implementation_for_nulls() const override { return false; }

    Status execute_impl(FunctionContext* context, Block& block, const ColumnNumbers& arguments,
                        size_t result, size_t input_rows_count) const override {
        int arguent_size = arguments.size();
        int num_children = arguent_size - 1;
        auto res = ColumnString::create();

        if (auto const_column = check_and_get_column<ColumnConst>(
                    *block.get_by_position(arguments[0]).column)) {
            auto data = const_column->get_data_at(0);
            // return NULL, pos is null or pos < 0 or pos > num_children
            auto is_null = data.data == nullptr;
            auto pos = is_null ? 0 : *(Int32*)data.data;
            is_null = pos <= 0 || pos > num_children;

            auto null_map = ColumnUInt8::create(input_rows_count, is_null);
            if (is_null) {
                res->insert_many_defaults(input_rows_count);
            } else {
                auto& target_column = block.get_by_position(arguments[pos]).column;
                if (auto target_const_column = check_and_get_column<ColumnConst>(*target_column)) {
                    auto target_data = target_const_column->get_data_at(0);
                    if (target_data.data == nullptr) {
                        null_map = ColumnUInt8::create(input_rows_count, is_null);
                        res->insert_many_defaults(input_rows_count);
                    } else {
                        res->insert_many_data(target_data.data, target_data.size, input_rows_count);
                    }
                } else if (auto target_nullable_column =
                                   check_and_get_column<ColumnNullable>(*target_column)) {
                    auto& target_null_map = target_nullable_column->get_null_map_data();
                    VectorizedUtils::update_null_map(
                            assert_cast<ColumnUInt8&>(*null_map).get_data(), target_null_map);

                    auto& target_str_column = assert_cast<const ColumnString&>(
                            target_nullable_column->get_nested_column());
                    res->get_chars().assign(target_str_column.get_chars().begin(),
                                            target_str_column.get_chars().end());
                    res->get_offsets().assign(target_str_column.get_offsets().begin(),
                                              target_str_column.get_offsets().end());
                } else {
                    auto& target_str_column = assert_cast<const ColumnString&>(*target_column);
                    res->get_chars().assign(target_str_column.get_chars().begin(),
                                            target_str_column.get_chars().end());
                    res->get_offsets().assign(target_str_column.get_offsets().begin(),
                                              target_str_column.get_offsets().end());
                }
            }
            block.get_by_position(result).column =
                    ColumnNullable::create(std::move(res), std::move(null_map));
        } else if (auto pos_null_column = check_and_get_column<ColumnNullable>(
                           *block.get_by_position(arguments[0]).column)) {
            auto& pos_column =
                    assert_cast<const ColumnInt32&>(pos_null_column->get_nested_column());
            auto& pos_null_map = pos_null_column->get_null_map_data();
            auto null_map = ColumnUInt8::create(input_rows_count, false);
            auto& res_null_map = assert_cast<ColumnUInt8&>(*null_map).get_data();

            for (size_t i = 0; i < input_rows_count; ++i) {
                auto pos = pos_column.get_element(i);
                res_null_map[i] =
                        pos_null_map[i] || pos <= 0 || pos > num_children ||
                        block.get_by_position(arguments[pos]).column->get_data_at(i).data ==
                                nullptr;
                if (res_null_map[i]) {
                    res->insert_default();
                } else {
                    auto insert_data = block.get_by_position(arguments[pos]).column->get_data_at(i);
                    res->insert_data(insert_data.data, insert_data.size);
                }
            }
            block.get_by_position(result).column =
                    ColumnNullable::create(std::move(res), std::move(null_map));
        } else {
            auto& pos_column =
                    assert_cast<const ColumnInt32&>(*block.get_by_position(arguments[0]).column);
            auto null_map = ColumnUInt8::create(input_rows_count, false);
            auto& res_null_map = assert_cast<ColumnUInt8&>(*null_map).get_data();

            for (size_t i = 0; i < input_rows_count; ++i) {
                auto pos = pos_column.get_element(i);
                res_null_map[i] =
                        pos <= 0 || pos > num_children ||
                        block.get_by_position(arguments[pos]).column->get_data_at(i).data ==
                                nullptr;
                if (res_null_map[i]) {
                    res->insert_default();
                } else {
                    auto insert_data = block.get_by_position(arguments[pos]).column->get_data_at(i);
                    res->insert_data(insert_data.data, insert_data.size);
                }
            }
            block.get_by_position(result).column =
                    ColumnNullable::create(std::move(res), std::move(null_map));
        }
        return Status::OK();
    }
};

// concat_ws (string,string....) or (string, Array)
// TODO: avoid use fmtlib
class FunctionStringConcatWs : public IFunction {
public:
    using Chars = ColumnString::Chars;
    using Offsets = ColumnString::Offsets;

    static constexpr auto name = "concat_ws";
    static FunctionPtr create() { return std::make_shared<FunctionStringConcatWs>(); }
    String get_name() const override { return name; }
    size_t get_number_of_arguments() const override { return 0; }
    bool is_variadic() const override { return true; }

    DataTypePtr get_return_type_impl(const DataTypes& arguments) const override {
        const IDataType* first_type = arguments[0].get();
        if (first_type->is_nullable()) {
            return make_nullable(std::make_shared<DataTypeString>());
        } else {
            return std::make_shared<DataTypeString>();
        }
    }
    bool use_default_implementation_for_nulls() const override { return false; }

    Status execute_impl(FunctionContext* context, Block& block, const ColumnNumbers& arguments,
                        size_t result, size_t input_rows_count) const override {
        DCHECK_GE(arguments.size(), 2);
        auto null_map = ColumnUInt8::create(input_rows_count, 0);
        // we create a zero column to simply implement
        auto const_null_map = ColumnUInt8::create(input_rows_count, 0);
        auto res = ColumnString::create();
        bool is_null_type = block.get_by_position(arguments[0]).type.get()->is_nullable();
        size_t argument_size = arguments.size();
        std::vector<const Offsets*> offsets_list(argument_size);
        std::vector<const Chars*> chars_list(argument_size);
        std::vector<const ColumnUInt8::Container*> null_list(argument_size);

        std::vector<ColumnPtr> argument_columns(argument_size);
        std::vector<ColumnPtr> argument_null_columns(argument_size);

        for (size_t i = 0; i < argument_size; ++i) {
            argument_columns[i] =
                    block.get_by_position(arguments[i]).column->convert_to_full_column_if_const();
            if (const auto* nullable =
                        check_and_get_column<const ColumnNullable>(*argument_columns[i])) {
                // Danger: Here must dispose the null map data first! Because
                // argument_columns[i]=nullable->get_nested_column_ptr(); will release the mem
                // of column nullable mem of null map
                null_list[i] = &nullable->get_null_map_data();
                argument_null_columns[i] = nullable->get_null_map_column_ptr();
                argument_columns[i] = nullable->get_nested_column_ptr();
            } else {
                null_list[i] = &const_null_map->get_data();
            }

            if (check_column<ColumnArray>(argument_columns[i].get())) {
                continue;
            }

            const auto* col_str = assert_cast<const ColumnString*>(argument_columns[i].get());
            offsets_list[i] = &col_str->get_offsets();
            chars_list[i] = &col_str->get_chars();
        }

        auto& res_data = res->get_chars();
        auto& res_offset = res->get_offsets();
        res_offset.resize(input_rows_count);

        VectorizedUtils::update_null_map(null_map->get_data(), *null_list[0]);
        fmt::memory_buffer buffer;
        std::vector<std::string_view> views;

        if (check_column<ColumnArray>(argument_columns[1].get())) {
            // Determine if the nested type of the array is String
            const auto& array_column = reinterpret_cast<const ColumnArray&>(*argument_columns[1]);
            if (!array_column.get_data().is_column_string()) {
                return Status::NotSupported(
                        fmt::format("unsupported nested array of type {} for function {}",
                                    is_column_nullable(array_column.get_data())
                                            ? array_column.get_data().get_name()
                                            : array_column.get_data().get_family_name(),
                                    get_name()));
            }
            // Concat string in array
            _execute_array(input_rows_count, array_column, buffer, views, offsets_list, chars_list,
                           null_list, res_data, res_offset);

        } else {
            // Concat string
            _execute_string(input_rows_count, argument_size, buffer, views, offsets_list,
                            chars_list, null_list, res_data, res_offset);
        }
        if (is_null_type) {
            block.get_by_position(result).column =
                    ColumnNullable::create(std::move(res), std::move(null_map));
        } else {
            block.get_by_position(result).column = std::move(res);
        }
        return Status::OK();
    }

private:
    void _execute_array(const size_t& input_rows_count, const ColumnArray& array_column,
                        fmt::memory_buffer& buffer, std::vector<std::string_view>& views,
                        const std::vector<const Offsets*>& offsets_list,
                        const std::vector<const Chars*>& chars_list,
                        const std::vector<const ColumnUInt8::Container*>& null_list,
                        Chars& res_data, Offsets& res_offset) const {
        // Get array nested column
        const UInt8* array_nested_null_map = nullptr;
        ColumnPtr array_nested_column = nullptr;

        if (is_column_nullable(array_column.get_data())) {
            const auto& array_nested_null_column =
                    reinterpret_cast<const ColumnNullable&>(array_column.get_data());
            // String's null map in array
            array_nested_null_map =
                    array_nested_null_column.get_null_map_column().get_data().data();
            array_nested_column = array_nested_null_column.get_nested_column_ptr();
        } else {
            array_nested_column = array_column.get_data_ptr();
        }

        const auto& string_column = reinterpret_cast<const ColumnString&>(*array_nested_column);
        const Chars& string_src_chars = string_column.get_chars();
        const auto& src_string_offsets = string_column.get_offsets();
        const auto& src_array_offsets = array_column.get_offsets();
        size_t current_src_array_offset = 0;

        // Concat string in array
        for (size_t i = 0; i < input_rows_count; ++i) {
            auto& sep_offsets = *offsets_list[0];
            auto& sep_chars = *chars_list[0];
            auto& sep_nullmap = *null_list[0];

            if (sep_nullmap[i]) {
                res_offset[i] = res_data.size();
                current_src_array_offset += src_array_offsets[i] - src_array_offsets[i - 1];
                continue;
            }

            int sep_size = sep_offsets[i] - sep_offsets[i - 1];
            const char* sep_data = reinterpret_cast<const char*>(&sep_chars[sep_offsets[i - 1]]);

            std::string_view sep(sep_data, sep_size);
            buffer.clear();
            views.clear();

            for (auto next_src_array_offset = src_array_offsets[i];
                 current_src_array_offset < next_src_array_offset; ++current_src_array_offset) {
                const auto current_src_string_offset =
                        current_src_array_offset ? src_string_offsets[current_src_array_offset - 1]
                                                 : 0;
                size_t bytes_to_copy =
                        src_string_offsets[current_src_array_offset] - current_src_string_offset;
                const char* ptr =
                        reinterpret_cast<const char*>(&string_src_chars[current_src_string_offset]);

                if (array_nested_null_map == nullptr ||
                    !array_nested_null_map[current_src_array_offset]) {
                    views.emplace_back(ptr, bytes_to_copy);
                }
            }

            fmt::format_to(buffer, "{}", fmt::join(views, sep));

            StringOP::push_value_string(std::string_view(buffer.data(), buffer.size()), i, res_data,
                                        res_offset);
        }
    }

    void _execute_string(const size_t& input_rows_count, const size_t& argument_size,
                         fmt::memory_buffer& buffer, std::vector<std::string_view>& views,
                         const std::vector<const Offsets*>& offsets_list,
                         const std::vector<const Chars*>& chars_list,
                         const std::vector<const ColumnUInt8::Container*>& null_list,
                         Chars& res_data, Offsets& res_offset) const {
        // Concat string
        for (size_t i = 0; i < input_rows_count; ++i) {
            auto& sep_offsets = *offsets_list[0];
            auto& sep_chars = *chars_list[0];
            auto& sep_nullmap = *null_list[0];
            if (sep_nullmap[i]) {
                res_offset[i] = res_data.size();
                continue;
            }

            int sep_size = sep_offsets[i] - sep_offsets[i - 1];
            const char* sep_data = reinterpret_cast<const char*>(&sep_chars[sep_offsets[i - 1]]);

            std::string_view sep(sep_data, sep_size);
            buffer.clear();
            views.clear();
            for (size_t j = 1; j < argument_size; ++j) {
                auto& current_offsets = *offsets_list[j];
                auto& current_chars = *chars_list[j];
                auto& current_nullmap = *null_list[j];
                int size = current_offsets[i] - current_offsets[i - 1];
                const char* ptr =
                        reinterpret_cast<const char*>(&current_chars[current_offsets[i - 1]]);
                if (!current_nullmap[i]) {
                    views.emplace_back(ptr, size);
                }
            }
            fmt::format_to(buffer, "{}", fmt::join(views, sep));
            StringOP::push_value_string(std::string_view(buffer.data(), buffer.size()), i, res_data,
                                        res_offset);
        }
    }
};

class FunctionStringRepeat : public IFunction {
public:
    static constexpr auto name = "repeat";
    static FunctionPtr create() { return std::make_shared<FunctionStringRepeat>(); }
    String get_name() const override { return name; }
    size_t get_number_of_arguments() const override { return 2; }
    std::string error_msg(int default_value, int repeat_value) const {
        auto error_msg = fmt::format(
                "The second parameter of repeat function exceeded maximum default value, "
                "default_value is {}, and now input is {} . you could try change default value "
                "greater than value eg: set repeat_max_num = {}.",
                default_value, repeat_value, repeat_value + 10);
        return error_msg;
    }

    DataTypePtr get_return_type_impl(const DataTypes& arguments) const override {
        return make_nullable(std::make_shared<DataTypeString>());
    }
    Status execute_impl(FunctionContext* context, Block& block, const ColumnNumbers& arguments,
                        size_t result, size_t input_rows_count) const override {
        DCHECK_EQ(arguments.size(), 2);
        auto res = ColumnString::create();
        auto null_map = ColumnUInt8::create();

        ColumnPtr argument_ptr[2];
        argument_ptr[0] =
                block.get_by_position(arguments[0]).column->convert_to_full_column_if_const();
        argument_ptr[1] = block.get_by_position(arguments[1]).column;

        if (auto* col1 = check_and_get_column<ColumnString>(*argument_ptr[0])) {
            if (auto* col2 = check_and_get_column<ColumnInt32>(*argument_ptr[1])) {
                RETURN_IF_ERROR(vector_vector(col1->get_chars(), col1->get_offsets(),
                                              col2->get_data(), res->get_chars(),
                                              res->get_offsets(), null_map->get_data(),
                                              context->state()->repeat_max_num()));
                block.replace_by_position(
                        result, ColumnNullable::create(std::move(res), std::move(null_map)));
                return Status::OK();
            } else if (auto* col2_const = check_and_get_column<ColumnConst>(*argument_ptr[1])) {
                DCHECK(check_and_get_column<ColumnInt32>(col2_const->get_data_column()));
                int repeat = col2_const->get_int(0);
                if (repeat > context->state()->repeat_max_num()) {
                    return Status::InvalidArgument(
                            error_msg(context->state()->repeat_max_num(), repeat));
                }
                if (repeat <= 0) {
                    null_map->get_data().resize_fill(input_rows_count, 0);
                    res->insert_many_defaults(input_rows_count);
                } else {
                    vector_const(col1->get_chars(), col1->get_offsets(), repeat, res->get_chars(),
                                 res->get_offsets(), null_map->get_data());
                }
                block.replace_by_position(
                        result, ColumnNullable::create(std::move(res), std::move(null_map)));
                return Status::OK();
            }
        }

        return Status::RuntimeError("repeat function get error param: {}, {}",
                                    argument_ptr[0]->get_name(), argument_ptr[1]->get_name());
    }

    Status vector_vector(const ColumnString::Chars& data, const ColumnString::Offsets& offsets,
                         const ColumnInt32::Container& repeats, ColumnString::Chars& res_data,
                         ColumnString::Offsets& res_offsets, ColumnUInt8::Container& null_map,
                         const int repeat_max_num) const {
        size_t input_row_size = offsets.size();

        fmt::memory_buffer buffer;
        res_offsets.resize(input_row_size);
        null_map.resize_fill(input_row_size, 0);
        for (ssize_t i = 0; i < input_row_size; ++i) {
            buffer.clear();
            const char* raw_str = reinterpret_cast<const char*>(&data[offsets[i - 1]]);
            size_t size = offsets[i] - offsets[i - 1];
            int repeat = repeats[i];
            if (repeat > repeat_max_num) {
                return Status::InvalidArgument(error_msg(repeat_max_num, repeat));
            }

            if (repeat <= 0) {
                StringOP::push_empty_string(i, res_data, res_offsets);
            } else if (repeat * size > DEFAULT_MAX_STRING_SIZE) {
                StringOP::push_null_string(i, res_data, res_offsets, null_map);
            } else {
                for (int j = 0; j < repeat; ++j) {
                    buffer.append(raw_str, raw_str + size);
                }
                StringOP::push_value_string(std::string_view(buffer.data(), buffer.size()), i,
                                            res_data, res_offsets);
            }
        }
        return Status::OK();
    }

    // TODO: 1. use pmr::vector<char> replace fmt_buffer may speed up the code
    //       2. abstract the `vector_vector` and `vector_const`
    //       3. rethink we should use `DEFAULT_MAX_STRING_SIZE` to bigger here
    void vector_const(const ColumnString::Chars& data, const ColumnString::Offsets& offsets,
                      int repeat, ColumnString::Chars& res_data, ColumnString::Offsets& res_offsets,
                      ColumnUInt8::Container& null_map) const {
        size_t input_row_size = offsets.size();

        fmt::memory_buffer buffer;
        res_offsets.resize(input_row_size);
        null_map.resize_fill(input_row_size, 0);
        for (ssize_t i = 0; i < input_row_size; ++i) {
            buffer.clear();
            const char* raw_str = reinterpret_cast<const char*>(&data[offsets[i - 1]]);
            size_t size = offsets[i] - offsets[i - 1];

            if (repeat * size > DEFAULT_MAX_STRING_SIZE) {
                StringOP::push_null_string(i, res_data, res_offsets, null_map);
            } else {
                for (int j = 0; j < repeat; ++j) {
                    buffer.append(raw_str, raw_str + size);
                }
                StringOP::push_value_string(std::string_view(buffer.data(), buffer.size()), i,
                                            res_data, res_offsets);
            }
        }
    }
};

template <typename Impl>
class FunctionStringPad : public IFunction {
public:
    static constexpr auto name = Impl::name;
    static FunctionPtr create() { return std::make_shared<FunctionStringPad>(); }
    String get_name() const override { return name; }
    size_t get_number_of_arguments() const override { return 3; }

    DataTypePtr get_return_type_impl(const DataTypes& arguments) const override {
        return make_nullable(std::make_shared<DataTypeString>());
    }

    Status execute_impl(FunctionContext* context, Block& block, const ColumnNumbers& arguments,
                        size_t result, size_t input_rows_count) const override {
        DCHECK_GE(arguments.size(), 3);
        auto null_map = ColumnUInt8::create(input_rows_count, 0);
        // we create a zero column to simply implement
        auto const_null_map = ColumnUInt8::create(input_rows_count, 0);
        auto res = ColumnString::create();

        ColumnPtr col[3];
        bool col_const[3];
        for (size_t i = 0; i < 3; ++i) {
            std::tie(col[i], col_const[i]) =
                    unpack_if_const(block.get_by_position(arguments[i]).column);
        }
        auto& null_map_data = null_map->get_data();
        auto& res_offsets = res->get_offsets();
        auto& res_chars = res->get_chars();
        res_offsets.resize(input_rows_count);

        const auto* strcol = assert_cast<const ColumnString*>(col[0].get());
        const auto& strcol_offsets = strcol->get_offsets();
        const auto& strcol_chars = strcol->get_chars();

        const auto* col_len = assert_cast<const ColumnInt32*>(col[1].get());
        const auto& col_len_data = col_len->get_data();

        const auto* padcol = assert_cast<const ColumnString*>(col[2].get());
        const auto& padcol_offsets = padcol->get_offsets();
        const auto& padcol_chars = padcol->get_chars();

        std::vector<size_t> str_index;
        std::vector<size_t> pad_index;

        fmt::memory_buffer buffer;
        const bool str_const = col_const[0];
        const bool len_const = col_const[1];
        const bool pad_const = col_const[2];
        const int repeat_max_num = context->state()->repeat_max_num();
        for (size_t i = 0; i < input_rows_count; ++i) {
            str_index.clear();
            pad_index.clear();
            buffer.clear();
            const auto len = col_len_data[index_check_const(i, len_const)];
            if (len < 0) {
                // return NULL when input length is invalid number
                null_map_data[i] = true;
                StringOP::push_empty_string(i, res_chars, res_offsets);
            } else {
                const auto str_idx = index_check_const(i, str_const);
                const int str_len = strcol_offsets[str_idx] - strcol_offsets[str_idx - 1];
                const auto* str_data = &strcol_chars[strcol_offsets[str_idx - 1]];
                const auto pad_idx = index_check_const(i, pad_const);
                const int pad_len = padcol_offsets[pad_idx] - padcol_offsets[pad_idx - 1];
                const auto* pad_data = &padcol_chars[padcol_offsets[pad_idx - 1]];
                // get utf8 len
                size_t str_char_size = simd::VStringFunctions::get_char_len((const char*)str_data,
                                                                            str_len, str_index);
                size_t pad_char_size = simd::VStringFunctions::get_char_len((const char*)pad_data,
                                                                            pad_len, pad_index);

                if (len <= str_char_size) {
                    // truncate the input string
                    if (len < str_char_size) {
                        buffer.append(str_data, str_data + str_index[len]);
                    } else {
                        buffer.append(str_data, str_data + str_len);
                    }

                    StringOP::push_value_string(std::string_view(buffer.data(), buffer.size()), i,
                                                res_chars, res_offsets);
                    continue;
                }
                if (len > repeat_max_num) {
                    return Status::InvalidArgument(
                            " {} function the length argument is {} exceeded maximum default "
                            "value: {}."
                            "if you really need this length, you could change the session "
                            "variable "
                            "set repeat_max_num = xxx.",
                            get_name(), len, repeat_max_num);
                }

                // make compatible with mysql. return empty string if pad is empty
                if (pad_char_size == 0) {
                    StringOP::push_empty_string(i, res_chars, res_offsets);
                    continue;
                }

                const int32_t pad_times = (len - str_char_size) / pad_char_size;
                const int32_t pad_remainder = (len - str_char_size) % pad_char_size;
                buffer.reserve(str_len + (pad_times + 1) * pad_len);
                auto* buffer_data = buffer.data();
                int32_t buffer_len = 0;
                if constexpr (!Impl::is_lpad) {
                    memcpy(buffer_data, str_data, str_len);
                    buffer_len += str_len;
                }
                // Prepend chars of pad.
                StringOP::fast_repeat((uint8_t*)buffer.data() + buffer_len, pad_data, pad_len,
                                      pad_times);
                buffer_len += pad_times * pad_len;

                memcpy(buffer_data + buffer_len, pad_data, pad_index[pad_remainder]);
                buffer_len += pad_index[pad_remainder];

                if constexpr (Impl::is_lpad) {
                    memcpy(buffer_data + buffer_len, str_data, str_len);
                    buffer_len += str_len;
                }
                StringOP::push_value_string(std::string_view(buffer_data, buffer_len), i, res_chars,
                                            res_offsets);
            }
        }

        block.get_by_position(result).column =
                ColumnNullable::create(std::move(res), std::move(null_map));
        return Status::OK();
    }
};

class FunctionSplitPart : public IFunction {
public:
    static constexpr auto name = "split_part";
    static FunctionPtr create() { return std::make_shared<FunctionSplitPart>(); }
    String get_name() const override { return name; }
    size_t get_number_of_arguments() const override { return 3; }

    DataTypePtr get_return_type_impl(const DataTypes& arguments) const override {
        return make_nullable(std::make_shared<DataTypeString>());
    }

    Status execute_impl(FunctionContext* context, Block& block, const ColumnNumbers& arguments,
                        size_t result, size_t input_rows_count) const override {
        DCHECK_EQ(arguments.size(), 3);

        auto null_map = ColumnUInt8::create(input_rows_count, 0);
        // Create a zero column to simply implement
        auto const_null_map = ColumnUInt8::create(input_rows_count, 0);
        auto res = ColumnString::create();

        auto& null_map_data = null_map->get_data();
        auto& res_offsets = res->get_offsets();
        auto& res_chars = res->get_chars();
        res_offsets.resize(input_rows_count);

        const size_t argument_size = arguments.size();
        std::vector<ColumnPtr> argument_columns(argument_size);
        for (size_t i = 0; i < argument_size; ++i) {
            argument_columns[i] =
                    block.get_by_position(arguments[i]).column->convert_to_full_column_if_const();
            if (const auto* nullable =
                        check_and_get_column<const ColumnNullable>(*argument_columns[i])) {
                // Danger: Here must dispose the null map data first! Because
                // argument_columns[i]=nullable->get_nested_column_ptr(); will release the mem
                // of column nullable mem of null map
                VectorizedUtils::update_null_map(null_map->get_data(),
                                                 nullable->get_null_map_data());
                argument_columns[i] = nullable->get_nested_column_ptr();
            }
        }

        const auto* str_col = assert_cast<const ColumnString*>(argument_columns[0].get());

        const auto* delimiter_col = assert_cast<const ColumnString*>(argument_columns[1].get());

        const auto* part_num_col = assert_cast<const ColumnInt32*>(argument_columns[2].get());
        const auto& part_num_col_data = part_num_col->get_data();

        for (size_t i = 0; i < input_rows_count; ++i) {
            if (part_num_col_data[i] == 0) {
                StringOP::push_null_string(i, res_chars, res_offsets, null_map_data);
                continue;
            }

            auto delimiter = delimiter_col->get_data_at(i);
            auto delimiter_str = delimiter_col->get_data_at(i).to_string();
            auto part_number = part_num_col_data[i];
            auto str = str_col->get_data_at(i);
            if (delimiter.size == 0) {
                StringOP::push_empty_string(i, res_chars, res_offsets);
                continue;
            }

            if (part_number > 0) {
                if (delimiter.size == 1) {
                    // If delimiter is a char, use memchr to split
                    int32_t pre_offset = -1;
                    int32_t offset = -1;
                    int32_t num = 0;
                    while (num < part_number) {
                        pre_offset = offset;
                        size_t n = str.size - offset - 1;
                        const char* pos = reinterpret_cast<const char*>(
                                memchr(str.data + offset + 1, delimiter_str[0], n));
                        if (pos != nullptr) {
                            offset = pos - str.data;
                            num++;
                        } else {
                            offset = str.size;
                            num = (num == 0) ? 0 : num + 1;
                            break;
                        }
                    }

                    if (num == part_number) {
                        StringOP::push_value_string(
                                std::string_view {
                                        reinterpret_cast<const char*>(str.data + pre_offset + 1),
                                        (size_t)offset - pre_offset - 1},
                                i, res_chars, res_offsets);
                    } else {
                        StringOP::push_null_string(i, res_chars, res_offsets, null_map_data);
                    }
                } else {
                    // If delimiter is a string, use memmem to split
                    int32_t pre_offset = -delimiter.size;
                    int32_t offset = -delimiter.size;
                    int32_t num = 0;
                    while (num < part_number) {
                        pre_offset = offset;
                        size_t n = str.size - offset - delimiter.size;
                        char* pos =
                                reinterpret_cast<char*>(memmem(str.data + offset + delimiter.size,
                                                               n, delimiter.data, delimiter.size));
                        if (pos != nullptr) {
                            offset = pos - str.data;
                            num++;
                        } else {
                            offset = str.size;
                            num = (num == 0) ? 0 : num + 1;
                            break;
                        }
                    }

                    if (num == part_number) {
                        StringOP::push_value_string(
                                std::string_view {reinterpret_cast<const char*>(
                                                          str.data + pre_offset + delimiter.size),
                                                  (size_t)offset - pre_offset - delimiter.size},
                                i, res_chars, res_offsets);
                    } else {
                        StringOP::push_null_string(i, res_chars, res_offsets, null_map_data);
                    }
                }
            } else {
                part_number = -part_number;
                auto str_str = str.to_string();
                int32_t offset = str.size;
                int32_t pre_offset = offset;
                int32_t num = 0;
                auto substr = str_str;
                while (num <= part_number && offset >= 0) {
                    offset = (int)substr.rfind(delimiter, offset);
                    if (offset != -1) {
                        if (++num == part_number) {
                            break;
                        }
                        pre_offset = offset;
                        offset = offset - 1;
                        substr = str_str.substr(0, pre_offset);
                    } else {
                        break;
                    }
                }
                num = (offset == -1 && num != 0) ? num + 1 : num;

                if (num == part_number) {
                    if (offset == -1) {
                        StringOP::push_value_string(
                                std::string_view {reinterpret_cast<const char*>(str.data),
                                                  (size_t)pre_offset},
                                i, res_chars, res_offsets);
                    } else {
                        StringOP::push_value_string(
                                std::string_view {str_str.substr(
                                        offset + delimiter.size,
                                        (size_t)pre_offset - offset - delimiter.size)},
                                i, res_chars, res_offsets);
                    }
                } else {
                    StringOP::push_null_string(i, res_chars, res_offsets, null_map_data);
                }
            }
        }

        block.get_by_position(result).column =
                ColumnNullable::create(std::move(res), std::move(null_map));
        return Status::OK();
    }
};

class FunctionSubstringIndex : public IFunction {
public:
    static constexpr auto name = "substring_index";
    static FunctionPtr create() { return std::make_shared<FunctionSubstringIndex>(); }
    String get_name() const override { return name; }
    size_t get_number_of_arguments() const override { return 3; }

    DataTypePtr get_return_type_impl(const DataTypes& arguments) const override {
        return std::make_shared<DataTypeString>();
    }

    Status execute_impl(FunctionContext* context, Block& block, const ColumnNumbers& arguments,
                        size_t result, size_t input_rows_count) const override {
        DCHECK_EQ(arguments.size(), 3);

        // Create a zero column to simply implement
        auto res = ColumnString::create();

        auto& res_offsets = res->get_offsets();
        auto& res_chars = res->get_chars();
        res_offsets.resize(input_rows_count);
        ColumnPtr content_column;
        bool content_const = false;
        std::tie(content_column, content_const) =
                unpack_if_const(block.get_by_position(arguments[0]).column);

        const auto* str_col = assert_cast<const ColumnString*>(content_column.get());

        [[maybe_unused]] const auto& [delimiter_col, delimiter_const] =
                unpack_if_const(block.get_by_position(arguments[1]).column);
        auto delimiter = delimiter_col->get_data_at(0);
        int32_t delimiter_size = delimiter.size;

        [[maybe_unused]] const auto& [part_num_col, part_const] =
                unpack_if_const(block.get_by_position(arguments[2]).column);
        auto part_number = *((int*)part_num_col->get_data_at(0).data);

        if (part_number == 0 || delimiter_size == 0) {
            for (size_t i = 0; i < input_rows_count; ++i) {
                StringOP::push_empty_string(i, res_chars, res_offsets);
            }
        } else if (part_number > 0) {
            if (delimiter_size == 1) {
                // If delimiter is a char, use memchr to split
                for (size_t i = 0; i < input_rows_count; ++i) {
                    auto str = str_col->get_data_at(i);
                    int32_t offset = -1;
                    int32_t num = 0;
                    while (num < part_number) {
                        size_t n = str.size - offset - 1;
                        const char* pos = reinterpret_cast<const char*>(
                                memchr(str.data + offset + 1, delimiter.data[0], n));
                        if (pos != nullptr) {
                            offset = pos - str.data;
                            num++;
                        } else {
                            offset = str.size;
                            num = (num == 0) ? 0 : num + 1;
                            break;
                        }
                    }

                    if (num == part_number) {
                        StringOP::push_value_string(
                                std::string_view {reinterpret_cast<const char*>(str.data),
                                                  (size_t)offset},
                                i, res_chars, res_offsets);
                    } else {
                        StringOP::push_value_string(std::string_view(str.data, str.size), i,
                                                    res_chars, res_offsets);
                    }
                }
            } else {
                StringRef delimiter_ref(delimiter);
                StringSearch search(&delimiter_ref);
                for (size_t i = 0; i < input_rows_count; ++i) {
                    auto str = str_col->get_data_at(i);
                    int32_t offset = -delimiter_size;
                    int32_t num = 0;
                    while (num < part_number) {
                        size_t n = str.size - offset - delimiter_size;
                        // search first match delimter_ref index from src string among str_offset to end
                        const char* pos = search.search(str.data + offset + delimiter_size, n);
                        if (pos < str.data + str.size) {
                            offset = pos - str.data;
                            num++;
                        } else {
                            offset = str.size;
                            num = (num == 0) ? 0 : num + 1;
                            break;
                        }
                    }

                    if (num == part_number) {
                        StringOP::push_value_string(
                                std::string_view {reinterpret_cast<const char*>(str.data),
                                                  (size_t)offset},
                                i, res_chars, res_offsets);
                    } else {
                        StringOP::push_value_string(std::string_view(str.data, str.size), i,
                                                    res_chars, res_offsets);
                    }
                }
            }
        } else {
            // if part_number is negative
            part_number = -part_number;
            for (size_t i = 0; i < input_rows_count; ++i) {
                auto str = str_col->get_data_at(i);
                auto str_str = str.to_string();
                int32_t offset = str.size;
                int32_t pre_offset = offset;
                int32_t num = 0;
                auto substr = str_str;
                while (num <= part_number && offset >= 0) {
                    offset = (int)substr.rfind(delimiter, offset);
                    if (offset != -1) {
                        if (++num == part_number) {
                            break;
                        }
                        pre_offset = offset;
                        offset = offset - 1;
                        substr = str_str.substr(0, pre_offset);
                    } else {
                        break;
                    }
                }
                num = (offset == -1 && num != 0) ? num + 1 : num;

                if (num == part_number) {
                    if (offset == -1) {
                        StringOP::push_value_string(std::string_view(str.data, str.size), i,
                                                    res_chars, res_offsets);
                    } else {
                        StringOP::push_value_string(
                                std::string_view {str.data + offset + delimiter_size,
                                                  str.size - offset - delimiter_size},
                                i, res_chars, res_offsets);
                    }
                } else {
                    StringOP::push_value_string(std::string_view(str.data, str.size), i, res_chars,
                                                res_offsets);
                }
            }
        }

        block.get_by_position(result).column = std::move(res);
        return Status::OK();
    }
};

class FunctionSplitByString : public IFunction {
public:
    static constexpr auto name = "split_by_string";

    static FunctionPtr create() { return std::make_shared<FunctionSplitByString>(); }
    using NullMapType = PaddedPODArray<UInt8>;

    String get_name() const override { return name; }

    bool is_variadic() const override { return false; }

    size_t get_number_of_arguments() const override { return 2; }

    DataTypePtr get_return_type_impl(const DataTypes& arguments) const override {
        DCHECK(is_string(arguments[0]))
                << "first argument for function: " << name << " should be string"
                << " and arguments[0] is " << arguments[0]->get_name();
        DCHECK(is_string(arguments[1]))
                << "second argument for function: " << name << " should be string"
                << " and arguments[1] is " << arguments[1]->get_name();
        return std::make_shared<DataTypeArray>(make_nullable(arguments[0]));
    }

    Status execute_impl(FunctionContext* /*context*/, Block& block, const ColumnNumbers& arguments,
                        size_t result, size_t /*input_rows_count*/) const override {
        DCHECK_EQ(arguments.size(), 2);

        const auto& [src_column, left_const] =
                unpack_if_const(block.get_by_position(arguments[0]).column);
        const auto& [right_column, right_const] =
                unpack_if_const(block.get_by_position(arguments[1]).column);

        DataTypePtr right_column_type = block.get_by_position(arguments[1]).type;
        DataTypePtr src_column_type = block.get_by_position(arguments[0]).type;
        auto dest_column_ptr = ColumnArray::create(make_nullable(src_column_type)->create_column(),
                                                   ColumnArray::ColumnOffsets::create());

        IColumn* dest_nested_column = &dest_column_ptr->get_data();
        auto& dest_offsets = dest_column_ptr->get_offsets();
        DCHECK(dest_nested_column != nullptr);
        dest_nested_column->reserve(0);
        dest_offsets.reserve(0);

        NullMapType* dest_nested_null_map = nullptr;
        auto* dest_nullable_col = reinterpret_cast<ColumnNullable*>(dest_nested_column);
        dest_nested_column = dest_nullable_col->get_nested_column_ptr();
        dest_nested_null_map = &dest_nullable_col->get_null_map_column().get_data();

        const auto* col_left = check_and_get_column<ColumnString>(src_column.get());
        if (!col_left) {
            return Status::InternalError("Left operator of function {} can not be {}", get_name(),
                                         src_column_type->get_name());
        }

        const auto* col_right = check_and_get_column<ColumnString>(right_column.get());
        if (!col_right) {
            return Status::InternalError("Right operator of function {} can not be {}", get_name(),
                                         right_column_type->get_name());
        }

        // split_by_string(ColumnString, "xxx")
        if (right_const) {
            _execute_constant_delimiter(*col_left, col_right->get_data_at(0), *dest_nested_column,
                                        dest_offsets, dest_nested_null_map);
        } else if (left_const) {
            // split_by_string("xxx", ColumnString)
            _execute_constant_src_string(col_left->get_data_at(0), *col_right, *dest_nested_column,
                                         dest_offsets, dest_nested_null_map);
        } else {
            // split_by_string(ColumnString, ColumnString)
            _execute_vector(*col_left, *col_right, *dest_nested_column, dest_offsets,
                            dest_nested_null_map);
        }

        block.replace_by_position(result, std::move(dest_column_ptr));

        return Status::OK();
    }

private:
    void _execute_constant_delimiter(const ColumnString& src_column_string,
                                     const StringRef& delimiter_ref, IColumn& dest_nested_column,
                                     ColumnArray::Offsets64& dest_offsets,
                                     NullMapType* dest_nested_null_map) const {
        auto& dest_column_string = reinterpret_cast<ColumnString&>(dest_nested_column);
        ColumnString::Chars& column_string_chars = dest_column_string.get_chars();
        ColumnString::Offsets& column_string_offsets = dest_column_string.get_offsets();
        column_string_chars.reserve(0);

        ColumnArray::Offset64 string_pos = 0;
        ColumnArray::Offset64 dest_pos = 0;
        ColumnArray::Offset64 src_offsets_size = src_column_string.get_offsets().size();

        StringSearch search(&delimiter_ref);

        for (size_t i = 0; i < src_offsets_size; i++) {
            const StringRef str_ref = src_column_string.get_data_at(i);

            if (str_ref.size == 0) {
                dest_offsets.push_back(dest_pos);
                continue;
            }
            if (delimiter_ref.size == 0) {
                for (size_t str_pos = 0; str_pos < str_ref.size;) {
                    const size_t str_offset = str_pos;
                    const size_t old_size = column_string_chars.size();
                    str_pos++;
                    const size_t new_size = old_size + 1;
                    column_string_chars.resize(new_size);
                    memcpy(column_string_chars.data() + old_size, str_ref.data + str_offset, 1);
                    (*dest_nested_null_map).push_back(false);
                    string_pos++;
                    dest_pos++;
                    column_string_offsets.push_back(string_pos);
                }
            } else {
                for (size_t str_pos = 0; str_pos <= str_ref.size;) {
                    const size_t str_offset = str_pos;
                    const size_t old_size = column_string_chars.size();
                    // search first match delimter_ref index from src string among str_offset to end
                    const char* result_start =
                            search.search(str_ref.data + str_offset, str_ref.size - str_offset);
                    // compute split part size
                    const size_t split_part_size = result_start - str_ref.data - str_offset;
                    // save dist string split part
                    if (split_part_size > 0) {
                        const size_t new_size = old_size + split_part_size;
                        column_string_chars.resize(new_size);
                        memcpy_small_allow_read_write_overflow15(
                                column_string_chars.data() + old_size, str_ref.data + str_offset,
                                split_part_size);
                        // add dist string offset
                        string_pos += split_part_size;
                    }
                    column_string_offsets.push_back(string_pos);
                    // not null
                    (*dest_nested_null_map).push_back(false);
                    // array offset + 1
                    dest_pos++;
                    // add src string str_pos to next search start
                    str_pos += split_part_size + delimiter_ref.size;
                }
            }
            dest_offsets.push_back(dest_pos);
        }
    }

    void _execute_vector(const ColumnString& src_column_string,
                         const ColumnString& delimiter_column, IColumn& dest_nested_column,
                         ColumnArray::Offsets64& dest_offsets,
                         NullMapType* dest_nested_null_map) const {
        auto& dest_column_string = reinterpret_cast<ColumnString&>(dest_nested_column);
        ColumnString::Chars& column_string_chars = dest_column_string.get_chars();
        ColumnString::Offsets& column_string_offsets = dest_column_string.get_offsets();
        column_string_chars.reserve(0);

        ColumnArray::Offset64 string_pos = 0;
        ColumnArray::Offset64 dest_pos = 0;
        ColumnArray::Offset64 src_offsets_size = src_column_string.get_offsets().size();

        for (size_t i = 0; i < src_offsets_size; i++) {
            const StringRef delimiter_ref = delimiter_column.get_data_at(i);
            const StringRef str_ref = src_column_string.get_data_at(i);

            if (str_ref.size == 0) {
                dest_offsets.push_back(dest_pos);
                continue;
            }
            if (delimiter_ref.size == 0) {
                for (size_t str_pos = 0; str_pos < str_ref.size;) {
                    const size_t str_offset = str_pos;
                    const size_t old_size = column_string_chars.size();
                    str_pos++;
                    const size_t new_size = old_size + 1;
                    column_string_chars.resize(new_size);
                    memcpy(column_string_chars.data() + old_size, str_ref.data + str_offset, 1);
                    (*dest_nested_null_map).push_back(false);
                    string_pos++;
                    dest_pos++;
                    column_string_offsets.push_back(string_pos);
                }
            } else {
                for (size_t str_pos = 0; str_pos <= str_ref.size;) {
                    const size_t str_offset = str_pos;
                    const size_t old_size = column_string_chars.size();
                    const size_t split_part_size = split_str(str_pos, str_ref, delimiter_ref);
                    str_pos += delimiter_ref.size;
                    const size_t new_size = old_size + split_part_size;
                    column_string_chars.resize(new_size);
                    if (split_part_size > 0) {
                        memcpy_small_allow_read_write_overflow15(
                                column_string_chars.data() + old_size, str_ref.data + str_offset,
                                split_part_size);
                    }
                    (*dest_nested_null_map).push_back(false);
                    string_pos += split_part_size;
                    dest_pos++;
                    column_string_offsets.push_back(string_pos);
                }
            }
            dest_offsets.push_back(dest_pos);
        }
    }

    void _execute_constant_src_string(const StringRef& str_ref, const ColumnString& delimiter_col,
                                      IColumn& dest_nested_column,
                                      ColumnArray::Offsets64& dest_offsets,
                                      NullMapType* dest_nested_null_map) const {
        auto& dest_column_string = reinterpret_cast<ColumnString&>(dest_nested_column);
        ColumnString::Chars& column_string_chars = dest_column_string.get_chars();
        ColumnString::Offsets& column_string_offsets = dest_column_string.get_offsets();
        column_string_chars.reserve(0);

        ColumnArray::Offset64 string_pos = 0;
        ColumnArray::Offset64 dest_pos = 0;
        const ColumnArray::Offset64 delimiter_offsets_size = delimiter_col.get_offsets().size();

        for (size_t i = 0; i < delimiter_offsets_size; ++i) {
            const StringRef delimiter_ref = delimiter_col.get_data_at(i);

            if (delimiter_ref.size == 0) {
                for (size_t str_pos = 0; str_pos < str_ref.size;) {
                    const size_t str_offset = str_pos;
                    const size_t old_size = column_string_chars.size();
                    str_pos++;
                    const size_t new_size = old_size + 1;
                    column_string_chars.resize(new_size);
                    memcpy(column_string_chars.data() + old_size, str_ref.data + str_offset, 1);
                    (*dest_nested_null_map).push_back(false);
                    string_pos++;
                    dest_pos++;
                    column_string_offsets.push_back(string_pos);
                }
            } else {
                for (size_t str_pos = 0; str_pos <= str_ref.size;) {
                    const size_t str_offset = str_pos;
                    const size_t old_size = column_string_chars.size();
                    const size_t split_part_size = split_str(str_pos, str_ref, delimiter_ref);
                    str_pos += delimiter_ref.size;
                    const size_t new_size = old_size + split_part_size;
                    column_string_chars.resize(new_size);
                    if (split_part_size > 0) {
                        memcpy_small_allow_read_write_overflow15(
                                column_string_chars.data() + old_size, str_ref.data + str_offset,
                                split_part_size);
                    }
                    (*dest_nested_null_map).push_back(false);
                    string_pos += split_part_size;
                    dest_pos++;
                    column_string_offsets.push_back(string_pos);
                }
            }
            dest_offsets.push_back(dest_pos);
        }
    }

    size_t split_str(size_t& pos, const StringRef str_ref, StringRef delimiter_ref) const {
        size_t old_size = pos;
        size_t str_size = str_ref.size;
        while (pos < str_size &&
               memcmp_small_allow_overflow15(str_ref.data + pos, delimiter_ref.data,
                                             delimiter_ref.size)) {
            pos++;
        }
        return pos - old_size;
    }
};

struct SM3Sum {
    static constexpr auto name = "sm3sum";
    using ObjectData = SM3Digest;
};

struct MD5Sum {
    static constexpr auto name = "md5sum";
    using ObjectData = Md5Digest;
};

template <typename Impl>
class FunctionStringDigestOneArg : public IFunction {
public:
    static constexpr auto name = Impl::name;
    static FunctionPtr create() { return std::make_shared<FunctionStringDigestOneArg>(); }
    String get_name() const override { return name; }
    size_t get_number_of_arguments() const override { return 0; }
    bool is_variadic() const override { return true; }

    DataTypePtr get_return_type_impl(const DataTypes& arguments) const override {
        return std::make_shared<DataTypeString>();
    }

    Status execute_impl(FunctionContext* context, Block& block, const ColumnNumbers& arguments,
                        size_t result, size_t input_rows_count) const override {
        DCHECK_GE(arguments.size(), 1);

        int argument_size = arguments.size();
        std::vector<ColumnPtr> argument_columns(argument_size);

        std::vector<const ColumnString::Offsets*> offsets_list(argument_size);
        std::vector<const ColumnString::Chars*> chars_list(argument_size);

        for (int i = 0; i < argument_size; ++i) {
            argument_columns[i] =
                    block.get_by_position(arguments[i]).column->convert_to_full_column_if_const();
            if (const auto* col_str = assert_cast<const ColumnString*>(argument_columns[i].get())) {
                offsets_list[i] = &col_str->get_offsets();
                chars_list[i] = &col_str->get_chars();
            } else {
                return Status::RuntimeError("Illegal column {} of argument of function {}",
                                            block.get_by_position(arguments[0]).column->get_name(),
                                            get_name());
            }
        }

        auto res = ColumnString::create();
        auto& res_data = res->get_chars();
        auto& res_offset = res->get_offsets();

        res_offset.resize(input_rows_count);
        for (size_t i = 0; i < input_rows_count; ++i) {
            using ObjectData = typename Impl::ObjectData;
            ObjectData digest;
            for (size_t j = 0; j < offsets_list.size(); ++j) {
                const auto& current_offsets = *offsets_list[j];
                const auto& current_chars = *chars_list[j];

                int size = current_offsets[i] - current_offsets[i - 1];
                if (size < 1) {
                    continue;
                }
                digest.update(&current_chars[current_offsets[i - 1]], size);
            }
            digest.digest();

            StringOP::push_value_string(std::string_view(digest.hex().c_str(), digest.hex().size()),
                                        i, res_data, res_offset);
        }

        block.replace_by_position(result, std::move(res));
        return Status::OK();
    }
};

class FunctionStringDigestSHA1 : public IFunction {
public:
    static constexpr auto name = "sha1";
    static FunctionPtr create() { return std::make_shared<FunctionStringDigestSHA1>(); }
    String get_name() const override { return name; }
    size_t get_number_of_arguments() const override { return 1; }
    bool is_variadic() const override { return true; }

    DataTypePtr get_return_type_impl(const DataTypes& arguments) const override {
        return std::make_shared<DataTypeString>();
    }

    Status execute_impl(FunctionContext* context, Block& block, const ColumnNumbers& arguments,
                        size_t result, size_t input_rows_count) const override {
        DCHECK_EQ(arguments.size(), 1);

        ColumnPtr str_col = block.get_by_position(arguments[0]).column;
        auto& data = assert_cast<const ColumnString*>(str_col.get())->get_chars();
        auto& offset = assert_cast<const ColumnString*>(str_col.get())->get_offsets();

        auto res_col = ColumnString::create();
        auto& res_data = res_col->get_chars();
        auto& res_offset = res_col->get_offsets();
        res_offset.resize(input_rows_count);

        SHA1Digest digest;
        for (size_t i = 0; i < input_rows_count; ++i) {
            int size = offset[i] - offset[i - 1];
            digest.reset(&data[offset[i - 1]], size);
            std::string_view ans = digest.digest();

            StringOP::push_value_string(ans, i, res_data, res_offset);
        }

        block.replace_by_position(result, std::move(res_col));
        return Status::OK();
    }
};

class FunctionStringDigestSHA2 : public IFunction {
public:
    static constexpr auto name = "sha2";
    static FunctionPtr create() { return std::make_shared<FunctionStringDigestSHA2>(); }
    String get_name() const override { return name; }
    size_t get_number_of_arguments() const override { return 2; }
    bool is_variadic() const override { return true; }

    DataTypePtr get_return_type_impl(const DataTypes& arguments) const override {
        return std::make_shared<DataTypeString>();
    }

    Status execute_impl(FunctionContext* context, Block& block, const ColumnNumbers& arguments,
                        size_t result, size_t input_rows_count) const override {
        DCHECK(!is_column_const(*block.get_by_position(arguments[0]).column));

        ColumnPtr str_col = block.get_by_position(arguments[0]).column;
        auto& data = assert_cast<const ColumnString*>(str_col.get())->get_chars();
        auto& offset = assert_cast<const ColumnString*>(str_col.get())->get_offsets();

        [[maybe_unused]] const auto& [right_column, right_const] =
                unpack_if_const(block.get_by_position(arguments[1]).column);
        auto digest_length = assert_cast<const ColumnInt32*>(right_column.get())->get_data()[0];

        auto res_col = ColumnString::create();
        auto& res_data = res_col->get_chars();
        auto& res_offset = res_col->get_offsets();
        res_offset.resize(input_rows_count);

        if (digest_length == 224) {
            execute_base<SHA224Digest>(data, offset, input_rows_count, res_data, res_offset);
        } else if (digest_length == 256) {
            execute_base<SHA256Digest>(data, offset, input_rows_count, res_data, res_offset);
        } else if (digest_length == 384) {
            execute_base<SHA384Digest>(data, offset, input_rows_count, res_data, res_offset);
        } else if (digest_length == 512) {
            execute_base<SHA512Digest>(data, offset, input_rows_count, res_data, res_offset);
        } else {
            return Status::InvalidArgument(
                    "sha2's digest length only support 224/256/384/512 but meet {}", digest_length);
        }

        block.replace_by_position(result, std::move(res_col));
        return Status::OK();
    }

private:
    template <typename T>
    void execute_base(const ColumnString::Chars& data, const ColumnString::Offsets& offset,
                      int input_rows_count, ColumnString::Chars& res_data,
                      ColumnString::Offsets& res_offset) const {
        T digest;
        for (size_t i = 0; i < input_rows_count; ++i) {
            int size = offset[i] - offset[i - 1];
            digest.reset(&data[offset[i - 1]], size);
            std::string_view ans = digest.digest();

            StringOP::push_value_string(ans, i, res_data, res_offset);
        }
    }
};

class FunctionExtractURLParameter : public IFunction {
public:
    static constexpr auto name = "extract_url_parameter";
    static FunctionPtr create() { return std::make_shared<FunctionExtractURLParameter>(); }
    String get_name() const override { return name; }
    size_t get_number_of_arguments() const override { return 2; }

    DataTypePtr get_return_type_impl(const DataTypes& arguments) const override {
        return std::make_shared<DataTypeString>();
    }

    Status execute_impl(FunctionContext* context, Block& block, const ColumnNumbers& arguments,
                        size_t result, size_t input_rows_count) const override {
        auto col_url =
                block.get_by_position(arguments[0]).column->convert_to_full_column_if_const();
        auto col_parameter =
                block.get_by_position(arguments[1]).column->convert_to_full_column_if_const();
        auto url_col = assert_cast<const ColumnString*>(col_url.get());
        auto parameter_col = assert_cast<const ColumnString*>(col_parameter.get());

        ColumnString::MutablePtr col_res = ColumnString::create();

        for (int i = 0; i < input_rows_count; ++i) {
            auto source = url_col->get_data_at(i);
            auto param = parameter_col->get_data_at(i);
            auto res = extract_url(source, param);

            col_res->insert_data(res.data, res.size);
        }

        block.replace_by_position(result, std::move(col_res));
        return Status::OK();
    }

private:
    StringRef extract_url(StringRef url, StringRef parameter) const {
        if (url.size == 0 || parameter.size == 0) {
            return StringRef("", 0);
        }
        return UrlParser::extract_url(url, parameter);
    }
};

class FunctionStringParseUrl : public IFunction {
public:
    static constexpr auto name = "parse_url";
    static FunctionPtr create() { return std::make_shared<FunctionStringParseUrl>(); }
    String get_name() const override { return name; }
    size_t get_number_of_arguments() const override { return 0; }
    bool is_variadic() const override { return true; }

    DataTypePtr get_return_type_impl(const DataTypes& arguments) const override {
        return make_nullable(std::make_shared<DataTypeString>());
    }

    Status execute_impl(FunctionContext* context, Block& block, const ColumnNumbers& arguments,
                        size_t result, size_t input_rows_count) const override {
        auto null_map = ColumnUInt8::create(input_rows_count, 0);
        auto& null_map_data = null_map->get_data();
        DCHECK_GE(3, arguments.size());
        auto res = ColumnString::create();
        auto& res_offsets = res->get_offsets();
        auto& res_chars = res->get_chars();
        res_offsets.resize(input_rows_count);

        size_t argument_size = arguments.size();
        const bool has_key = argument_size == 3;

        std::vector<ColumnPtr> argument_columns(argument_size);
        std::vector<UInt8> col_const(argument_size);
        for (size_t i = 0; i < argument_size; ++i) {
            std::tie(argument_columns[i], col_const[i]) =
                    unpack_if_const(block.get_by_position(arguments[i]).column);
        }

        const auto* url_col = assert_cast<const ColumnString*>(argument_columns[0].get());
        const auto* part_col = assert_cast<const ColumnString*>(argument_columns[1].get());
        const bool part_const = col_const[1];
        std::vector<UrlParser::UrlPart> url_parts;
        const int part_nums = part_const ? 1 : input_rows_count;

        url_parts.resize(part_nums);
        for (int i = 0; i < part_nums; i++) {
            StringRef part = part_col->get_data_at(i);
            UrlParser::UrlPart url_part = UrlParser::get_url_part(part);
            if (url_part == UrlParser::INVALID) {
                return Status::RuntimeError("Invalid URL part: {}\n{}",
                                            std::string(part.data, part.size),
                                            "(Valid URL parts are 'PROTOCOL', 'HOST', "
                                            "'PATH', 'REF', 'AUTHORITY', "
                                            "'FILE', 'USERINFO', 'PORT' and 'QUERY')");
            }
            url_parts[i] = url_part;
        }

        if (has_key) {
            const bool url_const = col_const[0];
            const bool key_const = col_const[2];
            const auto* key_col = assert_cast<const ColumnString*>(argument_columns[2].get());
            RETURN_IF_ERROR(std::visit(
                    [&](auto url_const, auto part_const, auto key_const) {
                        return vector_parse_key<url_const, part_const, key_const>(
                                url_col, url_parts, key_col, input_rows_count, null_map_data,
                                res_chars, res_offsets);
                    },
                    vectorized::make_bool_variant(url_const),
                    vectorized::make_bool_variant(part_const),
                    vectorized::make_bool_variant(key_const)));
        } else {
            const bool url_const = col_const[0];
            RETURN_IF_ERROR(std::visit(
                    [&](auto url_const, auto part_const) {
                        return vector_parse<url_const, part_const>(url_col, url_parts,
                                                                   input_rows_count, null_map_data,
                                                                   res_chars, res_offsets);
                    },
                    vectorized::make_bool_variant(url_const),
                    vectorized::make_bool_variant(part_const)));
        }
        block.get_by_position(result).column =
                ColumnNullable::create(std::move(res), std::move(null_map));
        return Status::OK();
    }
    template <bool url_const, bool part_const>
    static Status vector_parse(const ColumnString* url_col,
                               std::vector<UrlParser::UrlPart>& url_parts, const int size,
                               ColumnUInt8::Container& null_map_data,
                               ColumnString::Chars& res_chars, ColumnString::Offsets& res_offsets) {
        for (size_t i = 0; i < size; ++i) {
            UrlParser::UrlPart& url_part = url_parts[index_check_const<part_const>(i)];
            StringRef url_val = url_col->get_data_at(index_check_const<url_const>(i));
            StringRef parse_res;
            if (UrlParser::parse_url(url_val, url_part, &parse_res)) {
                StringOP::push_value_string(std::string_view(parse_res.data, parse_res.size), i,
                                            res_chars, res_offsets);
            } else {
                StringOP::push_null_string(i, res_chars, res_offsets, null_map_data);
                continue;
            }
        }
        return Status::OK();
    }
    template <bool url_const, bool part_const, bool key_const>
    static Status vector_parse_key(const ColumnString* url_col,
                                   std::vector<UrlParser::UrlPart>& url_parts,
                                   const ColumnString* key_col, const int size,
                                   ColumnUInt8::Container& null_map_data,
                                   ColumnString::Chars& res_chars,
                                   ColumnString::Offsets& res_offsets) {
        for (size_t i = 0; i < size; ++i) {
            UrlParser::UrlPart& url_part = url_parts[index_check_const<part_const>(i)];
            StringRef url_val = url_col->get_data_at(index_check_const<url_const>(i));
            StringRef url_key = key_col->get_data_at(index_check_const<key_const>(i));
            StringRef parse_res;
            if (UrlParser::parse_url_key(url_val, url_part, url_key, &parse_res)) {
                StringOP::push_value_string(std::string_view(parse_res.data, parse_res.size), i,
                                            res_chars, res_offsets);
            } else {
                StringOP::push_null_string(i, res_chars, res_offsets, null_map_data);
                continue;
            }
        }
        return Status::OK();
    }
};

class FunctionUrlDecode : public IFunction {
public:
    static constexpr auto name = "url_decode";
    static FunctionPtr create() { return std::make_shared<FunctionUrlDecode>(); }
    String get_name() const override { return name; }
    size_t get_number_of_arguments() const override { return 1; }
    bool is_variadic() const override { return false; }

    DataTypePtr get_return_type_impl(const DataTypes& arguments) const override {
        return std::make_shared<DataTypeString>();
    }

    Status execute_impl(FunctionContext* context, Block& block,

                        const ColumnNumbers& arguments, size_t result,
                        size_t input_rows_count) const override {
        auto res = ColumnString::create();
        auto& res_offsets = res->get_offsets();
        auto& res_chars = res->get_chars();
        res_offsets.resize(input_rows_count);

        ColumnPtr argument_column =
                block.get_by_position(arguments[0]).column->convert_to_full_column_if_const();
        const auto* url_col = check_and_get_column<ColumnString>(argument_column.get());

        if (!url_col) {
            return Status::InternalError("Not supported input argument type");
        }

        std::string decoded_url;

        for (size_t i = 0; i < input_rows_count; ++i) {
            auto source = url_col->get_data_at(i);
            StringRef url_val(const_cast<char*>(source.data), source.size);

            url_decode(url_val.to_string(), &decoded_url);

            StringOP::push_value_string(decoded_url, i, res_chars, res_offsets);
            decoded_url.clear();
        }

        block.get_by_position(result).column = std::move(res);

        return Status::OK();
    }
};

class FunctionRandomBytes : public IFunction {
public:
    static constexpr auto name = "random_bytes";
    static FunctionPtr create() { return std::make_shared<FunctionRandomBytes>(); }
    String get_name() const override { return name; }
    size_t get_number_of_arguments() const override { return 1; }
    bool is_variadic() const override { return false; }

    DataTypePtr get_return_type_impl(const DataTypes& arguments) const override {
        return std::make_shared<DataTypeString>();
    }

    Status execute_impl(FunctionContext* context, Block& block, const ColumnNumbers& arguments,
                        size_t result, size_t input_rows_count) const override {
        auto res = ColumnString::create();
        auto& res_offsets = res->get_offsets();
        auto& res_chars = res->get_chars();
        res_offsets.resize(input_rows_count);

        ColumnPtr argument_column =
                block.get_by_position(arguments[0]).column->convert_to_full_column_if_const();
        const auto* length_col = assert_cast<const ColumnInt32*>(argument_column.get());

        std::vector<uint8_t> random_bytes;
        std::random_device rd;
        std::mt19937 gen(rd());

        for (size_t i = 0; i < input_rows_count; ++i) {
            if (length_col->get_element(i) < 0) [[unlikely]] {
                return Status::InvalidArgument("argument {} of function {} at row {} was invalid.",
                                               length_col->get_element(i), name, i);
            }
            random_bytes.resize(length_col->get_element(i));

            std::uniform_int_distribution<uint8_t> distribution(0, 255);
            for (auto& byte : random_bytes) {
                byte = distribution(gen);
            }

            std::ostringstream oss;
            for (const auto& byte : random_bytes) {
                oss << std::setw(2) << std::setfill('0') << std::hex << static_cast<int>(byte);
            }

            StringOP::push_value_string("0x" + oss.str(), i, res_chars, res_offsets);
            random_bytes.clear();
        }

        block.get_by_position(result).column = std::move(res);

        return Status::OK();
    }
};

template <typename Impl>
class FunctionMoneyFormat : public IFunction {
public:
    static constexpr auto name = "money_format";
    static FunctionPtr create() { return std::make_shared<FunctionMoneyFormat>(); }
    String get_name() const override { return name; }

    DataTypePtr get_return_type_impl(const DataTypes& arguments) const override {
        if (arguments.size() != 1) {
            throw doris::Exception(ErrorCode::INVALID_ARGUMENT,
                                   "Function {} requires exactly 1 argument", name);
        }

        return std::make_shared<DataTypeString>();
    }
    DataTypes get_variadic_argument_types_impl() const override {
        return Impl::get_variadic_argument_types();
    }
    size_t get_number_of_arguments() const override { return 1; }

    Status execute_impl(FunctionContext* context, Block& block, const ColumnNumbers& arguments,
                        size_t result, size_t input_rows_count) const override {
        auto res_column = ColumnString::create();
        ColumnPtr argument_column = block.get_by_position(arguments[0]).column;

        auto result_column = assert_cast<ColumnString*>(res_column.get());

        Impl::execute(context, result_column, argument_column, input_rows_count);

        block.replace_by_position(result, std::move(res_column));
        return Status::OK();
    }
};

namespace MoneyFormat {

constexpr size_t MAX_FORMAT_LEN_DEC32() {
    // Decimal(9, 0)
    // Double the size to avoid some unexpected bug.
    return 2 * (1 + 9 + (9 / 3) + 3);
}

constexpr size_t MAX_FORMAT_LEN_DEC64() {
    // Decimal(18, 0)
    // Double the size to avoid some unexpected bug.
    return 2 * (1 + 18 + (18 / 3) + 3);
}

constexpr size_t MAX_FORMAT_LEN_DEC128V2() {
    // DecimalV2 has at most 27 digits
    // Double the size to avoid some unexpected bug.
    return 2 * (1 + 27 + (27 / 3) + 3);
}

constexpr size_t MAX_FORMAT_LEN_DEC128V3() {
    // Decimal(38, 0)
    // Double the size to avoid some unexpected bug.
    return 2 * (1 + 39 + (39 / 3) + 3);
}

constexpr size_t MAX_FORMAT_LEN_INT64() {
    // INT_MIN = -9223372036854775807
    // Double the size to avoid some unexpected bug.
    return 2 * (1 + 20 + (20 / 3) + 3);
}

constexpr size_t MAX_FORMAT_LEN_INT128() {
    // INT128_MIN = -170141183460469231731687303715884105728
    return 2 * (1 + 39 + (39 / 3) + 3);
}

template <typename T, size_t N>
StringRef do_money_format(FunctionContext* context, UInt32 scale, T int_value, T frac_value) {
    static_assert(std::is_integral<T>::value);
    const bool is_negative = int_value < 0 || frac_value < 0;

    // do round to frac_part
    // magic number 2: since we need to round frac_part to 2 digits
    if (scale > 2) {
        DCHECK(scale <= 38);
        // do rounding, so we need to reserve 3 digits.
        auto multiplier = common::exp10_i128(std::abs(static_cast<int>(scale - 3)));
        // do devide first to avoid overflow
        // after round frac_value will be positive by design.
        frac_value = std::abs(static_cast<int>(frac_value / multiplier)) + 5;
        frac_value /= 10;
    } else if (scale < 2) {
        DCHECK(frac_value < 100);
        // since scale <= 2, overflow is impossiable
        frac_value = frac_value * common::exp10_i32(2 - scale);
    }

    if (frac_value == 100) {
        if (is_negative) {
            int_value -= 1;
        } else {
            int_value += 1;
        }
        frac_value = 0;
    }

    bool append_sign_manually = false;
    if (is_negative && int_value == 0) {
        // when int_value is 0, result of SimpleItoaWithCommas will contains just zero
        // for Decimal like -0.1234, this will leads to problem, because negative sign is discarded.
        // this is why we introduce argument append_sing_manually.
        append_sign_manually = true;
    }

    char local[N];
    char* p = SimpleItoaWithCommas(int_value, local, sizeof(local));
    const Int32 integer_str_len = N - (p - local);
    const Int32 frac_str_len = 2;
    const Int32 whole_decimal_str_len =
            (append_sign_manually ? 1 : 0) + integer_str_len + 1 + frac_str_len;

    StringRef result = context->create_temp_string_val(whole_decimal_str_len);
    char* result_data = const_cast<char*>(result.data);

    if (append_sign_manually) {
        memset(result_data, '-', 1);
    }

    memcpy(result_data + (append_sign_manually ? 1 : 0), p, integer_str_len);
    *(result_data + whole_decimal_str_len - 3) = '.';
    *(result_data + whole_decimal_str_len - 2) = '0' + std::abs(static_cast<int>(frac_value / 10));
    *(result_data + whole_decimal_str_len - 1) = '0' + std::abs(static_cast<int>(frac_value % 10));
    return result;
};

// Note string value must be valid decimal string which contains two digits after the decimal point
static StringRef do_money_format(FunctionContext* context, const string& value) {
    bool is_positive = (value[0] != '-');
    int32_t result_len = value.size() + (value.size() - (is_positive ? 4 : 5)) / 3;
    StringRef result = context->create_temp_string_val(result_len);
    char* result_data = const_cast<char*>(result.data);
    if (!is_positive) {
        *result_data = '-';
    }
    for (int i = value.size() - 4, j = result_len - 4; i >= 0; i = i - 3) {
        *(result_data + j) = *(value.data() + i);
        if (i - 1 < 0) {
            break;
        }
        *(result_data + j - 1) = *(value.data() + i - 1);
        if (i - 2 < 0) {
            break;
        }
        *(result_data + j - 2) = *(value.data() + i - 2);
        if (j - 3 > 1 || (j - 3 == 1 && is_positive)) {
            *(result_data + j - 3) = ',';
            j -= 4;
        } else {
            j -= 3;
        }
    }
    memcpy(result_data + result_len - 3, value.data() + value.size() - 3, 3);
    return result;
};

} // namespace MoneyFormat
struct MoneyFormatDoubleImpl {
    static DataTypes get_variadic_argument_types() { return {std::make_shared<DataTypeFloat64>()}; }

    static void execute(FunctionContext* context, ColumnString* result_column,
                        const ColumnPtr col_ptr, size_t input_rows_count) {
        const auto* data_column = assert_cast<const ColumnFloat64*>(col_ptr.get());
        // when scale is above 38, we will go here
        for (size_t i = 0; i < input_rows_count; i++) {
            // round to 2 decimal places
            double value =
                    MathFunctions::my_double_round(data_column->get_element(i), 2, false, false);
            StringRef str = MoneyFormat::do_money_format(context, fmt::format("{:.2f}", value));
            result_column->insert_data(str.data, str.size);
        }
    }
};

struct MoneyFormatInt64Impl {
    static DataTypes get_variadic_argument_types() { return {std::make_shared<DataTypeInt64>()}; }

    static void execute(FunctionContext* context, ColumnString* result_column,
                        const ColumnPtr col_ptr, size_t input_rows_count) {
        const auto* data_column = assert_cast<const ColumnVector<Int64>*>(col_ptr.get());
        for (size_t i = 0; i < input_rows_count; i++) {
            Int64 value = data_column->get_element(i);
            StringRef str =
                    MoneyFormat::do_money_format<Int64, MoneyFormat::MAX_FORMAT_LEN_INT64()>(
                            context, 0, value, 0);
            result_column->insert_data(str.data, str.size);
        }
    }
};

struct MoneyFormatInt128Impl {
    static DataTypes get_variadic_argument_types() { return {std::make_shared<DataTypeInt128>()}; }

    static void execute(FunctionContext* context, ColumnString* result_column,
                        const ColumnPtr col_ptr, size_t input_rows_count) {
        const auto* data_column = assert_cast<const ColumnVector<Int128>*>(col_ptr.get());
        // SELECT money_format(170141183460469231731687303715884105728/*INT128_MAX + 1*/) will
        // get "170,141,183,460,469,231,731,687,303,715,884,105,727.00" in doris,
        // see https://github.com/apache/doris/blob/788abf2d7c3c7c2d57487a9608e889e7662d5fb2/be/src/vec/data_types/data_type_number_base.cpp#L124
        for (size_t i = 0; i < input_rows_count; i++) {
            Int128 value = data_column->get_element(i);
            StringRef str =
                    MoneyFormat::do_money_format<Int128, MoneyFormat::MAX_FORMAT_LEN_INT128()>(
                            context, 0, value, 0);
            result_column->insert_data(str.data, str.size);
        }
    }
};

struct MoneyFormatDecimalImpl {
    static DataTypes get_variadic_argument_types() {
        return {std::make_shared<DataTypeDecimal<Decimal128V2>>(27, 9)};
    }

    static void execute(FunctionContext* context, ColumnString* result_column, ColumnPtr col_ptr,
                        size_t input_rows_count) {
        if (auto* decimalv2_column = check_and_get_column<ColumnDecimal<Decimal128V2>>(*col_ptr)) {
            for (size_t i = 0; i < input_rows_count; i++) {
                const Decimal128V2& dec128 = decimalv2_column->get_element(i);
                DecimalV2Value value = DecimalV2Value(dec128.value);
                // unified_frac_value has 3 digits
                auto unified_frac_value = value.frac_value() / 1000000;
                StringRef str =
                        MoneyFormat::do_money_format<Int128,
                                                     MoneyFormat::MAX_FORMAT_LEN_DEC128V2()>(
                                context, 3, value.int_value(), unified_frac_value);

                result_column->insert_data(str.data, str.size);
            }
        } else if (auto* decimal32_column =
                           check_and_get_column<ColumnDecimal<Decimal32>>(*col_ptr)) {
            const UInt32 scale = decimal32_column->get_scale();
            for (size_t i = 0; i < input_rows_count; i++) {
                const Decimal32& frac_part = decimal32_column->get_fractional_part(i);
                const Decimal32& whole_part = decimal32_column->get_whole_part(i);
                StringRef str =
                        MoneyFormat::do_money_format<Int64, MoneyFormat::MAX_FORMAT_LEN_DEC32()>(
                                context, scale, static_cast<Int64>(whole_part.value),
                                static_cast<Int64>(frac_part.value));

                result_column->insert_data(str.data, str.size);
            }
        } else if (auto* decimal64_column =
                           check_and_get_column<ColumnDecimal<Decimal64>>(*col_ptr)) {
            const UInt32 scale = decimal64_column->get_scale();
            for (size_t i = 0; i < input_rows_count; i++) {
                const Decimal64& frac_part = decimal64_column->get_fractional_part(i);
                const Decimal64& whole_part = decimal64_column->get_whole_part(i);

                StringRef str =
                        MoneyFormat::do_money_format<Int64, MoneyFormat::MAX_FORMAT_LEN_DEC64()>(
                                context, scale, whole_part.value, frac_part.value);

                result_column->insert_data(str.data, str.size);
            }
        } else if (auto* decimal128_column =
                           check_and_get_column<ColumnDecimal<Decimal128V3>>(*col_ptr)) {
            const UInt32 scale = decimal128_column->get_scale();
            for (size_t i = 0; i < input_rows_count; i++) {
                const Decimal128V3& frac_part = decimal128_column->get_fractional_part(i);
                const Decimal128V3& whole_part = decimal128_column->get_whole_part(i);

                StringRef str =
                        MoneyFormat::do_money_format<Int128,
                                                     MoneyFormat::MAX_FORMAT_LEN_DEC128V3()>(
                                context, scale, whole_part.value, frac_part.value);

                result_column->insert_data(str.data, str.size);
            }
        } else {
            throw doris::Exception(ErrorCode::INVALID_ARGUMENT,
                                   "Not supported input argument type {}", col_ptr->get_name());
        }
        // TODO: decimal256
        /* else if (auto* decimal256_column =
                           check_and_get_column<ColumnDecimal<Decimal256>>(*col_ptr)) {
            const UInt32 scale = decimal256_column->get_scale();
            const auto multiplier =
                    scale > 2 ? common::exp10_i32(scale - 2) : common::exp10_i32(2 - scale);
            for (size_t i = 0; i < input_rows_count; i++) {
                Decimal256 frac_part = decimal256_column->get_fractional_part(i);
                if (scale > 2) {
                    int delta = ((frac_part % multiplier) << 1) > multiplier;
                    frac_part = Decimal256(frac_part / multiplier + delta);
                } else if (scale < 2) {
                    frac_part = Decimal256(frac_part * multiplier);
                }

                StringRef str = MoneyFormat::do_money_format<int64_t, 26>(
                        context, decimal256_column->get_whole_part(i), frac_part);

                result_column->insert_data(str.data, str.size);
            }
        }*/
    }
};

class FunctionStringLocatePos : public IFunction {
public:
    static constexpr auto name = "locate";
    static FunctionPtr create() { return std::make_shared<FunctionStringLocatePos>(); }
    String get_name() const override { return name; }
    size_t get_number_of_arguments() const override { return 3; }

    DataTypePtr get_return_type_impl(const DataTypes& arguments) const override {
        return std::make_shared<DataTypeInt32>();
    }

    DataTypes get_variadic_argument_types_impl() const override {
        return {std::make_shared<DataTypeString>(), std::make_shared<DataTypeString>(),
                std::make_shared<DataTypeInt32>()};
    }

    bool is_variadic() const override { return true; }

    Status execute_impl(FunctionContext* context, Block& block, const ColumnNumbers& arguments,
                        size_t result, size_t input_rows_count) const override {
        DCHECK_EQ(arguments.size(), 3);
        bool col_const[3];
        ColumnPtr argument_columns[3];
        for (int i = 0; i < 3; ++i) {
            col_const[i] = is_column_const(*block.get_by_position(arguments[i]).column);
        }
        argument_columns[2] = col_const[2] ? static_cast<const ColumnConst&>(
                                                     *block.get_by_position(arguments[2]).column)
                                                     .convert_to_full_column()
                                           : block.get_by_position(arguments[2]).column;
        default_preprocess_parameter_columns(argument_columns, col_const, {0, 1}, block, arguments);

        auto col_left = assert_cast<const ColumnString*>(argument_columns[0].get());
        auto col_right = assert_cast<const ColumnString*>(argument_columns[1].get());
        auto col_pos = assert_cast<const ColumnVector<Int32>*>(argument_columns[2].get());

        ColumnInt32::MutablePtr col_res = ColumnInt32::create();
        auto& vec_res = col_res->get_data();
        vec_res.resize(block.rows());

        if (col_const[0] && col_const[1]) {
            scalar_search<true>(col_left->get_data_at(0), col_right, col_pos->get_data(), vec_res);
        } else if (col_const[0] && !col_const[1]) {
            scalar_search<false>(col_left->get_data_at(0), col_right, col_pos->get_data(), vec_res);
        } else if (!col_const[0] && col_const[1]) {
            vector_search<true>(col_left, col_right, col_pos->get_data(), vec_res);
        } else {
            vector_search<false>(col_left, col_right, col_pos->get_data(), vec_res);
        }
        block.replace_by_position(result, std::move(col_res));
        return Status::OK();
    }

private:
    template <bool Const>
    void scalar_search(const StringRef& ldata, const ColumnString* col_right,
                       const PaddedPODArray<Int32>& posdata, PaddedPODArray<Int32>& res) const {
        const ColumnString::Chars& rdata = col_right->get_chars();
        const ColumnString::Offsets& roffsets = col_right->get_offsets();

        auto size = posdata.size();
        res.resize(size);
        StringRef substr(ldata.data, ldata.size);
        std::shared_ptr<StringSearch> search_ptr(new StringSearch(&substr));

        for (int i = 0; i < size; ++i) {
            if constexpr (!Const) {
                const char* r_raw_str = reinterpret_cast<const char*>(&rdata[roffsets[i - 1]]);
                int r_str_size = roffsets[i] - roffsets[i - 1];

                StringRef str(r_raw_str, r_str_size);
                res[i] = locate_pos(substr, str, search_ptr, posdata[i]);
            } else {
                res[i] = locate_pos(substr, col_right->get_data_at(0), search_ptr, posdata[i]);
            }
        }
    }

    template <bool Const>
    void vector_search(const ColumnString* col_left, const ColumnString* col_right,
                       const PaddedPODArray<Int32>& posdata, PaddedPODArray<Int32>& res) const {
        const ColumnString::Chars& rdata = col_right->get_chars();
        const ColumnString::Offsets& roffsets = col_right->get_offsets();

        const ColumnString::Chars& ldata = col_left->get_chars();
        const ColumnString::Offsets& loffsets = col_left->get_offsets();

        auto size = posdata.size();
        res.resize(size);
        std::shared_ptr<StringSearch> search_ptr;
        for (int i = 0; i < size; ++i) {
            const char* l_raw_str = reinterpret_cast<const char*>(&ldata[loffsets[i - 1]]);
            int l_str_size = loffsets[i] - loffsets[i - 1];

            StringRef substr(l_raw_str, l_str_size);
            if constexpr (!Const) {
                const char* r_raw_str = reinterpret_cast<const char*>(&rdata[roffsets[i - 1]]);
                int r_str_size = roffsets[i] - roffsets[i - 1];

                StringRef str(r_raw_str, r_str_size);
                res[i] = locate_pos(substr, str, search_ptr, posdata[i]);
            } else {
                res[i] = locate_pos(substr, col_right->get_data_at(0), search_ptr, posdata[i]);
            }
        }
    }

    int locate_pos(StringRef substr, StringRef str, std::shared_ptr<StringSearch> search_ptr,
                   int start_pos) const {
        if (substr.size == 0) {
            if (start_pos <= 0) {
                return 0;
            } else if (start_pos == 1) {
                return 1;
            } else if (start_pos > str.size) {
                return 0;
            } else {
                return start_pos;
            }
        }
        // Hive returns 0 for *start_pos <= 0,
        // but throws an exception for *start_pos > str->len.
        // Since returning 0 seems to be Hive's error condition, return 0.
        std::vector<size_t> index;
        size_t char_len = simd::VStringFunctions::get_char_len(str.data, str.size, index);
        if (start_pos <= 0 || start_pos > str.size || start_pos > char_len) {
            return 0;
        }
        if (!search_ptr) {
            search_ptr.reset(new StringSearch(&substr));
        }
        // Input start_pos starts from 1.
        StringRef adjusted_str(str.data + index[start_pos - 1], str.size - index[start_pos - 1]);
        int32_t match_pos = search_ptr->search(&adjusted_str);
        if (match_pos >= 0) {
            // Hive returns the position in the original string starting from 1.
            size_t len = std::min(adjusted_str.size, (size_t)match_pos);
            return start_pos + simd::VStringFunctions::get_char_len(adjusted_str.data, len);
        } else {
            return 0;
        }
    }
};

struct ReplaceImpl {
    static constexpr auto name = "replace";
};

struct ReplaceEmptyImpl {
    static constexpr auto name = "replace_empty";
};

template <typename Impl, bool empty>
class FunctionReplace : public IFunction {
public:
    static constexpr auto name = Impl::name;
    static FunctionPtr create() { return std::make_shared<FunctionReplace<Impl, empty>>(); }
    String get_name() const override { return name; }
    size_t get_number_of_arguments() const override { return 3; }

    DataTypePtr get_return_type_impl(const DataTypes& arguments) const override {
        return std::make_shared<DataTypeString>();
    }

    DataTypes get_variadic_argument_types_impl() const override {
        return {std::make_shared<DataTypeString>(), std::make_shared<DataTypeString>(),
                std::make_shared<DataTypeString>()};
    }

    Status execute_impl(FunctionContext* context, Block& block, const ColumnNumbers& arguments,
                        size_t result, size_t input_rows_count) const override {
        auto col_origin =
                block.get_by_position(arguments[0]).column->convert_to_full_column_if_const();
        auto col_old =
                block.get_by_position(arguments[1]).column->convert_to_full_column_if_const();
        auto col_new =
                block.get_by_position(arguments[2]).column->convert_to_full_column_if_const();

        ColumnString::MutablePtr col_res = ColumnString::create();

        for (int i = 0; i < input_rows_count; ++i) {
            StringRef origin_str =
                    assert_cast<const ColumnString*>(col_origin.get())->get_data_at(i);
            StringRef old_str = assert_cast<const ColumnString*>(col_old.get())->get_data_at(i);
            StringRef new_str = assert_cast<const ColumnString*>(col_new.get())->get_data_at(i);

            std::string result = replace(origin_str.to_string(), old_str.to_string_view(),
                                         new_str.to_string_view());
            col_res->insert_data(result.data(), result.length());
        }

        block.replace_by_position(result, std::move(col_res));
        return Status::OK();
    }

private:
    std::string replace(std::string str, std::string_view old_str, std::string_view new_str) const {
        if (old_str.empty()) {
            if constexpr (empty) {
                return str;
            } else {
                // Different from "Replace" only when the search string is empty.
                // it will insert `new_str` in front of every character and at the end of the old str.
                if (new_str.empty()) {
                    return str;
                }
                std::string result;
                result.reserve(str.length() * (new_str.length() + 1) + new_str.length());
                for (char c : str) {
                    result += new_str;
                    result += c;
                }
                result += new_str;
                return result;
            }
        } else {
            std::string::size_type pos = 0;
            std::string::size_type oldLen = old_str.size();
            std::string::size_type newLen = new_str.size();
            while ((pos = str.find(old_str, pos)) != std::string::npos) {
                str.replace(pos, oldLen, new_str);
                pos += newLen;
            }
            return str;
        }
    }
};

struct ReverseImpl {
    static Status vector(const ColumnString::Chars& data, const ColumnString::Offsets& offsets,
                         ColumnString::Chars& res_data, ColumnString::Offsets& res_offsets) {
        auto rows_count = offsets.size();
        res_offsets.resize(rows_count);
        res_data.reserve(data.size());
        for (ssize_t i = 0; i < rows_count; ++i) {
            auto src_str = reinterpret_cast<const char*>(&data[offsets[i - 1]]);
            int64_t src_len = offsets[i] - offsets[i - 1];
            string dst;
            dst.resize(src_len);
            simd::VStringFunctions::reverse(StringRef((uint8_t*)src_str, src_len),
                                            StringRef((uint8_t*)dst.data(), src_len));
            StringOP::push_value_string(std::string_view(dst.data(), src_len), i, res_data,
                                        res_offsets);
        }
        return Status::OK();
    }
};

template <typename Impl>
class FunctionSubReplace : public IFunction {
public:
    static constexpr auto name = "sub_replace";

    static FunctionPtr create() { return std::make_shared<FunctionSubReplace<Impl>>(); }

    String get_name() const override { return name; }

    DataTypePtr get_return_type_impl(const DataTypes& arguments) const override {
        return make_nullable(std::make_shared<DataTypeString>());
    }

    bool is_variadic() const override { return true; }

    DataTypes get_variadic_argument_types_impl() const override {
        return Impl::get_variadic_argument_types();
    }

    size_t get_number_of_arguments() const override {
        return get_variadic_argument_types_impl().size();
    }

    bool use_default_implementation_for_nulls() const override { return false; }

    Status execute_impl(FunctionContext* context, Block& block, const ColumnNumbers& arguments,
                        size_t result, size_t input_rows_count) const override {
        return Impl::execute_impl(context, block, arguments, result, input_rows_count);
    }
};

struct SubReplaceImpl {
    static Status replace_execute(Block& block, const ColumnNumbers& arguments, size_t result,
                                  size_t input_rows_count) {
        auto res_column = ColumnString::create();
        auto result_column = assert_cast<ColumnString*>(res_column.get());
        auto args_null_map = ColumnUInt8::create(input_rows_count, 0);
        ColumnPtr argument_columns[4];
        for (int i = 0; i < 4; ++i) {
            argument_columns[i] =
                    block.get_by_position(arguments[i]).column->convert_to_full_column_if_const();
            if (auto* nullable = check_and_get_column<ColumnNullable>(*argument_columns[i])) {
                // Danger: Here must dispose the null map data first! Because
                // argument_columns[i]=nullable->get_nested_column_ptr(); will release the mem
                // of column nullable mem of null map
                VectorizedUtils::update_null_map(args_null_map->get_data(),
                                                 nullable->get_null_map_data());
                argument_columns[i] = nullable->get_nested_column_ptr();
            }
        }

        auto data_column = assert_cast<const ColumnString*>(argument_columns[0].get());
        auto mask_column = assert_cast<const ColumnString*>(argument_columns[1].get());
        auto start_column = assert_cast<const ColumnVector<Int32>*>(argument_columns[2].get());
        auto length_column = assert_cast<const ColumnVector<Int32>*>(argument_columns[3].get());

        vector(data_column, mask_column, start_column->get_data(), length_column->get_data(),
               args_null_map->get_data(), result_column, input_rows_count);

        block.get_by_position(result).column =
                ColumnNullable::create(std::move(res_column), std::move(args_null_map));
        return Status::OK();
    }

private:
    static void vector(const ColumnString* data_column, const ColumnString* mask_column,
                       const PaddedPODArray<Int32>& start, const PaddedPODArray<Int32>& length,
                       NullMap& args_null_map, ColumnString* result_column,
                       size_t input_rows_count) {
        ColumnString::Chars& res_chars = result_column->get_chars();
        ColumnString::Offsets& res_offsets = result_column->get_offsets();
        for (size_t row = 0; row < input_rows_count; ++row) {
            StringRef origin_str = data_column->get_data_at(row);
            StringRef new_str = mask_column->get_data_at(row);
            size_t origin_str_len = origin_str.size;
            //input is null, start < 0, len < 0, str_size <= start. return NULL
            if (args_null_map[row] || start[row] < 0 || length[row] < 0 ||
                origin_str_len <= start[row]) {
                res_offsets.push_back(res_chars.size());
                args_null_map[row] = 1;
            } else {
                std::string_view replace_str = new_str.to_string_view();
                std::string result = origin_str.to_string();
                result.replace(start[row], length[row], replace_str);
                result_column->insert_data(result.data(), result.length());
            }
        }
    }
};

struct SubReplaceThreeImpl {
    static DataTypes get_variadic_argument_types() {
        return {std::make_shared<DataTypeString>(), std::make_shared<DataTypeString>(),
                std::make_shared<DataTypeInt32>()};
    }

    static Status execute_impl(FunctionContext* context, Block& block,
                               const ColumnNumbers& arguments, size_t result,
                               size_t input_rows_count) {
        auto params = ColumnInt32::create(input_rows_count);
        auto& strlen_data = params->get_data();

        auto str_col =
                block.get_by_position(arguments[1]).column->convert_to_full_column_if_const();
        if (auto* nullable = check_and_get_column<const ColumnNullable>(*str_col)) {
            str_col = nullable->get_nested_column_ptr();
        }
        auto& str_offset = assert_cast<const ColumnString*>(str_col.get())->get_offsets();

        for (int i = 0; i < input_rows_count; ++i) {
            strlen_data[i] = str_offset[i] - str_offset[i - 1];
        }

        block.insert({std::move(params), std::make_shared<DataTypeInt32>(), "strlen"});
        ColumnNumbers temp_arguments = {arguments[0], arguments[1], arguments[2],
                                        block.columns() - 1};
        return SubReplaceImpl::replace_execute(block, temp_arguments, result, input_rows_count);
    }
};

struct SubReplaceFourImpl {
    static DataTypes get_variadic_argument_types() {
        return {std::make_shared<DataTypeString>(), std::make_shared<DataTypeString>(),
                std::make_shared<DataTypeInt32>(), std::make_shared<DataTypeInt32>()};
    }

    static Status execute_impl(FunctionContext* context, Block& block,
                               const ColumnNumbers& arguments, size_t result,
                               size_t input_rows_count) {
        return SubReplaceImpl::replace_execute(block, arguments, result, input_rows_count);
    }
};

class FunctionConvertTo : public IFunction {
public:
    static constexpr auto name = "convert_to";

    static FunctionPtr create() { return std::make_shared<FunctionConvertTo>(); }

    String get_name() const override { return name; }

    size_t get_number_of_arguments() const override { return 2; }

    DataTypePtr get_return_type_impl(const DataTypes& /*arguments*/) const override {
        return std::make_shared<DataTypeString>();
    }

    Status open(FunctionContext* context, FunctionContext::FunctionStateScope scope) override {
        if (scope != FunctionContext::THREAD_LOCAL) {
            return Status::OK();
        }
        if (!context->is_col_constant(1)) {
            return Status::InvalidArgument(
                    "character argument to convert function must be constant.");
        }
        const auto& character_data = context->get_constant_col(1)->column_ptr->get_data_at(0);
        if (!iequal(character_data.to_string(), "gbk")) {
            return Status::RuntimeError(
                    "Illegal second argument column of function convert. now only support "
                    "convert to character set of gbk");
        }

        return Status::OK();
    }

    Status execute_impl(FunctionContext* context, Block& block, const ColumnNumbers& arguments,
                        size_t result, size_t input_rows_count) const override {
        ColumnPtr argument_column =
                block.get_by_position(arguments[0]).column->convert_to_full_column_if_const();
        const ColumnString* str_col = static_cast<const ColumnString*>(argument_column.get());
        const auto& str_offset = str_col->get_offsets();
        const auto& str_chars = str_col->get_chars();
        auto col_res = ColumnString::create();
        auto& res_offset = col_res->get_offsets();
        auto& res_chars = col_res->get_chars();
        res_offset.resize(input_rows_count);
        // max pinyin size is 6, double of utf8 chinese word 3, add one char to set '~'
        res_chars.resize(str_chars.size() * 2 + input_rows_count);

        size_t in_len = 0, out_len = 0;
        for (int i = 0; i < input_rows_count; ++i) {
            in_len = str_offset[i] - str_offset[i - 1];
            const char* in = reinterpret_cast<const char*>(&str_chars[str_offset[i - 1]]);
            char* out = reinterpret_cast<char*>(&res_chars[res_offset[i - 1]]);
            _utf8_to_pinyin(in, in_len, out, &out_len);
            res_offset[i] = res_offset[i - 1] + out_len;
        }
        res_chars.resize(res_offset[input_rows_count - 1]);
        block.replace_by_position(result, std::move(col_res));
        return Status::OK();
    }

    void _utf8_to_pinyin(const char* in, size_t in_len, char* out, size_t* out_len) const {
        auto do_memcpy = [](char*& dest, const char*& from, size_t size) {
            memcpy_small_allow_read_write_overflow15(dest, from, size);
            dest += size;
            from += size;
        };
        auto from = in;
        auto dest = out;

        while (from - in < in_len) {
            auto length = get_utf8_byte_length(*from);
            if (length != 3) {
                do_memcpy(dest, from, length);
            } else {
                // convert utf8 to unicode code to get pinyin offset
                if (auto tmp = (((int)(*from & 0x0F)) << 12) | (((int)(*(from + 1) & 0x3F)) << 6) |
                               (*(from + 2) & 0x3F);
                    tmp >= START_UNICODE_OFFSET and tmp < END_UNICODE_OFFSET) {
                    const char* buf = nullptr;
                    if (tmp >= START_UNICODE_OFFSET && tmp < MID_UNICODE_OFFSET) {
                        buf = PINYIN_DICT1 + (tmp - START_UNICODE_OFFSET) * MAX_PINYIN_LEN;
                    } else if (tmp >= MID_UNICODE_OFFSET && tmp < END_UNICODE_OFFSET) {
                        buf = PINYIN_DICT2 + (tmp - MID_UNICODE_OFFSET) * MAX_PINYIN_LEN;
                    }

                    auto end = strchr(buf, ' ');
                    auto len = end != nullptr ? end - buf : MAX_PINYIN_LEN;
                    // set first char '~' just make sure all english word lower than chinese word
                    *dest = 126;
                    memcpy(dest + 1, buf, len);
                    dest += (len + 1);
                    from += 3;
                } else {
                    do_memcpy(dest, from, 3);
                }
            }
        }

        *out_len = dest - out;
    }
};

// refer to https://dev.mysql.com/doc/refman/8.0/en/string-functions.html#function_char
//      UTF8
// 多	0xe5, 0xa4, 0x9a	0xb6, 0xe0
// 睿	0xe7, 0x9d, 0xbf	0xee, 0xa3
// 丝	0xe4, 0xb8, 0x9d	0xcb, 0xbf 14989469
// MySQL behaviour:
// mysql> select char(0xe4, 0xb8, 0x9d using utf8);
// +-----------------------------------+
// | char(0xe4, 0xb8, 0x9d using utf8) |
// +-----------------------------------+
// | 丝                                |
// +-----------------------------------+
// 1 row in set, 1 warning (0.00 sec)
// mysql> select char(14989469 using utf8);
// +---------------------------+
// | char(14989469 using utf8) |
// +---------------------------+
// | 丝                        |
// +---------------------------+
// 1 row in set, 1 warning (0.00 sec)
// mysql> select char(0xe5, 0xa4, 0x9a, 0xe7, 0x9d, 0xbf, 0xe4, 0xb8, 0x9d, 68, 111, 114, 105, 115 using utf8);
// +---------------------------------------------------------------------------------------------+
// | char(0xe5, 0xa4, 0x9a, 0xe7, 0x9d, 0xbf, 0xe4, 0xb8, 0x9d, 68, 111, 114, 105, 115 using utf8) |
// +---------------------------------------------------------------------------------------------+
// | 多睿丝 Doris                                                                                 |
// +---------------------------------------------------------------------------------------------+
// mysql> select char(68, 111, 114, 0, 105, null, 115 using utf8);
// +--------------------------------------------------+
// | char(68, 111, 114, 0, 105, null, 115 using utf8) |
// +--------------------------------------------------+
// | Dor is                                           |
// +--------------------------------------------------+

// return null:
// mysql>  select char(255 using utf8);
// +----------------------+
// | char(255 using utf8) |
// +----------------------+
// | NULL                 |
// +----------------------+
// 1 row in set, 2 warnings (0.00 sec)
//
// mysql> show warnings;
// +---------+------+-----------------------------------------------------------------------------------------------------------------------------------------------------------------------------+
// | Level   | Code | Message                                                                                                                                                                     |
// +---------+------+-----------------------------------------------------------------------------------------------------------------------------------------------------------------------------+
// | Warning | 3719 | 'utf8' is currently an alias for the character set UTF8MB3, but will be an alias for UTF8MB4 in a future release. Please consider using UTF8MB4 in order to be unambiguous. |
// | Warning | 1300 | Invalid utf8mb3 character string: 'FF'                                                                                                                                      |
// +---------+------+-----------------------------------------------------------------------------------------------------------------------------------------------------------------------------+
// 2 rows in set (0.01 sec)

// max int value:
// mysql> select char(18446744073709551615);
// +--------------------------------------------------------+
// | char(18446744073709551615)                             |
// +--------------------------------------------------------+
// | 0xFFFFFFFF                                             |
// +--------------------------------------------------------+
// 1 row in set (0.00 sec)
//
// mysql> select char(18446744073709551616);
// +--------------------------------------------------------+
// | char(18446744073709551616)                             |
// +--------------------------------------------------------+
// | 0xFFFFFFFF                                             |
// +--------------------------------------------------------+
// 1 row in set, 1 warning (0.00 sec)
//
// mysql> show warnings;
// +---------+------+-----------------------------------------------------------+
// | Level   | Code | Message                                                   |
// +---------+------+-----------------------------------------------------------+
// | Warning | 1292 | Truncated incorrect DECIMAL value: '18446744073709551616' |
// +---------+------+-----------------------------------------------------------+
// 1 row in set (0.00 sec)

// table columns:
// mysql> select * from t;
// +------+------+------+
// | f1   | f2   | f3   |
// +------+------+------+
// |  228 |  184 |  157 |
// |  228 |  184 |    0 |
// |  228 |  184 |   99 |
// |   99 |  228 |  184 |
// +------+------+------+
// 4 rows in set (0.00 sec)
//
// mysql> select char(f1, f2, f3 using utf8) from t;
// +-----------------------------+
// | char(f1, f2, f3 using utf8) |
// +-----------------------------+
// | 丝                          |
// |                             |
// |                             |
// | c                           |
// +-----------------------------+
// 4 rows in set, 4 warnings (0.00 sec)
//
// mysql> show warnings;
// +---------+------+-----------------------------------------------------------------------------------------------------------------------------------------------------------------------------+
// | Level   | Code | Message                                                                                                                                                                     |
// +---------+------+-----------------------------------------------------------------------------------------------------------------------------------------------------------------------------+
// | Warning | 3719 | 'utf8' is currently an alias for the character set UTF8MB3, but will be an alias for UTF8MB4 in a future release. Please consider using UTF8MB4 in order to be unambiguous. |
// | Warning | 1300 | Invalid utf8mb3 character string: 'E4B800'                                                                                                                                  |
// | Warning | 1300 | Invalid utf8mb3 character string: 'E4B863'                                                                                                                                  |
// | Warning | 1300 | Invalid utf8mb3 character string: 'E4B8'                                                                                                                                    |
// +---------+------+-----------------------------------------------------------------------------------------------------------------------------------------------------------------------------+
class FunctionIntToChar : public IFunction {
public:
    static constexpr auto name = "char";
    static FunctionPtr create() { return std::make_shared<FunctionIntToChar>(); }
    String get_name() const override { return name; }
    size_t get_number_of_arguments() const override { return 0; }
    bool is_variadic() const override { return true; }

    DataTypePtr get_return_type_impl(const DataTypes& arguments) const override {
        return make_nullable(std::make_shared<DataTypeString>());
    }
    bool use_default_implementation_for_nulls() const override { return false; }

    Status execute_impl(FunctionContext* context, Block& block, const ColumnNumbers& arguments,
                        size_t result, size_t input_rows_count) const override {
        DCHECK_GE(arguments.size(), 2);

        int argument_size = arguments.size();
        std::vector<ColumnPtr> str_columns(argument_size - 1);
        std::vector<const ColumnString::Offsets*> offsets_list(argument_size - 1);
        std::vector<const ColumnString::Chars*> chars_list(argument_size - 1);

        // convert each argument columns to column string and then concat the string columns
        for (size_t i = 1; i < argument_size; ++i) {
            if (auto const_column = check_and_get_column<const ColumnConst>(
                        *block.get_by_position(arguments[i]).column)) {
                // ignore null
                if (const_column->only_null()) {
                    str_columns[i - 1] = nullptr;
                } else {
                    auto str_column = ColumnString::create();
                    auto& chars = str_column->get_chars();
                    auto& offsets = str_column->get_offsets();
                    offsets.resize(1);
                    const ColumnVector<Int32>* int_column;
                    if (auto* nullable = check_and_get_column<const ColumnNullable>(
                                const_column->get_data_column())) {
                        int_column = assert_cast<const ColumnVector<Int32>*>(
                                nullable->get_nested_column_ptr().get());
                    } else {
                        int_column = assert_cast<const ColumnVector<Int32>*>(
                                &const_column->get_data_column());
                    }
                    int int_val = int_column->get_int(0);
                    integer_to_char_(0, &int_val, chars, offsets);
                    str_columns[i - 1] =
                            ColumnConst::create(std::move(str_column), input_rows_count);
                }
                offsets_list[i - 1] = nullptr;
                chars_list[i - 1] = nullptr;
            } else {
                auto str_column = ColumnString::create();
                auto& chars = str_column->get_chars();
                auto& offsets = str_column->get_offsets();
                // data.resize(input_rows_count);
                offsets.resize(input_rows_count);

                if (auto nullable = check_and_get_column<const ColumnNullable>(
                            *block.get_by_position(arguments[i]).column)) {
                    const auto* int_data = assert_cast<const ColumnVector<Int32>*>(
                                                   nullable->get_nested_column_ptr().get())
                                                   ->get_data()
                                                   .data();
                    const auto* null_map_data = nullable->get_null_map_data().data();
                    for (size_t j = 0; j < input_rows_count; ++j) {
                        // ignore null
                        if (null_map_data[j]) {
                            offsets[j] = offsets[j - 1];
                        } else {
                            integer_to_char_(j, int_data + j, chars, offsets);
                        }
                    }
                } else {
                    const auto* int_data = assert_cast<const ColumnVector<Int32>*>(
                                                   block.get_by_position(arguments[i]).column.get())
                                                   ->get_data()
                                                   .data();
                    for (size_t j = 0; j < input_rows_count; ++j) {
                        integer_to_char_(j, int_data + j, chars, offsets);
                    }
                }
                offsets_list[i - 1] = &str_column->get_offsets();
                chars_list[i - 1] = &str_column->get_chars();
                str_columns[i - 1] = std::move(str_column);
            }
        }

        auto null_map = ColumnUInt8::create(input_rows_count, 0);
        auto res = ColumnString::create();
        auto& res_data = res->get_chars();
        auto& res_offset = res->get_offsets();

        size_t res_reserve_size = 0;
        for (size_t i = 0; i < argument_size - 1; ++i) {
            if (!str_columns[i]) {
                continue;
            }
            if (auto const_column = check_and_get_column<const ColumnConst>(*str_columns[i])) {
                auto str_column =
                        assert_cast<const ColumnString*>(&(const_column->get_data_column()));
                auto& offsets = str_column->get_offsets();
                res_reserve_size += (offsets[0] - offsets[-1]) * input_rows_count;
            } else {
                for (size_t j = 0; j < input_rows_count; ++j) {
                    size_t append = (*offsets_list[i])[j] - (*offsets_list[i])[j - 1];
                    // check whether the output might overflow(unlikely)
                    if (UNLIKELY(UINT_MAX - append < res_reserve_size)) {
                        return Status::BufferAllocFailed(
                                "function char output is too large to allocate");
                    }
                    res_reserve_size += append;
                }
            }
        }
        if ((UNLIKELY(UINT_MAX - input_rows_count < res_reserve_size))) {
            return Status::BufferAllocFailed("function char output is too large to allocate");
        }

        res_data.resize(res_reserve_size);
        res_offset.resize(input_rows_count);

        for (size_t i = 0; i < input_rows_count; ++i) {
            int current_length = 0;
            for (size_t j = 0; j < argument_size - 1; ++j) {
                if (!str_columns[j]) {
                    continue;
                }
                if (auto const_column = check_and_get_column<const ColumnConst>(*str_columns[j])) {
                    auto str_column =
                            assert_cast<const ColumnString*>(&(const_column->get_data_column()));
                    auto data_item = str_column->get_data_at(0);
                    memcpy_small_allow_read_write_overflow15(
                            &res_data[res_offset[i - 1]] + current_length, data_item.data,
                            data_item.size);
                    current_length += data_item.size;
                } else {
                    auto& current_offsets = *offsets_list[j];
                    auto& current_chars = *chars_list[j];

                    int size = current_offsets[i] - current_offsets[i - 1];
                    if (size > 0) {
                        memcpy_small_allow_read_write_overflow15(
                                &res_data[res_offset[i - 1]] + current_length,
                                &current_chars[current_offsets[i - 1]], size);
                        current_length += size;
                    }
                }
            }
            res_offset[i] = res_offset[i - 1] + current_length;
        }

        // validate utf8
        auto* null_map_data = null_map->get_data().data();
        for (size_t i = 0; i < input_rows_count; ++i) {
            if (!validate_utf8((const char*)(&res_data[res_offset[i - 1]]),
                               res_offset[i] - res_offset[i - 1])) {
                null_map_data[i] = 1;
            }
        }

        block.get_by_position(result).column =
                ColumnNullable::create(std::move(res), std::move(null_map));
        return Status::OK();
    }

private:
    void integer_to_char_(int line_num, const int* num, ColumnString::Chars& chars,
                          IColumn::Offsets& offsets) const {
        if (0 == *num) {
            chars.push_back('\0');
            offsets[line_num] = offsets[line_num - 1] + 1;
            return;
        }
        const char* bytes = (const char*)(num);
#if __BYTE_ORDER == __LITTLE_ENDIAN
        int k = 3;
        for (; k >= 0; --k) {
            if (bytes[k]) {
                break;
            }
        }
        offsets[line_num] = offsets[line_num - 1] + k + 1;
        for (; k >= 0; --k) {
            chars.push_back(bytes[k] ? bytes[k] : '\0');
        }
#else
        int k = 0;
        for (; k < 4; ++k) {
            if (bytes[k]) {
                break;
            }
        }
        offsets[line_num] = offsets[line_num - 1] + 4 - k;
        for (; k < 4; ++k) {
            chars.push_back(bytes[k] ? bytes[k] : '\0');
        }
#endif
    }
};

class FunctionOverlay : public IFunction {
public:
    static constexpr auto name = "overlay";
    static FunctionPtr create() { return std::make_shared<FunctionOverlay>(); }
    String get_name() const override { return name; }
    size_t get_number_of_arguments() const override { return 4; }

    DataTypePtr get_return_type_impl(const DataTypes& arguments) const override {
        return std::make_shared<DataTypeString>();
    }

    Status execute_impl(FunctionContext* context, Block& block, const ColumnNumbers& arguments,
                        size_t result, size_t input_rows_count) const override {
        DCHECK_EQ(arguments.size(), 4);

        bool col_const[4];
        ColumnPtr argument_columns[4];
        for (int i = 0; i < 4; ++i) {
            std::tie(argument_columns[i], col_const[i]) =
                    unpack_if_const(block.get_by_position(arguments[i]).column);
        }
        argument_columns[0] = col_const[0] ? static_cast<const ColumnConst&>(
                                                     *block.get_by_position(arguments[0]).column)
                                                     .convert_to_full_column()
                                           : block.get_by_position(arguments[0]).column;

        default_preprocess_parameter_columns(argument_columns, col_const, {1, 2, 3}, block,
                                             arguments);

        const auto* col_origin = assert_cast<const ColumnString*>(argument_columns[0].get());

        const auto* col_pos = assert_cast<const ColumnVector<Int32>*>(argument_columns[1].get())
                                      ->get_data()
                                      .data();
        const auto* col_len = assert_cast<const ColumnVector<Int32>*>(argument_columns[2].get())
                                      ->get_data()
                                      .data();
        const auto* col_insert = assert_cast<const ColumnString*>(argument_columns[3].get());

        ColumnString::MutablePtr col_res = ColumnString::create();

        if (col_const[1] && col_const[2] && col_const[3]) {
            vector_const(col_origin, col_pos, col_len, col_insert, col_res, input_rows_count);
        } else {
            vector(col_origin, col_pos, col_len, col_insert, col_res, input_rows_count);
        }

        block.replace_by_position(result, std::move(col_res));
        return Status::OK();
    }

private:
    // get the new str size
    static std::pair<bool, size_t> get_size(size_t& str_size, int& pos, int& len,
                                            size_t& ins_size) {
        if (pos > str_size || pos < 1) {
            return {true, str_size};
        }
        if (len < 0 || pos + len - 1 >= str_size) {
            len = str_size - pos + 1;
            return {false, pos + ins_size - 1};
        }
        return {false, str_size - len + ins_size};
    }

    static void vector_const(const ColumnString* col_origin, int const* col_pos, int const* col_len,
                             const ColumnString* col_insert, ColumnString::MutablePtr& col_res,
                             size_t input_rows_count) {
        auto& col_res_chars = col_res->get_chars();
        auto& col_res_offsets = col_res->get_offsets();
        StringRef origin_str;
        StringRef insert_str = col_insert->get_data_at(0);
        auto pos = col_pos[0];
        for (size_t i = 0; i < input_rows_count; i++) {
            origin_str = col_origin->get_data_at(i);
            auto len = col_len[0];

            if (auto [is_origin, offset] = get_size(origin_str.size, pos, len, insert_str.size);
                is_origin) {
                col_res->insert_data(origin_str.data, offset);
            } else {
                const auto old_size = col_res_chars.size();
                col_res_chars.resize(old_size + offset);
                // There are three stages here
                // 1. copy origin_str with index 0 to pos - 2
                // 2. copy all of insert_str.
                // 3. copy origin_str from pos+len-1 to the end of the line.
                memcpy(col_res_chars.data() + old_size, origin_str.data, pos - 1);
                memcpy(col_res_chars.data() + old_size + pos - 1, insert_str.data, insert_str.size);
                memcpy(col_res_chars.data() + old_size + pos - 1 + insert_str.size,
                       origin_str.data + pos + len - 1, origin_str.size - pos - len + 1);
                col_res_offsets.push_back(offset + old_size);
            }
        }
    }

    static void vector(const ColumnString* col_origin, int const* col_pos, int const* col_len,
                       const ColumnString* col_insert, ColumnString::MutablePtr& col_res,
                       size_t input_rows_count) {
        auto& col_res_chars = col_res->get_chars();
        auto& col_res_offsets = col_res->get_offsets();
        StringRef origin_str, insert_str;
        int pos, len;
        for (size_t i = 0; i < input_rows_count; i++) {
            origin_str = col_origin->get_data_at(i);
            pos = col_pos[i];
            len = col_len[i];
            insert_str = col_insert->get_data_at(i);

            if (auto [is_origin, offset] = get_size(origin_str.size, pos, len, insert_str.size);
                is_origin) {
                col_res->insert_data(origin_str.data, offset);
            } else {
                const auto old_size = col_res_chars.size();
                col_res_chars.resize(old_size + offset);
                memcpy(col_res_chars.data() + old_size, origin_str.data, pos - 1);
                memcpy(col_res_chars.data() + old_size + pos - 1, insert_str.data, insert_str.size);
                memcpy(col_res_chars.data() + old_size + pos - 1 + insert_str.size,
                       origin_str.data + pos + len - 1, origin_str.size - pos - len + 1);
                col_res_offsets.push_back(offset + old_size);
            }
        }
    }
};
} // namespace doris::vectorized<|MERGE_RESOLUTION|>--- conflicted
+++ resolved
@@ -25,11 +25,8 @@
 #include <algorithm>
 #include <array>
 #include <boost/iterator/iterator_facade.hpp>
-<<<<<<< HEAD
+#include <cmath>
 #include <codecvt>
-=======
-#include <cmath>
->>>>>>> 3eed7b7c
 #include <cstddef>
 #include <cstdlib>
 #include <iomanip>
@@ -390,7 +387,6 @@
     }
 };
 
-<<<<<<< HEAD
 class FunctionAutoPartitionName : public IFunction {
 public:
     static constexpr auto name = "auto_partition_name";
@@ -565,175 +561,6 @@
     }
 };
 
-struct SubstringUtilOld {
-    static constexpr auto name = "substring";
-
-    static void substring_execute(Block& block, const ColumnNumbers& arguments, size_t result,
-                                  size_t input_rows_count) {
-        DCHECK_EQ(arguments.size(), 3);
-        auto res = ColumnString::create();
-        auto null_map = ColumnUInt8::create(input_rows_count, 0);
-
-        bool col_const[3];
-        ColumnPtr argument_columns[3];
-        for (int i = 0; i < 3; ++i) {
-            col_const[i] = is_column_const(*block.get_by_position(arguments[i]).column);
-        }
-        argument_columns[0] = col_const[0] ? static_cast<const ColumnConst&>(
-                                                     *block.get_by_position(arguments[0]).column)
-                                                     .convert_to_full_column()
-                                           : block.get_by_position(arguments[0]).column;
-
-        default_preprocess_parameter_columns(argument_columns, col_const, {1, 2}, block, arguments);
-
-        for (int i = 0; i < 3; i++) {
-            check_set_nullable(argument_columns[i], null_map, col_const[i]);
-        }
-
-        const auto* specific_str_column =
-                assert_cast<const ColumnString*>(argument_columns[0].get());
-        const auto* specific_start_column =
-                assert_cast<const ColumnVector<Int32>*>(argument_columns[1].get());
-        const auto* specific_len_column =
-                assert_cast<const ColumnVector<Int32>*>(argument_columns[2].get());
-
-        auto vectors = vectors_utf8<false>;
-        bool is_ascii = simd::VStringFunctions::is_ascii(
-                {specific_str_column->get_chars().data(), specific_str_column->get_chars().size()});
-        if (col_const[1] && col_const[2] && is_ascii) {
-            vectors = vectors_ascii<true>;
-        } else if (col_const[1] && col_const[2]) {
-            vectors = vectors_utf8<true>;
-        } else if (is_ascii) {
-            vectors = vectors_ascii<false>;
-        }
-        vectors(specific_str_column->get_chars(), specific_str_column->get_offsets(),
-                specific_start_column->get_data(), specific_len_column->get_data(),
-                null_map->get_data(), res->get_chars(), res->get_offsets());
-
-        block.get_by_position(result).column =
-                ColumnNullable::create(std::move(res), std::move(null_map));
-    }
-
-private:
-    template <bool is_const>
-    static void vectors_utf8(const ColumnString::Chars& chars, const ColumnString::Offsets& offsets,
-                             const PaddedPODArray<Int32>& start, const PaddedPODArray<Int32>& len,
-                             NullMap& null_map, ColumnString::Chars& res_chars,
-                             ColumnString::Offsets& res_offsets) {
-        size_t size = offsets.size();
-        res_offsets.resize(size);
-        res_chars.reserve(chars.size());
-
-        std::array<std::byte, 128 * 1024> buf;
-        PMR::monotonic_buffer_resource pool {buf.data(), buf.size()};
-        PMR::vector<size_t> index {&pool};
-
-        if constexpr (is_const) {
-            if (start[0] == 0 || len[0] <= 0) {
-                for (size_t i = 0; i < size; ++i) {
-                    StringOP::push_empty_string(i, res_chars, res_offsets);
-                }
-                return;
-            }
-        }
-
-        for (size_t i = 0; i < size; ++i) {
-            int str_size = offsets[i] - offsets[i - 1];
-            const char* str_data = (char*)chars.data() + offsets[i - 1];
-            int start_value = is_const ? start[0] : start[i];
-            int len_value = is_const ? len[0] : len[i];
-
-            // return empty string if start > src.length
-            if (start_value > str_size || str_size == 0 || start_value == 0 || len_value <= 0) {
-                StringOP::push_empty_string(i, res_chars, res_offsets);
-                continue;
-            }
-
-            size_t byte_pos = 0;
-            index.clear();
-            for (size_t j = 0, char_size = 0; j < str_size; j += char_size) {
-                char_size = get_utf8_byte_length(str_data[j]);
-                index.push_back(j);
-                if (start_value > 0 && index.size() > start_value + len_value) {
-                    break;
-                }
-            }
-
-            int fixed_pos = start_value;
-            if (fixed_pos < -(int)index.size()) {
-                StringOP::push_empty_string(i, res_chars, res_offsets);
-                continue;
-            }
-            if (fixed_pos < 0) {
-                fixed_pos = index.size() + fixed_pos + 1;
-            }
-            if (fixed_pos > index.size()) {
-                StringOP::push_null_string(i, res_chars, res_offsets, null_map);
-                continue;
-            }
-
-            byte_pos = index[fixed_pos - 1];
-            size_t fixed_len = str_size - byte_pos;
-            if (fixed_pos + len_value <= index.size()) {
-                fixed_len = index[fixed_pos + len_value - 1] - byte_pos;
-            }
-
-            if (byte_pos <= str_size && fixed_len > 0) {
-                StringOP::push_value_string_reserved_and_allow_overflow(
-                        {str_data + byte_pos, fixed_len}, i, res_chars, res_offsets);
-            } else {
-                StringOP::push_empty_string(i, res_chars, res_offsets);
-            }
-        }
-    }
-
-    template <bool is_const>
-    static void vectors_ascii(const ColumnString::Chars& chars,
-                              const ColumnString::Offsets& offsets,
-                              const PaddedPODArray<Int32>& start, const PaddedPODArray<Int32>& len,
-                              NullMap& null_map, ColumnString::Chars& res_chars,
-                              ColumnString::Offsets& res_offsets) {
-        size_t size = offsets.size();
-        res_offsets.resize(size);
-
-        if constexpr (is_const) {
-            if (start[0] == 0 || len[0] <= 0) {
-                for (size_t i = 0; i < size; ++i) {
-                    StringOP::push_empty_string(i, res_chars, res_offsets);
-                }
-                return;
-            }
-            res_chars.reserve(std::min(chars.size(), len[0] * size));
-        } else {
-            res_chars.reserve(chars.size());
-        }
-
-        for (size_t i = 0; i < size; ++i) {
-            int str_size = offsets[i] - offsets[i - 1];
-            const char* str_data = (char*)chars.data() + offsets[i - 1];
-
-            int start_value = is_const ? start[0] : start[i];
-            int len_value = is_const ? len[0] : len[i];
-
-            if (start_value > str_size || start_value < -str_size || str_size == 0 ||
-                len_value <= 0) {
-                StringOP::push_empty_string(i, res_chars, res_offsets);
-                continue;
-            }
-            int fixed_pos = start_value - 1;
-            if (fixed_pos < 0) {
-                fixed_pos = str_size + fixed_pos + 1;
-            }
-            size_t fixed_len = std::min(str_size - fixed_pos, len_value);
-            StringOP::push_value_string_reserved_and_allow_overflow(
-                    {str_data + fixed_pos, fixed_len}, i, res_chars, res_offsets);
-        }
-    }
-};
-
-=======
->>>>>>> 3eed7b7c
 template <typename Impl>
 class FunctionSubstring : public IFunction {
 public:
