// Licensed to the Apache Software Foundation (ASF) under one
// or more contributor license agreements.  See the NOTICE file
// distributed with this work for additional information
// regarding copyright ownership.  The ASF licenses this file
// to you under the Apache License, Version 2.0 (the
// "License"); you may not use this file except in compliance
// with the License.  You may obtain a copy of the License at
//
//   http://www.apache.org/licenses/LICENSE-2.0
//
// Unless required by applicable law or agreed to in writing,
// software distributed under the License is distributed on an
// "AS IS" BASIS, WITHOUT WARRANTIES OR CONDITIONS OF ANY
// KIND, either express or implied.  See the License for the
// specific language governing permissions and limitations
// under the License.

#pragma once

#include <iconv.h>
#include <stddef.h>

#include <memory>

#include "util/string_util.h"
#include "vec/columns/column.h"
#ifndef USE_LIBCPP
#include <memory_resource>
#define PMR std::pmr
#else
#include <boost/container/pmr/monotonic_buffer_resource.hpp>
#include <boost/container/pmr/vector.hpp>
#define PMR boost::container::pmr
#endif

#include <fmt/core.h>
#include <fmt/format.h>
#include <fmt/ranges.h>

#include <cstdint>
#include <string>
#include <string_view>

#include "exprs/math_functions.h"
#include "exprs/string_functions.h"
#include "udf/udf.h"
#include "util/md5.h"
#include "util/simd/vstring_function.h"
#include "util/sm3.h"
#include "util/url_parser.h"
#include "vec/columns/column_array.h"
#include "vec/columns/column_decimal.h"
#include "vec/columns/column_nullable.h"
#include "vec/columns/column_string.h"
#include "vec/columns/columns_number.h"
#include "vec/common/assert_cast.h"
#include "vec/common/string_ref.h"
#include "vec/data_types/data_type_array.h"
#include "vec/data_types/data_type_decimal.h"
#include "vec/data_types/data_type_nullable.h"
#include "vec/data_types/data_type_number.h"
#include "vec/data_types/data_type_string.h"
#include "vec/functions/function.h"
#include "vec/functions/function_helpers.h"
#include "vec/utils/util.hpp"

namespace doris::vectorized {

inline size_t get_char_len(const std::string_view& str, std::vector<size_t>* str_index) {
    size_t char_len = 0;
    for (size_t i = 0, char_size = 0; i < str.length(); i += char_size) {
        char_size = UTF8_BYTE_LENGTH[(unsigned char)str[i]];
        str_index->push_back(i);
        ++char_len;
    }
    return char_len;
}

inline size_t get_char_len(const StringVal& str, std::vector<size_t>* str_index) {
    size_t char_len = 0;
    for (size_t i = 0, char_size = 0; i < str.len; i += char_size) {
        char_size = UTF8_BYTE_LENGTH[(unsigned char)(str.ptr)[i]];
        str_index->push_back(i);
        ++char_len;
    }
    return char_len;
}

inline size_t get_char_len(const StringValue& str, size_t end_pos) {
    size_t char_len = 0;
    for (size_t i = 0, char_size = 0; i < std::min(str.len, end_pos); i += char_size) {
        char_size = UTF8_BYTE_LENGTH[(unsigned char)(str.ptr)[i]];
        ++char_len;
    }
    return char_len;
}

struct StringOP {
    static void push_empty_string(int index, ColumnString::Chars& chars,
                                  ColumnString::Offsets& offsets) {
        offsets[index] = chars.size();
    }

    static void push_null_string(int index, ColumnString::Chars& chars,
                                 ColumnString::Offsets& offsets, NullMap& null_map) {
        null_map[index] = 1;
        push_empty_string(index, chars, offsets);
    }

    static void push_value_string(const std::string_view& string_value, int index,
                                  ColumnString::Chars& chars, ColumnString::Offsets& offsets) {
        chars.insert(string_value.data(), string_value.data() + string_value.size());
        offsets[index] = chars.size();
    }
};

struct SubstringUtil {
    static constexpr auto name = "substring";

    static void substring_execute(Block& block, const ColumnNumbers& arguments, size_t result,
                                  size_t input_rows_count) {
        DCHECK_EQ(arguments.size(), 3);
        auto null_map = ColumnUInt8::create(input_rows_count, 0);

        ColumnPtr argument_columns[3];

        for (int i = 0; i < 3; ++i) {
            argument_columns[i] =
                    block.get_by_position(arguments[i]).column->convert_to_full_column_if_const();
            if (auto* nullable = check_and_get_column<ColumnNullable>(*argument_columns[i])) {
                // Danger: Here must dispose the null map data first! Because
                // argument_columns[i]=nullable->get_nested_column_ptr(); will release the mem
                // of column nullable mem of null map
                VectorizedUtils::update_null_map(null_map->get_data(),
                                                 nullable->get_null_map_data());
                argument_columns[i] = nullable->get_nested_column_ptr();
            }
        }

        auto res = ColumnString::create();

        auto specific_str_column = assert_cast<const ColumnString*>(argument_columns[0].get());
        auto specific_start_column =
                assert_cast<const ColumnVector<Int32>*>(argument_columns[1].get());
        auto specific_len_column =
                assert_cast<const ColumnVector<Int32>*>(argument_columns[2].get());

        vector(specific_str_column->get_chars(), specific_str_column->get_offsets(),
               specific_start_column->get_data(), specific_len_column->get_data(),
               null_map->get_data(), res->get_chars(), res->get_offsets());

        block.get_by_position(result).column =
                ColumnNullable::create(std::move(res), std::move(null_map));
    }

private:
    static void vector(const ColumnString::Chars& chars, const ColumnString::Offsets& offsets,
                       const PaddedPODArray<Int32>& start, const PaddedPODArray<Int32>& len,
                       NullMap& null_map, ColumnString::Chars& res_chars,
                       ColumnString::Offsets& res_offsets) {
        int size = offsets.size();
        res_offsets.resize(size);
        res_chars.reserve(chars.size());

        std::array<std::byte, 128 * 1024> buf;
        PMR::monotonic_buffer_resource pool {buf.data(), buf.size()};
        PMR::vector<size_t> index {&pool};

        PMR::vector<std::pair<const unsigned char*, int>> strs(&pool);
        strs.resize(size);
        auto* __restrict data_ptr = chars.data();
        auto* __restrict offset_ptr = offsets.data();
        for (int i = 0; i < size; ++i) {
            strs[i].first = data_ptr + offset_ptr[i - 1];
            strs[i].second = offset_ptr[i] - offset_ptr[i - 1];
        }

        for (int i = 0; i < size; ++i) {
            auto [raw_str, str_size] = strs[i];
            // return empty string if start > src.length
            if (start[i] > str_size || str_size == 0 || start[i] == 0 || len[i] <= 0) {
                StringOP::push_empty_string(i, res_chars, res_offsets);
                continue;
            }
            // reference to string_function.cpp: substring
            size_t byte_pos = 0;
            index.clear();
            for (size_t j = 0, char_size = 0; j < str_size; j += char_size) {
                char_size = UTF8_BYTE_LENGTH[(unsigned char)(raw_str)[j]];
                index.push_back(j);
                if (start[i] > 0 && index.size() > start[i] + len[i]) {
                    break;
                }
            }

            int fixed_pos = start[i];
            if (fixed_pos < -(int)index.size()) {
                StringOP::push_empty_string(i, res_chars, res_offsets);
                continue;
            }
            if (fixed_pos < 0) {
                fixed_pos = index.size() + fixed_pos + 1;
            }
            if (fixed_pos > index.size()) {
                StringOP::push_null_string(i, res_chars, res_offsets, null_map);
                continue;
            }

            byte_pos = index[fixed_pos - 1];
            int fixed_len = str_size - byte_pos;
            if (fixed_pos + len[i] <= index.size()) {
                fixed_len = index[fixed_pos + len[i] - 1] - byte_pos;
            }

            if (byte_pos <= str_size && fixed_len > 0) {
                // return StringVal(str.ptr + byte_pos, fixed_len);
                StringOP::push_value_string(
                        std::string_view {reinterpret_cast<const char*>(raw_str + byte_pos),
                                          (size_t)fixed_len},
                        i, res_chars, res_offsets);
            } else {
                StringOP::push_empty_string(i, res_chars, res_offsets);
            }
        }
    }
};

template <typename Impl>
class FunctionSubstring : public IFunction {
public:
    static constexpr auto name = SubstringUtil::name;
    String get_name() const override { return name; }
    static FunctionPtr create() { return std::make_shared<FunctionSubstring<Impl>>(); }

    DataTypePtr get_return_type_impl(const DataTypes& arguments) const override {
        return make_nullable(std::make_shared<DataTypeString>());
    }
    DataTypes get_variadic_argument_types_impl() const override {
        return Impl::get_variadic_argument_types();
    }
    size_t get_number_of_arguments() const override {
        return get_variadic_argument_types_impl().size();
    }

    bool use_default_implementation_for_nulls() const override { return false; }
    bool use_default_implementation_for_constants() const override { return true; }

    Status execute_impl(FunctionContext* context, Block& block, const ColumnNumbers& arguments,
                        size_t result, size_t input_rows_count) override {
        return Impl::execute_impl(context, block, arguments, result, input_rows_count);
    }
};

struct Substr3Impl {
    static DataTypes get_variadic_argument_types() {
        return {std::make_shared<DataTypeString>(), std::make_shared<DataTypeInt32>(),
                std::make_shared<DataTypeInt32>()};
    }

    static Status execute_impl(FunctionContext* context, Block& block,
                               const ColumnNumbers& arguments, size_t result,
                               size_t input_rows_count) {
        SubstringUtil::substring_execute(block, arguments, result, input_rows_count);
        return Status::OK();
    }
};

struct Substr2Impl {
    static DataTypes get_variadic_argument_types() {
        return {std::make_shared<DataTypeString>(), std::make_shared<DataTypeInt32>()};
    }

    static Status execute_impl(FunctionContext* context, Block& block,
                               const ColumnNumbers& arguments, size_t result,
                               size_t input_rows_count) {
        auto params = ColumnInt32::create(input_rows_count);
        auto& strlen_data = params->get_data();

        auto str_col =
                block.get_by_position(arguments[0]).column->convert_to_full_column_if_const();
        if (auto* nullable = check_and_get_column<const ColumnNullable>(*str_col)) {
            str_col = nullable->get_nested_column_ptr();
        }
        auto& str_offset = assert_cast<const ColumnString*>(str_col.get())->get_offsets();

        for (int i = 0; i < input_rows_count; ++i) {
            strlen_data[i] = str_offset[i] - str_offset[i - 1];
        }

        block.insert({std::move(params), std::make_shared<DataTypeInt32>(), "strlen"});

        ColumnNumbers temp_arguments = {arguments[0], arguments[1], block.columns() - 1};

        SubstringUtil::substring_execute(block, temp_arguments, result, input_rows_count);
        return Status::OK();
    }
};

template <bool Reverse>
class FunctionMaskPartial;
class FunctionMask : public IFunction {
public:
    static constexpr auto name = "mask";
    static constexpr unsigned char DEFAULT_UPPER_MASK = 'X';
    static constexpr unsigned char DEFAULT_LOWER_MASK = 'x';
    static constexpr unsigned char DEFAULT_NUMBER_MASK = 'n';
    String get_name() const override { return name; }
    static FunctionPtr create() { return std::make_shared<FunctionMask>(); }

    DataTypePtr get_return_type_impl(const DataTypes& arguments) const override {
        return std::make_shared<DataTypeString>();
    }

    size_t get_number_of_arguments() const override { return 0; }

    bool is_variadic() const override { return true; }

    bool use_default_implementation_for_nulls() const override { return true; }
    bool use_default_implementation_for_constants() const override { return false; }

    Status execute_impl(FunctionContext* context, Block& block, const ColumnNumbers& arguments,
                        size_t result, size_t input_rows_count) override {
        DCHECK_GE(arguments.size(), 1);
        DCHECK_LE(arguments.size(), 4);

        char upper = DEFAULT_UPPER_MASK, lower = DEFAULT_LOWER_MASK, number = DEFAULT_NUMBER_MASK;

        auto res = ColumnString::create();
        const auto& source_column =
                assert_cast<const ColumnString&>(*block.get_by_position(arguments[0]).column);

        if (arguments.size() > 1) {
            auto& col = *block.get_by_position(arguments[1]).column;
            auto string_ref = col.get_data_at(0);
            if (string_ref.size > 0) upper = *string_ref.data;
        }

        if (arguments.size() > 2) {
            auto& col = *block.get_by_position(arguments[2]).column;
            auto string_ref = col.get_data_at(0);
            if (string_ref.size > 0) lower = *string_ref.data;
        }

        if (arguments.size() > 3) {
            auto& col = *block.get_by_position(arguments[3]).column;
            auto string_ref = col.get_data_at(0);
            if (string_ref.size > 0) number = *string_ref.data;
        }

        if (arguments.size() > 4) {
            return Status::InvalidArgument(
                    fmt::format("too many arguments for function {}", get_name()));
        }

        vector_mask(source_column, *res, upper, lower, number);

        block.get_by_position(result).column = std::move(res);

        return Status::OK();
    }
    friend class FunctionMaskPartial<true>;
    friend class FunctionMaskPartial<false>;

private:
    static void vector_mask(const ColumnString& source, ColumnString& result, const char upper,
                            const char lower, const char number) {
        result.get_chars().resize(source.get_chars().size());
        result.get_offsets().resize(source.get_offsets().size());
        memcpy(result.get_offsets().data(), source.get_offsets().data(),
               source.get_offsets().size() * sizeof(ColumnString::Offset));

        const unsigned char* src = source.get_chars().data();
        const size_t size = source.get_chars().size();
        unsigned char* res = result.get_chars().data();
        mask(src, size, upper, lower, number, res);
    }

    static void mask(const unsigned char* __restrict src, const size_t size,
                     const unsigned char upper, const unsigned char lower,
                     const unsigned char number, unsigned char* __restrict res) {
        for (size_t i = 0; i != size; ++i) {
            auto c = src[i];
            if (c >= 'A' && c <= 'Z') {
                res[i] = upper;
            } else if (c >= 'a' && c <= 'z') {
                res[i] = lower;
            } else if (c >= '0' && c <= '9') {
                res[i] = number;
            } else {
                res[i] = c;
            }
        }
    }
};

template <bool Reverse>
class FunctionMaskPartial : public IFunction {
public:
    static constexpr auto name = Reverse ? "mask_last_n" : "mask_first_n";
    String get_name() const override { return name; }
    static FunctionPtr create() { return std::make_shared<FunctionMaskPartial>(); }

    DataTypePtr get_return_type_impl(const DataTypes& arguments) const override {
        return std::make_shared<DataTypeString>();
    }

    size_t get_number_of_arguments() const override { return 0; }

    bool is_variadic() const override { return true; }

    bool use_default_implementation_for_nulls() const override { return true; }
    bool use_default_implementation_for_constants() const override { return false; }

    Status execute_impl(FunctionContext* context, Block& block, const ColumnNumbers& arguments,
                        size_t result, size_t input_rows_count) override {
        DCHECK_GE(arguments.size(), 1);
        DCHECK_LE(arguments.size(), 2);

        int n = -1;

        auto res = ColumnString::create();
        const ColumnString& source_column =
                assert_cast<const ColumnString&>(*block.get_by_position(arguments[0]).column);

        if (arguments.size() == 2) {
            auto& col = *block.get_by_position(arguments[1]).column;
            n = col.get_int(0);
        } else if (arguments.size() > 2) {
            return Status::InvalidArgument(
                    fmt::format("too many arguments for function {}", get_name()));
        }

        if (n == -1) {
            FunctionMask::vector_mask(source_column, *res, FunctionMask::DEFAULT_UPPER_MASK,
                                      FunctionMask::DEFAULT_LOWER_MASK,
                                      FunctionMask::DEFAULT_NUMBER_MASK);
        } else if (n > 0) {
            vector(source_column, n, *res);
        }

        block.get_by_position(result).column = std::move(res);

        return Status::OK();
    }

private:
    static void vector(const ColumnString& src, int n, ColumnString& result) {
        const auto num_rows = src.size();
        auto* chars = src.get_chars().data();
        auto* offsets = src.get_offsets().data();
        result.get_chars().resize(src.get_chars().size());
        result.get_offsets().resize(src.get_offsets().size());
        memcpy(result.get_offsets().data(), src.get_offsets().data(),
               src.get_offsets().size() * sizeof(ColumnString::Offset));
        auto* res = result.get_chars().data();

        for (ssize_t i = 0; i != num_rows; ++i) {
            auto offset = offsets[i - 1];
            int len = offsets[i] - offset;
            if constexpr (Reverse) {
                auto start = std::max(len - n, 0);
                if (start > 0) memcpy(&res[offset], &chars[offset], start);
                offset += start;
            } else {
                if (n < len) memcpy(&res[offset + n], &chars[offset + n], len - n);
            }

            len = std::min(n, len);
            FunctionMask::mask(&chars[offset], len, FunctionMask::DEFAULT_UPPER_MASK,
                               FunctionMask::DEFAULT_LOWER_MASK, FunctionMask::DEFAULT_NUMBER_MASK,
                               &res[offset]);
        }
    }
};

class FunctionLeft : public IFunction {
public:
    static constexpr auto name = "left";
    static FunctionPtr create() { return std::make_shared<FunctionLeft>(); }
    String get_name() const override { return name; }
    size_t get_number_of_arguments() const override { return 2; }
    DataTypePtr get_return_type_impl(const DataTypes& arguments) const override {
        return make_nullable(std::make_shared<DataTypeString>());
    }

    bool use_default_implementation_for_nulls() const override { return false; }
    bool use_default_implementation_for_constants() const override { return true; }

    Status execute_impl(FunctionContext* context, Block& block, const ColumnNumbers& arguments,
                        size_t result, size_t input_rows_count) override {
        auto int_type = std::make_shared<DataTypeInt32>();
        size_t num_columns_without_result = block.columns();
        block.insert({int_type->create_column_const(input_rows_count, to_field(1)), int_type,
                      "const 1"});
        ColumnNumbers temp_arguments(3);
        temp_arguments[0] = arguments[0];
        temp_arguments[1] = num_columns_without_result;
        temp_arguments[2] = arguments[1];
        SubstringUtil::substring_execute(block, temp_arguments, result, input_rows_count);
        return Status::OK();
    }
};

class FunctionRight : public IFunction {
public:
    static constexpr auto name = "right";
    static FunctionPtr create() { return std::make_shared<FunctionRight>(); }
    String get_name() const override { return name; }
    size_t get_number_of_arguments() const override { return 2; }
    DataTypePtr get_return_type_impl(const DataTypes& arguments) const override {
        return make_nullable(std::make_shared<DataTypeString>());
    }

    bool use_default_implementation_for_nulls() const override { return false; }
    bool use_default_implementation_for_constants() const override { return true; }

    Status execute_impl(FunctionContext* context, Block& block, const ColumnNumbers& arguments,
                        size_t result, size_t input_rows_count) override {
        auto int_type = std::make_shared<DataTypeInt32>();
        auto params1 = ColumnInt32::create(input_rows_count);
        auto params2 = ColumnInt32::create(input_rows_count);
        size_t num_columns_without_result = block.columns();

        // params1 = max(arg[1], -len(arg))
        auto& index_data = params1->get_data();
        auto& strlen_data = params2->get_data();

        // we don't have to update null_map because FunctionSubstring will
        // update it
        // getNestedColumnIfNull arg[0]
        auto str_col =
                block.get_by_position(arguments[0]).column->convert_to_full_column_if_const();
        if (auto* nullable = check_and_get_column<const ColumnNullable>(*str_col)) {
            str_col = nullable->get_nested_column_ptr();
        }
        auto& str_offset = assert_cast<const ColumnString*>(str_col.get())->get_offsets();

        // getNestedColumnIfNull arg[1]
        auto pos_col =
                block.get_by_position(arguments[1]).column->convert_to_full_column_if_const();
        if (auto* nullable = check_and_get_column<const ColumnNullable>(*pos_col)) {
            pos_col = nullable->get_nested_column_ptr();
        }
        auto& pos_data = assert_cast<const ColumnInt32*>(pos_col.get())->get_data();

        for (int i = 0; i < input_rows_count; ++i) {
            strlen_data[i] = str_offset[i] - str_offset[i - 1];
        }

        for (int i = 0; i < input_rows_count; ++i) {
            index_data[i] = std::max(-pos_data[i], -strlen_data[i]);
        }

        block.insert({std::move(params1), int_type, "index"});
        block.insert({std::move(params2), int_type, "strlen"});

        ColumnNumbers temp_arguments(3);
        temp_arguments[0] = arguments[0];
        temp_arguments[1] = num_columns_without_result;
        temp_arguments[2] = num_columns_without_result + 1;
        SubstringUtil::substring_execute(block, temp_arguments, result, input_rows_count);
        return Status::OK();
    }
};

struct NullOrEmptyImpl {
    static DataTypes get_variadic_argument_types() { return {std::make_shared<DataTypeUInt8>()}; }

    static Status execute(FunctionContext* context, Block& block, const ColumnNumbers& arguments,
                          size_t result, size_t input_rows_count, bool reverse) {
        auto res_map = ColumnUInt8::create(input_rows_count, 0);

        auto column = block.get_by_position(arguments[0]).column;
        if (auto* nullable = check_and_get_column<const ColumnNullable>(*column)) {
            column = nullable->get_nested_column_ptr();
            VectorizedUtils::update_null_map(res_map->get_data(), nullable->get_null_map_data());
        }
        auto str_col = assert_cast<const ColumnString*>(column.get());
        const auto& offsets = str_col->get_offsets();

        auto& res_map_data = res_map->get_data();
        for (int i = 0; i < input_rows_count; ++i) {
            int size = offsets[i] - offsets[i - 1];
            res_map_data[i] |= (size == 0);
        }
        if (reverse) {
            for (int i = 0; i < input_rows_count; ++i) {
                res_map_data[i] = !res_map_data[i];
            }
        }

        block.replace_by_position(result, std::move(res_map));
        return Status::OK();
    }
};

class FunctionNullOrEmpty : public IFunction {
public:
    static constexpr auto name = "null_or_empty";
    static FunctionPtr create() { return std::make_shared<FunctionNullOrEmpty>(); }
    String get_name() const override { return name; }
    size_t get_number_of_arguments() const override { return 1; }

    DataTypePtr get_return_type_impl(const DataTypes& arguments) const override {
        return std::make_shared<DataTypeUInt8>();
    }

    bool use_default_implementation_for_nulls() const override { return false; }
    bool use_default_implementation_for_constants() const override { return true; }

    Status execute_impl(FunctionContext* context, Block& block, const ColumnNumbers& arguments,
                        size_t result, size_t input_rows_count) override {
        NullOrEmptyImpl::execute(context, block, arguments, result, input_rows_count, false);
        return Status::OK();
    }
};

class FunctionNotNullOrEmpty : public IFunction {
public:
    static constexpr auto name = "not_null_or_empty";
    static FunctionPtr create() { return std::make_shared<FunctionNotNullOrEmpty>(); }
    String get_name() const override { return name; }
    size_t get_number_of_arguments() const override { return 1; }

    DataTypePtr get_return_type_impl(const DataTypes& arguments) const override {
        return std::make_shared<DataTypeUInt8>();
    }

    bool use_default_implementation_for_nulls() const override { return false; }
    bool use_default_implementation_for_constants() const override { return true; }

    Status execute_impl(FunctionContext* context, Block& block, const ColumnNumbers& arguments,
                        size_t result, size_t input_rows_count) override {
        NullOrEmptyImpl::execute(context, block, arguments, result, input_rows_count, true);
        return Status::OK();
    }
};

class FunctionStringConcat : public IFunction {
public:
    static constexpr auto name = "concat";
    static FunctionPtr create() { return std::make_shared<FunctionStringConcat>(); }
    String get_name() const override { return name; }
    size_t get_number_of_arguments() const override { return 0; }
    bool is_variadic() const override { return true; }

    DataTypePtr get_return_type_impl(const DataTypes& arguments) const override {
        return std::make_shared<DataTypeString>();
    }
    bool use_default_implementation_for_nulls() const override { return true; }
    bool use_default_implementation_for_constants() const override { return true; }

    Status execute_impl(FunctionContext* context, Block& block, const ColumnNumbers& arguments,
                        size_t result, size_t input_rows_count) override {
        DCHECK_GE(arguments.size(), 1);

        if (arguments.size() == 1) {
            block.get_by_position(result).column = block.get_by_position(arguments[0]).column;
            return Status::OK();
        }

        int argument_size = arguments.size();
        ColumnPtr argument_columns[argument_size];

        std::vector<const ColumnString::Offsets*> offsets_list(argument_size);
        std::vector<const ColumnString::Chars*> chars_list(argument_size);

        for (int i = 0; i < argument_size; ++i) {
            argument_columns[i] =
                    block.get_by_position(arguments[i]).column->convert_to_full_column_if_const();
            auto col_str = assert_cast<const ColumnString*>(argument_columns[i].get());
            offsets_list[i] = &col_str->get_offsets();
            chars_list[i] = &col_str->get_chars();
        }

        auto res = ColumnString::create();
        auto& res_data = res->get_chars();
        auto& res_offset = res->get_offsets();

        res_offset.resize(input_rows_count);

        size_t res_reserve_size = 0;
        // we could ignore null string column
        // but it's not necessary to ignore it
        for (size_t i = 0; i < offsets_list.size(); ++i) {
            for (size_t j = 0; j < input_rows_count; ++j) {
                size_t append = (*offsets_list[i])[j] - (*offsets_list[i])[j - 1];
                // check whether the concat output might overflow(unlikely)
                if (UNLIKELY(UINT_MAX - append < res_reserve_size)) {
                    return Status::BufferAllocFailed("concat output is too large to allocate");
                }
                res_reserve_size += append;
            }
        }
        if ((UNLIKELY(UINT_MAX - input_rows_count < res_reserve_size))) {
            return Status::BufferAllocFailed("concat output is too large to allocate");
        }
        // for each terminal zero
        res_reserve_size += input_rows_count;

        res_data.resize(res_reserve_size);

        for (size_t i = 0; i < input_rows_count; ++i) {
            int current_length = 0;
            for (size_t j = 0; j < offsets_list.size(); ++j) {
                auto& current_offsets = *offsets_list[j];
                auto& current_chars = *chars_list[j];

                int size = current_offsets[i] - current_offsets[i - 1];
                memcpy(&res_data[res_offset[i - 1]] + current_length,
                       &current_chars[current_offsets[i - 1]], size);
                current_length += size;
            }
            res_offset[i] = res_offset[i - 1] + current_length;
        }

        block.get_by_position(result).column = std::move(res);
        return Status::OK();
    }
};

class FunctionStringElt : public IFunction {
public:
    static constexpr auto name = "elt";
    static FunctionPtr create() { return std::make_shared<FunctionStringElt>(); }
    String get_name() const override { return name; }
    size_t get_number_of_arguments() const override { return 0; }
    bool is_variadic() const override { return true; }

    DataTypePtr get_return_type_impl(const DataTypes& arguments) const override {
        return make_nullable(std::make_shared<DataTypeString>());
    }
    bool use_default_implementation_for_nulls() const override { return true; }
    bool use_default_implementation_for_constants() const override { return true; }

    Status execute_impl(FunctionContext* context, Block& block, const ColumnNumbers& arguments,
                        size_t result, size_t input_rows_count) override {
        int arguent_size = arguments.size();
        auto pos_col =
                block.get_by_position(arguments[0]).column->convert_to_full_column_if_const();
        if (auto* nullable = check_and_get_column<const ColumnNullable>(*pos_col)) {
            pos_col = nullable->get_nested_column_ptr();
        }
        auto& pos_data = assert_cast<const ColumnInt32*>(pos_col.get())->get_data();
        auto pos = pos_data[0];
        int num_children = arguent_size - 1;
        if (pos < 1 || num_children == 0 || pos > num_children) {
            auto null_map = ColumnUInt8::create(input_rows_count, 1);
            auto res = ColumnString::create();
            auto& res_data = res->get_chars();
            auto& res_offset = res->get_offsets();
            res_offset.resize(input_rows_count);
            for (size_t i = 0; i < input_rows_count; ++i) {
                res_offset[i] = res_data.size();
            }
            block.get_by_position(result).column =
                    ColumnNullable::create(std::move(res), std::move(null_map));
            return Status::OK();
        }

        block.get_by_position(result).column =
                make_nullable(block.get_by_position(arguments[pos]).column);
        return Status::OK();
    }
};

// concat_ws (string,string....) or (string, Array)
// TODO: avoid use fmtlib
class FunctionStringConcatWs : public IFunction {
public:
    using Chars = ColumnString::Chars;
    using Offsets = ColumnString::Offsets;

    static constexpr auto name = "concat_ws";
    static FunctionPtr create() { return std::make_shared<FunctionStringConcatWs>(); }
    String get_name() const override { return name; }
    size_t get_number_of_arguments() const override { return 0; }
    bool is_variadic() const override { return true; }

    DataTypePtr get_return_type_impl(const DataTypes& arguments) const override {
        const IDataType* first_type = arguments[0].get();
        if (first_type->is_nullable()) {
            return make_nullable(std::make_shared<DataTypeString>());
        } else {
            return std::make_shared<DataTypeString>();
        }
    }
    bool use_default_implementation_for_nulls() const override { return false; }
    bool use_default_implementation_for_constants() const override { return true; }

    Status execute_impl(FunctionContext* context, Block& block, const ColumnNumbers& arguments,
                        size_t result, size_t input_rows_count) override {
        DCHECK_GE(arguments.size(), 2);
        auto null_map = ColumnUInt8::create(input_rows_count, 0);
        // we create a zero column to simply implement
        auto const_null_map = ColumnUInt8::create(input_rows_count, 0);
        auto res = ColumnString::create();
        bool is_null_type = block.get_by_position(arguments[0]).type.get()->is_nullable();
        size_t argument_size = arguments.size();
        std::vector<const Offsets*> offsets_list(argument_size);
        std::vector<const Chars*> chars_list(argument_size);
        std::vector<const ColumnUInt8::Container*> null_list(argument_size);

        ColumnPtr argument_columns[argument_size];
        ColumnPtr argument_null_columns[argument_size];

        for (size_t i = 0; i < argument_size; ++i) {
            argument_columns[i] =
                    block.get_by_position(arguments[i]).column->convert_to_full_column_if_const();
            if (auto* nullable = check_and_get_column<const ColumnNullable>(*argument_columns[i])) {
                // Danger: Here must dispose the null map data first! Because
                // argument_columns[i]=nullable->get_nested_column_ptr(); will release the mem
                // of column nullable mem of null map
                null_list[i] = &nullable->get_null_map_data();
                argument_null_columns[i] = nullable->get_null_map_column_ptr();
                argument_columns[i] = nullable->get_nested_column_ptr();
            } else {
                null_list[i] = &const_null_map->get_data();
            }

            if (check_column<ColumnArray>(argument_columns[i].get())) {
                continue;
            }

            auto col_str = assert_cast<const ColumnString*>(argument_columns[i].get());
            offsets_list[i] = &col_str->get_offsets();
            chars_list[i] = &col_str->get_chars();
        }

        auto& res_data = res->get_chars();
        auto& res_offset = res->get_offsets();
        res_offset.resize(input_rows_count);

        VectorizedUtils::update_null_map(null_map->get_data(), *null_list[0]);
        fmt::memory_buffer buffer;
        std::vector<std::string_view> views;

        if (check_column<ColumnArray>(argument_columns[1].get())) {
            // Determine if the nested type of the array is String
            const ColumnArray& array_column =
                    reinterpret_cast<const ColumnArray&>(*argument_columns[1]);
            if (!array_column.get_data().is_column_string()) {
                return Status::NotSupported(
                        fmt::format("unsupported nested array of type {} for function {}",
                                    is_column_nullable(array_column.get_data())
                                            ? array_column.get_data().get_name()
                                            : array_column.get_data().get_family_name(),
                                    get_name()));
            }
            // Concat string in array
            _execute_array(input_rows_count, array_column, buffer, views, offsets_list, chars_list,
                           null_list, res_data, res_offset);

        } else {
            // Concat string
            _execute_string(input_rows_count, argument_size, buffer, views, offsets_list,
                            chars_list, null_list, res_data, res_offset);
        }
        if (is_null_type) {
            block.get_by_position(result).column =
                    ColumnNullable::create(std::move(res), std::move(null_map));
        } else {
            block.get_by_position(result).column = std::move(res);
        }
        return Status::OK();
    }

private:
    void _execute_array(const size_t& input_rows_count, const ColumnArray& array_column,
                        fmt::memory_buffer& buffer, std::vector<std::string_view>& views,
                        const std::vector<const Offsets*>& offsets_list,
                        const std::vector<const Chars*>& chars_list,
                        const std::vector<const ColumnUInt8::Container*>& null_list,
                        Chars& res_data, Offsets& res_offset) {
        // Get array nested column
        const UInt8* array_nested_null_map = nullptr;
        ColumnPtr array_nested_column = nullptr;

        if (is_column_nullable(array_column.get_data())) {
            const auto& array_nested_null_column =
                    reinterpret_cast<const ColumnNullable&>(array_column.get_data());
            // String's null map in array
            array_nested_null_map =
                    array_nested_null_column.get_null_map_column().get_data().data();
            array_nested_column = array_nested_null_column.get_nested_column_ptr();
        } else {
            array_nested_column = array_column.get_data_ptr();
        }

        const auto& string_column = reinterpret_cast<const ColumnString&>(*array_nested_column);
        const Chars& string_src_chars = string_column.get_chars();
        const auto& src_string_offsets = string_column.get_offsets();
        const auto& src_array_offsets = array_column.get_offsets();
        size_t current_src_array_offset = 0;

        // Concat string in array
        for (size_t i = 0; i < input_rows_count; ++i) {
            auto& sep_offsets = *offsets_list[0];
            auto& sep_chars = *chars_list[0];
            auto& sep_nullmap = *null_list[0];

            if (sep_nullmap[i]) {
                res_offset[i] = res_data.size();
                current_src_array_offset += src_array_offsets[i] - src_array_offsets[i - 1];
                continue;
            }

            int sep_size = sep_offsets[i] - sep_offsets[i - 1];
            const char* sep_data = reinterpret_cast<const char*>(&sep_chars[sep_offsets[i - 1]]);

            std::string_view sep(sep_data, sep_size);
            buffer.clear();
            views.clear();

            for (auto next_src_array_offset = src_array_offsets[i];
                 current_src_array_offset < next_src_array_offset; ++current_src_array_offset) {
                const auto current_src_string_offset =
                        current_src_array_offset ? src_string_offsets[current_src_array_offset - 1]
                                                 : 0;
                size_t bytes_to_copy =
                        src_string_offsets[current_src_array_offset] - current_src_string_offset;
                const char* ptr =
                        reinterpret_cast<const char*>(&string_src_chars[current_src_string_offset]);

                if (array_nested_null_map == nullptr ||
                    !array_nested_null_map[current_src_array_offset]) {
                    views.emplace_back(ptr, bytes_to_copy);
                }
            }

            fmt::format_to(buffer, "{}", fmt::join(views, sep));

            StringOP::push_value_string(std::string_view(buffer.data(), buffer.size()), i, res_data,
                                        res_offset);
        }
    }

    void _execute_string(const size_t& input_rows_count, const size_t& argument_size,
                         fmt::memory_buffer& buffer, std::vector<std::string_view>& views,
                         const std::vector<const Offsets*>& offsets_list,
                         const std::vector<const Chars*>& chars_list,
                         const std::vector<const ColumnUInt8::Container*>& null_list,
                         Chars& res_data, Offsets& res_offset) {
        // Concat string
        for (size_t i = 0; i < input_rows_count; ++i) {
            auto& sep_offsets = *offsets_list[0];
            auto& sep_chars = *chars_list[0];
            auto& sep_nullmap = *null_list[0];
            if (sep_nullmap[i]) {
                res_offset[i] = res_data.size();
                continue;
            }

            int sep_size = sep_offsets[i] - sep_offsets[i - 1];
            const char* sep_data = reinterpret_cast<const char*>(&sep_chars[sep_offsets[i - 1]]);

            std::string_view sep(sep_data, sep_size);
            buffer.clear();
            views.clear();
            for (size_t j = 1; j < argument_size; ++j) {
                auto& current_offsets = *offsets_list[j];
                auto& current_chars = *chars_list[j];
                auto& current_nullmap = *null_list[j];
                int size = current_offsets[i] - current_offsets[i - 1];
                const char* ptr =
                        reinterpret_cast<const char*>(&current_chars[current_offsets[i - 1]]);
                if (!current_nullmap[i]) {
                    views.emplace_back(ptr, size);
                }
            }
            fmt::format_to(buffer, "{}", fmt::join(views, sep));
            StringOP::push_value_string(std::string_view(buffer.data(), buffer.size()), i, res_data,
                                        res_offset);
        }
    }
};

class FunctionStringRepeat : public IFunction {
public:
    static constexpr auto name = "repeat";
    static FunctionPtr create() { return std::make_shared<FunctionStringRepeat>(); }
    String get_name() const override { return name; }
    size_t get_number_of_arguments() const override { return 2; }

    DataTypePtr get_return_type_impl(const DataTypes& arguments) const override {
        return make_nullable(std::make_shared<DataTypeString>());
    }
    bool use_default_implementation_for_constants() const override { return true; }
    Status execute_impl(FunctionContext* context, Block& block, const ColumnNumbers& arguments,
                        size_t result, size_t input_rows_count) override {
        DCHECK_EQ(arguments.size(), 2);
        auto res = ColumnString::create();
        auto null_map = ColumnUInt8::create();

        ColumnPtr argument_ptr[2];
        argument_ptr[0] =
                block.get_by_position(arguments[0]).column->convert_to_full_column_if_const();
        argument_ptr[1] = block.get_by_position(arguments[1]).column;

        if (auto* col1 = check_and_get_column<ColumnString>(*argument_ptr[0])) {
            if (auto* col2 = check_and_get_column<ColumnInt32>(*argument_ptr[1])) {
                vector_vector(col1->get_chars(), col1->get_offsets(), col2->get_data(),
                              res->get_chars(), res->get_offsets(), null_map->get_data());
                block.replace_by_position(
                        result, ColumnNullable::create(std::move(res), std::move(null_map)));
                return Status::OK();
            } else if (auto* col2_const = check_and_get_column<ColumnConst>(*argument_ptr[1])) {
                DCHECK(check_and_get_column<ColumnInt32>(col2_const->get_data_column()));
                int repeat = col2_const->get_int(0);
                if (repeat <= 0) {
                    null_map->get_data().resize_fill(input_rows_count, 0);
                    res->insert_many_defaults(input_rows_count);
                } else {
                    vector_const(col1->get_chars(), col1->get_offsets(), repeat, res->get_chars(),
                                 res->get_offsets(), null_map->get_data());
                }
                block.replace_by_position(
                        result, ColumnNullable::create(std::move(res), std::move(null_map)));
                return Status::OK();
            }
        }

        return Status::RuntimeError("repeat function get error param: {}, {}",
                                    argument_ptr[0]->get_name(), argument_ptr[1]->get_name());
    }

    void vector_vector(const ColumnString::Chars& data, const ColumnString::Offsets& offsets,
                       const ColumnInt32::Container& repeats, ColumnString::Chars& res_data,
                       ColumnString::Offsets& res_offsets, ColumnUInt8::Container& null_map) {
        size_t input_row_size = offsets.size();

        fmt::memory_buffer buffer;
        res_offsets.resize(input_row_size);
        null_map.resize_fill(input_row_size, 0);
        for (ssize_t i = 0; i < input_row_size; ++i) {
            buffer.clear();
            const char* raw_str = reinterpret_cast<const char*>(&data[offsets[i - 1]]);
            size_t size = offsets[i] - offsets[i - 1];
            int repeat = repeats[i];

            if (repeat <= 0) {
                StringOP::push_empty_string(i, res_data, res_offsets);
            } else if (repeat * size > DEFAULT_MAX_STRING_SIZE) {
                StringOP::push_null_string(i, res_data, res_offsets, null_map);
            } else {
                for (int j = 0; j < repeat; ++j) {
                    buffer.append(raw_str, raw_str + size);
                }
                StringOP::push_value_string(std::string_view(buffer.data(), buffer.size()), i,
                                            res_data, res_offsets);
            }
        }
    }

    // TODO: 1. use pmr::vector<char> replace fmt_buffer may speed up the code
    //       2. abstract the `vector_vector` and `vector_const`
    //       3. rethink we should use `DEFAULT_MAX_STRING_SIZE` to bigger here
    void vector_const(const ColumnString::Chars& data, const ColumnString::Offsets& offsets,
                      int repeat, ColumnString::Chars& res_data, ColumnString::Offsets& res_offsets,
                      ColumnUInt8::Container& null_map) {
        size_t input_row_size = offsets.size();

        fmt::memory_buffer buffer;
        res_offsets.resize(input_row_size);
        null_map.resize_fill(input_row_size, 0);
        for (ssize_t i = 0; i < input_row_size; ++i) {
            buffer.clear();
            const char* raw_str = reinterpret_cast<const char*>(&data[offsets[i - 1]]);
            size_t size = offsets[i] - offsets[i - 1];

            if (repeat * size > DEFAULT_MAX_STRING_SIZE) {
                StringOP::push_null_string(i, res_data, res_offsets, null_map);
            } else {
                for (int j = 0; j < repeat; ++j) {
                    buffer.append(raw_str, raw_str + size);
                }
                StringOP::push_value_string(std::string_view(buffer.data(), buffer.size()), i,
                                            res_data, res_offsets);
            }
        }
    }
};

template <typename Impl>
class FunctionStringPad : public IFunction {
public:
    static constexpr auto name = Impl::name;
    static FunctionPtr create() { return std::make_shared<FunctionStringPad>(); }
    String get_name() const override { return name; }
    size_t get_number_of_arguments() const override { return 3; }

    DataTypePtr get_return_type_impl(const DataTypes& arguments) const override {
        return make_nullable(std::make_shared<DataTypeString>());
    }
    bool use_default_implementation_for_nulls() const override { return true; }
    bool use_default_implementation_for_constants() const override { return true; }

    Status execute_impl(FunctionContext* context, Block& block, const ColumnNumbers& arguments,
                        size_t result, size_t input_rows_count) override {
        DCHECK_GE(arguments.size(), 3);
        auto null_map = ColumnUInt8::create(input_rows_count, 0);
        // we create a zero column to simply implement
        auto const_null_map = ColumnUInt8::create(input_rows_count, 0);
        auto res = ColumnString::create();

        size_t argument_size = arguments.size();
        ColumnPtr argument_columns[argument_size];
        for (size_t i = 0; i < argument_size; ++i) {
            argument_columns[i] =
                    block.get_by_position(arguments[i]).column->convert_to_full_column_if_const();
            if (auto* nullable = check_and_get_column<const ColumnNullable>(*argument_columns[i])) {
                // Danger: Here must dispose the null map data first! Because
                // argument_columns[i]=nullable->get_nested_column_ptr(); will release the mem
                // of column nullable mem of null map
                VectorizedUtils::update_null_map(null_map->get_data(),
                                                 nullable->get_null_map_data());
                argument_columns[i] = nullable->get_nested_column_ptr();
            }
        }

        auto& null_map_data = null_map->get_data();
        auto& res_offsets = res->get_offsets();
        auto& res_chars = res->get_chars();
        res_offsets.resize(input_rows_count);

        auto strcol = assert_cast<const ColumnString*>(argument_columns[0].get());
        auto& strcol_offsets = strcol->get_offsets();
        auto& strcol_chars = strcol->get_chars();

        auto col_len = assert_cast<const ColumnInt32*>(argument_columns[1].get());
        auto& col_len_data = col_len->get_data();

        auto padcol = assert_cast<const ColumnString*>(argument_columns[2].get());
        auto& padcol_offsets = padcol->get_offsets();
        auto& padcol_chars = padcol->get_chars();

        std::vector<size_t> str_index;
        std::vector<size_t> pad_index;

        fmt::memory_buffer buffer;

        for (size_t i = 0; i < input_rows_count; ++i) {
            str_index.clear();
            pad_index.clear();
            buffer.clear();
            if (null_map_data[i] || col_len_data[i] < 0) {
                // return NULL when input string is NULL or input length is invalid number
                null_map_data[i] = true;
                StringOP::push_empty_string(i, res_chars, res_offsets);
            } else {
                int str_len = strcol_offsets[i] - strcol_offsets[i - 1];
                const char* str_data =
                        reinterpret_cast<const char*>(&strcol_chars[strcol_offsets[i - 1]]);

                int pad_len = padcol_offsets[i] - padcol_offsets[i - 1];
                const char* pad_data =
                        reinterpret_cast<const char*>(&padcol_chars[padcol_offsets[i - 1]]);

                size_t str_char_size =
                        get_char_len(std::string_view(str_data, str_len), &str_index);
                size_t pad_char_size =
                        get_char_len(std::string_view(pad_data, pad_len), &pad_index);

                if (col_len_data[i] <= str_char_size) {
                    // truncate the input string
                    if (col_len_data[i] < str_char_size) {
                        buffer.append(str_data, str_data + str_index[col_len_data[i]]);
                    } else {
                        buffer.append(str_data, str_data + str_len);
                    }

                    StringOP::push_value_string(std::string_view(buffer.data(), buffer.size()), i,
                                                res_chars, res_offsets);
                    continue;
                }
                if (pad_char_size == 0) {
                    // return NULL when the string to be paded is missing
                    null_map_data[i] = true;
                    StringOP::push_empty_string(i, res_chars, res_offsets);
                    continue;
                }

                int32_t pad_byte_len = 0;
                int32_t pad_times = (col_len_data[i] - str_char_size) / pad_char_size;
                int32_t pad_remainder = (col_len_data[i] - str_char_size) % pad_char_size;
                pad_byte_len = pad_times * pad_len;
                pad_byte_len += pad_index[pad_remainder];
                int32_t byte_len = str_len + pad_byte_len;
                // StringVal result(context, byte_len);
                if constexpr (Impl::is_lpad) {
                    int pad_idx = 0;
                    int result_index = 0;

                    // Prepend chars of pad.
                    while (result_index++ < pad_byte_len) {
                        buffer.push_back(pad_data[pad_idx++]);
                        pad_idx = pad_idx % pad_len;
                    }

                    // Append given string.
                    buffer.append(str_data, str_data + str_len);
                    StringOP::push_value_string(std::string_view(buffer.data(), buffer.size()), i,
                                                res_chars, res_offsets);

                } else {
                    // is rpad
                    buffer.append(str_data, str_data + str_len);

                    // Append chars of pad until desired length
                    int pad_idx = 0;
                    int result_len = str_len;
                    while (result_len++ < byte_len) {
                        buffer.push_back(pad_data[pad_idx++]);
                        pad_idx = pad_idx % pad_len;
                    }
                    StringOP::push_value_string(std::string_view(buffer.data(), buffer.size()), i,
                                                res_chars, res_offsets);
                }
            }
        }

        block.get_by_position(result).column =
                ColumnNullable::create(std::move(res), std::move(null_map));
        return Status::OK();
    }
};

class FunctionSplitPart : public IFunction {
public:
    static constexpr auto name = "split_part";
    static FunctionPtr create() { return std::make_shared<FunctionSplitPart>(); }
    String get_name() const override { return name; }
    size_t get_number_of_arguments() const override { return 3; }

    DataTypePtr get_return_type_impl(const DataTypes& arguments) const override {
        return make_nullable(std::make_shared<DataTypeString>());
    }

    bool use_default_implementation_for_nulls() const override { return true; }
    bool use_default_implementation_for_constants() const override { return false; }

    Status execute_impl(FunctionContext* context, Block& block, const ColumnNumbers& arguments,
                        size_t result, size_t input_rows_count) override {
        DCHECK_EQ(arguments.size(), 3);

        auto null_map = ColumnUInt8::create(input_rows_count, 0);
        // Create a zero column to simply implement
        auto const_null_map = ColumnUInt8::create(input_rows_count, 0);
        auto res = ColumnString::create();

        auto& null_map_data = null_map->get_data();
        auto& res_offsets = res->get_offsets();
        auto& res_chars = res->get_chars();
        res_offsets.resize(input_rows_count);

        ColumnPtr content_column =
                block.get_by_position(arguments[0]).column->convert_to_full_column_if_const();

        if (auto* nullable = check_and_get_column<const ColumnNullable>(*content_column)) {
            // Danger: Here must dispose the null map data first! Because
            // argument_columns[0]=nullable->get_nested_column_ptr(); will release the mem
            // of column nullable mem of null map
            VectorizedUtils::update_null_map(null_map->get_data(), nullable->get_null_map_data());
            content_column = nullable->get_nested_column_ptr();
        }

        for (size_t i = 1; i <= 2; i++) {
            ColumnPtr columnPtr = remove_nullable(block.get_by_position(arguments[i]).column);

            if (!is_column_const(*columnPtr)) {
                return Status::RuntimeError("Argument at index {} for function {} must be constant",
                                            i + 1, get_name());
            }
        }

        auto str_col = assert_cast<const ColumnString*>(content_column.get());

        const IColumn& delimiter_col = *block.get_by_position(arguments[1]).column;
        const auto* delimiter_const = typeid_cast<const ColumnConst*>(&delimiter_col);
        auto delimiter = delimiter_const->get_field().get<String>();
        int32_t delimiter_size = delimiter.size();

        const IColumn& part_num_col = *block.get_by_position(arguments[2]).column;
        const auto* part_num_col_const = typeid_cast<const ColumnConst*>(&part_num_col);
        auto part_number = part_num_col_const->get_field().get<Int32>();

        if (part_number >= 0) {
            for (size_t i = 0; i < input_rows_count; ++i) {
                if (part_number == 0) {
                    StringOP::push_null_string(i, res_chars, res_offsets, null_map_data);
                    continue;
                }

                auto str = str_col->get_data_at(i);
                if (delimiter_size == 0) {
                    StringOP::push_empty_string(i, res_chars, res_offsets);
                } else if (delimiter_size == 1) {
                    // If delimiter is a char, use memchr to split
                    int32_t pre_offset = -1;
                    int32_t offset = -1;
                    int32_t num = 0;
                    while (num < part_number) {
                        pre_offset = offset;
                        size_t n = str.size - offset - 1;
                        const char* pos = reinterpret_cast<const char*>(
                                memchr(str.data + offset + 1, delimiter[0], n));
                        if (pos != nullptr) {
                            offset = pos - str.data;
                            num++;
                        } else {
                            offset = str.size;
                            num = (num == 0) ? 0 : num + 1;
                            break;
                        }
                    }

                    if (num == part_number) {
                        StringOP::push_value_string(
                                std::string_view {
                                        reinterpret_cast<const char*>(str.data + pre_offset + 1),
                                        (size_t)offset - pre_offset - 1},
                                i, res_chars, res_offsets);
                    } else {
                        StringOP::push_null_string(i, res_chars, res_offsets, null_map_data);
                    }
                } else {
                    // If delimiter is a string, use memmem to split
                    int32_t pre_offset = -delimiter_size;
                    int32_t offset = pre_offset;
                    int32_t num = 0;
                    while (num < part_number) {
                        pre_offset = offset;
                        size_t n = str.size - offset - delimiter_size;
                        char* pos = reinterpret_cast<char*>(
                                memmem(str.data + offset + delimiter_size, n, delimiter.c_str(),
                                       delimiter_size));
                        if (pos != nullptr) {
                            offset = pos - str.data;
                            num++;
                        } else {
                            offset = str.size;
                            num = (num == 0) ? 0 : num + 1;
                            break;
                        }
                    }

                    if (num == part_number) {
                        StringOP::push_value_string(
                                std::string_view {reinterpret_cast<const char*>(
                                                          str.data + pre_offset + delimiter_size),
                                                  (size_t)offset - pre_offset - delimiter_size},
                                i, res_chars, res_offsets);
                    } else {
                        StringOP::push_null_string(i, res_chars, res_offsets, null_map_data);
                    }
                }
            }
        } else {
            part_number = -part_number;
            for (size_t i = 0; i < input_rows_count; ++i) {
                if (delimiter_size == 0) {
                    StringOP::push_empty_string(i, res_chars, res_offsets);
                } else {
                    auto str = str_col->get_data_at(i);
                    auto str_str = str.to_string();
                    int32_t offset = str.size;
                    int32_t pre_offset = offset;
                    int32_t num = 0;
                    auto substr = str_str;
                    while (num <= part_number && offset >= 0) {
                        offset = (int)substr.rfind(delimiter, offset);
                        if (offset != -1) {
                            if (++num == part_number) {
                                break;
                            }
                            pre_offset = offset;
                            offset = offset - 1;
                            substr = str_str.substr(0, pre_offset);
                        } else {
                            break;
                        }
                    }
                    num = (offset == -1 && num != 0) ? num + 1 : num;

                    if (num == part_number) {
                        if (offset == -1) {
                            StringOP::push_value_string(
                                    std::string_view {reinterpret_cast<const char*>(str.data),
                                                      (size_t)pre_offset},
                                    i, res_chars, res_offsets);
                        } else {
                            StringOP::push_value_string(
                                    std::string_view {str_str.substr(
                                            offset + delimiter_size,
                                            (size_t)pre_offset - offset - delimiter_size)},
                                    i, res_chars, res_offsets);
                        }
                    } else {
                        StringOP::push_null_string(i, res_chars, res_offsets, null_map_data);
                    }
                }
            }
        }
        block.get_by_position(result).column =
                ColumnNullable::create(std::move(res), std::move(null_map));
        return Status::OK();
    }
};

<<<<<<< HEAD
class FunctionSubstringIndex : public IFunction {
public:
    static constexpr auto name = "substring_index";
    static FunctionPtr create() { return std::make_shared<FunctionSubstringIndex>(); }
    String get_name() const override { return name; }
    size_t get_number_of_arguments() const override { return 3; }

    DataTypePtr get_return_type_impl(const DataTypes& arguments) const override {
        return make_nullable(std::make_shared<DataTypeString>());
    }

    bool use_default_implementation_for_nulls() const override { return true; }
    bool use_default_implementation_for_constants() const override { return false; }

    Status execute_impl(FunctionContext* context, Block& block, const ColumnNumbers& arguments,
                        size_t result, size_t input_rows_count) override {
        DCHECK_EQ(arguments.size(), 3);

        auto null_map = ColumnUInt8::create(input_rows_count, 0);
        // Create a zero column to simply implement
        auto const_null_map = ColumnUInt8::create(input_rows_count, 0);
        auto res = ColumnString::create();

        auto& res_offsets = res->get_offsets();
        auto& res_chars = res->get_chars();
        res_offsets.resize(input_rows_count);

        ColumnPtr content_column =
                block.get_by_position(arguments[0]).column->convert_to_full_column_if_const();

        if (auto* nullable = check_and_get_column<const ColumnNullable>(*content_column)) {
            // Danger: Here must dispose the null map data first! Because
            // argument_columns[0]=nullable->get_nested_column_ptr(); will release the mem
            // of column nullable mem of null map
            VectorizedUtils::update_null_map(null_map->get_data(), nullable->get_null_map_data());
            content_column = nullable->get_nested_column_ptr();
        }

        for (size_t i = 1; i <= 2; i++) {
            ColumnPtr columnPtr = remove_nullable(block.get_by_position(arguments[i]).column);

            if (!is_column_const(*columnPtr)) {
                return Status::RuntimeError("Argument at index {} for function {} must be constant",
                                            i + 1, get_name());
            }
        }

        auto str_col = assert_cast<const ColumnString*>(content_column.get());

        const IColumn& delimiter_col = *block.get_by_position(arguments[1]).column;
        const auto* delimiter_const = typeid_cast<const ColumnConst*>(&delimiter_col);
        auto delimiter = delimiter_const->get_field().get<String>();
        int32_t delimiter_size = delimiter.size();

        const IColumn& part_num_col = *block.get_by_position(arguments[2]).column;
        const auto* part_num_col_const = typeid_cast<const ColumnConst*>(&part_num_col);
        auto part_number = part_num_col_const->get_field().get<Int32>();

        if (part_number == 0 || delimiter_size == 0) {
            for (size_t i = 0; i < input_rows_count; ++i) {
                StringOP::push_empty_string(i, res_chars, res_offsets);
            }
        } else if (part_number > 0) {
            if (delimiter_size == 1) {
                // If delimiter is a char, use memchr to split
                for (size_t i = 0; i < input_rows_count; ++i) {
                    auto str = str_col->get_data_at(i);
                    int32_t offset = -1;
                    int32_t num = 0;
                    while (num < part_number) {
                        size_t n = str.size - offset - 1;
                        const char* pos = reinterpret_cast<const char*>(
                                memchr(str.data + offset + 1, delimiter[0], n));
                        if (pos != nullptr) {
                            offset = pos - str.data;
                            num++;
                        } else {
                            offset = str.size;
                            num = (num == 0) ? 0 : num + 1;
                            break;
                        }
                    }

                    if (num == part_number) {
                        StringOP::push_value_string(
                                std::string_view {reinterpret_cast<const char*>(str.data),
                                                  (size_t)offset},
                                i, res_chars, res_offsets);
                    } else {
                        StringOP::push_value_string(std::string_view(str.data, str.size), i,
                                                    res_chars, res_offsets);
                    }
                }
            } else {
                // If delimiter is a string, use memmem to split
                for (size_t i = 0; i < input_rows_count; ++i) {
                    auto str = str_col->get_data_at(i);
                    int32_t offset = -delimiter_size;
                    int32_t num = 0;
                    while (num < part_number) {
                        size_t n = str.size - offset - delimiter_size;
                        char* pos = reinterpret_cast<char*>(
                                memmem(str.data + offset + delimiter_size, n, delimiter.c_str(),
                                       delimiter_size));
                        if (pos != nullptr) {
                            offset = pos - str.data;
                            num++;
                        } else {
                            offset = str.size;
                            num = (num == 0) ? 0 : num + 1;
                            break;
                        }
                    }

                    if (num == part_number) {
                        StringOP::push_value_string(
                                std::string_view {reinterpret_cast<const char*>(str.data),
                                                  (size_t)offset},
                                i, res_chars, res_offsets);
                    } else {
                        StringOP::push_value_string(std::string_view(str.data, str.size), i,
                                                    res_chars, res_offsets);
                    }
                }
            }
        } else {
            // if part_number is negative
            part_number = -part_number;
            for (size_t i = 0; i < input_rows_count; ++i) {
                auto str = str_col->get_data_at(i);
                auto str_str = str.to_string();
                int32_t offset = str.size;
                int32_t pre_offset = offset;
                int32_t num = 0;
                auto substr = str_str;
                while (num <= part_number && offset >= 0) {
                    offset = (int)substr.rfind(delimiter, offset);
                    if (offset != -1) {
                        if (++num == part_number) {
                            break;
                        }
                        pre_offset = offset;
                        offset = offset - 1;
                        substr = str_str.substr(0, pre_offset);
                    } else {
                        break;
                    }
                }
                num = (offset == -1 && num != 0) ? num + 1 : num;

                if (num == part_number) {
                    if (offset == -1) {
                        StringOP::push_value_string(std::string_view(str.data, str.size), i,
                                                    res_chars, res_offsets);
                    } else {
                        StringOP::push_value_string(
                                std::string_view {str.data + offset + delimiter_size,
                                                  str.size - offset - delimiter_size},
                                i, res_chars, res_offsets);
                    }
                } else {
                    StringOP::push_value_string(std::string_view(str.data, str.size), i, res_chars,
                                                res_offsets);
                }
            }
        }

        block.get_by_position(result).column =
                ColumnNullable::create(std::move(res), std::move(null_map));
        return Status::OK();
=======
class FunctionSplitByString : public IFunction {
public:
    static constexpr auto name = "split_by_string";

    static FunctionPtr create() { return std::make_shared<FunctionSplitByString>(); }
    using NullMapType = PaddedPODArray<UInt8>;

    String get_name() const override { return name; }

    bool is_variadic() const override { return false; }

    size_t get_number_of_arguments() const override { return 2; }

    DataTypePtr get_return_type_impl(const DataTypes& arguments) const override {
        DCHECK(is_string(arguments[0]))
                << "first argument for function: " << name << " should be string"
                << " and arguments[0] is " << arguments[0]->get_name();
        DCHECK(is_string(arguments[1]))
                << "second argument for function: " << name << " should be string"
                << " and arguments[1] is " << arguments[1]->get_name();
        return std::make_shared<DataTypeArray>(make_nullable(arguments[0]));
    }

    Status execute_impl(FunctionContext* /*context*/, Block& block, const ColumnNumbers& arguments,
                        size_t result, size_t /*input_rows_count*/) override {
        DCHECK_EQ(arguments.size(), 2);

        ColumnPtr src_column =
                block.get_by_position(arguments[0]).column->convert_to_full_column_if_const();
        ColumnPtr delimiter_column =
                block.get_by_position(arguments[1]).column->convert_to_full_column_if_const();

        DataTypePtr src_column_type = block.get_by_position(arguments[0]).type;
        auto dest_column_ptr = ColumnArray::create(make_nullable(src_column_type)->create_column(),
                                                   ColumnArray::ColumnOffsets::create());

        IColumn* dest_nested_column = &dest_column_ptr->get_data();
        auto& dest_offsets = dest_column_ptr->get_offsets();
        DCHECK(dest_nested_column != nullptr);
        dest_nested_column->reserve(0);
        dest_offsets.reserve(0);

        NullMapType* dest_nested_null_map = nullptr;
        ColumnNullable* dest_nullable_col = reinterpret_cast<ColumnNullable*>(dest_nested_column);
        dest_nested_column = dest_nullable_col->get_nested_column_ptr();
        dest_nested_null_map = &dest_nullable_col->get_null_map_column().get_data();

        _execute(*src_column, *delimiter_column, *dest_nested_column, dest_offsets,
                 dest_nested_null_map);
        block.replace_by_position(result, std::move(dest_column_ptr));
        return Status::OK();
    }

private:
    void _execute(const IColumn& src_column, const IColumn& delimiter_column,
                  IColumn& dest_nested_column, ColumnArray::Offsets64& dest_offsets,
                  NullMapType* dest_nested_null_map) {
        ColumnString& dest_column_string = reinterpret_cast<ColumnString&>(dest_nested_column);
        ColumnString::Chars& column_string_chars = dest_column_string.get_chars();
        ColumnString::Offsets& column_string_offsets = dest_column_string.get_offsets();
        column_string_chars.reserve(0);

        ColumnArray::Offset64 string_pos = 0;
        ColumnArray::Offset64 dest_pos = 0;
        const ColumnString* src_column_string = reinterpret_cast<const ColumnString*>(&src_column);
        ColumnArray::Offset64 src_offsets_size = src_column_string->get_offsets().size();

        for (size_t i = 0; i < src_offsets_size; i++) {
            const StringRef delimiter_ref = delimiter_column.get_data_at(i);
            const StringRef str_ref = src_column_string->get_data_at(i);

            if (str_ref.size == 0) {
                dest_offsets.push_back(dest_pos);
                continue;
            }
            if (delimiter_ref.size == 0) {
                for (size_t str_pos = 0; str_pos < str_ref.size;) {
                    const size_t str_offset = str_pos;
                    const size_t old_size = column_string_chars.size();
                    str_pos++;
                    const size_t new_size = old_size + 1;
                    column_string_chars.resize(new_size);
                    memcpy(column_string_chars.data() + old_size, str_ref.data + str_offset, 1);
                    (*dest_nested_null_map).push_back(false);
                    string_pos++;
                    dest_pos++;
                    column_string_offsets.push_back(string_pos);
                }
            } else {
                for (size_t str_pos = 0; str_pos <= str_ref.size;) {
                    const size_t str_offset = str_pos;
                    const size_t old_size = column_string_chars.size();
                    const size_t split_part_size = split_str(str_pos, str_ref, delimiter_ref);
                    str_pos += delimiter_ref.size;
                    const size_t new_size = old_size + split_part_size;
                    column_string_chars.resize(new_size);
                    if (split_part_size > 0) {
                        memcpy(column_string_chars.data() + old_size, str_ref.data + str_offset,
                               split_part_size);
                    }
                    (*dest_nested_null_map).push_back(false);
                    string_pos += split_part_size;
                    dest_pos++;
                    column_string_offsets.push_back(string_pos);
                }
            }
            dest_offsets.push_back(dest_pos);
        }
    }

    size_t split_str(size_t& pos, const StringRef str_ref, StringRef delimiter_ref) {
        size_t old_size = pos;
        size_t str_size = str_ref.size;
        while (pos < str_size &&
               memcmp(str_ref.data + pos, delimiter_ref.data, delimiter_ref.size)) {
            pos++;
        }
        return pos - old_size;
>>>>>>> b5c0d487
    }
};

struct SM3Sum {
    static constexpr auto name = "sm3sum";
    using ObjectData = SM3Digest;
};

struct MD5Sum {
    static constexpr auto name = "md5sum";
    using ObjectData = Md5Digest;
};

template <typename Impl>
class FunctionStringMd5AndSM3 : public IFunction {
public:
    static constexpr auto name = Impl::name;
    static FunctionPtr create() { return std::make_shared<FunctionStringMd5AndSM3>(); }
    String get_name() const override { return name; }
    size_t get_number_of_arguments() const override { return 0; }
    bool is_variadic() const override { return true; }

    DataTypePtr get_return_type_impl(const DataTypes& arguments) const override {
        return std::make_shared<DataTypeString>();
    }
    bool use_default_implementation_for_nulls() const override { return true; }

    Status execute_impl(FunctionContext* context, Block& block, const ColumnNumbers& arguments,
                        size_t result, size_t input_rows_count) override {
        DCHECK_GE(arguments.size(), 1);

        int argument_size = arguments.size();
        ColumnPtr argument_columns[argument_size];

        std::vector<const ColumnString::Offsets*> offsets_list(argument_size);
        std::vector<const ColumnString::Chars*> chars_list(argument_size);

        for (int i = 0; i < argument_size; ++i) {
            argument_columns[i] =
                    block.get_by_position(arguments[i]).column->convert_to_full_column_if_const();
            if (auto col_str = assert_cast<const ColumnString*>(argument_columns[i].get())) {
                offsets_list[i] = &col_str->get_offsets();
                chars_list[i] = &col_str->get_chars();
            } else {
                return Status::RuntimeError("Illegal column {} of argument of function {}",
                                            block.get_by_position(arguments[0]).column->get_name(),
                                            get_name());
            }
        }

        auto res = ColumnString::create();
        auto& res_data = res->get_chars();
        auto& res_offset = res->get_offsets();

        res_offset.resize(input_rows_count);
        for (size_t i = 0; i < input_rows_count; ++i) {
            using ObjectData = typename Impl::ObjectData;
            ObjectData digest;
            for (size_t j = 0; j < offsets_list.size(); ++j) {
                auto& current_offsets = *offsets_list[j];
                auto& current_chars = *chars_list[j];

                int size = current_offsets[i] - current_offsets[i - 1];
                if (size < 1) {
                    continue;
                }
                digest.update(&current_chars[current_offsets[i - 1]], size);
            }
            digest.digest();

            StringOP::push_value_string(std::string_view(digest.hex().c_str(), digest.hex().size()),
                                        i, res_data, res_offset);
        }

        block.replace_by_position(result, std::move(res));
        return Status::OK();
    }
};

class FunctionExtractURLParameter : public IFunction {
public:
    static constexpr auto name = "extract_url_parameter";
    static FunctionPtr create() { return std::make_shared<FunctionExtractURLParameter>(); }
    String get_name() const override { return name; }
    size_t get_number_of_arguments() const override { return 2; }

    DataTypePtr get_return_type_impl(const DataTypes& arguments) const override {
        return std::make_shared<DataTypeString>();
    }

    bool use_default_implementation_for_constants() const override { return true; }

    Status execute_impl(FunctionContext* context, Block& block, const ColumnNumbers& arguments,
                        size_t result, size_t input_rows_count) override {
        auto col_url =
                block.get_by_position(arguments[0]).column->convert_to_full_column_if_const();
        auto col_parameter =
                block.get_by_position(arguments[1]).column->convert_to_full_column_if_const();
        auto url_col = assert_cast<const ColumnString*>(col_url.get());
        auto parameter_col = assert_cast<const ColumnString*>(col_parameter.get());

        ColumnString::MutablePtr col_res = ColumnString::create();

        for (int i = 0; i < input_rows_count; ++i) {
            auto source = url_col->get_data_at(i);
            auto param = parameter_col->get_data_at(i);
            auto res = extract_url(source, param);

            col_res->insert_data(res.ptr, res.len);
        }

        block.replace_by_position(result, std::move(col_res));
        return Status::OK();
    }

private:
    StringValue extract_url(StringRef url, StringRef parameter) {
        if (url.size == 0 || parameter.size == 0) {
            return StringValue("", 0);
        }
        return UrlParser::extract_url(StringValue(url), StringValue(parameter));
    }
};

class FunctionStringParseUrl : public IFunction {
public:
    static constexpr auto name = "parse_url";
    static FunctionPtr create() { return std::make_shared<FunctionStringParseUrl>(); }
    String get_name() const override { return name; }
    size_t get_number_of_arguments() const override { return 0; }
    bool is_variadic() const override { return true; }

    DataTypePtr get_return_type_impl(const DataTypes& arguments) const override {
        return make_nullable(std::make_shared<DataTypeString>());
    }
    bool use_default_implementation_for_nulls() const override { return true; }

    Status execute_impl(FunctionContext* context, Block& block, const ColumnNumbers& arguments,
                        size_t result, size_t input_rows_count) override {
        auto null_map = ColumnUInt8::create(input_rows_count, 0);
        auto& null_map_data = null_map->get_data();

        auto res = ColumnString::create();
        auto& res_offsets = res->get_offsets();
        auto& res_chars = res->get_chars();
        res_offsets.resize(input_rows_count);

        size_t argument_size = arguments.size();
        bool has_key = argument_size >= 3;

        ColumnPtr argument_columns[argument_size];
        for (size_t i = 0; i < argument_size; ++i) {
            argument_columns[i] =
                    block.get_by_position(arguments[i]).column->convert_to_full_column_if_const();
        }

        const auto* url_col = check_and_get_column<ColumnString>(argument_columns[0].get());
        const auto* part_col = check_and_get_column<ColumnString>(argument_columns[1].get());
        const ColumnString* key_col = nullptr;
        if (has_key) {
            key_col = check_and_get_column<ColumnString>(argument_columns[2].get());
        }

        if (!url_col || !part_col || (has_key && !key_col)) {
            return Status::InternalError("Not supported input arguments types");
        }

        for (size_t i = 0; i < input_rows_count; ++i) {
            if (null_map_data[i]) {
                StringOP::push_null_string(i, res_chars, res_offsets, null_map_data);
                continue;
            }

            auto part = part_col->get_data_at(i);
            StringValue p(const_cast<char*>(part.data), part.size);
            UrlParser::UrlPart url_part = UrlParser::get_url_part(p);
            StringValue url_key;
            if (has_key) {
                auto key = key_col->get_data_at(i);
                url_key = StringValue(const_cast<char*>(key.data), key.size);
            }

            auto source = url_col->get_data_at(i);
            StringValue url_val(const_cast<char*>(source.data), source.size);

            StringValue parse_res;
            bool success = false;
            if (has_key) {
                success = UrlParser::parse_url_key(url_val, url_part, url_key, &parse_res);
            } else {
                success = UrlParser::parse_url(url_val, url_part, &parse_res);
            }

            if (!success) {
                // url is malformed, or url_part is invalid.
                if (url_part == UrlParser::INVALID) {
                    return Status::RuntimeError("Invalid URL part: {}\n{}",
                                                std::string(part.data, part.size),
                                                "(Valid URL parts are 'PROTOCOL', 'HOST', "
                                                "'PATH', 'REF', 'AUTHORITY', "
                                                "'FILE', 'USERINFO', 'PORT' and 'QUERY')");
                } else {
                    StringOP::push_null_string(i, res_chars, res_offsets, null_map_data);
                    continue;
                }
            }

            StringOP::push_value_string(std::string_view(parse_res.ptr, parse_res.len), i,
                                        res_chars, res_offsets);
        }
        block.get_by_position(result).column =
                ColumnNullable::create(std::move(res), std::move(null_map));
        return Status::OK();
    }
};

template <typename Impl>
class FunctionMoneyFormat : public IFunction {
public:
    static constexpr auto name = "money_format";
    static FunctionPtr create() { return std::make_shared<FunctionMoneyFormat<Impl>>(); }
    String get_name() const override { return name; }

    DataTypePtr get_return_type_impl(const DataTypes& arguments) const override {
        return std::make_shared<DataTypeString>();
    }
    DataTypes get_variadic_argument_types_impl() const override {
        return Impl::get_variadic_argument_types();
    }
    size_t get_number_of_arguments() const override { return 1; }

    bool use_default_implementation_for_constants() const override { return true; }

    Status execute_impl(FunctionContext* context, Block& block, const ColumnNumbers& arguments,
                        size_t result, size_t input_rows_count) override {
        auto res_column = ColumnString::create();
        ColumnPtr argument_column = block.get_by_position(arguments[0]).column;

        auto result_column = assert_cast<ColumnString*>(res_column.get());
        auto data_column = assert_cast<const typename Impl::ColumnType*>(argument_column.get());

        Impl::execute(context, result_column, data_column, input_rows_count);

        block.replace_by_position(result, std::move(res_column));
        return Status::OK();
    }
};

struct MoneyFormatDoubleImpl {
    using ColumnType = ColumnVector<Float64>;

    static DataTypes get_variadic_argument_types() { return {std::make_shared<DataTypeFloat64>()}; }

    static void execute(FunctionContext* context, ColumnString* result_column,
                        const ColumnType* data_column, size_t input_rows_count) {
        for (size_t i = 0; i < input_rows_count; i++) {
            double value =
                    MathFunctions::my_double_round(data_column->get_element(i), 2, false, false);
            StringVal str = StringFunctions::do_money_format(context, fmt::format("{:.2f}", value));
            result_column->insert_data(reinterpret_cast<const char*>(str.ptr), str.len);
        }
    }
};

struct MoneyFormatInt64Impl {
    using ColumnType = ColumnVector<Int64>;

    static DataTypes get_variadic_argument_types() { return {std::make_shared<DataTypeInt64>()}; }

    static void execute(FunctionContext* context, ColumnString* result_column,
                        const ColumnType* data_column, size_t input_rows_count) {
        for (size_t i = 0; i < input_rows_count; i++) {
            Int64 value = data_column->get_element(i);
            StringVal str = StringFunctions::do_money_format<Int64, 26>(context, value);
            result_column->insert_data(reinterpret_cast<const char*>(str.ptr), str.len);
        }
    }
};

struct MoneyFormatInt128Impl {
    using ColumnType = ColumnVector<Int128>;

    static DataTypes get_variadic_argument_types() { return {std::make_shared<DataTypeInt128>()}; }

    static void execute(FunctionContext* context, ColumnString* result_column,
                        const ColumnType* data_column, size_t input_rows_count) {
        for (size_t i = 0; i < input_rows_count; i++) {
            Int128 value = data_column->get_element(i);
            StringVal str = StringFunctions::do_money_format<Int128, 52>(context, value);
            result_column->insert_data(reinterpret_cast<const char*>(str.ptr), str.len);
        }
    }
};

struct MoneyFormatDecimalImpl {
    using ColumnType = ColumnDecimal<Decimal128>;

    static DataTypes get_variadic_argument_types() {
        return {std::make_shared<DataTypeDecimal<Decimal128>>(27, 9)};
    }

    static void execute(FunctionContext* context, ColumnString* result_column,
                        const ColumnType* data_column, size_t input_rows_count) {
        for (size_t i = 0; i < input_rows_count; i++) {
            DecimalV2Val value = DecimalV2Val(data_column->get_element(i));

            DecimalV2Value rounded(0);
            DecimalV2Value::from_decimal_val(value).round(&rounded, 2, HALF_UP);

            StringVal str = StringFunctions::do_money_format<int64_t, 26>(
                    context, rounded.int_value(), abs(rounded.frac_value() / 10000000));

            result_column->insert_data(reinterpret_cast<const char*>(str.ptr), str.len);
        }
    }
};

class FunctionStringLocatePos : public IFunction {
public:
    static constexpr auto name = "locate";
    static FunctionPtr create() { return std::make_shared<FunctionStringLocatePos>(); }
    String get_name() const override { return name; }
    size_t get_number_of_arguments() const override { return 3; }

    DataTypePtr get_return_type_impl(const DataTypes& arguments) const override {
        return std::make_shared<DataTypeInt32>();
    }

    DataTypes get_variadic_argument_types_impl() const override {
        return {std::make_shared<DataTypeString>(), std::make_shared<DataTypeString>(),
                std::make_shared<DataTypeInt32>()};
    }

    bool is_variadic() const override { return true; }

    bool use_default_implementation_for_constants() const override { return true; }

    Status execute_impl(FunctionContext* context, Block& block, const ColumnNumbers& arguments,
                        size_t result, size_t input_rows_count) override {
        auto col_substr =
                block.get_by_position(arguments[0]).column->convert_to_full_column_if_const();
        auto col_str =
                block.get_by_position(arguments[1]).column->convert_to_full_column_if_const();
        auto col_pos =
                block.get_by_position(arguments[2]).column->convert_to_full_column_if_const();

        ColumnInt32::MutablePtr col_res = ColumnInt32::create();

        auto& vec_pos = reinterpret_cast<const ColumnInt32*>(col_pos.get())->get_data();
        auto& vec_res = col_res->get_data();
        vec_res.resize(input_rows_count);

        for (int i = 0; i < input_rows_count; ++i) {
            vec_res[i] = locate_pos(col_substr->get_data_at(i).to_string_val(),
                                    col_str->get_data_at(i).to_string_val(), vec_pos[i]);
        }

        block.replace_by_position(result, std::move(col_res));
        return Status::OK();
    }

private:
    int locate_pos(StringVal substr, StringVal str, int start_pos) {
        if (substr.len == 0) {
            if (start_pos <= 0) {
                return 0;
            } else if (start_pos == 1) {
                return 1;
            } else if (start_pos > str.len) {
                return 0;
            } else {
                return start_pos;
            }
        }
        // Hive returns 0 for *start_pos <= 0,
        // but throws an exception for *start_pos > str->len.
        // Since returning 0 seems to be Hive's error condition, return 0.
        std::vector<size_t> index;
        size_t char_len = get_char_len(str, &index);
        if (start_pos <= 0 || start_pos > str.len || start_pos > char_len) {
            return 0;
        }
        StringValue substr_sv = StringValue::from_string_val(substr);
        StringSearch search(&substr_sv);
        // Input start_pos starts from 1.
        StringValue adjusted_str(reinterpret_cast<char*>(str.ptr) + index[start_pos - 1],
                                 str.len - index[start_pos - 1]);
        int32_t match_pos = search.search(&adjusted_str);
        if (match_pos >= 0) {
            // Hive returns the position in the original string starting from 1.
            return start_pos + get_char_len(adjusted_str, match_pos);
        } else {
            return 0;
        }
    }
};

class FunctionReplace : public IFunction {
public:
    static constexpr auto name = "replace";
    static FunctionPtr create() { return std::make_shared<FunctionReplace>(); }
    String get_name() const override { return name; }
    size_t get_number_of_arguments() const override { return 3; }

    DataTypePtr get_return_type_impl(const DataTypes& arguments) const override {
        return std::make_shared<DataTypeString>();
    }

    DataTypes get_variadic_argument_types_impl() const override {
        return {std::make_shared<DataTypeString>(), std::make_shared<DataTypeString>(),
                std::make_shared<DataTypeString>()};
    }

    bool use_default_implementation_for_constants() const override { return true; }

    Status execute_impl(FunctionContext* context, Block& block, const ColumnNumbers& arguments,
                        size_t result, size_t input_rows_count) override {
        auto col_origin =
                block.get_by_position(arguments[0]).column->convert_to_full_column_if_const();
        auto col_old =
                block.get_by_position(arguments[1]).column->convert_to_full_column_if_const();
        auto col_new =
                block.get_by_position(arguments[2]).column->convert_to_full_column_if_const();

        ColumnString::MutablePtr col_res = ColumnString::create();

        for (int i = 0; i < input_rows_count; ++i) {
            StringRef origin_str =
                    assert_cast<const ColumnString*>(col_origin.get())->get_data_at(i);
            StringRef old_str = assert_cast<const ColumnString*>(col_old.get())->get_data_at(i);
            StringRef new_str = assert_cast<const ColumnString*>(col_new.get())->get_data_at(i);

            std::string result = replace(origin_str.to_string(), old_str.to_string_view(),
                                         new_str.to_string_view());
            col_res->insert_data(result.data(), result.length());
        }

        block.replace_by_position(result, std::move(col_res));
        return Status::OK();
    }

private:
    std::string replace(std::string str, std::string_view old_str, std::string_view new_str) {
        if (old_str.empty()) {
            return str;
        }
        std::string::size_type pos = 0;
        std::string::size_type oldLen = old_str.size();
        std::string::size_type newLen = new_str.size();
        while ((pos = str.find(old_str, pos)) != std::string::npos) {
            str.replace(pos, oldLen, new_str);
            pos += newLen;
        }
        return str;
    }
};

struct ReverseImpl {
    static Status vector(const ColumnString::Chars& data, const ColumnString::Offsets& offsets,
                         ColumnString::Chars& res_data, ColumnString::Offsets& res_offsets) {
        auto rows_count = offsets.size();
        res_offsets.resize(rows_count);
        res_data.reserve(data.size());
        for (ssize_t i = 0; i < rows_count; ++i) {
            auto src_str = reinterpret_cast<const char*>(&data[offsets[i - 1]]);
            int64_t src_len = offsets[i] - offsets[i - 1];
            char dst[src_len];
            simd::VStringFunctions::reverse(StringVal((uint8_t*)src_str, src_len),
                                            StringVal((uint8_t*)dst, src_len));
            StringOP::push_value_string(std::string_view(dst, src_len), i, res_data, res_offsets);
        }
        return Status::OK();
    }
};

template <typename Impl>
class FunctionSubReplace : public IFunction {
public:
    static constexpr auto name = "sub_replace";

    static FunctionPtr create() { return std::make_shared<FunctionSubReplace<Impl>>(); }

    String get_name() const override { return name; }

    DataTypePtr get_return_type_impl(const DataTypes& arguments) const override {
        return make_nullable(std::make_shared<DataTypeString>());
    }

    bool is_variadic() const override { return true; }

    DataTypes get_variadic_argument_types_impl() const override {
        return Impl::get_variadic_argument_types();
    }

    size_t get_number_of_arguments() const override {
        return get_variadic_argument_types_impl().size();
    }

    bool use_default_implementation_for_nulls() const override { return false; }

    bool use_default_implementation_for_constants() const override { return true; }

    Status execute_impl(FunctionContext* context, Block& block, const ColumnNumbers& arguments,
                        size_t result, size_t input_rows_count) override {
        return Impl::execute_impl(context, block, arguments, result, input_rows_count);
    }
};

struct SubReplaceImpl {
    static Status replace_execute(Block& block, const ColumnNumbers& arguments, size_t result,
                                  size_t input_rows_count) {
        auto res_column = ColumnString::create();
        auto result_column = assert_cast<ColumnString*>(res_column.get());
        auto args_null_map = ColumnUInt8::create(input_rows_count, 0);
        ColumnPtr argument_columns[4];
        for (int i = 0; i < 4; ++i) {
            argument_columns[i] =
                    block.get_by_position(arguments[i]).column->convert_to_full_column_if_const();
            if (auto* nullable = check_and_get_column<ColumnNullable>(*argument_columns[i])) {
                // Danger: Here must dispose the null map data first! Because
                // argument_columns[i]=nullable->get_nested_column_ptr(); will release the mem
                // of column nullable mem of null map
                VectorizedUtils::update_null_map(args_null_map->get_data(),
                                                 nullable->get_null_map_data());
                argument_columns[i] = nullable->get_nested_column_ptr();
            }
        }

        auto data_column = assert_cast<const ColumnString*>(argument_columns[0].get());
        auto mask_column = assert_cast<const ColumnString*>(argument_columns[1].get());
        auto start_column = assert_cast<const ColumnVector<Int32>*>(argument_columns[2].get());
        auto length_column = assert_cast<const ColumnVector<Int32>*>(argument_columns[3].get());

        vector(data_column, mask_column, start_column->get_data(), length_column->get_data(),
               args_null_map->get_data(), result_column, input_rows_count);

        block.get_by_position(result).column =
                ColumnNullable::create(std::move(res_column), std::move(args_null_map));
        return Status::OK();
    }

private:
    static void vector(const ColumnString* data_column, const ColumnString* mask_column,
                       const PaddedPODArray<Int32>& start, const PaddedPODArray<Int32>& length,
                       NullMap& args_null_map, ColumnString* result_column,
                       size_t input_rows_count) {
        ColumnString::Chars& res_chars = result_column->get_chars();
        ColumnString::Offsets& res_offsets = result_column->get_offsets();
        for (size_t row = 0; row < input_rows_count; ++row) {
            StringRef origin_str = data_column->get_data_at(row);
            StringRef new_str = mask_column->get_data_at(row);
            size_t origin_str_len = origin_str.size;
            //input is null, start < 0, len < 0, str_size <= start. return NULL
            if (args_null_map[row] || start[row] < 0 || length[row] < 0 ||
                origin_str_len <= start[row]) {
                res_offsets.push_back(res_chars.size());
                args_null_map[row] = 1;
            } else {
                std::string_view replace_str = new_str.to_string_view();
                std::string result = origin_str.to_string();
                result.replace(start[row], length[row], replace_str);
                result_column->insert_data(result.data(), result.length());
            }
        }
    }
};

struct SubReplaceThreeImpl {
    static DataTypes get_variadic_argument_types() {
        return {std::make_shared<DataTypeString>(), std::make_shared<DataTypeString>(),
                std::make_shared<DataTypeInt32>()};
    }

    static Status execute_impl(FunctionContext* context, Block& block,
                               const ColumnNumbers& arguments, size_t result,
                               size_t input_rows_count) {
        auto params = ColumnInt32::create(input_rows_count);
        auto& strlen_data = params->get_data();

        auto str_col =
                block.get_by_position(arguments[1]).column->convert_to_full_column_if_const();
        if (auto* nullable = check_and_get_column<const ColumnNullable>(*str_col)) {
            str_col = nullable->get_nested_column_ptr();
        }
        auto& str_offset = assert_cast<const ColumnString*>(str_col.get())->get_offsets();

        for (int i = 0; i < input_rows_count; ++i) {
            strlen_data[i] = str_offset[i] - str_offset[i - 1];
        }

        block.insert({std::move(params), std::make_shared<DataTypeInt32>(), "strlen"});
        ColumnNumbers temp_arguments = {arguments[0], arguments[1], arguments[2],
                                        block.columns() - 1};
        return SubReplaceImpl::replace_execute(block, temp_arguments, result, input_rows_count);
    }
};

struct SubReplaceFourImpl {
    static DataTypes get_variadic_argument_types() {
        return {std::make_shared<DataTypeString>(), std::make_shared<DataTypeString>(),
                std::make_shared<DataTypeInt32>(), std::make_shared<DataTypeInt32>()};
    }

    static Status execute_impl(FunctionContext* context, Block& block,
                               const ColumnNumbers& arguments, size_t result,
                               size_t input_rows_count) {
        return SubReplaceImpl::replace_execute(block, arguments, result, input_rows_count);
    }
};

class FunctionConvertTo : public IFunction {
public:
    static constexpr auto name = "convert_to";

    static FunctionPtr create() { return std::make_shared<FunctionConvertTo>(); }

    String get_name() const override { return name; }

    size_t get_number_of_arguments() const override { return 2; }

    DataTypePtr get_return_type_impl(const DataTypes& /*arguments*/) const override {
        return std::make_shared<DataTypeString>();
    }

    bool use_default_implementation_for_constants() const override { return true; }

    Status prepare(FunctionContext* context, FunctionContext::FunctionStateScope scope) override {
        if (scope != FunctionContext::THREAD_LOCAL) {
            return Status::OK();
        }
        if (!context->is_col_constant(1)) {
            return Status::InvalidArgument(
                    "character argument to convert function must be constant.");
        }
        const auto& character_data = context->get_constant_col(1)->column_ptr->get_data_at(0);
        if (doris::iequal(character_data.to_string(), "gbk")) {
            iconv_t cd = iconv_open("gb2312", "utf-8");
            if (cd == nullptr) {
                return Status::RuntimeError("function {} is convert to gbk failed in iconv_open",
                                            get_name());
            }
            context->set_function_state(scope, cd);
        } else {
            return Status::RuntimeError(
                    "Illegal second argument column of function convert. now only support "
                    "convert to character set of gbk");
        }

        return Status::OK();
    }

    Status execute_impl(FunctionContext* context, Block& block, const ColumnNumbers& arguments,
                        size_t result, size_t input_rows_count) override {
        ColumnPtr argument_column =
                block.get_by_position(arguments[0]).column->convert_to_full_column_if_const();
        const ColumnString* str_col = static_cast<const ColumnString*>(argument_column.get());
        const auto& str_offset = str_col->get_offsets();
        const auto& str_chars = str_col->get_chars();
        auto col_res = ColumnString::create();
        auto& res_offset = col_res->get_offsets();
        auto& res_chars = col_res->get_chars();
        res_offset.resize(input_rows_count);
        iconv_t cd = reinterpret_cast<iconv_t>(
                context->get_function_state(FunctionContext::THREAD_LOCAL));
        DCHECK(cd != nullptr);

        size_t in_len = 0, out_len = 0;
        for (int i = 0; i < input_rows_count; ++i) {
            in_len = str_offset[i] - str_offset[i - 1];
            const char* value_data = reinterpret_cast<const char*>(&str_chars[str_offset[i - 1]]);
            res_chars.resize(res_offset[i - 1] + in_len);
            char* out = reinterpret_cast<char*>(&res_chars[res_offset[i - 1]]);
            char* in = const_cast<char*>(value_data);
            out_len = in_len;
            if (iconv(cd, &in, &in_len, &out, &out_len) == -1) {
                return Status::RuntimeError("function {} is convert to gbk failed in iconv",
                                            get_name());
            } else {
                res_offset[i] = res_chars.size();
            }
        }
        block.replace_by_position(result, std::move(col_res));
        return Status::OK();
    }

    Status close(FunctionContext* context, FunctionContext::FunctionStateScope scope) override {
        if (scope == FunctionContext::THREAD_LOCAL) {
            iconv_t cd = reinterpret_cast<iconv_t>(
                    context->get_function_state(FunctionContext::THREAD_LOCAL));
            iconv_close(cd);
            context->set_function_state(FunctionContext::THREAD_LOCAL, nullptr);
        }
        return Status::OK();
    }
};
} // namespace doris::vectorized<|MERGE_RESOLUTION|>--- conflicted
+++ resolved
@@ -1407,7 +1407,6 @@
     }
 };
 
-<<<<<<< HEAD
 class FunctionSubstringIndex : public IFunction {
 public:
     static constexpr auto name = "substring_index";
@@ -1578,7 +1577,7 @@
         block.get_by_position(result).column =
                 ColumnNullable::create(std::move(res), std::move(null_map));
         return Status::OK();
-=======
+
 class FunctionSplitByString : public IFunction {
 public:
     static constexpr auto name = "split_by_string";
@@ -1697,7 +1696,6 @@
             pos++;
         }
         return pos - old_size;
->>>>>>> b5c0d487
     }
 };
 
