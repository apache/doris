--- conflicted
+++ resolved
@@ -407,39 +407,24 @@
         if (arguments.size() > 1) {
             auto& col = *block.get_by_position(arguments[1]).column;
             auto string_ref = col.get_data_at(0);
-<<<<<<< HEAD
-            if (string_ref.size() > 0) {
-                upper = string_ref.front();
-=======
             if (string_ref.size > 0) {
                 upper = *string_ref.data;
->>>>>>> 63b17025
             }
         }
 
         if (arguments.size() > 2) {
             auto& col = *block.get_by_position(arguments[2]).column;
             auto string_ref = col.get_data_at(0);
-<<<<<<< HEAD
-            if (string_ref.size() > 0) {
-                lower = string_ref.front();
-=======
             if (string_ref.size > 0) {
                 lower = *string_ref.data;
->>>>>>> 63b17025
             }
         }
 
         if (arguments.size() > 3) {
             auto& col = *block.get_by_position(arguments[3]).column;
             auto string_ref = col.get_data_at(0);
-<<<<<<< HEAD
-            if (string_ref.size() > 0) {
-                number = string_ref.front();
-=======
             if (string_ref.size > 0) {
                 number = *string_ref.data;
->>>>>>> 63b17025
             }
         }
 
