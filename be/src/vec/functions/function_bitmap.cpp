--- conflicted
+++ resolved
@@ -252,24 +252,6 @@
     }
 };
 
-<<<<<<< HEAD
-struct BitmapFromUnhex {
-    static constexpr auto name = "unhex_to_bitmap";
-
-    static Status vector(const ColumnString::Chars& data, const ColumnString::Offsets& offsets,
-                         std::vector<BitmapValue>& res, NullMap& null_map) {
-        auto size = offsets.size();
-        res.reserve(size);
-        for (size_t i = 0; i < size; ++i) {
-            const char* raw_str = reinterpret_cast<const char*>(&data[offsets[i - 1]]);
-            int64_t str_size = offsets[i] - offsets[i - 1] - 1;
-
-            int cipher_len = str_size / 2;
-            char dst[cipher_len];
-            MathFunctions::hex_decode(raw_str, str_size, dst);
-            BitmapValue bitmap;
-            if (UNLIKELY(!bitmap.deserialize(dst))) {
-=======
 struct NameBitmapFromBase64 {
     static constexpr auto name = "bitmap_from_base64";
 };
@@ -297,15 +279,10 @@
             if (0 != src_size % 4) {
                 // return Status::InvalidArgument(
                 //         fmt::format("invalid base64: {}", std::string(src_str, src_size)));
->>>>>>> e4b551e2
                 res.emplace_back();
                 null_map[i] = 1;
                 continue;
             }
-<<<<<<< HEAD
-
-            res.emplace_back(std::move(bitmap));
-=======
             curr_decode_buff_len = src_size + 3;
             if (curr_decode_buff_len > last_decode_buff_len) {
                 decode_buff.resize(curr_decode_buff_len);
@@ -323,16 +300,38 @@
                 }
                 res.emplace_back(std::move(bitmap_val));
             }
->>>>>>> e4b551e2
         }
         return Status::OK();
     }
 };
-<<<<<<< HEAD
-
-
-=======
->>>>>>> e4b551e2
+struct BitmapFromUnhex {
+    static constexpr auto name = "unhex_to_bitmap";
+
+    static Status vector(const ColumnString::Chars& data, const ColumnString::Offsets& offsets,
+                         std::vector<BitmapValue>& res, NullMap& null_map) {
+        auto size = offsets.size();
+        res.reserve(size);
+        for (size_t i = 0; i < size; ++i) {
+            const char* raw_str = reinterpret_cast<const char*>(&data[offsets[i - 1]]);
+            int64_t str_size = offsets[i] - offsets[i - 1] - 1;
+
+            int cipher_len = str_size / 2;
+            char dst[cipher_len];
+            MathFunctions::hex_decode(raw_str, str_size, dst);
+            BitmapValue bitmap;
+            if (UNLIKELY(!bitmap.deserialize(dst))) {
+                res.emplace_back();
+                null_map[i] = 1;
+                continue;
+            }
+
+            res.emplace_back(std::move(bitmap));
+        }
+        return Status::OK();
+    }
+};
+
+
 struct BitmapFromArray {
     using ArgumentType = DataTypeArray;
     static constexpr auto name = "bitmap_from_array";
@@ -1317,12 +1316,9 @@
     factory.register_function<FunctionToBitmap>();
     factory.register_function<FunctionToBitmapWithCheck>();
     factory.register_function<FunctionBitmapFromString>();
-<<<<<<< HEAD
-    factory.register_function<FunctionBitmapFromUnhex>();
-=======
     factory.register_function<FunctionBitmapToBase64>();
     factory.register_function<FunctionBitmapFromBase64>();
->>>>>>> e4b551e2
+    factory.register_function<FunctionBitmapFromUnhex>();
     factory.register_function<FunctionBitmapFromArray>();
     factory.register_function<FunctionBitmapHash>();
     factory.register_function<FunctionBitmapHash64>();
