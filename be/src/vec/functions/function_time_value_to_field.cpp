// Licensed to the Apache Software Foundation (ASF) under one
// or more contributor license agreements.  See the NOTICE file
// distributed with this work for additional information
// regarding copyright ownership.  The ASF licenses this file
// to you under the Apache License, Version 2.0 (the
// "License"); you may not use this file except in compliance
// with the License.  You may obtain a copy of the License at
//
//   http://www.apache.org/licenses/LICENSE-2.0
//
// Unless required by applicable law or agreed to in writing,
// software distributed under the License is distributed on an
// "AS IS" BASIS, WITHOUT WARRANTIES OR CONDITIONS OF ANY
// KIND, either express or implied.  See the License for the
// specific language governing permissions and limitations
// under the License.

#include <memory>
#include <variant>

#include "common/status.h"
#include "vec/data_types/data_type_number.h"
#include "vec/data_types/data_type_time.h"
#include "vec/functions/function.h"
#include "vec/functions/simple_function_factory.h"
#include "vec/runtime/time_value.h"
#include "vec/utils/template_helpers.hpp"
namespace doris::vectorized {

template <typename ToDataType, typename Transform>
class FunctionTimeValueToField : public IFunction {
public:
    static constexpr auto name = Transform::name;
    static FunctionPtr create() { return std::make_shared<FunctionTimeValueToField>(); }
    String get_name() const override { return name; }

    // is_variadic and get_number_of_arguments are consistent with FunctionDateOrDateTimeToSomething,
    // as FunctionDateOrDateTimeToSomething supports Date and DateTime types as arguments.
    bool is_variadic() const override { return true; }
    size_t get_number_of_arguments() const override { return 0; }

    DataTypes get_variadic_argument_types_impl() const override {
        return {std::make_shared<DataTypeTimeV2>()};
    }

    DataTypePtr get_return_type_impl(const ColumnsWithTypeAndName& arguments) const override {
        return std::make_shared<ToDataType>();
    }

<<<<<<< HEAD
    DataTypePtr get_return_type_impl(const DataTypes& types) const override {
        return std::make_shared<ToDataType>();
    }

    bool use_default_implementation_for_nulls() const override { return true; }

=======
>>>>>>> 958ad031
    Status execute_impl(FunctionContext* context, Block& block, const ColumnNumbers& arguments,
                        uint32_t result, size_t input_rows_count) const override {
        DCHECK_EQ(arguments.size(), 1);

        const auto* column_time = assert_cast<const TimeValue::ColumnTime*>(
                block.get_by_position(arguments[0]).column.get());

        auto col_res = ToDataType::ColumnType::create();

        col_res->resize(input_rows_count);
        auto& col_res_data = col_res->get_data();

        for (size_t i = 0; i < input_rows_count; i++) {
            col_res_data[i] = Transform::execute(column_time->get_element(i));
        }

        block.replace_by_position(result, std::move(col_res));
        return Status::OK();
    }
};

struct HourImpl {
    constexpr static auto name = "hour";
    static inline auto execute(const TimeValue::TimeType& t) { return TimeValue::hour(t); }
};

struct MintuImpl {
    constexpr static auto name = "minute";
    static inline auto execute(const TimeValue::TimeType& t) { return TimeValue::minute(t); }
};

struct SecondImpl {
    constexpr static auto name = "second";
    static inline auto execute(const TimeValue::TimeType& t) { return TimeValue::second(t); }
};

void register_function_time_value_field(SimpleFunctionFactory& factory) {
    factory.register_function<FunctionTimeValueToField<DataTypeInt32, HourImpl>>();
    factory.register_function<FunctionTimeValueToField<DataTypeInt8, MintuImpl>>();
    factory.register_function<FunctionTimeValueToField<DataTypeInt8, SecondImpl>>();
}

} // namespace doris::vectorized<|MERGE_RESOLUTION|>--- conflicted
+++ resolved
@@ -47,15 +47,10 @@
         return std::make_shared<ToDataType>();
     }
 
-<<<<<<< HEAD
     DataTypePtr get_return_type_impl(const DataTypes& types) const override {
         return std::make_shared<ToDataType>();
     }
 
-    bool use_default_implementation_for_nulls() const override { return true; }
-
-=======
->>>>>>> 958ad031
     Status execute_impl(FunctionContext* context, Block& block, const ColumnNumbers& arguments,
                         uint32_t result, size_t input_rows_count) const override {
         DCHECK_EQ(arguments.size(), 1);
