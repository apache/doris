--- conflicted
+++ resolved
@@ -204,107 +204,6 @@
 
         *(jni_ctx->output_null_value) = reinterpret_cast<int64_t>(null_col->get_data().data());
 #ifndef EVALUATE_JAVA_UDF
-<<<<<<< HEAD
-#define EVALUATE_JAVA_UDF                                                                          \
-    if (data_col->is_column_string()) {                                                            \
-        const ColumnString* str_col = assert_cast<const ColumnString*>(data_col.get());            \
-        ColumnString::Chars& chars = const_cast<ColumnString::Chars&>(str_col->get_chars());       \
-        ColumnString::Offsets& offsets =                                                           \
-                const_cast<ColumnString::Offsets&>(str_col->get_offsets());                        \
-        int increase_buffer_size = 0;                                                              \
-        int64_t buffer_size = JniUtil::IncreaseReservedBufferSize(increase_buffer_size);           \
-        chars.resize(buffer_size);                                                                 \
-        offsets.resize(num_rows);                                                                  \
-        *(jni_ctx->output_value_buffer) = reinterpret_cast<int64_t>(chars.data());                 \
-        *(jni_ctx->output_offsets_ptr) = reinterpret_cast<int64_t>(offsets.data());                \
-        jni_ctx->output_intermediate_state_ptr->row_idx = 0;                                       \
-        jni_ctx->output_intermediate_state_ptr->buffer_size = buffer_size;                         \
-        env->CallNonvirtualVoidMethodA(jni_ctx->executor, executor_cl_, executor_evaluate_id_,     \
-                                       nullptr);                                                   \
-        while (jni_ctx->output_intermediate_state_ptr->row_idx < num_rows) {                       \
-            increase_buffer_size++;                                                                \
-            buffer_size = JniUtil::IncreaseReservedBufferSize(increase_buffer_size);               \
-            chars.resize(buffer_size);                                                             \
-            *(jni_ctx->output_value_buffer) = reinterpret_cast<int64_t>(chars.data());             \
-            jni_ctx->output_intermediate_state_ptr->buffer_size = buffer_size;                     \
-            env->CallNonvirtualVoidMethodA(jni_ctx->executor, executor_cl_, executor_evaluate_id_, \
-                                           nullptr);                                               \
-        }                                                                                          \
-    } else if (data_col->is_numeric() || data_col->is_column_decimal()) {                          \
-        data_col->resize(num_rows);                                                                \
-        *(jni_ctx->output_value_buffer) =                                                          \
-                reinterpret_cast<int64_t>(data_col->get_raw_data().data());                        \
-        env->CallNonvirtualVoidMethodA(jni_ctx->executor, executor_cl_, executor_evaluate_id_,     \
-                                       nullptr);                                                   \
-    } else if (data_col->is_column_array()) {                                                      \
-        ColumnArray* array_col = assert_cast<ColumnArray*>(data_col.get());                        \
-        ColumnNullable& array_nested_nullable =                                                    \
-                assert_cast<ColumnNullable&>(array_col->get_data());                               \
-        auto data_column_null_map = array_nested_nullable.get_null_map_column_ptr();               \
-        auto data_column = array_nested_nullable.get_nested_column_ptr();                          \
-        auto& offset_column = array_col->get_offsets_column();                                     \
-        int increase_buffer_size = 0;                                                              \
-        int64_t buffer_size = JniUtil::IncreaseReservedBufferSize(increase_buffer_size);           \
-        offset_column.resize(num_rows);                                                            \
-        *(jni_ctx->output_offsets_ptr) =                                                           \
-                reinterpret_cast<int64_t>(offset_column.get_raw_data().data());                    \
-        data_column_null_map->resize(buffer_size);                                                 \
-        auto& null_map_data =                                                                      \
-                assert_cast<ColumnVector<UInt8>*>(data_column_null_map.get())->get_data();         \
-        *(jni_ctx->output_array_null_ptr) = reinterpret_cast<int64_t>(null_map_data.data());       \
-        jni_ctx->output_intermediate_state_ptr->row_idx = 0;                                       \
-        jni_ctx->output_intermediate_state_ptr->buffer_size = buffer_size;                         \
-        if (data_column->is_column_string()) {                                                     \
-            ColumnString* str_col = assert_cast<ColumnString*>(data_column.get());                 \
-            ColumnString::Chars& chars = assert_cast<ColumnString::Chars&>(str_col->get_chars());  \
-            ColumnString::Offsets& offsets =                                                       \
-                    assert_cast<ColumnString::Offsets&>(str_col->get_offsets());                   \
-            chars.resize(buffer_size);                                                             \
-            offsets.resize(buffer_size);                                                           \
-            *(jni_ctx->output_value_buffer) = reinterpret_cast<int64_t>(chars.data());             \
-            *(jni_ctx->output_array_string_offsets_ptr) =                                          \
-                    reinterpret_cast<int64_t>(offsets.data());                                     \
-            env->CallNonvirtualVoidMethodA(jni_ctx->executor, executor_cl_, executor_evaluate_id_, \
-                                           nullptr);                                               \
-            while (jni_ctx->output_intermediate_state_ptr->row_idx < num_rows) {                   \
-                increase_buffer_size++;                                                            \
-                buffer_size = JniUtil::IncreaseReservedBufferSize(increase_buffer_size);           \
-                null_map_data.resize(buffer_size);                                                 \
-                chars.resize(buffer_size);                                                         \
-                offsets.resize(buffer_size);                                                       \
-                *(jni_ctx->output_array_null_ptr) =                                                \
-                        reinterpret_cast<int64_t>(null_map_data.data());                           \
-                *(jni_ctx->output_value_buffer) = reinterpret_cast<int64_t>(chars.data());         \
-                *(jni_ctx->output_array_string_offsets_ptr) =                                      \
-                        reinterpret_cast<int64_t>(offsets.data());                                 \
-                jni_ctx->output_intermediate_state_ptr->buffer_size = buffer_size;                 \
-                env->CallNonvirtualVoidMethodA(jni_ctx->executor, executor_cl_,                    \
-                                               executor_evaluate_id_, nullptr);                    \
-            }                                                                                      \
-        } else {                                                                                   \
-            data_column->resize(buffer_size);                                                      \
-            *(jni_ctx->output_value_buffer) =                                                      \
-                    reinterpret_cast<int64_t>(data_column->get_raw_data().data());                 \
-            env->CallNonvirtualVoidMethodA(jni_ctx->executor, executor_cl_, executor_evaluate_id_, \
-                                           nullptr);                                               \
-            while (jni_ctx->output_intermediate_state_ptr->row_idx < num_rows) {                   \
-                increase_buffer_size++;                                                            \
-                buffer_size = JniUtil::IncreaseReservedBufferSize(increase_buffer_size);           \
-                null_map_data.resize(buffer_size);                                                 \
-                data_column->resize(buffer_size);                                                  \
-                *(jni_ctx->output_array_null_ptr) =                                                \
-                        reinterpret_cast<int64_t>(null_map_data.data());                           \
-                *(jni_ctx->output_value_buffer) =                                                  \
-                        reinterpret_cast<int64_t>(data_column->get_raw_data().data());             \
-                jni_ctx->output_intermediate_state_ptr->buffer_size = buffer_size;                 \
-                env->CallNonvirtualVoidMethodA(jni_ctx->executor, executor_cl_,                    \
-                                               executor_evaluate_id_, nullptr);                    \
-            }                                                                                      \
-        }                                                                                          \
-    } else {                                                                                       \
-        return Status::InvalidArgument(strings::Substitute(                                        \
-                "Java UDF doesn't support return type $0 now !", return_type->get_name()));        \
-=======
 #define EVALUATE_JAVA_UDF                                                                         \
     if (data_col->is_column_string()) {                                                           \
         const ColumnString* str_col = assert_cast<const ColumnString*>(data_col.get());           \
@@ -404,7 +303,6 @@
     } else {                                                                                      \
         return Status::InvalidArgument(strings::Substitute(                                       \
                 "Java UDF doesn't support return type $0 now !", return_type->get_name()));       \
->>>>>>> 63b17025
     }
 #endif
         EVALUATE_JAVA_UDF;
