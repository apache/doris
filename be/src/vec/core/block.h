--- conflicted
+++ resolved
@@ -358,28 +358,6 @@
     // for String type or Array<String> type
     void shrink_char_type_column_suffix_zero(const std::vector<size_t>& char_type_idx);
 
-<<<<<<< HEAD
-    void set_same_bit(std::vector<bool>::const_iterator begin,
-                      std::vector<bool>::const_iterator end) {
-        row_same_bit.insert(row_same_bit.end(), begin, end);
-
-        DCHECK_EQ(row_same_bit.size(), rows());
-    }
-
-    bool get_same_bit(size_t position) {
-        if (position >= row_same_bit.size()) {
-            return false;
-        }
-        return row_same_bit[position];
-    }
-
-    void clear_same_bit() { row_same_bit.clear(); }
-=======
-    int64_t get_decompress_time() const { return _decompress_time_ns; }
-    int64_t get_decompressed_bytes() const { return _decompressed_bytes; }
-    int64_t get_compress_time() const { return _compress_time_ns; }
->>>>>>> 4104f3a2
-
     // remove tmp columns in block
     // in inverted index apply logic, in order to optimize query performance,
     // we built some temporary columns into block
