// Licensed to the Apache Software Foundation (ASF) under one
// or more contributor license agreements.  See the NOTICE file
// distributed with this work for additional information
// regarding copyright ownership.  The ASF licenses this file
// to you under the Apache License, Version 2.0 (the
// "License"); you may not use this file except in compliance
// with the License.  You may obtain a copy of the License at
//
//   http://www.apache.org/licenses/LICENSE-2.0
//
// Unless required by applicable law or agreed to in writing,
// software distributed under the License is distributed on an
// "AS IS" BASIS, WITHOUT WARRANTIES OR CONDITIONS OF ANY
// KIND, either express or implied.  See the License for the
// specific language governing permissions and limitations
// under the License.
// This file is copied from
// https://github.com/ClickHouse/ClickHouse/blob/master/src/Core/Field.h
// and modified by Doris

#pragma once

#include <fmt/format.h>
#include <glog/logging.h>

#include <algorithm>
#include <cassert>
#include <cstring>
#include <map>
#include <string>
#include <string_view>
#include <type_traits>
#include <utility>
#include <vector>

#include "common/compiler_util.h" // IWYU pragma: keep
#include "common/exception.h"
#include "olap/hll.h"
#include "util/bitmap_value.h"
#include "util/quantile_state.h"
#include "vec/common/uint128.h"
#include "vec/core/types.h"

namespace doris {
template <PrimitiveType type>
struct PrimitiveTypeTraits;
namespace vectorized {
template <typename T>
struct TypeName;
} // namespace vectorized
struct PackedInt128;
} // namespace doris

namespace doris::vectorized {

template <typename T>
struct NearestFieldTypeImpl {
    using Type = T; // for HLL or some origin types. see def. of storage
};

template <typename T>
using NearestFieldType = typename NearestFieldTypeImpl<T>::Type;

class Field;

using FieldVector = std::vector<Field>;

/// Array and Tuple use the same storage type -- FieldVector, but we declare
/// distinct types for them, so that the caller can choose whether it wants to
/// construct a Field of Array or a Tuple type. An alternative approach would be
/// to construct both of these types from FieldVector, and have the caller
/// specify the desired Field type explicitly.
#define DEFINE_FIELD_VECTOR(X)          \
    struct X : public FieldVector {     \
        using FieldVector::FieldVector; \
    }

DEFINE_FIELD_VECTOR(Array);
DEFINE_FIELD_VECTOR(Tuple);
DEFINE_FIELD_VECTOR(Map);
#undef DEFINE_FIELD_VECTOR

using FieldMap = std::map<String, Field>;
#define DEFINE_FIELD_MAP(X)       \
    struct X : public FieldMap {  \
        using FieldMap::FieldMap; \
    }
DEFINE_FIELD_MAP(VariantMap);
#undef DEFINE_FIELD_MAP

//TODO: rethink if we really need this? it only save one pointer from std::string
// not POD type so could only use read/write_json_binary instead of read/write_binary
class JsonbField {
public:
    JsonbField() = default;
    ~JsonbField() = default; // unique_ptr will handle cleanup automatically

    JsonbField(const char* ptr, size_t len) : size(len) {
        data = std::make_unique<char[]>(size);
        if (!data) {
            throw Exception(Status::FatalError("new data buffer failed, size: {}", size));
        }
        if (size > 0) {
            memcpy(data.get(), ptr, size);
        }
    }

    JsonbField(const JsonbField& x) : size(x.size) {
        data = std::make_unique<char[]>(size);
        if (!data) {
            throw Exception(Status::FatalError("new data buffer failed, size: {}", size));
        }
        if (size > 0) {
            memcpy(data.get(), x.data.get(), size);
        }
    }

    JsonbField(JsonbField&& x) noexcept : data(std::move(x.data)), size(x.size) { x.size = 0; }

    // dispatch for all type of storage. so need this. but not really used now.
    JsonbField& operator=(const JsonbField& x) {
        if (this != &x) {
            data = std::make_unique<char[]>(x.size);
            if (!data) {
                throw Exception(Status::FatalError("new data buffer failed, size: {}", x.size));
            }
            if (x.size > 0) {
                memcpy(data.get(), x.data.get(), x.size);
            }
            size = x.size;
        }
        return *this;
    }

    JsonbField& operator=(JsonbField&& x) noexcept {
        if (this != &x) {
            data = std::move(x.data);
            size = x.size;
            x.size = 0;
        }
        return *this;
    }

    const char* get_value() const { return data.get(); }
    size_t get_size() const { return size; }

    bool operator<(const JsonbField& r) const {
        throw Exception(Status::FatalError("comparing between JsonbField is not supported"));
    }
    bool operator<=(const JsonbField& r) const {
        throw Exception(Status::FatalError("comparing between JsonbField is not supported"));
    }
    bool operator==(const JsonbField& r) const {
        throw Exception(Status::FatalError("comparing between JsonbField is not supported"));
    }
    bool operator>(const JsonbField& r) const {
        throw Exception(Status::FatalError("comparing between JsonbField is not supported"));
    }
    bool operator>=(const JsonbField& r) const {
        throw Exception(Status::FatalError("comparing between JsonbField is not supported"));
    }
    bool operator!=(const JsonbField& r) const {
        throw Exception(Status::FatalError("comparing between JsonbField is not supported"));
    }

    const JsonbField& operator+=(const JsonbField& r) {
        throw Exception(Status::FatalError("Not support plus opration on JsonbField"));
    }

    const JsonbField& operator-=(const JsonbField& r) {
        throw Exception(Status::FatalError("Not support minus opration on JsonbField"));
    }

private:
    std::unique_ptr<char[]> data = nullptr;
    size_t size = 0;
};

template <typename T>
bool decimal_equal(T x, T y, UInt32 x_scale, UInt32 y_scale);
template <typename T>
bool decimal_less(T x, T y, UInt32 x_scale, UInt32 y_scale);
template <typename T>
bool decimal_less_or_equal(T x, T y, UInt32 x_scale, UInt32 y_scale);

template <typename T>
class DecimalField {
public:
    DecimalField(T value, UInt32 scale_) : dec(value), scale(scale_) {}
    // Store the underlying data ignoring scale.
    DecimalField(T value) : dec(value), scale(0) {}

    operator T() const { return dec; }
    T get_value() const { return dec; }
    T get_scale_multiplier() const;
    UInt32 get_scale() const { return scale; }

    template <typename U>
    bool operator<(const DecimalField<U>& r) const {
        using MaxType = std::conditional_t<(sizeof(T) > sizeof(U)), T, U>;
        return decimal_less<MaxType>(dec, r.get_value(), scale, r.get_scale());
    }

    template <typename U>
    bool operator<=(const DecimalField<U>& r) const {
        using MaxType = std::conditional_t<(sizeof(T) > sizeof(U)), T, U>;
        return decimal_less_or_equal<MaxType>(dec, r.get_value(), scale, r.get_scale());
    }

    template <typename U>
    bool operator==(const DecimalField<U>& r) const {
        using MaxType = std::conditional_t<(sizeof(T) > sizeof(U)), T, U>;
        return decimal_equal<MaxType>(dec, r.get_value(), scale, r.get_scale());
    }

    template <typename U>
    bool operator>(const DecimalField<U>& r) const {
        return r < *this;
    }
    template <typename U>
    bool operator>=(const DecimalField<U>& r) const {
        return r <= *this;
    }
    template <typename U>
    bool operator!=(const DecimalField<U>& r) const {
        return !(*this == r);
    }

    const DecimalField<T>& operator+=(const DecimalField<T>& r) {
        if (scale != r.get_scale()) {
            throw Exception(Status::FatalError("Add different decimal fields"));
        }
        dec += r.get_value();
        return *this;
    }

    const DecimalField<T>& operator-=(const DecimalField<T>& r) {
        if (scale != r.get_scale()) {
            throw Exception(Status::FatalError("Sub different decimal fields"));
        }
        dec -= r.get_value();
        return *this;
    }

private:
    T dec;
    UInt32 scale;
};

/** 32 is enough. Round number is used for alignment and for better arithmetic inside std::vector.
  * NOTE: Actually, sizeof(std::string) is 32 when using libc++, so Field is 40 bytes.
  */
#define DBMS_MIN_FIELD_SIZE 32

/** Discriminated union of several types.
  * Made for replacement of `boost::variant`
  *  is not generalized,
  *  but somewhat more efficient, and simpler.
  *
  * Used to represent a single value of one of several types in memory.
  * Warning! Prefer to use chunks of columns instead of single values. See Column.h
  */
class Field {
public:
    static const int MIN_NON_POD = 16;
    Field() : type(PrimitiveType::TYPE_NULL) {}
    // set Types::Null explictly and avoid other types
    Field(PrimitiveType w) : type(w) {}
    template <PrimitiveType T>
    static Field create_field(const typename PrimitiveTypeTraits<T>::NearestFieldType& data) {
        auto f = Field(PrimitiveTypeTraits<T>::NearestPrimitiveType);
        f.template create_concrete<PrimitiveTypeTraits<T>::NearestPrimitiveType>(data);
        return f;
    }
    template <PrimitiveType T>
    static Field create_field(const typename PrimitiveTypeTraits<T>::NearestFieldType&& data) {
        auto f = Field(PrimitiveTypeTraits<T>::NearestPrimitiveType);
        f.template create_concrete<PrimitiveTypeTraits<T>::NearestPrimitiveType>(data);
        return f;
    }

    /** Despite the presence of a template constructor, this constructor is still needed,
      *  since, in its absence, the compiler will still generate the default constructor.
      */
    Field(const Field& rhs) { create(rhs); }

    Field(Field&& rhs) { create(std::move(rhs)); }

    Field& operator=(const Field& rhs) {
        if (this != &rhs) {
            if (type != rhs.type) {
                destroy();
                create(rhs);
            } else {
                assign(rhs); /// This assigns string or vector without deallocation of existing buffer.
            }
        }
        return *this;
    }

    bool is_complex_field() const {
        return type == PrimitiveType::TYPE_ARRAY || type == PrimitiveType::TYPE_MAP ||
               type == PrimitiveType::TYPE_STRUCT || type == PrimitiveType::TYPE_VARIANT;
    }

    Field& operator=(Field&& rhs) {
        if (this != &rhs) {
            if (type != rhs.type) {
                destroy();
                create(std::move(rhs));
            } else {
                assign(std::move(rhs));
            }
        }
        return *this;
    }

    ~Field() { destroy(); }

    PrimitiveType get_type() const { return type; }
    std::string get_type_name() const;

    bool is_null() const { return type == PrimitiveType::TYPE_NULL; }

    // The template parameter T needs to be consistent with `which`.
    // If not, use NearestFieldType<> externally.
    // Maybe modify this in the future, reference: https://github.com/ClickHouse/ClickHouse/pull/22003
    template <typename T>
    T& get() {
        using TWithoutRef = std::remove_reference_t<T>;
        auto* MAY_ALIAS ptr = reinterpret_cast<TWithoutRef*>(&storage);
        return *ptr;
    }

    template <typename T>
    const T& get() const {
        using TWithoutRef = std::remove_reference_t<T>;
        const auto* MAY_ALIAS ptr = reinterpret_cast<const TWithoutRef*>(&storage);
        return *ptr;
    }

    bool operator==(const Field& rhs) const {
        return operator<=>(rhs) == std::strong_ordering::equal;
    }

    std::strong_ordering operator<=>(const Field& rhs) const {
        if (type == PrimitiveType::TYPE_NULL || rhs == PrimitiveType::TYPE_NULL) {
            return type <=> rhs.type;
        }
        if (type != rhs.type) {
            throw Exception(Status::FatalError("lhs type not equal with rhs, lhs={}, rhs={}",
                                               get_type_name(), rhs.get_type_name()));
        }

        switch (type) {
        case PrimitiveType::TYPE_OBJECT:
        case PrimitiveType::TYPE_HLL:
        case PrimitiveType::TYPE_QUANTILE_STATE:
        case PrimitiveType::INVALID_TYPE:
        case PrimitiveType::TYPE_JSONB:
        case PrimitiveType::TYPE_NULL:
        case PrimitiveType::TYPE_ARRAY:
        case PrimitiveType::TYPE_MAP:
        case PrimitiveType::TYPE_STRUCT:
        case PrimitiveType::TYPE_VARIANT:
            return std::strong_ordering::equal; //TODO: throw Exception?
        case PrimitiveType::TYPE_DATETIMEV2:
            return get<UInt64>() <=> rhs.get<UInt64>();
        case PrimitiveType::TYPE_DATEV2:
            return get<UInt32>() <=> rhs.get<UInt32>();
        case PrimitiveType::TYPE_DATE:
        case PrimitiveType::TYPE_DATETIME:
        case PrimitiveType::TYPE_BIGINT:
            return get<Int64>() <=> rhs.get<Int64>();
        case PrimitiveType::TYPE_LARGEINT:
            return get<Int128>() <=> rhs.get<Int128>();
        case PrimitiveType::TYPE_IPV6:
            return get<IPv6>() <=> rhs.get<IPv6>();
<<<<<<< HEAD
        case PrimitiveType::TYPE_TIMEV2:
=======
        case PrimitiveType::TYPE_IPV4:
            return get<IPv4>() <=> rhs.get<IPv4>();
>>>>>>> ae9453e5
        case PrimitiveType::TYPE_DOUBLE:
            return get<Float64>() < rhs.get<Float64>()    ? std::strong_ordering::less
                   : get<Float64>() == rhs.get<Float64>() ? std::strong_ordering::equal
                                                          : std::strong_ordering::greater;
        case PrimitiveType::TYPE_STRING:
        case PrimitiveType::TYPE_CHAR:
        case PrimitiveType::TYPE_VARCHAR:
            return get<String>() <=> rhs.get<String>();
        case PrimitiveType::TYPE_DECIMAL32:
            return get<Decimal32>() <=> rhs.get<Decimal32>();
        case PrimitiveType::TYPE_DECIMAL64:
            return get<Decimal64>() <=> rhs.get<Decimal64>();
        case PrimitiveType::TYPE_DECIMALV2:
            return get<Decimal128V2>() <=> rhs.get<Decimal128V2>();
        case PrimitiveType::TYPE_DECIMAL128I:
            return get<Decimal128V3>() <=> rhs.get<Decimal128V3>();
        case PrimitiveType::TYPE_DECIMAL256:
            return get<Decimal256>() <=> rhs.get<Decimal256>();
        default:
            throw Exception(Status::FatalError("lhs type not equal with rhs, lhs={}, rhs={}",
                                               get_type_name(), rhs.get_type_name()));
        }
    }

    template <typename F,
              typename Field> /// Field template parameter may be const or non-const Field.
    static void dispatch(F&& f, Field& field) {
        switch (field.type) {
        case PrimitiveType::TYPE_NULL:
            f(field.template get<Null>());
            return;
        case PrimitiveType::TYPE_DATETIMEV2:
            f(field.template get<UInt64>());
            return;
        case PrimitiveType::TYPE_DATETIME:
        case PrimitiveType::TYPE_DATE:
        case PrimitiveType::TYPE_BIGINT:
            f(field.template get<Int64>());
            return;
        case PrimitiveType::TYPE_LARGEINT:
            f(field.template get<Int128>());
            return;
        case PrimitiveType::TYPE_IPV6:
            f(field.template get<IPv6>());
            return;
        case PrimitiveType::TYPE_TIMEV2:
        case PrimitiveType::TYPE_DOUBLE:
            f(field.template get<Float64>());
            return;
        case PrimitiveType::TYPE_STRING:
        case PrimitiveType::TYPE_CHAR:
        case PrimitiveType::TYPE_VARCHAR:
            f(field.template get<String>());
            return;
        case PrimitiveType::TYPE_JSONB:
            f(field.template get<JsonbField>());
            return;
        case PrimitiveType::TYPE_ARRAY:
            f(field.template get<Array>());
            return;
        case PrimitiveType::TYPE_STRUCT:
            f(field.template get<Tuple>());
            return;
        case PrimitiveType::TYPE_MAP:
            f(field.template get<Map>());
            return;
        case PrimitiveType::TYPE_DECIMAL32:
            f(field.template get<DecimalField<Decimal32>>());
            return;
        case PrimitiveType::TYPE_DECIMAL64:
            f(field.template get<DecimalField<Decimal64>>());
            return;
        case PrimitiveType::TYPE_DECIMALV2:
            f(field.template get<DecimalField<Decimal128V2>>());
            return;
        case PrimitiveType::TYPE_DECIMAL128I:
            f(field.template get<DecimalField<Decimal128V3>>());
            return;
        case PrimitiveType::TYPE_DECIMAL256:
            f(field.template get<DecimalField<Decimal256>>());
            return;
        case PrimitiveType::TYPE_VARIANT:
            f(field.template get<VariantMap>());
            return;
        case PrimitiveType::TYPE_OBJECT:
            f(field.template get<BitmapValue>());
            return;
        case PrimitiveType::TYPE_HLL:
            f(field.template get<HyperLogLog>());
            return;
        case PrimitiveType::TYPE_QUANTILE_STATE:
            f(field.template get<QuantileState>());
            return;
        default:
            throw Exception(
                    Status::FatalError("type not supported, type={}", field.get_type_name()));
        }
    }

private:
    std::aligned_union_t<DBMS_MIN_FIELD_SIZE - sizeof(PrimitiveType), Null, UInt64, UInt128, Int64,
                         Int128, IPv6, Float64, String, JsonbField, Array, Tuple, Map, VariantMap,
                         DecimalField<Decimal32>, DecimalField<Decimal64>,
                         DecimalField<Decimal128V2>, DecimalField<Decimal128V3>,
                         DecimalField<Decimal256>, BitmapValue, HyperLogLog, QuantileState>
            storage;

    PrimitiveType type;

    /// Assuming there was no allocated state or it was deallocated (see destroy).
    template <PrimitiveType Type>
    void create_concrete(typename PrimitiveTypeTraits<Type>::NearestFieldType&& x);
    template <PrimitiveType Type>
    void create_concrete(const typename PrimitiveTypeTraits<Type>::NearestFieldType& x);
    /// Assuming same types.
    template <PrimitiveType Type>
    void assign_concrete(typename PrimitiveTypeTraits<Type>::NearestFieldType&& x);
    template <PrimitiveType Type>
    void assign_concrete(const typename PrimitiveTypeTraits<Type>::NearestFieldType& x);

    void create(const Field& field);

    void assign(const Field& x);

    void destroy();

    template <typename T>
    void destroy() {
        T* MAY_ALIAS ptr = reinterpret_cast<T*>(&storage);
        ptr->~T();
    }
};

#undef DBMS_MIN_FIELD_SIZE

template <typename T>
T get(const Field& field) {
    return field.template get<T>();
}

template <typename T>
T get(Field& field) {
    return field.template get<T>();
}

template <>
struct TypeName<Array> {
    static std::string get() { return "Array"; }
};
template <>
struct TypeName<Tuple> {
    static std::string get() { return "Tuple"; }
};

template <>
struct TypeName<VariantMap> {
    static std::string get() { return "VariantMap"; }
};
template <>
struct TypeName<Map> {
    static std::string get() { return "Map"; }
};

/// char may be signed or unsigned, and behave identically to signed char or unsigned char,
///  but they are always three different types.
/// signedness of char is different in Linux on x86 and Linux on ARM.
template <>
struct NearestFieldTypeImpl<char> {
    using Type = std::conditional_t<std::is_signed_v<char>, Int64, UInt64>;
};
template <>
struct NearestFieldTypeImpl<signed char> {
    using Type = Int64;
};
template <>
struct NearestFieldTypeImpl<unsigned char> {
    using Type = Int64;
};

template <>
struct NearestFieldTypeImpl<UInt16> {
    using Type = UInt64;
};
template <>
struct NearestFieldTypeImpl<UInt32> {
    using Type = UInt64;
};

template <>
struct NearestFieldTypeImpl<Int16> {
    using Type = Int64;
};
template <>
struct NearestFieldTypeImpl<Int32> {
    using Type = Int64;
};

/// long and long long are always different types that may behave identically or not.
/// This is different on Linux and Mac.
template <>
struct NearestFieldTypeImpl<long> {
    using Type = Int64;
};

template <>
struct NearestFieldTypeImpl<Decimal32> {
    using Type = DecimalField<Decimal32>;
};
template <>
struct NearestFieldTypeImpl<Decimal64> {
    using Type = DecimalField<Decimal64>;
};
template <>
struct NearestFieldTypeImpl<Decimal128V2> {
    using Type = DecimalField<Decimal128V2>;
};
template <>
struct NearestFieldTypeImpl<Decimal128V3> {
    using Type = DecimalField<Decimal128V3>;
};
template <>
struct NearestFieldTypeImpl<Decimal256> {
    using Type = DecimalField<Decimal256>;
};
template <>
struct NearestFieldTypeImpl<DecimalField<Decimal32>> {
    using Type = DecimalField<Decimal32>;
};
template <>
struct NearestFieldTypeImpl<DecimalField<Decimal64>> {
    using Type = DecimalField<Decimal64>;
};
template <>
struct NearestFieldTypeImpl<DecimalField<Decimal128V2>> {
    using Type = DecimalField<Decimal128V2>;
};
template <>
struct NearestFieldTypeImpl<DecimalField<Decimal128V3>> {
    using Type = DecimalField<Decimal128V3>;
};
template <>
struct NearestFieldTypeImpl<DecimalField<Decimal256>> {
    using Type = DecimalField<Decimal256>;
};
template <>
struct NearestFieldTypeImpl<Float32> {
    using Type = Float64;
};
template <>
struct NearestFieldTypeImpl<const char*> {
    using Type = String;
};
template <>
struct NearestFieldTypeImpl<bool> {
    using Type = UInt64;
};

template <>
struct NearestFieldTypeImpl<std::string_view> {
    using Type = String;
};

template <>
struct NearestFieldTypeImpl<PackedInt128> {
    using Type = Int128;
};

template <typename T>
decltype(auto) cast_to_nearest_field_type(T&& x) {
    using U = NearestFieldType<std::decay_t<T>>;
    if constexpr (std::is_same_v<PackedInt128, std::decay_t<T>>) {
        return U(x.value);
    } else if constexpr (std::is_same_v<std::decay_t<T>, U>) {
        return std::forward<T>(x);
    } else {
        return U(x);
    }
}

} // namespace doris::vectorized<|MERGE_RESOLUTION|>--- conflicted
+++ resolved
@@ -376,12 +376,9 @@
             return get<Int128>() <=> rhs.get<Int128>();
         case PrimitiveType::TYPE_IPV6:
             return get<IPv6>() <=> rhs.get<IPv6>();
-<<<<<<< HEAD
-        case PrimitiveType::TYPE_TIMEV2:
-=======
         case PrimitiveType::TYPE_IPV4:
             return get<IPv4>() <=> rhs.get<IPv4>();
->>>>>>> ae9453e5
+        case PrimitiveType::TYPE_TIMEV2:
         case PrimitiveType::TYPE_DOUBLE:
             return get<Float64>() < rhs.get<Float64>()    ? std::strong_ordering::less
                    : get<Float64>() == rhs.get<Float64>() ? std::strong_ordering::equal
