--- conflicted
+++ resolved
@@ -231,13 +231,9 @@
         return;
     }
     // TODO handle more types like struct/date/datetime/decimal...
-<<<<<<< HEAD
     throw doris::Exception(doris::ErrorCode::INTERNAL_ERROR,
                            "unexcepted data column type: {}, column name is: {}",
                            data_type->get_name(), name);
-=======
-    throw Exception(Status::FatalError("__builtin_unreachable"));
->>>>>>> 1853d159
 }
 
 TabletColumn get_column_by_type(const vectorized::DataTypePtr& data_type, const std::string& name,
