--- conflicted
+++ resolved
@@ -265,25 +265,15 @@
 }
 
 // exposed interfaces
-<<<<<<< HEAD
-Status parse_json_to_variant(IColumn& column, const StringRef& json,
-                             JSONDataParser<SimdJSONParser>* parser) {
-    return parse_json_to_variant(column, json.data(), json.size(), parser);
-=======
 void parse_json_to_variant(IColumn& column, const StringRef& json,
                            JSONDataParser<SimdJSONParser>* parser) {
     return parse_json_to_variant(column, json.data, json.size, parser);
->>>>>>> 3e186a88
 }
 
 void parse_json_to_variant(IColumn& column, const std::vector<StringRef>& jsons) {
     auto parser = parsers_pool.get([] { return new JSONDataParser<SimdJSONParser>(); });
     for (StringRef str : jsons) {
-<<<<<<< HEAD
-        RETURN_IF_ERROR(parse_json_to_variant(column, str.data(), str.size(), parser.get()));
-=======
         parse_json_to_variant(column, str.data, str.size, parser.get());
->>>>>>> 3e186a88
     }
 }
 
