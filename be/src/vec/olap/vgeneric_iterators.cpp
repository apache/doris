// Licensed to the Apache Software Foundation (ASF) under one
// or more contributor license agreements.  See the NOTICE file
// distributed with this work for additional information
// regarding copyright ownership.  The ASF licenses this file
// to you under the Apache License, Version 2.0 (the
// "License"); you may not use this file except in compliance
// with the License.  You may obtain a copy of the License at
//
//   http://www.apache.org/licenses/LICENSE-2.0
//
// Unless required by applicable law or agreed to in writing,
// software distributed under the License is distributed on an
// "AS IS" BASIS, WITHOUT WARRANTIES OR CONDITIONS OF ANY
// KIND, either express or implied.  See the License for the
// specific language governing permissions and limitations
// under the License.

#include <vec/olap/vgeneric_iterators.h>

#include <memory>
#include <queue>
#include <utility>

#include "common/status.h"
#include "olap/iterators.h"
#include "olap/rowset/segment_v2/segment.h"
#include "olap/schema.h"
#include "vec/core/block.h"

namespace doris {

namespace vectorized {
VStatisticsIterator::~VStatisticsIterator() {
    for (auto& pair : _column_iterators_map) {
        delete pair.second;
    }
}

Status VStatisticsIterator::init(const StorageReadOptions& opts) {
    if (!_init) {
        _push_down_agg_type_opt = opts.push_down_agg_type_opt;

        for (size_t i = 0; i < _schema.num_column_ids(); i++) {
            auto cid = _schema.column_id(i);
            auto unique_id = _schema.column(cid)->unique_id();
            if (_column_iterators_map.count(unique_id) < 1) {
                RETURN_IF_ERROR(_segment->new_column_iterator(opts.tablet_schema->column(cid),
                                                              &_column_iterators_map[unique_id]));
            }
            _column_iterators.push_back(_column_iterators_map[unique_id]);
        }

        _target_rows = _push_down_agg_type_opt == TPushAggOp::MINMAX ? 2 : _segment->num_rows();
        _init = true;
    }

    return Status::OK();
}

Status VStatisticsIterator::next_batch(Block* block) {
    DCHECK(block->columns() == _column_iterators.size());
    if (_output_rows < _target_rows) {
        block->clear_column_data();
        auto columns = block->mutate_columns();

        size_t size = _push_down_agg_type_opt == TPushAggOp::MINMAX
                              ? 2
                              : std::min(_target_rows - _output_rows, MAX_ROW_SIZE_IN_COUNT);
        if (_push_down_agg_type_opt == TPushAggOp::COUNT) {
            size = std::min(_target_rows - _output_rows, MAX_ROW_SIZE_IN_COUNT);
            for (int i = 0; i < block->columns(); ++i) {
                columns[i]->resize(size);
            }
        } else {
            for (int i = 0; i < block->columns(); ++i) {
                _column_iterators[i]->next_batch_of_zone_map(&size, columns[i]);
            }
        }
        _output_rows += size;
        return Status::OK();
    }
    return Status::EndOfFile("End of VStatisticsIterator");
}

Status VMergeIteratorContext::block_reset(const std::shared_ptr<Block>& block) {
    if (!*block) {
        const Schema& schema = _iter->schema();
        const auto& column_ids = schema.column_ids();
        for (size_t i = 0; i < schema.num_column_ids(); ++i) {
            auto column_desc = schema.column(column_ids[i]);
            auto data_type = Schema::get_data_type_ptr(*column_desc);
            if (data_type == nullptr) {
                return Status::RuntimeError("invalid data type");
            }
            auto column = data_type->create_column();
            column->reserve(_block_row_max);
            block->insert(ColumnWithTypeAndName(std::move(column), data_type, column_desc->name()));
        }
    } else {
        block->clear_column_data();
    }
    return Status::OK();
}

bool VMergeIteratorContext::compare(const VMergeIteratorContext& rhs) const {
    int cmp_res = UNLIKELY(_compare_columns)
                          ? _block->compare_at(_index_in_block, rhs._index_in_block,
                                               _compare_columns, *rhs._block, -1)
                          : _block->compare_at(_index_in_block, rhs._index_in_block,
                                               _num_key_columns, *rhs._block, -1);

    if (cmp_res != 0) {
        return UNLIKELY(_is_reverse) ? cmp_res < 0 : cmp_res > 0;
    }

    auto col_cmp_res = 0;
    if (_sequence_id_idx != -1) {
        col_cmp_res = _block->compare_column_at(_index_in_block, rhs._index_in_block,
                                                _sequence_id_idx, *rhs._block, -1);
    }
    auto result = col_cmp_res == 0 ? data_id() < rhs.data_id() : col_cmp_res < 0;

    if (_is_unique) {
        result ? set_skip(true) : rhs.set_skip(true);
    }
    return result;
}

// `advanced = false` when current block finished
void VMergeIteratorContext::copy_rows(Block* block, bool advanced) {
    Block& src = *_block;
    Block& dst = *block;
    if (_cur_batch_num == 0) {
        return;
    }

    // copy a row to dst block column by column
    size_t start = _index_in_block - _cur_batch_num + 1 - advanced;
    DCHECK(start >= 0);

    for (size_t i = 0; i < _num_columns; ++i) {
        auto& s_col = src.get_by_position(i);
        auto& d_col = dst.get_by_position(i);

        ColumnPtr& s_cp = s_col.column;
        ColumnPtr& d_cp = d_col.column;

        d_cp->assume_mutable()->insert_range_from(*s_cp, start, _cur_batch_num);
    }
    _cur_batch_num = 0;
}

void VMergeIteratorContext::copy_rows(BlockView* view, bool advanced) {
    if (_cur_batch_num == 0) {
        return;
    }
    size_t start = _index_in_block - _cur_batch_num + 1 - advanced;
    DCHECK(start >= 0);

    for (size_t i = 0; i < _cur_batch_num; ++i) {
        view->push_back({_block, static_cast<int>(start + i), false});
    }

    _cur_batch_num = 0;
}

// This iterator will generate ordered data. For example for schema
// (int, int) this iterator will generator data like
// (0, 1), (1, 2), (2, 3), (3, 4)...
//
// Usage:
//      Schema schema;
//      VAutoIncrementIterator iter(schema, 1000);
//      StorageReadOptions opts;
//      RETURN_IF_ERROR(iter.init(opts));
//      RowBlockV2 block;
//      do {
//          st = iter.next_batch(&block);
//      } while (st.ok());
class VAutoIncrementIterator : public RowwiseIterator {
public:
    // Will generate num_rows rows in total
    VAutoIncrementIterator(const Schema& schema, size_t num_rows)
            : _schema(schema), _num_rows(num_rows), _rows_returned() {}
    ~VAutoIncrementIterator() override = default;

    // NOTE: Currently, this function will ignore StorageReadOptions
    Status init(const StorageReadOptions& opts) override;

    Status next_batch(Block* block) override {
        int row_idx = 0;
        while (_rows_returned < _num_rows) {
            for (int j = 0; j < _schema.num_columns(); ++j) {
                ColumnWithTypeAndName& vc = block->get_by_position(j);
                IColumn& vi = (IColumn&)(*vc.column);

                char data[16] = {};
                size_t data_len = 0;
                const auto* col_schema = _schema.column(j);
                switch (col_schema->type()) {
                case OLAP_FIELD_TYPE_SMALLINT:
                    *(int16_t*)data = _rows_returned + j;
                    data_len = sizeof(int16_t);
                    break;
                case OLAP_FIELD_TYPE_INT:
                    *(int32_t*)data = _rows_returned + j;
                    data_len = sizeof(int32_t);
                    break;
                case OLAP_FIELD_TYPE_BIGINT:
                    *(int64_t*)data = _rows_returned + j;
                    data_len = sizeof(int64_t);
                    break;
                case OLAP_FIELD_TYPE_FLOAT:
                    *(float*)data = _rows_returned + j;
                    data_len = sizeof(float);
                    break;
                case OLAP_FIELD_TYPE_DOUBLE:
                    *(double*)data = _rows_returned + j;
                    data_len = sizeof(double);
                    break;
                default:
                    break;
                }

                vi.insert_data(data, data_len);
            }

            ++row_idx;
            ++_rows_returned;
        }

        if (row_idx > 0) {
            return Status::OK();
        }
        return Status::EndOfFile("End of VAutoIncrementIterator");
    }

    const Schema& schema() const override { return _schema; }

private:
    const Schema& _schema;
    size_t _num_rows;
    size_t _rows_returned;
};

Status VAutoIncrementIterator::init(const StorageReadOptions& opts) {
    return Status::OK();
}

<<<<<<< HEAD
class VStatisticsIterator : public RowwiseIterator {
public:
    // Will generate num_rows rows in total
    VStatisticsIterator(std::shared_ptr<Segment> segment, const Schema& schema)
            : _segment(std::move(segment)), _schema(schema) {}

    ~VStatisticsIterator() override {
        for (auto& pair : _column_iterators_map) {
            delete pair.second;
        }
    }

    Status init(const StorageReadOptions& opts) override {
        if (!_init) {
            _push_down_agg_type_opt = opts.push_down_agg_type_opt;

            for (size_t i = 0; i < _schema.num_column_ids(); i++) {
                auto cid = _schema.column_id(i);
                auto unique_id = _schema.column(cid)->unique_id();
                if (_column_iterators_map.count(unique_id) < 1) {
                    RETURN_IF_ERROR(_segment->new_column_iterator(
                            opts.tablet_schema->column(cid), opts.io_ctx,
                            &_column_iterators_map[unique_id]));
                }
                _column_iterators.push_back(_column_iterators_map[unique_id]);
            }

            _target_rows = _push_down_agg_type_opt == TPushAggOp::MINMAX ? 2 : _segment->num_rows();
            _init = true;
        }

        return Status::OK();
    }

    Status next_batch(Block* block) override {
        DCHECK(block->columns() == _column_iterators.size());
        if (_output_rows < _target_rows) {
            block->clear_column_data();
            auto columns = block->mutate_columns();

            size_t size = _push_down_agg_type_opt == TPushAggOp::MINMAX
                                  ? 2
                                  : std::min(_target_rows - _output_rows, MAX_ROW_SIZE_IN_COUNT);
            if (_push_down_agg_type_opt == TPushAggOp::COUNT) {
                size = std::min(_target_rows - _output_rows, MAX_ROW_SIZE_IN_COUNT);
                for (int i = 0; i < block->columns(); ++i) {
                    columns[i]->resize(size);
                }
            } else {
                for (int i = 0; i < block->columns(); ++i) {
                    _column_iterators[i]->next_batch_of_zone_map(&size, columns[i]);
                }
            }
            _output_rows += size;
            return Status::OK();
        }
        return Status::EndOfFile("End of VStatisticsIterator");
    }

    const Schema& schema() const override { return _schema; }

private:
    std::shared_ptr<Segment> _segment;
    const Schema& _schema;
    size_t _target_rows = 0;
    size_t _output_rows = 0;
    bool _init = false;
    TPushAggOp::type _push_down_agg_type_opt;
    std::map<int32_t, ColumnIterator*> _column_iterators_map;
    std::vector<ColumnIterator*> _column_iterators;

    static constexpr size_t MAX_ROW_SIZE_IN_COUNT = 65535;
};

// Used to store merge state for a VMergeIterator input.
// This class will iterate all data from internal iterator
// through client call advance().
// Usage:
//      VMergeIteratorContext ctx(iter);
//      RETURN_IF_ERROR(ctx.init());
//      while (ctx.valid()) {
//          visit(ctx.current_row());
//          RETURN_IF_ERROR(ctx.advance());
//      }
class VMergeIteratorContext {
public:
    VMergeIteratorContext(RowwiseIterator* iter, int sequence_id_idx, bool is_unique,
                          bool is_reverse, std::vector<uint32_t>* read_orderby_key_columns)
            : _iter(iter),
              _sequence_id_idx(sequence_id_idx),
              _is_unique(is_unique),
              _is_reverse(is_reverse),
              _num_columns(iter->schema().num_column_ids()),
              _num_key_columns(iter->schema().num_key_columns()),
              _compare_columns(read_orderby_key_columns) {}

    VMergeIteratorContext(const VMergeIteratorContext&) = delete;
    VMergeIteratorContext(VMergeIteratorContext&&) = delete;
    VMergeIteratorContext& operator=(const VMergeIteratorContext&) = delete;
    VMergeIteratorContext& operator=(VMergeIteratorContext&&) = delete;

    ~VMergeIteratorContext() {
        delete _iter;
        _iter = nullptr;
    }

    Status block_reset(const std::shared_ptr<Block>& block) {
        if (!*block) {
            const Schema& schema = _iter->schema();
            const auto& column_ids = schema.column_ids();
            for (size_t i = 0; i < schema.num_column_ids(); ++i) {
                auto column_desc = schema.column(column_ids[i]);
                auto data_type = Schema::get_data_type_ptr(*column_desc);
                if (data_type == nullptr) {
                    return Status::RuntimeError("invalid data type");
                }
                auto column = data_type->create_column();
                column->reserve(_block_row_max);
                block->insert(
                        ColumnWithTypeAndName(std::move(column), data_type, column_desc->name()));
            }
        } else {
            block->clear_column_data();
        }
        return Status::OK();
    }

    // Initialize this context and will prepare data for current_row()
    Status init(const StorageReadOptions& opts);

    bool compare(const VMergeIteratorContext& rhs) const {
        int cmp_res = UNLIKELY(_compare_columns)
                              ? _block->compare_at(_index_in_block, rhs._index_in_block,
                                                   _compare_columns, *rhs._block, -1)
                              : _block->compare_at(_index_in_block, rhs._index_in_block,
                                                   _num_key_columns, *rhs._block, -1);

        if (cmp_res != 0) {
            return UNLIKELY(_is_reverse) ? cmp_res < 0 : cmp_res > 0;
        }

        auto col_cmp_res = 0;
        if (_sequence_id_idx != -1) {
            col_cmp_res = _block->compare_column_at(_index_in_block, rhs._index_in_block,
                                                    _sequence_id_idx, *rhs._block, -1);
        }
        auto result = col_cmp_res == 0 ? data_id() < rhs.data_id() : col_cmp_res < 0;

        if (_is_unique) {
            result ? set_skip(true) : rhs.set_skip(true);
        }
        return result;
    }

    // `advanced = false` when current block finished
    void copy_rows(Block* block, bool advanced = true) {
        Block& src = *_block;
        Block& dst = *block;
        if (_cur_batch_num == 0) {
            return;
        }

        // copy a row to dst block column by column
        size_t start = _index_in_block - _cur_batch_num + 1 - advanced;
        DCHECK(start >= 0);

        for (size_t i = 0; i < _num_columns; ++i) {
            auto& s_col = src.get_by_position(i);
            auto& d_col = dst.get_by_position(i);

            ColumnPtr& s_cp = s_col.column;
            ColumnPtr& d_cp = d_col.column;

            d_cp->assume_mutable()->insert_range_from(*s_cp, start, _cur_batch_num);
        }
        _cur_batch_num = 0;
    }

    void copy_rows(BlockView* view, bool advanced = true) {
        if (_cur_batch_num == 0) {
            return;
        }
        size_t start = _index_in_block - _cur_batch_num + 1 - advanced;
        DCHECK(start >= 0);

        for (size_t i = 0; i < _cur_batch_num; ++i) {
            view->push_back({_block, static_cast<int>(start + i), false});
        }

        _cur_batch_num = 0;
    }

    RowLocation current_row_location() {
        DCHECK(_record_rowids);
        return _block_row_locations[_index_in_block];
    }

    // Advance internal row index to next valid row
    // Return error if error happens
    // Don't call this when valid() is false, action is undefined
    Status advance();

    // Return if it has remaining data in this context.
    // Only when this function return true, current_row()
    // will return a valid row
    bool valid() const { return _valid; }

    uint64_t data_id() const { return _iter->data_id(); }

    bool need_skip() const { return _skip; }

    void set_skip(bool skip) const { _skip = skip; }

    void add_cur_batch() { _cur_batch_num++; }

    void reset_cur_batch() { _cur_batch_num = 0; }

    bool is_cur_block_finished() { return _index_in_block == _block->rows() - 1; }

private:
    // Load next block into _block
    Status _load_next_block();

    RowwiseIterator* _iter;

    int _sequence_id_idx = -1;
    bool _is_unique = false;
    bool _is_reverse = false;
    bool _valid = false;
    mutable bool _skip = false;
    size_t _index_in_block = -1;
    // 4096 minus 16 + 16 bytes padding that in padding pod array
    int _block_row_max = 4064;
    int _num_columns;
    int _num_key_columns;
    std::vector<uint32_t>* _compare_columns;
    std::vector<RowLocation> _block_row_locations;
    bool _record_rowids = false;
    size_t _cur_batch_num = 0;

    // used to store data load from iterator->next_batch(Block*)
    std::shared_ptr<Block> _block;
    // used to store data still on block view
    std::list<std::shared_ptr<Block>> _block_list;
};

=======
>>>>>>> a19e6881
Status VMergeIteratorContext::init(const StorageReadOptions& opts) {
    _block_row_max = opts.block_row_max;
    _record_rowids = opts.record_rowids;
    RETURN_IF_ERROR(_iter->init(opts));
    RETURN_IF_ERROR(_load_next_block());
    if (valid()) {
        RETURN_IF_ERROR(advance());
    }
    return Status::OK();
}

Status VMergeIteratorContext::advance() {
    _skip = false;
    // NOTE: we increase _index_in_block directly to valid one check
    do {
        _index_in_block++;
        if (LIKELY(_index_in_block < _block->rows())) {
            return Status::OK();
        }
        // current batch has no data, load next batch
        RETURN_IF_ERROR(_load_next_block());
    } while (_valid);
    return Status::OK();
}

Status VMergeIteratorContext::_load_next_block() {
    do {
        if (_block != nullptr) {
            _block_list.push_back(_block);
            _block = nullptr;
        }
        for (auto it = _block_list.begin(); it != _block_list.end(); it++) {
            if (it->use_count() == 1) {
                block_reset(*it);
                _block = *it;
                _block_list.erase(it);
                break;
            }
        }
        if (_block == nullptr) {
            _block = std::make_shared<Block>();
            block_reset(_block);
        }
        Status st = _iter->next_batch(_block.get());
        if (!st.ok()) {
            _valid = false;
            if (st.is_end_of_file()) {
                return Status::OK();
            } else {
                return st;
            }
        }
        if (UNLIKELY(_record_rowids)) {
            RETURN_IF_ERROR(_iter->current_block_row_locations(&_block_row_locations));
        }
    } while (_block->rows() == 0);
    _index_in_block = -1;
    _valid = true;
    return Status::OK();
}

Status VMergeIterator::init(const StorageReadOptions& opts) {
    if (_origin_iters.empty()) {
        return Status::OK();
    }
    _schema = &(*_origin_iters.begin())->schema();
    _record_rowids = opts.record_rowids;

    for (auto iter : _origin_iters) {
        auto ctx = std::make_unique<VMergeIteratorContext>(
                iter, _sequence_id_idx, _is_unique, _is_reverse, opts.read_orderby_key_columns);
        RETURN_IF_ERROR(ctx->init(opts));
        if (!ctx->valid()) {
            continue;
        }
        _merge_heap.push(ctx.release());
    }

    _origin_iters.clear();

    _block_row_max = opts.block_row_max;

    return Status::OK();
}

// VUnionIterator will read data from input iterator one by one.
class VUnionIterator : public RowwiseIterator {
public:
    // Iterators' ownership it transferred to this class.
    // This class will delete all iterators when destructs
    // Client should not use iterators anymore.
    VUnionIterator(std::vector<RowwiseIterator*>& v) : _origin_iters(v.begin(), v.end()) {}

    ~VUnionIterator() override {
        std::for_each(_origin_iters.begin(), _origin_iters.end(),
                      std::default_delete<RowwiseIterator>());
    }

    Status init(const StorageReadOptions& opts) override;

    Status next_batch(Block* block) override;

    const Schema& schema() const override { return *_schema; }

    Status current_block_row_locations(std::vector<RowLocation>* locations) override;

    bool update_profile(RuntimeProfile* profile) override {
        if (_cur_iter != nullptr) {
            return _cur_iter->update_profile(profile);
        }
        return false;
    }

private:
    const Schema* _schema = nullptr;
    RowwiseIterator* _cur_iter = nullptr;
    std::deque<RowwiseIterator*> _origin_iters;
};

Status VUnionIterator::init(const StorageReadOptions& opts) {
    if (_origin_iters.empty()) {
        return Status::OK();
    }

    for (auto iter : _origin_iters) {
        RETURN_IF_ERROR(iter->init(opts));
    }
    _cur_iter = *(_origin_iters.begin());
    _schema = &_cur_iter->schema();
    return Status::OK();
}

Status VUnionIterator::next_batch(Block* block) {
    while (_cur_iter != nullptr) {
        auto st = _cur_iter->next_batch(block);
        if (st.is_end_of_file()) {
            delete _cur_iter;
            _origin_iters.pop_front();
            if (!_origin_iters.empty()) {
                _cur_iter = *(_origin_iters.begin());
            } else {
                _cur_iter = nullptr;
            }
        } else {
            return st;
        }
    }
    return Status::EndOfFile("End of VUnionIterator");
}

Status VUnionIterator::current_block_row_locations(std::vector<RowLocation>* locations) {
    if (!_cur_iter) {
        locations->clear();
        return Status::EndOfFile("End of VUnionIterator");
    }
    return _cur_iter->current_block_row_locations(locations);
}

RowwiseIterator* new_merge_iterator(std::vector<RowwiseIterator*>& inputs, int sequence_id_idx,
                                    bool is_unique, bool is_reverse, uint64_t* merged_rows) {
    if (inputs.size() == 1) {
        return *(inputs.begin());
    }
    return new VMergeIterator(inputs, sequence_id_idx, is_unique, is_reverse, merged_rows);
}

RowwiseIterator* new_union_iterator(std::vector<RowwiseIterator*>& inputs) {
    if (inputs.size() == 1) {
        return *(inputs.begin());
    }
    return new VUnionIterator(inputs);
}

RowwiseIterator* new_vstatistics_iterator(std::shared_ptr<Segment> segment, const Schema& schema) {
    return new VStatisticsIterator(segment, schema);
}

RowwiseIterator* new_auto_increment_iterator(const Schema& schema, size_t num_rows) {
    return new VAutoIncrementIterator(schema, num_rows);
}

} // namespace vectorized

} // namespace doris<|MERGE_RESOLUTION|>--- conflicted
+++ resolved
@@ -247,255 +247,6 @@
     return Status::OK();
 }
 
-<<<<<<< HEAD
-class VStatisticsIterator : public RowwiseIterator {
-public:
-    // Will generate num_rows rows in total
-    VStatisticsIterator(std::shared_ptr<Segment> segment, const Schema& schema)
-            : _segment(std::move(segment)), _schema(schema) {}
-
-    ~VStatisticsIterator() override {
-        for (auto& pair : _column_iterators_map) {
-            delete pair.second;
-        }
-    }
-
-    Status init(const StorageReadOptions& opts) override {
-        if (!_init) {
-            _push_down_agg_type_opt = opts.push_down_agg_type_opt;
-
-            for (size_t i = 0; i < _schema.num_column_ids(); i++) {
-                auto cid = _schema.column_id(i);
-                auto unique_id = _schema.column(cid)->unique_id();
-                if (_column_iterators_map.count(unique_id) < 1) {
-                    RETURN_IF_ERROR(_segment->new_column_iterator(
-                            opts.tablet_schema->column(cid), opts.io_ctx,
-                            &_column_iterators_map[unique_id]));
-                }
-                _column_iterators.push_back(_column_iterators_map[unique_id]);
-            }
-
-            _target_rows = _push_down_agg_type_opt == TPushAggOp::MINMAX ? 2 : _segment->num_rows();
-            _init = true;
-        }
-
-        return Status::OK();
-    }
-
-    Status next_batch(Block* block) override {
-        DCHECK(block->columns() == _column_iterators.size());
-        if (_output_rows < _target_rows) {
-            block->clear_column_data();
-            auto columns = block->mutate_columns();
-
-            size_t size = _push_down_agg_type_opt == TPushAggOp::MINMAX
-                                  ? 2
-                                  : std::min(_target_rows - _output_rows, MAX_ROW_SIZE_IN_COUNT);
-            if (_push_down_agg_type_opt == TPushAggOp::COUNT) {
-                size = std::min(_target_rows - _output_rows, MAX_ROW_SIZE_IN_COUNT);
-                for (int i = 0; i < block->columns(); ++i) {
-                    columns[i]->resize(size);
-                }
-            } else {
-                for (int i = 0; i < block->columns(); ++i) {
-                    _column_iterators[i]->next_batch_of_zone_map(&size, columns[i]);
-                }
-            }
-            _output_rows += size;
-            return Status::OK();
-        }
-        return Status::EndOfFile("End of VStatisticsIterator");
-    }
-
-    const Schema& schema() const override { return _schema; }
-
-private:
-    std::shared_ptr<Segment> _segment;
-    const Schema& _schema;
-    size_t _target_rows = 0;
-    size_t _output_rows = 0;
-    bool _init = false;
-    TPushAggOp::type _push_down_agg_type_opt;
-    std::map<int32_t, ColumnIterator*> _column_iterators_map;
-    std::vector<ColumnIterator*> _column_iterators;
-
-    static constexpr size_t MAX_ROW_SIZE_IN_COUNT = 65535;
-};
-
-// Used to store merge state for a VMergeIterator input.
-// This class will iterate all data from internal iterator
-// through client call advance().
-// Usage:
-//      VMergeIteratorContext ctx(iter);
-//      RETURN_IF_ERROR(ctx.init());
-//      while (ctx.valid()) {
-//          visit(ctx.current_row());
-//          RETURN_IF_ERROR(ctx.advance());
-//      }
-class VMergeIteratorContext {
-public:
-    VMergeIteratorContext(RowwiseIterator* iter, int sequence_id_idx, bool is_unique,
-                          bool is_reverse, std::vector<uint32_t>* read_orderby_key_columns)
-            : _iter(iter),
-              _sequence_id_idx(sequence_id_idx),
-              _is_unique(is_unique),
-              _is_reverse(is_reverse),
-              _num_columns(iter->schema().num_column_ids()),
-              _num_key_columns(iter->schema().num_key_columns()),
-              _compare_columns(read_orderby_key_columns) {}
-
-    VMergeIteratorContext(const VMergeIteratorContext&) = delete;
-    VMergeIteratorContext(VMergeIteratorContext&&) = delete;
-    VMergeIteratorContext& operator=(const VMergeIteratorContext&) = delete;
-    VMergeIteratorContext& operator=(VMergeIteratorContext&&) = delete;
-
-    ~VMergeIteratorContext() {
-        delete _iter;
-        _iter = nullptr;
-    }
-
-    Status block_reset(const std::shared_ptr<Block>& block) {
-        if (!*block) {
-            const Schema& schema = _iter->schema();
-            const auto& column_ids = schema.column_ids();
-            for (size_t i = 0; i < schema.num_column_ids(); ++i) {
-                auto column_desc = schema.column(column_ids[i]);
-                auto data_type = Schema::get_data_type_ptr(*column_desc);
-                if (data_type == nullptr) {
-                    return Status::RuntimeError("invalid data type");
-                }
-                auto column = data_type->create_column();
-                column->reserve(_block_row_max);
-                block->insert(
-                        ColumnWithTypeAndName(std::move(column), data_type, column_desc->name()));
-            }
-        } else {
-            block->clear_column_data();
-        }
-        return Status::OK();
-    }
-
-    // Initialize this context and will prepare data for current_row()
-    Status init(const StorageReadOptions& opts);
-
-    bool compare(const VMergeIteratorContext& rhs) const {
-        int cmp_res = UNLIKELY(_compare_columns)
-                              ? _block->compare_at(_index_in_block, rhs._index_in_block,
-                                                   _compare_columns, *rhs._block, -1)
-                              : _block->compare_at(_index_in_block, rhs._index_in_block,
-                                                   _num_key_columns, *rhs._block, -1);
-
-        if (cmp_res != 0) {
-            return UNLIKELY(_is_reverse) ? cmp_res < 0 : cmp_res > 0;
-        }
-
-        auto col_cmp_res = 0;
-        if (_sequence_id_idx != -1) {
-            col_cmp_res = _block->compare_column_at(_index_in_block, rhs._index_in_block,
-                                                    _sequence_id_idx, *rhs._block, -1);
-        }
-        auto result = col_cmp_res == 0 ? data_id() < rhs.data_id() : col_cmp_res < 0;
-
-        if (_is_unique) {
-            result ? set_skip(true) : rhs.set_skip(true);
-        }
-        return result;
-    }
-
-    // `advanced = false` when current block finished
-    void copy_rows(Block* block, bool advanced = true) {
-        Block& src = *_block;
-        Block& dst = *block;
-        if (_cur_batch_num == 0) {
-            return;
-        }
-
-        // copy a row to dst block column by column
-        size_t start = _index_in_block - _cur_batch_num + 1 - advanced;
-        DCHECK(start >= 0);
-
-        for (size_t i = 0; i < _num_columns; ++i) {
-            auto& s_col = src.get_by_position(i);
-            auto& d_col = dst.get_by_position(i);
-
-            ColumnPtr& s_cp = s_col.column;
-            ColumnPtr& d_cp = d_col.column;
-
-            d_cp->assume_mutable()->insert_range_from(*s_cp, start, _cur_batch_num);
-        }
-        _cur_batch_num = 0;
-    }
-
-    void copy_rows(BlockView* view, bool advanced = true) {
-        if (_cur_batch_num == 0) {
-            return;
-        }
-        size_t start = _index_in_block - _cur_batch_num + 1 - advanced;
-        DCHECK(start >= 0);
-
-        for (size_t i = 0; i < _cur_batch_num; ++i) {
-            view->push_back({_block, static_cast<int>(start + i), false});
-        }
-
-        _cur_batch_num = 0;
-    }
-
-    RowLocation current_row_location() {
-        DCHECK(_record_rowids);
-        return _block_row_locations[_index_in_block];
-    }
-
-    // Advance internal row index to next valid row
-    // Return error if error happens
-    // Don't call this when valid() is false, action is undefined
-    Status advance();
-
-    // Return if it has remaining data in this context.
-    // Only when this function return true, current_row()
-    // will return a valid row
-    bool valid() const { return _valid; }
-
-    uint64_t data_id() const { return _iter->data_id(); }
-
-    bool need_skip() const { return _skip; }
-
-    void set_skip(bool skip) const { _skip = skip; }
-
-    void add_cur_batch() { _cur_batch_num++; }
-
-    void reset_cur_batch() { _cur_batch_num = 0; }
-
-    bool is_cur_block_finished() { return _index_in_block == _block->rows() - 1; }
-
-private:
-    // Load next block into _block
-    Status _load_next_block();
-
-    RowwiseIterator* _iter;
-
-    int _sequence_id_idx = -1;
-    bool _is_unique = false;
-    bool _is_reverse = false;
-    bool _valid = false;
-    mutable bool _skip = false;
-    size_t _index_in_block = -1;
-    // 4096 minus 16 + 16 bytes padding that in padding pod array
-    int _block_row_max = 4064;
-    int _num_columns;
-    int _num_key_columns;
-    std::vector<uint32_t>* _compare_columns;
-    std::vector<RowLocation> _block_row_locations;
-    bool _record_rowids = false;
-    size_t _cur_batch_num = 0;
-
-    // used to store data load from iterator->next_batch(Block*)
-    std::shared_ptr<Block> _block;
-    // used to store data still on block view
-    std::list<std::shared_ptr<Block>> _block_list;
-};
-
-=======
->>>>>>> a19e6881
 Status VMergeIteratorContext::init(const StorageReadOptions& opts) {
     _block_row_max = opts.block_row_max;
     _record_rowids = opts.record_rowids;
