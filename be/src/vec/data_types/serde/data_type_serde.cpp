--- conflicted
+++ resolved
@@ -42,7 +42,6 @@
     return serdes;
 }
 
-<<<<<<< HEAD
 void DataTypeSerDe::convert_array_to_rapidjson(const vectorized::Array& array,
                                                rapidjson::Value& target,
                                                rapidjson::Document::AllocatorType& allocator) {
@@ -93,9 +92,7 @@
     LOG(FATAL) << fmt::format("Not support read {} from rapidjson", column.get_name());
 }
 
-=======
 const std::string DataTypeSerDe::NULL_IN_COMPLEX_TYPE = "null";
 const std::string DataTypeSerDe::NULL_IN_CSV_FOR_ORDINARY_TYPE = "\\N";
->>>>>>> 87c4d1c2
 } // namespace vectorized
 } // namespace doris