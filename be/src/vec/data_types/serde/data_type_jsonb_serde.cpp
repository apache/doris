--- conflicted
+++ resolved
@@ -17,11 +17,8 @@
 
 #include "data_type_jsonb_serde.h"
 
-<<<<<<< HEAD
 #include "runtime/jsonb_value.h"
-=======
 #include <arrow/array/builder_binary.h>
->>>>>>> 469c8b7e
 namespace doris {
 namespace vectorized {
 
@@ -58,7 +55,6 @@
     return _write_column_to_mysql(column, row_buffer, row_idx, col_const);
 }
 
-<<<<<<< HEAD
 void DataTypeJsonbSerDe::serialize_one_cell_to_text(const IColumn& column, int row_num,
                                                     BufferWritable& bw,
                                                     const FormatOptions& options) const {
@@ -83,7 +79,6 @@
     return Status::OK();
 }
 
-=======
 void DataTypeJsonbSerDe::write_column_to_arrow(const IColumn& column, const NullMap* null_map,
                                                arrow::ArrayBuilder* array_builder, int start,
                                                int end) const {
@@ -103,6 +98,5 @@
     }
 }
 
->>>>>>> 469c8b7e
 } // namespace vectorized
 } // namespace doris