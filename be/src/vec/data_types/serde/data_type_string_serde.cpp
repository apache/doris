// Licensed to the Apache Software Foundation (ASF) under one
// or more contributor license agreements.  See the NOTICE file
// distributed with this work for additional information
// regarding copyright ownership.  The ASF licenses this file
// to you under the Apache License, Version 2.0 (the
// "License"); you may not use this file except in compliance
// with the License.  You may obtain a copy of the License at
//
//   http://www.apache.org/licenses/LICENSE-2.0
//
// Unless required by applicable law or agreed to in writing,
// software distributed under the License is distributed on an
// "AS IS" BASIS, WITHOUT WARRANTIES OR CONDITIONS OF ANY
// KIND, either express or implied.  See the License for the
// specific language governing permissions and limitations
// under the License.

#include "data_type_string_serde.h"

#include <assert.h>
#include <gen_cpp/types.pb.h>
#include <stddef.h>

#include "arrow/array/builder_binary.h"
#include "gutil/casts.h"
#include "util/jsonb_document.h"
#include "util/jsonb_utils.h"
#include "vec/columns/column.h"
#include "vec/columns/column_const.h"
#include "vec/columns/column_string.h"
#include "vec/common/string_ref.h"

namespace doris {
namespace vectorized {
class Arena;

Status DataTypeStringSerDe::write_column_to_pb(const IColumn& column, PValues& result, int start,
                                               int end) const {
    result.mutable_bytes_value()->Reserve(end - start);
    for (size_t row_num = start; row_num < end; ++row_num) {
        StringRef data = column.get_data_at(row_num);
        result.add_string_value(data.to_string());
    }
    return Status::OK();
}
Status DataTypeStringSerDe::read_column_from_pb(IColumn& column, const PValues& arg) const {
    auto& col = reinterpret_cast<ColumnString&>(column);
    col.reserve(arg.string_value_size());
    for (int i = 0; i < arg.string_value_size(); ++i) {
        column.insert_data(arg.string_value(i).c_str(), arg.string_value(i).size());
    }
    return Status::OK();
}

void DataTypeStringSerDe::write_one_cell_to_jsonb(const IColumn& column, JsonbWriter& result,
                                                  Arena* mem_pool, int32_t col_id,
                                                  int row_num) const {
    result.writeKey(col_id);
    const auto& data_ref = column.get_data_at(row_num);
    result.writeStartBinary();
    result.writeBinary(reinterpret_cast<const char*>(data_ref.data()), data_ref.size());
    result.writeEndBinary();
}
void DataTypeStringSerDe::read_one_cell_from_jsonb(IColumn& column, const JsonbValue* arg) const {
    assert(arg->isBinary());
    auto& col = reinterpret_cast<ColumnString&>(column);
    auto blob = static_cast<const JsonbBlobVal*>(arg);
    col.insert_data(blob->getBlob(), blob->getBlobLen());
}

void DataTypeStringSerDe::write_column_to_arrow(const IColumn& column, const UInt8* null_map,
                                                arrow::ArrayBuilder* array_builder, int start,
                                                int end) const {
    const auto& string_column = assert_cast<const ColumnString&>(column);
    auto& builder = assert_cast<arrow::StringBuilder&>(*array_builder);
    for (size_t string_i = start; string_i < end; ++string_i) {
        if (null_map && null_map[string_i]) {
            checkArrowStatus(builder.AppendNull(), column.get_name(),
                             array_builder->type()->name());
            continue;
        }
        std::string_view string_ref = string_column.get_data_at(string_i).to_string_view();
        if (column.get_data_type() == TypeIndex::JSONB) {
            std::string json_string =
                    JsonbToJson::jsonb_to_json_string(string_ref.data(), string_ref.size());
            checkArrowStatus(builder.Append(json_string.data(), json_string.size()),
                             column.get_name(), array_builder->type()->name());
        } else {
            checkArrowStatus(builder.Append(string_ref.data(), string_ref.size()),
                             column.get_name(), array_builder->type()->name());
        }
    }
}

void DataTypeStringSerDe::read_column_from_arrow(IColumn& column, const arrow::Array* arrow_array,
                                                 int start, int end,
                                                 const cctz::time_zone& ctz) const {
    auto& column_chars_t = assert_cast<ColumnString&>(column).get_chars();
    auto& column_offsets = assert_cast<ColumnString&>(column).get_offsets();
    if (arrow_array->type_id() == arrow::Type::STRING ||
        arrow_array->type_id() == arrow::Type::BINARY) {
        auto concrete_array = down_cast<const arrow::BinaryArray*>(arrow_array);
        std::shared_ptr<arrow::Buffer> buffer = concrete_array->value_data();

        for (size_t offset_i = start; offset_i < end; ++offset_i) {
            if (!concrete_array->IsNull(offset_i)) {
                const auto* raw_data = buffer->data() + concrete_array->value_offset(offset_i);
                column_chars_t.insert(raw_data, raw_data + concrete_array->value_length(offset_i));
            }
            column_offsets.emplace_back(column_chars_t.size());
        }
    } else if (arrow_array->type_id() == arrow::Type::FIXED_SIZE_BINARY) {
        auto concrete_array = down_cast<const arrow::FixedSizeBinaryArray*>(arrow_array);
        uint32_t width = concrete_array->byte_width();
        const auto* array_data = concrete_array->GetValue(start);

        for (size_t offset_i = 0; offset_i < end - start; ++offset_i) {
            if (!concrete_array->IsNull(offset_i)) {
                const auto* raw_data = array_data + (offset_i * width);
                column_chars_t.insert(raw_data, raw_data + width);
            }
            column_offsets.emplace_back(column_chars_t.size());
        }
    }
}

template <bool is_binary_format>
Status DataTypeStringSerDe::_write_column_to_mysql(const IColumn& column,
                                                   MysqlRowBuffer<is_binary_format>& result,
                                                   int row_idx, bool col_const) const {
    auto& col = assert_cast<const ColumnString&>(column);
<<<<<<< HEAD
    for (ssize_t i = start; i < end; ++i) {
        if (0 != buf_ret) {
            return Status::InternalError("pack mysql buffer failed.");
        }
        const auto col_index = index_check_const(i, col_const);
        const auto string_val = col.get_data_at(col_index);
        if (string_val.data() == nullptr) {
            if (string_val.empty()) {
                // 0x01 is a magic num, not useful actually, just for present ""
                char* tmp_val = reinterpret_cast<char*>(0x01);
                buf_ret = result[row_idx].push_string(tmp_val, string_val.size());
            } else {
                buf_ret = result[row_idx].push_null();
            }
        } else {
            buf_ret = result[row_idx].push_string(string_val.data(), string_val.size());
=======
    const auto col_index = index_check_const(row_idx, col_const);
    const auto string_val = col.get_data_at(col_index);
    if (string_val.data == nullptr) {
        if (string_val.size == 0) {
            // 0x01 is a magic num, not useful actually, just for present ""
            char* tmp_val = reinterpret_cast<char*>(0x01);
            if (UNLIKELY(0 != result.push_string(tmp_val, string_val.size))) {
                return Status::InternalError("pack mysql buffer failed.");
            }
        } else {
            if (UNLIKELY(0 != result.push_null())) {
                return Status::InternalError("pack mysql buffer failed.");
            }
        }
    } else {
        if (UNLIKELY(0 != result.push_string(string_val.data, string_val.size))) {
            return Status::InternalError("pack mysql buffer failed.");
>>>>>>> 63b17025
        }
    }
    return Status::OK();
}

Status DataTypeStringSerDe::write_column_to_mysql(const IColumn& column,
                                                  MysqlRowBuffer<true>& row_buffer, int row_idx,
                                                  bool col_const) const {
    return _write_column_to_mysql(column, row_buffer, row_idx, col_const);
}

Status DataTypeStringSerDe::write_column_to_mysql(const IColumn& column,
                                                  MysqlRowBuffer<false>& row_buffer, int row_idx,
                                                  bool col_const) const {
    return _write_column_to_mysql(column, row_buffer, row_idx, col_const);
}

} // namespace vectorized
} // namespace doris<|MERGE_RESOLUTION|>--- conflicted
+++ resolved
@@ -129,24 +129,6 @@
                                                    MysqlRowBuffer<is_binary_format>& result,
                                                    int row_idx, bool col_const) const {
     auto& col = assert_cast<const ColumnString&>(column);
-<<<<<<< HEAD
-    for (ssize_t i = start; i < end; ++i) {
-        if (0 != buf_ret) {
-            return Status::InternalError("pack mysql buffer failed.");
-        }
-        const auto col_index = index_check_const(i, col_const);
-        const auto string_val = col.get_data_at(col_index);
-        if (string_val.data() == nullptr) {
-            if (string_val.empty()) {
-                // 0x01 is a magic num, not useful actually, just for present ""
-                char* tmp_val = reinterpret_cast<char*>(0x01);
-                buf_ret = result[row_idx].push_string(tmp_val, string_val.size());
-            } else {
-                buf_ret = result[row_idx].push_null();
-            }
-        } else {
-            buf_ret = result[row_idx].push_string(string_val.data(), string_val.size());
-=======
     const auto col_index = index_check_const(row_idx, col_const);
     const auto string_val = col.get_data_at(col_index);
     if (string_val.data == nullptr) {
@@ -164,7 +146,6 @@
     } else {
         if (UNLIKELY(0 != result.push_string(string_val.data, string_val.size))) {
             return Status::InternalError("pack mysql buffer failed.");
->>>>>>> 63b17025
         }
     }
     return Status::OK();
