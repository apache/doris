--- conflicted
+++ resolved
@@ -347,19 +347,15 @@
     const IColumn& nested_keys_column = map_column.get_keys();
     const IColumn& nested_values_column = map_column.get_values();
     // now we default set key value in map is nullable
-<<<<<<< HEAD
     if (!nested_keys_column.is_nullable()) {
         throw Exception(Status::FatalError("Check failed: nested_keys_column.is_nullable()"));
     }
     if (!nested_values_column.is_nullable()) {
         throw Exception(Status::FatalError("Check failed: nested_values_column.is_nullable()"));
     }
-    auto keys_nullmap_data =
-=======
+    const auto* keys_nullmap_data =
     DCHECK(nested_keys_column.is_nullable());
     DCHECK(nested_values_column.is_nullable());
-    const auto* keys_nullmap_data =
->>>>>>> b007b96b
             check_and_get_column<ColumnNullable>(nested_keys_column)->get_null_map_data().data();
     const auto& offsets = map_column.get_offsets();
     auto* key_builder = builder.key_builder();
