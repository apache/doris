--- conflicted
+++ resolved
@@ -120,25 +120,12 @@
                                "serialize_column_to_json with type " + column.get_name());
     }
 
-<<<<<<< HEAD
-    Status deserialize_one_cell_from_text(IColumn& column, Slice& slice,
+    Status deserialize_one_cell_from_json(IColumn& column, Slice& slice,
                                           const FormatOptions& options) const override;
-    Status deserialize_column_from_text_vector(IColumn& column, std::vector<Slice>& slices,
-                                               int* num_deserialized,
-                                               const FormatOptions& options) const override;
-=======
-    Status deserialize_one_cell_from_json(IColumn& column, Slice& slice,
-                                          const FormatOptions& options) const override {
-        return Status::NotSupported("deserialize_one_cell_from_text with type " +
-                                    column.get_name());
-    }
 
     Status deserialize_column_from_json_vector(IColumn& column, std::vector<Slice>& slices,
                                                int* num_deserialized,
-                                               const FormatOptions& options) const override {
-        return Status::NotSupported("deserialize_column_from_text_vector with type " +
-                                    column.get_name());
-    }
+                                               const FormatOptions& options) const override;
 
     Status deserialize_one_cell_from_hive_text(IColumn& column, Slice& slice,
                                                const FormatOptions& options,
@@ -150,7 +137,6 @@
     void serialize_one_cell_to_hive_text(const IColumn& column, int row_num, BufferWritable& bw,
                                          FormatOptions& options,
                                          int nesting_level = 1) const override;
->>>>>>> 8d777e64
 
     Status write_column_to_pb(const IColumn& column, PValues& result, int start,
                               int end) const override {
