// Licensed to the Apache Software Foundation (ASF) under one
// or more contributor license agreements.  See the NOTICE file
// distributed with this work for additional information
// regarding copyright ownership.  The ASF licenses this file
// to you under the Apache License, Version 2.0 (the
// "License"); you may not use this file except in compliance
// with the License.  You may obtain a copy of the License at
//
//   http://www.apache.org/licenses/LICENSE-2.0
//
// Unless required by applicable law or agreed to in writing,
// software distributed under the License is distributed on an
// "AS IS" BASIS, WITHOUT WARRANTIES OR CONDITIONS OF ANY
// KIND, either express or implied.  See the License for the
// specific language governing permissions and limitations
// under the License.

#pragma once
#include <gen_cpp/types.pb.h>
#include <glog/logging.h>
#include <stddef.h>
#include <stdint.h>

#include "data_type_string_serde.h"
#include "util/jsonb_utils.h"
#include "vec/columns/column_const.h"
#include "vec/columns/column_string.h"
#include "vec/core/types.h"

namespace doris {
class JsonbOutStream;

namespace vectorized {
class Arena;

class DataTypeJsonbSerDe : public DataTypeStringSerDe {
public:
    DataTypeJsonbSerDe(int nesting_level = 1) : DataTypeStringSerDe(nesting_level) {};

    Status write_column_to_mysql(const IColumn& column, MysqlRowBuffer<true>& row_buffer,
                                 int row_idx, bool col_const) const override;
    Status write_column_to_mysql(const IColumn& column, MysqlRowBuffer<false>& row_buffer,
                                 int row_idx, bool col_const) const override;
    void write_column_to_arrow(const IColumn& column, const NullMap* null_map,
                               arrow::ArrayBuilder* array_builder, int start,
                               int end) const override;

    void serialize_one_cell_to_json(const IColumn& column, int row_num, BufferWritable& bw,
                                    FormatOptions& options) const override;
    void serialize_column_to_json(const IColumn& column, int start_idx, int end_idx,
                                  BufferWritable& bw, FormatOptions& options) const override;

    Status deserialize_one_cell_from_json(IColumn& column, Slice& slice,
                                          const FormatOptions& options) const override;

    Status deserialize_column_from_json_vector(IColumn& column, std::vector<Slice>& slices,
<<<<<<< HEAD
                                               int* num_deserialized, const FormatOptions& options,
                                               int nesting_level = 1) const override;
    void write_one_cell_to_json(const IColumn& column, rapidjson::Value& result,
                                rapidjson::Document::AllocatorType& allocator,
                                int row_num) const override;
    void read_one_cell_from_json(IColumn& column, const rapidjson::Value& result) const override;
=======
                                               int* num_deserialized,
                                               const FormatOptions& options) const override;
>>>>>>> 87c4d1c2

private:
    template <bool is_binary_format>
    Status _write_column_to_mysql(const IColumn& column, MysqlRowBuffer<is_binary_format>& result,
                                  int row_idx, bool col_const) const;
};
} // namespace vectorized
} // namespace doris<|MERGE_RESOLUTION|>--- conflicted
+++ resolved
@@ -54,17 +54,12 @@
                                           const FormatOptions& options) const override;
 
     Status deserialize_column_from_json_vector(IColumn& column, std::vector<Slice>& slices,
-<<<<<<< HEAD
-                                               int* num_deserialized, const FormatOptions& options,
-                                               int nesting_level = 1) const override;
+                                               int* num_deserialized,
+                                               const FormatOptions& options) const override;
     void write_one_cell_to_json(const IColumn& column, rapidjson::Value& result,
                                 rapidjson::Document::AllocatorType& allocator,
                                 int row_num) const override;
     void read_one_cell_from_json(IColumn& column, const rapidjson::Value& result) const override;
-=======
-                                               int* num_deserialized,
-                                               const FormatOptions& options) const override;
->>>>>>> 87c4d1c2
 
 private:
     template <bool is_binary_format>
