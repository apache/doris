--- conflicted
+++ resolved
@@ -41,34 +41,8 @@
 
 private:
     template <bool is_binary_format>
-<<<<<<< HEAD
-    Status _write_jsonb_column_to_mysql(const IColumn& column, bool return_object_data_as_binary,
-                                        std::vector<MysqlRowBuffer<is_binary_format>>& result,
-                                        int row_idx, int start, int end, bool col_const) const {
-        int buf_ret = 0;
-        auto& data = assert_cast<const ColumnString&>(column);
-        for (int i = start; i < end; ++i) {
-            if (0 != buf_ret) {
-                return Status::InternalError("pack mysql buffer failed.");
-            }
-            const auto col_index = index_check_const(i, col_const);
-            const auto jsonb_val = data.get_data_at(col_index);
-            // jsonb size == 0 is NULL
-            if (jsonb_val.data() == nullptr || jsonb_val.empty()) {
-                buf_ret = result[row_idx].push_null();
-            } else {
-                std::string json_str =
-                        JsonbToJson::jsonb_to_json_string(jsonb_val.data(), jsonb_val.size());
-                buf_ret = result[row_idx].push_string(json_str.c_str(), json_str.size());
-            }
-            ++row_idx;
-        }
-        return Status::OK();
-    }
-=======
     Status _write_column_to_mysql(const IColumn& column, MysqlRowBuffer<is_binary_format>& result,
                                   int row_idx, bool col_const) const;
->>>>>>> 63b17025
 };
 } // namespace vectorized
 } // namespace doris