--- conflicted
+++ resolved
@@ -44,7 +44,6 @@
 class DataTypeDateTimeV2SerDe : public DataTypeNumberSerDe<UInt64> {
 public:
     DataTypeDateTimeV2SerDe(int scale) : scale(scale) {};
-<<<<<<< HEAD
 
     void serialize_one_cell_to_text(const IColumn& column, int row_num, BufferWritable& bw,
                                     const FormatOptions& options) const override;
@@ -52,10 +51,7 @@
     Status deserialize_one_cell_from_text(IColumn& column, ReadBuffer& rb,
                                           const FormatOptions& options) const override;
 
-    void write_column_to_arrow(const IColumn& column, const UInt8* null_map,
-=======
     void write_column_to_arrow(const IColumn& column, const NullMap* null_map,
->>>>>>> 469c8b7e
                                arrow::ArrayBuilder* array_builder, int start,
                                int end) const override;
     void read_column_from_arrow(IColumn& column, const arrow::Array* arrow_array, int start,
