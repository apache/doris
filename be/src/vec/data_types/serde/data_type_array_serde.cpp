// Licensed to the Apache Software Foundation (ASF) under one
// or more contributor license agreements.  See the NOTICE file
// distributed with this work for additional information
// regarding copyright ownership.  The ASF licenses this file
// to you under the Apache License, Version 2.0 (the
// "License"); you may not use this file except in compliance
// with the License.  You may obtain a copy of the License at
//
//   http://www.apache.org/licenses/LICENSE-2.0
//
// Unless required by applicable law or agreed to in writing,
// software distributed under the License is distributed on an
// "AS IS" BASIS, WITHOUT WARRANTIES OR CONDITIONS OF ANY
// KIND, either express or implied.  See the License for the
// specific language governing permissions and limitations
// under the License.

#include "data_type_array_serde.h"

#include <arrow/array/builder_nested.h>

#include "common/status.h"
#include "util/jsonb_document.h"
#include "vec/columns/column.h"
#include "vec/columns/column_array.h"
#include "vec/columns/column_const.h"
#include "vec/common/assert_cast.h"
#include "vec/common/string_ref.h"

namespace doris::vectorized {
class Arena;
#include "common/compile_check_begin.h"

Status DataTypeArraySerDe::serialize_column_to_json(const IColumn& column, int64_t start_idx,
                                                    int64_t end_idx, BufferWritable& bw,
                                                    FormatOptions& options) const {
    SERIALIZE_COLUMN_TO_JSON();
}

Status DataTypeArraySerDe::serialize_one_cell_to_json(const IColumn& column, int64_t row_num,
                                                      BufferWritable& bw,
                                                      FormatOptions& options) const {
    auto result = check_column_const_set_readability(column, row_num);
    ColumnPtr ptr = result.first;
    row_num = result.second;

    const auto& data_column = assert_cast<const ColumnArray&>(*ptr);
    const auto& offsets = data_column.get_offsets();
    size_t offset = offsets[row_num - 1];
    size_t next_offset = offsets[row_num];

    const IColumn& nested_column = data_column.get_data();
    //    bool is_nested_string = remove_nullable(nested_column.get_ptr())->is_column_string();

    bw.write("[", 1);
    // nested column field delim should be replaced as collection delim because this field is in array.
    //  add ' ' to keep same with origin format with array
    options.field_delim = options.collection_delim;
    options.field_delim += " ";
    RETURN_IF_ERROR(nested_serde->serialize_column_to_json(nested_column, offset, next_offset, bw,
                                                           options));
    bw.write("]", 1);
    return Status::OK();
}

Status DataTypeArraySerDe::deserialize_column_from_json_vector(IColumn& column,
                                                               std::vector<Slice>& slices,
                                                               uint64_t* num_deserialized,
                                                               const FormatOptions& options) const {
    DESERIALIZE_COLUMN_FROM_JSON_VECTOR();
    return Status::OK();
}

Status DataTypeArraySerDe::deserialize_one_cell_from_json(IColumn& column, Slice& slice,
                                                          const FormatOptions& options) const {
    if (slice.empty()) {
        return Status::InvalidArgument("slice is empty!");
    }

    auto& array_column = assert_cast<ColumnArray&>(column);
    auto& offsets = array_column.get_offsets();
    IColumn& nested_column = array_column.get_data();
    DCHECK(nested_column.is_nullable());
    if (slice[0] != '[') {
        return Status::InvalidArgument("Array does not start with '[' character, found '{}'",
                                       slice[0]);
    }
    if (slice[slice.size - 1] != ']') {
        return Status::InvalidArgument("Array does not end with ']' character, found '{}'",
                                       slice[slice.size - 1]);
    }
    // empty array []
    if (slice.size == 2) {
        auto last_off = offsets.back();
        offsets.push_back(last_off);
        return Status::OK();
    }
    slice.remove_prefix(1);
    slice.remove_suffix(1);

    // deserialize array column from text we have to know how to split from text and support nested
    //  complex type.
    //   1. get item according to collection_delimiter, but if meet collection_delimiter in string, we should ignore it.
    //   2. keep a nested level to support nested complex type.
    int nested_level = 0;
    bool has_quote = false;
    std::vector<Slice> slices;
    slices.reserve(10);
    slice.trim_prefix();
    slices.emplace_back(slice);
    size_t slice_size = slice.size;
    // pre add total slice can reduce lasted element check.
    char quote_char = 0;
    for (int idx = 0; idx < slice_size; ++idx) {
        char c = slice[idx];
        if (c == '"' || c == '\'') {
            if (!has_quote) {
                quote_char = c;
                has_quote = !has_quote;
            } else if (has_quote && quote_char == c) {
                quote_char = 0;
                has_quote = !has_quote;
            }
        } else if (!has_quote && (c == '[' || c == '{')) {
            ++nested_level;
        } else if (!has_quote && (c == ']' || c == '}')) {
            --nested_level;
        } else if (!has_quote && nested_level == 0 && c == options.collection_delim) {
            // if meet collection_delimiter and not in quote, we can make it as an item.
            auto& last_slice = slices.back();
            last_slice.remove_suffix(slice_size - idx);
            // we do not handle item in array is empty,just return error
            if (last_slice.empty()) {
                return Status::InvalidArgument("here has item in Array({}) is empty!",
                                               slice.to_string());
            }
            // add next total slice.(slice data will not change, so we can use slice directly)
            // skip delimiter
            Slice next(slice.data + idx + 1, slice_size - idx - 1);
            next.trim_prefix();
            slices.emplace_back(next);
        }
    }

    uint64_t elem_deserialized = 0;
    Status st = nested_serde->deserialize_column_from_json_vector(nested_column, slices,
                                                                  &elem_deserialized, options);
    offsets.emplace_back(offsets.back() + elem_deserialized);
    return st;
}

Status DataTypeArraySerDe::deserialize_one_cell_from_hive_text(
        IColumn& column, Slice& slice, const FormatOptions& options,
        int hive_text_complex_type_delimiter_level) const {
    if (slice.empty()) {
        return Status::InvalidArgument("slice is empty!");
    }
    auto& array_column = assert_cast<ColumnArray&>(column);
    auto& offsets = array_column.get_offsets();
    IColumn& nested_column = array_column.get_data();
    DCHECK(nested_column.is_nullable());

    char collection_delimiter =
            options.get_collection_delimiter(hive_text_complex_type_delimiter_level);

    std::vector<Slice> slices;
    for (int idx = 0, start = 0; idx <= slice.size; idx++) {
        char c = (idx == slice.size) ? collection_delimiter : slice[idx];
        if (c == collection_delimiter) {
            if (options.escape_char != 0 && idx > 0 && slice[idx - 1] == options.escape_char) {
                continue;
            }
            slices.emplace_back(slice.data + start, idx - start);
            start = idx + 1;
        }
    }

    uint64_t elem_deserialized = 0;
    Status status = nested_serde->deserialize_column_from_hive_text_vector(
            nested_column, slices, &elem_deserialized, options,
            hive_text_complex_type_delimiter_level + 1);
    offsets.emplace_back(offsets.back() + elem_deserialized);
    return status;
}

Status DataTypeArraySerDe::deserialize_column_from_hive_text_vector(
        IColumn& column, std::vector<Slice>& slices, uint64_t* num_deserialized,
        const FormatOptions& options, int hive_text_complex_type_delimiter_level) const {
    DESERIALIZE_COLUMN_FROM_HIVE_TEXT_VECTOR();
    return Status::OK();
}

Status DataTypeArraySerDe::serialize_one_cell_to_hive_text(
        const IColumn& column, int64_t row_num, BufferWritable& bw, FormatOptions& options,
        int hive_text_complex_type_delimiter_level) const {
    auto result = check_column_const_set_readability(column, row_num);
    ColumnPtr ptr = result.first;
    row_num = result.second;

    const auto& data_column = assert_cast<const ColumnArray&>(*ptr);
    const auto& offsets = data_column.get_offsets();

    size_t start = offsets[row_num - 1];
    size_t end = offsets[row_num];

    const IColumn& nested_column = data_column.get_data();

    char delimiter = options.get_collection_delimiter(hive_text_complex_type_delimiter_level);
    for (size_t i = start; i < end; ++i) {
        if (i != start) {
            bw.write(delimiter);
        }
        RETURN_IF_ERROR(nested_serde->serialize_one_cell_to_hive_text(
                nested_column, i, bw, options, hive_text_complex_type_delimiter_level + 1));
    }
    return Status::OK();
}

void DataTypeArraySerDe::write_one_cell_to_jsonb(const IColumn& column, JsonbWriter& result,
                                                 Arena* mem_pool, int32_t col_id,
                                                 int64_t row_num) const {
    // JsonbKeyValue::keyid_type is uint16_t and col_id is int32_t, need a cast
    result.writeKey(cast_set<JsonbKeyValue::keyid_type>(col_id));
    const char* begin = nullptr;
    // maybe serialize_value_into_arena should move to here later.
    StringRef value = column.serialize_value_into_arena(row_num, *mem_pool, begin);
    result.writeStartBinary();
    result.writeBinary(value.data, value.size);
    result.writeEndBinary();
}

Status DataTypeArraySerDe::write_one_cell_to_json(const IColumn& column, rapidjson::Value& result,
                                                  rapidjson::Document::AllocatorType& allocator,
                                                  Arena& mem_pool, int64_t row_num) const {
    // Use allocator instead of stack memory, since rapidjson hold the reference of String value
    // otherwise causes stack use after free
    const auto& column_array = static_cast<const ColumnArray&>(column);
    if (row_num > column_array.size()) {
        return Status::InternalError("row num {} out of range {}!", row_num, column_array.size());
    }
    // void* mem = allocator.Malloc(sizeof(vectorized::Field));
    void* mem = mem_pool.alloc(sizeof(vectorized::Field));
    if (!mem) {
        return Status::InternalError("Malloc failed");
    }
    auto* array = new (mem) vectorized::Field(column_array[row_num]);

    convert_field_to_rapidjson(*array, result, allocator);
    return Status::OK();
}

Status DataTypeArraySerDe::read_one_cell_from_json(IColumn& column,
                                                   const rapidjson::Value& result) const {
    auto& column_array = static_cast<ColumnArray&>(column);
    auto& offsets_data = column_array.get_offsets();
    auto& nested_data = column_array.get_data();
    if (!result.IsArray()) {
        column_array.insert_default();
        return Status::OK();
    }
    // TODO this is slow should improve performance
    for (const rapidjson::Value& v : result.GetArray()) {
        RETURN_IF_ERROR(nested_serde->read_one_cell_from_json(nested_data, v));
    }
    offsets_data.emplace_back(result.GetArray().Size());
    return Status::OK();
}

void DataTypeArraySerDe::read_one_cell_from_jsonb(IColumn& column, const JsonbValue* arg) const {
    const auto* blob = static_cast<const JsonbBlobVal*>(arg);
    column.deserialize_and_insert_from_arena(blob->getBlob());
}

void DataTypeArraySerDe::write_column_to_arrow(const IColumn& column, const NullMap* null_map,
                                               arrow::ArrayBuilder* array_builder, int64_t start,
                                               int64_t end, const cctz::time_zone& ctz) const {
    const auto& array_column = static_cast<const ColumnArray&>(column);
    const auto& offsets = array_column.get_offsets();
    const auto& nested_data = array_column.get_data();
    auto& builder = assert_cast<arrow::ListBuilder&>(*array_builder);
    auto* nested_builder = builder.value_builder();
    for (size_t array_idx = start; array_idx < end; ++array_idx) {
        if (null_map && (*null_map)[array_idx]) {
            checkArrowStatus(builder.AppendNull(), column.get_name(),
                             array_builder->type()->name());
            continue;
        }
        checkArrowStatus(builder.Append(), column.get_name(), array_builder->type()->name());
        nested_serde->write_column_to_arrow(nested_data, nullptr, nested_builder,
                                            offsets[array_idx - 1], offsets[array_idx], ctz);
    }
}

void DataTypeArraySerDe::read_column_from_arrow(IColumn& column, const arrow::Array* arrow_array,
                                                int64_t start, int64_t end,
                                                const cctz::time_zone& ctz) const {
    auto& column_array = static_cast<ColumnArray&>(column);
    auto& offsets_data = column_array.get_offsets();
    const auto* concrete_array = dynamic_cast<const arrow::ListArray*>(arrow_array);
    auto arrow_offsets_array = concrete_array->offsets();
    auto* arrow_offsets = dynamic_cast<arrow::Int32Array*>(arrow_offsets_array.get());
    auto prev_size = offsets_data.back();
    auto arrow_nested_start_offset = arrow_offsets->Value(start);
    auto arrow_nested_end_offset = arrow_offsets->Value(end);
    for (auto i = start + 1; i < end + 1; ++i) {
        // convert to doris offset, start from offsets.back()
        offsets_data.emplace_back(prev_size + arrow_offsets->Value(i) - arrow_nested_start_offset);
    }
    return nested_serde->read_column_from_arrow(
            column_array.get_data(), concrete_array->values().get(), arrow_nested_start_offset,
            arrow_nested_end_offset, ctz);
}

template <bool is_binary_format>
Status DataTypeArraySerDe::_write_column_to_mysql(const IColumn& column,
                                                  MysqlRowBuffer<is_binary_format>& result,
                                                  int64_t row_idx_of_mysql, bool col_const,
                                                  const FormatOptions& options) const {
    const auto& column_array = assert_cast<const ColumnArray&>(column);
    const auto& offsets = column_array.get_offsets();
    const auto& data = column_array.get_data();
    bool is_nested_string = data.is_column_string();
    const auto row_idx_of_col_arr = index_check_const(row_idx_of_mysql, col_const);
    result.open_dynamic_mode();

    if (0 != result.push_string("[", 1)) {
        return Status::InternalError("pack mysql buffer failed.");
    }

    const auto begin_arr_element = offsets[row_idx_of_col_arr - 1];
    const auto end_arr_element = offsets[row_idx_of_col_arr];
    for (auto j = begin_arr_element; j < end_arr_element; ++j) {
        if (j != begin_arr_element) {
            if (0 != result.push_string(", ", 2)) {
                return Status::InternalError("pack mysql buffer failed.");
            }
        }
        if (data.is_null_at(j)) {
            if (0 != result.push_string(options.null_format, options.null_len)) {
                return Status::InternalError("pack mysql buffer failed.");
            }
        } else {
            if (is_nested_string && options.wrapper_len > 0) {
                if (0 != result.push_string(options.nested_string_wrapper, options.wrapper_len)) {
                    return Status::InternalError("pack mysql buffer failed.");
                }
                RETURN_IF_ERROR(
                        nested_serde->write_column_to_mysql(data, result, j, false, options));
                if (0 != result.push_string(options.nested_string_wrapper, options.wrapper_len)) {
                    return Status::InternalError("pack mysql buffer failed.");
                }
            } else {
                RETURN_IF_ERROR(
                        nested_serde->write_column_to_mysql(data, result, j, false, options));
            }
        }
    }
    if (0 != result.push_string("]", 1)) {
        return Status::InternalError("pack mysql buffer failed.");
    }
    result.close_dynamic_mode();
    return Status::OK();
}

Status DataTypeArraySerDe::write_column_to_mysql(const IColumn& column,
                                                 MysqlRowBuffer<true>& row_buffer, int64_t row_idx,
                                                 bool col_const,
                                                 const FormatOptions& options) const {
    return _write_column_to_mysql(column, row_buffer, row_idx, col_const, options);
}

Status DataTypeArraySerDe::write_column_to_mysql(const IColumn& column,
                                                 MysqlRowBuffer<false>& row_buffer, int64_t row_idx,
                                                 bool col_const,
                                                 const FormatOptions& options) const {
    return _write_column_to_mysql(column, row_buffer, row_idx, col_const, options);
}

Status DataTypeArraySerDe::write_column_to_orc(const std::string& timezone, const IColumn& column,
                                               const NullMap* null_map,
                                               orc::ColumnVectorBatch* orc_col_batch, int64_t start,
                                               int64_t end,
                                               std::vector<StringRef>& buffer_list) const {
    auto* cur_batch = dynamic_cast<orc::ListVectorBatch*>(orc_col_batch);
    cur_batch->offsets[0] = 0;

    const auto& array_col = assert_cast<const ColumnArray&>(column);
    const IColumn& nested_column = array_col.get_data();
    const auto& offsets = array_col.get_offsets();
    for (size_t row_id = start; row_id < end; row_id++) {
        size_t offset = offsets[row_id - 1];
        size_t next_offset = offsets[row_id];
        RETURN_IF_ERROR(nested_serde->write_column_to_orc(timezone, nested_column, nullptr,
                                                          cur_batch->elements.get(), offset,
                                                          next_offset, buffer_list));
        cur_batch->offsets[row_id + 1] = next_offset;
    }
    cur_batch->elements->numElements = nested_column.size();

    cur_batch->numElements = end - start;
    return Status::OK();
}

Status DataTypeArraySerDe::write_column_to_pb(const IColumn& column, PValues& result, int64_t start,
                                              int64_t end) const {
    const auto& array_col = assert_cast<const ColumnArray&>(column);
    auto* ptype = result.mutable_type();
    ptype->set_id(PGenericType::LIST);
    const IColumn& nested_column = array_col.get_data();
    const auto& offsets = array_col.get_offsets();
    auto* child_element = result.add_child_element();
    for (size_t row_id = start; row_id < end; row_id++) {
        size_t offset = offsets[row_id - 1];
        size_t next_offset = offsets[row_id];
        result.add_child_offset(next_offset);
        RETURN_IF_ERROR(nested_serde->write_column_to_pb(nested_column, *child_element, offset,
                                                         next_offset));
    }
    return Status::OK();
}

Status DataTypeArraySerDe::read_column_from_pb(IColumn& column, const PValues& arg) const {
    auto& array_column = assert_cast<ColumnArray&>(column);
    auto& offsets = array_column.get_offsets();
    IColumn& nested_column = array_column.get_data();
    for (int i = 0; i < arg.child_offset_size(); ++i) {
        offsets.emplace_back(arg.child_offset(i));
    }
    for (int i = 0; i < arg.child_element_size(); ++i) {
        RETURN_IF_ERROR(nested_serde->read_column_from_pb(nested_column, arg.child_element(i)));
    }
    return Status::OK();
}
<<<<<<< HEAD

void DataTypeArraySerDe::write_one_cell_to_binary(const IColumn& src_column,
                                                  ColumnString::Chars& chars,
                                                  int64_t row_num) const {
    const uint8_t type = static_cast<uint8_t>(TypeIndex::Array);
    const size_t old_size = chars.size();
    const size_t new_size = old_size + sizeof(uint8_t) + sizeof(size_t);
    chars.resize(new_size);
    memcpy(chars.data() + old_size, reinterpret_cast<const char*>(&type), sizeof(uint8_t));

    const auto& array_col = assert_cast<const ColumnArray&>(src_column);
    const IColumn& nested_column = array_col.get_data();
    const auto& offsets = array_col.get_offsets();
    size_t start = offsets[row_num - 1];
    size_t end = offsets[row_num];
    size_t size = end - start;
    memcpy(chars.data() + old_size + sizeof(uint8_t), reinterpret_cast<const char*>(&size),
           sizeof(size_t));
    for (size_t offset = start; offset != end; ++offset) {
        nested_serde->write_one_cell_to_binary(nested_column, chars, offset);
    }
}

} // namespace vectorized
} // namespace doris
=======
} // namespace doris::vectorized
>>>>>>> 6e568af5
<|MERGE_RESOLUTION|>--- conflicted
+++ resolved
@@ -431,7 +431,6 @@
     }
     return Status::OK();
 }
-<<<<<<< HEAD
 
 void DataTypeArraySerDe::write_one_cell_to_binary(const IColumn& src_column,
                                                   ColumnString::Chars& chars,
@@ -455,8 +454,4 @@
     }
 }
 
-} // namespace vectorized
-} // namespace doris
-=======
-} // namespace doris::vectorized
->>>>>>> 6e568af5
+} // namespace doris::vectorized