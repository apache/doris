// Licensed to the Apache Software Foundation (ASF) under one
// or more contributor license agreements.  See the NOTICE file
// distributed with this work for additional information
// regarding copyright ownership.  The ASF licenses this file
// to you under the Apache License, Version 2.0 (the
// "License"); you may not use this file except in compliance
// with the License.  You may obtain a copy of the License at
//
//   http://www.apache.org/licenses/LICENSE-2.0
//
// Unless required by applicable law or agreed to in writing,
// software distributed under the License is distributed on an
// "AS IS" BASIS, WITHOUT WARRANTIES OR CONDITIONS OF ANY
// KIND, either express or implied.  See the License for the
// specific language governing permissions and limitations
// under the License.

#pragma once

#include <gen_cpp/types.pb.h>
#include <glog/logging.h>
#include <stddef.h>
#include <stdint.h>

#include <ostream>
#include <string>

#include "common/status.h"
#include "data_type_number_serde.h"
#include "olap/olap_common.h"
#include "util/jsonb_document.h"
#include "util/jsonb_writer.h"
#include "vec/columns/column.h"
#include "vec/columns/column_vector.h"
#include "vec/common/string_ref.h"
#include "vec/core/types.h"

namespace doris {
class JsonbOutStream;

namespace vectorized {
class Arena;

class DataTypeDate64SerDe : public DataTypeNumberSerDe<Int64> {
<<<<<<< HEAD
    void serialize_one_cell_to_text(const IColumn& column, int row_num, BufferWritable& bw,
                                    const FormatOptions& options) const override;

    Status deserialize_one_cell_from_text(IColumn& column, ReadBuffer& rb,
                                          const FormatOptions& options) const override;
    void write_column_to_arrow(const IColumn& column, const UInt8* null_bytemap,
=======
    void write_column_to_arrow(const IColumn& column, const NullMap* null_map,
>>>>>>> 469c8b7e
                               arrow::ArrayBuilder* array_builder, int start,
                               int end) const override;
    void read_column_from_arrow(IColumn& column, const arrow::Array* arrow_array, int start,
                                int end, const cctz::time_zone& ctz) const override;
    Status write_column_to_mysql(const IColumn& column, MysqlRowBuffer<true>& row_buffer,
                                 int row_idx, bool col_const) const override;
    Status write_column_to_mysql(const IColumn& column, MysqlRowBuffer<false>& row_buffer,
                                 int row_idx, bool col_const) const override;

private:
    template <bool is_binary_format>
    Status _write_column_to_mysql(const IColumn& column, MysqlRowBuffer<is_binary_format>& result,
                                  int row_idx, bool col_const) const;
};

class DataTypeDateTimeSerDe : public DataTypeDate64SerDe {
    void serialize_one_cell_to_text(const IColumn& column, int row_num, BufferWritable& bw,
                                    const FormatOptions& options) const override;

    Status deserialize_one_cell_from_text(IColumn& column, ReadBuffer& rb,
                                          const FormatOptions& options) const override;
};
} // namespace vectorized
} // namespace doris<|MERGE_RESOLUTION|>--- conflicted
+++ resolved
@@ -42,16 +42,12 @@
 class Arena;
 
 class DataTypeDate64SerDe : public DataTypeNumberSerDe<Int64> {
-<<<<<<< HEAD
     void serialize_one_cell_to_text(const IColumn& column, int row_num, BufferWritable& bw,
                                     const FormatOptions& options) const override;
 
     Status deserialize_one_cell_from_text(IColumn& column, ReadBuffer& rb,
                                           const FormatOptions& options) const override;
-    void write_column_to_arrow(const IColumn& column, const UInt8* null_bytemap,
-=======
     void write_column_to_arrow(const IColumn& column, const NullMap* null_map,
->>>>>>> 469c8b7e
                                arrow::ArrayBuilder* array_builder, int start,
                                int end) const override;
     void read_column_from_arrow(IColumn& column, const arrow::Array* arrow_array, int start,
