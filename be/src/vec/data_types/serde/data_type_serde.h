// Licensed to the Apache Software Foundation (ASF) under one
// or more contributor license agreements.  See the NOTICE file
// distributed with this work for additional information
// regarding copyright ownership.  The ASF licenses this file
// to you under the Apache License, Version 2.0 (the
// "License"); you may not use this file except in compliance
// with the License.  You may obtain a copy of the License at
//
//   http://www.apache.org/licenses/LICENSE-2.0
//
// Unless required by applicable law or agreed to in writing,
// software distributed under the License is distributed on an
// "AS IS" BASIS, WITHOUT WARRANTIES OR CONDITIONS OF ANY
// KIND, either express or implied.  See the License for the
// specific language governing permissions and limitations
// under the License.

#pragma once

#include <rapidjson/document.h>
#include <stdint.h>

#include <memory>
#include <vector>

#include "arrow/status.h"
#include "common/status.h"
#include "util/jsonb_writer.h"
#include "util/mysql_row_buffer.h"
#include "vec/columns/column_nullable.h"
#include "vec/common/pod_array.h"
#include "vec/common/pod_array_fwd.h"
#include "vec/common/string_buffer.hpp"
#include "vec/core/field.h"
#include "vec/core/types.h"
#include "vec/io/reader_buffer.h"

namespace arrow {
class ArrayBuilder;
class Array;
} // namespace arrow
namespace cctz {
class time_zone;
} // namespace cctz

#define SERIALIZE_COLUMN_TO_JSON()                                            \
    for (size_t i = start_idx; i < end_idx; ++i) {                            \
        if (i != start_idx) {                                                 \
            bw.write(options.field_delim.data(), options.field_delim.size()); \
        }                                                                     \
        serialize_one_cell_to_json(column, i, bw, options);                   \
    }

#define DESERIALIZE_COLUMN_FROM_JSON_VECTOR()                                       \
    for (int i = 0; i < slices.size(); ++i) {                                       \
        if (Status st = deserialize_one_cell_from_json(column, slices[i], options); \
            st != Status::OK()) {                                                   \
            return st;                                                              \
        }                                                                           \
        ++*num_deserialized;                                                        \
    }

#define DESERIALIZE_COLUMN_FROM_HIVE_TEXT_VECTOR()                                       \
    for (int i = 0; i < slices.size(); ++i) {                                            \
        if (Status st = deserialize_one_cell_from_hive_text(                             \
                    column, slices[i], options, hive_text_complex_type_delimiter_level); \
            st != Status::OK()) {                                                        \
            return st;                                                                   \
        }                                                                                \
        ++*num_deserialized;                                                             \
    }

namespace doris {
class PValues;
class JsonbValue;
class SlotDescriptor;

namespace vectorized {
class IColumn;
class Arena;
class IDataType;
// Deserialize means read from different file format or memory format,
// for example read from arrow, read from parquet.
// Serialize means write the column cell or the total column into another
// memory format or file format.
// Every data type should implement this interface.
// In the past, there are many switch cases in the code and we do not know
// how many cases or files we has to modify when we add a new type. And also
// it is very difficult to add a new read file format or write file format because
// the developer does not know how many datatypes has to deal.

class DataTypeSerDe {
public:
    // Text serialization/deserialization of data types depend on some settings witch we define
    // in formatOptions.
    struct FormatOptions {
        /**
         * if true, we will use olap format which defined in src/olap/types.h, but we do not suggest
         * use this format in olap, because it is more slower, keep this option is for compatibility.
         */
        bool date_olap_format = false;
        /**
         * field delimiter is used to separate fields in one row
         */
        std::string field_delim = ",";
        /**
         * collection_delim is used to separate elements in collection, such as array, map
         */
        char collection_delim = ',';
        /**
         * map_key_delim is used to separate key and value in map , eg. key:value
         */
        char map_key_delim = ':';
        /**
         * used in deserialize with text format, if the element is packed in string using "" or '', but not string type, and this switch is open
         *  we can convert the string to the element type, such as int, float, double, date, datetime, timestamp, decimal
         *  by dropping the "" or ''.
         */
        bool converted_from_string = false;

        char escape_char = 0;

        [[nodiscard]] char get_collection_delimiter(
                int hive_text_complex_type_delimiter_level) const {
            CHECK(0 <= hive_text_complex_type_delimiter_level &&
                  hive_text_complex_type_delimiter_level <= 153);

            char ans = '\002';
            //https://github.com/apache/hive/blob/master/serde/src/java/org/apache/hadoop/hive/serde2/lazy/LazySerDeParameters.java#L250
            //use only control chars that are very unlikely to be part of the string
            // the following might/likely to be used in text files for strings
            // 9 (horizontal tab, HT, \t, ^I)
            // 10 (line feed, LF, \n, ^J),
            // 12 (form feed, FF, \f, ^L),
            // 13 (carriage return, CR, \r, ^M),
            // 27 (escape, ESC, \e [GCC only], ^[).

            if (hive_text_complex_type_delimiter_level == 1) {
                ans = collection_delim;
            } else if (hive_text_complex_type_delimiter_level == 2) {
                ans = map_key_delim;
            } else if (hive_text_complex_type_delimiter_level <= 7) {
                // [3, 7] -> [4, 8]
                ans = hive_text_complex_type_delimiter_level + 1;
            } else if (hive_text_complex_type_delimiter_level == 8) {
                // [8] -> [11]
                ans = 11;
            } else if (hive_text_complex_type_delimiter_level <= 21) {
                // [9, 21] -> [14, 26]
                ans = hive_text_complex_type_delimiter_level + 5;
            } else if (hive_text_complex_type_delimiter_level <= 25) {
                // [22, 25] -> [28, 31]
                ans = hive_text_complex_type_delimiter_level + 6;
            } else if (hive_text_complex_type_delimiter_level <= 153) {
                // [26, 153] -> [-128, -1]
                ans = hive_text_complex_type_delimiter_level + (-26 - 128);
            }

            return ans;
        }
    };

    // For the NULL value in the complex type, we use the `null` of the lowercase
    static const std::string NULL_IN_COMPLEX_TYPE;

    // For the NULL value in the ordinary type in csv file format, we use `\N`
    static const std::string NULL_IN_CSV_FOR_ORDINARY_TYPE;

public:
    DataTypeSerDe(int nesting_level = 1) : _nesting_level(nesting_level) {};
    virtual ~DataTypeSerDe();
    // Text serializer and deserializer with formatOptions to handle different text format
    virtual void serialize_one_cell_to_json(const IColumn& column, int row_num, BufferWritable& bw,
                                            FormatOptions& options) const = 0;

    // this function serialize multi-column to one row text to avoid virtual function call in complex type nested loop
    virtual void serialize_column_to_json(const IColumn& column, int start_idx, int end_idx,
                                          BufferWritable& bw, FormatOptions& options) const = 0;

    virtual Status deserialize_one_cell_from_json(IColumn& column, Slice& slice,
                                                  const FormatOptions& options) const = 0;
    // deserialize text vector is to avoid virtual function call in complex type nested loop
    virtual Status deserialize_column_from_json_vector(IColumn& column, std::vector<Slice>& slices,
                                                       int* num_deserialized,
                                                       const FormatOptions& options) const = 0;

    virtual Status deserialize_one_cell_from_hive_text(
            IColumn& column, Slice& slice, const FormatOptions& options,
            int hive_text_complex_type_delimiter_level = 1) const {
        return deserialize_one_cell_from_json(column, slice, options);
    };
    virtual Status deserialize_column_from_hive_text_vector(
            IColumn& column, std::vector<Slice>& slices, int* num_deserialized,
            const FormatOptions& options, int hive_text_complex_type_delimiter_level = 1) const {
        return deserialize_column_from_json_vector(column, slices, num_deserialized, options);
    };
    virtual void serialize_one_cell_to_hive_text(
            const IColumn& column, int row_num, BufferWritable& bw, FormatOptions& options,
            int hive_text_complex_type_delimiter_level = 1) const {
        serialize_one_cell_to_json(column, row_num, bw, options);
    }

    // Protobuf serializer and deserializer
    virtual Status write_column_to_pb(const IColumn& column, PValues& result, int start,
                                      int end) const = 0;

    virtual Status read_column_from_pb(IColumn& column, const PValues& arg) const = 0;

    // JSONB serializer and deserializer, should write col_id
    virtual void write_one_cell_to_jsonb(const IColumn& column, JsonbWriter& result,
                                         Arena* mem_pool, int32_t col_id, int row_num) const = 0;

    virtual void read_one_cell_from_jsonb(IColumn& column, const JsonbValue* arg) const = 0;

    // MySQL serializer and deserializer
    virtual Status write_column_to_mysql(const IColumn& column, MysqlRowBuffer<false>& row_buffer,
                                         int row_idx, bool col_const) const = 0;

    virtual Status write_column_to_mysql(const IColumn& column, MysqlRowBuffer<true>& row_buffer,
                                         int row_idx, bool col_const) const = 0;
    // Thrift serializer and deserializer

    // ORC serializer and deserializer

    // CSV serializer and deserializer

    // JSON serializer and deserializer

    // Arrow serializer and deserializer
    virtual void write_column_to_arrow(const IColumn& column, const NullMap* null_map,
                                       arrow::ArrayBuilder* array_builder, int start,
                                       int end) const = 0;
    virtual void read_column_from_arrow(IColumn& column, const arrow::Array* arrow_array, int start,
                                        int end, const cctz::time_zone& ctz) const = 0;

    virtual void set_return_object_as_string(bool value) { _return_object_as_string = value; }

    // rapidjson
    virtual void write_one_cell_to_json(const IColumn& column, rapidjson::Value& result,
                                        rapidjson::Document::AllocatorType& allocator,
                                        int row_num) const;
    virtual void read_one_cell_from_json(IColumn& column, const rapidjson::Value& result) const;

protected:
    bool _return_object_as_string = false;
<<<<<<< HEAD

    static void convert_field_to_rapidjson(const vectorized::Field& field, rapidjson::Value& target,
                                           rapidjson::Document::AllocatorType& allocator);
    static void convert_array_to_rapidjson(const vectorized::Array& array, rapidjson::Value& target,
                                           rapidjson::Document::AllocatorType& allocator);
=======
    // This parameter indicates what level the serde belongs to and is mainly used for complex types
    // The default level is 1, and each time you nest, the level increases by 1,
    // for example: struct<string>
    // The _nesting_level of StructSerde is 1
    // The _nesting_level of StringSerde is 2
    int _nesting_level = 1;
>>>>>>> 87c4d1c2
};

/// Invert values since Arrow interprets 1 as a non-null value, while doris as a null
inline static NullMap revert_null_map(const NullMap* null_bytemap, size_t start, size_t end) {
    NullMap res;
    if (!null_bytemap) {
        return res;
    }

    res.reserve(end - start);
    for (size_t i = start; i < end; ++i) {
        res.emplace_back(!(*null_bytemap)[i]);
    }
    return res;
}

inline void checkArrowStatus(const arrow::Status& status, const std::string& column,
                             const std::string& format_name) {
    if (!status.ok()) {
        LOG(FATAL) << "arrow serde with arrow: " << format_name << " with column : " << column
                   << " with error msg: " << status.ToString();
    }
}

using DataTypeSerDeSPtr = std::shared_ptr<DataTypeSerDe>;
using DataTypeSerDeSPtrs = std::vector<DataTypeSerDeSPtr>;

DataTypeSerDeSPtrs create_data_type_serdes(
        const std::vector<std::shared_ptr<const IDataType>>& types);
DataTypeSerDeSPtrs create_data_type_serdes(const std::vector<SlotDescriptor*>& slots);

} // namespace vectorized
} // namespace doris<|MERGE_RESOLUTION|>--- conflicted
+++ resolved
@@ -243,20 +243,17 @@
 
 protected:
     bool _return_object_as_string = false;
-<<<<<<< HEAD
 
     static void convert_field_to_rapidjson(const vectorized::Field& field, rapidjson::Value& target,
                                            rapidjson::Document::AllocatorType& allocator);
     static void convert_array_to_rapidjson(const vectorized::Array& array, rapidjson::Value& target,
                                            rapidjson::Document::AllocatorType& allocator);
-=======
     // This parameter indicates what level the serde belongs to and is mainly used for complex types
     // The default level is 1, and each time you nest, the level increases by 1,
     // for example: struct<string>
     // The _nesting_level of StructSerde is 1
     // The _nesting_level of StringSerde is 2
     int _nesting_level = 1;
->>>>>>> 87c4d1c2
 };
 
 /// Invert values since Arrow interprets 1 as a non-null value, while doris as a null
