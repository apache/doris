// Licensed to the Apache Software Foundation (ASF) under one
// or more contributor license agreements.  See the NOTICE file
// distributed with this work for additional information
// regarding copyright ownership.  The ASF licenses this file
// to you under the Apache License, Version 2.0 (the
// "License"); you may not use this file except in compliance
// with the License.  You may obtain a copy of the License at
//
//   http://www.apache.org/licenses/LICENSE-2.0
//
// Unless required by applicable law or agreed to in writing,
// software distributed under the License is distributed on an
// "AS IS" BASIS, WITHOUT WARRANTIES OR CONDITIONS OF ANY
// KIND, either express or implied.  See the License for the
// specific language governing permissions and limitations
// under the License.

#include "data_type_struct_serde.h"

#include "arrow/array/builder_nested.h"
#include "common/status.h"
#include "util/jsonb_document.h"
#include "vec/columns/column.h"
#include "vec/columns/column_const.h"
#include "vec/columns/column_struct.h"
#include "vec/common/string_ref.h"

namespace doris {

namespace vectorized {
class Arena;
#include "common/compile_check_begin.h"

std::optional<size_t> DataTypeStructSerDe::try_get_position_by_name(const String& name) const {
    size_t size = elem_serdes_ptrs.size();
    for (size_t i = 0; i < size; ++i) {
        if (elem_names[i] == name) {
            return {i};
        }
    }
    return std::nullopt;
}

Status DataTypeStructSerDe::serialize_column_to_json(const IColumn& column, int64_t start_idx,
                                                     int64_t end_idx, BufferWritable& bw,
                                                     FormatOptions& options) const {
    SERIALIZE_COLUMN_TO_JSON();
}

Status DataTypeStructSerDe::serialize_one_cell_to_json(const IColumn& column, int64_t row_num,
                                                       BufferWritable& bw,
                                                       FormatOptions& options) const {
    auto result = check_column_const_set_readability(column, row_num);
    ColumnPtr ptr = result.first;
    row_num = result.second;

    const auto& struct_column = assert_cast<const ColumnStruct&, TypeCheckOnRelease::DISABLE>(*ptr);
    bw.write('{');
    for (int i = 0; i < struct_column.get_columns().size(); i++) {
        if (i != 0) {
            bw.write(',');
            bw.write(' ');
        }
        std::string col_name = "\"" + elem_names[i] + "\": ";
        bw.write(col_name.c_str(), col_name.length());
        RETURN_IF_ERROR(elem_serdes_ptrs[i]->serialize_one_cell_to_json(struct_column.get_column(i),
                                                                        row_num, bw, options));
    }
    bw.write('}');
    return Status::OK();
}
Status DataTypeStructSerDe::deserialize_one_cell_from_json(IColumn& column, Slice& slice,
                                                           const FormatOptions& options) const {
    if (slice.empty()) {
        return Status::InvalidArgument("slice is empty!");
    }
    auto& struct_column = assert_cast<ColumnStruct&, TypeCheckOnRelease::DISABLE>(column);

    if (slice[0] != '{') {
        std::stringstream ss;
        ss << slice[0] << '\'';
        return Status::InvalidArgument("Struct does not start with '{' character, found '" +
                                       ss.str());
    }
    if (slice[slice.size - 1] != '}') {
        std::stringstream ss;
        ss << slice[slice.size - 1] << '\'';
        return Status::InvalidArgument("Struct does not end with '}' character, found '" +
                                       ss.str());
    }

    // here need handle the empty struct '{}'
    if (slice.size == 2) {
        for (size_t i = 0; i < struct_column.tuple_size(); ++i) {
            struct_column.get_column(i).insert_default();
        }
        return Status::OK();
    }
    // remove '{' '}'
    slice.remove_prefix(1);
    slice.remove_suffix(1);
    slice.trim_prefix();

    bool is_explicit_names = false;
    int nested_level = 0;
    bool has_quote = false;
    int start_pos = 0;
    size_t slice_size = slice.size;
    bool key_added = false;
    int idx = 0;
    char quote_char = 0;

    auto elem_size = elem_serdes_ptrs.size();
    int field_pos = 0;

    for (; idx < slice_size; ++idx) {
        char c = slice[idx];
        if (c == '"' || c == '\'') {
            if (!has_quote) {
                quote_char = c;
                has_quote = !has_quote;
            } else if (has_quote && quote_char == c) {
                quote_char = 0;
                has_quote = !has_quote;
            }
        } else if (c == '\\' && idx + 1 < slice_size) { //escaped
            ++idx;
        } else if (!has_quote && (c == '[' || c == '{')) {
            ++nested_level;
        } else if (!has_quote && (c == ']' || c == '}')) {
            --nested_level;
        } else if (!has_quote && nested_level == 0 && c == options.map_key_delim && !key_added) {
            // if meet map_key_delimiter and not in quote, we can make it as key elem.
            if (idx == start_pos) {
                continue;
            }
            Slice next(slice.data + start_pos, idx - start_pos);
            next.trim_prefix();
            next.trim_quote();
            // check field_name
            if (elem_names[field_pos] != next) {
                // we should do column revert if error
                for (size_t j = 0; j < field_pos; j++) {
                    struct_column.get_column(j).pop_back(1);
                }
                return Status::InvalidArgument("Cannot find struct field name {} in schema.",
                                               next.to_string());
            }
            // skip delimiter
            start_pos = idx + 1;
            is_explicit_names = true;
            key_added = true;
        } else if (!has_quote && nested_level == 0 && c == options.collection_delim &&
                   (key_added || !is_explicit_names)) {
            // if meet collection_delimiter and not in quote, we can make it as value elem
            if (idx == start_pos) {
                continue;
            }
            Slice next(slice.data + start_pos, idx - start_pos);
            next.trim_prefix();
            if (field_pos > elem_size) {
                // we should do column revert if error
                for (size_t j = 0; j < field_pos; j++) {
                    struct_column.get_column(j).pop_back(1);
                }
                return Status::InvalidArgument(
                        "Actual struct field number is more than schema field number {}.",
                        field_pos, elem_size);
            }
            if (Status st = elem_serdes_ptrs[field_pos]->deserialize_one_cell_from_json(
                        struct_column.get_column(field_pos), next, options);
                st != Status::OK()) {
                // we should do column revert if error
                for (size_t j = 0; j < field_pos; j++) {
                    struct_column.get_column(j).pop_back(1);
                }
                return st;
            }
            // skip delimiter
            start_pos = idx + 1;
            // reset key_added
            key_added = false;
            ++field_pos;
        }
    }
    // for last value elem
    if (!has_quote && nested_level == 0 && idx == slice_size && idx != start_pos &&
        (key_added || !is_explicit_names)) {
        Slice next(slice.data + start_pos, idx - start_pos);
        next.trim_prefix();
        if (field_pos > elem_size) {
            // we should do column revert if error
            for (size_t j = 0; j < field_pos; j++) {
                struct_column.get_column(j).pop_back(1);
            }
            return Status::InvalidArgument(
                    "Actual struct field number is more than schema field number {}.", field_pos,
                    elem_size);
        }
        if (Status st = elem_serdes_ptrs[field_pos]->deserialize_one_cell_from_json(
                    struct_column.get_column(field_pos), next, options);
            st != Status::OK()) {
            // we should do column revert if error
            for (size_t j = 0; j < field_pos; j++) {
                struct_column.get_column(j).pop_back(1);
            }
            return st;
        }
        ++field_pos;
    }

    // check stuff:
    if (field_pos < elem_size) {
        return Status::InvalidArgument(
                "Actual struct field number {} is less than schema field number {}.", field_pos,
                elem_size);
    }
    return Status::OK();
}

Status DataTypeStructSerDe::deserialize_column_from_json_vector(
        IColumn& column, std::vector<Slice>& slices, uint64_t* num_deserialized,
        const FormatOptions& options) const {
    DESERIALIZE_COLUMN_FROM_JSON_VECTOR()
    return Status::OK();
}

void DataTypeStructSerDe::write_one_cell_to_jsonb(const IColumn& column, JsonbWriter& result,
                                                  Arena* mem_pool, int32_t col_id,
                                                  int64_t row_num) const {
    result.writeKey(cast_set<JsonbKeyValue::keyid_type>(col_id));
    const char* begin = nullptr;
    // maybe serialize_value_into_arena should move to here later.
    StringRef value = column.serialize_value_into_arena(row_num, *mem_pool, begin);
    result.writeStartBinary();
    result.writeBinary(value.data, value.size);
    result.writeEndBinary();
}

Status DataTypeStructSerDe::deserialize_one_cell_from_hive_text(
        IColumn& column, Slice& slice, const FormatOptions& options,
        int hive_text_complex_type_delimiter_level) const {
    if (slice.empty()) {
        return Status::InvalidArgument("slice is empty!");
    }
    char struct_delimiter =
            options.get_collection_delimiter(hive_text_complex_type_delimiter_level);

    std::vector<Slice> slices;
    char* data = slice.data;
    for (size_t i = 0, from = 0; i <= slice.size; i++) {
        if (i == slice.size || data[i] == struct_delimiter) {
            if (options.escape_char != 0 && i > 0 && data[i - 1] == options.escape_char) {
                continue;
            }
            slices.emplace_back(data + from, i - from);
            from = i + 1;
        }
    }
    auto& struct_column = static_cast<ColumnStruct&>(column);
    for (size_t loc = 0; loc < struct_column.get_columns().size(); loc++) {
        Status st = elem_serdes_ptrs[loc]->deserialize_one_cell_from_hive_text(
                struct_column.get_column(loc), slices[loc], options,
                hive_text_complex_type_delimiter_level + 1);
        if (st != Status::OK()) {
            return st;
        }
    }
    return Status::OK();
}

Status DataTypeStructSerDe::deserialize_column_from_hive_text_vector(
        IColumn& column, std::vector<Slice>& slices, uint64_t* num_deserialized,
        const FormatOptions& options, int hive_text_complex_type_delimiter_level) const {
    DESERIALIZE_COLUMN_FROM_HIVE_TEXT_VECTOR();
    return Status::OK();
}

Status DataTypeStructSerDe::serialize_one_cell_to_hive_text(
        const IColumn& column, int64_t row_num, BufferWritable& bw, FormatOptions& options,
        int hive_text_complex_type_delimiter_level) const {
    auto result = check_column_const_set_readability(column, row_num);
    ColumnPtr ptr = result.first;
    row_num = result.second;

    const auto& struct_column = assert_cast<const ColumnStruct&, TypeCheckOnRelease::DISABLE>(*ptr);

    char collection_delimiter =
            options.get_collection_delimiter(hive_text_complex_type_delimiter_level);
    for (int i = 0; i < struct_column.get_columns().size(); i++) {
        if (i != 0) {
            bw.write(collection_delimiter);
        }
        RETURN_IF_ERROR(elem_serdes_ptrs[i]->serialize_one_cell_to_hive_text(
                struct_column.get_column(i), row_num, bw, options,
                hive_text_complex_type_delimiter_level + 1));
    }
    return Status::OK();
}

void DataTypeStructSerDe::read_one_cell_from_jsonb(IColumn& column, const JsonbValue* arg) const {
    const auto* blob = static_cast<const JsonbBlobVal*>(arg);
    column.deserialize_and_insert_from_arena(blob->getBlob());
}

void DataTypeStructSerDe::write_column_to_arrow(const IColumn& column, const NullMap* null_map,
                                                arrow::ArrayBuilder* array_builder, int64_t start,
                                                int64_t end, const cctz::time_zone& ctz) const {
    auto& builder = assert_cast<arrow::StructBuilder&>(*array_builder);
    const auto& struct_column = assert_cast<const ColumnStruct&>(column);
    for (auto r = start; r < end; ++r) {
        if (null_map != nullptr && (*null_map)[r]) {
            checkArrowStatus(builder.AppendNull(), struct_column.get_name(),
                             builder.type()->name());
            continue;
        }
        checkArrowStatus(builder.Append(), struct_column.get_name(), builder.type()->name());
        for (auto ei = 0; ei < struct_column.tuple_size(); ++ei) {
            auto* elem_builder = builder.field_builder(ei);
            elem_serdes_ptrs[ei]->write_column_to_arrow(struct_column.get_column(ei), nullptr,
                                                        elem_builder, r, r + 1, ctz);
        }
    }
}

void DataTypeStructSerDe::read_column_from_arrow(IColumn& column, const arrow::Array* arrow_array,
                                                 int64_t start, int64_t end,
                                                 const cctz::time_zone& ctz) const {
    auto& struct_column = static_cast<ColumnStruct&>(column);
<<<<<<< HEAD
    auto concrete_struct = dynamic_cast<const arrow::StructArray*>(arrow_array);
    if (struct_column.tuple_size() != concrete_struct->num_fields()) {
        throw Exception(Status::FatalError(
                "Check failed: struct_column.tuple_size() == concrete_struct->num_fields()"));
    }
=======
    const auto* concrete_struct = dynamic_cast<const arrow::StructArray*>(arrow_array);
    DCHECK_EQ(struct_column.tuple_size(), concrete_struct->num_fields());
>>>>>>> b007b96b
    for (auto i = 0; i < struct_column.tuple_size(); ++i) {
        elem_serdes_ptrs[i]->read_column_from_arrow(
                struct_column.get_column(i), concrete_struct->field(i).get(), start, end, ctz);
    }
}

template <bool is_binary_format>
Status DataTypeStructSerDe::_write_column_to_mysql(const IColumn& column,
                                                   MysqlRowBuffer<is_binary_format>& result,
                                                   int64_t row_idx, bool col_const,
                                                   const FormatOptions& options) const {
    const auto& col = assert_cast<const ColumnStruct&, TypeCheckOnRelease::DISABLE>(column);
    const auto col_index = index_check_const(row_idx, col_const);
    result.open_dynamic_mode();
    if (0 != result.push_string("{", 1)) {
        return Status::InternalError("pack mysql buffer failed.");
    }
    bool begin = true;
    for (size_t j = 0; j < elem_serdes_ptrs.size(); ++j) {
        if (!begin) {
            if (0 != result.push_string(", ", 2)) {
                return Status::InternalError("pack mysql buffer failed.");
            }
        }

        // eg: `"col_name": `
        // eg: `col_name=`
        std::string col_name;
        if (options.wrapper_len > 0) {
            col_name =
                    options.nested_string_wrapper + elem_names[j] + options.nested_string_wrapper;
        } else {
            col_name = elem_names[j];
        }
        col_name += options.map_key_delim;
        if (0 != result.push_string(col_name.c_str(), col_name.length())) {
            return Status::InternalError("pack mysql buffer failed.");
        }

        if (col.get_column_ptr(j)->is_null_at(col_index)) {
            if (0 != result.push_string(options.null_format, options.null_len)) {
                return Status::InternalError("pack mysql buffer failed.");
            }
        } else {
            if (remove_nullable(col.get_column_ptr(j))->is_column_string() &&
                options.wrapper_len > 0) {
                if (0 != result.push_string(options.nested_string_wrapper, options.wrapper_len)) {
                    return Status::InternalError("pack mysql buffer failed.");
                }
                RETURN_IF_ERROR(elem_serdes_ptrs[j]->write_column_to_mysql(
                        col.get_column(j), result, col_index, false, options));
                if (0 != result.push_string(options.nested_string_wrapper, options.wrapper_len)) {
                    return Status::InternalError("pack mysql buffer failed.");
                }
            } else {
                RETURN_IF_ERROR(elem_serdes_ptrs[j]->write_column_to_mysql(
                        col.get_column(j), result, col_index, false, options));
            }
        }
        begin = false;
    }
    if (UNLIKELY(0 != result.push_string("}", 1))) {
        return Status::InternalError("pack mysql buffer failed.");
    }
    result.close_dynamic_mode();
    return Status::OK();
}

Status DataTypeStructSerDe::write_column_to_mysql(const IColumn& column,
                                                  MysqlRowBuffer<true>& row_buffer, int64_t row_idx,
                                                  bool col_const,
                                                  const FormatOptions& options) const {
    return _write_column_to_mysql(column, row_buffer, row_idx, col_const, options);
}

Status DataTypeStructSerDe::write_column_to_mysql(const IColumn& column,
                                                  MysqlRowBuffer<false>& row_buffer,
                                                  int64_t row_idx, bool col_const,
                                                  const FormatOptions& options) const {
    return _write_column_to_mysql(column, row_buffer, row_idx, col_const, options);
}

Status DataTypeStructSerDe::write_column_to_orc(const std::string& timezone, const IColumn& column,
                                                const NullMap* null_map,
                                                orc::ColumnVectorBatch* orc_col_batch,
                                                int64_t start, int64_t end,
                                                std::vector<StringRef>& buffer_list) const {
    auto* cur_batch = dynamic_cast<orc::StructVectorBatch*>(orc_col_batch);
    const auto& struct_col = assert_cast<const ColumnStruct&>(column);
    for (auto row_id = start; row_id < end; row_id++) {
        for (int i = 0; i < struct_col.tuple_size(); ++i) {
            RETURN_IF_ERROR(elem_serdes_ptrs[i]->write_column_to_orc(
                    timezone, struct_col.get_column(i), nullptr, cur_batch->fields[i], row_id,
                    row_id + 1, buffer_list));
        }
    }

    cur_batch->numElements = end - start;
    return Status::OK();
}

Status DataTypeStructSerDe::write_column_to_pb(const IColumn& column, PValues& result,
                                               int64_t start, int64_t end) const {
    const auto& struct_col = assert_cast<const ColumnStruct&>(column);
    auto* ptype = result.mutable_type();
    ptype->set_id(PGenericType::STRUCT);
    auto tuple_size = struct_col.tuple_size();
    std::vector<PValues*> child_elements(tuple_size);
    for (int i = 0; i < tuple_size; ++i) {
        child_elements[i] = result.add_child_element();
    }
    for (int i = 0; i < tuple_size; ++i) {
        RETURN_IF_ERROR(elem_serdes_ptrs[i]->write_column_to_pb(struct_col.get_column(i),
                                                                *child_elements[i], start, end));
    }
    return Status::OK();
}

Status DataTypeStructSerDe::read_column_from_pb(IColumn& column, const PValues& arg) const {
    auto& struct_column = assert_cast<ColumnStruct&>(column);
    if (struct_column.tuple_size() != arg.child_element_size()) {
        throw Exception(Status::FatalError(
                "Check failed: struct_column.tuple_size() == arg.child_element_size()"));
    }
    for (auto i = 0; i < struct_column.tuple_size(); ++i) {
        RETURN_IF_ERROR(elem_serdes_ptrs[i]->read_column_from_pb(struct_column.get_column(i),
                                                                 arg.child_element(i)));
    }
    return Status::OK();
}

} // namespace vectorized
} // namespace doris<|MERGE_RESOLUTION|>--- conflicted
+++ resolved
@@ -327,16 +327,11 @@
                                                  int64_t start, int64_t end,
                                                  const cctz::time_zone& ctz) const {
     auto& struct_column = static_cast<ColumnStruct&>(column);
-<<<<<<< HEAD
-    auto concrete_struct = dynamic_cast<const arrow::StructArray*>(arrow_array);
+    const auto* concrete_struct = dynamic_cast<const arrow::StructArray*>(arrow_array);
     if (struct_column.tuple_size() != concrete_struct->num_fields()) {
         throw Exception(Status::FatalError(
                 "Check failed: struct_column.tuple_size() == concrete_struct->num_fields()"));
     }
-=======
-    const auto* concrete_struct = dynamic_cast<const arrow::StructArray*>(arrow_array);
-    DCHECK_EQ(struct_column.tuple_size(), concrete_struct->num_fields());
->>>>>>> b007b96b
     for (auto i = 0; i < struct_column.tuple_size(); ++i) {
         elem_serdes_ptrs[i]->read_column_from_arrow(
                 struct_column.get_column(i), concrete_struct->field(i).get(), start, end, ctz);
