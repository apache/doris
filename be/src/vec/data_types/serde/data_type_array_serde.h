--- conflicted
+++ resolved
@@ -101,12 +101,10 @@
         nested_serde->set_return_object_as_string(value);
     }
 
-<<<<<<< HEAD
     void write_one_cell_to_binary(const IColumn& src_column, ColumnString::Chars& chars,
                                   int64_t row_num) const override;
-=======
+
     virtual DataTypeSerDeSPtrs get_nested_serdes() const override { return {nested_serde}; }
->>>>>>> 1853d159
 
 private:
     template <bool is_binary_format>
