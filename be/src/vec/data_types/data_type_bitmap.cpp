// Licensed to the Apache Software Foundation (ASF) under one
// or more contributor license agreements.  See the NOTICE file
// distributed with this work for additional information
// regarding copyright ownership.  The ASF licenses this file
// to you under the Apache License, Version 2.0 (the
// "License"); you may not use this file except in compliance
// with the License.  You may obtain a copy of the License at
//
//   http://www.apache.org/licenses/LICENSE-2.0
//
// Unless required by applicable law or agreed to in writing,
// software distributed under the License is distributed on an
// "AS IS" BASIS, WITHOUT WARRANTIES OR CONDITIONS OF ANY
// KIND, either express or implied.  See the License for the
// specific language governing permissions and limitations
// under the License.

#include "vec/data_types/data_type_bitmap.h"

#include <utility>

#include "util/bitmap_value.h"
#include "vec/columns/column.h"
#include "vec/columns/column_complex.h"
#include "vec/columns/column_const.h"
#include "vec/common/assert_cast.h"
#include "vec/common/string_buffer.hpp"
#include "vec/common/string_ref.h"
#include "vec/io/io_helper.h"

namespace doris::vectorized {

// binary: <size array> | <bitmap array>
//  <size array>: row num | bitmap1 size | bitmap2 size | ...
//  <bitmap array>: bitmap1 | bitmap2 | ...
int64_t DataTypeBitMap::get_uncompressed_serialized_bytes(const IColumn& column,
                                                          int be_exec_version) const {
    auto ptr = column.convert_to_full_column_if_const();
    auto& data_column = assert_cast<const ColumnBitmap&>(*ptr);

    auto allocate_len_size = sizeof(size_t) * (column.size() + 1);
    auto allocate_content_size = 0;
    for (size_t i = 0; i < column.size(); ++i) {
        auto& bitmap = const_cast<BitmapValue&>(data_column.get_element(i));
        allocate_content_size += bitmap.getSizeInBytes();
    }

    return allocate_len_size + allocate_content_size;
}

char* DataTypeBitMap::serialize(const IColumn& column, char* buf, int be_exec_version) const {
    auto ptr = column.convert_to_full_column_if_const();
    auto& data_column = assert_cast<const ColumnBitmap&>(*ptr);

    // serialize the bitmap size array, row num saves at index 0
    size_t* meta_ptr = (size_t*)buf;
    meta_ptr[0] = column.size();
    for (size_t i = 0; i < meta_ptr[0]; ++i) {
        auto& bitmap = const_cast<BitmapValue&>(data_column.get_element(i));
        meta_ptr[i + 1] = bitmap.getSizeInBytes();
    }

    // serialize each bitmap
    char* data_ptr = buf + sizeof(size_t) * (meta_ptr[0] + 1);
    for (size_t i = 0; i < meta_ptr[0]; ++i) {
        auto& bitmap = const_cast<BitmapValue&>(data_column.get_element(i));
        bitmap.write_to(data_ptr);
        data_ptr += meta_ptr[i + 1];
    }

    return data_ptr;
}

const char* DataTypeBitMap::deserialize(const char* buf, IColumn* column,
                                        int be_exec_version) const {
    auto& data_column = assert_cast<ColumnBitmap&>(*column);
    auto& data = data_column.get_data();

    // deserialize the bitmap size array
    const size_t* meta_ptr = reinterpret_cast<const size_t*>(buf);

    // deserialize each bitmap
    data.resize(meta_ptr[0]);
    const char* data_ptr = buf + sizeof(size_t) * (meta_ptr[0] + 1);
    for (size_t i = 0; i < meta_ptr[0]; ++i) {
        data[i].deserialize(data_ptr);
        data_ptr += meta_ptr[i + 1];
    }

    return data_ptr;
}

MutableColumnPtr DataTypeBitMap::create_column() const {
    return ColumnBitmap::create();
}

void DataTypeBitMap::serialize_as_stream(const BitmapValue& cvalue, BufferWritable& buf) {
    auto& value = const_cast<BitmapValue&>(cvalue);
    std::string memory_buffer;
    int bytesize = value.getSizeInBytes();
    memory_buffer.resize(bytesize);
    value.write_to(const_cast<char*>(memory_buffer.data()));
    write_string_binary(memory_buffer, buf);
}

void DataTypeBitMap::deserialize_as_stream(BitmapValue& value, BufferReadable& buf) {
    StringRef ref;
    read_string_binary(ref, buf);
    value.deserialize(ref.data);
}

void DataTypeBitMap::to_string(const IColumn& column, size_t row_num, BufferWritable& ostr) const {
    auto result = check_column_const_set_readability(column, row_num);
    ColumnPtr ptr = result.first;
    row_num = result.second;

<<<<<<< HEAD
    const auto& data = assert_cast<const ColumnBitmap&>(*ptr).get_element(row_num);
=======
    auto& data =
            const_cast<BitmapValue&>(assert_cast<const ColumnBitmap&>(*ptr).get_element(row_num));
>>>>>>> 9f277a0a
    std::string buffer(data.getSizeInBytes(), '0');
    data.write_to(const_cast<char*>(buffer.data()));
    ostr.write(buffer.c_str(), buffer.size());
}

Status DataTypeBitMap::from_string(ReadBuffer& rb, IColumn* column) const {
    auto& data_column = assert_cast<ColumnBitmap&>(*column);
    auto& data = data_column.get_data();

    BitmapValue value;
    if (!value.deserialize(rb.to_string().c_str())) {
        return Status::InternalError("deserialize BITMAP from string fail!");
    }
    data.push_back(std::move(value));
    return Status::OK();
}
} // namespace doris::vectorized<|MERGE_RESOLUTION|>--- conflicted
+++ resolved
@@ -114,12 +114,8 @@
     ColumnPtr ptr = result.first;
     row_num = result.second;
 
-<<<<<<< HEAD
-    const auto& data = assert_cast<const ColumnBitmap&>(*ptr).get_element(row_num);
-=======
     auto& data =
             const_cast<BitmapValue&>(assert_cast<const ColumnBitmap&>(*ptr).get_element(row_num));
->>>>>>> 9f277a0a
     std::string buffer(data.getSizeInBytes(), '0');
     data.write_to(const_cast<char*>(buffer.data()));
     ostr.write(buffer.c_str(), buffer.size());
