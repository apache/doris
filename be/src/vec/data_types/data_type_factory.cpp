// Licensed to the Apache Software Foundation (ASF) under one
// or more contributor license agreements.  See the NOTICE file
// distributed with this work for additional information
// regarding copyright ownership.  The ASF licenses this file
// to you under the Apache License, Version 2.0 (the
// "License"); you may not use this file except in compliance
// with the License.  You may obtain a copy of the License at
//
//   http://www.apache.org/licenses/LICENSE-2.0
//
// Unless required by applicable law or agreed to in writing,
// software distributed under the License is distributed on an
// "AS IS" BASIS, WITHOUT WARRANTIES OR CONDITIONS OF ANY
// KIND, either express or implied.  See the License for the
// specific language governing permissions and limitations
// under the License.
// This file is copied from
// https://github.com/ClickHouse/ClickHouse/blob/master/src/DataTypes/DataTypeFactory.cpp
// and modified by Doris

#include "vec/data_types/data_type_factory.hpp"

#include "data_type_time.h"

namespace doris::vectorized {

DataTypePtr DataTypeFactory::create_data_type(const doris::Field& col_desc) {
    DataTypePtr nested = nullptr;
    if (col_desc.type() == OLAP_FIELD_TYPE_ARRAY) {
        DCHECK(col_desc.get_sub_field_count() == 1);
        nested = std::make_shared<DataTypeArray>(create_data_type(*col_desc.get_sub_field(0)));
<<<<<<< HEAD
    } else if (col_desc.type() == OLAP_FIELD_TYPE_MAP) {
        DCHECK(col_desc.get_sub_field_count() == 2);
        nested = std::make_shared<vectorized::DataTypeMap>(
                create_data_type(*col_desc.get_sub_field(0)),
                create_data_type(*col_desc.get_sub_field(1)));
=======
    } else if (col_desc.type() == OLAP_FIELD_TYPE_STRUCT) {
        DCHECK(col_desc.get_sub_field_count() >= 1);
        size_t field_size = col_desc.get_sub_field_count();
        DataTypes dataTypes;
        Strings names;
        dataTypes.reserve(field_size);
        names.reserve(field_size);
        for (size_t i = 0; i < field_size; i++) {
            dataTypes.push_back(create_data_type(*col_desc.get_sub_field(i)));
            names.push_back(col_desc.get_sub_field(i)->name());
        }
        nested = std::make_shared<DataTypeStruct>(dataTypes, names);
>>>>>>> 5175a45f
    } else {
        nested = _create_primitive_data_type(col_desc.type(), col_desc.get_precision(),
                                             col_desc.get_scale());
    }

    if (col_desc.is_nullable() && nested) {
        return std::make_shared<DataTypeNullable>(nested);
    }
    return nested;
}

DataTypePtr DataTypeFactory::create_data_type(const TabletColumn& col_desc, bool is_nullable) {
    DataTypePtr nested = nullptr;
    if (col_desc.type() == OLAP_FIELD_TYPE_ARRAY) {
        DCHECK(col_desc.get_subtype_count() == 1);
        nested = std::make_shared<DataTypeArray>(create_data_type(col_desc.get_sub_column(0)));
<<<<<<< HEAD
    } else if (col_desc.type() == OLAP_FIELD_TYPE_MAP) {
        DCHECK(col_desc.get_subtype_count() == 2);
        nested = std::make_shared<vectorized::DataTypeMap>(
                create_data_type(col_desc.get_sub_column(0)),
                create_data_type(col_desc.get_sub_column(1)));
=======
    } else if (col_desc.type() == OLAP_FIELD_TYPE_STRUCT) {
        DCHECK(col_desc.get_subtype_count() >= 1);
        size_t col_size = col_desc.get_subtype_count();
        DataTypes dataTypes;
        Strings names;
        dataTypes.reserve(col_size);
        names.reserve(col_size);
        for (size_t i = 0; i < col_size; i++) {
            dataTypes.push_back(create_data_type(col_desc.get_sub_column(i)));
            names.push_back(col_desc.get_sub_column(i).name());
        }
        nested = std::make_shared<DataTypeStruct>(dataTypes, names);
>>>>>>> 5175a45f
    } else {
        nested =
                _create_primitive_data_type(col_desc.type(), col_desc.precision(), col_desc.frac());
    }

    if ((is_nullable || col_desc.is_nullable()) && nested) {
        return std::make_shared<DataTypeNullable>(nested);
    }
    return nested;
}

DataTypePtr DataTypeFactory::create_data_type(const TypeDescriptor& col_desc, bool is_nullable) {
    DataTypePtr nested = nullptr;
    switch (col_desc.type) {
    case TYPE_BOOLEAN:
        nested = std::make_shared<vectorized::DataTypeUInt8>();
        break;
    case TYPE_TINYINT:
        nested = std::make_shared<vectorized::DataTypeInt8>();
        break;
    case TYPE_SMALLINT:
        nested = std::make_shared<vectorized::DataTypeInt16>();
        break;
    case TYPE_INT:
        nested = std::make_shared<vectorized::DataTypeInt32>();
        break;
    case TYPE_FLOAT:
        nested = std::make_shared<vectorized::DataTypeFloat32>();
        break;
    case TYPE_BIGINT:
        nested = std::make_shared<vectorized::DataTypeInt64>();
        break;
    case TYPE_LARGEINT:
        nested = std::make_shared<vectorized::DataTypeInt128>();
        break;
    case TYPE_DATE:
        nested = std::make_shared<vectorized::DataTypeDate>();
        break;
    case TYPE_DATEV2:
        nested = std::make_shared<vectorized::DataTypeDateV2>();
        break;
    case TYPE_DATETIMEV2:
        nested = std::make_shared<vectorized::DataTypeDateTimeV2>(col_desc.scale);
        break;
    case TYPE_DATETIME:
        nested = std::make_shared<vectorized::DataTypeDateTime>();
        break;
    case TYPE_TIME:
    case TYPE_TIMEV2:
        nested = std::make_shared<vectorized::DataTypeTime>();
        break;
    case TYPE_DOUBLE:
        nested = std::make_shared<vectorized::DataTypeFloat64>();
        break;
    case TYPE_STRING:
    case TYPE_CHAR:
    case TYPE_VARCHAR:
    case TYPE_BINARY:
        nested = std::make_shared<vectorized::DataTypeString>();
        break;
    case TYPE_JSONB:
        nested = std::make_shared<vectorized::DataTypeJsonb>();
        break;
    case TYPE_HLL:
        nested = std::make_shared<vectorized::DataTypeHLL>();
        break;
    case TYPE_OBJECT:
        nested = std::make_shared<vectorized::DataTypeBitMap>();
        break;
    case TYPE_DECIMALV2:
        nested = std::make_shared<vectorized::DataTypeDecimal<vectorized::Decimal128>>(27, 9);
        break;
    case TYPE_DECIMAL32:
    case TYPE_DECIMAL64:
    case TYPE_DECIMAL128I:
        nested = vectorized::create_decimal(col_desc.precision, col_desc.scale, false);
        break;
    // Just Mock A NULL Type in Vec Exec Engine
    case TYPE_NULL:
        nested = std::make_shared<vectorized::DataTypeUInt8>();
        break;
    case TYPE_ARRAY:
        DCHECK(col_desc.children.size() == 1);
        nested = std::make_shared<vectorized::DataTypeArray>(
                create_data_type(col_desc.children[0], col_desc.contains_nulls[0]));
        break;
    case TYPE_STRUCT: {
        DCHECK(col_desc.children.size() >= 1);
        size_t child_size = col_desc.children.size();
        DCHECK_EQ(col_desc.field_names.size(), child_size);
        DataTypes dataTypes;
        Strings names;
        dataTypes.reserve(child_size);
        names.reserve(child_size);
        for (size_t i = 0; i < child_size; i++) {
            dataTypes.push_back(create_data_type(col_desc.children[i], col_desc.contains_nulls[i]));
            names.push_back(col_desc.field_names[i]);
        }
        nested = std::make_shared<DataTypeStruct>(dataTypes, names);
        break;
<<<<<<< HEAD
    case TYPE_MAP:
        DCHECK(col_desc.children.size() == 2);
        nested = std::make_shared<vectorized::DataTypeMap>(
                create_data_type(col_desc.children[0], col_desc.contains_null),
                create_data_type(col_desc.children[1], col_desc.contains_null));
        break;
=======
    }
>>>>>>> 5175a45f
    case INVALID_TYPE:
    default:
        DCHECK(false) << "invalid PrimitiveType:" << (int)col_desc.type;
        break;
    }

    if (nested && is_nullable) {
        return std::make_shared<vectorized::DataTypeNullable>(nested);
    }
    return nested;
}

DataTypePtr DataTypeFactory::_create_primitive_data_type(const FieldType& type, int precision,
                                                         int scale) const {
    DataTypePtr result = nullptr;
    switch (type) {
    case OLAP_FIELD_TYPE_BOOL:
        result = std::make_shared<vectorized::DataTypeUInt8>();
        break;
    case OLAP_FIELD_TYPE_TINYINT:
        result = std::make_shared<vectorized::DataTypeInt8>();
        break;
    case OLAP_FIELD_TYPE_SMALLINT:
        result = std::make_shared<vectorized::DataTypeInt16>();
        break;
    case OLAP_FIELD_TYPE_INT:
        result = std::make_shared<vectorized::DataTypeInt32>();
        break;
    case OLAP_FIELD_TYPE_FLOAT:
        result = std::make_shared<vectorized::DataTypeFloat32>();
        break;
    case OLAP_FIELD_TYPE_BIGINT:
        result = std::make_shared<vectorized::DataTypeInt64>();
        break;
    case OLAP_FIELD_TYPE_LARGEINT:
        result = std::make_shared<vectorized::DataTypeInt128>();
        break;
    case OLAP_FIELD_TYPE_DATE:
        result = std::make_shared<vectorized::DataTypeDate>();
        break;
    case OLAP_FIELD_TYPE_DATEV2:
        result = std::make_shared<vectorized::DataTypeDateV2>();
        break;
    case OLAP_FIELD_TYPE_DATETIMEV2:
        result = std::make_shared<vectorized::DataTypeDateTimeV2>(scale);
        break;
    case OLAP_FIELD_TYPE_DATETIME:
        result = std::make_shared<vectorized::DataTypeDateTime>();
        break;
    case OLAP_FIELD_TYPE_DOUBLE:
        result = std::make_shared<vectorized::DataTypeFloat64>();
        break;
    case OLAP_FIELD_TYPE_CHAR:
    case OLAP_FIELD_TYPE_VARCHAR:
    case OLAP_FIELD_TYPE_STRING:
        result = std::make_shared<vectorized::DataTypeString>();
        break;
    case OLAP_FIELD_TYPE_JSONB:
        result = std::make_shared<vectorized::DataTypeJsonb>();
        break;
    case OLAP_FIELD_TYPE_HLL:
        result = std::make_shared<vectorized::DataTypeHLL>();
        break;
    case OLAP_FIELD_TYPE_OBJECT:
        result = std::make_shared<vectorized::DataTypeBitMap>();
        break;
    case OLAP_FIELD_TYPE_DECIMAL:
        result = std::make_shared<vectorized::DataTypeDecimal<vectorized::Decimal128>>(27, 9);
        break;
    case OLAP_FIELD_TYPE_DECIMAL32:
    case OLAP_FIELD_TYPE_DECIMAL64:
    case OLAP_FIELD_TYPE_DECIMAL128I:
        result = vectorized::create_decimal(precision, scale, false);
        break;
    default:
        DCHECK(false) << "Invalid FieldType:" << (int)type;
        result = nullptr;
        break;
    }
    return result;
}

DataTypePtr DataTypeFactory::create_data_type(const PColumnMeta& pcolumn) {
    DataTypePtr nested = nullptr;
    switch (pcolumn.type()) {
    case PGenericType::UINT8:
        nested = std::make_shared<DataTypeUInt8>();
        break;
    case PGenericType::UINT16:
        nested = std::make_shared<DataTypeUInt16>();
        break;
    case PGenericType::UINT32:
        nested = std::make_shared<DataTypeUInt32>();
        break;
    case PGenericType::UINT64:
        nested = std::make_shared<DataTypeUInt64>();
        break;
    case PGenericType::UINT128:
        nested = std::make_shared<DataTypeUInt128>();
        break;
    case PGenericType::INT8:
        nested = std::make_shared<DataTypeInt8>();
        break;
    case PGenericType::INT16:
        nested = std::make_shared<DataTypeInt16>();
        break;
    case PGenericType::INT32:
        nested = std::make_shared<DataTypeInt32>();
        break;
    case PGenericType::INT64:
        nested = std::make_shared<DataTypeInt64>();
        break;
    case PGenericType::INT128:
        nested = std::make_shared<DataTypeInt128>();
        break;
    case PGenericType::FLOAT:
        nested = std::make_shared<DataTypeFloat32>();
        break;
    case PGenericType::DOUBLE:
        nested = std::make_shared<DataTypeFloat64>();
        break;
    case PGenericType::STRING:
        nested = std::make_shared<DataTypeString>();
        break;
    case PGenericType::JSONB:
        nested = std::make_shared<DataTypeJsonb>();
        break;
    case PGenericType::DATE:
        nested = std::make_shared<DataTypeDate>();
        break;
    case PGenericType::DATEV2:
        nested = std::make_shared<DataTypeDateV2>();
        break;
    case PGenericType::DATETIMEV2:
        nested = std::make_shared<DataTypeDateTimeV2>(pcolumn.decimal_param().scale());
        break;
    case PGenericType::DATETIME:
        nested = std::make_shared<DataTypeDateTime>();
        break;
    case PGenericType::DECIMAL32:
        nested = std::make_shared<DataTypeDecimal<Decimal32>>(pcolumn.decimal_param().precision(),
                                                              pcolumn.decimal_param().scale());
        break;
    case PGenericType::DECIMAL64:
        nested = std::make_shared<DataTypeDecimal<Decimal64>>(pcolumn.decimal_param().precision(),
                                                              pcolumn.decimal_param().scale());
        break;
    case PGenericType::DECIMAL128:
        nested = std::make_shared<DataTypeDecimal<Decimal128>>(pcolumn.decimal_param().precision(),
                                                               pcolumn.decimal_param().scale());
        break;
    case PGenericType::DECIMAL128I:
        nested = std::make_shared<DataTypeDecimal<Decimal128I>>(pcolumn.decimal_param().precision(),
                                                                pcolumn.decimal_param().scale());
        break;
    case PGenericType::BITMAP:
        nested = std::make_shared<DataTypeBitMap>();
        break;
    case PGenericType::HLL:
        nested = std::make_shared<DataTypeHLL>();
        break;
    case PGenericType::LIST:
        DCHECK(pcolumn.children_size() == 1);
        nested = std::make_shared<DataTypeArray>(create_data_type(pcolumn.children(0)));
        break;
    case PGenericType::FIXEDLENGTHOBJECT:
        nested = std::make_shared<DataTypeFixedLengthObject>();
        break;
<<<<<<< HEAD
    case PGenericType::MAP:
        DCHECK(pcolumn.children_size() == 2);
        // here to check pcolumn is list?
        nested = std::make_shared<vectorized::DataTypeMap>(
                create_data_type(pcolumn.children(0).children(0)),
                create_data_type(pcolumn.children(1).children(0)));
        break;
=======
    case PGenericType::STRUCT: {
        size_t col_size = pcolumn.children_size();
        DCHECK(col_size >= 1);
        DataTypes dataTypes;
        Strings names;
        dataTypes.reserve(col_size);
        names.reserve(col_size);
        for (size_t i = 0; i < col_size; i++) {
            dataTypes.push_back(create_data_type(pcolumn.children(i)));
            names.push_back(pcolumn.children(i).name());
        }
        nested = std::make_shared<DataTypeStruct>(dataTypes, names);
        break;
    }
>>>>>>> 5175a45f
    default: {
        LOG(FATAL) << fmt::format("Unknown data type: {}", pcolumn.type());
        return nullptr;
    }
    }

    if (nested && pcolumn.is_nullable() > 0) {
        return std::make_shared<vectorized::DataTypeNullable>(nested);
    }
    return nested;
}

DataTypePtr DataTypeFactory::create_data_type(const arrow::DataType* type, bool is_nullable) {
    DataTypePtr nested = nullptr;
    switch (type->id()) {
    case ::arrow::Type::BOOL:
        nested = std::make_shared<vectorized::DataTypeUInt8>();
        break;
    case ::arrow::Type::INT8:
        nested = std::make_shared<vectorized::DataTypeInt8>();
        break;
    case ::arrow::Type::UINT8:
        nested = std::make_shared<vectorized::DataTypeUInt8>();
        break;
    case ::arrow::Type::INT16:
        nested = std::make_shared<vectorized::DataTypeInt16>();
        break;
    case ::arrow::Type::UINT16:
        nested = std::make_shared<vectorized::DataTypeUInt16>();
        break;
    case ::arrow::Type::INT32:
        nested = std::make_shared<vectorized::DataTypeInt32>();
        break;
    case ::arrow::Type::UINT32:
        nested = std::make_shared<vectorized::DataTypeUInt32>();
        break;
    case ::arrow::Type::INT64:
        nested = std::make_shared<vectorized::DataTypeInt64>();
        break;
    case ::arrow::Type::UINT64:
        nested = std::make_shared<vectorized::DataTypeUInt64>();
        break;
    case ::arrow::Type::HALF_FLOAT:
    case ::arrow::Type::FLOAT:
        nested = std::make_shared<vectorized::DataTypeFloat32>();
        break;
    case ::arrow::Type::DOUBLE:
        nested = std::make_shared<vectorized::DataTypeFloat64>();
        break;
    case ::arrow::Type::DATE32:
        nested = std::make_shared<vectorized::DataTypeDate>();
        break;
    case ::arrow::Type::DATE64:
    case ::arrow::Type::TIMESTAMP:
        nested = std::make_shared<vectorized::DataTypeDateTime>();
        break;
    case ::arrow::Type::BINARY:
    case ::arrow::Type::FIXED_SIZE_BINARY:
    case ::arrow::Type::STRING:
        nested = std::make_shared<vectorized::DataTypeString>();
        break;
    case ::arrow::Type::DECIMAL:
        nested = std::make_shared<vectorized::DataTypeDecimal<vectorized::Decimal128>>();
        break;
    case ::arrow::Type::LIST:
        DCHECK(type->num_fields() == 1);
        nested = std::make_shared<vectorized::DataTypeArray>(
                create_data_type(type->field(0)->type().get(), true));
        break;
    case ::arrow::Type::MAP:
        DCHECK(type->num_fields() == 2);
        nested = std::make_shared<vectorized::DataTypeMap>(
                create_data_type(type->field(0)->type().get(), true),
                create_data_type(type->field(1)->type().get(), true));
        break;
    default:
        DCHECK(false) << "invalid arrow type:" << (int)(type->id());
        break;
    }

    if (nested && is_nullable) {
        return std::make_shared<vectorized::DataTypeNullable>(nested);
    }
    return nested;
}

} // namespace doris::vectorized<|MERGE_RESOLUTION|>--- conflicted
+++ resolved
@@ -29,13 +29,11 @@
     if (col_desc.type() == OLAP_FIELD_TYPE_ARRAY) {
         DCHECK(col_desc.get_sub_field_count() == 1);
         nested = std::make_shared<DataTypeArray>(create_data_type(*col_desc.get_sub_field(0)));
-<<<<<<< HEAD
     } else if (col_desc.type() == OLAP_FIELD_TYPE_MAP) {
         DCHECK(col_desc.get_sub_field_count() == 2);
         nested = std::make_shared<vectorized::DataTypeMap>(
                 create_data_type(*col_desc.get_sub_field(0)),
                 create_data_type(*col_desc.get_sub_field(1)));
-=======
     } else if (col_desc.type() == OLAP_FIELD_TYPE_STRUCT) {
         DCHECK(col_desc.get_sub_field_count() >= 1);
         size_t field_size = col_desc.get_sub_field_count();
@@ -48,7 +46,6 @@
             names.push_back(col_desc.get_sub_field(i)->name());
         }
         nested = std::make_shared<DataTypeStruct>(dataTypes, names);
->>>>>>> 5175a45f
     } else {
         nested = _create_primitive_data_type(col_desc.type(), col_desc.get_precision(),
                                              col_desc.get_scale());
@@ -65,13 +62,11 @@
     if (col_desc.type() == OLAP_FIELD_TYPE_ARRAY) {
         DCHECK(col_desc.get_subtype_count() == 1);
         nested = std::make_shared<DataTypeArray>(create_data_type(col_desc.get_sub_column(0)));
-<<<<<<< HEAD
     } else if (col_desc.type() == OLAP_FIELD_TYPE_MAP) {
         DCHECK(col_desc.get_subtype_count() == 2);
         nested = std::make_shared<vectorized::DataTypeMap>(
                 create_data_type(col_desc.get_sub_column(0)),
                 create_data_type(col_desc.get_sub_column(1)));
-=======
     } else if (col_desc.type() == OLAP_FIELD_TYPE_STRUCT) {
         DCHECK(col_desc.get_subtype_count() >= 1);
         size_t col_size = col_desc.get_subtype_count();
@@ -84,7 +79,6 @@
             names.push_back(col_desc.get_sub_column(i).name());
         }
         nested = std::make_shared<DataTypeStruct>(dataTypes, names);
->>>>>>> 5175a45f
     } else {
         nested =
                 _create_primitive_data_type(col_desc.type(), col_desc.precision(), col_desc.frac());
@@ -185,16 +179,13 @@
         }
         nested = std::make_shared<DataTypeStruct>(dataTypes, names);
         break;
-<<<<<<< HEAD
     case TYPE_MAP:
         DCHECK(col_desc.children.size() == 2);
         nested = std::make_shared<vectorized::DataTypeMap>(
                 create_data_type(col_desc.children[0], col_desc.contains_null),
                 create_data_type(col_desc.children[1], col_desc.contains_null));
         break;
-=======
-    }
->>>>>>> 5175a45f
+    }
     case INVALID_TYPE:
     default:
         DCHECK(false) << "invalid PrimitiveType:" << (int)col_desc.type;
@@ -363,7 +354,6 @@
     case PGenericType::FIXEDLENGTHOBJECT:
         nested = std::make_shared<DataTypeFixedLengthObject>();
         break;
-<<<<<<< HEAD
     case PGenericType::MAP:
         DCHECK(pcolumn.children_size() == 2);
         // here to check pcolumn is list?
@@ -371,7 +361,6 @@
                 create_data_type(pcolumn.children(0).children(0)),
                 create_data_type(pcolumn.children(1).children(0)));
         break;
-=======
     case PGenericType::STRUCT: {
         size_t col_size = pcolumn.children_size();
         DCHECK(col_size >= 1);
@@ -386,7 +375,6 @@
         nested = std::make_shared<DataTypeStruct>(dataTypes, names);
         break;
     }
->>>>>>> 5175a45f
     default: {
         LOG(FATAL) << fmt::format("Unknown data type: {}", pcolumn.type());
         return nullptr;
