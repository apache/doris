// Licensed to the Apache Software Foundation (ASF) under one
// or more contributor license agreements.  See the NOTICE file
// distributed with this work for additional information
// regarding copyright ownership.  The ASF licenses this file
// to you under the Apache License, Version 2.0 (the
// "License"); you may not use this file except in compliance
// with the License.  You may obtain a copy of the License at
//
//   http://www.apache.org/licenses/LICENSE-2.0
//
// Unless required by applicable law or agreed to in writing,
// software distributed under the License is distributed on an
// "AS IS" BASIS, WITHOUT WARRANTIES OR CONDITIONS OF ANY
// KIND, either express or implied.  See the License for the
// specific language governing permissions and limitations
// under the License.

#include "data_type_map.h"

#include <string>

namespace doris::vectorized {

DataTypeMap::DataTypeMap(const DataTypePtr& key, const DataTypePtr& value) {
    key_type = key;
    value_type = value;
}

std::string DataTypeMap::to_string(const IColumn& column, size_t row_num) const {
    const ColumnMap& map_column = assert_cast<const ColumnMap&>(column);
    const ColumnArray::Offsets64& offsets = map_column.get_offsets();

    size_t offset = offsets[row_num - 1];
    size_t next_offset = offsets[row_num];

    const IColumn& nested_keys_column = map_column.get_keys();
    const IColumn& nested_values_column = map_column.get_values();

    std::string str;
    str += "{";
    for (size_t i = offset; i < next_offset; ++i) {
        if (i != offset) {
            str += ", ";
        }
        if (nested_keys_column.is_null_at(i)) {
            str += "null";
        } else if (WhichDataType(remove_nullable(key_type)).is_string_or_fixed_string()) {
<<<<<<< HEAD
            ss << "\"" << key_type->to_string(nested_keys_column, i) << "\"";
=======
            str += "'" + key_type->to_string(nested_keys_column, i) + "'";
>>>>>>> 17164cf7
        } else {
            str += key_type->to_string(nested_keys_column, i);
        }
        str += ":";
        if (nested_values_column.is_null_at(i)) {
            str += "null";
        } else if (WhichDataType(remove_nullable(value_type)).is_string_or_fixed_string()) {
<<<<<<< HEAD
            ss << "\"" << value_type->to_string(nested_values_column, i) << "\"";
=======
            str += "'" + value_type->to_string(nested_values_column, i) + "'";
>>>>>>> 17164cf7
        } else {
            str += value_type->to_string(nested_values_column, i);
        }
    }
    str += "}";
    return str;
}

void DataTypeMap::to_string(const IColumn& column, size_t row_num, BufferWritable& ostr) const {
    std::string str = to_string(column, row_num);
    ostr.write(str.c_str(), str.size());
}

bool next_slot_from_string(ReadBuffer& rb, StringRef& output, bool& has_quota) {
    StringRef element(rb.position(), 0);
    has_quota = false;
    if (rb.eof()) {
        return false;
    }

    // ltrim
    while (!rb.eof() && isspace(*rb.position())) {
        ++rb.position();
        element.data = rb.position();
    }

    // parse string
    if (*rb.position() == '"' || *rb.position() == '\'') {
        const char str_sep = *rb.position();
        size_t str_len = 1;
        // search until next '"' or '\''
        while (str_len < rb.count() && *(rb.position() + str_len) != str_sep) {
            ++str_len;
        }
        // invalid string
        if (str_len >= rb.count()) {
            rb.position() = rb.end();
            return false;
        }
        has_quota = true;
        rb.position() += str_len + 1;
        element.size += str_len + 1;
    }

    // parse array element until map separator ':' or ',' or end '}'
    while (!rb.eof() && (*rb.position() != ':') && (*rb.position() != ',') &&
           (rb.count() != 1 || *rb.position() != '}')) {
        if (has_quota && !isspace(*rb.position())) {
            return false;
        }
        ++rb.position();
        ++element.size;
    }
    // invalid array element
    if (rb.eof()) {
        return false;
    }
    // adjust read buffer position to first char of next array element
    ++rb.position();

    // rtrim
    while (element.size > 0 && isspace(element.data[element.size - 1])) {
        --element.size;
    }

    // trim '"' and '\'' for string
    if (element.size >= 2 && (element.data[0] == '"' || element.data[0] == '\'') &&
        element.data[0] == element.data[element.size - 1]) {
        ++element.data;
        element.size -= 2;
    }
    output = element;
    return true;
}

bool is_empty_null_element(StringRef element, IColumn* nested_column, bool has_quota) {
    auto& nested_null_col = reinterpret_cast<ColumnNullable&>(*nested_column);
    // handle empty element
    if (element.size == 0) {
        nested_null_col.get_nested_column().insert_default();
        nested_null_col.get_null_map_data().push_back(0);
        return true;
    }

    // handle null element
    if (!has_quota && element.size == 4 && strncmp(element.data, "null", 4) == 0) {
        nested_null_col.get_nested_column().insert_default();
        nested_null_col.get_null_map_data().push_back(1);
        return true;
    }
    return false;
}
Status DataTypeMap::from_string(ReadBuffer& rb, IColumn* column) const {
    DCHECK(!rb.eof());
    auto* map_column = assert_cast<ColumnMap*>(column);

    if (*rb.position() != '{') {
        return Status::InvalidArgument("map does not start with '{}' character, found '{}'", "{",
                                       *rb.position());
    }
    if (*(rb.end() - 1) != '}') {
        return Status::InvalidArgument("map does not end with '{}' character, found '{}'", "}",
                                       *(rb.end() - 1));
    }

    if (rb.count() == 2) {
        // empty map {} , need to make empty array to add offset
        map_column->insert_default();
    } else {
        // {"aaa": 1, "bbb": 20}, need to handle key slot and value slot to make key column arr and value arr
        // skip "{"
        ++rb.position();
        ColumnArray::Offsets64& map_off = map_column->get_offsets();
        IColumn& nested_key_column = map_column->get_keys();
        DCHECK(nested_key_column.is_nullable());
        IColumn& nested_val_column = map_column->get_values();
        DCHECK(nested_val_column.is_nullable());

        size_t element_num = 0;
        while (!rb.eof()) {
            StringRef key_element(rb.position(), rb.count());
            bool has_quota = false;
            if (!next_slot_from_string(rb, key_element, has_quota)) {
                map_column->pop_back(element_num);
                return Status::InvalidArgument("Cannot read map key from text '{}'",
                                               key_element.to_string());
            }
            if (!is_empty_null_element(key_element, &nested_key_column, has_quota)) {
                ReadBuffer krb(const_cast<char*>(key_element.data), key_element.size);
                if (auto st = key_type->from_string(krb, &nested_key_column); !st.ok()) {
                    map_column->pop_back(element_num);
                    return st;
                }
            }

            has_quota = false;
            StringRef value_element(rb.position(), rb.count());
            if (!next_slot_from_string(rb, value_element, has_quota)) {
                map_column->pop_back(element_num);
                return Status::InvalidArgument("Cannot read map value from text '{}'",
                                               value_element.to_string());
            }
            if (!is_empty_null_element(value_element, &nested_val_column, has_quota)) {
                ReadBuffer vrb(const_cast<char*>(value_element.data), value_element.size);
                if (auto st = value_type->from_string(vrb, &nested_val_column); !st.ok()) {
                    map_column->pop_back(element_num);
                    return st;
                }
            }
            ++element_num;
        }
        map_off.push_back(map_off.back() + element_num);
    }
    return Status::OK();
}

MutableColumnPtr DataTypeMap::create_column() const {
    return ColumnMap::create(key_type->create_column(), value_type->create_column(),
                             ColumnArray::ColumnOffsets::create());
}

void DataTypeMap::to_pb_column_meta(PColumnMeta* col_meta) const {
    IDataType::to_pb_column_meta(col_meta);
    auto key_children = col_meta->add_children();
    auto value_children = col_meta->add_children();
    key_type->to_pb_column_meta(key_children);
    value_type->to_pb_column_meta(value_children);
}

bool DataTypeMap::equals(const IDataType& rhs) const {
    if (typeid(rhs) != typeid(*this)) {
        return false;
    }

    const DataTypeMap& rhs_map = static_cast<const DataTypeMap&>(rhs);

    if (!key_type->equals(*rhs_map.key_type)) {
        return false;
    }

    if (!value_type->equals(*rhs_map.value_type)) {
        return false;
    }

    return true;
}

int64_t DataTypeMap::get_uncompressed_serialized_bytes(const IColumn& column,
                                                       int data_version) const {
    auto ptr = column.convert_to_full_column_if_const();
    const auto& data_column = assert_cast<const ColumnMap&>(*ptr.get());
    return sizeof(ColumnArray::Offset64) * (column.size() + 1) +
           get_key_type()->get_uncompressed_serialized_bytes(data_column.get_keys(), data_version) +
           get_value_type()->get_uncompressed_serialized_bytes(data_column.get_values(),
                                                               data_version);
}

// serialize to binary
char* DataTypeMap::serialize(const IColumn& column, char* buf, int data_version) const {
    auto ptr = column.convert_to_full_column_if_const();
    const auto& map_column = assert_cast<const ColumnMap&>(*ptr.get());

    // row num
    *reinterpret_cast<ColumnArray::Offset64*>(buf) = column.size();
    buf += sizeof(ColumnArray::Offset64);
    // offsets
    memcpy(buf, map_column.get_offsets().data(), column.size() * sizeof(ColumnArray::Offset64));
    buf += column.size() * sizeof(ColumnArray::Offset64);
    // key value
    buf = get_key_type()->serialize(map_column.get_keys(), buf, data_version);
    return get_value_type()->serialize(map_column.get_values(), buf, data_version);
}

const char* DataTypeMap::deserialize(const char* buf, IColumn* column, int data_version) const {
    auto* map_column = assert_cast<ColumnMap*>(column);
    auto& map_offsets = map_column->get_offsets();
    // row num
    ColumnArray::Offset64 row_num = *reinterpret_cast<const ColumnArray::Offset64*>(buf);
    buf += sizeof(ColumnArray::Offset64);
    // offsets
    map_offsets.resize(row_num);
    memcpy(map_offsets.data(), buf, sizeof(ColumnArray::Offset64) * row_num);
    buf += sizeof(ColumnArray::Offset64) * row_num;
    // key value
    buf = get_key_type()->deserialize(buf, map_column->get_keys_ptr()->assume_mutable(),
                                      data_version);
    return get_value_type()->deserialize(buf, map_column->get_values_ptr()->assume_mutable(),
                                         data_version);
}

} // namespace doris::vectorized<|MERGE_RESOLUTION|>--- conflicted
+++ resolved
@@ -45,11 +45,7 @@
         if (nested_keys_column.is_null_at(i)) {
             str += "null";
         } else if (WhichDataType(remove_nullable(key_type)).is_string_or_fixed_string()) {
-<<<<<<< HEAD
-            ss << "\"" << key_type->to_string(nested_keys_column, i) << "\"";
-=======
-            str += "'" + key_type->to_string(nested_keys_column, i) + "'";
->>>>>>> 17164cf7
+            str += "\"" + key_type->to_string(nested_keys_column, i) + "\"";
         } else {
             str += key_type->to_string(nested_keys_column, i);
         }
@@ -57,11 +53,7 @@
         if (nested_values_column.is_null_at(i)) {
             str += "null";
         } else if (WhichDataType(remove_nullable(value_type)).is_string_or_fixed_string()) {
-<<<<<<< HEAD
-            ss << "\"" << value_type->to_string(nested_values_column, i) << "\"";
-=======
-            str += "'" + value_type->to_string(nested_values_column, i) + "'";
->>>>>>> 17164cf7
+            str += "\"" + value_type->to_string(nested_values_column, i) + "\"";
         } else {
             str += value_type->to_string(nested_values_column, i);
         }
