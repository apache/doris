--- conflicted
+++ resolved
@@ -347,13 +347,7 @@
     return read_datetime_v2_text_impl<T>(x, in, local_time_zone, scale);
 }
 
-<<<<<<< HEAD
-bool inline try_read_bool_text(UInt8& x, StringRef& buf) {
-=======
-#include "common/compile_check_begin.h"
-
 bool inline try_read_bool_text(UInt8& x, const StringRef& buf) {
->>>>>>> 5d2841fc
     StringParser::ParseResult result;
     x = StringParser::string_to_bool(buf.data, buf.size, &result);
     return result == StringParser::PARSE_SUCCESS;
