// Licensed to the Apache Software Foundation (ASF) under one
// or more contributor license agreements.  See the NOTICE file
// distributed with this work for additional information
// regarding copyright ownership.  The ASF licenses this file
// to you under the Apache License, Version 2.0 (the
// "License"); you may not use this file except in compliance
// with the License.  You may obtain a copy of the License at
//
//   http://www.apache.org/licenses/LICENSE-2.0
//
// Unless required by applicable law or agreed to in writing,
// software distributed under the License is distributed on an
// "AS IS" BASIS, WITHOUT WARRANTIES OR CONDITIONS OF ANY
// KIND, either express or implied.  See the License for the
// specific language governing permissions and limitations
// under the License.

#pragma once

#include <gen_cpp/data.pb.h>
#include <snappy/snappy.h>

#include <iostream>

#include "common/exception.h"
#include "util/binary_cast.hpp"
#include "util/string_parser.hpp"
#include "vec/common/arena.h"
#include "vec/common/string_buffer.hpp"
#include "vec/common/string_ref.h"
#include "vec/common/uint128.h"
#include "vec/core/types.h"
#include "vec/io/reader_buffer.h"
#include "vec/io/var_int.h"
#include "vec/runtime/vdatetime_value.h"

namespace doris::vectorized {

// Define in the namespace and avoid defining global macros,
// because it maybe conflicts with other libs
static constexpr size_t DEFAULT_MAX_STRING_SIZE = 1073741824; // 1GB
static constexpr size_t DEFAULT_MAX_JSON_SIZE = 1073741824;   // 1GB
static constexpr auto WRITE_HELPERS_MAX_INT_WIDTH = 40U;

using ZoneList = std::map<std::string, cctz::time_zone>;

inline std::string int128_to_string(__int128_t value) {
    fmt::memory_buffer buffer;
    fmt::format_to(buffer, "{}", value);
    return std::string(buffer.data(), buffer.size());
}

inline std::string int128_to_string(UInt128 value) {
    return value.to_hex_string();
}

template <typename T>
void write_text(Decimal<T> value, UInt32 scale, std::ostream& ostr) {
    if (value < Decimal<T>(0)) {
        value *= Decimal<T>(-1);
        if (value > Decimal<T>(0)) {
            ostr << '-';
        }
    }

    using Type = std::conditional_t<std::is_same_v<T, Int128I>, int128_t, T>;
    Type whole_part = value;

    if (scale) {
        whole_part = value / decimal_scale_multiplier<Type>(scale);
    }
    if constexpr (std::is_same_v<T, __int128_t> || std::is_same_v<T, Int128I>) {
        ostr << int128_to_string(whole_part);
    } else {
        ostr << whole_part;
    }
    if (scale) {
        ostr << '.';
        String str_fractional(scale, '0');
        Int32 pos = scale - 1;
        if (value < Decimal<T>(0) && pos >= 0) {
            // Reach here iff this value is a min value of a signed numeric type. It means min<int>()
            // which is -2147483648 multiply -1 is still -2147483648.
            str_fractional[pos] += (value / 10 * 10) - value;
            pos--;
            value /= 10;
            value *= Decimal<T>(-1);
        }
        for (; pos >= 0; --pos, value /= 10) {
            str_fractional[pos] += value % 10;
        }
        ostr.write(str_fractional.data(), scale);
    }
}
/// Methods for output in binary format.

/// Write POD-type in native format. It's recommended to use only with packed (dense) data types.
template <typename Type>
void write_pod_binary(const Type& x, BufferWritable& buf) {
    buf.write(reinterpret_cast<const char*>(&x), sizeof(x));
}

template <typename Type>
void write_int_binary(const Type& x, BufferWritable& buf) {
    write_pod_binary(x, buf);
}

template <typename Type>
void write_float_binary(const Type& x, BufferWritable& buf) {
    write_pod_binary(x, buf);
}

inline void write_string_binary(const std::string& s, BufferWritable& buf) {
    write_var_uint(s.size(), buf);
    buf.write(s.data(), s.size());
}

inline void write_string_binary(const StringRef& s, BufferWritable& buf) {
    write_var_uint(s.size, buf);
    buf.write(s.data, s.size);
}

inline void write_string_binary(const char* s, BufferWritable& buf) {
    write_string_binary(StringRef {std::string(s)}, buf);
}

inline void write_json_binary(JsonbField s, BufferWritable& buf) {
    write_string_binary(StringRef {s.get_value(), s.get_size()}, buf);
}

template <typename Type>
void write_vector_binary(const std::vector<Type>& v, BufferWritable& buf) {
    write_var_uint(v.size(), buf);

    for (typename std::vector<Type>::const_iterator it = v.begin(); it != v.end(); ++it) {
        write_binary(*it, buf);
    }
}

inline void write_binary(const String& x, BufferWritable& buf) {
    write_string_binary(x, buf);
}

inline void write_binary(const StringRef& x, BufferWritable& buf) {
    write_string_binary(x, buf);
}

template <typename Type>
void write_binary(const Type& x, BufferWritable& buf) {
    write_pod_binary(x, buf);
}

/// Read POD-type in native format
template <typename Type>
void read_pod_binary(Type& x, BufferReadable& buf) {
    buf.read(reinterpret_cast<char*>(&x), sizeof(x));
}

template <typename Type>
void read_int_binary(Type& x, BufferReadable& buf) {
    read_pod_binary(x, buf);
}

template <typename Type>
void read_float_binary(Type& x, BufferReadable& buf) {
    read_pod_binary(x, buf);
}

inline void read_string_binary(std::string& s, BufferReadable& buf,
                               size_t MAX_STRING_SIZE = DEFAULT_MAX_STRING_SIZE) {
    UInt64 size = 0;
    read_var_uint(size, buf);

    if (size > MAX_STRING_SIZE) {
        throw doris::Exception(ErrorCode::INTERNAL_ERROR, "Too large string size.");
    }

    s.resize(size);
    buf.read(s.data(), size);
}

inline void read_string_binary(StringRef& s, BufferReadable& buf,
                               size_t MAX_STRING_SIZE = DEFAULT_MAX_STRING_SIZE) {
    UInt64 size = 0;
    read_var_uint(size, buf);

    if (size > MAX_STRING_SIZE) {
        throw doris::Exception(ErrorCode::INTERNAL_ERROR, "Too large string size.");
    }

    s = buf.read(size);
}

inline StringRef read_string_binary_into(Arena& arena, BufferReadable& buf) {
    UInt64 size = 0;
    read_var_uint(size, buf);

    char* data = arena.alloc(size);
    buf.read(data, size);

    return StringRef(data, size);
}

inline void read_json_binary(JsonbField val, BufferReadable& buf,
                             size_t MAX_JSON_SIZE = DEFAULT_MAX_JSON_SIZE) {
    StringRef jrf = StringRef {val.get_value(), val.get_size()};
    read_string_binary(jrf, buf);
}

template <typename Type>
void read_vector_binary(std::vector<Type>& v, BufferReadable& buf,
                        size_t MAX_VECTOR_SIZE = DEFAULT_MAX_STRING_SIZE) {
    UInt64 size = 0;
    read_var_uint(size, buf);

    if (size > MAX_VECTOR_SIZE) {
        throw doris::Exception(ErrorCode::INTERNAL_ERROR, "Too large vector size.");
    }

    v.resize(size);
    for (size_t i = 0; i < size; ++i) {
        read_binary(v[i], buf);
    }
}

inline void read_binary(String& x, BufferReadable& buf) {
    read_string_binary(x, buf);
}

inline void read_binary(StringRef& x, BufferReadable& buf) {
    read_string_binary(x, buf);
}

template <typename Type>
void read_binary(Type& x, BufferReadable& buf) {
    read_pod_binary(x, buf);
}

template <typename T>
bool read_float_text_fast_impl(T& x, ReadBuffer& in) {
    static_assert(std::is_same_v<T, double> || std::is_same_v<T, float>,
                  "Argument for readFloatTextImpl must be float or double");
    static_assert('a' > '.' && 'A' > '.' && '\n' < '.' && '\t' < '.' && '\'' < '.' && '"' < '.',
                  "Layout of char is not like ASCII"); //-V590

    StringParser::ParseResult result;
    x = StringParser::string_to_float<T>(in.position(), in.count(), &result);

    if (UNLIKELY(result != StringParser::PARSE_SUCCESS || std::isnan(x) || std::isinf(x))) {
        return false;
    }

    // only to match the is_all_read() check to prevent return null
    in.position() = in.end();
    return true;
}

template <typename T>
bool read_int_text_impl(T& x, ReadBuffer& buf) {
    StringParser::ParseResult result;
    x = StringParser::string_to_int<T>(buf.position(), buf.count(), &result);

    if (UNLIKELY(result != StringParser::PARSE_SUCCESS)) {
        return false;
    }

    // only to match the is_all_read() check to prevent return null
    buf.position() = buf.end();
    return true;
}

template <typename T>
bool read_datetime_text_impl(T& x, ReadBuffer& buf) {
    static_assert(std::is_same_v<Int64, T>);
    auto dv = binary_cast<Int64, VecDateTimeValue>(x);
    auto ans = dv.from_date_str(buf.position(), buf.count());
    dv.to_datetime();

    // only to match the is_all_read() check to prevent return null
    buf.position() = buf.end();
    x = binary_cast<VecDateTimeValue, Int64>(dv);
    return ans;
}

template <typename T>
bool read_date_text_impl(T& x, ReadBuffer& buf) {
    static_assert(std::is_same_v<Int64, T>);
    auto dv = binary_cast<Int64, VecDateTimeValue>(x);
    auto ans = dv.from_date_str(buf.position(), buf.count());
    dv.cast_to_date();

    // only to match the is_all_read() check to prevent return null
    buf.position() = buf.end();
    x = binary_cast<VecDateTimeValue, Int64>(dv);
    return ans;
}

template <typename T>
bool read_date_v2_text_impl(T& x, ReadBuffer& buf) {
    static_assert(std::is_same_v<UInt32, T>);
    auto dv = binary_cast<UInt32, DateV2Value<DateV2ValueType>>(x);
    auto ans = dv.from_date_str(buf.position(), buf.count());

    // only to match the is_all_read() check to prevent return null
    buf.position() = buf.end();
    x = binary_cast<DateV2Value<DateV2ValueType>, UInt32>(dv);
    return ans;
}

template <typename T>
bool read_date_v2_text_impl(T& x, ReadBuffer& buf, const cctz::time_zone& local_time_zone,
                            ZoneList& time_zone_cache) {
    static_assert(std::is_same_v<UInt32, T>);
    auto dv = binary_cast<UInt32, DateV2Value<DateV2ValueType>>(x);
    auto ans = dv.from_date_str(buf.position(), buf.count(), local_time_zone, time_zone_cache);

    // only to match the is_all_read() check to prevent return null
    buf.position() = buf.end();
    x = binary_cast<DateV2Value<DateV2ValueType>, UInt32>(dv);
    return ans;
}

template <typename T>
bool read_datetime_v2_text_impl(T& x, ReadBuffer& buf, UInt32 scale = -1) {
    static_assert(std::is_same_v<UInt64, T>);
    auto dv = binary_cast<UInt64, DateV2Value<DateTimeV2ValueType>>(x);
    auto ans = dv.from_date_str(buf.position(), buf.count(), scale);

    // only to match the is_all_read() check to prevent return null
    buf.position() = buf.end();
    x = binary_cast<DateV2Value<DateTimeV2ValueType>, UInt64>(dv);
    return ans;
}

<<<<<<< HEAD
template <PrimitiveType P, typename T>
=======
template <typename T>
bool read_datetime_v2_text_impl(T& x, ReadBuffer& buf, const cctz::time_zone& local_time_zone,
                                ZoneList& time_zone_cache, UInt32 scale = -1) {
    static_assert(std::is_same_v<UInt64, T>);
    auto dv = binary_cast<UInt64, DateV2Value<DateTimeV2ValueType>>(x);
    auto ans =
            dv.from_date_str(buf.position(), buf.count(), local_time_zone, time_zone_cache, scale);

    // only to match the is_all_read() check to prevent return null
    buf.position() = buf.end();
    x = binary_cast<DateV2Value<DateTimeV2ValueType>, UInt64>(dv);
    return ans;
}

template <typename T>
>>>>>>> 7a2ff568
bool read_decimal_text_impl(T& x, ReadBuffer& buf, UInt32 precision, UInt32 scale) {
    static_assert(IsDecimalNumber<T>);
    if constexpr (!std::is_same_v<Decimal128, T>) {
        StringParser::ParseResult result = StringParser::PARSE_SUCCESS;

        x.value = StringParser::string_to_decimal<P, typename T::NativeType>(
                (const char*)buf.position(), buf.count(), precision, scale, &result);
        // only to match the is_all_read() check to prevent return null
        buf.position() = buf.end();
        return result == StringParser::PARSE_SUCCESS || result == StringParser::PARSE_UNDERFLOW;
    } else {
        StringParser::ParseResult result = StringParser::PARSE_SUCCESS;

        x.value = StringParser::string_to_decimal<TYPE_DECIMALV2, __int128>(
                buf.position(), buf.count(), DecimalV2Value::PRECISION, DecimalV2Value::SCALE,
                &result);

        // only to match the is_all_read() check to prevent return null
        buf.position() = buf.end();

        return result == StringParser::PARSE_SUCCESS || result == StringParser::PARSE_UNDERFLOW;
    }
}

template <typename T>
bool try_read_bool_text(T& x, ReadBuffer& buf) {
    if (read_int_text_impl<T>(x, buf)) {
        return x == 0 || x == 1;
    }

    StringParser::ParseResult result;
    x = StringParser::string_to_bool(buf.position(), buf.count(), &result);
    if (UNLIKELY(result != StringParser::PARSE_SUCCESS)) {
        return false;
    }

    // only to match the is_all_read() check to prevent return null
    buf.position() = buf.end();
    return true;
}

template <typename T>
bool try_read_int_text(T& x, ReadBuffer& buf) {
    return read_int_text_impl<T>(x, buf);
}

template <typename T>
const char* try_read_first_int_text(T& x, const char* pos, const char* end) {
    const int len = end - pos;
    int i = 0;
    while (i < len) {
        if (pos[i] >= '0' && pos[i] <= '9') {
            i++;
        } else {
            break;
        }
    }
    const char* int_end = pos + i;
    ReadBuffer in((char*)pos, int_end - pos);
    const size_t count = in.count();
    try_read_int_text(x, in);
    return pos + count;
}

template <typename T>
bool try_read_float_text(T& x, ReadBuffer& in) {
    return read_float_text_fast_impl<T>(x, in);
}

template <PrimitiveType P, typename T>
bool try_read_decimal_text(T& x, ReadBuffer& in, UInt32 precision, UInt32 scale) {
    return read_decimal_text_impl<P, T>(x, in, precision, scale);
}

template <typename T>
bool try_read_datetime_text(T& x, ReadBuffer& in) {
    return read_datetime_text_impl<T>(x, in);
}

template <typename T>
bool try_read_date_text(T& x, ReadBuffer& in) {
    return read_date_text_impl<T>(x, in);
}

template <typename T>
bool try_read_date_v2_text(T& x, ReadBuffer& in, const cctz::time_zone& local_time_zone,
                           ZoneList& time_zone_cache) {
    return read_date_v2_text_impl<T>(x, in, local_time_zone, time_zone_cache);
}

template <typename T>
bool try_read_datetime_v2_text(T& x, ReadBuffer& in, const cctz::time_zone& local_time_zone,
                               ZoneList& time_zone_cache, UInt32 scale) {
    return read_datetime_v2_text_impl<T>(x, in, local_time_zone, time_zone_cache, scale);
}
} // namespace doris::vectorized<|MERGE_RESOLUTION|>--- conflicted
+++ resolved
@@ -332,9 +332,6 @@
     return ans;
 }
 
-<<<<<<< HEAD
-template <PrimitiveType P, typename T>
-=======
 template <typename T>
 bool read_datetime_v2_text_impl(T& x, ReadBuffer& buf, const cctz::time_zone& local_time_zone,
                                 ZoneList& time_zone_cache, UInt32 scale = -1) {
@@ -349,8 +346,7 @@
     return ans;
 }
 
-template <typename T>
->>>>>>> 7a2ff568
+template <PrimitiveType P, typename T>
 bool read_decimal_text_impl(T& x, ReadBuffer& buf, UInt32 precision, UInt32 scale) {
     static_assert(IsDecimalNumber<T>);
     if constexpr (!std::is_same_v<Decimal128, T>) {
