--- conflicted
+++ resolved
@@ -35,17 +35,6 @@
     VExchangeNode(ObjectPool* pool, const TPlanNode& tnode, const DescriptorTbl& descs);
     ~VExchangeNode() override = default;
 
-<<<<<<< HEAD
-    virtual Status init(const TPlanNode& tnode, RuntimeState* state = nullptr) override;
-    virtual Status prepare(RuntimeState* state) override;
-    virtual Status alloc_resource(RuntimeState* state) override;
-    virtual Status open(RuntimeState* state) override;
-    virtual Status get_next(RuntimeState* state, RowBatch* row_batch, bool* eos) override;
-    virtual Status get_next(RuntimeState* state, Block* row_batch, bool* eos) override;
-    virtual void release_resource(RuntimeState* state) override;
-    Status collect_query_statistics(QueryStatistics* statistics) override;
-    virtual Status close(RuntimeState* state) override;
-=======
     Status init(const TPlanNode& tnode, RuntimeState* state = nullptr) override;
     Status prepare(RuntimeState* state) override;
     Status alloc_resource(RuntimeState* state) override;
@@ -53,8 +42,8 @@
     Status get_next(RuntimeState* state, RowBatch* row_batch, bool* eos) override;
     Status get_next(RuntimeState* state, Block* row_batch, bool* eos) override;
     void release_resource(RuntimeState* state) override;
+    Status collect_query_statistics(QueryStatistics* statistics) override;
     Status close(RuntimeState* state) override;
->>>>>>> dfa58e79
 
     // Status collect_query_statistics(QueryStatistics* statistics) override;
     void set_num_senders(int num_senders) { _num_senders = num_senders; }
