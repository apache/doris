// Licensed to the Apache Software Foundation (ASF) under one
// or more contributor license agreements.  See the NOTICE file
// distributed with this work for additional information
// regarding copyright ownership.  The ASF licenses this file
// to you under the Apache License, Version 2.0 (the
// "License"); you may not use this file except in compliance
// with the License.  You may obtain a copy of the License at
//
//   http://www.apache.org/licenses/LICENSE-2.0
//
// Unless required by applicable law or agreed to in writing,
// software distributed under the License is distributed on an
// "AS IS" BASIS, WITHOUT WARRANTIES OR CONDITIONS OF ANY
// KIND, either express or implied.  See the License for the
// specific language governing permissions and limitations
// under the License.

#include "iceberg_reader.h"

#include <gen_cpp/Metrics_types.h>
#include <gen_cpp/PlanNodes_types.h>
#include <gen_cpp/parquet_types.h>
#include <glog/logging.h>
#include <parallel_hashmap/phmap.h>
#include <rapidjson/allocators.h>
#include <rapidjson/document.h>

#include <algorithm>
#include <boost/iterator/iterator_facade.hpp>
#include <cstring>
#include <functional>
#include <memory>

#include "common/compiler_util.h" // IWYU pragma: keep
#include "common/status.h"
#include "runtime/define_primitive_type.h"
#include "runtime/primitive_type.h"
#include "runtime/runtime_state.h"
#include "runtime/types.h"
#include "util/string_util.h"
#include "vec/aggregate_functions/aggregate_function.h"
#include "vec/columns/column.h"
#include "vec/columns/column_string.h"
#include "vec/columns/column_vector.h"
#include "vec/common/assert_cast.h"
#include "vec/common/string_ref.h"
#include "vec/core/block.h"
#include "vec/core/column_with_type_and_name.h"
#include "vec/data_types/data_type_factory.hpp"
#include "vec/exec/format/format_common.h"
#include "vec/exec/format/generic_reader.h"
#include "vec/exec/format/orc/vorc_reader.h"
#include "vec/exec/format/parquet/schema_desc.h"
#include "vec/exec/format/parquet/vparquet_column_chunk_reader.h"
#include "vec/exec/format/table/table_format_reader.h"

namespace cctz {
#include "common/compile_check_begin.h"
class time_zone;
} // namespace cctz
namespace doris {
class RowDescriptor;
class SlotDescriptor;
class TupleDescriptor;

namespace io {
struct IOContext;
} // namespace io
namespace vectorized {
class VExprContext;
} // namespace vectorized
} // namespace doris

namespace doris::vectorized {
const std::string IcebergOrcReader::ICEBERG_ORC_ATTRIBUTE = "iceberg.id";

IcebergTableReader::IcebergTableReader(std::unique_ptr<GenericReader> file_format_reader,
                                       RuntimeProfile* profile, RuntimeState* state,
                                       const TFileScanRangeParams& params,
                                       const TFileRangeDesc& range, ShardedKVCache* kv_cache,
                                       io::IOContext* io_ctx, FileMetaCache* meta_cache)
        : TableFormatReader(std::move(file_format_reader), state, profile, params, range, io_ctx,
                            meta_cache),
          _kv_cache(kv_cache) {
    static const char* iceberg_profile = "IcebergProfile";
    ADD_TIMER(_profile, iceberg_profile);
    _iceberg_profile.num_delete_files =
            ADD_CHILD_COUNTER(_profile, "NumDeleteFiles", TUnit::UNIT, iceberg_profile);
    _iceberg_profile.num_delete_rows =
            ADD_CHILD_COUNTER(_profile, "NumDeleteRows", TUnit::UNIT, iceberg_profile);
    _iceberg_profile.delete_files_read_time =
            ADD_CHILD_TIMER(_profile, "DeleteFileReadTime", iceberg_profile);
    _iceberg_profile.delete_rows_sort_time =
            ADD_CHILD_TIMER(_profile, "DeleteRowsSortTime", iceberg_profile);
}

Status IcebergTableReader::get_next_block_inner(Block* block, size_t* read_rows, bool* eof) {
    RETURN_IF_ERROR(_expand_block_if_need(block));

    RETURN_IF_ERROR(_file_format_reader->get_next_block(block, read_rows, eof));

    if (_equality_delete_impl != nullptr) {
        RETURN_IF_ERROR(_equality_delete_impl->filter_data_block(block));
        *read_rows = block->rows();
    }
    return _shrink_block_if_need(block);
}

Status IcebergTableReader::init_row_filters() {
    // We get the count value by doris's be, so we don't need to read the delete file
    if (_push_down_agg_type == TPushAggOp::type::COUNT && _table_level_row_count > 0) {
        return Status::OK();
    }

    const auto& table_desc = _range.table_format_params.iceberg_params;
    const auto& version = table_desc.format_version;
    if (version < MIN_SUPPORT_DELETE_FILES_VERSION) {
        return Status::OK();
    }

    std::vector<TIcebergDeleteFileDesc> position_delete_files;
    std::vector<TIcebergDeleteFileDesc> equality_delete_files;
    for (const TIcebergDeleteFileDesc& desc : table_desc.delete_files) {
        if (desc.content == POSITION_DELETE) {
            position_delete_files.emplace_back(desc);
        } else if (desc.content == EQUALITY_DELETE) {
            equality_delete_files.emplace_back(desc);
        }
    }

    if (!position_delete_files.empty()) {
        RETURN_IF_ERROR(
                _position_delete_base(table_desc.original_file_path, position_delete_files));
        _file_format_reader->set_push_down_agg_type(TPushAggOp::NONE);
    }
    if (!equality_delete_files.empty()) {
        RETURN_IF_ERROR(_equality_delete_base(equality_delete_files));
        _file_format_reader->set_push_down_agg_type(TPushAggOp::NONE);
    }

    COUNTER_UPDATE(_iceberg_profile.num_delete_files, table_desc.delete_files.size());
    return Status::OK();
}

Status IcebergTableReader::_equality_delete_base(
        const std::vector<TIcebergDeleteFileDesc>& delete_files) {
    bool init_schema = false;
    std::vector<std::string> equality_delete_col_names;
    std::vector<DataTypePtr> equality_delete_col_types;
    std::unordered_map<std::string, std::tuple<std::string, const SlotDescriptor*>>
            partition_columns;
    std::unordered_map<std::string, VExprContextSPtr> missing_columns;

    for (const auto& delete_file : delete_files) {
        TFileRangeDesc delete_desc;
        // must use __set() method to make sure __isset is true
        delete_desc.__set_fs_name(_range.fs_name);
        delete_desc.path = delete_file.path;
        delete_desc.start_offset = 0;
        delete_desc.size = -1;
        delete_desc.file_size = -1;
        std::unique_ptr<GenericReader> delete_reader = _create_equality_reader(delete_desc);
        if (!init_schema) {
            RETURN_IF_ERROR(delete_reader->init_schema_reader());
            RETURN_IF_ERROR(delete_reader->get_parsed_schema(&equality_delete_col_names,
                                                             &equality_delete_col_types));
            _generate_equality_delete_block(&_equality_delete_block, equality_delete_col_names,
                                            equality_delete_col_types);
            init_schema = true;
        }
        if (auto* parquet_reader = typeid_cast<ParquetReader*>(delete_reader.get())) {
            RETURN_IF_ERROR(parquet_reader->init_reader(
                    equality_delete_col_names, nullptr, {}, nullptr, nullptr, nullptr, nullptr,
                    nullptr, TableSchemaChangeHelper::ConstNode::get_instance(), false));
        } else if (auto* orc_reader = typeid_cast<OrcReader*>(delete_reader.get())) {
            RETURN_IF_ERROR(orc_reader->init_reader(&equality_delete_col_names, nullptr, {}, false,
                                                    {}, {}, nullptr, nullptr));
        } else {
            return Status::InternalError("Unsupported format of delete file");
        }

        RETURN_IF_ERROR(delete_reader->set_fill_columns(partition_columns, missing_columns));

        bool eof = false;
        while (!eof) {
            Block block;
            _generate_equality_delete_block(&block, equality_delete_col_names,
                                            equality_delete_col_types);
            size_t read_rows = 0;
            RETURN_IF_ERROR(delete_reader->get_next_block(&block, &read_rows, &eof));
            if (read_rows > 0) {
                MutableBlock mutable_block(&_equality_delete_block);
                RETURN_IF_ERROR(mutable_block.merge(block));
            }
        }
    }
    for (int i = 0; i < equality_delete_col_names.size(); ++i) {
        const std::string& delete_col = equality_delete_col_names[i];
        if (std::find(_all_required_col_names.begin(), _all_required_col_names.end(), delete_col) ==
            _all_required_col_names.end()) {
            _expand_col_names.emplace_back(delete_col);
            DataTypePtr data_type = make_nullable(equality_delete_col_types[i]);
            MutableColumnPtr data_column = data_type->create_column();
            _expand_columns.emplace_back(std::move(data_column), data_type, delete_col);
        }
    }
    for (const std::string& delete_col : _expand_col_names) {
        _all_required_col_names.emplace_back(delete_col);
    }
    _equality_delete_impl = EqualityDeleteBase::get_delete_impl(&_equality_delete_block);
    return _equality_delete_impl->init(_profile);
}

void IcebergTableReader::_generate_equality_delete_block(
        Block* block, const std::vector<std::string>& equality_delete_col_names,
        const std::vector<DataTypePtr>& equality_delete_col_types) {
    for (int i = 0; i < equality_delete_col_names.size(); ++i) {
        DataTypePtr data_type = make_nullable(equality_delete_col_types[i]);
        MutableColumnPtr data_column = data_type->create_column();
        block->insert(ColumnWithTypeAndName(std::move(data_column), data_type,
                                            equality_delete_col_names[i]));
    }
}

Status IcebergTableReader::_expand_block_if_need(Block* block) {
    for (auto& col : _expand_columns) {
        col.column->assume_mutable()->clear();
        if (block->try_get_by_name(col.name)) {
            return Status::InternalError("Wrong expand column '{}'", col.name);
        }
        block->insert(col);
    }
    return Status::OK();
}

Status IcebergTableReader::_shrink_block_if_need(Block* block) {
    for (const std::string& expand_col : _expand_col_names) {
        block->erase(expand_col);
    }
    return Status::OK();
}

Status IcebergTableReader::_position_delete_base(
        const std::string data_file_path, const std::vector<TIcebergDeleteFileDesc>& delete_files) {
    std::vector<DeleteRows*> delete_rows_array;
    int64_t num_delete_rows = 0;
    for (const auto& delete_file : delete_files) {
        SCOPED_TIMER(_iceberg_profile.delete_files_read_time);
        Status create_status = Status::OK();
        auto* delete_file_cache = _kv_cache->get<DeleteFile>(
                _delet_file_cache_key(delete_file.path), [&]() -> DeleteFile* {
                    auto* position_delete = new DeleteFile;
                    TFileRangeDesc delete_file_range;
                    // must use __set() method to make sure __isset is true
                    delete_file_range.__set_fs_name(_range.fs_name);
                    delete_file_range.path = delete_file.path;
                    delete_file_range.start_offset = 0;
                    delete_file_range.size = -1;
                    delete_file_range.file_size = -1;
                    //read position delete file base on delete_file_range , generate DeleteFile , add DeleteFile to kv_cache
                    create_status = _read_position_delete_file(&delete_file_range, position_delete);

                    if (!create_status) {
                        return nullptr;
                    }

                    return position_delete;
                });
        if (create_status.is<ErrorCode::END_OF_FILE>()) {
            continue;
        } else if (!create_status.ok()) {
            return create_status;
        }

        DeleteFile& delete_file_map = *((DeleteFile*)delete_file_cache);
        auto get_value = [&](const auto& v) {
            DeleteRows* row_ids = v.second.get();
            if (!row_ids->empty()) {
                delete_rows_array.emplace_back(row_ids);
                num_delete_rows += row_ids->size();
            }
        };
        delete_file_map.if_contains(data_file_path, get_value);
    }
    if (num_delete_rows > 0) {
        SCOPED_TIMER(_iceberg_profile.delete_rows_sort_time);
        _sort_delete_rows(delete_rows_array, num_delete_rows);
        this->set_delete_rows();
        COUNTER_UPDATE(_iceberg_profile.num_delete_rows, num_delete_rows);
    }
    return Status::OK();
}

IcebergTableReader::PositionDeleteRange IcebergTableReader::_get_range(
        const ColumnDictI32& file_path_column) {
    IcebergTableReader::PositionDeleteRange range;
    size_t read_rows = file_path_column.get_data().size();
    const int* code_path = file_path_column.get_data().data();
    const int* code_path_start = code_path;
    const int* code_path_end = code_path + read_rows;
    while (code_path < code_path_end) {
        int code = code_path[0];
        const int* code_end = std::upper_bound(code_path, code_path_end, code);
        range.data_file_path.emplace_back(file_path_column.get_value(code).to_string());
        range.range.emplace_back(code_path - code_path_start, code_end - code_path_start);
        code_path = code_end;
    }
    return range;
}

IcebergTableReader::PositionDeleteRange IcebergTableReader::_get_range(
        const ColumnString& file_path_column) {
    IcebergTableReader::PositionDeleteRange range;
    size_t read_rows = file_path_column.size();
    size_t index = 0;
    while (index < read_rows) {
        StringRef data_path = file_path_column.get_data_at(index);
        size_t left = index - 1;
        size_t right = read_rows;
        while (left + 1 != right) {
            size_t mid = left + (right - left) / 2;
            if (file_path_column.get_data_at(mid) > data_path) {
                right = mid;
            } else {
                left = mid;
            }
        }
        range.data_file_path.emplace_back(data_path.to_string());
        range.range.emplace_back(index, left + 1);
        index = left + 1;
    }
    return range;
}

void IcebergTableReader::_sort_delete_rows(std::vector<std::vector<int64_t>*>& delete_rows_array,
                                           int64_t num_delete_rows) {
    if (delete_rows_array.empty()) {
        return;
    }
    if (delete_rows_array.size() == 1) {
        _iceberg_delete_rows.resize(num_delete_rows);
        memcpy(_iceberg_delete_rows.data(), delete_rows_array.front()->data(),
               sizeof(int64_t) * num_delete_rows);
        return;
    }
    if (delete_rows_array.size() == 2) {
        _iceberg_delete_rows.resize(num_delete_rows);
        std::merge(delete_rows_array.front()->begin(), delete_rows_array.front()->end(),
                   delete_rows_array.back()->begin(), delete_rows_array.back()->end(),
                   _iceberg_delete_rows.begin());
        return;
    }

    using vec_pair = std::pair<std::vector<int64_t>::iterator, std::vector<int64_t>::iterator>;
    _iceberg_delete_rows.resize(num_delete_rows);
    auto row_id_iter = _iceberg_delete_rows.begin();
    auto iter_end = _iceberg_delete_rows.end();
    std::vector<vec_pair> rows_array;
    for (auto* rows : delete_rows_array) {
        if (!rows->empty()) {
            rows_array.emplace_back(rows->begin(), rows->end());
        }
    }
    size_t array_size = rows_array.size();
    while (row_id_iter != iter_end) {
        int64_t min_index = 0;
        int64_t min = *rows_array[0].first;
        for (size_t i = 0; i < array_size; ++i) {
            if (*rows_array[i].first < min) {
                min_index = i;
                min = *rows_array[i].first;
            }
        }
        *row_id_iter++ = min;
        rows_array[min_index].first++;
        if (UNLIKELY(rows_array[min_index].first == rows_array[min_index].second)) {
            rows_array.erase(rows_array.begin() + min_index);
            array_size--;
        }
    }
}

void IcebergTableReader::_gen_position_delete_file_range(Block& block, DeleteFile* position_delete,
                                                         size_t read_rows,
                                                         bool file_path_column_dictionary_coded) {
    ColumnPtr path_column = block.get_by_name(ICEBERG_FILE_PATH).column;
    DCHECK_EQ(path_column->size(), read_rows);
    ColumnPtr pos_column = block.get_by_name(ICEBERG_ROW_POS).column;
    using ColumnType = typename PrimitiveTypeTraits<TYPE_BIGINT>::ColumnType;
    const int64_t* src_data = assert_cast<const ColumnType&>(*pos_column).get_data().data();
    IcebergTableReader::PositionDeleteRange range;
    if (file_path_column_dictionary_coded) {
        range = _get_range(assert_cast<const ColumnDictI32&>(*path_column));
    } else {
        range = _get_range(assert_cast<const ColumnString&>(*path_column));
    }
    for (int i = 0; i < range.range.size(); ++i) {
        std::string key = range.data_file_path[i];
        auto iter = position_delete->find(key);
        DeleteRows* delete_rows;
        if (iter == position_delete->end()) {
            delete_rows = new DeleteRows;
            std::unique_ptr<DeleteRows> delete_rows_ptr(delete_rows);
            (*position_delete)[key] = std::move(delete_rows_ptr);
        } else {
            delete_rows = iter->second.get();
        }
        const int64_t* cpy_start = src_data + range.range[i].first;
        const int64_t cpy_count = range.range[i].second - range.range[i].first;
        int64_t origin_size = delete_rows->size();
        delete_rows->resize(origin_size + cpy_count);
        int64_t* dest_position = &(*delete_rows)[origin_size];
        memcpy(dest_position, cpy_start, cpy_count * sizeof(int64_t));
    }
}

Status IcebergParquetReader::init_reader(
        const std::vector<std::string>& file_col_names,
        const std::unordered_map<std::string, ColumnValueRangeType>* colname_to_value_range,
        const VExprContextSPtrs& conjuncts, const TupleDescriptor* tuple_descriptor,
        const RowDescriptor* row_descriptor,
        const std::unordered_map<std::string, int>* colname_to_slot_id,
        const VExprContextSPtrs* not_single_slot_filter_conjuncts,
        const std::unordered_map<int, VExprContextSPtrs>* slot_id_to_filter_conjuncts) {
    _file_format = Fileformat::PARQUET;
    auto* parquet_reader = static_cast<ParquetReader*>(_file_format_reader.get());
    const FieldDescriptor* field_desc = nullptr;
    RETURN_IF_ERROR(parquet_reader->get_file_metadata_schema(&field_desc));
    DCHECK(field_desc != nullptr);

    if (!_params.__isset.history_schema_info || _params.history_schema_info.empty()) [[unlikely]] {
        RETURN_IF_ERROR(BuildTableInfoUtil::by_parquet_name(tuple_descriptor, *field_desc,
                                                            table_info_node_ptr));
    } else {
        bool exist_field_id = true;
        // Iceberg will record the field id in the parquet file and find the column to read by matching it with the field id of the table (from fe).
        RETURN_IF_ERROR(BuildTableInfoUtil::by_parquet_field_id(
                _params.history_schema_info.front().root_field, *field_desc, table_info_node_ptr,
                exist_field_id));
        if (!exist_field_id) {
            // For early iceberg version, field id may not be available, so name matching is used here.
            RETURN_IF_ERROR(BuildTableInfoUtil::by_parquet_name(tuple_descriptor, *field_desc,
                                                                table_info_node_ptr));
        }
    }

    _all_required_col_names = file_col_names;
    RETURN_IF_ERROR(init_row_filters());
    return parquet_reader->init_reader(_all_required_col_names, colname_to_value_range, conjuncts,
                                       tuple_descriptor, row_descriptor, colname_to_slot_id,
                                       not_single_slot_filter_conjuncts,
                                       slot_id_to_filter_conjuncts, table_info_node_ptr);
}

Status IcebergParquetReader ::_read_position_delete_file(const TFileRangeDesc* delete_range,
                                                         DeleteFile* position_delete) {
    ParquetReader parquet_delete_reader(
            _profile, _params, *delete_range, READ_DELETE_FILE_BATCH_SIZE,
<<<<<<< HEAD
            &_state->timezone_obj(), _io_ctx, _state);
=======
            const_cast<cctz::time_zone*>(&_state->timezone_obj()), _io_ctx, _state, _meta_cache);
>>>>>>> ec31ac2e
    RETURN_IF_ERROR(parquet_delete_reader.init_reader(
            delete_file_col_names, nullptr, {}, nullptr, nullptr, nullptr, nullptr, nullptr,
            TableSchemaChangeHelper::ConstNode::get_instance(), false));

    std::unordered_map<std::string, std::tuple<std::string, const SlotDescriptor*>>
            partition_columns;
    std::unordered_map<std::string, VExprContextSPtr> missing_columns;
    RETURN_IF_ERROR(parquet_delete_reader.set_fill_columns(partition_columns, missing_columns));

    const tparquet::FileMetaData* meta_data = parquet_delete_reader.get_meta_data();
    bool dictionary_coded = true;
    for (const auto& row_group : meta_data->row_groups) {
        const auto& column_chunk = row_group.columns[ICEBERG_FILE_PATH_INDEX];
        if (!(column_chunk.__isset.meta_data && has_dict_page(column_chunk.meta_data))) {
            dictionary_coded = false;
            break;
        }
    }
    DataTypePtr data_type_file_path {new DataTypeString};
    DataTypePtr data_type_pos {new DataTypeInt64};
    bool eof = false;
    while (!eof) {
        Block block = {dictionary_coded
                               ? ColumnWithTypeAndName {ColumnDictI32::create(),
                                                        data_type_file_path, ICEBERG_FILE_PATH}
                               : ColumnWithTypeAndName {data_type_file_path, ICEBERG_FILE_PATH},

                       {data_type_pos, ICEBERG_ROW_POS}};
        size_t read_rows = 0;
        RETURN_IF_ERROR(parquet_delete_reader.get_next_block(&block, &read_rows, &eof));

        if (read_rows <= 0) {
            break;
        }
        _gen_position_delete_file_range(block, position_delete, read_rows, dictionary_coded);
    }
    return Status::OK();
};

Status IcebergOrcReader::init_reader(
        const std::vector<std::string>& file_col_names,
        const std::unordered_map<std::string, ColumnValueRangeType>* colname_to_value_range,
        const VExprContextSPtrs& conjuncts, const TupleDescriptor* tuple_descriptor,
        const RowDescriptor* row_descriptor,
        const std::unordered_map<std::string, int>* colname_to_slot_id,
        const VExprContextSPtrs* not_single_slot_filter_conjuncts,
        const std::unordered_map<int, VExprContextSPtrs>* slot_id_to_filter_conjuncts) {
    _file_format = Fileformat::ORC;
    auto* orc_reader = static_cast<OrcReader*>(_file_format_reader.get());
    const orc::Type* orc_type_ptr = nullptr;
    RETURN_IF_ERROR(orc_reader->get_file_type(&orc_type_ptr));
    _all_required_col_names = file_col_names;

    if (!_params.__isset.history_schema_info || _params.history_schema_info.empty()) [[unlikely]] {
        RETURN_IF_ERROR(BuildTableInfoUtil::by_orc_name(tuple_descriptor, orc_type_ptr,
                                                        table_info_node_ptr));
    } else {
        bool exist_field_id = true;
        // Iceberg will record the field id in the parquet file and find the column to read by matching it with the field id of the table (from fe).
        RETURN_IF_ERROR(BuildTableInfoUtil::by_orc_field_id(
                _params.history_schema_info.front().root_field, orc_type_ptr, ICEBERG_ORC_ATTRIBUTE,
                table_info_node_ptr, exist_field_id));
        if (!exist_field_id) {
            // For early iceberg version, field id may not be available, so name matching is used here.
            RETURN_IF_ERROR(BuildTableInfoUtil::by_orc_name(tuple_descriptor, orc_type_ptr,
                                                            table_info_node_ptr));
        }
    }

    RETURN_IF_ERROR(init_row_filters());
    return orc_reader->init_reader(&_all_required_col_names, colname_to_value_range, conjuncts,
                                   false, tuple_descriptor, row_descriptor,
                                   not_single_slot_filter_conjuncts, slot_id_to_filter_conjuncts,
                                   table_info_node_ptr);
}

Status IcebergOrcReader::_read_position_delete_file(const TFileRangeDesc* delete_range,
                                                    DeleteFile* position_delete) {
    OrcReader orc_delete_reader(_profile, _state, _params, *delete_range,
                                READ_DELETE_FILE_BATCH_SIZE, _state->timezone(), _io_ctx,
                                _meta_cache);
    std::unordered_map<std::string, ColumnValueRangeType> colname_to_value_range;
    RETURN_IF_ERROR(orc_delete_reader.init_reader(&delete_file_col_names, &colname_to_value_range,
                                                  {}, false, {}, {}, nullptr, nullptr));

    std::unordered_map<std::string, std::tuple<std::string, const SlotDescriptor*>>
            partition_columns;
    std::unordered_map<std::string, VExprContextSPtr> missing_columns;
    RETURN_IF_ERROR(orc_delete_reader.set_fill_columns(partition_columns, missing_columns));

    bool eof = false;
    DataTypePtr data_type_file_path {new DataTypeString};
    DataTypePtr data_type_pos {new DataTypeInt64};
    while (!eof) {
        Block block = {{data_type_file_path, ICEBERG_FILE_PATH}, {data_type_pos, ICEBERG_ROW_POS}};

        size_t read_rows = 0;
        RETURN_IF_ERROR(orc_delete_reader.get_next_block(&block, &read_rows, &eof));

        _gen_position_delete_file_range(block, position_delete, read_rows, false);
    }
    return Status::OK();
}

#include "common/compile_check_end.h"
} // namespace doris::vectorized<|MERGE_RESOLUTION|>--- conflicted
+++ resolved
@@ -456,11 +456,7 @@
                                                          DeleteFile* position_delete) {
     ParquetReader parquet_delete_reader(
             _profile, _params, *delete_range, READ_DELETE_FILE_BATCH_SIZE,
-<<<<<<< HEAD
-            &_state->timezone_obj(), _io_ctx, _state);
-=======
-            const_cast<cctz::time_zone*>(&_state->timezone_obj()), _io_ctx, _state, _meta_cache);
->>>>>>> ec31ac2e
+            &_state->timezone_obj(), _io_ctx, _state, _meta_cache);
     RETURN_IF_ERROR(parquet_delete_reader.init_reader(
             delete_file_col_names, nullptr, {}, nullptr, nullptr, nullptr, nullptr, nullptr,
             TableSchemaChangeHelper::ConstNode::get_instance(), false));
