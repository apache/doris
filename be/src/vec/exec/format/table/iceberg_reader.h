--- conflicted
+++ resolved
@@ -184,16 +184,10 @@
 protected:
     std::unique_ptr<GenericReader> _create_equality_reader(
             const TFileRangeDesc& delete_desc) final {
-<<<<<<< HEAD
-        return ParquetReader::create_unique(
-                _profile, _params, delete_desc, READ_DELETE_FILE_BATCH_SIZE,
-                &_state->timezone_obj(), _io_ctx, _state);
-=======
         return ParquetReader::create_unique(_profile, _params, delete_desc,
                                             READ_DELETE_FILE_BATCH_SIZE,
-                                            const_cast<cctz::time_zone*>(&_state->timezone_obj()),
+                                           &_state->timezone_obj(),
                                             _io_ctx, _state, _meta_cache);
->>>>>>> ec31ac2e
     }
 };
 class IcebergOrcReader final : public IcebergTableReader {
