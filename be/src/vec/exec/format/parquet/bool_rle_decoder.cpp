--- conflicted
+++ resolved
@@ -24,11 +24,7 @@
     _data = slice;
     _num_bytes = slice->size;
     _offset = 0;
-<<<<<<< HEAD
     _current_value_idx = 0;
-=======
-
->>>>>>> 5e7ea5e3
     if (_num_bytes < 4) {
         LOG(FATAL) << "Received invalid length : " + std::to_string(_num_bytes) +
                               " (corrupt data page?)";
