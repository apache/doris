--- conflicted
+++ resolved
@@ -251,75 +251,6 @@
     return ans;
 }
 
-<<<<<<< HEAD
-// Copy from org.apache.iceberg.avro.AvroSchemaUtil#validAvroName
-static bool is_valid_avro_name(const std::string& name) {
-    size_t length = name.length();
-    char first = name[0];
-    if (!isalpha(first) && first != '_') {
-        return false;
-    }
-
-    for (size_t i = 1; i < length; i++) {
-        char character = name[i];
-        if (!isalpha(character) && !isdigit(character) && character != '_') {
-            return false;
-        }
-    }
-    return true;
-}
-
-// Copy from org.apache.iceberg.avro.AvroSchemaUtil#sanitize
-static void sanitize_avro_name(std::ostringstream& buf, char character) {
-    if (isdigit(character)) {
-        buf << '_' << character;
-    } else {
-        std::stringstream ss;
-        ss << std::hex << (int)character;
-        std::string hex_str = ss.str();
-        buf << "_x" << doris::to_lower(hex_str);
-    }
-}
-
-// Copy from org.apache.iceberg.avro.AvroSchemaUtil#sanitize
-static std::string sanitize_avro_name(const std::string& name) {
-    std::ostringstream buf;
-    size_t length = name.length();
-    char first = name[0];
-    if (!isalpha(first) && first != '_') {
-        sanitize_avro_name(buf, first);
-    } else {
-        buf << first;
-    }
-
-    for (size_t i = 1; i < length; i++) {
-        char character = name[i];
-        if (!isalpha(character) && !isdigit(character) && character != '_') {
-            sanitize_avro_name(buf, character);
-        } else {
-            buf << character;
-        }
-    }
-    return buf.str();
-}
-
-void FieldDescriptor::iceberg_sanitize(const std::vector<std::string>& read_columns) {
-    for (const std::string& col : read_columns) {
-        if (!is_valid_avro_name(col)) {
-            std::string sanitize_name = sanitize_avro_name(col);
-            auto it = _name_to_field.find(sanitize_name);
-            if (it != _name_to_field.end()) {
-                FieldSchema* schema = it->second;
-                schema->name = col;
-                _name_to_field.emplace(col, schema);
-                _name_to_field.erase(sanitize_name);
-            }
-        }
-    }
-}
-
-=======
->>>>>>> ec31ac2e
 std::pair<DataTypePtr, bool> FieldDescriptor::convert_to_doris_type(
         tparquet::LogicalType logicalType, bool nullable) {
     std::pair<DataTypePtr, bool> ans = {std::make_shared<DataTypeNothing>(), false};
