// Licensed to the Apache Software Foundation (ASF) under one
// or more contributor license agreements.  See the NOTICE file
// distributed with this work for additional information
// regarding copyright ownership.  The ASF licenses this file
// to you under the Apache License, Version 2.0 (the
// "License"); you may not use this file except in compliance
// with the License.  You may obtain a copy of the License at
//
//   http://www.apache.org/licenses/LICENSE-2.0
//
// Unless required by applicable law or agreed to in writing,
// software distributed under the License is distributed on an
// "AS IS" BASIS, WITHOUT WARRANTIES OR CONDITIONS OF ANY
// KIND, either express or implied.  See the License for the
// specific language governing permissions and limitations
// under the License.

#include "vparquet_group_reader.h"

#include <gen_cpp/Exprs_types.h>
#include <gen_cpp/Opcodes_types.h>
#include <gen_cpp/Types_types.h>
#include <gen_cpp/parquet_types.h>
#include <string.h>

#include <algorithm>
#include <boost/iterator/iterator_facade.hpp>
#include <ostream>

#include "common/config.h"
#include "common/logging.h"
#include "common/object_pool.h"
#include "common/status.h"
#include "exprs/create_predicate_function.h"
#include "exprs/hybrid_set.h"
#include "gutil/stringprintf.h"
#include "runtime/define_primitive_type.h"
#include "runtime/descriptors.h"
#include "runtime/thread_context.h"
#include "runtime/types.h"
#include "schema_desc.h"
#include "vec/columns/column_const.h"
#include "vec/columns/column_nullable.h"
#include "vec/columns/column_string.h"
#include "vec/columns/column_vector.h"
#include "vec/columns/columns_number.h"
#include "vec/common/assert_cast.h"
#include "vec/common/pod_array.h"
#include "vec/core/block.h"
#include "vec/core/column_with_type_and_name.h"
#include "vec/core/types.h"
#include "vec/data_types/data_type.h"
#include "vec/data_types/data_type_nullable.h"
#include "vec/data_types/data_type_number.h"
#include "vec/data_types/data_type_string.h"
#include "vec/exprs/vdirect_in_predicate.h"
#include "vec/exprs/vectorized_fn_call.h"
#include "vec/exprs/vexpr.h"
#include "vec/exprs/vexpr_context.h"
#include "vec/exprs/vliteral.h"
#include "vec/exprs/vslot_ref.h"
#include "vparquet_column_reader.h"

namespace cctz {
class time_zone;
} // namespace cctz
namespace doris {
class RuntimeState;

namespace io {
struct IOContext;
} // namespace io
} // namespace doris

namespace doris::vectorized {

const std::vector<int64_t> RowGroupReader::NO_DELETE = {};

RowGroupReader::RowGroupReader(io::FileReaderSPtr file_reader,
                               const std::vector<std::string>& read_columns,
                               const int32_t row_group_id, const tparquet::RowGroup& row_group,
                               cctz::time_zone* ctz, io::IOContext* io_ctx,
                               const PositionDeleteContext& position_delete_ctx,
                               const LazyReadContext& lazy_read_ctx, RuntimeState* state)
        : _file_reader(file_reader),
          _read_columns(read_columns),
          _row_group_id(row_group_id),
          _row_group_meta(row_group),
          _remaining_rows(row_group.num_rows),
          _ctz(ctz),
          _io_ctx(io_ctx),
          _position_delete_ctx(position_delete_ctx),
          _lazy_read_ctx(lazy_read_ctx),
          _state(state),
          _obj_pool(new ObjectPool()) {}

RowGroupReader::~RowGroupReader() {
    _column_readers.clear();
    _obj_pool->clear();
}

Status RowGroupReader::init(
        const FieldDescriptor& schema, std::vector<RowRange>& row_ranges,
        std::unordered_map<int, tparquet::OffsetIndex>& col_offsets,
        const TupleDescriptor* tuple_descriptor, const RowDescriptor* row_descriptor,
        const std::unordered_map<std::string, int>* colname_to_slot_id,
        const VExprContextSPtrs* not_single_slot_filter_conjuncts,
        const std::unordered_map<int, VExprContextSPtrs>* slot_id_to_filter_conjuncts) {
    _tuple_descriptor = tuple_descriptor;
    _row_descriptor = row_descriptor;
    _col_name_to_slot_id = colname_to_slot_id;
    if (not_single_slot_filter_conjuncts != nullptr && !not_single_slot_filter_conjuncts->empty()) {
        _not_single_slot_filter_conjuncts.insert(_not_single_slot_filter_conjuncts.end(),
                                                 not_single_slot_filter_conjuncts->begin(),
                                                 not_single_slot_filter_conjuncts->end());
    }
    _slot_id_to_filter_conjuncts = slot_id_to_filter_conjuncts;
    _merge_read_ranges(row_ranges);
    if (_read_columns.empty()) {
        // Query task that only select columns in path.
        return Status::OK();
    }
    const size_t MAX_GROUP_BUF_SIZE = config::parquet_rowgroup_max_buffer_mb << 20;
    const size_t MAX_COLUMN_BUF_SIZE = config::parquet_column_max_buffer_mb << 20;
    size_t max_buf_size = std::min(MAX_COLUMN_BUF_SIZE, MAX_GROUP_BUF_SIZE / _read_columns.size());
    for (const auto& read_col : _read_columns) {
        auto* field = const_cast<FieldSchema*>(schema.get_column(read_col));
        auto physical_index = field->physical_column_index;
        std::unique_ptr<ParquetColumnReader> reader;
        // TODO : support rested column types
        const tparquet::OffsetIndex* offset_index =
                col_offsets.find(physical_index) != col_offsets.end() ? &col_offsets[physical_index]
                                                                      : nullptr;
        RETURN_IF_ERROR(ParquetColumnReader::create(_file_reader, field, _row_group_meta,
                                                    _read_ranges, _ctz, _io_ctx, reader,
                                                    max_buf_size, offset_index));
        if (reader == nullptr) {
            VLOG_DEBUG << "Init row group(" << _row_group_id << ") reader failed";
            return Status::Corruption("Init row group reader failed");
        }
        _column_readers[read_col] = std::move(reader);
    }
    // Check if single slot can be filtered by dict.
    if (!_slot_id_to_filter_conjuncts) {
        return Status::OK();
    }
    const std::vector<string>& predicate_col_names = _lazy_read_ctx.predicate_columns.first;
    const std::vector<int>& predicate_col_slot_ids = _lazy_read_ctx.predicate_columns.second;
    for (size_t i = 0; i < predicate_col_names.size(); ++i) {
        const string& predicate_col_name = predicate_col_names[i];
        int slot_id = predicate_col_slot_ids[i];
        auto field = const_cast<FieldSchema*>(schema.get_column(predicate_col_name));
        if (!_lazy_read_ctx.has_complex_type &&
            _can_filter_by_dict(slot_id,
                                _row_group_meta.columns[field->physical_column_index].meta_data)) {
            _dict_filter_cols.emplace_back(std::make_pair(predicate_col_name, slot_id));
        } else {
            if (_slot_id_to_filter_conjuncts->find(slot_id) !=
                _slot_id_to_filter_conjuncts->end()) {
                for (auto& ctx : _slot_id_to_filter_conjuncts->at(slot_id)) {
                    _filter_conjuncts.push_back(ctx);
                }
            }
        }
    }
    // Add predicate_partition_columns in _slot_id_to_filter_conjuncts(single slot conjuncts)
    // to _filter_conjuncts, others should be added from not_single_slot_filter_conjuncts.
    for (auto& kv : _lazy_read_ctx.predicate_partition_columns) {
        auto& [value, slot_desc] = kv.second;
        auto iter = _slot_id_to_filter_conjuncts->find(slot_desc->id());
        if (iter != _slot_id_to_filter_conjuncts->end()) {
            for (auto& ctx : iter->second) {
                _filter_conjuncts.push_back(ctx);
            }
        }
    }
    //For check missing column :   missing column == xx, missing column is null,missing column is not null.
    _filter_conjuncts.insert(_filter_conjuncts.end(),
                             _lazy_read_ctx.missing_columns_conjuncts.begin(),
                             _lazy_read_ctx.missing_columns_conjuncts.end());
    RETURN_IF_ERROR(_rewrite_dict_predicates());
    return Status::OK();
}

bool RowGroupReader::_can_filter_by_dict(int slot_id,
                                         const tparquet::ColumnMetaData& column_metadata) {
    SlotDescriptor* slot = nullptr;
    const std::vector<SlotDescriptor*>& slots = _tuple_descriptor->slots();
    for (auto each : slots) {
        if (each->id() == slot_id) {
            slot = each;
            break;
        }
    }
    if (!slot->type().is_string_type()) {
        return false;
    }
    if (column_metadata.type != tparquet::Type::BYTE_ARRAY) {
        return false;
    }

    if (_slot_id_to_filter_conjuncts->find(slot_id) == _slot_id_to_filter_conjuncts->end()) {
        return false;
    }

    if (!is_dictionary_encoded(column_metadata)) {
        return false;
    }

    std::function<bool(const VExpr* expr)> visit_function_call = [&](const VExpr* expr) {
        // TODO: The current implementation of dictionary filtering does not take into account
        //  the implementation of NULL values because the dictionary itself does not contain
        //  NULL value encoding. As a result, many NULL-related functions or expressions
        //  cannot work properly, such as is null, is not null, coalesce, etc.
        //  Here we first disable dictionary filtering when predicate contains functions.
        //  Implementation of NULL value dictionary filtering will be carried out later.
        if (expr->node_type() == TExprNodeType::FUNCTION_CALL) {
            return false;
        }
        for (auto& child : expr->children()) {
            if (!visit_function_call(child.get())) {
                return false;
            }
        }
        return true;
    };
    for (auto& ctx : _slot_id_to_filter_conjuncts->at(slot_id)) {
        if (!visit_function_call(ctx->root().get())) {
            return false;
        }
    }
    return true;
}

// This function is copied from
// https://github.com/apache/impala/blob/master/be/src/exec/parquet/hdfs-parquet-scanner.cc#L1717
bool RowGroupReader::is_dictionary_encoded(const tparquet::ColumnMetaData& column_metadata) {
    // The Parquet spec allows for column chunks to have mixed encodings
    // where some data pages are dictionary-encoded and others are plain
    // encoded. For example, a Parquet file writer might start writing
    // a column chunk as dictionary encoded, but it will switch to plain
    // encoding if the dictionary grows too large.
    //
    // In order for dictionary filters to skip the entire row group,
    // the conjuncts must be evaluated on column chunks that are entirely
    // encoded with the dictionary encoding. There are two checks
    // available to verify this:
    // 1. The encoding_stats field on the column chunk metadata provides
    //    information about the number of data pages written in each
    //    format. This allows for a specific check of whether all the
    //    data pages are dictionary encoded.
    // 2. The encodings field on the column chunk metadata lists the
    //    encodings used. If this list contains the dictionary encoding
    //    and does not include unexpected encodings (i.e. encodings not
    //    associated with definition/repetition levels), then it is entirely
    //    dictionary encoded.
    if (column_metadata.__isset.encoding_stats) {
        // Condition #1 above
        for (const tparquet::PageEncodingStats& enc_stat : column_metadata.encoding_stats) {
            if (enc_stat.page_type == tparquet::PageType::DATA_PAGE &&
                (enc_stat.encoding != tparquet::Encoding::PLAIN_DICTIONARY &&
                 enc_stat.encoding != tparquet::Encoding::RLE_DICTIONARY) &&
                enc_stat.count > 0) {
                return false;
            }
        }
    } else {
        // Condition #2 above
        bool has_dict_encoding = false;
        bool has_nondict_encoding = false;
        for (const tparquet::Encoding::type& encoding : column_metadata.encodings) {
            if (encoding == tparquet::Encoding::PLAIN_DICTIONARY ||
                encoding == tparquet::Encoding::RLE_DICTIONARY) {
                has_dict_encoding = true;
            }

            // RLE and BIT_PACKED are used for repetition/definition levels
            if (encoding != tparquet::Encoding::PLAIN_DICTIONARY &&
                encoding != tparquet::Encoding::RLE_DICTIONARY &&
                encoding != tparquet::Encoding::RLE && encoding != tparquet::Encoding::BIT_PACKED) {
                has_nondict_encoding = true;
                break;
            }
        }
        // Not entirely dictionary encoded if:
        // 1. No dictionary encoding listed
        // OR
        // 2. Some non-dictionary encoding is listed
        if (!has_dict_encoding || has_nondict_encoding) {
            return false;
        }
    }

    return true;
}

Status RowGroupReader::next_batch(Block* block, size_t batch_size, size_t* read_rows,
                                  bool* batch_eof) {
    if (_is_row_group_filtered) {
        *read_rows = 0;
        *batch_eof = true;
        return Status::OK();
    }

    // Process external table query task that select columns are all from path.
    if (_read_columns.empty()) {
        RETURN_IF_ERROR(_read_empty_batch(batch_size, read_rows, batch_eof));
        RETURN_IF_ERROR(
                _fill_partition_columns(block, *read_rows, _lazy_read_ctx.partition_columns));
        RETURN_IF_ERROR(_fill_missing_columns(block, *read_rows, _lazy_read_ctx.missing_columns));

        Status st = VExprContext::filter_block(_lazy_read_ctx.conjuncts, block, block->columns());
        *read_rows = block->rows();
        return st;
    }
    if (_lazy_read_ctx.can_lazy_read) {
        // call _do_lazy_read recursively when current batch is skipped
        return _do_lazy_read(block, batch_size, read_rows, batch_eof);
    } else {
        ColumnSelectVector run_length_vector;
        RETURN_IF_ERROR(_read_column_data(block, _lazy_read_ctx.all_read_columns, batch_size,
                                          read_rows, batch_eof, run_length_vector));
        RETURN_IF_ERROR(
                _fill_partition_columns(block, *read_rows, _lazy_read_ctx.partition_columns));
        RETURN_IF_ERROR(_fill_missing_columns(block, *read_rows, _lazy_read_ctx.missing_columns));

        if (block->rows() == 0) {
            _convert_dict_cols_to_string_cols(block);
            *read_rows = block->rows();
            return Status::OK();
        }

        RETURN_IF_ERROR(_build_pos_delete_filter(*read_rows));

        std::vector<uint32_t> columns_to_filter;
        int column_to_keep = block->columns();
        columns_to_filter.resize(column_to_keep);
        for (uint32_t i = 0; i < column_to_keep; ++i) {
            columns_to_filter[i] = i;
        }
        if (!_lazy_read_ctx.conjuncts.empty()) {
            std::vector<IColumn::Filter*> filters;
            if (_position_delete_ctx.has_filter) {
                filters.push_back(_pos_delete_filter_ptr.get());
            }
            IColumn::Filter result_filter(block->rows(), 1);
            bool can_filter_all = false;

            {
                SCOPED_RAW_TIMER(&_predicate_filter_time);
                RETURN_IF_ERROR_OR_CATCH_EXCEPTION(VExprContext::execute_conjuncts(
                        _filter_conjuncts, &filters, block, &result_filter, &can_filter_all));
            }

            if (can_filter_all) {
                for (auto& col : columns_to_filter) {
                    std::move(*block->get_by_position(col).column).assume_mutable()->clear();
                }
                Block::erase_useless_column(block, column_to_keep);
                _convert_dict_cols_to_string_cols(block);
                return Status::OK();
            }

            RETURN_IF_CATCH_EXCEPTION(
                    Block::filter_block_internal(block, columns_to_filter, result_filter));
            if (!_not_single_slot_filter_conjuncts.empty()) {
                _convert_dict_cols_to_string_cols(block);
                SCOPED_RAW_TIMER(&_predicate_filter_time);
                RETURN_IF_CATCH_EXCEPTION(
                        RETURN_IF_ERROR(VExprContext::execute_conjuncts_and_filter_block(
                                _not_single_slot_filter_conjuncts, block, columns_to_filter,
                                column_to_keep)));
            } else {
                Block::erase_useless_column(block, column_to_keep);
                _convert_dict_cols_to_string_cols(block);
            }
        } else {
            RETURN_IF_CATCH_EXCEPTION(
                    RETURN_IF_ERROR(_filter_block(block, column_to_keep, columns_to_filter)));
        }
        *read_rows = block->rows();
        return Status::OK();
    }
}

void RowGroupReader::_merge_read_ranges(std::vector<RowRange>& row_ranges) {
    _read_ranges = row_ranges;
}

Status RowGroupReader::_read_column_data(Block* block, const std::vector<std::string>& columns,
                                         size_t batch_size, size_t* read_rows, bool* batch_eof,
                                         ColumnSelectVector& select_vector) {
    size_t batch_read_rows = 0;
    bool has_eof = false;
    for (auto& read_col_name : columns) {
        auto& column_with_type_and_name = block->get_by_name(read_col_name);
        auto& column_ptr = column_with_type_and_name.column;
        auto& column_type = column_with_type_and_name.type;
        bool is_dict_filter = false;
        for (auto& _dict_filter_col : _dict_filter_cols) {
            if (_dict_filter_col.first == read_col_name) {
                MutableColumnPtr dict_column = ColumnVector<Int32>::create();
                size_t pos = block->get_position_by_name(read_col_name);
                if (column_type->is_nullable()) {
                    block->get_by_position(pos).type =
                            std::make_shared<DataTypeNullable>(std::make_shared<DataTypeInt32>());
                    block->replace_by_position(
                            pos,
                            ColumnNullable::create(std::move(dict_column),
                                                   ColumnUInt8::create(dict_column->size(), 0)));
                } else {
                    block->get_by_position(pos).type = std::make_shared<DataTypeInt32>();
                    block->replace_by_position(pos, std::move(dict_column));
                }
                is_dict_filter = true;
                break;
            }
        }

        size_t col_read_rows = 0;
        bool col_eof = false;
        // Should reset _filter_map_index to 0 when reading next column.
        select_vector.reset();
        while (!col_eof && col_read_rows < batch_size) {
            size_t loop_rows = 0;
            RETURN_IF_ERROR(_column_readers[read_col_name]->read_column_data(
                    column_ptr, column_type, select_vector, batch_size - col_read_rows, &loop_rows,
                    &col_eof, is_dict_filter));
            col_read_rows += loop_rows;
        }
        if (batch_read_rows > 0 && batch_read_rows != col_read_rows) {
            return Status::Corruption("Can't read the same number of rows among parquet columns");
        }
        batch_read_rows = col_read_rows;
        if (col_eof) {
            has_eof = true;
        }
    }

    *read_rows = batch_read_rows;
    *batch_eof = has_eof;

    return Status::OK();
}

Status RowGroupReader::_do_lazy_read(Block* block, size_t batch_size, size_t* read_rows,
                                     bool* batch_eof) {
    std::unique_ptr<ColumnSelectVector> select_vector_ptr = nullptr;
    size_t pre_read_rows;
    bool pre_eof;
    std::vector<uint32_t> columns_to_filter;
    size_t origin_column_num = block->columns();
    columns_to_filter.resize(origin_column_num);
    for (uint32_t i = 0; i < origin_column_num; ++i) {
        columns_to_filter[i] = i;
    }
    IColumn::Filter result_filter;
    while (!_state->is_cancelled()) {
        // read predicate columns
        pre_read_rows = 0;
        pre_eof = false;
        ColumnSelectVector run_length_vector;
        RETURN_IF_ERROR(_read_column_data(block, _lazy_read_ctx.predicate_columns.first, batch_size,
                                          &pre_read_rows, &pre_eof, run_length_vector));
        if (pre_read_rows == 0) {
            DCHECK_EQ(pre_eof, true);
            break;
        }
        RETURN_IF_ERROR(_fill_partition_columns(block, pre_read_rows,
                                                _lazy_read_ctx.predicate_partition_columns));
        RETURN_IF_ERROR(_fill_missing_columns(block, pre_read_rows,
                                              _lazy_read_ctx.predicate_missing_columns));

        RETURN_IF_ERROR(_build_pos_delete_filter(pre_read_rows));

        // generate filter vector
        if (_lazy_read_ctx.resize_first_column) {
            // VExprContext.execute has an optimization, the filtering is executed when block->rows() > 0
            // The following process may be tricky and time-consuming, but we have no other way.
            block->get_by_position(0).column->assume_mutable()->resize(pre_read_rows);
        }
        result_filter.assign(pre_read_rows, static_cast<unsigned char>(1));
        bool can_filter_all = false;
        std::vector<IColumn::Filter*> filters;
        if (_position_delete_ctx.has_filter) {
            filters.push_back(_pos_delete_filter_ptr.get());
        }

        VExprContextSPtrs filter_contexts;
        for (auto& conjunct : _filter_conjuncts) {
            filter_contexts.emplace_back(conjunct);
        }

        {
            SCOPED_RAW_TIMER(&_predicate_filter_time);
            RETURN_IF_ERROR(VExprContext::execute_conjuncts(filter_contexts, &filters, block,
                                                            &result_filter, &can_filter_all));
        }

        if (_lazy_read_ctx.resize_first_column) {
            // We have to clean the first column to insert right data.
            block->get_by_position(0).column->assume_mutable()->clear();
        }

        const uint8_t* __restrict filter_map = result_filter.data();
        select_vector_ptr.reset(new ColumnSelectVector(filter_map, pre_read_rows, can_filter_all));
        if (select_vector_ptr->filter_all()) {
            for (auto& col : _lazy_read_ctx.predicate_columns.first) {
                // clean block to read predicate columns
                block->get_by_name(col).column->assume_mutable()->clear();
            }
            for (auto& col : _lazy_read_ctx.predicate_partition_columns) {
                block->get_by_name(col.first).column->assume_mutable()->clear();
            }
            for (auto& col : _lazy_read_ctx.predicate_missing_columns) {
                block->get_by_name(col.first).column->assume_mutable()->clear();
            }
            Block::erase_useless_column(block, origin_column_num);

            if (!pre_eof) {
                // If continuous batches are skipped, we can cache them to skip a whole page
                _cached_filtered_rows += pre_read_rows;
            } else { // pre_eof
                // If select_vector_ptr->filter_all() and pre_eof, we can skip whole row group.
                *read_rows = 0;
                *batch_eof = true;
                _lazy_read_filtered_rows += pre_read_rows;
                _convert_dict_cols_to_string_cols(block);
                return Status::OK();
            }
        } else {
            break;
        }
    }
    if (_state->is_cancelled()) {
        return Status::Cancelled("cancelled");
    }

    if (select_vector_ptr == nullptr) {
        DCHECK_EQ(pre_read_rows + _cached_filtered_rows, 0);
        *read_rows = 0;
        *batch_eof = true;
        return Status::OK();
    }

    ColumnSelectVector& select_vector = *select_vector_ptr;
    std::unique_ptr<uint8_t[]> rebuild_filter_map = nullptr;
    if (_cached_filtered_rows != 0) {
        _rebuild_select_vector(select_vector, rebuild_filter_map, pre_read_rows);
        pre_read_rows += _cached_filtered_rows;
        _cached_filtered_rows = 0;
    }

    // lazy read columns
    size_t lazy_read_rows;
    bool lazy_eof;
    RETURN_IF_ERROR(_read_column_data(block, _lazy_read_ctx.lazy_read_columns, pre_read_rows,
                                      &lazy_read_rows, &lazy_eof, select_vector));
    if (pre_read_rows != lazy_read_rows) {
        return Status::Corruption("Can't read the same number of rows when doing lazy read");
    }
    // pre_eof ^ lazy_eof
    // we set pre_read_rows as batch_size for lazy read columns, so pre_eof != lazy_eof

    // filter data in predicate columns, and remove filter column
    if (select_vector.has_filter()) {
        if (block->columns() == origin_column_num) {
            // the whole row group has been filtered by _lazy_read_ctx.vconjunct_ctx, and batch_eof is
            // generated from next batch, so the filter column is removed ahead.
            DCHECK_EQ(block->rows(), 0);
        } else {
            RETURN_IF_CATCH_EXCEPTION(Block::filter_block_internal(
                    block, _lazy_read_ctx.all_predicate_col_ids, result_filter));
            Block::erase_useless_column(block, origin_column_num);
        }
    } else {
        Block::erase_useless_column(block, origin_column_num);
    }

    _convert_dict_cols_to_string_cols(block);

    size_t column_num = block->columns();
    size_t column_size = 0;
    for (int i = 0; i < column_num; ++i) {
        size_t cz = block->get_by_position(i).column->size();
        if (column_size != 0 && cz != 0) {
            DCHECK_EQ(column_size, cz);
        }
        if (cz != 0) {
            column_size = cz;
        }
    }
    _lazy_read_filtered_rows += pre_read_rows - column_size;
    *read_rows = column_size;

    *batch_eof = pre_eof;
    RETURN_IF_ERROR(_fill_partition_columns(block, column_size, _lazy_read_ctx.partition_columns));
    RETURN_IF_ERROR(_fill_missing_columns(block, column_size, _lazy_read_ctx.missing_columns));
    if (!_not_single_slot_filter_conjuncts.empty()) {
        {
            SCOPED_RAW_TIMER(&_predicate_filter_time);
            RETURN_IF_CATCH_EXCEPTION(
                    RETURN_IF_ERROR(VExprContext::execute_conjuncts_and_filter_block(
                            _not_single_slot_filter_conjuncts, block, columns_to_filter,
                            origin_column_num)));
        }
    }
    return Status::OK();
}

void RowGroupReader::_rebuild_select_vector(ColumnSelectVector& select_vector,
                                            std::unique_ptr<uint8_t[]>& filter_map,
                                            size_t pre_read_rows) const {
    if (_cached_filtered_rows == 0) {
        return;
    }
    size_t total_rows = _cached_filtered_rows + pre_read_rows;
    if (select_vector.filter_all()) {
        select_vector.build(nullptr, total_rows, true);
        return;
    }

    uint8_t* map = new uint8_t[total_rows];
    filter_map.reset(map);
    for (size_t i = 0; i < _cached_filtered_rows; ++i) {
        map[i] = 0;
    }
    const uint8_t* old_map = select_vector.filter_map();
    if (old_map == nullptr) {
        // select_vector.filter_all() == true is already built.
        for (size_t i = _cached_filtered_rows; i < total_rows; ++i) {
            map[i] = 1;
        }
    } else {
        memcpy(map + _cached_filtered_rows, old_map, pre_read_rows);
    }
    select_vector.build(map, total_rows, false);
}

Status RowGroupReader::_fill_partition_columns(
        Block* block, size_t rows,
        const std::unordered_map<std::string, std::tuple<std::string, const SlotDescriptor*>>&
                partition_columns) {
    DataTypeSerDe::FormatOptions _text_formatOptions;
    for (auto& kv : partition_columns) {
        auto doris_column = block->get_by_name(kv.first).column;
        IColumn* col_ptr = const_cast<IColumn*>(doris_column.get());
        auto& [value, slot_desc] = kv.second;
        auto _text_serde = slot_desc->get_data_type_ptr()->get_serde();
        Slice slice(value.data(), value.size());
        int num_deserialized = 0;
        if (_text_serde->deserialize_column_from_fixed_json(*col_ptr, slice, rows,
                                                            &num_deserialized,
                                                            _text_formatOptions) != Status::OK()) {
            return Status::InternalError("Failed to fill partition column: {}={}",
                                         slot_desc->col_name(), value);
        }
        if (num_deserialized != rows) {
            return Status::InternalError(
                    "Failed to fill partition column: {}={} ."
                    "Number of rows expected to be written : {}, number of rows actually written : "
                    "{}",
                    slot_desc->col_name(), value, num_deserialized, rows);
        }
    }
    return Status::OK();
}

Status RowGroupReader::_fill_missing_columns(
        Block* block, size_t rows,
        const std::unordered_map<std::string, VExprContextSPtr>& missing_columns) {
    for (auto& kv : missing_columns) {
        if (kv.second == nullptr) {
            // no default column, fill with null
            auto nullable_column = reinterpret_cast<vectorized::ColumnNullable*>(
                    (*std::move(block->get_by_name(kv.first).column)).mutate().get());
            nullable_column->insert_many_defaults(rows);
        } else {
            // fill with default value
            auto& ctx = kv.second;
            auto origin_column_num = block->columns();
            int result_column_id = -1;
            // PT1 => dest primitive type
            RETURN_IF_ERROR(ctx->execute(block, &result_column_id));
            bool is_origin_column = result_column_id < origin_column_num;
            if (!is_origin_column) {
                // call resize because the first column of _src_block_ptr may not be filled by reader,
                // so _src_block_ptr->rows() may return wrong result, cause the column created by `ctx->execute()`
                // has only one row.
                std::move(*block->get_by_position(result_column_id).column).mutate()->resize(rows);
                auto result_column_ptr = block->get_by_position(result_column_id).column;
                // result_column_ptr maybe a ColumnConst, convert it to a normal column
                result_column_ptr = result_column_ptr->convert_to_full_column_if_const();
                auto origin_column_type = block->get_by_name(kv.first).type;
                bool is_nullable = origin_column_type->is_nullable();
                block->replace_by_position(
                        block->get_position_by_name(kv.first),
                        is_nullable ? make_nullable(result_column_ptr) : result_column_ptr);
                block->erase(result_column_id);
            }
        }
    }
    return Status::OK();
}

Status RowGroupReader::_read_empty_batch(size_t batch_size, size_t* read_rows, bool* batch_eof) {
    if (_position_delete_ctx.has_filter) {
        int64_t start_row_id = _position_delete_ctx.current_row_id;
        int64_t end_row_id = std::min(_position_delete_ctx.current_row_id + (int64_t)batch_size,
                                      _position_delete_ctx.last_row_id);
        int64_t num_delete_rows = 0;
        while (_position_delete_ctx.index < _position_delete_ctx.end_index) {
            const int64_t& delete_row_id =
                    _position_delete_ctx.delete_rows[_position_delete_ctx.index];
            if (delete_row_id < start_row_id) {
                _position_delete_ctx.index++;
            } else if (delete_row_id < end_row_id) {
                num_delete_rows++;
                _position_delete_ctx.index++;
            } else { // delete_row_id >= end_row_id
                break;
            }
        }
        *read_rows = end_row_id - start_row_id - num_delete_rows;
        _position_delete_ctx.current_row_id = end_row_id;
        *batch_eof = _position_delete_ctx.current_row_id == _position_delete_ctx.last_row_id;
    } else {
        if (batch_size < _remaining_rows) {
            *read_rows = batch_size;
            _remaining_rows -= batch_size;
            *batch_eof = false;
        } else {
            *read_rows = _remaining_rows;
            _remaining_rows = 0;
            *batch_eof = true;
        }
    }
    return Status::OK();
}

Status RowGroupReader::_build_pos_delete_filter(size_t read_rows) {
    if (!_position_delete_ctx.has_filter) {
        _pos_delete_filter_ptr.reset(nullptr);
        _total_read_rows += read_rows;
        return Status::OK();
    }
    _pos_delete_filter_ptr.reset(new IColumn::Filter(read_rows, 1));
    auto* __restrict _pos_delete_filter_data = _pos_delete_filter_ptr->data();
    while (_position_delete_ctx.index < _position_delete_ctx.end_index) {
        const int64_t delete_row_index_in_row_group =
                _position_delete_ctx.delete_rows[_position_delete_ctx.index] -
                _position_delete_ctx.first_row_id;
        int64_t read_range_rows = 0;
        size_t remaining_read_rows = _total_read_rows + read_rows;
        for (auto& range : _read_ranges) {
            if (delete_row_index_in_row_group < range.first_row) {
                ++_position_delete_ctx.index;
                break;
            } else if (delete_row_index_in_row_group < range.last_row) {
                int64_t index = (delete_row_index_in_row_group - range.first_row) +
                                read_range_rows - _total_read_rows;
                if (index > read_rows - 1) {
                    _total_read_rows += read_rows;
                    return Status::OK();
                }
                _pos_delete_filter_data[index] = 0;
                ++_position_delete_ctx.index;
                break;
            } else { // delete_row >= range.last_row
            }

            int64_t range_size = range.last_row - range.first_row;
            // Don't search next range when there is no remaining_read_rows.
            if (remaining_read_rows <= range_size) {
                _total_read_rows += read_rows;
                return Status::OK();
            } else {
                remaining_read_rows -= range_size;
                read_range_rows += range_size;
            }
        }
    }
    _total_read_rows += read_rows;
    return Status::OK();
}

// need exception safety
Status RowGroupReader::_filter_block(Block* block, int column_to_keep,
                                     const std::vector<uint32_t>& columns_to_filter) {
    if (_pos_delete_filter_ptr) {
        RETURN_IF_CATCH_EXCEPTION(
                Block::filter_block_internal(block, columns_to_filter, (*_pos_delete_filter_ptr)));
    }
    Block::erase_useless_column(block, column_to_keep);

    return Status::OK();
}

Status RowGroupReader::_rewrite_dict_predicates() {
    for (auto it = _dict_filter_cols.begin(); it != _dict_filter_cols.end();) {
        std::string& dict_filter_col_name = it->first;
        int slot_id = it->second;
        // 1. Get dictionary values to a string column.
        MutableColumnPtr dict_value_column = ColumnString::create();
        bool has_dict = false;
        RETURN_IF_ERROR(_column_readers[dict_filter_col_name]->read_dict_values_to_column(
                dict_value_column, &has_dict));
        size_t dict_value_column_size = dict_value_column->size();
        DCHECK(has_dict);
        // 2. Build a temp block from the dict string column, then execute conjuncts and filter block.
        // 2.1 Build a temp block from the dict string column to match the conjuncts executing.
        Block temp_block;
        int dict_pos = -1;
        int index = 0;
        for (const auto slot_desc : _tuple_descriptor->slots()) {
            if (!slot_desc->need_materialize()) {
                // should be ignored from reading
                continue;
            }
            if (slot_desc->id() == slot_id) {
                auto data_type = slot_desc->get_data_type_ptr();
                if (data_type->is_nullable()) {
                    temp_block.insert(
                            {ColumnNullable::create(
                                     std::move(
                                             dict_value_column), // NOLINT(bugprone-use-after-move)
                                     ColumnUInt8::create(dict_value_column_size, 0)),
                             std::make_shared<DataTypeNullable>(std::make_shared<DataTypeString>()),
                             ""});
                } else {
                    temp_block.insert(
                            {std::move(dict_value_column), std::make_shared<DataTypeString>(), ""});
                }
                dict_pos = index;

            } else {
                temp_block.insert(ColumnWithTypeAndName(slot_desc->get_empty_mutable_column(),
                                                        slot_desc->get_data_type_ptr(),
                                                        slot_desc->col_name()));
            }
            ++index;
        }

        // 2.2 Execute conjuncts.
        VExprContextSPtrs ctxs;
        auto iter = _slot_id_to_filter_conjuncts->find(slot_id);
        if (iter != _slot_id_to_filter_conjuncts->end()) {
            for (auto& ctx : iter->second) {
                ctxs.push_back(ctx);
            }
        } else {
            std::stringstream msg;
            msg << "_slot_id_to_filter_conjuncts: slot_id [" << slot_id << "] not found";
            return Status::NotFound(msg.str());
        }

        if (dict_pos != 0) {
            // VExprContext.execute has an optimization, the filtering is executed when block->rows() > 0
            // The following process may be tricky and time-consuming, but we have no other way.
            temp_block.get_by_position(0).column->assume_mutable()->resize(dict_value_column_size);
        }
<<<<<<< HEAD
        IColumn::Filter result_filter(temp_block.rows(), 1);
        bool can_filter_all;
        RETURN_IF_ERROR(VExprContext::execute_conjuncts(ctxs, nullptr, &temp_block, &result_filter,
                                                        &can_filter_all));
=======
        {
            SCOPED_RAW_TIMER(&_predicate_filter_time);
            RETURN_IF_ERROR_OR_CATCH_EXCEPTION(VExprContext::execute_conjuncts_and_filter_block(
                    ctxs, &temp_block, columns_to_filter, column_to_keep));
        }
>>>>>>> 6b59bf0e
        if (dict_pos != 0) {
            // We have to clean the first column to insert right data.
            temp_block.get_by_position(0).column->assume_mutable()->clear();
        }

        // If can_filter_all = true, can filter this row group.
        if (can_filter_all) {
            _is_row_group_filtered = true;
            return Status::OK();
        }

        // 3. Get dict codes.
        std::vector<int32_t> dict_codes;
        for (size_t i = 0; i < result_filter.size(); ++i) {
            if (result_filter[i]) {
                dict_codes.emplace_back(i);
            }
        }

        // About Performance: if dict_column size is too large, it will generate a large IN filter.
        if (dict_codes.size() > MAX_DICT_CODE_PREDICATE_TO_REWRITE) {
            it = _dict_filter_cols.erase(it);
            for (auto& ctx : ctxs) {
                _filter_conjuncts.push_back(ctx);
            }
            continue;
        }

        // 4. Rewrite conjuncts.
        RETURN_IF_ERROR(_rewrite_dict_conjuncts(
                dict_codes, slot_id, temp_block.get_by_position(dict_pos).column->is_nullable()));
        ++it;
    }
    return Status::OK();
}

Status RowGroupReader::_rewrite_dict_conjuncts(std::vector<int32_t>& dict_codes, int slot_id,
                                               bool is_nullable) {
    VExprSPtr root;
    if (dict_codes.size() == 1) {
        {
            TFunction fn;
            TFunctionName fn_name;
            fn_name.__set_db_name("");
            fn_name.__set_function_name("eq");
            fn.__set_name(fn_name);
            fn.__set_binary_type(TFunctionBinaryType::BUILTIN);
            std::vector<TTypeDesc> arg_types;
            arg_types.push_back(create_type_desc(PrimitiveType::TYPE_INT));
            arg_types.push_back(create_type_desc(PrimitiveType::TYPE_INT));
            fn.__set_arg_types(arg_types);
            fn.__set_ret_type(create_type_desc(PrimitiveType::TYPE_BOOLEAN));
            fn.__set_has_var_args(false);

            TExprNode texpr_node;
            texpr_node.__set_type(create_type_desc(PrimitiveType::TYPE_BOOLEAN));
            texpr_node.__set_node_type(TExprNodeType::BINARY_PRED);
            texpr_node.__set_opcode(TExprOpcode::EQ);
            texpr_node.__set_fn(fn);
            texpr_node.__set_num_children(2);
            texpr_node.__set_is_nullable(is_nullable);
            root = VectorizedFnCall::create_shared(texpr_node);
        }
        {
            SlotDescriptor* slot = nullptr;
            const std::vector<SlotDescriptor*>& slots = _tuple_descriptor->slots();
            for (auto each : slots) {
                if (each->id() == slot_id) {
                    slot = each;
                    break;
                }
            }
            root->add_child(VSlotRef::create_shared(slot));
        }
        {
            TExprNode texpr_node;
            texpr_node.__set_node_type(TExprNodeType::INT_LITERAL);
            texpr_node.__set_type(create_type_desc(TYPE_INT));
            TIntLiteral int_literal;
            int_literal.__set_value(dict_codes[0]);
            texpr_node.__set_int_literal(int_literal);
            texpr_node.__set_is_nullable(is_nullable);
            root->add_child(VLiteral::create_shared(texpr_node));
        }
    } else {
        {
            TTypeDesc type_desc = create_type_desc(PrimitiveType::TYPE_BOOLEAN);
            TExprNode node;
            node.__set_type(type_desc);
            node.__set_node_type(TExprNodeType::IN_PRED);
            node.in_predicate.__set_is_not_in(false);
            node.__set_opcode(TExprOpcode::FILTER_IN);
            // VdirectInPredicate assume is_nullable = false.
            node.__set_is_nullable(false);

            std::shared_ptr<HybridSetBase> hybrid_set(
                    create_set(PrimitiveType::TYPE_INT, dict_codes.size()));
            for (int j = 0; j < dict_codes.size(); ++j) {
                hybrid_set->insert(&dict_codes[j]);
            }
            root = vectorized::VDirectInPredicate::create_shared(node, hybrid_set);
        }
        {
            SlotDescriptor* slot = nullptr;
            const std::vector<SlotDescriptor*>& slots = _tuple_descriptor->slots();
            for (auto each : slots) {
                if (each->id() == slot_id) {
                    slot = each;
                    break;
                }
            }
            root->add_child(VSlotRef::create_shared(slot));
        }
    }
    VExprContextSPtr rewritten_conjunct_ctx = VExprContext::create_shared(root);
    RETURN_IF_ERROR(rewritten_conjunct_ctx->prepare(_state, *_row_descriptor));
    RETURN_IF_ERROR(rewritten_conjunct_ctx->open(_state));
    _dict_filter_conjuncts.push_back(rewritten_conjunct_ctx);
    _filter_conjuncts.push_back(rewritten_conjunct_ctx);
    return Status::OK();
}

void RowGroupReader::_convert_dict_cols_to_string_cols(Block* block) {
    for (auto& dict_filter_cols : _dict_filter_cols) {
        size_t pos = block->get_position_by_name(dict_filter_cols.first);
        ColumnWithTypeAndName& column_with_type_and_name = block->get_by_position(pos);
        const ColumnPtr& column = column_with_type_and_name.column;
        if (auto* nullable_column = check_and_get_column<ColumnNullable>(*column)) {
            const ColumnPtr& nested_column = nullable_column->get_nested_column_ptr();
            const ColumnInt32* dict_column = assert_cast<const ColumnInt32*>(nested_column.get());
            DCHECK(dict_column);

            MutableColumnPtr string_column =
                    _column_readers[dict_filter_cols.first]->convert_dict_column_to_string_column(
                            dict_column);

            column_with_type_and_name.type =
                    std::make_shared<DataTypeNullable>(std::make_shared<DataTypeString>());
            block->replace_by_position(
                    pos, ColumnNullable::create(std::move(string_column),
                                                nullable_column->get_null_map_column_ptr()));
        } else {
            const ColumnInt32* dict_column = assert_cast<const ColumnInt32*>(column.get());
            MutableColumnPtr string_column =
                    _column_readers[dict_filter_cols.first]->convert_dict_column_to_string_column(
                            dict_column);

            column_with_type_and_name.type = std::make_shared<DataTypeString>();
            block->replace_by_position(pos, std::move(string_column));
        }
    }
}

ParquetColumnReader::Statistics RowGroupReader::statistics() {
    ParquetColumnReader::Statistics st;
    for (auto& reader : _column_readers) {
        auto ost = reader.second->statistics();
        st.merge(ost);
    }
    return st;
}

} // namespace doris::vectorized<|MERGE_RESOLUTION|>--- conflicted
+++ resolved
@@ -859,18 +859,13 @@
             // The following process may be tricky and time-consuming, but we have no other way.
             temp_block.get_by_position(0).column->assume_mutable()->resize(dict_value_column_size);
         }
-<<<<<<< HEAD
         IColumn::Filter result_filter(temp_block.rows(), 1);
         bool can_filter_all;
-        RETURN_IF_ERROR(VExprContext::execute_conjuncts(ctxs, nullptr, &temp_block, &result_filter,
-                                                        &can_filter_all));
-=======
         {
             SCOPED_RAW_TIMER(&_predicate_filter_time);
-            RETURN_IF_ERROR_OR_CATCH_EXCEPTION(VExprContext::execute_conjuncts_and_filter_block(
-                    ctxs, &temp_block, columns_to_filter, column_to_keep));
-        }
->>>>>>> 6b59bf0e
+            RETURN_IF_ERROR(VExprContext::execute_conjuncts(ctxs, nullptr, &temp_block, &result_filter,
+                                                            &can_filter_all));
+        }
         if (dict_pos != 0) {
             // We have to clean the first column to insert right data.
             temp_block.get_by_position(0).column->assume_mutable()->clear();
