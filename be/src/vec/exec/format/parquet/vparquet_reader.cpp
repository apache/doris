// Licensed to the Apache Software Foundation (ASF) under one
// or more contributor license agreements.  See the NOTICE file
// distributed with this work for additional information
// regarding copyright ownership.  The ASF licenses this file
// to you under the Apache License, Version 2.0 (the
// "License"); you may not use this file except in compliance
// with the License.  You may obtain a copy of the License at
//
//   http://www.apache.org/licenses/LICENSE-2.0
//
// Unless required by applicable law or agreed to in writing,
// software distributed under the License is distributed on an
// "AS IS" BASIS, WITHOUT WARRANTIES OR CONDITIONS OF ANY
// KIND, either express or implied.  See the License for the
// specific language governing permissions and limitations
// under the License.

#include "vparquet_reader.h"

#include <algorithm>

#include "io/file_factory.h"
#include "parquet_pred_cmp.h"
#include "parquet_thrift_util.h"

namespace doris::vectorized {
ParquetReader::ParquetReader(RuntimeProfile* profile, FileReader* file_reader,
                             const TFileScanRangeParams& params, const TFileRangeDesc& range,
                             const std::vector<std::string>& column_names, size_t batch_size,
                             cctz::time_zone* ctz)
        : _profile(profile),
          _file_reader(file_reader),
          _scan_params(params),
          _scan_range(range),
          _batch_size(batch_size),
          _range_start_offset(range.start_offset),
          _range_size(range.size),
          _ctz(ctz),
          _column_names(column_names) {
    if (profile != nullptr) {
        _filtered_row_groups = ADD_COUNTER(profile, "ParquetFilteredGroups", TUnit::UNIT);
        _to_read_row_groups = ADD_COUNTER(profile, "ParquetReadGroups", TUnit::UNIT);
        _filtered_group_rows = ADD_COUNTER(profile, "ParquetFilteredRowsByGroup", TUnit::UNIT);
        _filtered_page_rows = ADD_COUNTER(profile, "ParquetFilteredRowsByPage", TUnit::UNIT);
        _filtered_bytes = ADD_COUNTER(profile, "ParquetFilteredBytes", TUnit::BYTES);
        _to_read_bytes = ADD_COUNTER(profile, "ParquetReadBytes", TUnit::BYTES);
    }
}

ParquetReader::~ParquetReader() {
    close();
}

void ParquetReader::close() {
    if (!_closed) {
        if (_file_reader != nullptr) {
            _file_reader->close();
            delete _file_reader;
        }

        if (_profile != nullptr) {
            COUNTER_UPDATE(_filtered_row_groups, _statistics.filtered_row_groups);
            COUNTER_UPDATE(_to_read_row_groups, _statistics.read_row_groups);
            COUNTER_UPDATE(_filtered_group_rows, _statistics.filtered_group_rows);
            COUNTER_UPDATE(_filtered_page_rows, _statistics.filtered_page_rows);
            COUNTER_UPDATE(_filtered_bytes, _statistics.filtered_bytes);
            COUNTER_UPDATE(_to_read_bytes, _statistics.read_bytes);
        }
        _closed = true;
    }
}

<<<<<<< HEAD
Status ParquetReader::init_reader(
        std::unordered_map<std::string, ColumnValueRangeType>* colname_to_value_range) {
    if (_file_reader == nullptr) {
        RETURN_IF_ERROR(FileFactory::create_file_reader(_profile, _scan_params, _scan_range,
                                                        _file_reader, 2048));
        // RowGroupReader has its own underlying buffer, so we should return file reader directly
        // If RowGroupReaders use the same file reader with ParquetReader, the file position will change
        // when ParquetReader try to read ColumnIndex meta, which causes performance cost
        std::unique_ptr<FileReader> group_file_reader;
        RETURN_IF_ERROR(FileFactory::create_file_reader(_profile, _scan_params, _scan_range,
                                                        group_file_reader, 0));
        _group_file_reader = group_file_reader.release();
        RETURN_IF_ERROR(_group_file_reader->open());
    } else {
        // test only
        _group_file_reader = _file_reader.get();
    }
    RETURN_IF_ERROR(_file_reader->open());
    if (_file_reader->size() == 0) {
        return Status::EndOfFile("Empty Parquet File");
    }
    RETURN_IF_ERROR(parse_thrift_footer(_file_reader.get(), _file_metadata));
=======
Status ParquetReader::init_reader(std::vector<ExprContext*>& conjunct_ctxs) {
    CHECK(_file_reader != nullptr);
    RETURN_IF_ERROR(parse_thrift_footer(_file_reader, _file_metadata));
>>>>>>> d8ec53c8
    _t_metadata = &_file_metadata->to_thrift();
    _total_groups = _t_metadata->row_groups.size();
    if (_total_groups == 0) {
        return Status::EndOfFile("Empty Parquet File");
    }
    auto schema_desc = _file_metadata->schema();
    for (int i = 0; i < schema_desc.size(); ++i) {
        // Get the Column Reader for the boolean column
        _map_column.emplace(schema_desc.get_column(i)->name, i);
    }
    _colname_to_value_range = colname_to_value_range;
    RETURN_IF_ERROR(_init_read_columns());
    RETURN_IF_ERROR(_init_row_group_readers());
    return Status::OK();
}

Status ParquetReader::_init_read_columns() {
    std::vector<int> include_column_ids;
    for (auto& file_col_name : _column_names) {
        auto iter = _map_column.find(file_col_name);
        if (iter != _map_column.end()) {
<<<<<<< HEAD
            include_column_ids.emplace_back(iter->second);
=======
            _include_column_ids.emplace_back(iter->second);
        } else {
            _missing_cols.push_back(file_col_name);
>>>>>>> d8ec53c8
        }
    }
    // The same order as physical columns
    std::sort(include_column_ids.begin(), include_column_ids.end());
    _read_columns.clear();
    for (int& parquet_col_id : include_column_ids) {
        _read_columns.emplace_back(parquet_col_id,
                                   _file_metadata->schema().get_column(parquet_col_id)->name);
    }
    return Status::OK();
}

std::unordered_map<std::string, TypeDescriptor> ParquetReader::get_name_to_type() {
    std::unordered_map<std::string, TypeDescriptor> map;
    auto schema_desc = _file_metadata->schema();
    std::unordered_set<std::string> column_names;
    schema_desc.get_column_names(&column_names);
    for (auto name : column_names) {
        auto field = schema_desc.get_column(name);
        map.emplace(name, field->type);
    }
    return map;
}

Status ParquetReader::get_columns(std::unordered_map<std::string, TypeDescriptor>* name_to_type,
                                  std::unordered_set<std::string>* missing_cols) {
    auto schema_desc = _file_metadata->schema();
    std::unordered_set<std::string> column_names;
    schema_desc.get_column_names(&column_names);
    for (auto name : column_names) {
        auto field = schema_desc.get_column(name);
        name_to_type->emplace(name, field->type);
    }
    for (auto& col : _missing_cols) {
        missing_cols->insert(col);
    }
    return Status::OK();
}

Status ParquetReader::get_next_block(Block* block, bool* eof) {
    int32_t num_of_readers = _row_group_readers.size();
    DCHECK(num_of_readers <= _read_row_groups.size());
    if (_read_row_groups.empty()) {
        *eof = true;
        return Status::OK();
    }
    bool _batch_eof = false;
    RETURN_IF_ERROR(_current_group_reader->next_batch(block, _batch_size, &_batch_eof));
    if (_batch_eof) {
        if (!_next_row_group_reader()) {
            *eof = true;
        }
    }
    VLOG_DEBUG << "ParquetReader::get_next_block: " << block->rows();
    return Status::OK();
}

bool ParquetReader::_next_row_group_reader() {
    if (_row_group_readers.empty()) {
        return false;
    }
    _current_group_reader = _row_group_readers.front();
    _row_group_readers.pop_front();
    return true;
}

Status ParquetReader::_init_row_group_readers() {
    RETURN_IF_ERROR(_filter_row_groups());
    for (auto row_group_id : _read_row_groups) {
        auto& row_group = _t_metadata->row_groups[row_group_id];
        std::shared_ptr<RowGroupReader> row_group_reader;
        row_group_reader.reset(
                new RowGroupReader(_file_reader, _read_columns, row_group_id, row_group, _ctz));
        std::vector<RowRange> candidate_row_ranges;
        RETURN_IF_ERROR(_process_page_index(row_group, candidate_row_ranges));
        if (candidate_row_ranges.empty()) {
            _statistics.read_rows += row_group.num_rows;
        }
        RETURN_IF_ERROR(row_group_reader->init(_file_metadata->schema(), candidate_row_ranges,
                                               _col_offsets));
        _row_group_readers.emplace_back(row_group_reader);
    }
    if (!_next_row_group_reader()) {
        return Status::EndOfFile("No next reader");
    }
    return Status::OK();
}

Status ParquetReader::_filter_row_groups() {
    if (_total_groups == 0 || _t_metadata->num_rows == 0 || _range_size < 0) {
        return Status::EndOfFile("No row group need read");
    }
    for (int32_t row_group_idx = 0; row_group_idx < _total_groups; row_group_idx++) {
        const tparquet::RowGroup& row_group = _t_metadata->row_groups[row_group_idx];
        if (_is_misaligned_range_group(row_group)) {
            continue;
        }
        bool filter_group = false;
        RETURN_IF_ERROR(_process_row_group_filter(row_group, &filter_group));
        int64_t group_size = 0; // only calculate the needed columns
        for (auto& read_col : _read_columns) {
            auto& parquet_col_id = read_col._parquet_col_id;
            if (row_group.columns[parquet_col_id].__isset.meta_data) {
                group_size += row_group.columns[parquet_col_id].meta_data.total_compressed_size;
            }
        }
        if (!filter_group) {
            _read_row_groups.emplace_back(row_group_idx);
            _statistics.read_row_groups++;
            _statistics.read_bytes += group_size;
        } else {
            _statistics.filtered_row_groups++;
            _statistics.filtered_bytes += group_size;
            _statistics.filtered_group_rows += row_group.num_rows;
        }
    }
    return Status::OK();
}

bool ParquetReader::_is_misaligned_range_group(const tparquet::RowGroup& row_group) {
    int64_t start_offset = _get_column_start_offset(row_group.columns[0].meta_data);

    auto& last_column = row_group.columns[row_group.columns.size() - 1].meta_data;
    int64_t end_offset = _get_column_start_offset(last_column) + last_column.total_compressed_size;

    int64_t row_group_mid = start_offset + (end_offset - start_offset) / 2;
    if (!(row_group_mid >= _range_start_offset &&
          row_group_mid < _range_start_offset + _range_size)) {
        return true;
    }
    return false;
}

bool ParquetReader::_has_page_index(const std::vector<tparquet::ColumnChunk>& columns,
                                    PageIndex& page_index) {
    return page_index.check_and_get_page_index_ranges(columns);
}

Status ParquetReader::_process_page_index(const tparquet::RowGroup& row_group,
                                          std::vector<RowRange>& candidate_row_ranges) {
    PageIndex page_index;
    if (!_has_page_index(row_group.columns, page_index)) {
        return Status::OK();
    }
    int64_t buffer_size = page_index._column_index_size + page_index._offset_index_size;
    uint8_t buff[buffer_size];
    int64_t bytes_read = 0;
    RETURN_IF_ERROR(
            _file_reader->readat(page_index._column_index_start, buffer_size, &bytes_read, buff));

    std::vector<RowRange> skipped_row_ranges;
    for (auto& read_col : _read_columns) {
        auto conjunct_iter = _colname_to_value_range->find(read_col._file_slot_name);
        if (_colname_to_value_range->end() == conjunct_iter) {
            continue;
        }
        auto& chunk = row_group.columns[read_col._parquet_col_id];
        tparquet::ColumnIndex column_index;
        RETURN_IF_ERROR(page_index.parse_column_index(chunk, buff, &column_index));
        const int num_of_pages = column_index.null_pages.size();
        if (num_of_pages <= 0) {
            break;
        }
        auto& conjuncts = conjunct_iter->second;
        std::vector<int> skipped_page_range;
        page_index.collect_skipped_page_range(&column_index, conjuncts, skipped_page_range);
        if (skipped_page_range.empty()) {
            return Status::OK();
        }
        tparquet::OffsetIndex offset_index;
        RETURN_IF_ERROR(page_index.parse_offset_index(chunk, buff, buffer_size, &offset_index));
        for (int page_id : skipped_page_range) {
            RowRange skipped_row_range;
            page_index.create_skipped_row_range(offset_index, row_group.num_rows, page_id,
                                                &skipped_row_range);
            // use the union row range
            skipped_row_ranges.emplace_back(skipped_row_range);
        }
        _col_offsets.emplace(read_col._parquet_col_id, offset_index);
    }
    if (skipped_row_ranges.empty()) {
        return Status::OK();
    }

    std::sort(skipped_row_ranges.begin(), skipped_row_ranges.end(),
              [](const RowRange& lhs, const RowRange& rhs) {
                  return std::tie(lhs.first_row, lhs.last_row) <
                         std::tie(rhs.first_row, rhs.last_row);
              });
    int skip_end = 0;
    int64_t read_rows = 0;
    for (auto& skip_range : skipped_row_ranges) {
        if (skip_end >= skip_range.first_row) {
            if (skip_end < skip_range.last_row) {
                skip_end = skip_range.last_row;
            }
        } else {
            // read row with candidate ranges rather than skipped ranges
            candidate_row_ranges.emplace_back(skip_end, skip_range.first_row);
            read_rows += skip_range.first_row - skip_end;
            skip_end = skip_range.last_row;
        }
    }
    DCHECK_LE(skip_end, row_group.num_rows);
    if (skip_end != row_group.num_rows) {
        candidate_row_ranges.emplace_back(skip_end, row_group.num_rows);
        read_rows += row_group.num_rows - skip_end;
    }
    _statistics.read_rows += read_rows;
    _statistics.filtered_page_rows += row_group.num_rows - read_rows;
    return Status::OK();
}

Status ParquetReader::_process_row_group_filter(const tparquet::RowGroup& row_group,
                                                bool* filter_group) {
    _process_column_stat_filter(row_group.columns, filter_group);
    _init_chunk_dicts();
    RETURN_IF_ERROR(_process_dict_filter(filter_group));
    _init_bloom_filter();
    RETURN_IF_ERROR(_process_bloom_filter(filter_group));
    return Status::OK();
}

Status ParquetReader::_process_column_stat_filter(const std::vector<tparquet::ColumnChunk>& columns,
                                                  bool* filter_group) {
    for (auto& col_name : _column_names) {
        auto col_iter = _map_column.find(col_name);
        if (col_iter == _map_column.end()) {
            continue;
        }
        auto slot_iter = _colname_to_value_range->find(col_name);
        if (slot_iter == _colname_to_value_range->end()) {
            continue;
        }
        int parquet_col_id = col_iter->second;
        auto& statistic = columns[parquet_col_id].meta_data.statistics;
        if (!statistic.__isset.max || !statistic.__isset.min) {
            continue;
        }
        // Min-max of statistic is plain-encoded value
        *filter_group = determine_filter_min_max(slot_iter->second, statistic.min, statistic.max);
        if (*filter_group) {
            break;
        }
    }
    return Status::OK();
}

void ParquetReader::_init_chunk_dicts() {}

Status ParquetReader::_process_dict_filter(bool* filter_group) {
    return Status();
}

void ParquetReader::_init_bloom_filter() {}

Status ParquetReader::_process_bloom_filter(bool* filter_group) {
    return Status();
}

int64_t ParquetReader::_get_column_start_offset(const tparquet::ColumnMetaData& column) {
    if (column.__isset.dictionary_page_offset) {
        DCHECK_LT(column.dictionary_page_offset, column.data_page_offset);
        return column.dictionary_page_offset;
    }
    return column.data_page_offset;
}
} // namespace doris::vectorized<|MERGE_RESOLUTION|>--- conflicted
+++ resolved
@@ -70,34 +70,10 @@
     }
 }
 
-<<<<<<< HEAD
 Status ParquetReader::init_reader(
         std::unordered_map<std::string, ColumnValueRangeType>* colname_to_value_range) {
-    if (_file_reader == nullptr) {
-        RETURN_IF_ERROR(FileFactory::create_file_reader(_profile, _scan_params, _scan_range,
-                                                        _file_reader, 2048));
-        // RowGroupReader has its own underlying buffer, so we should return file reader directly
-        // If RowGroupReaders use the same file reader with ParquetReader, the file position will change
-        // when ParquetReader try to read ColumnIndex meta, which causes performance cost
-        std::unique_ptr<FileReader> group_file_reader;
-        RETURN_IF_ERROR(FileFactory::create_file_reader(_profile, _scan_params, _scan_range,
-                                                        group_file_reader, 0));
-        _group_file_reader = group_file_reader.release();
-        RETURN_IF_ERROR(_group_file_reader->open());
-    } else {
-        // test only
-        _group_file_reader = _file_reader.get();
-    }
-    RETURN_IF_ERROR(_file_reader->open());
-    if (_file_reader->size() == 0) {
-        return Status::EndOfFile("Empty Parquet File");
-    }
-    RETURN_IF_ERROR(parse_thrift_footer(_file_reader.get(), _file_metadata));
-=======
-Status ParquetReader::init_reader(std::vector<ExprContext*>& conjunct_ctxs) {
     CHECK(_file_reader != nullptr);
     RETURN_IF_ERROR(parse_thrift_footer(_file_reader, _file_metadata));
->>>>>>> d8ec53c8
     _t_metadata = &_file_metadata->to_thrift();
     _total_groups = _t_metadata->row_groups.size();
     if (_total_groups == 0) {
@@ -119,13 +95,9 @@
     for (auto& file_col_name : _column_names) {
         auto iter = _map_column.find(file_col_name);
         if (iter != _map_column.end()) {
-<<<<<<< HEAD
             include_column_ids.emplace_back(iter->second);
-=======
-            _include_column_ids.emplace_back(iter->second);
         } else {
             _missing_cols.push_back(file_col_name);
->>>>>>> d8ec53c8
         }
     }
     // The same order as physical columns
