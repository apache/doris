--- conflicted
+++ resolved
@@ -672,7 +672,6 @@
 
     _file_description.start_offset = start_offset;
     io::FileReaderOptions reader_options = FileFactory::get_reader_options(_state);
-<<<<<<< HEAD
     reader_options.modification_time =
             _range.__isset.modification_time ? _range.modification_time : 0;
     if (_params.file_type == TFileType::FILE_STREAM) {
@@ -683,11 +682,9 @@
                                                         _file_description, &_file_system,
                                                         &_file_reader, reader_options));
     }
-=======
     _file_description.mtime = _range.__isset.modification_time ? _range.modification_time : 0;
     RETURN_IF_ERROR(FileFactory::create_file_reader(_system_properties, _file_description,
                                                     reader_options, &_file_system, &_file_reader));
->>>>>>> 82f5a3f6
     if (_file_reader->size() == 0 && _params.file_type != TFileType::FILE_STREAM &&
         _params.file_type != TFileType::FILE_BROKER) {
         return Status::EndOfFile("get parsed schema failed, empty csv file: " + _range.path);
