--- conflicted
+++ resolved
@@ -620,17 +620,11 @@
 template <bool from_json>
 Status CsvReader::deserialize_nullable_string(IColumn& column, Slice& slice) {
     auto& null_column = assert_cast<ColumnNullable&>(column);
-<<<<<<< HEAD
     if (!(from_json && _options.converted_from_string && slice.trim_double_quotes())) {
         if (slice.size == 2 && slice[0] == '\\' && slice[1] == 'N') {
             null_column.insert_data(nullptr, 0);
             return Status::OK();
         }
-=======
-    if ((slice.size == 2 && slice[0] == '\\' && slice[1] == 'N')) {
-        null_column.insert_data(nullptr, 0);
-        return Status::OK();
->>>>>>> 65ea0ae3
     }
     static DataTypeStringSerDe stringSerDe;
     auto st = stringSerDe.deserialize_one_cell_from_json(null_column.get_nested_column(), slice,
