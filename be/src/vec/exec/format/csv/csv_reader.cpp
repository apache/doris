﻿// Licensed to the Apache Software Foundation (ASF) under one
// or more contributor license agreements.  See the NOTICE file
// distributed with this work for additional information
// regarding copyright ownership.  The ASF licenses this file
// to you under the Apache License, Version 2.0 (the
// "License"); you may not use this file except in compliance
// with the License.  You may obtain a copy of the License at
//
//   http://www.apache.org/licenses/LICENSE-2.0
//
// Unless required by applicable law or agreed to in writing,
// software distributed under the License is distributed on an
// "AS IS" BASIS, WITHOUT WARRANTIES OR CONDITIONS OF ANY
// KIND, either express or implied.  See the License for the
// specific language governing permissions and limitations
// under the License.

#include "csv_reader.h"

#include <fmt/format.h>
#include <gen_cpp/PlanNodes_types.h>
#include <gen_cpp/Types_types.h>
#include <glog/logging.h>

#include <algorithm>
#include <cstddef>
#include <map>
#include <memory>
#include <new>
#include <ostream>
#include <utility>

// IWYU pragma: no_include <opentelemetry/common/threadlocal.h>
#include "common/compiler_util.h" // IWYU pragma: keep
#include "common/consts.h"
#include "common/status.h"
#include "exec/decompressor.h"
#include "exec/line_reader.h"
#include "exec/text_converter.h"
#include "io/file_factory.h"
#include "io/fs/broker_file_reader.h"
#include "io/fs/buffered_reader.h"
#include "io/fs/file_reader.h"
#include "io/fs/s3_file_reader.h"
#include "runtime/descriptors.h"
#include "runtime/runtime_state.h"
#include "runtime/types.h"
#include "util/string_util.h"
#include "util/utf8_check.h"
#include "vec/common/typeid_cast.h"
#include "vec/core/block.h"
#include "vec/core/column_with_type_and_name.h"
#include "vec/data_types/data_type_factory.hpp"
#include "vec/exec/format/file_reader/new_plain_binary_line_reader.h"
#include "vec/exec/format/file_reader/new_plain_text_line_reader.h"
#include "vec/exec/scan/vscanner.h"

namespace doris {
class RuntimeProfile;
namespace vectorized {
class IColumn;
} // namespace vectorized

namespace io {
struct IOContext;
enum class FileCachePolicy : uint8_t;
} // namespace io
} // namespace doris

namespace doris::vectorized {

const static Slice _s_null_slice = Slice("\\N");

void EncloseCsvTextFieldSplitter::do_split(const Slice& line, std::vector<Slice>* splitted_values) {
    const char* data = line.data;
    const auto& column_sep_positions = _text_line_reader_ctx->column_sep_positions();
    size_t value_start_offset = 0;
    for (auto idx : column_sep_positions) {
        process_value_func(data, value_start_offset, idx - value_start_offset, trimming_char,
                           splitted_values);
        value_start_offset = idx + value_sep_len;
    }
    // process the last column
    process_value_func(data, value_start_offset, line.size - value_start_offset, trimming_char,
                       splitted_values);
}

void PlainCsvTextFieldSplitter::_split_field_single_char(const Slice& line,
                                                         std::vector<Slice>* splitted_values) {
    const char* data = line.data;
    const size_t size = line.size;
    size_t value_start = 0;
    for (size_t i = 0; i < size; ++i) {
        if (data[i] == _value_sep[0]) {
            process_value_func(data, value_start, i - value_start, trimming_char, splitted_values);
            value_start = i + value_sep_len;
        }
    }
    process_value_func(data, value_start, size - value_start, trimming_char, splitted_values);
}

void PlainCsvTextFieldSplitter::_split_field_multi_char(const Slice& line,
                                                        std::vector<Slice>* splitted_values) {
    size_t start = 0;  // point to the start pos of next col value.
    size_t curpos = 0; // point to the start pos of separator matching sequence.

    // value_sep : AAAA
    // line.data : 1234AAAA5678
    // -> 1234,5678

    //    start   start
    //      ▼       ▼
    //      1234AAAA5678\0
    //          ▲       ▲
    //      curpos     curpos

    //kmp
    vector<int> next(value_sep_len);
    next[0] = -1;
    for (int i = 1, j = -1; i < value_sep_len; i++) {
        while (j > -1 && _value_sep[i] != _value_sep[j + 1]) {
            j = next[j];
        }
        if (_value_sep[i] == _value_sep[j + 1]) {
            j++;
        }
        next[i] = j;
    }

    for (int i = 0, j = -1; i < line.size; i++) {
        // i : line
        // j : _value_sep
        while (j > -1 && line[i] != _value_sep[j + 1]) {
            j = next[j];
        }
        if (line[i] == _value_sep[j + 1]) {
            j++;
        }
        if (j == value_sep_len - 1) {
            curpos = i - value_sep_len + 1;

            /*
             * column_separator : "xx"
             * data.csv :  data1xxxxdata2
             *
             * Parse incorrectly:
             *      data1[xx]xxdata2
             *      data1x[xx]xdata2
             *      data1xx[xx]data2
             * The string "xxxx" is parsed into three "xx" delimiters.
             *
             * Parse correctly:
             *      data1[xx]xxdata2
             *      data1xx[xx]data2
             */

            if (curpos >= start) {
                process_value_func(line.data, start, curpos - start, trimming_char,
                                   splitted_values);
                start = i + 1;
            }

            j = next[j];
        }
    }
    process_value_func(line.data, start, line.size - start, trimming_char, splitted_values);
}

void PlainCsvTextFieldSplitter::do_split(const Slice& line, std::vector<Slice>* splitted_values) {
    if (is_single_char_delim) {
        _split_field_single_char(line, splitted_values);
    } else {
        _split_field_multi_char(line, splitted_values);
    }
}

CsvReader::CsvReader(RuntimeState* state, RuntimeProfile* profile, ScannerCounter* counter,
                     const TFileScanRangeParams& params, const TFileRangeDesc& range,
                     const std::vector<SlotDescriptor*>& file_slot_descs, io::IOContext* io_ctx)
        : _state(state),
          _profile(profile),
          _counter(counter),
          _params(params),
          _range(range),
          _file_slot_descs(file_slot_descs),
          _file_system(nullptr),
          _file_reader(nullptr),
          _line_reader(nullptr),
          _line_reader_eof(false),
          _decompressor(nullptr),
          _skip_lines(0),
          _io_ctx(io_ctx),
          _text_serde_type(TTextSerdeType::JSON_TEXT_SERDE) {
    _file_format_type = _params.format_type;
    _is_proto_format = _file_format_type == TFileFormatType::FORMAT_PROTO;
    if (_range.__isset.compress_type) {
        // for compatibility
        _file_compress_type = _range.compress_type;
    } else {
        _file_compress_type = _params.compress_type;
    }
    _size = _range.size;

    _split_values.reserve(_file_slot_descs.size());
    _init_system_properties();
    _init_file_description();
    _serdes = vectorized::create_data_type_serdes(_file_slot_descs);

    if (this->_params.__isset.text_serde_type) {
        _text_serde_type = this->_params.text_serde_type;
    }
}

CsvReader::CsvReader(RuntimeProfile* profile, const TFileScanRangeParams& params,
                     const TFileRangeDesc& range,
                     const std::vector<SlotDescriptor*>& file_slot_descs, io::IOContext* io_ctx)
        : _state(nullptr),
          _profile(profile),
          _params(params),
          _range(range),
          _file_slot_descs(file_slot_descs),
          _line_reader(nullptr),
          _line_reader_eof(false),
          _decompressor(nullptr),
          _io_ctx(io_ctx),
          _text_serde_type(TTextSerdeType::JSON_TEXT_SERDE) {
    _file_format_type = _params.format_type;
    if (_range.__isset.compress_type) {
        // for compatibility
        _file_compress_type = _range.compress_type;
    } else {
        _file_compress_type = _params.compress_type;
    }
    _size = _range.size;
    _init_system_properties();
    _init_file_description();
    _serdes = vectorized::create_data_type_serdes(_file_slot_descs);
    if (this->_params.__isset.text_serde_type) {
        _text_serde_type = this->_params.text_serde_type;
    }
}

CsvReader::~CsvReader() = default;

void CsvReader::_init_system_properties() {
    if (_range.__isset.file_type) {
        // for compatibility
        _system_properties.system_type = _range.file_type;
    } else {
        _system_properties.system_type = _params.file_type;
    }
    _system_properties.properties = _params.properties;
    _system_properties.hdfs_params = _params.hdfs_params;
    if (_params.__isset.broker_addresses) {
        _system_properties.broker_addresses.assign(_params.broker_addresses.begin(),
                                                   _params.broker_addresses.end());
    }
}

void CsvReader::_init_file_description() {
    _file_description.path = _range.path;
    _file_description.file_size = _range.__isset.file_size ? _range.file_size : -1;
    if (_range.__isset.fs_name) {
        _file_description.fs_name = _range.fs_name;
    }
}

Status CsvReader::init_reader(bool is_load) {
    // set the skip lines and start offset
    int64_t start_offset = _range.start_offset;
    if (start_offset == 0) {
        // check header typer first
        if (_params.__isset.file_attributes && _params.file_attributes.__isset.header_type &&
            _params.file_attributes.header_type.size() > 0) {
            std::string header_type = to_lower(_params.file_attributes.header_type);
            if (header_type == BeConsts::CSV_WITH_NAMES) {
                _skip_lines = 1;
            } else if (header_type == BeConsts::CSV_WITH_NAMES_AND_TYPES) {
                _skip_lines = 2;
            }
        } else if (_params.file_attributes.__isset.skip_lines) {
            _skip_lines = _params.file_attributes.skip_lines;
        }
    } else if (start_offset != 0) {
        if (_file_format_type != TFileFormatType::FORMAT_CSV_PLAIN ||
            (_file_compress_type != TFileCompressType::UNKNOWN &&
             _file_compress_type != TFileCompressType::PLAIN)) {
            return Status::InternalError("For now we do not support split compressed file");
        }
        start_offset -= 1;
        _size += 1;
        // not first range will always skip one line
        _skip_lines = 1;
    }

    if (_params.file_type == TFileType::FILE_STREAM) {
        RETURN_IF_ERROR(
                FileFactory::create_pipe_reader(_range.load_id, &_file_reader, _state, false));
    } else {
        _file_description.mtime = _range.__isset.modification_time ? _range.modification_time : 0;
        io::FileReaderOptions reader_options =
                FileFactory::get_reader_options(_state, _file_description);
        RETURN_IF_ERROR(io::DelegateReader::create_file_reader(
                _profile, _system_properties, _file_description, reader_options, &_file_system,
                &_file_reader, io::DelegateReader::AccessMode::SEQUENTIAL, _io_ctx,
                io::PrefetchRange(_range.start_offset, _range.size)));
    }
    if (_file_reader->size() == 0 && _params.file_type != TFileType::FILE_STREAM &&
        _params.file_type != TFileType::FILE_BROKER) {
        return Status::EndOfFile("init reader failed, empty csv file: " + _range.path);
    }

    // get column_separator and line_delimiter
    _value_separator = _params.file_attributes.text_params.column_separator;
    _value_separator_length = _value_separator.size();
    _line_delimiter = _params.file_attributes.text_params.line_delimiter;
    _line_delimiter_length = _line_delimiter.size();
    if (_params.file_attributes.text_params.__isset.enclose) {
        _enclose = _params.file_attributes.text_params.enclose;
    }
    if (_params.file_attributes.text_params.__isset.escape) {
        _escape = _params.file_attributes.text_params.escape;
    }

    _trim_tailing_spaces =
            (_state != nullptr && _state->trim_tailing_spaces_for_external_table_query());

    _options.escape_char = _escape;
    if (_params.file_attributes.text_params.collection_delimiter.size() == 0) {
        switch (_text_serde_type) {
        case TTextSerdeType::JSON_TEXT_SERDE:
            _options.collection_delim = ',';
            break;
        case TTextSerdeType::HIVE_TEXT_SERDE:
            _options.collection_delim = '\002';
            break;
        default:
            break;
        }
    } else {
        _options.collection_delim = _params.file_attributes.text_params.collection_delimiter[0];
    }
    if (_params.file_attributes.text_params.mapkv_delimiter.size() == 0) {
        switch (_text_serde_type) {
        case TTextSerdeType::JSON_TEXT_SERDE:
            _options.collection_delim = ':';
            break;
        case TTextSerdeType::HIVE_TEXT_SERDE:
            _options.collection_delim = '\003';
            break;
        default:
            break;
        }
    } else {
        _options.map_key_delim = _params.file_attributes.text_params.mapkv_delimiter[0];
    }
    _use_nullable_string_opt.resize(_file_slot_descs.size());
    for (int i = 0; i < _file_slot_descs.size(); ++i) {
        auto data_type_ptr = _file_slot_descs[i]->get_data_type_ptr();
        if (data_type_ptr.get()->get_type_id() == TypeIndex::Nullable &&
            ((DataTypeNullable*)data_type_ptr.get())->get_nested_type()->get_type_id() ==
                    TypeIndex::String) {
            _use_nullable_string_opt[i] = 1;
        }
    }

    if (_params.file_attributes.__isset.trim_double_quotes) {
        _trim_double_quotes = _params.file_attributes.trim_double_quotes;
    }
    _options.converted_from_string = _trim_double_quotes;
    _not_trim_enclose = (!_trim_double_quotes && _enclose == '\"');

    std::shared_ptr<TextLineReaderContextIf> text_line_reader_ctx;
    if (_enclose == 0) {
        text_line_reader_ctx =
                std::make_shared<PlainTextLineReaderCtx>(_line_delimiter, _line_delimiter_length);

        _fields_splitter = std::make_unique<PlainCsvTextFieldSplitter>(
                _trim_tailing_spaces, false, _value_separator, _value_separator_length, -1);
    } else {
        text_line_reader_ctx = std::make_shared<EncloseCsvLineReaderContext>(
                _line_delimiter, _line_delimiter_length, _value_separator, _value_separator_length,
                _file_slot_descs.size() - 1, _enclose, _escape);

        _fields_splitter = std::make_unique<EncloseCsvTextFieldSplitter>(
                _trim_tailing_spaces, !_not_trim_enclose,
                std::static_pointer_cast<EncloseCsvLineReaderContext>(text_line_reader_ctx),
                _value_separator_length, _enclose);
    }

    // create decompressor.
    // _decompressor may be nullptr if this is not a compressed file
    RETURN_IF_ERROR(_create_decompressor());

    switch (_file_format_type) {
    case TFileFormatType::FORMAT_CSV_PLAIN:
        [[fallthrough]];
    case TFileFormatType::FORMAT_CSV_GZ:
        [[fallthrough]];
    case TFileFormatType::FORMAT_CSV_BZ2:
        [[fallthrough]];
    case TFileFormatType::FORMAT_CSV_LZ4FRAME:
        [[fallthrough]];
    case TFileFormatType::FORMAT_CSV_LZ4BLOCK:
        [[fallthrough]];
    case TFileFormatType::FORMAT_CSV_LZOP:
        [[fallthrough]];
    case TFileFormatType::FORMAT_CSV_SNAPPYBLOCK:
        [[fallthrough]];
    case TFileFormatType::FORMAT_CSV_DEFLATE:
        _line_reader =
                NewPlainTextLineReader::create_unique(_profile, _file_reader, _decompressor.get(),
                                                      text_line_reader_ctx, _size, start_offset);

        break;
    case TFileFormatType::FORMAT_PROTO:
        _fields_splitter = std::make_unique<CsvProtoFieldSplitter>();
        _line_reader = NewPlainBinaryLineReader::create_unique(_file_reader);
        break;
    default:
        return Status::InternalError(
                "Unknown format type, cannot init line reader in csv reader, type={}",
                _file_format_type);
    }

    _is_load = is_load;
    if (!_is_load) {
        // For query task, there are 2 slot mapping.
        // One is from file slot to values in line.
        //      eg, the file_slot_descs is k1, k3, k5, and values in line are k1, k2, k3, k4, k5
        //      the _col_idxs will save: 0, 2, 4
        // The other is from file slot to columns in output block
        //      eg, the file_slot_descs is k1, k3, k5, and columns in block are p1, k1, k3, k5
        //      where "p1" is the partition col which does not exist in file
        //      the _file_slot_idx_map will save: 1, 2, 3
        DCHECK(_params.__isset.column_idxs);
        _col_idxs = _params.column_idxs;
        int idx = 0;
        for (const auto& slot_info : _params.required_slots) {
            if (slot_info.is_file_slot) {
                _file_slot_idx_map.push_back(idx);
            }
            idx++;
        }
    } else {
        // For load task, the column order is same as file column order
        int i = 0;
        for (auto& desc [[maybe_unused]] : _file_slot_descs) {
            _col_idxs.push_back(i++);
        }
    }

    _line_reader_eof = false;
    return Status::OK();
}

Status CsvReader::get_next_block(Block* block, size_t* read_rows, bool* eof) {
    if (_line_reader_eof) {
        *eof = true;
        return Status::OK();
    }

    const int batch_size = std::max(_state->batch_size(), (int)_MIN_BATCH_SIZE);
    size_t rows = 0;

    bool success = false;
    if (_push_down_agg_type == TPushAggOp::type::COUNT) {
        while (rows < batch_size && !_line_reader_eof) {
            const uint8_t* ptr = nullptr;
            size_t size = 0;
            RETURN_IF_ERROR(_line_reader->read_line(&ptr, &size, &_line_reader_eof, _io_ctx));
            if (_skip_lines > 0) {
                _skip_lines--;
                continue;
            }
            if (size == 0) {
                // Read empty row, just continue
                continue;
            }

            RETURN_IF_ERROR(_validate_line(Slice(ptr, size), &success));
            ++rows;
        }
        for (auto& col : block->mutate_columns()) {
            col->resize(rows);
        }

    } else {
        auto columns = block->mutate_columns();
        while (rows < batch_size && !_line_reader_eof) {
            const uint8_t* ptr = nullptr;
            size_t size = 0;
            RETURN_IF_ERROR(_line_reader->read_line(&ptr, &size, &_line_reader_eof, _io_ctx));
            if (_skip_lines > 0) {
                _skip_lines--;
                continue;
            }
            if (size == 0) {
                // Read empty row, just continue
                continue;
            }

            RETURN_IF_ERROR(_validate_line(Slice(ptr, size), &success));
            if (!success) {
                continue;
            }
            RETURN_IF_ERROR(_fill_dest_columns(Slice(ptr, size), block, columns, &rows));
        }
    }

    *eof = (rows == 0);
    *read_rows = rows;

    return Status::OK();
}

Status CsvReader::get_columns(std::unordered_map<std::string, TypeDescriptor>* name_to_type,
                              std::unordered_set<std::string>* missing_cols) {
    for (auto& slot : _file_slot_descs) {
        name_to_type->emplace(slot->col_name(), slot->type());
    }
    return Status::OK();
}

Status CsvReader::get_parsed_schema(std::vector<std::string>* col_names,
                                    std::vector<TypeDescriptor>* col_types) {
    size_t read_line = 0;
    bool is_parse_name = false;
    RETURN_IF_ERROR(_prepare_parse(&read_line, &is_parse_name));

    if (read_line == 1) {
        if (!is_parse_name) { //parse csv file without names and types
            size_t col_nums = 0;
            RETURN_IF_ERROR(_parse_col_nums(&col_nums));
            for (size_t i = 0; i < col_nums; ++i) {
                col_names->emplace_back("c" + std::to_string(i + 1));
            }
        } else { // parse csv file with names
            RETURN_IF_ERROR(_parse_col_names(col_names));
        }
        for (size_t j = 0; j < col_names->size(); ++j) {
            col_types->emplace_back(TypeDescriptor::create_string_type());
        }
    } else { // parse csv file without names and types
        RETURN_IF_ERROR(_parse_col_names(col_names));
        RETURN_IF_ERROR(_parse_col_types(col_names->size(), col_types));
    }
    return Status::OK();
}

Status CsvReader::_create_decompressor() {
    CompressType compress_type;
    if (_file_compress_type != TFileCompressType::UNKNOWN) {
        switch (_file_compress_type) {
        case TFileCompressType::PLAIN:
            compress_type = CompressType::UNCOMPRESSED;
            break;
        case TFileCompressType::GZ:
            compress_type = CompressType::GZIP;
            break;
        case TFileCompressType::LZO:
            compress_type = CompressType::LZOP;
            break;
        case TFileCompressType::BZ2:
            compress_type = CompressType::BZIP2;
            break;
        case TFileCompressType::LZ4FRAME:
            compress_type = CompressType::LZ4FRAME;
            break;
        case TFileCompressType::LZ4BLOCK:
            compress_type = CompressType::LZ4BLOCK;
            break;
        case TFileCompressType::DEFLATE:
            compress_type = CompressType::DEFLATE;
            break;
        case TFileCompressType::SNAPPYBLOCK:
            compress_type = CompressType::SNAPPYBLOCK;
            break;
        default:
            return Status::InternalError("unknown compress type: {}", _file_compress_type);
        }
    } else {
        switch (_file_format_type) {
        case TFileFormatType::FORMAT_PROTO:
            [[fallthrough]];
        case TFileFormatType::FORMAT_CSV_PLAIN:
            compress_type = CompressType::UNCOMPRESSED;
            break;
        case TFileFormatType::FORMAT_CSV_GZ:
            compress_type = CompressType::GZIP;
            break;
        case TFileFormatType::FORMAT_CSV_BZ2:
            compress_type = CompressType::BZIP2;
            break;
        case TFileFormatType::FORMAT_CSV_LZ4FRAME:
            compress_type = CompressType::LZ4FRAME;
            break;
        case TFileFormatType::FORMAT_CSV_LZ4BLOCK:
            compress_type = CompressType::LZ4BLOCK;
            break;
        case TFileFormatType::FORMAT_CSV_LZOP:
            compress_type = CompressType::LZOP;
            break;
        case TFileFormatType::FORMAT_CSV_DEFLATE:
            compress_type = CompressType::DEFLATE;
            break;
        case TFileFormatType::FORMAT_CSV_SNAPPYBLOCK:
            compress_type = CompressType::SNAPPYBLOCK;
            break;
        default:
            return Status::InternalError("unknown format type: {}", _file_format_type);
        }
    }
    Decompressor* decompressor;
    RETURN_IF_ERROR(Decompressor::create_decompressor(compress_type, &decompressor));
    _decompressor.reset(decompressor);

    return Status::OK();
}

template <bool from_json>
Status CsvReader::deserialize_nullable_string(IColumn& column, Slice& slice) {
    auto& null_column = assert_cast<ColumnNullable&>(column);
    if (!(from_json && _options.converted_from_string && slice.trim_quote())) {
        if (slice.size == 2 && slice[0] == '\\' && slice[1] == 'N') {
            null_column.insert_data(nullptr, 0);
            return Status::OK();
        }
    }
    static DataTypeStringSerDe stringSerDe;
    auto st = stringSerDe.deserialize_one_cell_from_json(null_column.get_nested_column(), slice,
                                                         _options, 1);
    if (!st.ok()) {
        // fill null if fail
        null_column.insert_data(nullptr, 0); // 0 is meaningless here
        return Status::OK();
    }
    // fill not null if success
    null_column.get_null_map_data().push_back(0);
    return Status::OK();
}

Status CsvReader::_fill_dest_columns(const Slice& line, Block* block,
                                     std::vector<MutableColumnPtr>& columns, size_t* rows) {
    bool is_success = false;

    RETURN_IF_ERROR(_line_split_to_values(line, &is_success));
    if (UNLIKELY(!is_success)) {
        // If not success, which means we met an invalid row, filter this row and return.
        return Status::OK();
    }

    for (int i = 0; i < _file_slot_descs.size(); ++i) {
        int col_idx = _col_idxs[i];
        // col idx is out of range, fill with null.
        const Slice& value =
                col_idx < _split_values.size() ? _split_values[col_idx] : _s_null_slice;
        Slice slice {value.data, value.size};

        IColumn* col_ptr = columns[i];
        if (!_is_load) {
            col_ptr = const_cast<IColumn*>(
                    block->get_by_position(_file_slot_idx_map[i]).column.get());
        }

        if (_use_nullable_string_opt[i]) {
            // For load task, we always read "string" from file.
            // So serdes[i] here must be DataTypeNullableSerDe, and DataTypeNullableSerDe -> nested_serde must be DataTypeStringSerDe.
            // So we use deserialize_nullable_string and stringSerDe to reduce virtual function calls.
            switch (_text_serde_type) {
            case TTextSerdeType::JSON_TEXT_SERDE:
                static_cast<void>(deserialize_nullable_string<true>(*col_ptr, slice));
                break;
            case TTextSerdeType::HIVE_TEXT_SERDE:
                static_cast<void>(deserialize_nullable_string<false>(*col_ptr, slice));
                break;
            default:
                break;
            }
        } else {
            switch (_text_serde_type) {
            case TTextSerdeType::JSON_TEXT_SERDE:
                static_cast<void>(
                        _serdes[i]->deserialize_one_cell_from_json(*col_ptr, slice, _options));
                break;
            case TTextSerdeType::HIVE_TEXT_SERDE:
                static_cast<void>(
                        _serdes[i]->deserialize_one_cell_from_hive_text(*col_ptr, slice, _options));
                break;
            default:
                break;
            }
        }
    }
    ++(*rows);

    return Status::OK();
}

Status CsvReader::_validate_line(const Slice& line, bool* success) {
    if (!_is_proto_format && !validate_utf8(line.data, line.size)) {
        if (!_is_load) {
            return Status::InternalError("Only support csv data in utf8 codec");
        } else {
            RETURN_IF_ERROR(_state->append_error_msg_to_file(
                    []() -> std::string { return "Unable to display"; },
                    []() -> std::string {
                        fmt::memory_buffer error_msg;
                        fmt::format_to(error_msg, "{}", "Unable to display");
                        return fmt::to_string(error_msg);
                    },
                    &_line_reader_eof));
            _counter->num_rows_filtered++;
            *success = false;
            return Status::OK();
        }
    }
    *success = true;
    return Status::OK();
}

Status CsvReader::_line_split_to_values(const Slice& line, bool* success) {
    _split_line(line);

    if (_is_load) {
        // Only check for load task. For query task, the non exist column will be filled "null".
        // if actual column number in csv file is not equal to _file_slot_descs.size()
        // then filter this line.
        if (_split_values.size() != _file_slot_descs.size()) {
            std::string cmp_str =
                    _split_values.size() > _file_slot_descs.size() ? "more than" : "less than";
            RETURN_IF_ERROR(_state->append_error_msg_to_file(
                    [&]() -> std::string { return std::string(line.data, line.size); },
                    [&]() -> std::string {
                        fmt::memory_buffer error_msg;
                        fmt::format_to(error_msg, "{} {} {}",
                                       "actual column number in csv file is ", cmp_str,
                                       " schema column number.");
                        fmt::format_to(error_msg, "actual number: {}, column separator: [{}], ",
                                       _split_values.size(), _value_separator);
                        fmt::format_to(error_msg,
                                       "line delimiter: [{}], schema column number: {}; ",
                                       _line_delimiter, _file_slot_descs.size());
                        return fmt::to_string(error_msg);
                    },
                    &_line_reader_eof));
            _counter->num_rows_filtered++;
            *success = false;
            return Status::OK();
        }
    }

    *success = true;
    return Status::OK();
}

void CsvReader::_split_line(const Slice& line) {
    _split_values.clear();
    _fields_splitter->split_line(line, &_split_values);
}

Status CsvReader::_check_array_format(std::vector<Slice>& split_values, bool* is_success) {
    // if not the array format, filter this line and return error url
    for (int j = 0; j < _file_slot_descs.size(); ++j) {
        auto slot_desc = _file_slot_descs[j];
        if (!slot_desc->is_materialized()) {
            continue;
        }
        const Slice& value = split_values[j];
        if (slot_desc->type().is_array_type() && !_is_null(value) && !_is_array(value)) {
            RETURN_IF_ERROR(_state->append_error_msg_to_file(
                    [&]() -> std::string { return std::string(value.data, value.size); },
                    [&]() -> std::string {
                        fmt::memory_buffer err_msg;
                        fmt::format_to(err_msg, "Invalid format for array column({})",
                                       slot_desc->col_name());
                        return fmt::to_string(err_msg);
                    },
                    &_line_reader_eof));
            _counter->num_rows_filtered++;
            *is_success = false;
            return Status::OK();
        }
    }
    *is_success = true;
    return Status::OK();
}

bool CsvReader::_is_null(const Slice& slice) {
    return slice.size == 2 && slice.data[0] == '\\' && slice.data[1] == 'N';
}

bool CsvReader::_is_array(const Slice& slice) {
    return slice.size > 1 && slice.data[0] == '[' && slice.data[slice.size - 1] == ']';
}

Status CsvReader::_prepare_parse(size_t* read_line, bool* is_parse_name) {
    int64_t start_offset = _range.start_offset;
    if (start_offset != 0) {
        return Status::InvalidArgument(
                "start offset of TFileRangeDesc must be zero in get parsered schema");
    }
    if (_params.file_type == TFileType::FILE_BROKER) {
        return Status::InternalError(
                "Getting parsered schema from csv file do not support stream load and broker "
                "load.");
    }

    // csv file without names line and types line.
    *read_line = 1;
    *is_parse_name = false;

    if (_params.__isset.file_attributes && _params.file_attributes.__isset.header_type &&
        _params.file_attributes.header_type.size() > 0) {
        std::string header_type = to_lower(_params.file_attributes.header_type);
        if (header_type == BeConsts::CSV_WITH_NAMES) {
            *is_parse_name = true;
        } else if (header_type == BeConsts::CSV_WITH_NAMES_AND_TYPES) {
            *read_line = 2;
            *is_parse_name = true;
        }
    }

    _file_description.mtime = _range.__isset.modification_time ? _range.modification_time : 0;
    io::FileReaderOptions reader_options =
            FileFactory::get_reader_options(_state, _file_description);
    if (_params.file_type == TFileType::FILE_STREAM) {
<<<<<<< HEAD
=======
        // Due to http_stream needs to pre read a portion of the data to parse column information, so it is set to true here
>>>>>>> 737124aa
        RETURN_IF_ERROR(
                FileFactory::create_pipe_reader(_params.load_id, &_file_reader, _state, true));
    } else {
        RETURN_IF_ERROR(FileFactory::create_file_reader(_system_properties, _file_description,
                                                        reader_options, &_file_system,
                                                        &_file_reader));
    }
    if (_file_reader->size() == 0 && _params.file_type != TFileType::FILE_STREAM &&
        _params.file_type != TFileType::FILE_BROKER) {
        return Status::EndOfFile("get parsed schema failed, empty csv file: " + _range.path);
    }

    // get column_separator and line_delimiter
    _value_separator = _params.file_attributes.text_params.column_separator;
    _value_separator_length = _value_separator.size();
    _line_delimiter = _params.file_attributes.text_params.line_delimiter;
    _line_delimiter_length = _line_delimiter.size();
    if (_params.file_attributes.text_params.__isset.enclose) {
        _enclose = _params.file_attributes.text_params.enclose;
    }
    if (_params.file_attributes.text_params.__isset.escape) {
        _escape = _params.file_attributes.text_params.escape;
    }
    _not_trim_enclose = (!_trim_double_quotes && _enclose == '\"');
    _options.converted_from_string = _trim_double_quotes;
    _options.escape_char = _escape;
    if (_params.file_attributes.text_params.collection_delimiter.size() == 0) {
        switch (_text_serde_type) {
        case TTextSerdeType::JSON_TEXT_SERDE:
            _options.collection_delim = ',';
            break;
        case TTextSerdeType::HIVE_TEXT_SERDE:
            _options.collection_delim = '\002';
            break;
        default:
            break;
        }
    } else {
        _options.collection_delim = _params.file_attributes.text_params.collection_delimiter[0];
    }
    if (_params.file_attributes.text_params.mapkv_delimiter.size() == 0) {
        switch (_text_serde_type) {
        case TTextSerdeType::JSON_TEXT_SERDE:
            _options.collection_delim = ':';
            break;
        case TTextSerdeType::HIVE_TEXT_SERDE:
            _options.collection_delim = '\003';
            break;
        default:
            break;
        }
    } else {
        _options.map_key_delim = _params.file_attributes.text_params.mapkv_delimiter[0];
    }

    // create decompressor.
    // _decompressor may be nullptr if this is not a compressed file
    RETURN_IF_ERROR(_create_decompressor());
    std::shared_ptr<TextLineReaderContextIf> text_line_reader_ctx;
    if (_enclose == 0) {
        text_line_reader_ctx =
                std::make_shared<PlainTextLineReaderCtx>(_line_delimiter, _line_delimiter_length);
        _fields_splitter = std::make_unique<PlainCsvTextFieldSplitter>(
                _trim_tailing_spaces, _trim_double_quotes, _value_separator,
                _value_separator_length);
    } else {
        text_line_reader_ctx = std::make_shared<EncloseCsvLineReaderContext>(
                _line_delimiter, _line_delimiter_length, _value_separator, _value_separator_length,
                _file_slot_descs.size() - 1, _enclose, _escape);
        _fields_splitter = std::make_unique<EncloseCsvTextFieldSplitter>(
                _trim_tailing_spaces, false,
                std::static_pointer_cast<EncloseCsvLineReaderContext>(text_line_reader_ctx),
                _value_separator_length);
    }

    _line_reader = NewPlainTextLineReader::create_unique(
            _profile, _file_reader, _decompressor.get(), text_line_reader_ctx, _size, start_offset);
    return Status::OK();
}

Status CsvReader::_parse_col_nums(size_t* col_nums) {
    const uint8_t* ptr = nullptr;
    size_t size = 0;
    RETURN_IF_ERROR(_line_reader->read_line(&ptr, &size, &_line_reader_eof, _io_ctx));
    if (size == 0) {
        return Status::InternalError("The first line is empty, can not parse column numbers");
    }
    if (!validate_utf8(const_cast<char*>(reinterpret_cast<const char*>(ptr)), size)) {
        return Status::InternalError("Only support csv data in utf8 codec");
    }
    _split_line(Slice(ptr, size));
    *col_nums = _split_values.size();
    return Status::OK();
}

Status CsvReader::_parse_col_names(std::vector<std::string>* col_names) {
    const uint8_t* ptr = nullptr;
    size_t size = 0;
    // no use of _line_reader_eof
    RETURN_IF_ERROR(_line_reader->read_line(&ptr, &size, &_line_reader_eof, _io_ctx));
    if (size == 0) {
        return Status::InternalError("The first line is empty, can not parse column names");
    }
    if (!validate_utf8(const_cast<char*>(reinterpret_cast<const char*>(ptr)), size)) {
        return Status::InternalError("Only support csv data in utf8 codec");
    }
    _split_line(Slice(ptr, size));
    for (size_t idx = 0; idx < _split_values.size(); ++idx) {
        col_names->emplace_back(_split_values[idx].to_string());
    }
    return Status::OK();
}

// TODO(ftw): parse type
Status CsvReader::_parse_col_types(size_t col_nums, std::vector<TypeDescriptor>* col_types) {
    // delete after.
    for (size_t i = 0; i < col_nums; ++i) {
        col_types->emplace_back(TypeDescriptor::create_string_type());
    }

    // 1. check _line_reader_eof
    // 2. read line
    // 3. check utf8
    // 4. check size
    // 5. check _split_values.size must equal to col_nums.
    // 6. fill col_types
    return Status::OK();
}

void CsvReader::close() {
    if (_line_reader) {
        _line_reader->close();
    }

    if (_file_reader) {
        static_cast<void>(_file_reader->close());
    }
}

} // namespace doris::vectorized<|MERGE_RESOLUTION|>--- conflicted
+++ resolved
@@ -825,10 +825,7 @@
     io::FileReaderOptions reader_options =
             FileFactory::get_reader_options(_state, _file_description);
     if (_params.file_type == TFileType::FILE_STREAM) {
-<<<<<<< HEAD
-=======
         // Due to http_stream needs to pre read a portion of the data to parse column information, so it is set to true here
->>>>>>> 737124aa
         RETURN_IF_ERROR(
                 FileFactory::create_pipe_reader(_params.load_id, &_file_reader, _state, true));
     } else {
