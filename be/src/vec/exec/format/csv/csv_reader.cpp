--- conflicted
+++ resolved
@@ -160,13 +160,9 @@
                 start = i + 1;
             }
 
-<<<<<<< HEAD
             start = i + 1;
             // reset j, need find next whole sep
             j = -1;
-=======
-            j = next[j];
->>>>>>> a3361df7
         }
     }
     process_value_func(line.data, start, line.size - start, trimming_char, splitted_values);
