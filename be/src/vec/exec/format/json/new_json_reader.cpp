// Licensed to the Apache Software Foundation (ASF) under one
// or more contributor license agreements.  See the NOTICE file
// distributed with this work for additional information
// regarding copyright ownership.  The ASF licenses this file
// to you under the Apache License, Version 2.0 (the
// "License"); you may not use this file except in compliance
// with the License.  You may obtain a copy of the License at
//
//   http://www.apache.org/licenses/LICENSE-2.0
//
// Unless required by applicable law or agreed to in writing,
// software distributed under the License is distributed on an
// "AS IS" BASIS, WITHOUT WARRANTIES OR CONDITIONS OF ANY
// KIND, either express or implied.  See the License for the
// specific language governing permissions and limitations
// under the License.

#include "vec/exec/format/json/new_json_reader.h"

#include <fmt/format.h>
#include <gen_cpp/Metrics_types.h>
#include <gen_cpp/PlanNodes_types.h>
#include <gen_cpp/Types_types.h>
#include <glog/logging.h>
#include <inttypes.h>
#include <rapidjson/error/en.h>
#include <rapidjson/reader.h>
#include <rapidjson/stringbuffer.h>
#include <rapidjson/writer.h>
#include <simdjson/simdjson.h> // IWYU pragma: keep
#include <stdio.h>
#include <string.h>

#include <algorithm>
#include <map>
#include <memory>
#include <ostream>
#include <string_view>
#include <utility>

#include "common/compiler_util.h" // IWYU pragma: keep
#include "common/config.h"
#include "common/status.h"
#include "exprs/json_functions.h"
#include "io/file_factory.h"
#include "io/fs/buffered_reader.h"
#include "io/fs/file_reader.h"
#include "io/fs/stream_load_pipe.h"
#include "runtime/define_primitive_type.h"
#include "runtime/descriptors.h"
#include "runtime/runtime_state.h"
#include "runtime/types.h"
#include "util/defer_op.h"
#include "util/slice.h"
#include "util/uid_util.h"
#include "vec/columns/column.h"
#include "vec/columns/column_nullable.h"
#include "vec/columns/column_string.h"
#include "vec/common/assert_cast.h"
#include "vec/common/typeid_cast.h"
#include "vec/core/block.h"
#include "vec/core/column_with_type_and_name.h"
#include "vec/exec/format/file_reader/new_plain_text_line_reader.h"
#include "vec/exec/scan/vscanner.h"
#include "vec/json/simd_json_parser.h"

namespace doris::io {
struct IOContext;
enum class FileCachePolicy : uint8_t;
} // namespace doris::io

namespace doris::vectorized {
using namespace ErrorCode;

NewJsonReader::NewJsonReader(RuntimeState* state, RuntimeProfile* profile, ScannerCounter* counter,
                             const TFileScanRangeParams& params, const TFileRangeDesc& range,
                             const std::vector<SlotDescriptor*>& file_slot_descs, bool* scanner_eof,
                             io::IOContext* io_ctx)
        : _vhandle_json_callback(nullptr),
          _state(state),
          _profile(profile),
          _counter(counter),
          _params(params),
          _range(range),
          _file_slot_descs(file_slot_descs),
          _file_reader(nullptr),
          _line_reader(nullptr),
          _reader_eof(false),
          _decompressor(nullptr),
          _skip_first_line(false),
          _next_row(0),
          _total_rows(0),
          _value_allocator(_value_buffer, sizeof(_value_buffer)),
          _parse_allocator(_parse_buffer, sizeof(_parse_buffer)),
          _origin_json_doc(&_value_allocator, sizeof(_parse_buffer), &_parse_allocator),
          _scanner_eof(scanner_eof),
          _current_offset(0),
          _io_ctx(io_ctx) {
    _bytes_read_counter = ADD_COUNTER(_profile, "BytesRead", TUnit::BYTES);
    _read_timer = ADD_TIMER(_profile, "ReadTime");
    _file_read_timer = ADD_TIMER(_profile, "FileReadTime");
    if (_range.__isset.compress_type) {
        // for compatibility
        _file_compress_type = _range.compress_type;
    } else {
        _file_compress_type = _params.compress_type;
    }
    _init_system_properties();
    _init_file_description();
}

NewJsonReader::NewJsonReader(RuntimeProfile* profile, const TFileScanRangeParams& params,
                             const TFileRangeDesc& range,
                             const std::vector<SlotDescriptor*>& file_slot_descs,
                             io::IOContext* io_ctx)
        : _vhandle_json_callback(nullptr),
          _state(nullptr),
          _profile(profile),
          _params(params),
          _range(range),
          _file_slot_descs(file_slot_descs),
          _line_reader(nullptr),
          _reader_eof(false),
          _decompressor(nullptr),
          _skip_first_line(false),
          _next_row(0),
          _total_rows(0),
          _value_allocator(_value_buffer, sizeof(_value_buffer)),
          _parse_allocator(_parse_buffer, sizeof(_parse_buffer)),
          _origin_json_doc(&_value_allocator, sizeof(_parse_buffer), &_parse_allocator),
          _io_ctx(io_ctx) {
    if (_range.__isset.compress_type) {
        // for compatibility
        _file_compress_type = _range.compress_type;
    } else {
        _file_compress_type = _params.compress_type;
    }
    _init_system_properties();
    _init_file_description();
}

void NewJsonReader::_init_system_properties() {
    if (_range.__isset.file_type) {
        // for compatibility
        _system_properties.system_type = _range.file_type;
    } else {
        _system_properties.system_type = _params.file_type;
    }
    _system_properties.properties = _params.properties;
    _system_properties.hdfs_params = _params.hdfs_params;
    if (_params.__isset.broker_addresses) {
        _system_properties.broker_addresses.assign(_params.broker_addresses.begin(),
                                                   _params.broker_addresses.end());
    }
}

void NewJsonReader::_init_file_description() {
    _file_description.path = _range.path;
    _file_description.file_size = _range.__isset.file_size ? _range.file_size : -1;

    if (_range.__isset.fs_name) {
        _file_description.fs_name = _range.fs_name;
    }
}

Status NewJsonReader::init_reader(
        const std::unordered_map<std::string, VExprContextSPtr>& col_default_value_ctx) {
    // generate _col_default_value_map
    RETURN_IF_ERROR(_get_column_default_value(_file_slot_descs, col_default_value_ctx));

    // create decompressor.
    // _decompressor may be nullptr if this is not a compressed file
    RETURN_IF_ERROR(Decompressor::create_decompressor(_file_compress_type, &_decompressor));

#ifdef __AVX2__
    if (config::enable_simdjson_reader) {
        RETURN_IF_ERROR(_simdjson_init_reader());
        return Status::OK();
    }
#endif

    RETURN_IF_ERROR(_get_range_params());

    RETURN_IF_ERROR(_open_file_reader(false));
    if (_read_json_by_line) {
        RETURN_IF_ERROR(_open_line_reader());
    }

    // generate _parsed_jsonpaths and _parsed_json_root
    RETURN_IF_ERROR(_parse_jsonpath_and_json_root());

    //improve performance
    if (_parsed_jsonpaths.empty()) { // input is a simple json-string
        _vhandle_json_callback = &NewJsonReader::_vhandle_simple_json;
    } else { // input is a complex json-string and a json-path
        if (_strip_outer_array) {
            _vhandle_json_callback = &NewJsonReader::_vhandle_flat_array_complex_json;
        } else {
            _vhandle_json_callback = &NewJsonReader::_vhandle_nested_complex_json;
        }
    }
    for (int i = 0; i < _file_slot_descs.size(); ++i) {
        _slot_desc_index[StringRef {_file_slot_descs[i]->col_name()}] = i;
    }
    return Status::OK();
}

Status NewJsonReader::get_next_block(Block* block, size_t* read_rows, bool* eof) {
    if (_reader_eof) {
        *eof = true;
        return Status::OK();
    }

    const int batch_size = std::max(_state->batch_size(), (int)_MIN_BATCH_SIZE);

    while (block->rows() < batch_size && !_reader_eof) {
        if (UNLIKELY(_read_json_by_line && _skip_first_line)) {
            size_t size = 0;
            const uint8_t* line_ptr = nullptr;
            RETURN_IF_ERROR(_line_reader->read_line(&line_ptr, &size, &_reader_eof, _io_ctx));
            _skip_first_line = false;
            continue;
        }

        bool is_empty_row = false;

        RETURN_IF_ERROR(
                _read_json_column(_state, *block, _file_slot_descs, &is_empty_row, &_reader_eof));
        if (is_empty_row) {
            // Read empty row, just continue
            continue;
        }
        ++(*read_rows);
    }

    return Status::OK();
}

Status NewJsonReader::get_columns(std::unordered_map<std::string, TypeDescriptor>* name_to_type,
                                  std::unordered_set<std::string>* missing_cols) {
    for (const auto& slot : _file_slot_descs) {
        name_to_type->emplace(slot->col_name(), slot->type());
    }
    return Status::OK();
}

Status NewJsonReader::get_parsed_schema(std::vector<std::string>* col_names,
                                        std::vector<TypeDescriptor>* col_types) {
    RETURN_IF_ERROR(_get_range_params());

    RETURN_IF_ERROR(_open_file_reader(true));
    if (_read_json_by_line) {
        RETURN_IF_ERROR(_open_line_reader());
    }

    // generate _parsed_jsonpaths and _parsed_json_root
    RETURN_IF_ERROR(_parse_jsonpath_and_json_root());

    bool eof = false;
    const uint8_t* json_str = nullptr;
    std::unique_ptr<uint8_t[]> json_str_ptr;
    size_t size = 0;
    if (_line_reader != nullptr) {
        RETURN_IF_ERROR(_line_reader->read_line(&json_str, &size, &eof, _io_ctx));
    } else {
        size_t read_size = 0;
        RETURN_IF_ERROR(_read_one_message(&json_str_ptr, &read_size));
        json_str = json_str_ptr.get();
        size = read_size;
        if (read_size == 0) {
            eof = true;
        }
    }

    if (size == 0 || eof) {
        return Status::EndOfFile("Empty file.");
    }

    // clear memory here.
    _value_allocator.Clear();
    _parse_allocator.Clear();
    bool has_parse_error = false;

    // parse jsondata to JsonDoc
    // As the issue: https://github.com/Tencent/rapidjson/issues/1458
    // Now, rapidjson only support uint64_t, So lagreint load cause bug. We use kParseNumbersAsStringsFlag.
    if (_num_as_string) {
        has_parse_error =
                _origin_json_doc.Parse<rapidjson::kParseNumbersAsStringsFlag>((char*)json_str, size)
                        .HasParseError();
    } else {
        has_parse_error = _origin_json_doc.Parse((char*)json_str, size).HasParseError();
    }

    if (has_parse_error) {
        return Status::DataQualityError(
                "Parse json data for JsonDoc failed. code: {}, error info: {}",
                _origin_json_doc.GetParseError(),
                rapidjson::GetParseError_En(_origin_json_doc.GetParseError()));
    }

    // set json root
    if (!_parsed_json_root.empty()) {
        _json_doc = JsonFunctions::get_json_object_from_parsed_json(
                _parsed_json_root, &_origin_json_doc, _origin_json_doc.GetAllocator());
        if (_json_doc == nullptr) {
            return Status::DataQualityError("JSON Root not found.");
        }
    } else {
        _json_doc = &_origin_json_doc;
    }

    if (_json_doc->IsArray() && !_strip_outer_array) {
        return Status::DataQualityError(
                "JSON data is array-object, `strip_outer_array` must be TRUE.");
    }
    if (!_json_doc->IsArray() && _strip_outer_array) {
        return Status::DataQualityError(
                "JSON data is not an array-object, `strip_outer_array` must be FALSE.");
    }

    rapidjson::Value* objectValue = nullptr;
    if (_json_doc->IsArray()) {
        if (_json_doc->Size() == 0) {
            // may be passing an empty json, such as "[]"
            return Status::InternalError<false>("Empty first json line");
        }
        objectValue = &(*_json_doc)[0];
    } else {
        objectValue = _json_doc;
    }

    // use jsonpaths to col_names
    if (!_parsed_jsonpaths.empty()) {
        for (auto& _parsed_jsonpath : _parsed_jsonpaths) {
            size_t len = _parsed_jsonpath.size();
            if (len == 0) {
                return Status::InvalidArgument("It's invalid jsonpaths.");
            }
            std::string key = _parsed_jsonpath[len - 1].key;
            col_names->emplace_back(key);
            col_types->emplace_back(TypeDescriptor::create_string_type());
        }
        return Status::OK();
    }

    for (int i = 0; i < objectValue->MemberCount(); ++i) {
        auto it = objectValue->MemberBegin() + i;
        col_names->emplace_back(it->name.GetString());
        col_types->emplace_back(TypeDescriptor::create_string_type());
    }
    return Status::OK();
}

Status NewJsonReader::_get_range_params() {
    if (!_params.__isset.file_attributes) {
        return Status::InternalError<false>("BE cat get file_attributes");
    }

    // get line_delimiter
    if (_params.file_attributes.__isset.text_params &&
        _params.file_attributes.text_params.__isset.line_delimiter) {
        _line_delimiter = _params.file_attributes.text_params.line_delimiter;
        _line_delimiter_length = _line_delimiter.size();
    }

    if (_params.file_attributes.__isset.jsonpaths) {
        _jsonpaths = _params.file_attributes.jsonpaths;
    }
    if (_params.file_attributes.__isset.json_root) {
        _json_root = _params.file_attributes.json_root;
    }
    if (_params.file_attributes.__isset.read_json_by_line) {
        _read_json_by_line = _params.file_attributes.read_json_by_line;
    }
    if (_params.file_attributes.__isset.strip_outer_array) {
        _strip_outer_array = _params.file_attributes.strip_outer_array;
    }
    if (_params.file_attributes.__isset.num_as_string) {
        _num_as_string = _params.file_attributes.num_as_string;
    }
    if (_params.file_attributes.__isset.fuzzy_parse) {
        _fuzzy_parse = _params.file_attributes.fuzzy_parse;
    }
    return Status::OK();
}

Status NewJsonReader::_open_file_reader(bool need_schema) {
    int64_t start_offset = _range.start_offset;
    if (start_offset != 0) {
        start_offset -= 1;
    }

    _current_offset = start_offset;

    if (_params.file_type == TFileType::FILE_STREAM) {
        // Due to http_stream needs to pre read a portion of the data to parse column information, so it is set to true here
        RETURN_IF_ERROR(FileFactory::create_pipe_reader(_range.load_id, &_file_reader, _state,
                                                        need_schema));
    } else {
        _file_description.mtime = _range.__isset.modification_time ? _range.modification_time : 0;
        io::FileReaderOptions reader_options =
                FileFactory::get_reader_options(_state, _file_description);
        _file_reader = DORIS_TRY(io::DelegateReader::create_file_reader(
                _profile, _system_properties, _file_description, reader_options,
                io::DelegateReader::AccessMode::SEQUENTIAL, _io_ctx,
                io::PrefetchRange(_range.start_offset, _range.size)));
    }
    return Status::OK();
}

Status NewJsonReader::_open_line_reader() {
    int64_t size = _range.size;
    if (_range.start_offset != 0) {
        // When we fetch range doesn't start from 0, size will += 1.
        size += 1;
        _skip_first_line = true;
    } else {
        _skip_first_line = false;
    }
    _line_reader = NewPlainTextLineReader::create_unique(
            _profile, _file_reader, _decompressor.get(),
            std::make_shared<PlainTextLineReaderCtx>(_line_delimiter, _line_delimiter_length), size,
            _current_offset);
    return Status::OK();
}

Status NewJsonReader::_parse_jsonpath_and_json_root() {
    // parse jsonpaths
    if (!_jsonpaths.empty()) {
        rapidjson::Document jsonpaths_doc;
        if (!jsonpaths_doc.Parse(_jsonpaths.c_str(), _jsonpaths.length()).HasParseError()) {
            if (!jsonpaths_doc.IsArray()) {
                return Status::InvalidJsonPath("Invalid json path: {}", _jsonpaths);
            }
            for (int i = 0; i < jsonpaths_doc.Size(); i++) {
                const rapidjson::Value& path = jsonpaths_doc[i];
                if (!path.IsString()) {
                    return Status::InvalidJsonPath("Invalid json path: {}", _jsonpaths);
                }
                std::vector<JsonPath> parsed_paths;
                JsonFunctions::parse_json_paths(path.GetString(), &parsed_paths);
                _parsed_jsonpaths.push_back(std::move(parsed_paths));
            }

        } else {
            return Status::InvalidJsonPath("Invalid json path: {}", _jsonpaths);
        }
    }

    // parse jsonroot
    if (!_json_root.empty()) {
        JsonFunctions::parse_json_paths(_json_root, &_parsed_json_root);
    }
    return Status::OK();
}

Status NewJsonReader::_read_json_column(RuntimeState* state, Block& block,
                                        const std::vector<SlotDescriptor*>& slot_descs,
                                        bool* is_empty_row, bool* eof) {
    return (this->*_vhandle_json_callback)(state, block, slot_descs, is_empty_row, eof);
}

Status NewJsonReader::_vhandle_simple_json(RuntimeState* /*state*/, Block& block,
                                           const std::vector<SlotDescriptor*>& slot_descs,
                                           bool* is_empty_row, bool* eof) {
    do {
        bool valid = false;
        if (_next_row >= _total_rows) { // parse json and generic document
            Status st = _parse_json(is_empty_row, eof);
            if (st.is<DATA_QUALITY_ERROR>()) {
                continue; // continue to read next
            }
            RETURN_IF_ERROR(st);
            if (*is_empty_row) {
                return Status::OK();
            }
            _name_map.clear();
            rapidjson::Value* objectValue = nullptr;
            if (_json_doc->IsArray()) {
                _total_rows = _json_doc->Size();
                if (_total_rows == 0) {
                    // may be passing an empty json, such as "[]"
                    RETURN_IF_ERROR(_append_error_msg(*_json_doc, "Empty json line", "", nullptr));

                    // TODO(ftw): check _reader_eof??
                    if (_reader_eof) {
                        *is_empty_row = true;
                        return Status::OK();
                    }
                    continue;
                }
                objectValue = &(*_json_doc)[0];
            } else {
                _total_rows = 1; // only one row
                objectValue = _json_doc;
            }
            _next_row = 0;
            // Here we expect the incoming `objectValue` to be a Json Object, such as {"key" : "value"}
            // If a Json Array comes here, it maybe crashed in it->name.GetString()
            if (_fuzzy_parse && objectValue->IsObject()) {
                for (auto* v : slot_descs) {
                    for (int i = 0; i < objectValue->MemberCount(); ++i) {
                        auto it = objectValue->MemberBegin() + i;
                        if (v->col_name() == it->name.GetString()) {
                            _name_map[v->col_name()] = i;
                            break;
                        }
                    }
                }
            }
        }

        if (_json_doc->IsArray()) {                                  // handle case 1
            rapidjson::Value& objectValue = (*_json_doc)[_next_row]; // json object
            RETURN_IF_ERROR(_set_column_value(objectValue, block, slot_descs, &valid));
        } else { // handle case 2
            RETURN_IF_ERROR(_set_column_value(*_json_doc, block, slot_descs, &valid));
        }
        _next_row++;
        if (!valid) {
            if (*_scanner_eof) {
                // When _scanner_eof is true and valid is false, it means that we have encountered
                // unqualified data and decided to stop the scan.
                *is_empty_row = true;
                // TODO(ftw): check *eof=true?
                *eof = true;
                return Status::OK();
            }
            continue;
        }
        *is_empty_row = false;
        break; // get a valid row, then break
    } while (_next_row <= _total_rows);
    return Status::OK();
}

Status NewJsonReader::_vhandle_flat_array_complex_json(
        RuntimeState* /*state*/, Block& block, const std::vector<SlotDescriptor*>& slot_descs,
        bool* is_empty_row, bool* eof) {
    do {
        if (_next_row >= _total_rows) {
            Status st = _parse_json(is_empty_row, eof);
            if (st.is<DATA_QUALITY_ERROR>()) {
                continue; // continue to read next
            }
            RETURN_IF_ERROR(st);
            if (*is_empty_row) {
                if (st.ok()) {
                    return st;
                }
                if (_total_rows == 0) {
                    continue;
                }
            }
        }
        rapidjson::Value& objectValue = (*_json_doc)[_next_row++];
        bool valid = true;
        RETURN_IF_ERROR(_write_columns_by_jsonpath(objectValue, slot_descs, block, &valid));
        if (!valid) {
            continue; // process next line
        }
        *is_empty_row = false;
        break; // get a valid row, then break
    } while (_next_row <= _total_rows);
    return Status::OK();
}

Status NewJsonReader::_vhandle_nested_complex_json(RuntimeState* /*state*/, Block& block,
                                                   const std::vector<SlotDescriptor*>& slot_descs,
                                                   bool* is_empty_row, bool* eof) {
    while (true) {
        Status st = _parse_json(is_empty_row, eof);
        if (st.is<DATA_QUALITY_ERROR>()) {
            continue; // continue to read next
        }
        RETURN_IF_ERROR(st);
        if (*is_empty_row) {
            return Status::OK();
        }
        *is_empty_row = false;
        break; // read a valid row
    }
    bool valid = true;
    RETURN_IF_ERROR(_write_columns_by_jsonpath(*_json_doc, slot_descs, block, &valid));
    if (!valid) {
        // there is only one line in this case, so if it return false, just set is_empty_row true
        // so that the caller will continue reading next line.
        *is_empty_row = true;
    }
    return Status::OK();
}

Status NewJsonReader::_parse_json(bool* is_empty_row, bool* eof) {
    size_t size = 0;
    RETURN_IF_ERROR(_parse_json_doc(&size, eof));

    // read all data, then return
    if (size == 0 || *eof) {
        *is_empty_row = true;
        return Status::OK();
    }

    if (!_parsed_jsonpaths.empty() && _strip_outer_array) {
        _total_rows = _json_doc->Size();
        _next_row = 0;

        if (_total_rows == 0) {
            // meet an empty json array.
            *is_empty_row = true;
        }
    }
    return Status::OK();
}

// read one json string from line reader or file reader and parse it to json doc.
// return Status::DataQualityError() if data has quality error.
// return other error if encounter other problems.
// return Status::OK() if parse succeed or reach EOF.
Status NewJsonReader::_parse_json_doc(size_t* size, bool* eof) {
    // read a whole message
    SCOPED_TIMER(_file_read_timer);
    const uint8_t* json_str = nullptr;
    std::unique_ptr<uint8_t[]> json_str_ptr;
    if (_line_reader != nullptr) {
        RETURN_IF_ERROR(_line_reader->read_line(&json_str, size, eof, _io_ctx));
    } else {
        RETURN_IF_ERROR(_read_one_message(&json_str_ptr, size));
        json_str = json_str_ptr.get();
        if (*size == 0) {
            *eof = true;
        }
    }

    _bytes_read_counter += *size;
    if (*eof) {
        return Status::OK();
    }

    // clear memory here.
    _value_allocator.Clear();
    _parse_allocator.Clear();
    bool has_parse_error = false;
    // parse jsondata to JsonDoc

    // As the issue: https://github.com/Tencent/rapidjson/issues/1458
    // Now, rapidjson only support uint64_t, So lagreint load cause bug. We use kParseNumbersAsStringsFlag.
    if (_num_as_string) {
        has_parse_error =
                _origin_json_doc
                        .Parse<rapidjson::kParseNumbersAsStringsFlag>((char*)json_str, *size)
                        .HasParseError();
    } else {
        has_parse_error = _origin_json_doc.Parse((char*)json_str, *size).HasParseError();
    }

    if (has_parse_error) {
        fmt::memory_buffer error_msg;
        fmt::format_to(error_msg, "Parse json data for JsonDoc failed. code: {}, error info: {}",
                       _origin_json_doc.GetParseError(),
                       rapidjson::GetParseError_En(_origin_json_doc.GetParseError()));
        RETURN_IF_ERROR(_state->append_error_msg_to_file(
                [&]() -> std::string { return std::string((char*)json_str, *size); },
                [&]() -> std::string { return fmt::to_string(error_msg); }, _scanner_eof));
        _counter->num_rows_filtered++;
        if (*_scanner_eof) {
            // Case A: if _scanner_eof is set to true in "append_error_msg_to_file", which means
            // we meet enough invalid rows and the scanner should be stopped.
            // So we set eof to true and return OK, the caller will stop the process as we meet the end of file.
            *eof = true;
            return Status::OK();
        }
        return Status::DataQualityError(fmt::to_string(error_msg));
    }

    // set json root
    if (!_parsed_json_root.empty()) {
        _json_doc = JsonFunctions::get_json_object_from_parsed_json(
                _parsed_json_root, &_origin_json_doc, _origin_json_doc.GetAllocator());
        if (_json_doc == nullptr) {
            fmt::memory_buffer error_msg;
            fmt::format_to(error_msg, "{}", "JSON Root not found.");
            RETURN_IF_ERROR(_state->append_error_msg_to_file(
                    [&]() -> std::string { return _print_json_value(_origin_json_doc); },
                    [&]() -> std::string { return fmt::to_string(error_msg); }, _scanner_eof));
            _counter->num_rows_filtered++;
            if (*_scanner_eof) {
                // Same as Case A
                *eof = true;
                return Status::OK();
            }
            return Status::DataQualityError(fmt::to_string(error_msg));
        }
    } else {
        _json_doc = &_origin_json_doc;
    }

    if (_json_doc->IsArray() && !_strip_outer_array) {
        fmt::memory_buffer error_msg;
        fmt::format_to(error_msg, "{}",
                       "JSON data is array-object, `strip_outer_array` must be TRUE.");
        RETURN_IF_ERROR(_state->append_error_msg_to_file(
                [&]() -> std::string { return _print_json_value(_origin_json_doc); },
                [&]() -> std::string { return fmt::to_string(error_msg); }, _scanner_eof));
        _counter->num_rows_filtered++;
        if (*_scanner_eof) {
            // Same as Case A
            *eof = true;
            return Status::OK();
        }
        return Status::DataQualityError(fmt::to_string(error_msg));
    }

    if (!_json_doc->IsArray() && _strip_outer_array) {
        fmt::memory_buffer error_msg;
        fmt::format_to(error_msg, "{}",
                       "JSON data is not an array-object, `strip_outer_array` must be FALSE.");
        RETURN_IF_ERROR(_state->append_error_msg_to_file(
                [&]() -> std::string { return _print_json_value(_origin_json_doc); },
                [&]() -> std::string { return fmt::to_string(error_msg); }, _scanner_eof));
        _counter->num_rows_filtered++;
        if (*_scanner_eof) {
            // Same as Case A
            *eof = true;
            return Status::OK();
        }
        return Status::DataQualityError(fmt::to_string(error_msg));
    }

    return Status::OK();
}

// for simple format json
// set valid to true and return OK if succeed.
// set valid to false and return OK if we met an invalid row.
// return other status if encounter other problems.
Status NewJsonReader::_set_column_value(rapidjson::Value& objectValue, Block& block,
                                        const std::vector<SlotDescriptor*>& slot_descs,
                                        bool* valid) {
    if (!objectValue.IsObject()) {
        // Here we expect the incoming `objectValue` to be a Json Object, such as {"key" : "value"},
        // not other type of Json format.
        RETURN_IF_ERROR(_append_error_msg(objectValue, "Expect json object value", "", valid));
        return Status::OK();
    }

    int ctx_idx = 0;
    bool has_valid_value = false;
    for (auto* slot_desc : slot_descs) {
        if (!slot_desc->is_materialized()) {
            continue;
        }

        int dest_index = ctx_idx++;
        auto* column_ptr = block.get_by_position(dest_index).column->assume_mutable().get();
        rapidjson::Value::ConstMemberIterator it = objectValue.MemberEnd();

        if (_fuzzy_parse) {
            auto idx_it = _name_map.find(slot_desc->col_name());
            if (idx_it != _name_map.end() && idx_it->second < objectValue.MemberCount()) {
                it = objectValue.MemberBegin() + idx_it->second;
            }
        } else {
            it = objectValue.FindMember(
                    rapidjson::Value(slot_desc->col_name().c_str(), slot_desc->col_name().size()));
        }

        if (it != objectValue.MemberEnd()) {
            const rapidjson::Value& value = it->value;
            RETURN_IF_ERROR(_write_data_to_column(&value, slot_desc, column_ptr, valid));
            if (!(*valid)) {
                return Status::OK();
            }
            has_valid_value = true;
        } else {
            // not found, filling with default value
            RETURN_IF_ERROR(_fill_missing_column(slot_desc, column_ptr, valid));
            if (!(*valid)) {
                return Status::OK();
            }
        }
    }
    if (!has_valid_value) {
        // there is no valid value in json line but has filled with default value before
        // so remove this line in block
        string col_names;
        for (int i = 0; i < block.columns(); ++i) {
            auto column = block.get_by_position(i).column->assume_mutable();
            column->pop_back(1);
        }
        for (auto* slot_desc : slot_descs) {
            col_names.append(slot_desc->col_name() + ", ");
        }
        RETURN_IF_ERROR(_append_error_msg(objectValue,
                                          "There is no column matching jsonpaths in the json file, "
                                          "columns:[{}], lease check columns "
                                          "and jsonpaths:" +
                                                  _jsonpaths,
                                          col_names, valid));
        return Status::OK();
    }
    *valid = true;
    return Status::OK();
}

Status NewJsonReader::_write_data_to_column(rapidjson::Value::ConstValueIterator value,
                                            SlotDescriptor* slot_desc, IColumn* column_ptr,
                                            bool* valid) {
    const char* str_value = nullptr;
    char tmp_buf[128] = {0};
    int32_t wbytes = 0;
    std::string json_str;

    ColumnNullable* nullable_column = nullptr;
    if (slot_desc->is_nullable()) {
        nullable_column = reinterpret_cast<ColumnNullable*>(column_ptr);
        // kNullType will put 1 into the Null map, so there is no need to push 0 for kNullType.
        if (value->GetType() != rapidjson::Type::kNullType) {
            nullable_column->get_null_map_data().push_back(0);
        } else {
            nullable_column->insert_default();
        }
        column_ptr = &nullable_column->get_nested_column();
    }

    switch (value->GetType()) {
    case rapidjson::Type::kStringType:
        str_value = value->GetString();
        wbytes = value->GetStringLength();
        break;
    case rapidjson::Type::kNumberType:
        if (value->IsUint()) {
            wbytes = snprintf(tmp_buf, sizeof(tmp_buf), "%u", value->GetUint());
        } else if (value->IsInt()) {
            wbytes = snprintf(tmp_buf, sizeof(tmp_buf), "%d", value->GetInt());
        } else if (value->IsUint64()) {
            wbytes = snprintf(tmp_buf, sizeof(tmp_buf), "%" PRIu64, value->GetUint64());
        } else if (value->IsInt64()) {
            wbytes = snprintf(tmp_buf, sizeof(tmp_buf), "%" PRId64, value->GetInt64());
        } else if (value->IsFloat() || value->IsDouble()) {
            auto* end = fmt::format_to(tmp_buf, "{}", value->GetDouble());
            wbytes = end - tmp_buf;
        } else {
            return Status::InternalError<false>("It should not here.");
        }
        str_value = tmp_buf;
        break;
    case rapidjson::Type::kFalseType:
        wbytes = 1;
        str_value = (char*)"0";
        break;
    case rapidjson::Type::kTrueType:
        wbytes = 1;
        str_value = (char*)"1";
        break;
    case rapidjson::Type::kNullType:
        if (!slot_desc->is_nullable()) {
            RETURN_IF_ERROR(_append_error_msg(
                    *value, "Json value is null, but the column `{}` is not nullable.",
                    slot_desc->col_name(), valid));
            return Status::OK();
        }

        // return immediately to prevent from repeatedly insert_data
        *valid = true;
        return Status::OK();
    default:
        // for other type like array or object. we convert it to string to save
        json_str = NewJsonReader::_print_json_value(*value);
        wbytes = json_str.size();
        str_value = json_str.c_str();
        break;
    }

    // TODO: if the vexpr can support another 'slot_desc type' than 'TYPE_VARCHAR',
    // we need use a function to support these types to insert data in columns.
    DCHECK(slot_desc->type().type == TYPE_VARCHAR || slot_desc->type().type == TYPE_STRING)
            << slot_desc->type().type << ", query id: " << print_id(_state->query_id());
    assert_cast<ColumnString*>(column_ptr)->insert_data(str_value, wbytes);

    *valid = true;
    return Status::OK();
}

Status NewJsonReader::_write_columns_by_jsonpath(rapidjson::Value& objectValue,
                                                 const std::vector<SlotDescriptor*>& slot_descs,
                                                 Block& block, bool* valid) {
    int ctx_idx = 0;
    bool has_valid_value = false;
    for (auto* slot_desc : slot_descs) {
        if (!slot_desc->is_materialized()) {
            continue;
        }
        int i = ctx_idx++;
        auto* column_ptr = block.get_by_position(i).column->assume_mutable().get();
        rapidjson::Value* json_values = nullptr;
        bool wrap_explicitly = false;
        if (LIKELY(i < _parsed_jsonpaths.size())) {
            json_values = JsonFunctions::get_json_array_from_parsed_json(
                    _parsed_jsonpaths[i], &objectValue, _origin_json_doc.GetAllocator(),
                    &wrap_explicitly);
        }
        if (json_values != nullptr) {
            CHECK(json_values->IsArray());
            if (json_values->Size() == 1 && wrap_explicitly) {
                // NOTICE1: JsonFunctions::get_json_array_from_parsed_json() will wrap the single json object with an array.
                // so here we unwrap the array to get the real element.
                // if json_values' size > 1, it means we just match an array, not a wrapped one, so no need to unwrap.
                json_values = &((*json_values)[0]);
            }
            RETURN_IF_ERROR(_write_data_to_column(json_values, slot_descs[i], column_ptr, valid));
            if (!(*valid)) {
                return Status::OK();
            }
            has_valid_value = true;
        } else {
            // not found, filling with default value
            RETURN_IF_ERROR(_fill_missing_column(slot_desc, column_ptr, valid));
            if (!(*valid)) {
                return Status::OK();
            }
        }
    }
    if (!has_valid_value) {
        // there is no valid value in json line but has filled with default value before
        // so remove this line in block
        for (int i = 0; i < block.columns(); ++i) {
            auto column = block.get_by_position(i).column->assume_mutable();
            column->pop_back(1);
        }
        RETURN_IF_ERROR(_append_error_msg(
                objectValue, "All fields is null or not matched, this is a invalid row.", "",
                valid));
        return Status::OK();
    }
    return Status::OK();
}

Status NewJsonReader::_append_error_msg(const rapidjson::Value& objectValue, std::string error_msg,
                                        std::string col_name, bool* valid) {
    std::string err_msg;
    if (!col_name.empty()) {
        fmt::memory_buffer error_buf;
        fmt::format_to(error_buf, error_msg, col_name);
        err_msg = fmt::to_string(error_buf);
    } else {
        err_msg = error_msg;
    }

    RETURN_IF_ERROR(_state->append_error_msg_to_file(
            [&]() -> std::string { return NewJsonReader::_print_json_value(objectValue); },
            [&]() -> std::string { return err_msg; }, _scanner_eof));

    // TODO(ftw): check here？
    if (*_scanner_eof) {
        _reader_eof = true;
    }

    _counter->num_rows_filtered++;
    if (valid != nullptr) {
        // current row is invalid
        *valid = false;
    }
    return Status::OK();
}

std::string NewJsonReader::_print_json_value(const rapidjson::Value& value) {
    rapidjson::StringBuffer buffer;
    buffer.Clear();
    rapidjson::Writer<rapidjson::StringBuffer> writer(buffer);
    value.Accept(writer);
    return std::string(buffer.GetString());
}

Status NewJsonReader::_read_one_message(std::unique_ptr<uint8_t[]>* file_buf, size_t* read_size) {
    switch (_params.file_type) {
    case TFileType::FILE_LOCAL:
        [[fallthrough]];
    case TFileType::FILE_HDFS:
        [[fallthrough]];
    case TFileType::FILE_S3: {
        size_t file_size = _file_reader->size();
        file_buf->reset(new uint8_t[file_size]);
        Slice result(file_buf->get(), file_size);
        RETURN_IF_ERROR(_file_reader->read_at(_current_offset, result, read_size, _io_ctx));
        _current_offset += *read_size;
        break;
    }
    case TFileType::FILE_STREAM: {
        RETURN_IF_ERROR((dynamic_cast<io::StreamLoadPipe*>(_file_reader.get()))
                                ->read_one_message(file_buf, read_size));
        break;
    }
    default: {
        return Status::NotSupported<false>("no supported file reader type: {}", _params.file_type);
    }
    }
    return Status::OK();
}
// ---------SIMDJSON----------
// simdjson, replace none simdjson function if it is ready
Status NewJsonReader::_simdjson_init_reader() {
    RETURN_IF_ERROR(_get_range_params());

    RETURN_IF_ERROR(_open_file_reader(false));
    if (_read_json_by_line) {
        RETURN_IF_ERROR(_open_line_reader());
    }

    // generate _parsed_jsonpaths and _parsed_json_root
    RETURN_IF_ERROR(_parse_jsonpath_and_json_root());

    //improve performance
    if (_parsed_jsonpaths.empty()) { // input is a simple json-string
        _vhandle_json_callback = &NewJsonReader::_simdjson_handle_simple_json;
    } else { // input is a complex json-string and a json-path
        if (_strip_outer_array) {
            _vhandle_json_callback = &NewJsonReader::_simdjson_handle_flat_array_complex_json;
        } else {
            _vhandle_json_callback = &NewJsonReader::_simdjson_handle_nested_complex_json;
        }
    }
    _ondemand_json_parser = std::make_unique<simdjson::ondemand::parser>();
    for (int i = 0; i < _file_slot_descs.size(); ++i) {
        _slot_desc_index[StringRef {_file_slot_descs[i]->col_name()}] = i;
    }
    _simdjson_ondemand_padding_buffer.resize(_padded_size);
    _simdjson_ondemand_unscape_padding_buffer.resize(_padded_size);
    return Status::OK();
}

Status NewJsonReader::_handle_simdjson_error(simdjson::simdjson_error& error, Block& block,
                                             size_t num_rows, bool* eof) {
    fmt::memory_buffer error_msg;
    fmt::format_to(error_msg, "Parse json data failed. code: {}, error info: {}", error.error(),
                   error.what());
    RETURN_IF_ERROR(_state->append_error_msg_to_file(
            [&]() -> std::string {
                return std::string(_simdjson_ondemand_padding_buffer.data(), _original_doc_size);
            },
            [&]() -> std::string { return fmt::to_string(error_msg); }, eof));
    _counter->num_rows_filtered++;
    // Before continuing to process other rows, we need to first clean the fail parsed row.
    for (int i = 0; i < block.columns(); ++i) {
        auto column = block.get_by_position(i).column->assume_mutable();
        if (column->size() > num_rows) {
            column->pop_back(column->size() - num_rows);
        }
    }

    return Status::OK();
}

Status NewJsonReader::_simdjson_handle_simple_json(RuntimeState* /*state*/, Block& block,
                                                   const std::vector<SlotDescriptor*>& slot_descs,
                                                   bool* is_empty_row, bool* eof) {
    // simple json
    size_t size = 0;
    simdjson::error_code error;
    size_t num_rows = block.rows();

    try {
        // step1: get and parse buf to get json doc
        RETURN_IF_ERROR(_simdjson_parse_json(&size, is_empty_row, eof, &error));
        if (size == 0 || *eof) {
            *is_empty_row = true;
            return Status::OK();
        }

<<<<<<< HEAD
        for (_json_stream_iterator = _json_stream.begin();
             _json_stream_iterator != _json_stream.end(); ++_json_stream_iterator) {
            if (_json_stream_iterator.current_index() >= _original_doc_size) {
                break;
            }
            // step2: get json value by json doc
            Status st = _get_json_value(&size, eof, &error, is_empty_row);
            if (st.is<DATA_QUALITY_ERROR>()) {
                return Status::OK();
            }
            RETURN_IF_ERROR(st);
            if (*is_empty_row) {
                return Status::OK();
            }
=======
        // step2: get json value by json doc
        Status st = _get_json_value(&size, eof, &error, is_empty_row);
        if (st.is<DATA_QUALITY_ERROR>()) {
            return Status::OK();
        }
        RETURN_IF_ERROR(st);
        if (*is_empty_row || *eof) {
            return Status::OK();
        }
>>>>>>> bd82026b

            // step 3: write columns by json value
            RETURN_IF_ERROR(_simdjson_handle_simple_json_write_columns(block, slot_descs,
                                                                       is_empty_row, eof));
        }
    } catch (simdjson::simdjson_error& e) {
        RETURN_IF_ERROR(_handle_simdjson_error(e, block, num_rows, eof));
        if (*_scanner_eof) {
            // When _scanner_eof is true and valid is false, it means that we have encountered
            // unqualified data and decided to stop the scan.
            *is_empty_row = true;
            return Status::OK();
        }
    }

    return Status::OK();
}

Status NewJsonReader::_simdjson_handle_simple_json_write_columns(
        Block& block, const std::vector<SlotDescriptor*>& slot_descs, bool* is_empty_row,
        bool* eof) {
    simdjson::ondemand::object objectValue;
    size_t num_rows = block.rows();
    bool valid = false;
    try {
        if (_json_value.type() == simdjson::ondemand::json_type::array) {
            _array = _json_value.get_array();
            if (_array.count_elements() == 0) {
                // may be passing an empty json, such as "[]"
                RETURN_IF_ERROR(_append_error_msg(nullptr, "Empty json line", "", nullptr));
                if (*_scanner_eof) {
                    *is_empty_row = true;
                    return Status::OK();
                }
                return Status::OK();
            }

            _array_iter = _array.begin();
            while (true) {
                objectValue = *_array_iter;
                RETURN_IF_ERROR(
                        _simdjson_set_column_value(&objectValue, block, slot_descs, &valid));
                if (!valid) {
                    if (*_scanner_eof) {
                        // When _scanner_eof is true and valid is false, it means that we have encountered
                        // unqualified data and decided to stop the scan.
                        *is_empty_row = true;
                        return Status::OK();
                    }
                }
                ++_array_iter;
                if (_array_iter == _array.end()) {
                    // Hint to read next json doc
                    break;
                }
            }
        } else {
            objectValue = _json_value;
            RETURN_IF_ERROR(_simdjson_set_column_value(&objectValue, block, slot_descs, &valid));
            if (!valid) {
                if (*_scanner_eof) {
                    *is_empty_row = true;
                    return Status::OK();
                }
            }
            *is_empty_row = false;
        }
    } catch (simdjson::simdjson_error& e) {
        RETURN_IF_ERROR(_handle_simdjson_error(e, block, num_rows, eof));
        if (!valid) {
            if (*_scanner_eof) {
                *is_empty_row = true;
                return Status::OK();
            }
        }
    }
    return Status::OK();
}

Status NewJsonReader::_simdjson_handle_flat_array_complex_json(
        RuntimeState* /*state*/, Block& block, const std::vector<SlotDescriptor*>& slot_descs,
        bool* is_empty_row, bool* eof) {
    // array complex json
    size_t size = 0;
    simdjson::error_code error;
    size_t num_rows = block.rows();
    try {
        // step1: get and parse buf to get json doc
        RETURN_IF_ERROR(_simdjson_parse_json(&size, is_empty_row, eof, &error));
        if (size == 0 || *eof) {
            *is_empty_row = true;
            return Status::OK();
        }

        for (_json_stream_iterator = _json_stream.begin();
             _json_stream_iterator != _json_stream.end(); ++_json_stream_iterator) {
            if (_json_stream_iterator.current_index() >= _original_doc_size) {
                break;
            }
            // step2: get json value by json doc
            Status st = _get_json_value(&size, eof, &error, is_empty_row);
            if (st.is<DATA_QUALITY_ERROR>()) {
                return Status::OK();
            }
            RETURN_IF_ERROR(st);
            if (*is_empty_row) {
                return Status::OK();
            }

            // step 3: write columns by json value
            RETURN_IF_ERROR(_simdjson_handle_flat_array_complex_json_write_columns(
                    block, slot_descs, is_empty_row, eof));
        }
    } catch (simdjson::simdjson_error& e) {
        RETURN_IF_ERROR(_handle_simdjson_error(e, block, num_rows, eof));
        if (*_scanner_eof) {
            // When _scanner_eof is true and valid is false, it means that we have encountered
            // unqualified data and decided to stop the scan.
            *is_empty_row = true;
            return Status::OK();
        }
    }

    return Status::OK();
}

Status NewJsonReader::_simdjson_handle_flat_array_complex_json_write_columns(
        Block& block, const std::vector<SlotDescriptor*>& slot_descs, bool* is_empty_row,
        bool* eof) {
// Advance one row in array list, if it is the endpoint, stop advance and break the loop
#define ADVANCE_ROW()                  \
    ++_array_iter;                     \
    if (_array_iter == _array.end()) { \
        break;                         \
    }

    simdjson::ondemand::object cur;
    size_t num_rows = block.rows();
    try {
        bool valid = true;
        _array = _json_value.get_array();
        _array_iter = _array.begin();

        while (true) {
            cur = (*_array_iter).get_object();
            // extract root
            if (!_parsed_json_root.empty()) {
                simdjson::ondemand::value val;
                Status st = JsonFunctions::extract_from_object(cur, _parsed_json_root, &val);
                if (UNLIKELY(!st.ok())) {
                    if (st.is<NOT_FOUND>()) {
                        RETURN_IF_ERROR(_append_error_msg(nullptr, st.to_string(), "", nullptr));
                        ADVANCE_ROW();
                        continue;
                    }
                    return st;
                }
                if (val.type() != simdjson::ondemand::json_type::object) {
                    RETURN_IF_ERROR(_append_error_msg(nullptr, "Not object item", "", nullptr));
                    ADVANCE_ROW();
                    continue;
                }
                cur = val.get_object();
            }
            RETURN_IF_ERROR(_simdjson_write_columns_by_jsonpath(&cur, slot_descs, block, &valid));
            ADVANCE_ROW();
            if (!valid) {
                continue; // process next line
            }
            *is_empty_row = false;
        }
    } catch (simdjson::simdjson_error& e) {
        RETURN_IF_ERROR(_handle_simdjson_error(e, block, num_rows, eof));
        if (*_scanner_eof) {
            // When _scanner_eof is true and valid is false, it means that we have encountered
            // unqualified data and decided to stop the scan.
            *is_empty_row = true;
            return Status::OK();
        }
    }

    return Status::OK();
}

Status NewJsonReader::_simdjson_handle_nested_complex_json(
        RuntimeState* /*state*/, Block& block, const std::vector<SlotDescriptor*>& slot_descs,
        bool* is_empty_row, bool* eof) {
    // nested complex json
    size_t num_rows = block.rows();
    simdjson::ondemand::object cur;
    size_t size = 0;
    simdjson::error_code error;

    try {
        RETURN_IF_ERROR(_simdjson_parse_json(&size, is_empty_row, eof, &error));
        if (size == 0 || *eof) {
            *is_empty_row = true;
            return Status::OK();
        }

        for (_json_stream_iterator = _json_stream.begin();
             _json_stream_iterator != _json_stream.end(); ++_json_stream_iterator) {
            if (_json_stream_iterator.current_index() >= _original_doc_size) {
                break;
            }
            Status st = _get_json_value(&size, eof, &error, is_empty_row);
            if (st.is<DATA_QUALITY_ERROR>()) {
                return Status::OK();
            }
            RETURN_IF_ERROR(st);
            if (*is_empty_row) {
                return Status::OK();
            }
            *is_empty_row = false;
            bool valid = true;
            if (_json_value.type() != simdjson::ondemand::json_type::object) {
                RETURN_IF_ERROR(_append_error_msg(nullptr, "Not object item", "", nullptr));
                continue;
            }
            cur = _json_value.get_object();
            st = _simdjson_write_columns_by_jsonpath(&cur, slot_descs, block, &valid);
            if (!st.ok()) {
                RETURN_IF_ERROR(_append_error_msg(nullptr, st.to_string(), "", nullptr));
                // Before continuing to process other rows, we need to first clean the fail parsed row.
                for (int i = 0; i < block.columns(); ++i) {
                    auto column = block.get_by_position(i).column->assume_mutable();
                    if (column->size() > num_rows) {
                        column->pop_back(column->size() - num_rows);
                    }
                }
                continue;
            }
            if (!valid) {
                // there is only one line in this case, so if it return false, just set is_empty_row true
                // so that the caller will continue reading next line.
                *is_empty_row = true;
            }
        }
    } catch (simdjson::simdjson_error& e) {
        RETURN_IF_ERROR(_handle_simdjson_error(e, block, num_rows, eof));
        if (*_scanner_eof) {
            // When _scanner_eof is true and valid is false, it means that we have encountered
            // unqualified data and decided to stop the scan.
            *is_empty_row = true;
            return Status::OK();
        }
    }
    return Status::OK();
}

size_t NewJsonReader::_column_index(const StringRef& name, size_t key_index) {
    /// Optimization by caching the order of fields (which is almost always the same)
    /// and a quick check to match the next expected field, instead of searching the hash table.
    if (_prev_positions.size() > key_index && _prev_positions[key_index] &&
        name == _prev_positions[key_index]->get_first()) {
        return _prev_positions[key_index]->get_second();
    }
    auto* it = _slot_desc_index.find(name);
    if (it) {
        if (key_index < _prev_positions.size()) {
            _prev_positions[key_index] = it;
        }
        return it->get_second();
    }
    return size_t(-1);
}

Status NewJsonReader::_simdjson_set_column_value(simdjson::ondemand::object* value, Block& block,
                                                 const std::vector<SlotDescriptor*>& slot_descs,
                                                 bool* valid) {
    // set
    _seen_columns.assign(block.columns(), false);
    size_t cur_row_count = block.rows();
    bool has_valid_value = false;
    // iterate through object, simdjson::ondemond will parsing on the fly
    size_t key_index = 0;
    for (auto field : *value) {
        std::string_view key = field.unescaped_key();
        StringRef name_ref(key.data(), key.size());
        const size_t column_index = _column_index(name_ref, key_index++);
        if (UNLIKELY(ssize_t(column_index) < 0)) {
            // This key is not exist in slot desc, just ignore
            continue;
        }
        simdjson::ondemand::value val = field.value();
        auto* column_ptr = block.get_by_position(column_index).column->assume_mutable().get();
        RETURN_IF_ERROR(
                _simdjson_write_data_to_column(val, slot_descs[column_index], column_ptr, valid));
        if (!(*valid)) {
            return Status::OK();
        }
        _seen_columns[column_index] = true;
        has_valid_value = true;
    }
    if (!has_valid_value) {
        string col_names;
        for (auto* slot_desc : slot_descs) {
            col_names.append(slot_desc->col_name() + ", ");
        }
        RETURN_IF_ERROR(_append_error_msg(value,
                                          "There is no column matching jsonpaths in the json file, "
                                          "columns:[{}], please check columns "
                                          "and jsonpaths:" +
                                                  _jsonpaths,
                                          col_names, valid));
        return Status::OK();
    }

    // fill missing slot
    int nullcount = 0;
    for (size_t i = 0; i < slot_descs.size(); ++i) {
        if (_seen_columns[i]) {
            continue;
        }
        auto* slot_desc = slot_descs[i];
        // Quick path to insert default value, instead of using default values in the value map.
        if (_col_default_value_map.empty() ||
            _col_default_value_map.find(slot_desc->col_name()) == _col_default_value_map.end()) {
            block.get_by_position(i).column->assume_mutable()->insert_default();
            continue;
        }
        if (!slot_desc->is_materialized()) {
            continue;
        }
        auto* column_ptr = block.get_by_position(i).column->assume_mutable().get();
        if (column_ptr->size() < cur_row_count + 1) {
            DCHECK(column_ptr->size() == cur_row_count);
            RETURN_IF_ERROR(_fill_missing_column(slot_desc, column_ptr, valid));
            if (!(*valid)) {
                return Status::OK();
            }
            ++nullcount;
        }
        DCHECK(column_ptr->size() == cur_row_count + 1);
    }

#ifndef NDEBUG
    // Check all columns rows matched
    for (size_t i = 0; i < block.columns(); ++i) {
        DCHECK_EQ(block.get_by_position(i).column->size(), cur_row_count + 1);
    }
#endif
    // There is at least one valid value here
    DCHECK(nullcount < block.columns());
    *valid = true;
    return Status::OK();
}

Status NewJsonReader::_simdjson_write_data_to_column(simdjson::ondemand::value& value,
                                                     SlotDescriptor* slot_desc, IColumn* column,
                                                     bool* valid) {
    // write
    ColumnNullable* nullable_column = nullptr;
    IColumn* column_ptr = nullptr;
    if (slot_desc->is_nullable()) {
        nullable_column = assert_cast<ColumnNullable*>(column);
        column_ptr = &nullable_column->get_nested_column();
    }
    // TODO: if the vexpr can support another 'slot_desc type' than 'TYPE_VARCHAR',
    // we need use a function to support these types to insert data in columns.
    auto* column_string = assert_cast<ColumnString*>(column_ptr);
    switch (value.type()) {
    case simdjson::ondemand::json_type::null: {
        if (column->is_nullable()) {
            // insert_default already push 1 to null_map
            nullable_column->insert_default();
        } else {
            RETURN_IF_ERROR(_append_error_msg(
                    nullptr, "Json value is null, but the column `{}` is not nullable.",
                    slot_desc->col_name(), valid));
            return Status::OK();
        }
        break;
    }
    case simdjson::ondemand::json_type::boolean: {
        nullable_column->get_null_map_data().push_back(0);
        if (value.get_bool()) {
            column_string->insert_data("1", 1);
        } else {
            column_string->insert_data("0", 1);
        }
        break;
    }
    default: {
        if (value.type() == simdjson::ondemand::json_type::string) {
            auto* unescape_buffer =
                    reinterpret_cast<uint8_t*>(_simdjson_ondemand_unscape_padding_buffer.data());
            std::string_view unescaped_value =
                    _ondemand_json_parser->unescape(value.get_raw_json_string(), unescape_buffer);
            nullable_column->get_null_map_data().push_back(0);
            column_string->insert_data(unescaped_value.data(), unescaped_value.length());
            break;
        }
        auto value_str = simdjson::to_json_string(value).value();
        nullable_column->get_null_map_data().push_back(0);
        column_string->insert_data(value_str.data(), value_str.length());
    }
    }
    *valid = true;
    return Status::OK();
}

Status NewJsonReader::_append_error_msg(simdjson::ondemand::object* obj, std::string error_msg,
                                        std::string col_name, bool* valid) {
    std::string err_msg;
    if (!col_name.empty()) {
        fmt::memory_buffer error_buf;
        fmt::format_to(error_buf, error_msg, col_name, _jsonpaths);
        err_msg = fmt::to_string(error_buf);
    } else {
        err_msg = error_msg;
    }

    RETURN_IF_ERROR(_state->append_error_msg_to_file(
            [&]() -> std::string {
                if (!obj) {
                    return "";
                }
                std::string_view str_view;
                (void)!obj->raw_json().get(str_view);
                return std::string(str_view.data(), str_view.size());
            },
            [&]() -> std::string { return err_msg; }, _scanner_eof));

    _counter->num_rows_filtered++;
    if (valid != nullptr) {
        // current row is invalid
        *valid = false;
    }
    return Status::OK();
}

Status NewJsonReader::_simdjson_parse_json(size_t* size, bool* is_empty_row, bool* eof,
                                           simdjson::error_code* error) {
    SCOPED_TIMER(_file_read_timer);
    // step1: read buf from pipe.
    if (_line_reader != nullptr) {
        RETURN_IF_ERROR(_line_reader->read_line(&_json_str, size, eof, _io_ctx));
    } else {
        size_t length = 0;
        RETURN_IF_ERROR(_read_one_message(&_json_str_ptr, &length));
        _json_str = _json_str_ptr.get();
        *size = length;
        if (length == 0) {
            *eof = true;
        }
    }
    if (*eof) {
        return Status::OK();
    }

    // step2: init json stream iterate.
    // For efficiency reasons, simdjson requires a string with a few bytes (simdjson::SIMDJSON_PADDING) at the end.
    _simdjson_ondemand_padding_buffer.clear();
    _padded_size = *size + simdjson::SIMDJSON_PADDING;
    _simdjson_ondemand_padding_buffer.resize(_padded_size);
    _simdjson_ondemand_unscape_padding_buffer.resize(_padded_size);

    // trim BOM since simdjson does not handle UTF-8 Unicode (with BOM)
    if (*size >= 3 && static_cast<char>(_json_str[0]) == '\xEF' &&
        static_cast<char>(_json_str[1]) == '\xBB' && static_cast<char>(_json_str[2]) == '\xBF') {
        // skip the first three BOM bytes
        _json_str += 3;
        *size -= 3;
    }
    memcpy(&_simdjson_ondemand_padding_buffer.front(), _json_str, *size);
    _original_doc_size = *size;

    *error = _ondemand_json_parser->iterate_many(_simdjson_ondemand_padding_buffer)
                     .get(_json_stream);
    if (*error != simdjson::error_code::SUCCESS) {
        fmt::memory_buffer error_msg;
        fmt::format_to(error_msg, "Parse json data for JsonDoc failed. code: {}, error info: {}",
                       *error, simdjson::error_message(*error));
        return _return_quality_error(error_msg, std::string((char*)_json_str, *size), eof);
    }

    return Status::OK();
}

Status NewJsonReader::_judge_empty_row(size_t size, bool eof, bool* is_empty_row) {
    if (size == 0 || eof) {
        *is_empty_row = true;
        return Status::OK();
    }

    if (!_parsed_jsonpaths.empty() && _strip_outer_array) {
        _total_rows = _json_value.count_elements().value();
        _next_row = 0;

        if (_total_rows == 0) {
            // meet an empty json array.
            *is_empty_row = true;
        }
    }
    return Status::OK();
}

Status NewJsonReader::_return_quality_error(fmt::memory_buffer& error_msg,
                                            const std::string& doc_info, bool* eof) {
    RETURN_IF_ERROR(_state->append_error_msg_to_file(
            [&]() -> std::string { return doc_info; },
            [&]() -> std::string { return fmt::to_string(error_msg); }, _scanner_eof));
    _counter->num_rows_filtered++;
    if (*_scanner_eof) {
        // Case A: if _scanner_eof is set to true in "append_error_msg_to_file", which means
        // we meet enough invalid rows and the scanner should be stopped.
        // So we set eof to true and return OK, the caller will stop the process as we meet the end of file.
        *eof = true;
        return Status::OK();
    }
    return Status::DataQualityError(fmt::to_string(error_msg));
}

Status NewJsonReader::_get_json_value(size_t* size, bool* eof, simdjson::error_code* error,
                                      bool* is_empty_row) {
    SCOPED_TIMER(_file_read_timer);
    _original_json_doc = (*_json_stream_iterator).value();

    auto type_res = _original_json_doc.type();
    if (type_res.error() != simdjson::error_code::SUCCESS) {
        fmt::memory_buffer error_msg;
        fmt::format_to(error_msg, "Parse json data for JsonDoc failed. code: {}, error info: {}",
                       type_res.error(), simdjson::error_message(type_res.error()));
        return _return_quality_error(error_msg, std::string((char*)_json_str, *size), eof);
    }
    simdjson::ondemand::json_type type = type_res.value();
    if (type != simdjson::ondemand::json_type::object &&
        type != simdjson::ondemand::json_type::array) {
        fmt::memory_buffer error_msg;
        fmt::format_to(error_msg, "Not an json object or json array");
        return _return_quality_error(error_msg, std::string((char*)_json_str, *size), eof);
    }
    if (!_parsed_json_root.empty() && type == simdjson::ondemand::json_type::object) {
        try {
            // set json root
            // if it is an array at top level, then we should iterate the entire array in
            // ::_simdjson_handle_flat_array_complex_json
            simdjson::ondemand::object object = _original_json_doc;
            Status st = JsonFunctions::extract_from_object(object, _parsed_json_root, &_json_value);
            if (!st.ok()) {
                fmt::memory_buffer error_msg;
                fmt::format_to(error_msg, "{}", st.to_string());
                return _return_quality_error(error_msg, std::string((char*)_json_str, *size), eof);
            }
        } catch (simdjson::simdjson_error& e) {
            fmt::memory_buffer error_msg;
            fmt::format_to(error_msg, "Encounter error while extract_from_object, error: {}",
                           e.what());
            return _return_quality_error(error_msg, std::string((char*)_json_str, *size), eof);
        }
    } else {
        _json_value = _original_json_doc;
    }

    if (_json_value.type() == simdjson::ondemand::json_type::array && !_strip_outer_array) {
        fmt::memory_buffer error_msg;
        fmt::format_to(error_msg, "{}",
                       "JSON data is array-object, `strip_outer_array` must be TRUE.");
        return _return_quality_error(error_msg, std::string((char*)_json_str, *size), eof);
    }

    if (_json_value.type() != simdjson::ondemand::json_type::array && _strip_outer_array) {
        fmt::memory_buffer error_msg;
        fmt::format_to(error_msg, "{}",
                       "JSON data is not an array-object, `strip_outer_array` must be FALSE.");
        return _return_quality_error(error_msg, std::string((char*)_json_str, *size), eof);
    }
    RETURN_IF_ERROR(_judge_empty_row(*size, *eof, is_empty_row));
    return Status::OK();
}

Status NewJsonReader::_simdjson_write_columns_by_jsonpath(
        simdjson::ondemand::object* value, const std::vector<SlotDescriptor*>& slot_descs,
        Block& block, bool* valid) {
    // write by jsonpath
    bool has_valid_value = false;
    for (size_t i = 0; i < slot_descs.size(); i++) {
        auto* slot_desc = slot_descs[i];
        if (!slot_desc->is_materialized()) {
            continue;
        }
        auto* column_ptr = block.get_by_position(i).column->assume_mutable().get();
        simdjson::ondemand::value json_value;
        Status st;
        if (i < _parsed_jsonpaths.size()) {
            st = JsonFunctions::extract_from_object(*value, _parsed_jsonpaths[i], &json_value);
            if (!st.ok() && !st.is<NOT_FOUND>()) {
                return st;
            }
        }
        if (i >= _parsed_jsonpaths.size() || st.is<NOT_FOUND>()) {
            // not match in jsondata, filling with default value
            RETURN_IF_ERROR(_fill_missing_column(slot_desc, column_ptr, valid));
            if (!(*valid)) {
                return Status::OK();
            }
        } else {
            RETURN_IF_ERROR(
                    _simdjson_write_data_to_column(json_value, slot_desc, column_ptr, valid));
            if (!(*valid)) {
                return Status::OK();
            }
            has_valid_value = true;
        }
    }
    if (!has_valid_value) {
        // there is no valid value in json line but has filled with default value before
        // so remove this line in block
        string col_names;
        for (int i = 0; i < block.columns(); ++i) {
            auto column = block.get_by_position(i).column->assume_mutable();
            column->pop_back(1);
        }
        for (auto* slot_desc : slot_descs) {
            col_names.append(slot_desc->col_name() + ", ");
        }
        RETURN_IF_ERROR(_append_error_msg(value,
                                          "There is no column matching jsonpaths in the json file, "
                                          "columns:[{}], please check columns "
                                          "and jsonpaths:" +
                                                  _jsonpaths,
                                          col_names, valid));
        return Status::OK();
    }
    *valid = true;
    return Status::OK();
}

Status NewJsonReader::_get_column_default_value(
        const std::vector<SlotDescriptor*>& slot_descs,
        const std::unordered_map<std::string, VExprContextSPtr>& col_default_value_ctx) {
    for (auto* slot_desc : slot_descs) {
        auto it = col_default_value_ctx.find(slot_desc->col_name());
        if (it != col_default_value_ctx.end() && it->second != nullptr) {
            const auto& ctx = it->second;
            // NULL_LITERAL means no valid value of current column
            if (ctx->root()->node_type() == TExprNodeType::type::NULL_LITERAL) {
                continue;
            }
            // empty block to save default value of slot_desc->col_name()
            Block block;
            // If block is empty, some functions will produce no result. So we insert a column with
            // single value here.
            block.insert({ColumnUInt8::create(1), std::make_shared<DataTypeUInt8>(), ""});
            int result = -1;
            RETURN_IF_ERROR(ctx->execute(&block, &result));
            DCHECK(result != -1);
            auto column = block.get_by_position(result).column;
            DCHECK(column->size() == 1);
            _col_default_value_map.emplace(slot_desc->col_name(),
                                           column->get_data_at(0).to_string());
        }
    }
    return Status::OK();
}

Status NewJsonReader::_fill_missing_column(SlotDescriptor* slot_desc, IColumn* column_ptr,
                                           bool* valid) {
    if (slot_desc->is_nullable()) {
        auto* nullable_column = reinterpret_cast<ColumnNullable*>(column_ptr);
        column_ptr = &nullable_column->get_nested_column();
        auto col_value = _col_default_value_map.find(slot_desc->col_name());
        if (col_value == _col_default_value_map.end()) {
            nullable_column->insert_default();
        } else {
            const std::string& v_str = col_value->second;
            nullable_column->get_null_map_data().push_back(0);
            assert_cast<ColumnString*>(column_ptr)->insert_data(v_str.c_str(), v_str.size());
        }
    } else {
        RETURN_IF_ERROR(_append_error_msg(
                nullptr, "The column `{}` is not nullable, but it's not found in jsondata.",
                slot_desc->col_name(), valid));
    }

    *valid = true;
    return Status::OK();
}

void NewJsonReader::_collect_profile_before_close() {
    if (_line_reader != nullptr) {
        _line_reader->collect_profile_before_close();
    }
    if (_file_reader != nullptr) {
        _file_reader->collect_profile_before_close();
    }
}

} // namespace doris::vectorized<|MERGE_RESOLUTION|>--- conflicted
+++ resolved
@@ -1067,7 +1067,6 @@
             return Status::OK();
         }
 
-<<<<<<< HEAD
         for (_json_stream_iterator = _json_stream.begin();
              _json_stream_iterator != _json_stream.end(); ++_json_stream_iterator) {
             if (_json_stream_iterator.current_index() >= _original_doc_size) {
@@ -1079,20 +1078,9 @@
                 return Status::OK();
             }
             RETURN_IF_ERROR(st);
-            if (*is_empty_row) {
+            if (*is_empty_row || *eof) {
                 return Status::OK();
             }
-=======
-        // step2: get json value by json doc
-        Status st = _get_json_value(&size, eof, &error, is_empty_row);
-        if (st.is<DATA_QUALITY_ERROR>()) {
-            return Status::OK();
-        }
-        RETURN_IF_ERROR(st);
-        if (*is_empty_row || *eof) {
-            return Status::OK();
-        }
->>>>>>> bd82026b
 
             // step 3: write columns by json value
             RETURN_IF_ERROR(_simdjson_handle_simple_json_write_columns(block, slot_descs,
