--- conflicted
+++ resolved
@@ -1357,17 +1357,13 @@
         if (_seen_columns[i]) {
             continue;
         }
-<<<<<<< HEAD
-        auto slot_desc = slot_descs[i];
+        auto* slot_desc = slot_descs[i];
         // Quick path to insert default value, instead of using default values in the value map.
         if (_col_default_value_map.empty() ||
             _col_default_value_map.find(slot_desc->col_name()) == _col_default_value_map.end()) {
             block.get_by_position(i).column->assume_mutable()->insert_default();
             continue;
         }
-=======
-        auto* slot_desc = slot_descs[i];
->>>>>>> 099b1b71
         if (!slot_desc->is_materialized()) {
             continue;
         }
