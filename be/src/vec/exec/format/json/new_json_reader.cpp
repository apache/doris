// Licensed to the Apache Software Foundation (ASF) under one
// or more contributor license agreements.  See the NOTICE file
// distributed with this work for additional information
// regarding copyright ownership.  The ASF licenses this file
// to you under the Apache License, Version 2.0 (the
// "License"); you may not use this file except in compliance
// with the License.  You may obtain a copy of the License at
//
//   http://www.apache.org/licenses/LICENSE-2.0
//
// Unless required by applicable law or agreed to in writing,
// software distributed under the License is distributed on an
// "AS IS" BASIS, WITHOUT WARRANTIES OR CONDITIONS OF ANY
// KIND, either express or implied.  See the License for the
// specific language governing permissions and limitations
// under the License.

#include "vec/exec/format/json/new_json_reader.h"

#include <fmt/format.h>
#include <gen_cpp/Metrics_types.h>
#include <gen_cpp/PlanNodes_types.h>
#include <gen_cpp/Types_types.h>
#include <glog/logging.h>
#include <inttypes.h>
#include <rapidjson/error/en.h>
#include <rapidjson/reader.h>
#include <rapidjson/stringbuffer.h>
#include <rapidjson/writer.h>
#include <simdjson/simdjson.h> // IWYU pragma: keep
#include <stdio.h>
#include <string.h>

#include <algorithm>
#include <map>
#include <memory>
#include <ostream>
#include <string_view>
#include <utility>

#include "common/compiler_util.h" // IWYU pragma: keep
#include "common/config.h"
#include "common/status.h"
#include "exprs/json_functions.h"
#include "io/file_factory.h"
#include "io/fs/buffered_reader.h"
#include "io/fs/file_reader.h"
#include "io/fs/stream_load_pipe.h"
#include "runtime/define_primitive_type.h"
#include "runtime/descriptors.h"
#include "runtime/runtime_state.h"
#include "runtime/types.h"
#include "util/defer_op.h"
#include "util/slice.h"
#include "util/uid_util.h"
#include "vec/columns/column.h"
#include "vec/columns/column_nullable.h"
#include "vec/columns/column_string.h"
#include "vec/common/assert_cast.h"
#include "vec/common/typeid_cast.h"
#include "vec/core/block.h"
#include "vec/core/column_with_type_and_name.h"
#include "vec/exec/format/file_reader/new_plain_text_line_reader.h"
#include "vec/exec/scan/vscanner.h"
#include "vec/json/simd_json_parser.h"

namespace doris::io {
struct IOContext;
enum class FileCachePolicy : uint8_t;
} // namespace doris::io

namespace doris::vectorized {
using namespace ErrorCode;

NewJsonReader::NewJsonReader(RuntimeState* state, RuntimeProfile* profile, ScannerCounter* counter,
                             const TFileScanRangeParams& params, const TFileRangeDesc& range,
                             const std::vector<SlotDescriptor*>& file_slot_descs, bool* scanner_eof,
                             io::IOContext* io_ctx)
        : _vhandle_json_callback(nullptr),
          _state(state),
          _profile(profile),
          _counter(counter),
          _params(params),
          _range(range),
          _file_slot_descs(file_slot_descs),
          _file_system(nullptr),
          _file_reader(nullptr),
          _line_reader(nullptr),
          _reader_eof(false),
          _skip_first_line(false),
          _next_row(0),
          _total_rows(0),
          _value_allocator(_value_buffer, sizeof(_value_buffer)),
          _parse_allocator(_parse_buffer, sizeof(_parse_buffer)),
          _origin_json_doc(&_value_allocator, sizeof(_parse_buffer), &_parse_allocator),
          _scanner_eof(scanner_eof),
          _current_offset(0),
          _io_ctx(io_ctx) {
    _bytes_read_counter = ADD_COUNTER(_profile, "BytesRead", TUnit::BYTES);
    _read_timer = ADD_TIMER(_profile, "ReadTime");
    _file_read_timer = ADD_TIMER(_profile, "FileReadTime");
    _init_system_properties();
    _init_file_description();
}

NewJsonReader::NewJsonReader(RuntimeProfile* profile, const TFileScanRangeParams& params,
                             const TFileRangeDesc& range,
                             const std::vector<SlotDescriptor*>& file_slot_descs,
                             io::IOContext* io_ctx)
        : _vhandle_json_callback(nullptr),
          _state(nullptr),
          _profile(profile),
          _params(params),
          _range(range),
          _file_slot_descs(file_slot_descs),
          _line_reader(nullptr),
          _reader_eof(false),
          _skip_first_line(false),
          _next_row(0),
          _total_rows(0),
          _value_allocator(_value_buffer, sizeof(_value_buffer)),
          _parse_allocator(_parse_buffer, sizeof(_parse_buffer)),
          _origin_json_doc(&_value_allocator, sizeof(_parse_buffer), &_parse_allocator),
          _io_ctx(io_ctx) {
    _init_system_properties();
    _init_file_description();
}

void NewJsonReader::_init_system_properties() {
    if (_range.__isset.file_type) {
        // for compatibility
        _system_properties.system_type = _range.file_type;
    } else {
        _system_properties.system_type = _params.file_type;
    }
    _system_properties.properties = _params.properties;
    _system_properties.hdfs_params = _params.hdfs_params;
    if (_params.__isset.broker_addresses) {
        _system_properties.broker_addresses.assign(_params.broker_addresses.begin(),
                                                   _params.broker_addresses.end());
    }
}

void NewJsonReader::_init_file_description() {
    _file_description.path = _range.path;
    _file_description.file_size = _range.__isset.file_size ? _range.file_size : -1;

    if (_range.__isset.fs_name) {
        _file_description.fs_name = _range.fs_name;
    }
}

Status NewJsonReader::init_reader(
        const std::unordered_map<std::string, VExprContextSPtr>& col_default_value_ctx) {
    // generate _col_default_value_map
    RETURN_IF_ERROR(_get_column_default_value(_file_slot_descs, col_default_value_ctx));

#ifdef __AVX2__
    if (config::enable_simdjson_reader) {
        RETURN_IF_ERROR(_simdjson_init_reader());
        return Status::OK();
    }
#endif

    RETURN_IF_ERROR(_get_range_params());

    RETURN_IF_ERROR(_open_file_reader(false));
    if (_read_json_by_line) {
        RETURN_IF_ERROR(_open_line_reader());
    }

    // generate _parsed_jsonpaths and _parsed_json_root
    RETURN_IF_ERROR(_parse_jsonpath_and_json_root());

    //improve performance
    if (_parsed_jsonpaths.empty()) { // input is a simple json-string
        _vhandle_json_callback = &NewJsonReader::_vhandle_simple_json;
    } else { // input is a complex json-string and a json-path
        if (_strip_outer_array) {
            _vhandle_json_callback = &NewJsonReader::_vhandle_flat_array_complex_json;
        } else {
            _vhandle_json_callback = &NewJsonReader::_vhandle_nested_complex_json;
        }
    }
    for (int i = 0; i < _file_slot_descs.size(); ++i) {
        _slot_desc_index[StringRef {_file_slot_descs[i]->col_name()}] = i;
    }
    return Status::OK();
}

Status NewJsonReader::get_next_block(Block* block, size_t* read_rows, bool* eof) {
    if (_reader_eof) {
        *eof = true;
        return Status::OK();
    }

    const int batch_size = std::max(_state->batch_size(), (int)_MIN_BATCH_SIZE);

    while (block->rows() < batch_size && !_reader_eof) {
        if (UNLIKELY(_read_json_by_line && _skip_first_line)) {
            size_t size = 0;
            const uint8_t* line_ptr = nullptr;
            RETURN_IF_ERROR(_line_reader->read_line(&line_ptr, &size, &_reader_eof, _io_ctx));
            _skip_first_line = false;
            continue;
        }

        bool is_empty_row = false;

        RETURN_IF_ERROR(
                _read_json_column(_state, *block, _file_slot_descs, &is_empty_row, &_reader_eof));
        if (is_empty_row) {
            // Read empty row, just continue
            continue;
        }
        ++(*read_rows);
    }

    return Status::OK();
}

Status NewJsonReader::get_columns(std::unordered_map<std::string, TypeDescriptor>* name_to_type,
                                  std::unordered_set<std::string>* missing_cols) {
    for (const auto& slot : _file_slot_descs) {
        name_to_type->emplace(slot->col_name(), slot->type());
    }
    return Status::OK();
}

Status NewJsonReader::get_parsed_schema(std::vector<std::string>* col_names,
                                        std::vector<TypeDescriptor>* col_types) {
    RETURN_IF_ERROR(_get_range_params());

    RETURN_IF_ERROR(_open_file_reader(true));
    if (_read_json_by_line) {
        RETURN_IF_ERROR(_open_line_reader());
    }

    // generate _parsed_jsonpaths and _parsed_json_root
    RETURN_IF_ERROR(_parse_jsonpath_and_json_root());

    bool eof = false;
    const uint8_t* json_str = nullptr;
    std::unique_ptr<uint8_t[]> json_str_ptr;
    size_t size = 0;
    if (_line_reader != nullptr) {
        RETURN_IF_ERROR(_line_reader->read_line(&json_str, &size, &eof, _io_ctx));
    } else {
        size_t read_size = 0;
        RETURN_IF_ERROR(_read_one_message(&json_str_ptr, &read_size));
        json_str = json_str_ptr.get();
        size = read_size;
        if (read_size == 0) {
            eof = true;
        }
    }

    if (size == 0 || eof) {
        return Status::EndOfFile("Empty file.");
    }

    // clear memory here.
    _value_allocator.Clear();
    _parse_allocator.Clear();
    bool has_parse_error = false;

    // parse jsondata to JsonDoc
    // As the issue: https://github.com/Tencent/rapidjson/issues/1458
    // Now, rapidjson only support uint64_t, So lagreint load cause bug. We use kParseNumbersAsStringsFlag.
    if (_num_as_string) {
        has_parse_error =
                _origin_json_doc.Parse<rapidjson::kParseNumbersAsStringsFlag>((char*)json_str, size)
                        .HasParseError();
    } else {
        has_parse_error = _origin_json_doc.Parse((char*)json_str, size).HasParseError();
    }

    if (has_parse_error) {
        return Status::DataQualityError(
                "Parse json data for JsonDoc failed. code: {}, error info: {}",
                _origin_json_doc.GetParseError(),
                rapidjson::GetParseError_En(_origin_json_doc.GetParseError()));
    }

    // set json root
    if (!_parsed_json_root.empty()) {
        _json_doc = JsonFunctions::get_json_object_from_parsed_json(
                _parsed_json_root, &_origin_json_doc, _origin_json_doc.GetAllocator());
        if (_json_doc == nullptr) {
            return Status::DataQualityError("JSON Root not found.");
        }
    } else {
        _json_doc = &_origin_json_doc;
    }

    if (_json_doc->IsArray() && !_strip_outer_array) {
        return Status::DataQualityError(
                "JSON data is array-object, `strip_outer_array` must be TRUE.");
    }
    if (!_json_doc->IsArray() && _strip_outer_array) {
        return Status::DataQualityError(
                "JSON data is not an array-object, `strip_outer_array` must be FALSE.");
    }

    rapidjson::Value* objectValue = nullptr;
    if (_json_doc->IsArray()) {
        if (_json_doc->Size() == 0) {
            // may be passing an empty json, such as "[]"
            return Status::InternalError("Empty first json line");
        }
        objectValue = &(*_json_doc)[0];
    } else {
        objectValue = _json_doc;
    }

    // use jsonpaths to col_names
    if (!_parsed_jsonpaths.empty()) {
        for (auto& _parsed_jsonpath : _parsed_jsonpaths) {
            size_t len = _parsed_jsonpath.size();
            if (len == 0) {
                return Status::InvalidArgument("It's invalid jsonpaths.");
            }
            std::string key = _parsed_jsonpath[len - 1].key;
            col_names->emplace_back(key);
            col_types->emplace_back(TypeDescriptor::create_string_type());
        }
        return Status::OK();
    }

    for (int i = 0; i < objectValue->MemberCount(); ++i) {
        auto it = objectValue->MemberBegin() + i;
        col_names->emplace_back(it->name.GetString());
        col_types->emplace_back(TypeDescriptor::create_string_type());
    }
    return Status::OK();
}

Status NewJsonReader::_get_range_params() {
    if (!_params.__isset.file_attributes) {
        return Status::InternalError("BE cat get file_attributes");
    }

    // get line_delimiter
    if (_params.file_attributes.__isset.text_params &&
        _params.file_attributes.text_params.__isset.line_delimiter) {
        _line_delimiter = _params.file_attributes.text_params.line_delimiter;
        _line_delimiter_length = _line_delimiter.size();
    }

    if (_params.file_attributes.__isset.jsonpaths) {
        _jsonpaths = _params.file_attributes.jsonpaths;
    }
    if (_params.file_attributes.__isset.json_root) {
        _json_root = _params.file_attributes.json_root;
    }
    if (_params.file_attributes.__isset.read_json_by_line) {
        _read_json_by_line = _params.file_attributes.read_json_by_line;
    }
    if (_params.file_attributes.__isset.strip_outer_array) {
        _strip_outer_array = _params.file_attributes.strip_outer_array;
    }
    if (_params.file_attributes.__isset.num_as_string) {
        _num_as_string = _params.file_attributes.num_as_string;
    }
    if (_params.file_attributes.__isset.fuzzy_parse) {
        _fuzzy_parse = _params.file_attributes.fuzzy_parse;
    }
    return Status::OK();
}

Status NewJsonReader::_open_file_reader(bool need_schema) {
    int64_t start_offset = _range.start_offset;
    if (start_offset != 0) {
        start_offset -= 1;
    }

    _current_offset = start_offset;

    if (_params.file_type == TFileType::FILE_STREAM) {
        // Due to http_stream needs to pre read a portion of the data to parse column information, so it is set to true here
        RETURN_IF_ERROR(FileFactory::create_pipe_reader(_range.load_id, &_file_reader, _state,
                                                        need_schema));
    } else {
        _file_description.mtime = _range.__isset.modification_time ? _range.modification_time : 0;
        io::FileReaderOptions reader_options =
                FileFactory::get_reader_options(_state, _file_description);
        RETURN_IF_ERROR(io::DelegateReader::create_file_reader(
                _profile, _system_properties, _file_description, reader_options, &_file_system,
                &_file_reader, io::DelegateReader::AccessMode::SEQUENTIAL, _io_ctx,
                io::PrefetchRange(_range.start_offset, _range.size)));
    }
    return Status::OK();
}

Status NewJsonReader::_open_line_reader() {
    int64_t size = _range.size;
    if (_range.start_offset != 0) {
        // When we fetch range doesn't start from 0, size will += 1.
        size += 1;
        _skip_first_line = true;
    } else {
        _skip_first_line = false;
    }
    _line_reader = NewPlainTextLineReader::create_unique(
            _profile, _file_reader, nullptr,
            std::make_shared<PlainTextLineReaderCtx>(_line_delimiter, _line_delimiter_length), size,
            _current_offset);
    return Status::OK();
}

Status NewJsonReader::_parse_jsonpath_and_json_root() {
    // parse jsonpaths
    if (!_jsonpaths.empty()) {
        rapidjson::Document jsonpaths_doc;
        if (!jsonpaths_doc.Parse(_jsonpaths.c_str(), _jsonpaths.length()).HasParseError()) {
            if (!jsonpaths_doc.IsArray()) {
                return Status::InvalidArgument("Invalid json path: {}", _jsonpaths);
            }
            for (int i = 0; i < jsonpaths_doc.Size(); i++) {
                const rapidjson::Value& path = jsonpaths_doc[i];
                if (!path.IsString()) {
                    return Status::InvalidArgument("Invalid json path: {}", _jsonpaths);
                }
                std::vector<JsonPath> parsed_paths;
                JsonFunctions::parse_json_paths(path.GetString(), &parsed_paths);
                _parsed_jsonpaths.push_back(std::move(parsed_paths));
            }

        } else {
            return Status::InvalidArgument("Invalid json path: {}", _jsonpaths);
        }
    }

    // parse jsonroot
    if (!_json_root.empty()) {
        JsonFunctions::parse_json_paths(_json_root, &_parsed_json_root);
    }
    return Status::OK();
}

Status NewJsonReader::_read_json_column(RuntimeState* state, Block& block,
                                        const std::vector<SlotDescriptor*>& slot_descs,
                                        bool* is_empty_row, bool* eof) {
    return (this->*_vhandle_json_callback)(state, block, slot_descs, is_empty_row, eof);
}

Status NewJsonReader::_vhandle_simple_json(RuntimeState* /*state*/, Block& block,
                                           const std::vector<SlotDescriptor*>& slot_descs,
                                           bool* is_empty_row, bool* eof) {
    do {
        bool valid = false;
        if (_next_row >= _total_rows) { // parse json and generic document
            Status st = _parse_json(is_empty_row, eof);
            if (st.is<DATA_QUALITY_ERROR>()) {
                continue; // continue to read next
            }
            RETURN_IF_ERROR(st);
            if (*is_empty_row) {
                return Status::OK();
            }
            _name_map.clear();
            rapidjson::Value* objectValue = nullptr;
            if (_json_doc->IsArray()) {
                _total_rows = _json_doc->Size();
                if (_total_rows == 0) {
                    // may be passing an empty json, such as "[]"
                    RETURN_IF_ERROR(_append_error_msg(*_json_doc, "Empty json line", "", nullptr));

                    // TODO(ftw): check _reader_eof??
                    if (_reader_eof) {
                        *is_empty_row = true;
                        return Status::OK();
                    }
                    continue;
                }
                objectValue = &(*_json_doc)[0];
            } else {
                _total_rows = 1; // only one row
                objectValue = _json_doc;
            }
            _next_row = 0;
            if (_fuzzy_parse) {
                for (auto* v : slot_descs) {
                    for (int i = 0; i < objectValue->MemberCount(); ++i) {
                        auto it = objectValue->MemberBegin() + i;
                        if (v->col_name() == it->name.GetString()) {
                            _name_map[v->col_name()] = i;
                            break;
                        }
                    }
                }
            }
        }

        if (_json_doc->IsArray()) {                                  // handle case 1
            rapidjson::Value& objectValue = (*_json_doc)[_next_row]; // json object
            RETURN_IF_ERROR(_set_column_value(objectValue, block, slot_descs, &valid));
        } else { // handle case 2
            RETURN_IF_ERROR(_set_column_value(*_json_doc, block, slot_descs, &valid));
        }
        _next_row++;
        if (!valid) {
            if (*_scanner_eof) {
                // When _scanner_eof is true and valid is false, it means that we have encountered
                // unqualified data and decided to stop the scan.
                *is_empty_row = true;
                // TODO(ftw): check *eof=true?
                *eof = true;
                return Status::OK();
            }
            continue;
        }
        *is_empty_row = false;
        break; // get a valid row, then break
    } while (_next_row <= _total_rows);
    return Status::OK();
}

Status NewJsonReader::_vhandle_flat_array_complex_json(
        RuntimeState* /*state*/, Block& block, const std::vector<SlotDescriptor*>& slot_descs,
        bool* is_empty_row, bool* eof) {
    do {
        if (_next_row >= _total_rows) {
            Status st = _parse_json(is_empty_row, eof);
            if (st.is<DATA_QUALITY_ERROR>()) {
                continue; // continue to read next
            }
            RETURN_IF_ERROR(st);
            if (*is_empty_row) {
                if (st.ok()) {
                    return st;
                }
                if (_total_rows == 0) {
                    continue;
                }
            }
        }
        rapidjson::Value& objectValue = (*_json_doc)[_next_row++];
        bool valid = true;
        RETURN_IF_ERROR(_write_columns_by_jsonpath(objectValue, slot_descs, block, &valid));
        if (!valid) {
            continue; // process next line
        }
        *is_empty_row = false;
        break; // get a valid row, then break
    } while (_next_row <= _total_rows);
    return Status::OK();
}

Status NewJsonReader::_vhandle_nested_complex_json(RuntimeState* /*state*/, Block& block,
                                                   const std::vector<SlotDescriptor*>& slot_descs,
                                                   bool* is_empty_row, bool* eof) {
    while (true) {
        Status st = _parse_json(is_empty_row, eof);
        if (st.is<DATA_QUALITY_ERROR>()) {
            continue; // continue to read next
        }
        RETURN_IF_ERROR(st);
        if (*is_empty_row) {
            return Status::OK();
        }
        *is_empty_row = false;
        break; // read a valid row
    }
    bool valid = true;
    RETURN_IF_ERROR(_write_columns_by_jsonpath(*_json_doc, slot_descs, block, &valid));
    if (!valid) {
        // there is only one line in this case, so if it return false, just set is_empty_row true
        // so that the caller will continue reading next line.
        *is_empty_row = true;
    }
    return Status::OK();
}

Status NewJsonReader::_parse_json(bool* is_empty_row, bool* eof) {
    size_t size = 0;
    RETURN_IF_ERROR(_parse_json_doc(&size, eof));

    // read all data, then return
    if (size == 0 || *eof) {
        *is_empty_row = true;
        return Status::OK();
    }

    if (!_parsed_jsonpaths.empty() && _strip_outer_array) {
        _total_rows = _json_doc->Size();
        _next_row = 0;

        if (_total_rows == 0) {
            // meet an empty json array.
            *is_empty_row = true;
        }
    }
    return Status::OK();
}

// read one json string from line reader or file reader and parse it to json doc.
// return Status::DataQualityError() if data has quality error.
// return other error if encounter other problems.
// return Status::OK() if parse succeed or reach EOF.
Status NewJsonReader::_parse_json_doc(size_t* size, bool* eof) {
    // read a whole message
    SCOPED_TIMER(_file_read_timer);
    const uint8_t* json_str = nullptr;
    std::unique_ptr<uint8_t[]> json_str_ptr;
    if (_line_reader != nullptr) {
        RETURN_IF_ERROR(_line_reader->read_line(&json_str, size, eof, _io_ctx));
    } else {
        RETURN_IF_ERROR(_read_one_message(&json_str_ptr, size));
        json_str = json_str_ptr.get();
        if (*size == 0) {
            *eof = true;
        }
    }

    _bytes_read_counter += *size;
    if (*eof) {
        return Status::OK();
    }

    // clear memory here.
    _value_allocator.Clear();
    _parse_allocator.Clear();
    bool has_parse_error = false;
    // parse jsondata to JsonDoc

    // As the issue: https://github.com/Tencent/rapidjson/issues/1458
    // Now, rapidjson only support uint64_t, So lagreint load cause bug. We use kParseNumbersAsStringsFlag.
    if (_num_as_string) {
        has_parse_error =
                _origin_json_doc
                        .Parse<rapidjson::kParseNumbersAsStringsFlag>((char*)json_str, *size)
                        .HasParseError();
    } else {
        has_parse_error = _origin_json_doc.Parse((char*)json_str, *size).HasParseError();
    }

    if (has_parse_error) {
        fmt::memory_buffer error_msg;
        fmt::format_to(error_msg, "Parse json data for JsonDoc failed. code: {}, error info: {}",
                       _origin_json_doc.GetParseError(),
                       rapidjson::GetParseError_En(_origin_json_doc.GetParseError()));
        RETURN_IF_ERROR(_state->append_error_msg_to_file(
                [&]() -> std::string { return std::string((char*)json_str, *size); },
                [&]() -> std::string { return fmt::to_string(error_msg); }, _scanner_eof));
        _counter->num_rows_filtered++;
        if (*_scanner_eof) {
            // Case A: if _scanner_eof is set to true in "append_error_msg_to_file", which means
            // we meet enough invalid rows and the scanner should be stopped.
            // So we set eof to true and return OK, the caller will stop the process as we meet the end of file.
            *eof = true;
            return Status::OK();
        }
        return Status::DataQualityError(fmt::to_string(error_msg));
    }

    // set json root
    if (!_parsed_json_root.empty()) {
        _json_doc = JsonFunctions::get_json_object_from_parsed_json(
                _parsed_json_root, &_origin_json_doc, _origin_json_doc.GetAllocator());
        if (_json_doc == nullptr) {
            fmt::memory_buffer error_msg;
            fmt::format_to(error_msg, "{}", "JSON Root not found.");
            RETURN_IF_ERROR(_state->append_error_msg_to_file(
                    [&]() -> std::string { return _print_json_value(_origin_json_doc); },
                    [&]() -> std::string { return fmt::to_string(error_msg); }, _scanner_eof));
            _counter->num_rows_filtered++;
            if (*_scanner_eof) {
                // Same as Case A
                *eof = true;
                return Status::OK();
            }
            return Status::DataQualityError(fmt::to_string(error_msg));
        }
    } else {
        _json_doc = &_origin_json_doc;
    }

    if (_json_doc->IsArray() && !_strip_outer_array) {
        fmt::memory_buffer error_msg;
        fmt::format_to(error_msg, "{}",
                       "JSON data is array-object, `strip_outer_array` must be TRUE.");
        RETURN_IF_ERROR(_state->append_error_msg_to_file(
                [&]() -> std::string { return _print_json_value(_origin_json_doc); },
                [&]() -> std::string { return fmt::to_string(error_msg); }, _scanner_eof));
        _counter->num_rows_filtered++;
        if (*_scanner_eof) {
            // Same as Case A
            *eof = true;
            return Status::OK();
        }
        return Status::DataQualityError(fmt::to_string(error_msg));
    }

    if (!_json_doc->IsArray() && _strip_outer_array) {
        fmt::memory_buffer error_msg;
        fmt::format_to(error_msg, "{}",
                       "JSON data is not an array-object, `strip_outer_array` must be FALSE.");
        RETURN_IF_ERROR(_state->append_error_msg_to_file(
                [&]() -> std::string { return _print_json_value(_origin_json_doc); },
                [&]() -> std::string { return fmt::to_string(error_msg); }, _scanner_eof));
        _counter->num_rows_filtered++;
        if (*_scanner_eof) {
            // Same as Case A
            *eof = true;
            return Status::OK();
        }
        return Status::DataQualityError(fmt::to_string(error_msg));
    }

    return Status::OK();
}

// for simple format json
// set valid to true and return OK if succeed.
// set valid to false and return OK if we met an invalid row.
// return other status if encounter other problems.
Status NewJsonReader::_set_column_value(rapidjson::Value& objectValue, Block& block,
                                        const std::vector<SlotDescriptor*>& slot_descs,
                                        bool* valid) {
    if (!objectValue.IsObject()) {
        // Here we expect the incoming `objectValue` to be a Json Object, such as {"key" : "value"},
        // not other type of Json format.
        RETURN_IF_ERROR(_append_error_msg(objectValue, "Expect json object value", "", valid));
        return Status::OK();
    }

    int ctx_idx = 0;
    bool has_valid_value = false;
    for (auto* slot_desc : slot_descs) {
        if (!slot_desc->is_materialized()) {
            continue;
        }

        int dest_index = ctx_idx++;
        auto* column_ptr = block.get_by_position(dest_index).column->assume_mutable().get();
        rapidjson::Value::ConstMemberIterator it = objectValue.MemberEnd();

        if (_fuzzy_parse) {
            auto idx_it = _name_map.find(slot_desc->col_name());
            if (idx_it != _name_map.end() && idx_it->second < objectValue.MemberCount()) {
                it = objectValue.MemberBegin() + idx_it->second;
            }
        } else {
            it = objectValue.FindMember(
                    rapidjson::Value(slot_desc->col_name().c_str(), slot_desc->col_name().size()));
        }

        if (it != objectValue.MemberEnd()) {
            const rapidjson::Value& value = it->value;
            RETURN_IF_ERROR(_write_data_to_column(&value, slot_desc, column_ptr, valid));
            if (!(*valid)) {
                return Status::OK();
            }
            has_valid_value = true;
        } else {
            // not found, filling with default value
            RETURN_IF_ERROR(_fill_missing_column(slot_desc, column_ptr, valid));
            if (!(*valid)) {
                return Status::OK();
            }
        }
    }
    if (!has_valid_value) {
        // there is no valid value in json line but has filled with default value before
        // so remove this line in block
        string col_names;
        for (int i = 0; i < block.columns(); ++i) {
            auto column = block.get_by_position(i).column->assume_mutable();
            column->pop_back(1);
        }
        for (auto* slot_desc : slot_descs) {
            col_names.append(slot_desc->col_name() + ", ");
        }
        RETURN_IF_ERROR(_append_error_msg(objectValue,
                                          "There is no column matching jsonpaths in the json file, "
                                          "columns:[{}], jsonpaths:{}, please check columns "
                                          "and jsonpaths",
                                          col_names, valid));
        return Status::OK();
    }
    *valid = true;
    return Status::OK();
}

Status NewJsonReader::_write_data_to_column(rapidjson::Value::ConstValueIterator value,
                                            SlotDescriptor* slot_desc, IColumn* column_ptr,
                                            bool* valid) {
    const char* str_value = nullptr;
    char tmp_buf[128] = {0};
    int32_t wbytes = 0;
    std::string json_str;

    ColumnNullable* nullable_column = nullptr;
    if (slot_desc->is_nullable()) {
        nullable_column = reinterpret_cast<ColumnNullable*>(column_ptr);
        // kNullType will put 1 into the Null map, so there is no need to push 0 for kNullType.
        if (value->GetType() != rapidjson::Type::kNullType) {
            nullable_column->get_null_map_data().push_back(0);
        } else {
            nullable_column->insert_default();
        }
        column_ptr = &nullable_column->get_nested_column();
    }

    switch (value->GetType()) {
    case rapidjson::Type::kStringType:
        str_value = value->GetString();
        wbytes = value->GetStringLength();
        break;
    case rapidjson::Type::kNumberType:
        if (value->IsUint()) {
            wbytes = snprintf(tmp_buf, sizeof(tmp_buf), "%u", value->GetUint());
        } else if (value->IsInt()) {
            wbytes = snprintf(tmp_buf, sizeof(tmp_buf), "%d", value->GetInt());
        } else if (value->IsUint64()) {
            wbytes = snprintf(tmp_buf, sizeof(tmp_buf), "%" PRIu64, value->GetUint64());
        } else if (value->IsInt64()) {
            wbytes = snprintf(tmp_buf, sizeof(tmp_buf), "%" PRId64, value->GetInt64());
        } else if (value->IsFloat() || value->IsDouble()) {
            auto* end = fmt::format_to(tmp_buf, "{}", value->GetDouble());
            wbytes = end - tmp_buf;
        } else {
            return Status::InternalError("It should not here.");
        }
        str_value = tmp_buf;
        break;
    case rapidjson::Type::kFalseType:
        wbytes = 1;
        str_value = (char*)"0";
        break;
    case rapidjson::Type::kTrueType:
        wbytes = 1;
        str_value = (char*)"1";
        break;
    case rapidjson::Type::kNullType:
        if (!slot_desc->is_nullable()) {
            RETURN_IF_ERROR(_append_error_msg(
                    *value, "Json value is null, but the column `{}` is not nullable.",
                    slot_desc->col_name(), valid));
            return Status::OK();
        }

        // return immediately to prevent from repeatedly insert_data
        *valid = true;
        return Status::OK();
    default:
        // for other type like array or object. we convert it to string to save
        json_str = NewJsonReader::_print_json_value(*value);
        wbytes = json_str.size();
        str_value = json_str.c_str();
        break;
    }

    // TODO: if the vexpr can support another 'slot_desc type' than 'TYPE_VARCHAR',
    // we need use a function to support these types to insert data in columns.
    DCHECK(slot_desc->type().type == TYPE_VARCHAR || slot_desc->type().type == TYPE_STRING)
            << slot_desc->type().type << ", query id: " << print_id(_state->query_id());
    assert_cast<ColumnString*>(column_ptr)->insert_data(str_value, wbytes);

    *valid = true;
    return Status::OK();
}

Status NewJsonReader::_write_columns_by_jsonpath(rapidjson::Value& objectValue,
                                                 const std::vector<SlotDescriptor*>& slot_descs,
                                                 Block& block, bool* valid) {
    int ctx_idx = 0;
    bool has_valid_value = false;
    for (auto* slot_desc : slot_descs) {
        if (!slot_desc->is_materialized()) {
            continue;
        }
        int i = ctx_idx++;
        auto* column_ptr = block.get_by_position(i).column->assume_mutable().get();
        rapidjson::Value* json_values = nullptr;
        bool wrap_explicitly = false;
        if (LIKELY(i < _parsed_jsonpaths.size())) {
            json_values = JsonFunctions::get_json_array_from_parsed_json(
                    _parsed_jsonpaths[i], &objectValue, _origin_json_doc.GetAllocator(),
                    &wrap_explicitly);
        }
        if (json_values != nullptr) {
            CHECK(json_values->IsArray());
            if (json_values->Size() == 1 && wrap_explicitly) {
                // NOTICE1: JsonFunctions::get_json_array_from_parsed_json() will wrap the single json object with an array.
                // so here we unwrap the array to get the real element.
                // if json_values' size > 1, it means we just match an array, not a wrapped one, so no need to unwrap.
                json_values = &((*json_values)[0]);
            }
            RETURN_IF_ERROR(_write_data_to_column(json_values, slot_descs[i], column_ptr, valid));
            if (!(*valid)) {
                return Status::OK();
            }
            has_valid_value = true;
        } else {
            // not found, filling with default value
            RETURN_IF_ERROR(_fill_missing_column(slot_desc, column_ptr, valid));
            if (!(*valid)) {
                return Status::OK();
            }
        }
    }
    if (!has_valid_value) {
        // there is no valid value in json line but has filled with default value before
        // so remove this line in block
        for (int i = 0; i < block.columns(); ++i) {
            auto column = block.get_by_position(i).column->assume_mutable();
            column->pop_back(1);
        }
        RETURN_IF_ERROR(_append_error_msg(
                objectValue, "All fields is null or not matched, this is a invalid row.", "",
                valid));
        return Status::OK();
    }
    return Status::OK();
}

Status NewJsonReader::_append_error_msg(const rapidjson::Value& objectValue, std::string error_msg,
                                        std::string col_name, bool* valid) {
    std::string err_msg;
    if (!col_name.empty()) {
        fmt::memory_buffer error_buf;
        fmt::format_to(error_buf, error_msg, col_name);
        err_msg = fmt::to_string(error_buf);
    } else {
        err_msg = error_msg;
    }

    RETURN_IF_ERROR(_state->append_error_msg_to_file(
            [&]() -> std::string { return NewJsonReader::_print_json_value(objectValue); },
            [&]() -> std::string { return err_msg; }, _scanner_eof));

    // TODO(ftw): check here？
    if (*_scanner_eof) {
        _reader_eof = true;
    }

    _counter->num_rows_filtered++;
    if (valid != nullptr) {
        // current row is invalid
        *valid = false;
    }
    return Status::OK();
}

std::string NewJsonReader::_print_json_value(const rapidjson::Value& value) {
    rapidjson::StringBuffer buffer;
    buffer.Clear();
    rapidjson::Writer<rapidjson::StringBuffer> writer(buffer);
    value.Accept(writer);
    return std::string(buffer.GetString());
}

Status NewJsonReader::_read_one_message(std::unique_ptr<uint8_t[]>* file_buf, size_t* read_size,
                                        int64_t* total_length) {
    switch (_params.file_type) {
    case TFileType::FILE_LOCAL:
        [[fallthrough]];
    case TFileType::FILE_HDFS:
        [[fallthrough]];
    case TFileType::FILE_S3: {
        size_t file_size = _file_reader->size();
        file_buf->reset(new uint8_t[file_size]);
        Slice result(file_buf->get(), file_size);
        RETURN_IF_ERROR(_file_reader->read_at(_current_offset, result, read_size, _io_ctx));
        _current_offset += *read_size;
        break;
    }
    case TFileType::FILE_STREAM: {
        RETURN_IF_ERROR((dynamic_cast<io::StreamLoadPipe*>(_file_reader.get()))
                                ->read_one_message(file_buf, read_size, total_length));
        break;
    }
    default: {
        return Status::NotSupported("no supported file reader type: {}", _params.file_type);
    }
    }
    return Status::OK();
}
// ---------SIMDJSON----------
// simdjson, replace none simdjson function if it is ready
Status NewJsonReader::_simdjson_init_reader() {
    RETURN_IF_ERROR(_get_range_params());

    RETURN_IF_ERROR(_open_file_reader(false));
    if (_read_json_by_line) {
        RETURN_IF_ERROR(_open_line_reader());
    }

    // generate _parsed_jsonpaths and _parsed_json_root
    RETURN_IF_ERROR(_parse_jsonpath_and_json_root());

    //improve performance
    if (_parsed_jsonpaths.empty()) { // input is a simple json-string
        _vhandle_json_callback = &NewJsonReader::_simdjson_handle_simple_json;
    } else { // input is a complex json-string and a json-path
        if (_strip_outer_array) {
            _vhandle_json_callback = &NewJsonReader::_simdjson_handle_flat_array_complex_json;
        } else {
            _vhandle_json_callback = &NewJsonReader::_simdjson_handle_nested_complex_json;
        }
    }
    _ondemand_json_parser = std::make_unique<simdjson::ondemand::parser>();
    for (int i = 0; i < _file_slot_descs.size(); ++i) {
        _slot_desc_index[StringRef {_file_slot_descs[i]->col_name()}] = i;
    }
    _simdjson_ondemand_padding_buffer.resize(_padded_size);
    _simdjson_ondemand_unscape_padding_buffer.resize(_padded_size);
    return Status::OK();
}

Status NewJsonReader::_simdjson_handle_simple_json(RuntimeState* /*state*/, Block& block,
                                                   const std::vector<SlotDescriptor*>& slot_descs,
                                                   bool* is_empty_row, bool* eof) {
    // simple json
    simdjson::ondemand::object objectValue;
    size_t num_rows = block.rows();
    do {
        bool valid = false;
        size_t size = 0;
        simdjson::error_code error;
        try {
            if (_next_row >= _total_rows) { // parse json and generic document
                RETURN_IF_ERROR(_simdjson_parse_json(&size, is_empty_row, eof, &error));
                if (size == 0 || *eof) {
                    *is_empty_row = true;
                    return Status::OK();
                }

                Status st = _get_json_value(&size, eof, &error, is_empty_row);
                if (st.is<DATA_QUALITY_ERROR>()) {
                    continue; // continue to read next
                }
                RETURN_IF_ERROR(st);
                if (*is_empty_row) {
                    return Status::OK();
                }
                if (_json_value.type() == simdjson::ondemand::json_type::array) {
                    _array = _json_value.get_array();
                    _array_iter = _array.begin();

                    _total_rows = _array.count_elements();
                    if (_total_rows == 0) {
                        // may be passing an empty json, such as "[]"
                        RETURN_IF_ERROR(_append_error_msg(nullptr, "Empty json line", "", nullptr));
                        if (*_scanner_eof) {
                            *is_empty_row = true;
                            return Status::OK();
                        }
                        continue;
                    }
                } else {
                    _total_rows = 1; // only one row
                    objectValue = _json_value;
                }
                _next_row = 0;
            }

            if (_json_value.type() == simdjson::ondemand::json_type::array) { // handle case 1
                objectValue = *_array_iter;
                RETURN_IF_ERROR(
                        _simdjson_set_column_value(&objectValue, block, slot_descs, &valid));
                if (_array_iter == _array.end()) {
                    // Hint to read next json doc
                    _next_row = _total_rows + 1;
                    break;
                }
                ++_array_iter;
            } else { // handle case 2
                // objectValue = _json_value.get_object();
                RETURN_IF_ERROR(
                        _simdjson_set_column_value(&objectValue, block, slot_descs, &valid));
            }
            _next_row++;
            if (!valid) {
                if (*_scanner_eof) {
                    // When _scanner_eof is true and valid is false, it means that we have encountered
                    // unqualified data and decided to stop the scan.
                    *is_empty_row = true;
                    return Status::OK();
                }
                continue;
            }
            *is_empty_row = false;
            break; // get a valid row, then break
        } catch (simdjson::simdjson_error& e) {
            // prevent from endless loop
            _next_row = _total_rows + 1;
            fmt::memory_buffer error_msg;
            fmt::format_to(error_msg, "Parse json data failed. code: {}, error info: {}", e.error(),
                           e.what());
            RETURN_IF_ERROR(_state->append_error_msg_to_file(
                    [&]() -> std::string {
                        return std::string(_simdjson_ondemand_padding_buffer.data(),
                                           _original_doc_size);
                    },
                    [&]() -> std::string { return fmt::to_string(error_msg); }, eof));
            _counter->num_rows_filtered++;
            // Before continuing to process other rows, we need to first clean the fail parsed row.
            for (int i = 0; i < block.columns(); ++i) {
                auto column = block.get_by_position(i).column->assume_mutable();
                if (column->size() > num_rows) {
                    column->pop_back(column->size() - num_rows);
                }
            }
            if (!valid) {
                if (*_scanner_eof) {
                    // When _scanner_eof is true and valid is false, it means that we have encountered
                    // unqualified data and decided to stop the scan.
                    *is_empty_row = true;
                    return Status::OK();
                }
                continue;
            }
            continue;
        }
    } while (_next_row <= _total_rows);
    return Status::OK();
}

Status NewJsonReader::_simdjson_handle_flat_array_complex_json(
        RuntimeState* /*state*/, Block& block, const std::vector<SlotDescriptor*>& slot_descs,
        bool* is_empty_row, bool* eof) {
// Advance one row in array list, if it is the endpoint, stop advance and break the loop
#define ADVANCE_ROW()                  \
    if (_array_iter == _array.end()) { \
        _next_row = _total_rows + 1;   \
        break;                         \
    }                                  \
    ++_array_iter;                     \
    ++_next_row;

    // array complex json
    size_t num_rows = block.rows();
    simdjson::ondemand::object cur;
    do {
        size_t size = 0;
        simdjson::error_code error;
        try {
            if (_next_row >= _total_rows) {
                RETURN_IF_ERROR(_simdjson_parse_json(&size, is_empty_row, eof, &error));
                if (size == 0 || *eof) {
                    *is_empty_row = true;
                    return Status::OK();
                }
                Status st = _get_json_value(&size, eof, &error, is_empty_row);
                if (st.is<DATA_QUALITY_ERROR>()) {
                    continue; // continue to read next
                }
                RETURN_IF_ERROR(st);
                if (*is_empty_row) {
                    if (st.ok()) {
                        return st;
                    }
                    if (_total_rows == 0) {
                        continue;
                    }
                }
                _array = _json_value.get_array();
                _array_iter = _array.begin();
            }

            bool valid = true;
            cur = (*_array_iter).get_object();
            // extract root
            if (!_parsed_json_root.empty()) {
                simdjson::ondemand::value val;
                Status st = JsonFunctions::extract_from_object(cur, _parsed_json_root, &val);
                if (UNLIKELY(!st.ok())) {
                    if (st.is<DATA_QUALITY_ERROR>()) {
                        RETURN_IF_ERROR(_append_error_msg(nullptr, st.to_string(), "", nullptr));
                        ADVANCE_ROW();
                        continue;
                    }
                    return st;
                }
                if (val.type() != simdjson::ondemand::json_type::object) {
                    RETURN_IF_ERROR(_append_error_msg(nullptr, "Not object item", "", nullptr));
                    ADVANCE_ROW();
                    continue;
                }
                cur = val.get_object();
            }
            RETURN_IF_ERROR(_simdjson_write_columns_by_jsonpath(&cur, slot_descs, block, &valid));
            ADVANCE_ROW();
            if (!valid) {
                continue; // process next line
            }
            *is_empty_row = false;
            break; // get a valid row, then break
        } catch (simdjson::simdjson_error& e) {
            // prevent from endless loop
            _next_row = _total_rows + 1;
            fmt::memory_buffer error_msg;
            fmt::format_to(error_msg, "Parse json data failed. code: {}, error info: {}", e.error(),
                           e.what());
            RETURN_IF_ERROR(_state->append_error_msg_to_file(
                    [&]() -> std::string {
                        return std::string(_simdjson_ondemand_padding_buffer.data(),
                                           _original_doc_size);
                    },
                    [&]() -> std::string { return fmt::to_string(error_msg); }, eof));
            _counter->num_rows_filtered++;
            // Before continuing to process other rows, we need to first clean the fail parsed row.
            for (int i = 0; i < block.columns(); ++i) {
                auto column = block.get_by_position(i).column->assume_mutable();
                if (column->size() > num_rows) {
                    column->pop_back(column->size() - num_rows);
                }
            }
            if (*_scanner_eof) {
                // When _scanner_eof is true and valid is false, it means that we have encountered
                // unqualified data and decided to stop the scan.
                *is_empty_row = true;
                return Status::OK();
            }
            continue;
        }
    } while (_next_row <= _total_rows);
    return Status::OK();
}

Status NewJsonReader::_simdjson_handle_nested_complex_json(
        RuntimeState* /*state*/, Block& block, const std::vector<SlotDescriptor*>& slot_descs,
        bool* is_empty_row, bool* eof) {
    // nested complex json
    while (true) {
        size_t num_rows = block.rows();
        simdjson::ondemand::object cur;
        size_t size = 0;
        simdjson::error_code error;
        try {
            RETURN_IF_ERROR(_simdjson_parse_json(&size, is_empty_row, eof, &error));
            if (size == 0 || *eof) {
                *is_empty_row = true;
                return Status::OK();
            }
            Status st = _get_json_value(&size, eof, &error, is_empty_row);
            if (st.is<DATA_QUALITY_ERROR>()) {
                continue; // continue to read next
            }
            RETURN_IF_ERROR(st);
            if (*is_empty_row) {
                return Status::OK();
            }
            *is_empty_row = false;
            bool valid = true;
            if (_json_value.type() != simdjson::ondemand::json_type::object) {
                RETURN_IF_ERROR(_append_error_msg(nullptr, "Not object item", "", nullptr));
                continue;
            }
            cur = _json_value.get_object();
            st = _simdjson_write_columns_by_jsonpath(&cur, slot_descs, block, &valid);
            if (!st.ok()) {
                RETURN_IF_ERROR(_append_error_msg(nullptr, st.to_string(), "", nullptr));
                // Before continuing to process other rows, we need to first clean the fail parsed row.
                for (int i = 0; i < block.columns(); ++i) {
                    auto column = block.get_by_position(i).column->assume_mutable();
                    if (column->size() > num_rows) {
                        column->pop_back(column->size() - num_rows);
                    }
                }
                continue;
            }
            if (!valid) {
                // there is only one line in this case, so if it return false, just set is_empty_row true
                // so that the caller will continue reading next line.
                *is_empty_row = true;
            }
            break; // read a valid row
        } catch (simdjson::simdjson_error& e) {
            fmt::memory_buffer error_msg;
            fmt::format_to(error_msg, "Parse json data failed. code: {}, error info: {}", e.error(),
                           e.what());
            RETURN_IF_ERROR(_state->append_error_msg_to_file(
                    [&]() -> std::string {
                        return std::string(_simdjson_ondemand_padding_buffer.data(),
                                           _original_doc_size);
                    },
                    [&]() -> std::string { return fmt::to_string(error_msg); }, eof));
            _counter->num_rows_filtered++;
            // Before continuing to process other rows, we need to first clean the fail parsed row.
            for (int i = 0; i < block.columns(); ++i) {
                auto column = block.get_by_position(i).column->assume_mutable();
                if (column->size() > num_rows) {
                    column->pop_back(column->size() - num_rows);
                }
            }
            if (*_scanner_eof) {
                // When _scanner_eof is true and valid is false, it means that we have encountered
                // unqualified data and decided to stop the scan.
                *is_empty_row = true;
                return Status::OK();
            }
            continue;
        }
    }
    return Status::OK();
}

size_t NewJsonReader::_column_index(const StringRef& name, size_t key_index) {
    /// Optimization by caching the order of fields (which is almost always the same)
    /// and a quick check to match the next expected field, instead of searching the hash table.
    if (_prev_positions.size() > key_index && _prev_positions[key_index] &&
        name == _prev_positions[key_index]->get_first()) {
        return _prev_positions[key_index]->get_second();
    }
    auto* it = _slot_desc_index.find(name);
    if (it) {
        if (key_index < _prev_positions.size()) {
            _prev_positions[key_index] = it;
        }
        return it->get_second();
    }
    return size_t(-1);
}

Status NewJsonReader::_simdjson_set_column_value(simdjson::ondemand::object* value, Block& block,
                                                 const std::vector<SlotDescriptor*>& slot_descs,
                                                 bool* valid) {
    // set
    _seen_columns.assign(block.columns(), false);
    size_t cur_row_count = block.rows();
    bool has_valid_value = false;
    // iterate through object, simdjson::ondemond will parsing on the fly
    size_t key_index = 0;
    for (auto field : *value) {
        std::string_view key = field.unescaped_key();
        StringRef name_ref(key.data(), key.size());
        const size_t column_index = _column_index(name_ref, key_index++);
        if (UNLIKELY(ssize_t(column_index) < 0)) {
            // This key is not exist in slot desc, just ignore
            continue;
        }
        simdjson::ondemand::value val = field.value();
        auto* column_ptr = block.get_by_position(column_index).column->assume_mutable().get();
        RETURN_IF_ERROR(
                _simdjson_write_data_to_column(val, slot_descs[column_index], column_ptr, valid));
        if (!(*valid)) {
            return Status::OK();
        }
        _seen_columns[column_index] = true;
        has_valid_value = true;
    }
    if (!has_valid_value) {
        string col_names;
        for (auto* slot_desc : slot_descs) {
            col_names.append(slot_desc->col_name() + ", ");
        }
        RETURN_IF_ERROR(_append_error_msg(value,
                                          "There is no column matching jsonpaths in the json file, "
                                          "columns:[{}], jsonpaths:{}, please check columns "
                                          "and jsonpaths",
                                          col_names, valid));
        return Status::OK();
    }

    // fill missing slot
    int nullcount = 0;
    for (size_t i = 0; i < slot_descs.size(); ++i) {
        if (_seen_columns[i]) {
            continue;
        }
        auto* slot_desc = slot_descs[i];
        if (!slot_desc->is_materialized()) {
            continue;
        }
        auto* column_ptr = block.get_by_position(i).column->assume_mutable().get();
        if (column_ptr->size() < cur_row_count + 1) {
            DCHECK(column_ptr->size() == cur_row_count);
            RETURN_IF_ERROR(_fill_missing_column(slot_desc, column_ptr, valid));
            if (!(*valid)) {
                return Status::OK();
            }
            ++nullcount;
        }
        DCHECK(column_ptr->size() == cur_row_count + 1);
    }

#ifndef NDEBUG
    // Check all columns rows matched
    for (size_t i = 0; i < block.columns(); ++i) {
        DCHECK_EQ(block.get_by_position(i).column->size(), cur_row_count + 1);
    }
#endif
    // There is at least one valid value here
    DCHECK(nullcount < block.columns());
    *valid = true;
    return Status::OK();
}

Status NewJsonReader::_simdjson_write_data_to_column(simdjson::ondemand::value& value,
                                                     SlotDescriptor* slot_desc, IColumn* column,
                                                     bool* valid) {
    // write
    ColumnNullable* nullable_column = nullptr;
    IColumn* column_ptr = nullptr;
    if (slot_desc->is_nullable()) {
        nullable_column = assert_cast<ColumnNullable*>(column);
        column_ptr = &nullable_column->get_nested_column();
    }
    // TODO: if the vexpr can support another 'slot_desc type' than 'TYPE_VARCHAR',
    // we need use a function to support these types to insert data in columns.
    auto* column_string = assert_cast<ColumnString*>(column_ptr);
    switch (value.type()) {
    case simdjson::ondemand::json_type::null: {
        if (column->is_nullable()) {
            // insert_default already push 1 to null_map
            nullable_column->insert_default();
        } else {
            RETURN_IF_ERROR(_append_error_msg(
                    nullptr, "Json value is null, but the column `{}` is not nullable.",
                    slot_desc->col_name(), valid));
            return Status::OK();
        }
        break;
    }
    case simdjson::ondemand::json_type::boolean: {
        nullable_column->get_null_map_data().push_back(0);
        if (value.get_bool()) {
            column_string->insert_data("1", 1);
        } else {
            column_string->insert_data("0", 1);
        }
        break;
    }
    default: {
        if (value.type() == simdjson::ondemand::json_type::string) {
            auto* unescape_buffer =
                    reinterpret_cast<uint8_t*>(_simdjson_ondemand_unscape_padding_buffer.data());
            std::string_view unescaped_value =
                    _ondemand_json_parser->unescape(value.get_raw_json_string(), unescape_buffer);
            nullable_column->get_null_map_data().push_back(0);
            column_string->insert_data(unescaped_value.data(), unescaped_value.length());
            break;
        }
        auto value_str = simdjson::to_json_string(value).value();
        nullable_column->get_null_map_data().push_back(0);
        column_string->insert_data(value_str.data(), value_str.length());
    }
    }
    *valid = true;
    return Status::OK();
}

Status NewJsonReader::_append_error_msg(simdjson::ondemand::object* obj, std::string error_msg,
                                        std::string col_name, bool* valid) {
    std::string err_msg;
    if (!col_name.empty()) {
        fmt::memory_buffer error_buf;
        fmt::format_to(error_buf, error_msg, col_name, _jsonpaths);
        err_msg = fmt::to_string(error_buf);
    } else {
        err_msg = error_msg;
    }

    RETURN_IF_ERROR(_state->append_error_msg_to_file(
            [&]() -> std::string {
                if (!obj) {
                    return "";
                }
                std::string_view str_view;
                (void)!obj->raw_json().get(str_view);
                return std::string(str_view.data(), str_view.size());
            },
            [&]() -> std::string { return err_msg; }, _scanner_eof));

    _counter->num_rows_filtered++;
    if (valid != nullptr) {
        // current row is invalid
        *valid = false;
    }
    return Status::OK();
}

<<<<<<< HEAD
Status NewJsonReader::_simdjson_parse_json(bool* is_empty_row, bool* eof) {
    size_t size = 0;
    RETURN_IF_ERROR(_simdjson_parse_json_doc(&size, eof));

    // read all data, then return
    if (*eof) {
        *is_empty_row = true;
        return Status::OK();
    }

    if (!_parsed_jsonpaths.empty() && _strip_outer_array) {
        _total_rows = _json_value.count_elements().value();
        _next_row = 0;

        if (_total_rows == 0) {
            // meet an empty json array.
            *is_empty_row = true;
        }
    }
    return Status::OK();
}
Status NewJsonReader::_simdjson_parse_json_doc(size_t* size, bool* eof) {
    // read a whole message
=======
Status NewJsonReader::_simdjson_parse_json(size_t* size, bool* is_empty_row, bool* eof,
                                           simdjson::error_code* error) {
>>>>>>> d2a99aa0
    SCOPED_TIMER(_file_read_timer);
    // step1: read buf from pipe.
    if (_line_reader != nullptr) {
        RETURN_IF_ERROR(_line_reader->read_line(&_json_str, size, eof, _io_ctx));
    } else {
        size_t length = 0;
<<<<<<< HEAD
        RETURN_IF_ERROR(_read_one_message(&json_str_ptr, &length, &_total_buffer_length));
        json_str = json_str_ptr.get();
=======
        RETURN_IF_ERROR(_read_one_message(&_json_str_ptr, &length));
        _json_str = _json_str_ptr.get();
>>>>>>> d2a99aa0
        *size = length;
        if (length == 0) {
            *eof = true;
        } else {
            _length = length;
        }

        if (_is_json_stream_iterator_init == true && _total_buffer_length == 0) {
            ++_json_stream_iterator;
            if (_json_stream_iterator != _json_stream.end()) {
                *eof = false;
            } else {
                *eof = true;
                return Status::OK();
            }
        }
    }
    if (*eof) {
        return Status::OK();
    }

    // step2: init json parser iterate.
    if (*size + simdjson::SIMDJSON_PADDING > _padded_size) {
        // For efficiency reasons, simdjson requires a string with a few bytes (simdjson::SIMDJSON_PADDING) at the end.
        // Hence, a re-allocation is needed if the space is not enough.
        _simdjson_ondemand_padding_buffer.resize(*size + simdjson::SIMDJSON_PADDING);
        _simdjson_ondemand_unscape_padding_buffer.resize(*size + simdjson::SIMDJSON_PADDING);
        _padded_size = *size + simdjson::SIMDJSON_PADDING;
    }
    // trim BOM since simdjson does not handle UTF-8 Unicode (with BOM)
    if (*size >= 3 && static_cast<char>(_json_str[0]) == '\xEF' &&
        static_cast<char>(_json_str[1]) == '\xBB' && static_cast<char>(_json_str[2]) == '\xBF') {
        // skip the first three BOM bytes
        _json_str += 3;
        *size -= 3;
    }
    memcpy(&_simdjson_ondemand_padding_buffer.front(), _json_str, *size);
    _original_doc_size = *size;
<<<<<<< HEAD
    simdjson::error_code error = simdjson::error_code::SUCCESS;
    if (_line_reader != nullptr || _strip_outer_array || _total_buffer_length == -1) {
        error = _ondemand_json_parser
                        ->iterate(std::string_view(_simdjson_ondemand_padding_buffer.data(), *size),
                                  _padded_size)
                        .get(_tmp_original_json_doc);
        _original_json_doc = _tmp_original_json_doc;
    } else {
        if (!_is_json_stream_iterator_init) {
            error = _ondemand_json_parser->iterate_many(_simdjson_ondemand_padding_buffer)
                            .get(_json_stream);
            _json_stream_iterator = _json_stream.begin();
            _is_json_stream_iterator_init = true;
        }
        _original_json_doc = (*_json_stream_iterator).value();
        if (_json_stream_iterator.current_index() == _length) {
            *eof = true;
            return Status::OK();
        }
    }

=======
    *error = _ondemand_json_parser
                     ->iterate(std::string_view(_simdjson_ondemand_padding_buffer.data(), *size),
                               _padded_size)
                     .get(_original_json_doc);
    return Status::OK();
}

Status NewJsonReader::_judge_empty_row(size_t size, bool eof, bool* is_empty_row) {
    if (size == 0 || eof) {
        *is_empty_row = true;
        return Status::OK();
    }

    if (!_parsed_jsonpaths.empty() && _strip_outer_array) {
        _total_rows = _json_value.count_elements().value();
        _next_row = 0;

        if (_total_rows == 0) {
            // meet an empty json array.
            *is_empty_row = true;
        }
    }
    return Status::OK();
}

Status NewJsonReader::_get_json_value(size_t* size, bool* eof, simdjson::error_code* error,
                                      bool* is_empty_row) {
    SCOPED_TIMER(_file_read_timer);
>>>>>>> d2a99aa0
    auto return_quality_error = [&](fmt::memory_buffer& error_msg,
                                    const std::string& doc_info) -> Status {
        RETURN_IF_ERROR(_state->append_error_msg_to_file(
                [&]() -> std::string { return doc_info; },
                [&]() -> std::string { return fmt::to_string(error_msg); }, _scanner_eof));
        _counter->num_rows_filtered++;
        if (*_scanner_eof) {
            // Case A: if _scanner_eof is set to true in "append_error_msg_to_file", which means
            // we meet enough invalid rows and the scanner should be stopped.
            // So we set eof to true and return OK, the caller will stop the process as we meet the end of file.
            *eof = true;
            return Status::OK();
        }
        return Status::DataQualityError(fmt::to_string(error_msg));
    };
    if (*error != simdjson::error_code::SUCCESS) {
        fmt::memory_buffer error_msg;
        fmt::format_to(error_msg, "Parse json data for JsonDoc failed. code: {}, error info: {}",
                       *error, simdjson::error_message(*error));
        return return_quality_error(error_msg, std::string((char*)_json_str, *size));
    }
    auto type_res = _original_json_doc.type();
    if (type_res.error() != simdjson::error_code::SUCCESS) {
        fmt::memory_buffer error_msg;
        fmt::format_to(error_msg, "Parse json data for JsonDoc failed. code: {}, error info: {}",
                       type_res.error(), simdjson::error_message(type_res.error()));
        return return_quality_error(error_msg, std::string((char*)_json_str, *size));
    }
    simdjson::ondemand::json_type type = type_res.value();
    if (type != simdjson::ondemand::json_type::object &&
        type != simdjson::ondemand::json_type::array) {
        fmt::memory_buffer error_msg;
        fmt::format_to(error_msg, "Not an json object or json array");
        return return_quality_error(error_msg, std::string((char*)_json_str, *size));
    }
    if (!_parsed_json_root.empty() && type == simdjson::ondemand::json_type::object) {
        try {
            // set json root
            // if it is an array at top level, then we should iterate the entire array in
            // ::_simdjson_handle_flat_array_complex_json
            simdjson::ondemand::object object = _original_json_doc;
            Status st = JsonFunctions::extract_from_object(object, _parsed_json_root, &_json_value);
            if (!st.ok()) {
                fmt::memory_buffer error_msg;
                fmt::format_to(error_msg, "{}", st.to_string());
                return return_quality_error(error_msg, std::string((char*)_json_str, *size));
            }
        } catch (simdjson::simdjson_error& e) {
            fmt::memory_buffer error_msg;
            fmt::format_to(error_msg, "Encounter error while extract_from_object, error: {}",
                           e.what());
            return return_quality_error(error_msg, std::string((char*)_json_str, *size));
        }
    } else {
        _json_value = _original_json_doc;
    }

    if (_json_value.type() == simdjson::ondemand::json_type::array && !_strip_outer_array) {
        fmt::memory_buffer error_msg;
        fmt::format_to(error_msg, "{}",
                       "JSON data is array-object, `strip_outer_array` must be TRUE.");
        return return_quality_error(error_msg, std::string((char*)_json_str, *size));
    }

    if (_json_value.type() != simdjson::ondemand::json_type::array && _strip_outer_array) {
        fmt::memory_buffer error_msg;
        fmt::format_to(error_msg, "{}",
                       "JSON data is not an array-object, `strip_outer_array` must be FALSE.");
        return return_quality_error(error_msg, std::string((char*)_json_str, *size));
    }
    RETURN_IF_ERROR(_judge_empty_row(*size, *eof, is_empty_row));
    return Status::OK();
}

Status NewJsonReader::_simdjson_write_columns_by_jsonpath(
        simdjson::ondemand::object* value, const std::vector<SlotDescriptor*>& slot_descs,
        Block& block, bool* valid) {
    // write by jsonpath
    bool has_valid_value = false;
    for (size_t i = 0; i < slot_descs.size(); i++) {
        auto* slot_desc = slot_descs[i];
        if (!slot_desc->is_materialized()) {
            continue;
        }
        auto* column_ptr = block.get_by_position(i).column->assume_mutable().get();
        simdjson::ondemand::value json_value;
        Status st;
        if (i < _parsed_jsonpaths.size()) {
            st = JsonFunctions::extract_from_object(*value, _parsed_jsonpaths[i], &json_value);
            if (!st.ok() && !st.is<DATA_QUALITY_ERROR>()) {
                return st;
            }
        }
        if (i >= _parsed_jsonpaths.size() || st.is<DATA_QUALITY_ERROR>()) {
            // not match in jsondata, filling with default value
            RETURN_IF_ERROR(_fill_missing_column(slot_desc, column_ptr, valid));
            if (!(*valid)) {
                return Status::OK();
            }
        } else {
            RETURN_IF_ERROR(
                    _simdjson_write_data_to_column(json_value, slot_desc, column_ptr, valid));
            if (!(*valid)) {
                return Status::OK();
            }
            has_valid_value = true;
        }
    }
    if (!has_valid_value) {
        // there is no valid value in json line but has filled with default value before
        // so remove this line in block
        string col_names;
        for (int i = 0; i < block.columns(); ++i) {
            auto column = block.get_by_position(i).column->assume_mutable();
            column->pop_back(1);
        }
        for (auto* slot_desc : slot_descs) {
            col_names.append(slot_desc->col_name() + ", ");
        }
        RETURN_IF_ERROR(_append_error_msg(value,
                                          "There is no column matching jsonpaths in the json file, "
                                          "columns:[{}], jsonpaths:{}, please check columns "
                                          "and jsonpaths",
                                          col_names, valid));
        return Status::OK();
    }
    *valid = true;
    return Status::OK();
}

Status NewJsonReader::_get_column_default_value(
        const std::vector<SlotDescriptor*>& slot_descs,
        const std::unordered_map<std::string, VExprContextSPtr>& col_default_value_ctx) {
    for (auto* slot_desc : slot_descs) {
        auto it = col_default_value_ctx.find(slot_desc->col_name());
        if (it != col_default_value_ctx.end() && it->second != nullptr) {
            const auto& ctx = it->second;
            // NULL_LITERAL means no valid value of current column
            if (ctx->root()->node_type() == TExprNodeType::type::NULL_LITERAL) {
                continue;
            }
            // empty block to save default value of slot_desc->col_name()
            Block block;
            // If block is empty, some functions will produce no result. So we insert a column with
            // single value here.
            block.insert({ColumnUInt8::create(1), std::make_shared<DataTypeUInt8>(), ""});
            int result = -1;
            RETURN_IF_ERROR(ctx->execute(&block, &result));
            DCHECK(result != -1);
            auto column = block.get_by_position(result).column;
            DCHECK(column->size() == 1);
            _col_default_value_map.emplace(slot_desc->col_name(),
                                           column->get_data_at(0).to_string());
        }
    }
    return Status::OK();
}

Status NewJsonReader::_fill_missing_column(SlotDescriptor* slot_desc, IColumn* column_ptr,
                                           bool* valid) {
    if (slot_desc->is_nullable()) {
        auto* nullable_column = reinterpret_cast<ColumnNullable*>(column_ptr);
        column_ptr = &nullable_column->get_nested_column();
        auto col_value = _col_default_value_map.find(slot_desc->col_name());
        if (col_value == _col_default_value_map.end()) {
            nullable_column->insert_default();
        } else {
            const std::string& v_str = col_value->second;
            nullable_column->get_null_map_data().push_back(0);
            assert_cast<ColumnString*>(column_ptr)->insert_data(v_str.c_str(), v_str.size());
        }
    } else {
        RETURN_IF_ERROR(_append_error_msg(
                nullptr, "The column `{}` is not nullable, but it's not found in jsondata.",
                slot_desc->col_name(), valid));
    }

    *valid = true;
    return Status::OK();
}

} // namespace doris::vectorized<|MERGE_RESOLUTION|>--- conflicted
+++ resolved
@@ -1474,47 +1474,17 @@
     return Status::OK();
 }
 
-<<<<<<< HEAD
-Status NewJsonReader::_simdjson_parse_json(bool* is_empty_row, bool* eof) {
-    size_t size = 0;
-    RETURN_IF_ERROR(_simdjson_parse_json_doc(&size, eof));
-
-    // read all data, then return
-    if (*eof) {
-        *is_empty_row = true;
-        return Status::OK();
-    }
-
-    if (!_parsed_jsonpaths.empty() && _strip_outer_array) {
-        _total_rows = _json_value.count_elements().value();
-        _next_row = 0;
-
-        if (_total_rows == 0) {
-            // meet an empty json array.
-            *is_empty_row = true;
-        }
-    }
-    return Status::OK();
-}
-Status NewJsonReader::_simdjson_parse_json_doc(size_t* size, bool* eof) {
-    // read a whole message
-=======
+
 Status NewJsonReader::_simdjson_parse_json(size_t* size, bool* is_empty_row, bool* eof,
                                            simdjson::error_code* error) {
->>>>>>> d2a99aa0
     SCOPED_TIMER(_file_read_timer);
     // step1: read buf from pipe.
     if (_line_reader != nullptr) {
         RETURN_IF_ERROR(_line_reader->read_line(&_json_str, size, eof, _io_ctx));
     } else {
         size_t length = 0;
-<<<<<<< HEAD
-        RETURN_IF_ERROR(_read_one_message(&json_str_ptr, &length, &_total_buffer_length));
-        json_str = json_str_ptr.get();
-=======
         RETURN_IF_ERROR(_read_one_message(&_json_str_ptr, &length));
         _json_str = _json_str_ptr.get();
->>>>>>> d2a99aa0
         *size = length;
         if (length == 0) {
             *eof = true;
@@ -1553,29 +1523,6 @@
     }
     memcpy(&_simdjson_ondemand_padding_buffer.front(), _json_str, *size);
     _original_doc_size = *size;
-<<<<<<< HEAD
-    simdjson::error_code error = simdjson::error_code::SUCCESS;
-    if (_line_reader != nullptr || _strip_outer_array || _total_buffer_length == -1) {
-        error = _ondemand_json_parser
-                        ->iterate(std::string_view(_simdjson_ondemand_padding_buffer.data(), *size),
-                                  _padded_size)
-                        .get(_tmp_original_json_doc);
-        _original_json_doc = _tmp_original_json_doc;
-    } else {
-        if (!_is_json_stream_iterator_init) {
-            error = _ondemand_json_parser->iterate_many(_simdjson_ondemand_padding_buffer)
-                            .get(_json_stream);
-            _json_stream_iterator = _json_stream.begin();
-            _is_json_stream_iterator_init = true;
-        }
-        _original_json_doc = (*_json_stream_iterator).value();
-        if (_json_stream_iterator.current_index() == _length) {
-            *eof = true;
-            return Status::OK();
-        }
-    }
-
-=======
     *error = _ondemand_json_parser
                      ->iterate(std::string_view(_simdjson_ondemand_padding_buffer.data(), *size),
                                _padded_size)
@@ -1604,7 +1551,6 @@
 Status NewJsonReader::_get_json_value(size_t* size, bool* eof, simdjson::error_code* error,
                                       bool* is_empty_row) {
     SCOPED_TIMER(_file_read_timer);
->>>>>>> d2a99aa0
     auto return_quality_error = [&](fmt::memory_buffer& error_msg,
                                     const std::string& doc_info) -> Status {
         RETURN_IF_ERROR(_state->append_error_msg_to_file(
