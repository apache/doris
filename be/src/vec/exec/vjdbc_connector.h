// Licensed to the Apache Software Foundation (ASF) under one
// or more contributor license agreements.  See the NOTICE file
// distributed with this work for additional information
// regarding copyright ownership.  The ASF licenses this file
// to you under the Apache License, Version 2.0 (the
// "License"); you may not use this file except in compliance
// with the License.  You may obtain a copy of the License at
//
//   http://www.apache.org/licenses/LICENSE-2.0
//
// Unless required by applicable law or agreed to in writing,
// software distributed under the License is distributed on an
// "AS IS" BASIS, WITHOUT WARRANTIES OR CONDITIONS OF ANY
// KIND, either express or implied.  See the License for the
// specific language governing permissions and limitations
// under the License.

#pragma once

#include <fmt/format.h>
#include <gen_cpp/Types_types.h>
#include <jni.h>
#include <stdint.h>

#include <map>
#include <string>
#include <vector>

#include "common/status.h"
#include "exec/table_connector.h"
#include "vec/aggregate_functions/aggregate_function.h"
#include "vec/data_types/data_type.h"

namespace doris {
class RuntimeState;
class SlotDescriptor;
class TupleDescriptor;

namespace vectorized {

class Block;
class IColumn;
class VExprContext;

struct JdbcConnectorParam {
    std::string driver_path;
    std::string driver_class;
    std::string resource_name;
    std::string driver_checksum;
    std::string jdbc_url;
    std::string user;
    std::string passwd;
    std::string query_string;
    TOdbcTableType::type table_type;

    const TupleDescriptor* tuple_desc;
};

class JdbcConnector : public TableConnector {
public:
    struct JdbcStatistic {
        int64_t _load_jar_timer = 0;
        int64_t _init_connector_timer = 0;
        int64_t _get_data_timer = 0;
        int64_t _check_type_timer = 0;
        int64_t _execte_read_timer = 0;
        int64_t _connector_close_timer = 0;
    };

    JdbcConnector(const JdbcConnectorParam& param);

    ~JdbcConnector() override;

    Status open(RuntimeState* state, bool read = false) override;

    Status query() override;

    Status exec_write_sql(const std::u16string& insert_stmt,
                          const fmt::memory_buffer& insert_stmt_buffer) override {
        return Status::OK();
    }

<<<<<<< HEAD
    Status exec_stmt_write(Block* block,
                           const std::vector<vectorized::VExprContext*>& output_vexpr_ctxs,
                           uint32_t* num_rows_sent) override;
=======
    Status exec_stmt_write(Block* block, const VExprContextSPtrs& output_vexpr_ctxs);
>>>>>>> 55ccddb6

    Status get_next(bool* eos, std::vector<MutableColumnPtr>& columns, Block* block,
                    int batch_size);

    // use in JDBC transaction
    Status begin_trans() override; // should be call after connect and before query or init_to_write
    Status abort_trans() override; // should be call after transaction abort
    Status finish_trans() override; // should be call after transaction commit

    JdbcStatistic& get_jdbc_statistic() { return _jdbc_statistic; }

    Status close() override;

private:
    Status _register_func_id(JNIEnv* env);
    Status _check_column_type();
    Status _check_type(SlotDescriptor*, const std::string& type_str, int column_index);
    std::string _jobject_to_string(JNIEnv* env, jobject jobj);
    Status _cast_string_to_array(const SlotDescriptor* slot_desc, Block* block, int column_index,
                                 int rows);
    Status _convert_batch_result_set(JNIEnv* env, jobject jobj, const SlotDescriptor* slot_desc,
                                     vectorized::IColumn* column_ptr, int num_rows,
                                     int column_index);

    const JdbcConnectorParam& _conn_param;
    bool _closed = false;
    jclass _executor_clazz;
    jclass _executor_list_clazz;
    jclass _executor_object_clazz;
    jclass _executor_string_clazz;
    jobject _executor_obj;
    jmethodID _executor_ctor_id;
    jmethodID _executor_write_id;
    jmethodID _executor_stmt_write_id;
    jmethodID _executor_read_id;
    jmethodID _executor_has_next_id;
    jmethodID _executor_block_rows_id;
    jmethodID _executor_get_blocks_id;
    jmethodID _executor_get_boolean_result;
    jmethodID _executor_get_tinyint_result;
    jmethodID _executor_get_smallint_result;
    jmethodID _executor_get_int_result;
    jmethodID _executor_get_bigint_result;
    jmethodID _executor_get_largeint_result;
    jmethodID _executor_get_float_result;
    jmethodID _executor_get_double_result;
    jmethodID _executor_get_char_result;
    jmethodID _executor_get_string_result;
    jmethodID _executor_get_date_result;
    jmethodID _executor_get_datev2_result;
    jmethodID _executor_get_datetime_result;
    jmethodID _executor_get_datetimev2_result;
    jmethodID _executor_get_decimalv2_result;
    jmethodID _executor_get_decimal32_result;
    jmethodID _executor_get_decimal64_result;
    jmethodID _executor_get_decimal128_result;
    jmethodID _executor_get_array_result;
    jmethodID _executor_get_types_id;
    jmethodID _executor_close_id;
    jmethodID _executor_get_list_id;
    jmethodID _get_bytes_id;
    jmethodID _to_string_id;
    jmethodID _executor_begin_trans_id;
    jmethodID _executor_finish_trans_id;
    jmethodID _executor_abort_trans_id;
    std::map<int, int> _map_column_idx_to_cast_idx;
    std::vector<DataTypePtr> _input_array_string_types;
    std::vector<MutableColumnPtr>
            str_array_cols; // for array type to save data like big string [1,2,3]

    JdbcStatistic _jdbc_statistic;
};

} // namespace vectorized
} // namespace doris<|MERGE_RESOLUTION|>--- conflicted
+++ resolved
@@ -80,13 +80,7 @@
         return Status::OK();
     }
 
-<<<<<<< HEAD
-    Status exec_stmt_write(Block* block,
-                           const std::vector<vectorized::VExprContext*>& output_vexpr_ctxs,
-                           uint32_t* num_rows_sent) override;
-=======
-    Status exec_stmt_write(Block* block, const VExprContextSPtrs& output_vexpr_ctxs);
->>>>>>> 55ccddb6
+    Status exec_stmt_write(Block* block, const VExprContextSPtrs& output_vexpr_ctxs, uint32_t* num_rows_sent);
 
     Status get_next(bool* eos, std::vector<MutableColumnPtr>& columns, Block* block,
                     int batch_size);
