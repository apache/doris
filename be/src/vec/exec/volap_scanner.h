// Licensed to the Apache Software Foundation (ASF) under one
// or more contributor license agreements.  See the NOTICE file
// distributed with this work for additional information
// regarding copyright ownership.  The ASF licenses this file
// to you under the Apache License, Version 2.0 (the
// "License"); you may not use this file except in compliance
// with the License.  You may obtain a copy of the License at
//
//   http://www.apache.org/licenses/LICENSE-2.0
//
// Unless required by applicable law or agreed to in writing,
// software distributed under the License is distributed on an
// "AS IS" BASIS, WITHOUT WARRANTIES OR CONDITIONS OF ANY
// KIND, either express or implied.  See the License for the
// specific language governing permissions and limitations
// under the License.

#pragma once

#include "exec/exec_node.h"
#include "exec/olap_utils.h"
#include "gen_cpp/PaloInternalService_types.h"
#include "gen_cpp/PlanNodes_types.h"
#include "olap/tablet.h"
#include "vec/exprs/vexpr_context.h"
#include "vec/olap/block_reader.h"

namespace doris {
class RuntimeProfile;
class Field;
class RowBatch;

namespace vectorized {
class VOlapScanNode;

class VOlapScanner {
public:
    VOlapScanner(RuntimeState* runtime_state, VOlapScanNode* parent, bool aggregation,
                 bool need_agg_finalize, const TPaloScanRange& scan_range,
                 const std::shared_ptr<MemTracker>& tracker);
    virtual ~VOlapScanner() = default;

    Status prepare(const TPaloScanRange& scan_range, const std::vector<OlapScanRange*>& key_ranges,
                   const std::vector<TCondition>& filters,
                   const std::vector<std::pair<std::string, std::shared_ptr<IBloomFilterFuncBase>>>&
                           bloom_filters,
                   const std::vector<FunctionFilter>& function_filters);

    Status open();

    Status get_block(RuntimeState* state, vectorized::Block* block, bool* eof);

    Status close(RuntimeState* state);

    Status get_batch(RuntimeState* state, RowBatch* row_batch, bool* eos) {
        return Status::NotSupported("Not Implemented VOlapScanNode Node::get_next scalar");
    }

    RuntimeState* runtime_state() { return _runtime_state; }

    std::vector<ExprContext*>* conjunct_ctxs() { return &_conjunct_ctxs; }

    VExprContext** vconjunct_ctx_ptr() { return &_vconjunct_ctx; }

    void mark_to_need_to_close() { _need_to_close = true; }

    bool need_to_close() { return _need_to_close; }

    int id() const { return _id; }
    void set_id(int id) { _id = id; }
    bool is_open() const { return _is_open; }
    void set_opened() { _is_open = true; }

    int64_t raw_rows_read() const { return _raw_rows_read; }

    void update_counter();

    const std::string& scan_disk() const { return _tablet->data_dir()->path(); }

    void start_wait_worker_timer() {
        _watcher.reset();
        _watcher.start();
    }

    int64_t update_wait_worker_timer() const { return _watcher.elapsed_time(); }

    void set_use_pushdown_conjuncts(bool has_pushdown_conjuncts) {
        _use_pushdown_conjuncts = has_pushdown_conjuncts;
    }

    std::vector<bool>* mutable_runtime_filter_marks() { return &_runtime_filter_marks; }

    const std::vector<SlotDescriptor*>& get_query_slots() const { return _query_slots; }

    const std::shared_ptr<MemTracker>& mem_tracker() const { return _mem_tracker; }

private:
    Status _init_tablet_reader_params(
            const std::vector<OlapScanRange*>& key_ranges, const std::vector<TCondition>& filters,
            const std::vector<std::pair<string, std::shared_ptr<IBloomFilterFuncBase>>>&
<<<<<<< HEAD
                    bloom_filters,
            const std::vector<FunctionFilter>& function_filters);
    Status _init_return_columns();
=======
                    bloom_filters);
    Status _init_return_columns(bool need_seq_col);
>>>>>>> eb25df5a

    // Update profile that need to be reported in realtime.
    void _update_realtime_counter();

    virtual void set_tablet_reader() { _tablet_reader = std::make_unique<BlockReader>(); }

    RuntimeState* _runtime_state;
    VOlapScanNode* _parent;
    const TupleDescriptor* _tuple_desc; /**< tuple descriptor */

    std::vector<ExprContext*> _conjunct_ctxs;
    // to record which runtime filters have been used
    std::vector<bool> _runtime_filter_marks;

    int _id;
    bool _is_open;
    bool _aggregation;
    bool _need_agg_finalize = true;
    bool _has_update_counter = false;
    bool _use_pushdown_conjuncts = false;

    TabletReader::ReaderParams _tablet_reader_params;
    std::unique_ptr<TabletReader> _tablet_reader;

    TabletSharedPtr _tablet;
    int64_t _version;

    std::vector<uint32_t> _return_columns;
    std::unordered_set<uint32_t> _tablet_columns_convert_to_null_set;

    RowCursor _read_row_cursor;

    std::vector<SlotDescriptor*> _query_slots;

    // time costed and row returned statistics
    int64_t _num_rows_read = 0;
    int64_t _raw_rows_read = 0;
    int64_t _compressed_bytes_read = 0;

    // number rows filtered by pushed condition
    int64_t _num_rows_pushed_cond_filtered = 0;

    bool _is_closed = false;

    MonotonicStopWatch _watcher;

    std::shared_ptr<MemTracker> _mem_tracker;

    VExprContext* _vconjunct_ctx = nullptr;
    bool _need_to_close = false;
};

} // namespace vectorized
} // namespace doris<|MERGE_RESOLUTION|>--- conflicted
+++ resolved
@@ -97,15 +97,9 @@
 private:
     Status _init_tablet_reader_params(
             const std::vector<OlapScanRange*>& key_ranges, const std::vector<TCondition>& filters,
-            const std::vector<std::pair<string, std::shared_ptr<IBloomFilterFuncBase>>>&
-<<<<<<< HEAD
-                    bloom_filters,
+            const std::vector<std::pair<string, std::shared_ptr<IBloomFilterFuncBase>>>& bloom_filters,
             const std::vector<FunctionFilter>& function_filters);
-    Status _init_return_columns();
-=======
-                    bloom_filters);
     Status _init_return_columns(bool need_seq_col);
->>>>>>> eb25df5a
 
     // Update profile that need to be reported in realtime.
     void _update_realtime_counter();
