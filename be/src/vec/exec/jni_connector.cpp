--- conflicted
+++ resolved
@@ -402,15 +402,9 @@
 
 Status JniConnector::_fill_string_column(TableMetaAddress& address, MutableColumnPtr& doris_column,
                                          size_t num_rows) {
-<<<<<<< HEAD
     auto& string_col = static_cast<ColumnString&>(*doris_column);
     ColumnString::Chars& string_chars = string_col.get_chars();
     ColumnString::Offsets& string_offsets = string_col.get_offsets();
-=======
-    const auto& string_col = static_cast<const ColumnString&>(*doris_column);
-    auto& string_chars = const_cast<ColumnString::Chars&>(string_col.get_chars());
-    auto& string_offsets = const_cast<ColumnString::Offsets&>(string_col.get_offsets());
->>>>>>> 961182b7
     int* offsets = reinterpret_cast<int*>(address.next_meta_as_ptr());
     char* chars = reinterpret_cast<char*>(address.next_meta_as_ptr());
 
