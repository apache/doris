--- conflicted
+++ resolved
@@ -92,8 +92,6 @@
     void _task_group_scanner_scan(ScannerScheduler* scheduler,
                                   taskgroup::ScanTaskTaskGroupQueue* scan_queue);
 
-<<<<<<< HEAD
-=======
     void _register_metrics();
 
     static void _deregister_metrics();
@@ -101,7 +99,6 @@
     void _task_group_scanner_scan(ScannerScheduler* scheduler,
                                   taskgroup::ScanTaskTaskGroupQueue* scan_queue);
 
->>>>>>> 9f277a0a
     // Scheduling queue number.
     // TODO: make it configurable.
     static const int QUEUE_NUM = 4;
