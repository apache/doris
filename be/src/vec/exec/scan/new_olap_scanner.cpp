// Licensed to the Apache Software Foundation (ASF) under one
// or more contributor license agreements.  See the NOTICE file
// distributed with this work for additional information
// regarding copyright ownership.  The ASF licenses this file
// to you under the Apache License, Version 2.0 (the
// "License"); you may not use this file except in compliance
// with the License.  You may obtain a copy of the License at
//
//   http://www.apache.org/licenses/LICENSE-2.0
//
// Unless required by applicable law or agreed to in writing,
// software distributed under the License is distributed on an
// "AS IS" BASIS, WITHOUT WARRANTIES OR CONDITIONS OF ANY
// KIND, either express or implied.  See the License for the
// specific language governing permissions and limitations
// under the License.

#include "vec/exec/scan/new_olap_scanner.h"

#include <gen_cpp/Descriptors_types.h>
#include <gen_cpp/PlanNodes_types.h>
#include <gen_cpp/Types_types.h>
#include <glog/logging.h>
#include <stdlib.h>

#include <algorithm>
#include <array>
#include <iterator>
#include <ostream>
#include <set>
#include <shared_mutex>

#include "common/config.h"
#include "common/consts.h"
#include "common/logging.h"
#include "exec/olap_utils.h"
#include "exprs/function_filter.h"
#include "io/cache/block/block_file_cache_profile.h"
#include "io/io_common.h"
#include "olap/olap_common.h"
#include "olap/olap_tuple.h"
#include "olap/rowset/rowset.h"
#include "olap/rowset/rowset_meta.h"
#include "olap/schema_cache.h"
#include "olap/storage_engine.h"
#include "olap/tablet_manager.h"
#include "olap/tablet_meta.h"
#include "olap/tablet_schema.h"
#include "olap/tablet_schema_cache.h"
#include "runtime/descriptors.h"
#include "runtime/runtime_state.h"
#include "service/backend_options.h"
#include "util/doris_metrics.h"
#include "util/runtime_profile.h"
#include "vec/core/block.h"
#include "vec/exec/scan/new_olap_scan_node.h"
#include "vec/exec/scan/vscan_node.h"
#include "vec/exprs/vexpr_context.h"
#include "vec/olap/block_reader.h"

namespace doris::vectorized {

using ReadSource = TabletReader::ReadSource;

NewOlapScanner::NewOlapScanner(RuntimeState* state, NewOlapScanNode* parent, int64_t limit,
                               bool aggregation, const TPaloScanRange& scan_range,
                               const std::vector<OlapScanRange*>& key_ranges,
                               RuntimeProfile* profile)
        : VScanner(state, static_cast<VScanNode*>(parent), limit, profile),
          _aggregation(aggregation),
          _version(-1),
          _scan_range(scan_range),
          _key_ranges(key_ranges) {
    _tablet_schema = std::make_shared<TabletSchema>();
    _is_init = false;
}

NewOlapScanner::NewOlapScanner(RuntimeState* state, NewOlapScanNode* parent, int64_t limit,
                               bool aggregation, const TPaloScanRange& scan_range,
                               const std::vector<OlapScanRange*>& key_ranges,
                               ReadSource read_source, RuntimeProfile* profile)
        : VScanner(state, static_cast<VScanNode*>(parent), limit, profile),
          _aggregation(aggregation),
          _version(-1),
          _scan_range(scan_range),
          _key_ranges(key_ranges) {
    _tablet_reader_params.set_read_source(std::move(read_source));
    _tablet_schema = std::make_shared<TabletSchema>();
    _is_init = false;
}

static std::string read_columns_to_string(TabletSchemaSPtr tablet_schema,
                                          const std::vector<uint32_t>& read_columns) {
    // avoid too long for one line,
    // it is hard to display in `show profile` stmt if one line is too long.
    const int col_per_line = 10;
    int i = 0;
    std::string read_columns_string;
    read_columns_string += "[";
    for (auto it = read_columns.cbegin(); it != read_columns.cend(); it++) {
        if (it != read_columns.cbegin()) {
            read_columns_string += ", ";
        }
        read_columns_string += tablet_schema->columns().at(*it).name();
        if (i >= col_per_line) {
            read_columns_string += "\n";
            i = 0;
        } else {
            ++i;
        }
    }
    read_columns_string += "]";
    return read_columns_string;
}

Status NewOlapScanner::prepare(RuntimeState* state, const VExprContextSPtrs& conjuncts) {
    return VScanner::prepare(state, conjuncts);
}

Status NewOlapScanner::init() {
    _is_init = true;
    auto parent = static_cast<NewOlapScanNode*>(_parent);

    for (auto& ctx : parent->_common_expr_ctxs_push_down) {
        VExprContextSPtr context;
        RETURN_IF_ERROR(ctx->clone(_state, context));
        _common_expr_ctxs_push_down.emplace_back(context);
    }

    // set limit to reduce end of rowset and segment mem use
    _tablet_reader = std::make_unique<BlockReader>();
    // batch size is passed down to segment iterator, use _state->batch_size()
    // instead of _parent->limit(), because if _parent->limit() is a very small
    // value (e.g. select a from t where a .. and b ... limit 1),
    // it will be very slow when reading data in segment iterator
    _tablet_reader->set_batch_size(_state->batch_size());

    // Get olap table
    TTabletId tablet_id = _scan_range.tablet_id;
    _version = strtoul(_scan_range.version.c_str(), nullptr, 10);
    TabletSchemaSPtr cached_schema;
    std::string schema_key;
    {
        auto [tablet, status] =
                StorageEngine::instance()->tablet_manager()->get_tablet_and_status(tablet_id, true);
        RETURN_IF_ERROR(status);
        _tablet = std::move(tablet);
        TOlapScanNode& olap_scan_node = ((NewOlapScanNode*)_parent)->_olap_scan_node;
        if (olap_scan_node.__isset.schema_version && olap_scan_node.__isset.columns_desc &&
            !olap_scan_node.columns_desc.empty() &&
            olap_scan_node.columns_desc[0].col_unique_id >= 0 &&
            _tablet->tablet_schema()->num_variant_columns() == 0) {
            schema_key = SchemaCache::get_schema_key(tablet_id, olap_scan_node.columns_desc,
                                                     olap_scan_node.schema_version,
                                                     SchemaCache::Type::TABLET_SCHEMA);
            cached_schema = SchemaCache::instance()->get_schema<TabletSchemaSPtr>(schema_key);
        }
        if (cached_schema) {
            _tablet_schema = cached_schema;
        } else {
            _tablet_schema->copy_from(*_tablet->tablet_schema());
            if (olap_scan_node.__isset.columns_desc && !olap_scan_node.columns_desc.empty() &&
                olap_scan_node.columns_desc[0].col_unique_id >= 0) {
                // Originally scanner get TabletSchema from tablet object in BE.
                // To support lightweight schema change for adding / dropping columns,
                // tabletschema is bounded to rowset and tablet's schema maybe outdated,
                //  so we have to use schema from a query plan witch FE puts it in query plans.
                _tablet_schema->clear_columns();
                for (const auto& column_desc : olap_scan_node.columns_desc) {
                    _tablet_schema->append_column(TabletColumn(column_desc));
                }
                if (olap_scan_node.__isset.schema_version) {
                    _tablet_schema->set_schema_version(olap_scan_node.schema_version);
                }
            }
            if (olap_scan_node.__isset.indexes_desc) {
                _tablet_schema->update_indexes_from_thrift(olap_scan_node.indexes_desc);
            }
        }
<<<<<<< HEAD
        {
            std::shared_lock rdlock(_tablet->get_header_lock());
            if (_tablet_reader_params.rs_splits.empty()) {
                const RowsetSharedPtr rowset = _tablet->rowset_with_max_version();
                if (rowset == nullptr) {
                    std::stringstream ss;
                    ss << "fail to get latest version of tablet: " << tablet_id;
                    LOG(WARNING) << ss.str();
                    return Status::InternalError(ss.str());
                }

                // acquire tablet rowset readers at the beginning of the scan node
                // to prevent this case: when there are lots of olap scanners to run for example 10000
                // the rowsets maybe compacted when the last olap scanner starts
                Version rd_version(0, _version);
                Status acquire_reader_st =
                        _tablet->capture_rs_readers(rd_version, &_tablet_reader_params.rs_splits);
                if (!acquire_reader_st.ok()) {
                    LOG(WARNING) << "fail to init reader.res=" << acquire_reader_st;
                    std::stringstream ss;
                    ss << "failed to initialize storage reader. tablet=" << _tablet->full_name()
                       << ", res=" << acquire_reader_st
                       << ", backend=" << BackendOptions::get_localhost();
                    return Status::InternalError(ss.str());
=======

        if (_tablet_reader_params.rs_splits.empty()) {
            // Non-pipeline mode, Tablet : Scanner = 1 : 1
            // acquire tablet rowset readers at the beginning of the scan node
            // to prevent this case: when there are lots of olap scanners to run for example 10000
            // the rowsets maybe compacted when the last olap scanner starts
            Version rd_version(0, _version);
            ReadSource read_source;
            {
                std::shared_lock rdlock(_tablet->get_header_lock());
                auto st = _tablet->capture_rs_readers(rd_version, &read_source.rs_splits);
                if (!st.ok()) {
                    LOG(WARNING) << "fail to init reader.res=" << st;
                    return st;
>>>>>>> 87c4d1c2
                }
            }
            if (!_state->skip_delete_predicate()) {
                read_source.fill_delete_predicates();
            }
            _tablet_reader_params.set_read_source(std::move(read_source));
        }

        // Initialize tablet_reader_params
        RETURN_IF_ERROR(_init_tablet_reader_params(_key_ranges, parent->_olap_filters,
                                                   parent->_filter_predicates,
                                                   parent->_push_down_functions));
    }

    // add read columns in profile
    if (_state->enable_profile()) {
        _profile->add_info_string("ReadColumns",
                                  read_columns_to_string(_tablet_schema, _return_columns));
    }

    if (!cached_schema && !schema_key.empty()) {
        SchemaCache::instance()->insert_schema(schema_key, _tablet_schema);
    }

    return Status::OK();
}

Status NewOlapScanner::open(RuntimeState* state) {
    RETURN_IF_ERROR(VScanner::open(state));

    auto res = _tablet_reader->init(_tablet_reader_params);
    if (!res.ok()) {
        std::stringstream ss;
        ss << "failed to initialize storage reader. tablet="
           << _tablet_reader_params.tablet->full_name() << ", res=" << res
           << ", backend=" << BackendOptions::get_localhost();
        return Status::InternalError(ss.str());
    }

    return Status::OK();
}

void NewOlapScanner::set_compound_filters(const std::vector<TCondition>& compound_filters) {
    _compound_filters = compound_filters;
}

// it will be called under tablet read lock because capture rs readers need
Status NewOlapScanner::_init_tablet_reader_params(
        const std::vector<OlapScanRange*>& key_ranges, const std::vector<TCondition>& filters,
        const FilterPredicates& filter_predicates,
        const std::vector<FunctionFilter>& function_filters) {
    // if the table with rowset [0-x] or [0-1] [2-y], and [0-1] is empty
    const bool single_version = _tablet_reader_params.has_single_version();

    if (_state->skip_storage_engine_merge()) {
        _tablet_reader_params.direct_mode = true;
        _aggregation = true;
    } else {
        _tablet_reader_params.direct_mode =
                _aggregation || single_version ||
                (_parent->get_push_down_agg_type() != TPushAggOp::NONE &&
                 _parent->get_push_down_agg_type() != TPushAggOp::COUNT_ON_INDEX);
    }

    RETURN_IF_ERROR(_init_variant_columns());
    RETURN_IF_ERROR(_init_return_columns());

    _tablet_reader_params.tablet = _tablet;
    _tablet_reader_params.tablet_schema = _tablet_schema;
    _tablet_reader_params.reader_type = ReaderType::READER_QUERY;
    _tablet_reader_params.aggregation = _aggregation;
    _tablet_reader_params.push_down_agg_type_opt = _parent->get_push_down_agg_type();
    _tablet_reader_params.version = Version(0, _version);

    // TODO: If a new runtime filter arrives after `_conjuncts` move to `_common_expr_ctxs_push_down`,
    if (_common_expr_ctxs_push_down.empty()) {
        for (auto& conjunct : _conjuncts) {
            _tablet_reader_params.remaining_conjunct_roots.emplace_back(conjunct->root());
        }
    } else {
        for (auto& ctx : _common_expr_ctxs_push_down) {
            _tablet_reader_params.remaining_conjunct_roots.emplace_back(ctx->root());
        }
    }

    _tablet_reader_params.common_expr_ctxs_push_down = _common_expr_ctxs_push_down;
    _tablet_reader_params.output_columns = ((NewOlapScanNode*)_parent)->_maybe_read_column_ids;

    // Condition
    for (auto& filter : filters) {
        _tablet_reader_params.conditions.push_back(filter);
    }

    std::copy(_compound_filters.cbegin(), _compound_filters.cend(),
              std::inserter(_tablet_reader_params.conditions_except_leafnode_of_andnode,
                            _tablet_reader_params.conditions_except_leafnode_of_andnode.begin()));

    std::copy(filter_predicates.bloom_filters.cbegin(), filter_predicates.bloom_filters.cend(),
              std::inserter(_tablet_reader_params.bloom_filters,
                            _tablet_reader_params.bloom_filters.begin()));
    std::copy(filter_predicates.bitmap_filters.cbegin(), filter_predicates.bitmap_filters.cend(),
              std::inserter(_tablet_reader_params.bitmap_filters,
                            _tablet_reader_params.bitmap_filters.begin()));

    std::copy(filter_predicates.in_filters.cbegin(), filter_predicates.in_filters.cend(),
              std::inserter(_tablet_reader_params.in_filters,
                            _tablet_reader_params.in_filters.begin()));

    std::copy(function_filters.cbegin(), function_filters.cend(),
              std::inserter(_tablet_reader_params.function_filters,
                            _tablet_reader_params.function_filters.begin()));

    // Merge the columns in delete predicate that not in latest schema in to current tablet schema
    for (auto& del_pred : _tablet_reader_params.delete_predicates) {
        _tablet_schema->merge_dropped_columns(*del_pred->tablet_schema());
    }

    // Range
    for (auto key_range : key_ranges) {
        if (key_range->begin_scan_range.size() == 1 &&
            key_range->begin_scan_range.get_value(0) == NEGATIVE_INFINITY) {
            continue;
        }

        _tablet_reader_params.start_key_include = key_range->begin_include;
        _tablet_reader_params.end_key_include = key_range->end_include;

        _tablet_reader_params.start_key.push_back(key_range->begin_scan_range);
        _tablet_reader_params.end_key.push_back(key_range->end_scan_range);
    }

    _tablet_reader_params.profile = _parent->runtime_profile();
    _tablet_reader_params.runtime_state = _state;

    _tablet_reader_params.origin_return_columns = &_return_columns;
    _tablet_reader_params.tablet_columns_convert_to_null_set = &_tablet_columns_convert_to_null_set;

    if (_tablet_reader_params.direct_mode) {
        _tablet_reader_params.return_columns = _return_columns;
    } else {
        // we need to fetch all key columns to do the right aggregation on storage engine side.
        for (size_t i = 0; i < _tablet_schema->num_key_columns(); ++i) {
            _tablet_reader_params.return_columns.push_back(i);
        }
        for (auto index : _return_columns) {
            if (_tablet_schema->column(index).is_key()) {
                continue;
            } else {
                _tablet_reader_params.return_columns.push_back(index);
            }
        }
        // expand the sequence column
        if (_tablet_schema->has_sequence_col()) {
            bool has_replace_col = false;
            for (auto col : _return_columns) {
                if (_tablet_schema->column(col).aggregation() ==
                    FieldAggregationMethod::OLAP_FIELD_AGGREGATION_REPLACE) {
                    has_replace_col = true;
                    break;
                }
            }
            if (auto sequence_col_idx = _tablet_schema->sequence_col_idx();
                has_replace_col && std::find(_return_columns.begin(), _return_columns.end(),
                                             sequence_col_idx) == _return_columns.end()) {
                _tablet_reader_params.return_columns.push_back(sequence_col_idx);
            }
        }
    }

    _tablet_reader_params.use_page_cache = _state->enable_page_cache();

    if (_tablet->enable_unique_key_merge_on_write() && !_state->skip_delete_bitmap()) {
        _tablet_reader_params.delete_bitmap = &_tablet->tablet_meta()->delete_bitmap();
    }

    if (!_state->skip_storage_engine_merge()) {
        TOlapScanNode& olap_scan_node = ((NewOlapScanNode*)_parent)->_olap_scan_node;
        // order by table keys optimization for topn
        // will only read head/tail of data file since it's already sorted by keys
        if (olap_scan_node.__isset.sort_info && olap_scan_node.sort_info.is_asc_order.size() > 0) {
            _limit = _parent->_limit_per_scanner;
            _tablet_reader_params.read_orderby_key = true;
            if (!olap_scan_node.sort_info.is_asc_order[0]) {
                _tablet_reader_params.read_orderby_key_reverse = true;
            }
            _tablet_reader_params.read_orderby_key_num_prefix_columns =
                    olap_scan_node.sort_info.is_asc_order.size();
            _tablet_reader_params.read_orderby_key_limit = _limit;
            _tablet_reader_params.filter_block_conjuncts = _conjuncts;
        }

        // runtime predicate push down optimization for topn
        _tablet_reader_params.use_topn_opt =
                ((NewOlapScanNode*)_parent)->_olap_scan_node.use_topn_opt;
    }

    // If this is a Two-Phase read query, and we need to delay the release of Rowset
    // by rowset->update_delayed_expired_timestamp().This could expand the lifespan of Rowset
    if (_tablet_schema->field_index(BeConsts::ROWID_COL) >= 0) {
        constexpr static int delayed_s = 60;
        for (auto rs_reader : _tablet_reader_params.rs_splits) {
            uint64_t delayed_expired_timestamp =
                    UnixSeconds() + _tablet_reader_params.runtime_state->execution_timeout() +
                    delayed_s;
            rs_reader.rs_reader->rowset()->update_delayed_expired_timestamp(
                    delayed_expired_timestamp);
            StorageEngine::instance()->add_quering_rowset(rs_reader.rs_reader->rowset());
        }
    }

    return Status::OK();
}

vectorized::PathInData NewOlapScanner::_build_path(SlotDescriptor* slot) {
    PathInDataBuilder path_builder;
    const std::string& col_name = slot->col_name_lower_case();
    auto delimeter_index = col_name.find(".");
    std::string_view root_name = delimeter_index == std::string::npos
                                         ? col_name
                                         : std::string_view(col_name.data(), delimeter_index);
    path_builder = path_builder.append(root_name, false);
    for (const std::string& path : slot->column_paths()) {
        path_builder.append(path, false);
    }
    return path_builder.build();
}

Status NewOlapScanner::_init_variant_columns() {
    // Parent column has path info to distinction from each other
    for (auto slot : _output_tuple_desc->slots()) {
        if (!slot->is_materialized()) {
            continue;
        }
        if (!slot->need_materialize()) {
            continue;
        }
        if (slot->type().is_variant_type()) {
            // Such columns are not exist in frontend schema info, so we need to
            // add them into tablet_schema for later column indexing.
            TabletColumn subcol;
            subcol.set_type(FieldType::OLAP_FIELD_TYPE_VARIANT);
            subcol.set_name(slot->col_name());
            subcol.set_is_nullable(true);
            subcol.set_unique_id(slot->col_unique_id());
            PathInData path = _build_path(slot);
            subcol.set_path_info(path);
            if (_tablet_schema->field_index(path) < 0) {
                _tablet_schema->append_column(subcol, TabletSchema::ColumnType::VARIANT);
            }
        } else if (!slot->column_paths().empty()) {
            // Extracted materialized columns update it's path info
            PathInData path = _build_path(slot);
            int index = _tablet_schema->field_index(slot->col_unique_id());
            _tablet_schema->mutable_columns()[index].set_path_info(path);
        }
    }
    return Status::OK();
}

Status NewOlapScanner::_init_return_columns() {
    for (auto slot : _output_tuple_desc->slots()) {
        if (!slot->is_materialized()) {
            continue;
        }
        if (!slot->need_materialize()) {
            continue;
        }

        // variant column using path to index a column
        int32_t index = 0;
        if (slot->type().is_variant_type()) {
            index = _tablet_schema->field_index(_build_path(slot));
        } else {
            index = slot->col_unique_id() >= 0 ? _tablet_schema->field_index(slot->col_unique_id())
                                               : _tablet_schema->field_index(slot->col_name());
        }

        if (index < 0) {
            return Status::InternalError(
                    "field name is invalid. field={}, field_name_to_index={}, col_unique_id={}",
                    slot->col_name(), _tablet_schema->get_all_field_names(), slot->col_unique_id());
        }
        _return_columns.push_back(index);
        if (slot->is_nullable() && !_tablet_schema->column(index).is_nullable()) {
            _tablet_columns_convert_to_null_set.emplace(index);
        } else if (!slot->is_nullable() && _tablet_schema->column(index).is_nullable()) {
            return Status::Error<ErrorCode::INVALID_SCHEMA>(
                    "slot(id: {}, name: {})'s nullable does not match "
                    "column(tablet id: {}, index: {}, name: {}) ",
                    slot->id(), slot->col_name(), _tablet_schema->table_id(), index,
                    _tablet_schema->column(index).name());
        }
    }

    if (_return_columns.empty()) {
        return Status::InternalError("failed to build storage scanner, no materialized slot!");
    }
    return Status::OK();
}

doris::TabletStorageType NewOlapScanner::get_storage_type() {
    int local_reader = 0;
    for (const auto& reader : _tablet_reader_params.rs_splits) {
        local_reader += reader.rs_reader->rowset()->is_local();
    }
    int total_reader = _tablet_reader_params.rs_splits.size();

    if (local_reader == total_reader) {
        return doris::TabletStorageType::STORAGE_TYPE_LOCAL;
    } else if (local_reader == 0) {
        return doris::TabletStorageType::STORAGE_TYPE_REMOTE;
    }
    return doris::TabletStorageType::STORAGE_TYPE_REMOTE_AND_LOCAL;
}

Status NewOlapScanner::_get_block_impl(RuntimeState* state, Block* block, bool* eof) {
    // Read one block from block reader
    // ATTN: Here we need to let the _get_block_impl method guarantee the semantics of the interface,
    // that is, eof can be set to true only when the returned block is empty.
    RETURN_IF_ERROR(_tablet_reader->next_block_with_aggregation(block, eof));
    if (!_profile_updated) {
        _profile_updated = _tablet_reader->update_profile(_profile);
    }
    if (block->rows() > 0) {
        *eof = false;
    }
    _update_realtime_counters();
    return Status::OK();
}

Status NewOlapScanner::close(RuntimeState* state) {
    if (_is_closed) {
        return Status::OK();
    }

    // olap scan node will call scanner.close() when finished
    // will release resources here
    // if not clear rowset readers in read_params here
    // readers will be release when runtime state deconstructed but
    // deconstructor in reader references runtime state
    // so that it will core
    _tablet_reader_params.rs_splits.clear();
    _tablet_reader.reset();

    RETURN_IF_ERROR(VScanner::close(state));
    return Status::OK();
}

void NewOlapScanner::_update_realtime_counters() {
    NewOlapScanNode* olap_parent = (NewOlapScanNode*)_parent;
    auto& stats = _tablet_reader->stats();
    COUNTER_UPDATE(olap_parent->_read_compressed_counter, stats.compressed_bytes_read);
    _compressed_bytes_read += stats.compressed_bytes_read;
    _tablet_reader->mutable_stats()->compressed_bytes_read = 0;

    COUNTER_UPDATE(olap_parent->_raw_rows_counter, stats.raw_rows_read);
    // if raw_rows_read is reset, scanNode will scan all table rows which may cause BE crash
    _raw_rows_read += stats.raw_rows_read;
    _tablet_reader->mutable_stats()->raw_rows_read = 0;
}

void NewOlapScanner::_update_counters_before_close() {
    //  Please don't directly enable the profile here, we need to set QueryStatistics using the counter inside.
    if (_has_updated_counter) {
        return;
    }
    _has_updated_counter = true;

    VScanner::_update_counters_before_close();

    // Update counters for NewOlapScanner
    NewOlapScanNode* olap_parent = (NewOlapScanNode*)_parent;

    // Update counters from tablet reader's stats
    auto& stats = _tablet_reader->stats();
    COUNTER_UPDATE(olap_parent->_io_timer, stats.io_ns);
    COUNTER_UPDATE(olap_parent->_read_compressed_counter, stats.compressed_bytes_read);
    _compressed_bytes_read += stats.compressed_bytes_read;
    COUNTER_UPDATE(olap_parent->_decompressor_timer, stats.decompress_ns);
    COUNTER_UPDATE(olap_parent->_read_uncompressed_counter, stats.uncompressed_bytes_read);

    COUNTER_UPDATE(olap_parent->_block_load_timer, stats.block_load_ns);
    COUNTER_UPDATE(olap_parent->_block_load_counter, stats.blocks_load);
    COUNTER_UPDATE(olap_parent->_block_fetch_timer, stats.block_fetch_ns);
    COUNTER_UPDATE(olap_parent->_block_convert_timer, stats.block_convert_ns);

    COUNTER_UPDATE(olap_parent->_raw_rows_counter, stats.raw_rows_read);
    // if raw_rows_read is reset, scanNode will scan all table rows which may cause BE crash
    _raw_rows_read += _tablet_reader->mutable_stats()->raw_rows_read;
    COUNTER_UPDATE(olap_parent->_vec_cond_timer, stats.vec_cond_ns);
    COUNTER_UPDATE(olap_parent->_short_cond_timer, stats.short_cond_ns);
    COUNTER_UPDATE(olap_parent->_expr_filter_timer, stats.expr_filter_ns);
    COUNTER_UPDATE(olap_parent->_block_init_timer, stats.block_init_ns);
    COUNTER_UPDATE(olap_parent->_block_init_seek_timer, stats.block_init_seek_ns);
    COUNTER_UPDATE(olap_parent->_block_init_seek_counter, stats.block_init_seek_num);
    COUNTER_UPDATE(olap_parent->_block_conditions_filtered_timer,
                   stats.block_conditions_filtered_ns);
    COUNTER_UPDATE(olap_parent->_first_read_timer, stats.first_read_ns);
    COUNTER_UPDATE(olap_parent->_second_read_timer, stats.second_read_ns);
    COUNTER_UPDATE(olap_parent->_first_read_seek_timer, stats.block_first_read_seek_ns);
    COUNTER_UPDATE(olap_parent->_first_read_seek_counter, stats.block_first_read_seek_num);
    COUNTER_UPDATE(olap_parent->_lazy_read_timer, stats.lazy_read_ns);
    COUNTER_UPDATE(olap_parent->_lazy_read_seek_timer, stats.block_lazy_read_seek_ns);
    COUNTER_UPDATE(olap_parent->_lazy_read_seek_counter, stats.block_lazy_read_seek_num);
    COUNTER_UPDATE(olap_parent->_output_col_timer, stats.output_col_ns);
    COUNTER_UPDATE(olap_parent->_rows_vec_cond_filtered_counter, stats.rows_vec_cond_filtered);
    COUNTER_UPDATE(olap_parent->_rows_short_circuit_cond_filtered_counter,
                   stats.rows_short_circuit_cond_filtered);
    COUNTER_UPDATE(olap_parent->_rows_vec_cond_input_counter, stats.vec_cond_input_rows);
    COUNTER_UPDATE(olap_parent->_rows_short_circuit_cond_input_counter,
                   stats.short_circuit_cond_input_rows);

    for (auto& [id, info] : stats.filter_info) {
        olap_parent->add_filter_info(id, info);
    }

    COUNTER_UPDATE(olap_parent->_stats_filtered_counter, stats.rows_stats_filtered);
    COUNTER_UPDATE(olap_parent->_dict_filtered_counter, stats.rows_dict_filtered);
    COUNTER_UPDATE(olap_parent->_bf_filtered_counter, stats.rows_bf_filtered);
    COUNTER_UPDATE(olap_parent->_del_filtered_counter, stats.rows_del_filtered);
    COUNTER_UPDATE(olap_parent->_del_filtered_counter, stats.rows_del_by_bitmap);
    COUNTER_UPDATE(olap_parent->_del_filtered_counter, stats.rows_vec_del_cond_filtered);

    COUNTER_UPDATE(olap_parent->_conditions_filtered_counter, stats.rows_conditions_filtered);
    COUNTER_UPDATE(olap_parent->_key_range_filtered_counter, stats.rows_key_range_filtered);

    COUNTER_UPDATE(olap_parent->_total_pages_num_counter, stats.total_pages_num);
    COUNTER_UPDATE(olap_parent->_cached_pages_num_counter, stats.cached_pages_num);

    COUNTER_UPDATE(olap_parent->_bitmap_index_filter_counter, stats.rows_bitmap_index_filtered);
    COUNTER_UPDATE(olap_parent->_bitmap_index_filter_timer, stats.bitmap_index_filter_timer);

    COUNTER_UPDATE(olap_parent->_inverted_index_filter_counter, stats.rows_inverted_index_filtered);
    COUNTER_UPDATE(olap_parent->_inverted_index_filter_timer, stats.inverted_index_filter_timer);
    COUNTER_UPDATE(olap_parent->_inverted_index_query_cache_hit_counter,
                   stats.inverted_index_query_cache_hit);
    COUNTER_UPDATE(olap_parent->_inverted_index_query_cache_miss_counter,
                   stats.inverted_index_query_cache_miss);
    COUNTER_UPDATE(olap_parent->_inverted_index_query_timer, stats.inverted_index_query_timer);
    COUNTER_UPDATE(olap_parent->_inverted_index_query_bitmap_copy_timer,
                   stats.inverted_index_query_bitmap_copy_timer);
    COUNTER_UPDATE(olap_parent->_inverted_index_query_bitmap_op_timer,
                   stats.inverted_index_query_bitmap_op_timer);
    COUNTER_UPDATE(olap_parent->_inverted_index_searcher_open_timer,
                   stats.inverted_index_searcher_open_timer);
    COUNTER_UPDATE(olap_parent->_inverted_index_searcher_search_timer,
                   stats.inverted_index_searcher_search_timer);

    if (config::enable_file_cache) {
        io::FileCacheProfileReporter cache_profile(olap_parent->_segment_profile.get());
        cache_profile.update(&stats.file_cache_stats);
    }

    COUNTER_UPDATE(olap_parent->_output_index_result_column_timer,
                   stats.output_index_result_column_timer);

    COUNTER_UPDATE(olap_parent->_filtered_segment_counter, stats.filtered_segment_number);
    COUNTER_UPDATE(olap_parent->_total_segment_counter, stats.total_segment_number);

    // Update metrics
    DorisMetrics::instance()->query_scan_bytes->increment(_compressed_bytes_read);
    DorisMetrics::instance()->query_scan_rows->increment(_raw_rows_read);
    _tablet->query_scan_bytes->increment(_compressed_bytes_read);
    _tablet->query_scan_rows->increment(_raw_rows_read);
    _tablet->query_scan_count->increment(1);
}

} // namespace doris::vectorized<|MERGE_RESOLUTION|>--- conflicted
+++ resolved
@@ -177,32 +177,6 @@
                 _tablet_schema->update_indexes_from_thrift(olap_scan_node.indexes_desc);
             }
         }
-<<<<<<< HEAD
-        {
-            std::shared_lock rdlock(_tablet->get_header_lock());
-            if (_tablet_reader_params.rs_splits.empty()) {
-                const RowsetSharedPtr rowset = _tablet->rowset_with_max_version();
-                if (rowset == nullptr) {
-                    std::stringstream ss;
-                    ss << "fail to get latest version of tablet: " << tablet_id;
-                    LOG(WARNING) << ss.str();
-                    return Status::InternalError(ss.str());
-                }
-
-                // acquire tablet rowset readers at the beginning of the scan node
-                // to prevent this case: when there are lots of olap scanners to run for example 10000
-                // the rowsets maybe compacted when the last olap scanner starts
-                Version rd_version(0, _version);
-                Status acquire_reader_st =
-                        _tablet->capture_rs_readers(rd_version, &_tablet_reader_params.rs_splits);
-                if (!acquire_reader_st.ok()) {
-                    LOG(WARNING) << "fail to init reader.res=" << acquire_reader_st;
-                    std::stringstream ss;
-                    ss << "failed to initialize storage reader. tablet=" << _tablet->full_name()
-                       << ", res=" << acquire_reader_st
-                       << ", backend=" << BackendOptions::get_localhost();
-                    return Status::InternalError(ss.str());
-=======
 
         if (_tablet_reader_params.rs_splits.empty()) {
             // Non-pipeline mode, Tablet : Scanner = 1 : 1
@@ -217,7 +191,6 @@
                 if (!st.ok()) {
                     LOG(WARNING) << "fail to init reader.res=" << st;
                     return st;
->>>>>>> 87c4d1c2
                 }
             }
             if (!_state->skip_delete_predicate()) {
