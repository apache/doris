--- conflicted
+++ resolved
@@ -104,12 +104,6 @@
         _should_reset_thread_name = false;
     }
 
-<<<<<<< HEAD
-    _local_state->custom_profile()->add_info_string("UseSpecificThreadToken",
-                                                    thread_token == nullptr ? "False" : "True");
-
-=======
->>>>>>> f4a27b7e
     auto scanner = _all_scanners.front().lock();
     DCHECK(scanner != nullptr);
 
