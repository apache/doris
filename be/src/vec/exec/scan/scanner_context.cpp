--- conflicted
+++ resolved
@@ -401,28 +401,7 @@
     g_num_running_scanners.set_value(_num_running_scanners);
 }
 
-<<<<<<< HEAD
-void ScannerContext::dec_num_scheduling_ctx() {
-    std::lock_guard l(_transfer_lock);
-    _num_scheduling_ctx--;
-    set_ready_to_finish();
-    if (_num_running_scanners == 0 && _num_scheduling_ctx == 0) {
-        _ctx_finish_cv.notify_one();
-    }
-    g_num_running_scanners.set_value(_num_running_scanners);
-}
-
-void ScannerContext::set_ready_to_finish() {
-    // `_should_stop == true` means this task has already ended and wait for pending finish now.
-    if (_finish_dependency && done() && _num_running_scanners == 0 && _num_scheduling_ctx == 0) {
-        _finish_dependency->set_ready();
-    }
-}
-
-bool ScannerContext::set_status_on_error(const Status& status, bool need_lock) {
-=======
 void ScannerContext::set_status_on_error(const Status& status, bool need_lock) {
->>>>>>> 0d0b9d64
     std::unique_lock l(_transfer_lock, std::defer_lock);
     if (need_lock) {
         l.lock();
