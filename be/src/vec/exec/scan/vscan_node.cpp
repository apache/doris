--- conflicted
+++ resolved
@@ -755,13 +755,8 @@
         RETURN_IF_ERROR(vexpr->get_const_col(expr_ctx, &const_col_wrapper));
         if (const ColumnConst* const_column =
                     check_and_get_column<ColumnConst>(const_col_wrapper->column_ptr)) {
-<<<<<<< HEAD
-            constant_val = const_cast<char*>(const_column->get_data_at(0).data());
-            if (constant_val == nullptr || *reinterpret_cast<bool*>(constant_val) == false) {
-=======
             constant_val = const_cast<char*>(const_column->get_data_at(0).data);
             if (constant_val == nullptr || !*reinterpret_cast<bool*>(constant_val)) {
->>>>>>> 3e186a88
                 *pdt = PushDownType::ACCEPTABLE;
                 _eos = true;
             }
@@ -777,13 +772,8 @@
                          << const_col_wrapper->column_ptr->get_name();
             DCHECK_EQ(bool_column->size(), 1);
             if (bool_column->size() == 1) {
-<<<<<<< HEAD
-                constant_val = const_cast<char*>(bool_column->get_data_at(0).data());
-                if (constant_val == nullptr || *reinterpret_cast<bool*>(constant_val) == false) {
-=======
                 constant_val = const_cast<char*>(bool_column->get_data_at(0).data);
                 if (constant_val == nullptr || !*reinterpret_cast<bool*>(constant_val)) {
->>>>>>> 3e186a88
                     *pdt = PushDownType::ACCEPTABLE;
                     _eos = true;
                 }
