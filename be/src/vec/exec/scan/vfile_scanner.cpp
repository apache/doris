// Licensed to the Apache Software Foundation (ASF) under one
// or more contributor license agreements.  See the NOTICE file
// distributed with this work for additional information
// regarding copyright ownership.  The ASF licenses this file
// to you under the Apache License, Version 2.0 (the
// "License"); you may not use this file except in compliance
// with the License.  You may obtain a copy of the License at
//
//   http://www.apache.org/licenses/LICENSE-2.0
//
// Unless required by applicable law or agreed to in writing,
// software distributed under the License is distributed on an
// "AS IS" BASIS, WITHOUT WARRANTIES OR CONDITIONS OF ANY
// KIND, either express or implied.  See the License for the
// specific language governing permissions and limitations
// under the License.

#include "vec/exec/scan/vfile_scanner.h"

#include <fmt/format.h>
#include <gen_cpp/Exprs_types.h>
#include <gen_cpp/Metrics_types.h>
#include <gen_cpp/PaloInternalService_types.h>
#include <gen_cpp/PlanNodes_types.h>

#include <algorithm>
#include <boost/iterator/iterator_facade.hpp>
#include <iterator>
#include <map>
#include <ostream>
#include <tuple>
#include <utility>

#include "common/compiler_util.h" // IWYU pragma: keep
#include "common/config.h"
#include "common/logging.h"
#include "common/object_pool.h"
#include "io/cache/block_file_cache_profile.h"
#include "runtime/descriptors.h"
#include "runtime/runtime_state.h"
#include "runtime/types.h"
#include "vec/aggregate_functions/aggregate_function.h"
#include "vec/columns/column.h"
#include "vec/columns/column_nullable.h"
#include "vec/columns/column_vector.h"
#include "vec/columns/columns_number.h"
#include "vec/common/string_ref.h"
#include "vec/core/column_with_type_and_name.h"
#include "vec/core/columns_with_type_and_name.h"
#include "vec/core/field.h"
#include "vec/data_types/data_type.h"
#include "vec/data_types/data_type_factory.hpp"
#include "vec/data_types/data_type_nullable.h"
#include "vec/data_types/data_type_number.h"
#include "vec/data_types/data_type_string.h"
#include "vec/exec/format/arrow/arrow_stream_reader.h"
#include "vec/exec/format/avro/avro_jni_reader.h"
#include "vec/exec/format/hive/hive_jni_reader.h"
#include "vec/exec/format/csv/csv_reader.h"
#include "vec/exec/format/json/new_json_reader.h"
#include "vec/exec/format/orc/vorc_reader.h"
#include "vec/exec/format/parquet/vparquet_reader.h"
#include "vec/exec/format/table/hudi_jni_reader.h"
#include "vec/exec/format/table/iceberg_reader.h"
#include "vec/exec/format/table/lakesoul_jni_reader.h"
#include "vec/exec/format/table/max_compute_jni_reader.h"
#include "vec/exec/format/table/paimon_jni_reader.h"
#include "vec/exec/format/table/paimon_reader.h"
#include "vec/exec/format/table/transactional_hive_reader.h"
#include "vec/exec/format/table/trino_connector_jni_reader.h"
#include "vec/exec/format/wal/wal_reader.h"
#include "vec/exec/scan/vscan_node.h"
#include "vec/exprs/vexpr.h"
#include "vec/exprs/vexpr_context.h"
#include "vec/exprs/vslot_ref.h"
#include "vec/functions/function.h"
#include "vec/functions/function_string.h"
#include "vec/functions/simple_function_factory.h"

namespace cctz {
class time_zone;
} // namespace cctz
namespace doris {
namespace vectorized {
class ShardedKVCache;
} // namespace vectorized
} // namespace doris

namespace doris::vectorized {
using namespace ErrorCode;

VFileScanner::VFileScanner(
        RuntimeState* state, pipeline::FileScanLocalState* local_state, int64_t limit,
        std::shared_ptr<vectorized::SplitSourceConnector> split_source, RuntimeProfile* profile,
        ShardedKVCache* kv_cache,
        std::unordered_map<std::string, ColumnValueRangeType>* colname_to_value_range,
        const std::unordered_map<std::string, int>* colname_to_slot_id)
        : VScanner(state, local_state, limit, profile),
          _split_source(split_source),
          _cur_reader(nullptr),
          _cur_reader_eof(false),
          _colname_to_value_range(colname_to_value_range),
          _kv_cache(kv_cache),
          _strict_mode(false),
          _col_name_to_slot_id(colname_to_slot_id) {
    if (state->get_query_ctx() != nullptr &&
        state->get_query_ctx()->file_scan_range_params_map.count(local_state->parent_id()) > 0) {
        _params = &(state->get_query_ctx()->file_scan_range_params_map[local_state->parent_id()]);
    } else {
        // old fe thrift protocol
        _params = _split_source->get_params();
    }
    if (_params->__isset.strict_mode) {
        _strict_mode = _params->strict_mode;
    }

    // For load scanner, there are input and output tuple.
    // For query scanner, there is only output tuple
    _input_tuple_desc = state->desc_tbl().get_tuple_descriptor(_params->src_tuple_id);
    _real_tuple_desc = _input_tuple_desc == nullptr ? _output_tuple_desc : _input_tuple_desc;
    _is_load = (_input_tuple_desc != nullptr);
}

Status VFileScanner::prepare(RuntimeState* state, const VExprContextSPtrs& conjuncts) {
    RETURN_IF_ERROR(VScanner::prepare(state, conjuncts));
    _get_block_timer = ADD_TIMER(_local_state->scanner_profile(), "FileScannerGetBlockTime");
    _open_reader_timer = ADD_TIMER(_local_state->scanner_profile(), "FileScannerOpenReaderTime");
    _cast_to_input_block_timer =
            ADD_TIMER(_local_state->scanner_profile(), "FileScannerCastInputBlockTime");
    _fill_path_columns_timer =
            ADD_TIMER(_local_state->scanner_profile(), "FileScannerFillPathColumnTime");
    _fill_missing_columns_timer =
            ADD_TIMER(_local_state->scanner_profile(), "FileScannerFillMissingColumnTime");
    _pre_filter_timer = ADD_TIMER(_local_state->scanner_profile(), "FileScannerPreFilterTimer");
    _convert_to_output_block_timer =
            ADD_TIMER(_local_state->scanner_profile(), "FileScannerConvertOuputBlockTime");
    _empty_file_counter = ADD_COUNTER(_local_state->scanner_profile(), "EmptyFileNum", TUnit::UNIT);
    _not_found_file_counter =
            ADD_COUNTER(_local_state->scanner_profile(), "NotFoundFileNum", TUnit::UNIT);
    _file_counter = ADD_COUNTER(_local_state->scanner_profile(), "FileNumber", TUnit::UNIT);
    _has_fully_rf_file_counter =
            ADD_COUNTER(_local_state->scanner_profile(), "HasFullyRfFileNumber", TUnit::UNIT);

    _file_cache_statistics.reset(new io::FileCacheStatistics());
    _io_ctx.reset(new io::IOContext());
    _io_ctx->file_cache_stats = _file_cache_statistics.get();
    _io_ctx->query_id = &_state->query_id();

    if (_is_load) {
        _src_row_desc.reset(new RowDescriptor(_state->desc_tbl(),
                                              std::vector<TupleId>({_input_tuple_desc->id()}),
                                              std::vector<bool>({false})));
        // prepare pre filters
        if (_params->__isset.pre_filter_exprs_list) {
            RETURN_IF_ERROR(doris::vectorized::VExpr::create_expr_trees(
                    _params->pre_filter_exprs_list, _pre_conjunct_ctxs));
        } else if (_params->__isset.pre_filter_exprs) {
            VExprContextSPtr context;
            RETURN_IF_ERROR(
                    doris::vectorized::VExpr::create_expr_tree(_params->pre_filter_exprs, context));
            _pre_conjunct_ctxs.emplace_back(context);
        }

        for (auto& conjunct : _pre_conjunct_ctxs) {
            RETURN_IF_ERROR(conjunct->prepare(_state, *_src_row_desc));
            RETURN_IF_ERROR(conjunct->open(_state));
        }

        _dest_row_desc.reset(new RowDescriptor(_state->desc_tbl(),
                                               std::vector<TupleId>({_output_tuple_desc->id()}),
                                               std::vector<bool>({false})));
    }

    _default_val_row_desc.reset(new RowDescriptor(_state->desc_tbl(),
                                                  std::vector<TupleId>({_real_tuple_desc->id()}),
                                                  std::vector<bool>({false})));

    return Status::OK();
}

Status VFileScanner::_process_conjuncts_for_dict_filter() {
    _slot_id_to_filter_conjuncts.clear();
    _not_single_slot_filter_conjuncts.clear();
    for (auto& conjunct : _push_down_conjuncts) {
        auto impl = conjunct->root()->get_impl();
        // If impl is not null, which means this a conjuncts from runtime filter.
        auto cur_expr = impl ? impl : conjunct->root();

        std::vector<int> slot_ids;
        _get_slot_ids(cur_expr.get(), &slot_ids);
        if (slot_ids.size() == 0) {
            _not_single_slot_filter_conjuncts.emplace_back(conjunct);
            return Status::OK();
        }
        bool single_slot = true;
        for (int i = 1; i < slot_ids.size(); i++) {
            if (slot_ids[i] != slot_ids[0]) {
                single_slot = false;
                break;
            }
        }
        if (single_slot) {
            SlotId slot_id = slot_ids[0];
            _slot_id_to_filter_conjuncts[slot_id].emplace_back(conjunct);
        } else {
            _not_single_slot_filter_conjuncts.emplace_back(conjunct);
        }
    }
    return Status::OK();
}

Status VFileScanner::_process_late_arrival_conjuncts() {
    if (_push_down_conjuncts.size() < _conjuncts.size()) {
        _push_down_conjuncts.clear();
        _push_down_conjuncts.resize(_conjuncts.size());
        for (size_t i = 0; i != _conjuncts.size(); ++i) {
            RETURN_IF_ERROR(_conjuncts[i]->clone(_state, _push_down_conjuncts[i]));
        }
        RETURN_IF_ERROR(_process_conjuncts_for_dict_filter());
        _discard_conjuncts();
    }
    if (_applied_rf_num == _total_rf_num) {
        COUNTER_UPDATE(_has_fully_rf_file_counter, 1);
    }
    return Status::OK();
}

void VFileScanner::_get_slot_ids(VExpr* expr, std::vector<int>* slot_ids) {
    for (auto& child_expr : expr->children()) {
        if (child_expr->is_slot_ref()) {
            VSlotRef* slot_ref = reinterpret_cast<VSlotRef*>(child_expr.get());
            slot_ids->emplace_back(slot_ref->slot_id());
        }
        _get_slot_ids(child_expr.get(), slot_ids);
    }
}

Status VFileScanner::open(RuntimeState* state) {
    RETURN_IF_CANCELLED(state);
    RETURN_IF_ERROR(VScanner::open(state));
    RETURN_IF_ERROR(_split_source->get_next(&_first_scan_range, &_current_range));
    if (_first_scan_range) {
        RETURN_IF_ERROR(_init_expr_ctxes());
    } else {
        // there's no scan range in split source. stop scanner directly.
        _scanner_eof = true;
    }

    return Status::OK();
}

Status VFileScanner::_get_block_impl(RuntimeState* state, Block* block, bool* eof) {
    Status st = _get_block_wrapped(state, block, eof);
    LOG(WARNING) << "get block impl, status : " << st;
    if (!st.ok()) {
        // add cur path in error msg for easy debugging
        return std::move(st.prepend("cur path: " + get_current_scan_range_name() + ". "));
    }
    return st;
}

// For query:
//                              [exist cols]  [non-exist cols]  [col from path]  input  output
//                              A     B    C  D                 E
// _init_src_block              x     x    x  x                 x                -      x
// get_next_block               x     x    x  -                 -                -      x
// _cast_to_input_block         -     -    -  -                 -                -      -
// _fill_columns_from_path      -     -    -  -                 x                -      x
// _fill_missing_columns        -     -    -  x                 -                -      x
// _convert_to_output_block     -     -    -  -                 -                -      -
//
// For load:
//                              [exist cols]  [non-exist cols]  [col from path]  input  output
//                              A     B    C  D                 E
// _init_src_block              x     x    x  x                 x                x      -
// get_next_block               x     x    x  -                 -                x      -
// _cast_to_input_block         x     x    x  -                 -                x      -
// _fill_columns_from_path      -     -    -  -                 x                x      -
// _fill_missing_columns        -     -    -  x                 -                x      -
// _convert_to_output_block     -     -    -  -                 -                -      x
Status VFileScanner::_get_block_wrapped(RuntimeState* state, Block* block, bool* eof) {
    do {
        RETURN_IF_CANCELLED(state);
        if (_cur_reader == nullptr || _cur_reader_eof) {
            // The file may not exist because the file list is got from meta cache,
            // And the file may already be removed from storage.
            // Just ignore not found files.
            Status st = _get_next_reader();
            if (st.is<ErrorCode::NOT_FOUND>() && config::ignore_not_found_file_in_external_table) {
                _cur_reader_eof = true;
                COUNTER_UPDATE(_not_found_file_counter, 1);
                continue;
            } else if (!st) {
                return st;
            }
        }

        if (_scanner_eof) {
            LOG(WARNING) << "scanner eof";
            *eof = true;
            return Status::OK();
        }

        // Init src block for load job based on the data file schema (e.g. parquet)
        // For query job, simply set _src_block_ptr to block.
        size_t read_rows = 0;
        LOG(WARNING) << "start to init src block";
        RETURN_IF_ERROR(_init_src_block(block));
        {
            LOG(WARNING) << "init src block success";
            SCOPED_TIMER(_get_block_timer);

            // Read next block.
            // Some of column in block may not be filled (column not exist in file)
            LOG(WARNING) << "start to get next block";
            RETURN_IF_ERROR(
                    _cur_reader->get_next_block(_src_block_ptr, &read_rows, &_cur_reader_eof));
            LOG(WARNING) << "end getting next block";
        }
        LOG(WARNING) << "endding get next block, read rows = " << read_rows;
        // use read_rows instead of _src_block_ptr->rows(), because the first column of _src_block_ptr
        // may not be filled after calling `get_next_block()`, so _src_block_ptr->rows() may return wrong result.
        if (read_rows > 0) {
            // If the push_down_agg_type is COUNT, no need to do the rest,
            // because we only save a number in block.
            if (_get_push_down_agg_type() != TPushAggOp::type::COUNT) {
                // Convert the src block columns type to string in-place.
                RETURN_IF_ERROR(_cast_to_input_block(block));
                // FileReader can fill partition and missing columns itself
                if (!_cur_reader->fill_all_columns()) {
                    // Fill rows in src block with partition columns from path. (e.g. Hive partition columns)
                    RETURN_IF_ERROR(_fill_columns_from_path(read_rows));
                    // Fill columns not exist in file with null or default value
                    RETURN_IF_ERROR(_fill_missing_columns(read_rows));
                }
                // Apply _pre_conjunct_ctxs to filter src block.
                RETURN_IF_ERROR(_pre_filter_src_block());
                // Convert src block to output block (dest block), string to dest data type and apply filters.
                RETURN_IF_ERROR(_convert_to_output_block(block));
                // Truncate char columns or varchar columns if size is smaller than file columns
                // or not found in the file column schema.
                RETURN_IF_ERROR(_truncate_char_or_varchar_columns(block));
            }
            break;
        }
    } while (true);

    // Update filtered rows and unselected rows for load, reset counter.
    // {
    //     state->update_num_rows_load_filtered(_counter.num_rows_filtered);
    //     state->update_num_rows_load_unselected(_counter.num_rows_unselected);
    //     _reset_counter();
    // }
    return Status::OK();
}

/**
 * Check whether there are complex types in parquet/orc reader in broker/stream load.
 * Broker/stream load will cast any type as string type, and complex types will be casted wrong.
 * This is a temporary method, and will be replaced by tvf.
 */
Status VFileScanner::_check_output_block_types() {
    if (_is_load) {
        TFileFormatType::type format_type = _params->format_type;
        if (format_type == TFileFormatType::FORMAT_PARQUET ||
            format_type == TFileFormatType::FORMAT_ORC) {
            for (auto slot : _output_tuple_desc->slots()) {
                if (slot->type().is_complex_type()) {
                    return Status::InternalError(
                            "Parquet/orc doesn't support complex types in broker/stream load, "
                            "please use tvf(table value function) to insert complex types.");
                }
            }
        }
    }
    return Status::OK();
}

Status VFileScanner::_init_src_block(Block* block) {
    if (!_is_load) {
        _src_block_ptr = block;
        return Status::OK();
    }
    RETURN_IF_ERROR(_check_output_block_types());

    // if (_src_block_init) {
    //     _src_block.clear_column_data();
    //     _src_block_ptr = &_src_block;
    //     return Status::OK();
    // }

    _src_block.clear();
    size_t idx = 0;
    // slots in _input_tuple_desc contains all slots describe in load statement, eg:
    // -H "columns: k1, k2, tmp1, k3 = tmp1 + 1"
    // _input_tuple_desc will contains: k1, k2, tmp1
    // and some of them are from file, such as k1 and k2, and some of them may not exist in file, such as tmp1
    // _input_tuple_desc also contains columns from path
    for (auto& slot : _input_tuple_desc->slots()) {
        DataTypePtr data_type;
        auto it = _name_to_col_type.find(slot->col_name());
        if (it == _name_to_col_type.end()) {
            // not exist in file, using type from _input_tuple_desc
            RETURN_IF_CATCH_EXCEPTION(data_type = DataTypeFactory::instance().create_data_type(
                                              slot->type(), slot->is_nullable()));
        } else {
            RETURN_IF_CATCH_EXCEPTION(
                    data_type = DataTypeFactory::instance().create_data_type(it->second, true));
        }
        MutableColumnPtr data_column = data_type->create_column();
        _src_block.insert(
                ColumnWithTypeAndName(std::move(data_column), data_type, slot->col_name()));
        _src_block_name_to_idx.emplace(slot->col_name(), idx++);
    }
    _src_block_ptr = &_src_block;
    _src_block_init = true;
    return Status::OK();
}

Status VFileScanner::_cast_to_input_block(Block* block) {
    if (!_is_load) {
        return Status::OK();
    }
    SCOPED_TIMER(_cast_to_input_block_timer);
    // cast primitive type(PT0) to primitive type(PT1)
    size_t idx = 0;
    for (auto& slot_desc : _input_tuple_desc->slots()) {
        if (_name_to_col_type.find(slot_desc->col_name()) == _name_to_col_type.end()) {
            // skip columns which does not exist in file
            continue;
        }
        if (slot_desc->type().is_variant_type()) {
            // skip variant type
            continue;
        }
        auto& arg = _src_block_ptr->get_by_name(slot_desc->col_name());
        auto return_type = slot_desc->get_data_type_ptr();
        // remove nullable here, let the get_function decide whether nullable
        auto data_type = vectorized::DataTypeFactory::instance().create_data_type(
                remove_nullable(return_type)->get_type_as_type_descriptor());
        ColumnsWithTypeAndName arguments {
                arg, {data_type->create_column(), data_type, slot_desc->col_name()}};
        auto func_cast =
                SimpleFunctionFactory::instance().get_function("CAST", arguments, return_type);
        idx = _src_block_name_to_idx[slot_desc->col_name()];
        RETURN_IF_ERROR(
                func_cast->execute(nullptr, *_src_block_ptr, {idx}, idx, arg.column->size()));
        _src_block_ptr->get_by_position(idx).type = std::move(return_type);
    }
    return Status::OK();
}

Status VFileScanner::_fill_columns_from_path(size_t rows) {
    DataTypeSerDe::FormatOptions _text_formatOptions;
    for (auto& kv : _partition_col_descs) {
        auto doris_column = _src_block_ptr->get_by_name(kv.first).column;
        IColumn* col_ptr = const_cast<IColumn*>(doris_column.get());
        auto& [value, slot_desc] = kv.second;
        auto _text_serde = slot_desc->get_data_type_ptr()->get_serde();
        Slice slice(value.data(), value.size());
        int num_deserialized = 0;
        if (_text_serde->deserialize_column_from_fixed_json(*col_ptr, slice, rows,
                                                            &num_deserialized,
                                                            _text_formatOptions) != Status::OK()) {
            return Status::InternalError("Failed to fill partition column: {}={}",
                                         slot_desc->col_name(), value);
        }
        if (num_deserialized != rows) {
            return Status::InternalError(
                    "Failed to fill partition column: {}={} ."
                    "Number of rows expected to be written : {}, number of rows actually written : "
                    "{}",
                    slot_desc->col_name(), value, num_deserialized, rows);
        }
    }
    return Status::OK();
}

Status VFileScanner::_fill_missing_columns(size_t rows) {
    if (_missing_cols.empty()) {
        return Status::OK();
    }

    SCOPED_TIMER(_fill_missing_columns_timer);
    for (auto& kv : _missing_col_descs) {
        if (kv.second == nullptr) {
            // no default column, fill with null
            auto nullable_column = reinterpret_cast<vectorized::ColumnNullable*>(
                    (*std::move(_src_block_ptr->get_by_name(kv.first).column)).mutate().get());
            nullable_column->insert_many_defaults(rows);
        } else {
            // fill with default value
            auto& ctx = kv.second;
            auto origin_column_num = _src_block_ptr->columns();
            int result_column_id = -1;
            // PT1 => dest primitive type
            RETURN_IF_ERROR(ctx->execute(_src_block_ptr, &result_column_id));
            bool is_origin_column = result_column_id < origin_column_num;
            if (!is_origin_column) {
                // call resize because the first column of _src_block_ptr may not be filled by reader,
                // so _src_block_ptr->rows() may return wrong result, cause the column created by `ctx->execute()`
                // has only one row.
                std::move(*_src_block_ptr->get_by_position(result_column_id).column)
                        .mutate()
                        ->resize(rows);
                auto result_column_ptr = _src_block_ptr->get_by_position(result_column_id).column;
                // result_column_ptr maybe a ColumnConst, convert it to a normal column
                result_column_ptr = result_column_ptr->convert_to_full_column_if_const();
                auto origin_column_type = _src_block_ptr->get_by_name(kv.first).type;
                bool is_nullable = origin_column_type->is_nullable();
                _src_block_ptr->replace_by_position(
                        _src_block_ptr->get_position_by_name(kv.first),
                        is_nullable ? make_nullable(result_column_ptr) : result_column_ptr);
                _src_block_ptr->erase(result_column_id);
            }
        }
    }
    return Status::OK();
}

Status VFileScanner::_pre_filter_src_block() {
    if (!_is_load) {
        return Status::OK();
    }
    if (!_pre_conjunct_ctxs.empty()) {
        SCOPED_TIMER(_pre_filter_timer);
        auto origin_column_num = _src_block_ptr->columns();
        auto old_rows = _src_block_ptr->rows();
        RETURN_IF_ERROR(vectorized::VExprContext::filter_block(_pre_conjunct_ctxs, _src_block_ptr,
                                                               origin_column_num));
        _counter.num_rows_unselected += old_rows - _src_block_ptr->rows();
    }
    return Status::OK();
}

Status VFileScanner::_convert_to_output_block(Block* block) {
    if (!_is_load) {
        return Status::OK();
    }

    SCOPED_TIMER(_convert_to_output_block_timer);
    // The block is passed from scanner context's free blocks,
    // which is initialized by output columns
    // so no need to clear it
    // block->clear();

    int ctx_idx = 0;
    size_t rows = _src_block_ptr->rows();
    auto filter_column = vectorized::ColumnUInt8::create(rows, 1);
    auto& filter_map = filter_column->get_data();

    // After convert, the column_ptr should be copied into output block.
    // Can not use block->insert() because it may cause use_count() non-zero bug
    MutableBlock mutable_output_block =
            VectorizedUtils::build_mutable_mem_reuse_block(block, *_dest_row_desc);
    auto& mutable_output_columns = mutable_output_block.mutable_columns();

    // for (auto slot_desc : _output_tuple_desc->slots()) {
    for (int i = 0; i < mutable_output_columns.size(); ++i) {
        auto slot_desc = _output_tuple_desc->slots()[i];
        if (!slot_desc->is_materialized()) {
            continue;
        }
        int dest_index = ctx_idx;
        vectorized::ColumnPtr column_ptr;

        auto& ctx = _dest_vexpr_ctx[dest_index];
        int result_column_id = -1;
        // PT1 => dest primitive type
        RETURN_IF_ERROR(ctx->execute(_src_block_ptr, &result_column_id));
        column_ptr = _src_block_ptr->get_by_position(result_column_id).column;
        // column_ptr maybe a ColumnConst, convert it to a normal column
        column_ptr = column_ptr->convert_to_full_column_if_const();
        DCHECK(column_ptr != nullptr);

        // because of src_slot_desc is always be nullable, so the column_ptr after do dest_expr
        // is likely to be nullable
        if (LIKELY(column_ptr->is_nullable())) {
            const ColumnNullable* nullable_column =
                    reinterpret_cast<const vectorized::ColumnNullable*>(column_ptr.get());
            for (int i = 0; i < rows; ++i) {
                if (filter_map[i] && nullable_column->is_null_at(i)) {
                    if (_strict_mode && (_src_slot_descs_order_by_dest[dest_index]) &&
                        !_src_block_ptr->get_by_position(_dest_slot_to_src_slot_index[dest_index])
                                 .column->is_null_at(i)) {
                        RETURN_IF_ERROR(_state->append_error_msg_to_file(
                                [&]() -> std::string {
                                    return _src_block_ptr->dump_one_line(i,
                                                                         _num_of_columns_from_file);
                                },
                                [&]() -> std::string {
                                    auto raw_value =
                                            _src_block_ptr
                                                    ->get_by_position(_dest_slot_to_src_slot_index
                                                                              [dest_index])
                                                    .column->get_data_at(i);
                                    std::string raw_string = raw_value.to_string();
                                    fmt::memory_buffer error_msg;
                                    fmt::format_to(error_msg,
                                                   "column({}) value is incorrect while strict "
                                                   "mode is {}, "
                                                   "src value is {}",
                                                   slot_desc->col_name(), _strict_mode, raw_string);
                                    return fmt::to_string(error_msg);
                                },
                                &_scanner_eof));
                        filter_map[i] = false;
                    } else if (!slot_desc->is_nullable()) {
                        RETURN_IF_ERROR(_state->append_error_msg_to_file(
                                [&]() -> std::string {
                                    return _src_block_ptr->dump_one_line(i,
                                                                         _num_of_columns_from_file);
                                },
                                [&]() -> std::string {
                                    fmt::memory_buffer error_msg;
                                    fmt::format_to(error_msg,
                                                   "column({}) values is null while columns is not "
                                                   "nullable",
                                                   slot_desc->col_name());
                                    return fmt::to_string(error_msg);
                                },
                                &_scanner_eof));
                        filter_map[i] = false;
                    }
                }
            }
            if (!slot_desc->is_nullable()) {
                column_ptr = remove_nullable(column_ptr);
            }
        } else if (slot_desc->is_nullable()) {
            column_ptr = make_nullable(column_ptr);
        }
        mutable_output_columns[i]->insert_range_from(*column_ptr, 0, rows);
        ctx_idx++;
    }

    // after do the dest block insert operation, clear _src_block to remove the reference of origin column
    _src_block_ptr->clear();

    size_t dest_size = block->columns();
    // do filter
    block->insert(vectorized::ColumnWithTypeAndName(std::move(filter_column),
                                                    std::make_shared<vectorized::DataTypeUInt8>(),
                                                    "filter column"));
    RETURN_IF_ERROR(vectorized::Block::filter_block(block, dest_size, dest_size));

    _counter.num_rows_filtered += rows - block->rows();
    return Status::OK();
}

Status VFileScanner::_truncate_char_or_varchar_columns(Block* block) {
    // Truncate char columns or varchar columns if size is smaller than file columns
    // or not found in the file column schema.
    if (!_state->query_options().truncate_char_or_varchar_columns) {
        return Status::OK();
    }
    int idx = 0;
    for (auto slot_desc : _real_tuple_desc->slots()) {
        if (!slot_desc->is_materialized()) {
            continue;
        }
        const TypeDescriptor& type_desc = slot_desc->type();
        if (type_desc.type != TYPE_VARCHAR && type_desc.type != TYPE_CHAR) {
            ++idx;
            continue;
        }
        auto iter = _source_file_col_name_types.find(slot_desc->col_name());
        if (iter != _source_file_col_name_types.end()) {
            const TypeDescriptor* file_type_desc =
                    _source_file_col_name_types[slot_desc->col_name()];
            if ((type_desc.len > 0) &&
                (type_desc.len < file_type_desc->len || file_type_desc->len < 0)) {
                _truncate_char_or_varchar_column(block, idx, type_desc.len);
            }
        } else {
            _truncate_char_or_varchar_column(block, idx, type_desc.len);
        }
        ++idx;
    }
    return Status::OK();
}

// VARCHAR substring(VARCHAR str, INT pos[, INT len])
void VFileScanner::_truncate_char_or_varchar_column(Block* block, int idx, int len) {
    auto int_type = std::make_shared<DataTypeInt32>();
    size_t num_columns_without_result = block->columns();
    const ColumnNullable* col_nullable =
            assert_cast<const ColumnNullable*>(block->get_by_position(idx).column.get());
    const ColumnPtr& string_column_ptr = col_nullable->get_nested_column_ptr();
    ColumnPtr null_map_column_ptr = col_nullable->get_null_map_column_ptr();
    block->replace_by_position(idx, std::move(string_column_ptr));
    block->insert({int_type->create_column_const(block->rows(), to_field(1)), int_type,
                   "const 1"}); // pos is 1
    block->insert({int_type->create_column_const(block->rows(), to_field(len)), int_type,
                   fmt::format("const {}", len)});                          // len
    block->insert({nullptr, std::make_shared<DataTypeString>(), "result"}); // result column
    ColumnNumbers temp_arguments(3);
    temp_arguments[0] = idx;                            // str column
    temp_arguments[1] = num_columns_without_result;     // pos
    temp_arguments[2] = num_columns_without_result + 1; // len
    size_t result_column_id = num_columns_without_result + 2;

    SubstringUtil::substring_execute(*block, temp_arguments, result_column_id, block->rows());
    auto res = ColumnNullable::create(block->get_by_position(result_column_id).column,
                                      null_map_column_ptr);
    block->replace_by_position(idx, std::move(res));
    Block::erase_useless_column(block, num_columns_without_result);
}

Status VFileScanner::_get_next_reader() {
    LOG(WARNING) << "Step into VFile get next reader";
    while (true) {
        LOG(WARNING) << "Start get next header";
        if (_cur_reader) {
            _cur_reader->collect_profile_before_close();
            RETURN_IF_ERROR(_cur_reader->close());
            _state->update_num_finished_scan_range(1);
        }
        _cur_reader.reset(nullptr);
        _src_block_init = false;
        bool has_next = _first_scan_range;
        if (!_first_scan_range) {
            RETURN_IF_ERROR(_split_source->get_next(&has_next, &_current_range));
        }
        _first_scan_range = false;
        if (!has_next || _should_stop) {
            _scanner_eof = true;
            return Status::OK();
        }

        const TFileRangeDesc& range = _current_range;
        _current_range_path = range.path;

        // create reader for specific format
        Status init_status;
        TFileFormatType::type format_type = _params->format_type;
        // JNI reader can only push down column value range
        bool push_down_predicates =
                !_is_load && _params->format_type != TFileFormatType::FORMAT_JNI;
        if (format_type == TFileFormatType::FORMAT_JNI && range.__isset.table_format_params) {
            if (range.table_format_params.table_format_type == "hudi" &&
                range.table_format_params.hudi_params.delta_logs.empty()) {
                // fall back to native reader if there is no log file
                format_type = TFileFormatType::FORMAT_PARQUET;
            } else if (range.table_format_params.table_format_type == "paimon" &&
                       !range.table_format_params.paimon_params.__isset.paimon_split) {
                // use native reader
                auto format = range.table_format_params.paimon_params.file_format;
                if (format == "orc") {
                    format_type = TFileFormatType::FORMAT_ORC;
                } else if (format == "parquet") {
                    format_type = TFileFormatType::FORMAT_PARQUET;
                } else {
                    return Status::InternalError("Not supported paimon file format: {}", format);
                }
            }
        }
        bool need_to_get_parsed_schema = false;
        switch (format_type) {
        case TFileFormatType::FORMAT_JNI: {
            if (range.__isset.table_format_params &&
                range.table_format_params.table_format_type == "max_compute") {
                const auto* mc_desc = static_cast<const MaxComputeTableDescriptor*>(
                        _real_tuple_desc->table_desc());
                if (!mc_desc->init_status()) {
                    return mc_desc->init_status();
                }
                std::unique_ptr<MaxComputeJniReader> mc_reader = MaxComputeJniReader::create_unique(
                        mc_desc, range.table_format_params.max_compute_params, _file_slot_descs,
                        range, _state, _profile);
                init_status = mc_reader->init_reader(_colname_to_value_range);
                _cur_reader = std::move(mc_reader);
            } else if (range.__isset.table_format_params &&
                       range.table_format_params.table_format_type == "paimon") {
                _cur_reader =
                        PaimonJniReader::create_unique(_file_slot_descs, _state, _profile, range);
                init_status = ((PaimonJniReader*)(_cur_reader.get()))
                                      ->init_reader(_colname_to_value_range);
            } else if (range.__isset.table_format_params &&
                       range.table_format_params.table_format_type == "hudi") {
                _cur_reader = HudiJniReader::create_unique(*_params,
                                                           range.table_format_params.hudi_params,
                                                           _file_slot_descs, _state, _profile);
                init_status =
                        ((HudiJniReader*)_cur_reader.get())->init_reader(_colname_to_value_range);
            } else if (range.__isset.table_format_params &&
                       range.table_format_params.table_format_type == "lakesoul") {
                _cur_reader =
                        LakeSoulJniReader::create_unique(range.table_format_params.lakesoul_params,
                                                         _file_slot_descs, _state, _profile);
                init_status = ((LakeSoulJniReader*)_cur_reader.get())
                                      ->init_reader(_colname_to_value_range);
            } else if (range.__isset.table_format_params &&
                       range.table_format_params.table_format_type == "trino_connector") {
                _cur_reader = TrinoConnectorJniReader::create_unique(_file_slot_descs, _state,
                                                                     _profile, range);
                init_status = ((TrinoConnectorJniReader*)(_cur_reader.get()))
                                      ->init_reader(_colname_to_value_range);
            }
            break;
        }
        case TFileFormatType::FORMAT_PARQUET: {
            std::unique_ptr<ParquetReader> parquet_reader = ParquetReader::create_unique(
                    _profile, *_params, range, _state->query_options().batch_size,
                    const_cast<cctz::time_zone*>(&_state->timezone_obj()), _io_ctx.get(), _state,
                    _should_enable_file_meta_cache() ? ExecEnv::GetInstance()->file_meta_cache()
                                                     : nullptr,
                    _state->query_options().enable_parquet_lazy_mat);
            {
                SCOPED_TIMER(_open_reader_timer);
                RETURN_IF_ERROR(parquet_reader->open());
            }
            if (push_down_predicates) {
                RETURN_IF_ERROR(_process_late_arrival_conjuncts());
            }
            if (range.__isset.table_format_params &&
                range.table_format_params.table_format_type == "iceberg") {
                std::unique_ptr<IcebergParquetReader> iceberg_reader =
                        IcebergParquetReader::create_unique(std::move(parquet_reader), _profile,
                                                            _state, *_params, range, _kv_cache,
                                                            _io_ctx.get(), _get_push_down_count());
                init_status = iceberg_reader->init_reader(
                        _file_col_names, _col_id_name_map, _colname_to_value_range,
                        _push_down_conjuncts, _real_tuple_desc, _default_val_row_desc.get(),
                        _col_name_to_slot_id, &_not_single_slot_filter_conjuncts,
                        &_slot_id_to_filter_conjuncts);
                _cur_reader = std::move(iceberg_reader);
            } else if (range.__isset.table_format_params &&
                       range.table_format_params.table_format_type == "paimon") {
                std::vector<std::string> place_holder;
                init_status = parquet_reader->init_reader(
                        _file_col_names, place_holder, _colname_to_value_range,
                        _push_down_conjuncts, _real_tuple_desc, _default_val_row_desc.get(),
                        _col_name_to_slot_id, &_not_single_slot_filter_conjuncts,
                        &_slot_id_to_filter_conjuncts);
                std::unique_ptr<PaimonParquetReader> paimon_reader =
                        PaimonParquetReader::create_unique(std::move(parquet_reader), _profile,
                                                           *_params);
                RETURN_IF_ERROR(paimon_reader->init_row_filters(range, _io_ctx.get()));
                _cur_reader = std::move(paimon_reader);
            } else {
                bool hive_parquet_use_column_names = true;

                if (range.__isset.table_format_params &&
                    range.table_format_params.table_format_type == "hive" && _state != nullptr)
                        [[likely]] {
                    hive_parquet_use_column_names =
                            _state->query_options().hive_parquet_use_column_names;
                }

                std::vector<std::string> place_holder;
                init_status = parquet_reader->init_reader(
                        _file_col_names, place_holder, _colname_to_value_range,
                        _push_down_conjuncts, _real_tuple_desc, _default_val_row_desc.get(),
                        _col_name_to_slot_id, &_not_single_slot_filter_conjuncts,
                        &_slot_id_to_filter_conjuncts, true, hive_parquet_use_column_names);
                _cur_reader = std::move(parquet_reader);
            }
            need_to_get_parsed_schema = true;
            break;
        }
        case TFileFormatType::FORMAT_ORC: {
            std::vector<orc::TypeKind>* unsupported_pushdown_types = nullptr;
            if (range.__isset.table_format_params &&
                range.table_format_params.table_format_type == "paimon") {
                static std::vector<orc::TypeKind> paimon_unsupport_type =
                        std::vector<orc::TypeKind> {orc::TypeKind::CHAR};
                unsupported_pushdown_types = &paimon_unsupport_type;
            }
            std::unique_ptr<OrcReader> orc_reader = OrcReader::create_unique(
                    _profile, _state, *_params, range, _state->query_options().batch_size,
                    _state->timezone(), _io_ctx.get(), _state->query_options().enable_orc_lazy_mat,
                    unsupported_pushdown_types);
            if (push_down_predicates) {
                RETURN_IF_ERROR(_process_late_arrival_conjuncts());
            }
            if (range.__isset.table_format_params &&
                range.table_format_params.table_format_type == "transactional_hive") {
                std::unique_ptr<TransactionalHiveReader> tran_orc_reader =
                        TransactionalHiveReader::create_unique(std::move(orc_reader), _profile,
                                                               _state, *_params, range,
                                                               _io_ctx.get());
                init_status = tran_orc_reader->init_reader(
                        _file_col_names, _colname_to_value_range, _push_down_conjuncts,
                        _real_tuple_desc, _default_val_row_desc.get(),
                        &_not_single_slot_filter_conjuncts, &_slot_id_to_filter_conjuncts);
                RETURN_IF_ERROR(tran_orc_reader->init_row_filters(range, _io_ctx.get()));
                _cur_reader = std::move(tran_orc_reader);
            } else if (range.__isset.table_format_params &&
                       range.table_format_params.table_format_type == "iceberg") {
                std::unique_ptr<IcebergOrcReader> iceberg_reader = IcebergOrcReader::create_unique(
                        std::move(orc_reader), _profile, _state, *_params, range, _kv_cache,
                        _io_ctx.get(), _get_push_down_count());

                init_status = iceberg_reader->init_reader(
                        _file_col_names, _col_id_name_map, _colname_to_value_range,
                        _push_down_conjuncts, _real_tuple_desc, _default_val_row_desc.get(),
                        _col_name_to_slot_id, &_not_single_slot_filter_conjuncts,
                        &_slot_id_to_filter_conjuncts);
                _cur_reader = std::move(iceberg_reader);
            } else if (range.__isset.table_format_params &&
                       range.table_format_params.table_format_type == "paimon") {
                init_status = orc_reader->init_reader(
                        &_file_col_names, _colname_to_value_range, _push_down_conjuncts, false,
                        _real_tuple_desc, _default_val_row_desc.get(),
                        &_not_single_slot_filter_conjuncts, &_slot_id_to_filter_conjuncts);
                std::unique_ptr<PaimonOrcReader> paimon_reader =
                        PaimonOrcReader::create_unique(std::move(orc_reader), _profile, *_params);
                RETURN_IF_ERROR(paimon_reader->init_row_filters(range, _io_ctx.get()));
                _cur_reader = std::move(paimon_reader);
            } else {
                bool hive_orc_use_column_names = true;

                if (range.__isset.table_format_params &&
                    range.table_format_params.table_format_type == "hive" && _state != nullptr)
                        [[likely]] {
                    hive_orc_use_column_names = _state->query_options().hive_orc_use_column_names;
                }
                init_status = orc_reader->init_reader(
                        &_file_col_names, _colname_to_value_range, _push_down_conjuncts, false,
                        _real_tuple_desc, _default_val_row_desc.get(),
                        &_not_single_slot_filter_conjuncts, &_slot_id_to_filter_conjuncts,
                        hive_orc_use_column_names);
                _cur_reader = std::move(orc_reader);
            }
            need_to_get_parsed_schema = true;
            break;
        }
        case TFileFormatType::FORMAT_CSV_PLAIN:
        case TFileFormatType::FORMAT_CSV_GZ:
        case TFileFormatType::FORMAT_CSV_BZ2:
        case TFileFormatType::FORMAT_CSV_LZ4FRAME:
        case TFileFormatType::FORMAT_CSV_LZ4BLOCK:
        case TFileFormatType::FORMAT_CSV_LZOP:
        case TFileFormatType::FORMAT_CSV_DEFLATE:
        case TFileFormatType::FORMAT_CSV_SNAPPYBLOCK:
        case TFileFormatType::FORMAT_PROTO: {
            _cur_reader = CsvReader::create_unique(_state, _profile, &_counter, *_params, range,
                                                   _file_slot_descs, _io_ctx.get());
            init_status = ((CsvReader*)(_cur_reader.get()))->init_reader(_is_load);
            break;
        }
        case TFileFormatType::FORMAT_JSON: {
            _cur_reader =
                    NewJsonReader::create_unique(_state, _profile, &_counter, *_params, range,
                                                 _file_slot_descs, &_scanner_eof, _io_ctx.get());
            init_status =
                    ((NewJsonReader*)(_cur_reader.get()))->init_reader(_col_default_value_ctx);
            break;
        }
        case TFileFormatType::FORMAT_AVRO: {
            _cur_reader = AvroJNIReader::create_unique(_state, _profile, *_params, _file_slot_descs,
                                                       range);
            init_status = ((AvroJNIReader*)(_cur_reader.get()))
                                  ->init_fetch_table_reader(_colname_to_value_range);
            break;
        }
        case TFileFormatType::FORMAT_SEQUENCE:
        case TFileFormatType::FORMAT_RCTEXT:
        case TFileFormatType::FORMAT_RCBINARY: {
            _cur_reader = HiveJNIReader::create_unique(_state, _profile, *_params, _file_slot_descs,
                                                           range);
            init_status = ((HiveJNIReader*)(_cur_reader.get()))
                                            ->init_fetch_table_reader(_colname_to_value_range);
            break;
        }
        case TFileFormatType::FORMAT_WAL: {
            _cur_reader.reset(new WalReader(_state));
            init_status = ((WalReader*)(_cur_reader.get()))->init_reader(_output_tuple_desc);
            break;
        }
        case TFileFormatType::FORMAT_ARROW: {
            _cur_reader = ArrowStreamReader::create_unique(_state, _profile, &_counter, *_params,
                                                           range, _file_slot_descs, _io_ctx.get());
            init_status = ((ArrowStreamReader*)(_cur_reader.get()))->init_reader();
            break;
        }
        default:
            return Status::InternalError("Not supported file format: {}", _params->format_type);
        }
<<<<<<< HEAD
=======

        if (_cur_reader == nullptr) {
            return Status::InternalError("Failed to create reader for  file format: {}",
                                         _params->format_type);
        }
>>>>>>> b7516c93
        COUNTER_UPDATE(_file_counter, 1);
        // The VFileScanner for external table may try to open not exist files,
        // Because FE file cache for external table may out of date.
        // So, NOT_FOUND for VFileScanner is not a fail case.
        // Will remove this after file reader refactor.
        if (init_status.is<END_OF_FILE>()) {
            COUNTER_UPDATE(_empty_file_counter, 1);
            continue;
        } else if (init_status.is<ErrorCode::NOT_FOUND>()) {
            if (config::ignore_not_found_file_in_external_table) {
                COUNTER_UPDATE(_not_found_file_counter, 1);
                continue;
            }
            return Status::InternalError("failed to find reader, err: {}", init_status.to_string());
        } else if (!init_status.ok()) {
            return Status::InternalError("failed to init reader, err: {}", init_status.to_string());
        }
        LOG(WARNING) << "PASS FIND FILE";
        _name_to_col_type.clear();
        _missing_cols.clear();
        RETURN_IF_ERROR(_cur_reader->get_columns(&_name_to_col_type, &_missing_cols));
        LOG(WARNING) << "PASS get columns";
        _cur_reader->set_push_down_agg_type(_get_push_down_agg_type());
        LOG(WARNING) << "PASS set push down agg type";
        RETURN_IF_ERROR(_generate_fill_columns());
        LOG(WARNING) << "PASS generate_fill_columns";
        if (VLOG_NOTICE_IS_ON && !_missing_cols.empty() && _is_load) {
            fmt::memory_buffer col_buf;
            for (auto& col : _missing_cols) {
                fmt::format_to(col_buf, " {}", col);
            }
            VLOG_NOTICE << fmt::format("Unknown columns:{} in file {}", fmt::to_string(col_buf),
                                       range.path);
        }
        LOG(WARNING) << "PASS VLOG check";

        _source_file_col_names.clear();
        _source_file_col_types.clear();
        _source_file_col_name_types.clear();
        if (_state->query_options().truncate_char_or_varchar_columns && need_to_get_parsed_schema) {
            Status status = _cur_reader->get_parsed_schema(&_source_file_col_names,
                                                           &_source_file_col_types);
            if (!status.ok() && status.code() != TStatusCode::NOT_IMPLEMENTED_ERROR) {
                return status;
            }
            DCHECK(_source_file_col_names.size() == _source_file_col_types.size());
            for (int i = 0; i < _source_file_col_names.size(); ++i) {
                _source_file_col_name_types[_source_file_col_names[i]] = &_source_file_col_types[i];
            }
        }
        _cur_reader_eof = false;
        LOG(WARNING) << "PASS LAST CHECK";
        break;
    }
    return Status::OK();
}

Status VFileScanner::_generate_fill_columns() {
    _partition_col_descs.clear();
    _missing_col_descs.clear();

    const TFileRangeDesc& range = _current_range;
    if (range.__isset.columns_from_path && !_partition_slot_descs.empty()) {
        for (const auto& slot_desc : _partition_slot_descs) {
            if (slot_desc) {
                auto it = _partition_slot_index_map.find(slot_desc->id());
                if (it == std::end(_partition_slot_index_map)) {
                    return Status::InternalError("Unknown source slot descriptor, slot_id={}",
                                                 slot_desc->id());
                }
                const std::string& column_from_path = range.columns_from_path[it->second];
                const char* data = column_from_path.c_str();
                size_t size = column_from_path.size();
                if (size == 4 && memcmp(data, "null", 4) == 0) {
                    data = const_cast<char*>("\\N");
                }
                _partition_col_descs.emplace(slot_desc->col_name(),
                                             std::make_tuple(data, slot_desc));
            }
        }
    }

    if (!_missing_cols.empty()) {
        for (auto slot_desc : _real_tuple_desc->slots()) {
            if (!slot_desc->is_materialized()) {
                continue;
            }
            if (_missing_cols.find(slot_desc->col_name()) == _missing_cols.end()) {
                continue;
            }

            auto it = _col_default_value_ctx.find(slot_desc->col_name());
            if (it == _col_default_value_ctx.end()) {
                return Status::InternalError("failed to find default value expr for slot: {}",
                                             slot_desc->col_name());
            }
            _missing_col_descs.emplace(slot_desc->col_name(), it->second);
        }
    }

    return _cur_reader->set_fill_columns(_partition_col_descs, _missing_col_descs);
}

Status VFileScanner::_init_expr_ctxes() {
    std::map<SlotId, int> full_src_index_map;
    std::map<SlotId, SlotDescriptor*> full_src_slot_map;
    std::map<std::string, int> partition_name_to_key_index_map;
    int index = 0;
    for (const auto& slot_desc : _real_tuple_desc->slots()) {
        full_src_slot_map.emplace(slot_desc->id(), slot_desc);
        full_src_index_map.emplace(slot_desc->id(), index++);
    }

    // For external table query, find the index of column in path.
    // Because query doesn't always search for all columns in a table
    // and the order of selected columns is random.
    // All ranges in _ranges vector should have identical columns_from_path_keys
    // because they are all file splits for the same external table.
    // So here use the first element of _ranges to fill the partition_name_to_key_index_map
    if (_current_range.__isset.columns_from_path_keys) {
        std::vector<std::string> key_map = _current_range.columns_from_path_keys;
        if (!key_map.empty()) {
            for (size_t i = 0; i < key_map.size(); i++) {
                partition_name_to_key_index_map.emplace(key_map[i], i);
            }
        }
    }

    _num_of_columns_from_file = _params->num_of_columns_from_file;
    for (const auto& slot_info : _params->required_slots) {
        auto slot_id = slot_info.slot_id;
        auto it = full_src_slot_map.find(slot_id);
        if (it == std::end(full_src_slot_map)) {
            return Status::InternalError(
                    fmt::format("Unknown source slot descriptor, slot_id={}", slot_id));
        }
        if (slot_info.is_file_slot) {
            _file_slot_descs.emplace_back(it->second);
            _file_col_names.push_back(it->second->col_name());
            if (it->second->col_unique_id() > 0) {
                _col_id_name_map.emplace(it->second->col_unique_id(), it->second->col_name());
            }
        } else {
            _partition_slot_descs.emplace_back(it->second);
            if (_is_load) {
                auto iti = full_src_index_map.find(slot_id);
                _partition_slot_index_map.emplace(slot_id, iti->second - _num_of_columns_from_file);
            } else {
                auto kit = partition_name_to_key_index_map.find(it->second->col_name());
                _partition_slot_index_map.emplace(slot_id, kit->second);
            }
        }
    }

    // set column name to default value expr map
    for (auto slot_desc : _real_tuple_desc->slots()) {
        if (!slot_desc->is_materialized()) {
            continue;
        }
        vectorized::VExprContextSPtr ctx;
        auto it = _params->default_value_of_src_slot.find(slot_desc->id());
        if (it != std::end(_params->default_value_of_src_slot)) {
            if (!it->second.nodes.empty()) {
                RETURN_IF_ERROR(vectorized::VExpr::create_expr_tree(it->second, ctx));
                RETURN_IF_ERROR(ctx->prepare(_state, *_default_val_row_desc));
                RETURN_IF_ERROR(ctx->open(_state));
            }
            // if expr is empty, the default value will be null
            _col_default_value_ctx.emplace(slot_desc->col_name(), ctx);
        }
    }

    if (_is_load) {
        // follow desc expr map is only for load task.
        bool has_slot_id_map = _params->__isset.dest_sid_to_src_sid_without_trans;
        int idx = 0;
        for (auto slot_desc : _output_tuple_desc->slots()) {
            if (!slot_desc->is_materialized()) {
                continue;
            }
            auto it = _params->expr_of_dest_slot.find(slot_desc->id());
            if (it == std::end(_params->expr_of_dest_slot)) {
                return Status::InternalError("No expr for dest slot, id={}, name={}",
                                             slot_desc->id(), slot_desc->col_name());
            }

            vectorized::VExprContextSPtr ctx;
            if (!it->second.nodes.empty()) {
                RETURN_IF_ERROR(vectorized::VExpr::create_expr_tree(it->second, ctx));
                RETURN_IF_ERROR(ctx->prepare(_state, *_src_row_desc));
                RETURN_IF_ERROR(ctx->open(_state));
            }
            _dest_vexpr_ctx.emplace_back(ctx);
            _dest_slot_name_to_idx[slot_desc->col_name()] = idx++;

            if (has_slot_id_map) {
                auto it1 = _params->dest_sid_to_src_sid_without_trans.find(slot_desc->id());
                if (it1 == std::end(_params->dest_sid_to_src_sid_without_trans)) {
                    _src_slot_descs_order_by_dest.emplace_back(nullptr);
                } else {
                    auto _src_slot_it = full_src_slot_map.find(it1->second);
                    if (_src_slot_it == std::end(full_src_slot_map)) {
                        return Status::InternalError("No src slot {} in src slot descs",
                                                     it1->second);
                    }
                    _dest_slot_to_src_slot_index.emplace(_src_slot_descs_order_by_dest.size(),
                                                         full_src_index_map[_src_slot_it->first]);
                    _src_slot_descs_order_by_dest.emplace_back(_src_slot_it->second);
                }
            }
        }
    }
    return Status::OK();
}

Status VFileScanner::close(RuntimeState* state) {
    if (_is_closed) {
        return Status::OK();
    }

    if (_cur_reader) {
        RETURN_IF_ERROR(_cur_reader->close());
    }

    RETURN_IF_ERROR(VScanner::close(state));
    return Status::OK();
}

void VFileScanner::try_stop() {
    VScanner::try_stop();
    if (_io_ctx) {
        _io_ctx->should_stop = true;
    }
}

void VFileScanner::_collect_profile_before_close() {
    VScanner::_collect_profile_before_close();
    if (config::enable_file_cache && _state->query_options().enable_file_cache &&
        _profile != nullptr) {
        io::FileCacheProfileReporter cache_profile(_profile);
        cache_profile.update(_file_cache_statistics.get());
    }

    if (_cur_reader != nullptr) {
        _cur_reader->collect_profile_before_close();
    }
}

} // namespace doris::vectorized<|MERGE_RESOLUTION|>--- conflicted
+++ resolved
@@ -978,14 +978,11 @@
         default:
             return Status::InternalError("Not supported file format: {}", _params->format_type);
         }
-<<<<<<< HEAD
-=======
 
         if (_cur_reader == nullptr) {
             return Status::InternalError("Failed to create reader for  file format: {}",
                                          _params->format_type);
         }
->>>>>>> b7516c93
         COUNTER_UPDATE(_file_counter, 1);
         // The VFileScanner for external table may try to open not exist files,
         // Because FE file cache for external table may out of date.
