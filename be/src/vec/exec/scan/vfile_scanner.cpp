// Licensed to the Apache Software Foundation (ASF) under one
// or more contributor license agreements.  See the NOTICE file
// distributed with this work for additional information
// regarding copyright ownership.  The ASF licenses this file
// to you under the Apache License, Version 2.0 (the
// "License"); you may not use this file except in compliance
// with the License.  You may obtain a copy of the License at
//
//   http://www.apache.org/licenses/LICENSE-2.0
//
// Unless required by applicable law or agreed to in writing,
// software distributed under the License is distributed on an
// "AS IS" BASIS, WITHOUT WARRANTIES OR CONDITIONS OF ANY
// KIND, either express or implied.  See the License for the
// specific language governing permissions and limitations
// under the License.

#include "vec/exec/scan/vfile_scanner.h"

#include <fmt/format.h>
#include <thrift/protocol/TDebugProtocol.h>

#include <vec/data_types/data_type_factory.hpp>

#include "common/logging.h"
#include "common/utils.h"
#include "exec/arrow/orc_reader.h"
#include "exec/text_converter.hpp"
#include "exprs/expr_context.h"
#include "runtime/descriptors.h"
#include "runtime/raw_value.h"
#include "runtime/runtime_state.h"
#include "vec/exec/scan/new_file_scan_node.h"
#include "vec/functions/simple_function_factory.h"

namespace doris::vectorized {

VFileScanner::VFileScanner(RuntimeState* state, NewFileScanNode* parent, int64_t limit,
                           const TFileScanRange& scan_range, MemTracker* tracker,
                           RuntimeProfile* profile)
        : VScanner(state, static_cast<VScanNode*>(parent), limit, tracker),
          _params(scan_range.params),
          _ranges(scan_range.ranges),
          _next_range(0),
          _cur_reader(nullptr),
          _cur_reader_eof(false),
          _mem_pool(std::make_unique<MemPool>()),
          _profile(profile),
          _strict_mode(false) {}

Status VFileScanner::prepare(
        VExprContext** vconjunct_ctx_ptr,
        std::unordered_map<std::string, ColumnValueRangeType>* colname_to_value_range) {
    SCOPED_CONSUME_MEM_TRACKER(_mem_tracker);
<<<<<<< HEAD
    _colname_to_value_range = colname_to_value_range;
=======

    _get_block_timer = ADD_TIMER(_parent->_scanner_profile, "FileScannerGetBlockTime");
    _cast_to_input_block_timer =
            ADD_TIMER(_parent->_scanner_profile, "FileScannerCastInputBlockTime");
    _fill_path_columns_timer =
            ADD_TIMER(_parent->_scanner_profile, "FileScannerFillPathColumnTime");
    _fill_missing_columns_timer =
            ADD_TIMER(_parent->_scanner_profile, "FileScannerFillMissingColumnTime");
    _pre_filter_timer = ADD_TIMER(_parent->_scanner_profile, "FileScannerPreFilterTimer");
    _convert_to_output_block_timer =
            ADD_TIMER(_parent->_scanner_profile, "FileScannerConvertOuputBlockTime");

>>>>>>> d8ec53c8
    if (vconjunct_ctx_ptr != nullptr) {
        // Copy vconjunct_ctx_ptr from scan node to this scanner's _vconjunct_ctx.
        RETURN_IF_ERROR((*vconjunct_ctx_ptr)->clone(_state, &_vconjunct_ctx));
    }

    if (_is_load) {
        _src_block_mem_reuse = true;
        _src_row_desc.reset(new RowDescriptor(_state->desc_tbl(),
                                              std::vector<TupleId>({_input_tuple_desc->id()}),
                                              std::vector<bool>({false})));
        // prepare pre filters
        if (_params.__isset.pre_filter_exprs) {
            _pre_conjunct_ctx_ptr.reset(new doris::vectorized::VExprContext*);
            RETURN_IF_ERROR(doris::vectorized::VExpr::create_expr_tree(
                    _state->obj_pool(), _params.pre_filter_exprs, _pre_conjunct_ctx_ptr.get()));
            RETURN_IF_ERROR((*_pre_conjunct_ctx_ptr)->prepare(_state, *_src_row_desc));
            RETURN_IF_ERROR((*_pre_conjunct_ctx_ptr)->open(_state));
        }
    }

    _default_val_row_desc.reset(new RowDescriptor(_state->desc_tbl(),
                                                  std::vector<TupleId>({_real_tuple_desc->id()}),
                                                  std::vector<bool>({false})));

    return Status::OK();
}

Status VFileScanner::open(RuntimeState* state) {
    RETURN_IF_ERROR(VScanner::open(state));
    RETURN_IF_ERROR(_init_expr_ctxes());
    return Status::OK();
}

// For query:
//                              [exist cols]  [non-exist cols]  [col from path]  input  ouput
//                              A     B    C  D                 E
// _init_src_block              x     x    x  x                 x                -      x
// get_next_block               x     x    x  -                 -                -      x
// _cast_to_input_block         -     -    -  -                 -                -      -
// _fill_columns_from_path      -     -    -  -                 x                -      x
// _fill_missing_columns        -     -    -  x                 -                -      x
// _convert_to_output_block     -     -    -  -                 -                -      -
//
// For load:
//                              [exist cols]  [non-exist cols]  [col from path]  input  ouput
//                              A     B    C  D                 E
// _init_src_block              x     x    x  x                 x                x      -
// get_next_block               x     x    x  -                 -                x      -
// _cast_to_input_block         x     x    x  -                 -                x      -
// _fill_columns_from_path      -     -    -  -                 x                x      -
// _fill_missing_columns        -     -    -  x                 -                x      -
// _convert_to_output_block     -     -    -  -                 -                -      x
Status VFileScanner::_get_block_impl(RuntimeState* state, Block* block, bool* eof) {
    do {
        if (_cur_reader == nullptr || _cur_reader_eof) {
            RETURN_IF_ERROR(_get_next_reader());
        }

        if (_scanner_eof) {
            *eof = true;
            return Status::OK();
        }

        // Init src block for load job based on the data file schema (e.g. parquet)
        // For query job, simply set _src_block_ptr to block.
        RETURN_IF_ERROR(_init_src_block(block));
        {
            SCOPED_TIMER(_get_block_timer);
            // Read next block.
            // Some of column in block may not be filled (column not exist in file)
            RETURN_IF_ERROR(_cur_reader->get_next_block(_src_block_ptr, &_cur_reader_eof));
        }

        if (_src_block_ptr->rows() > 0) {
            // Convert the src block columns type to string in-place.
            RETURN_IF_ERROR(_cast_to_input_block(block));
            // Fill rows in src block with partition columns from path. (e.g. Hive partition columns)
            RETURN_IF_ERROR(_fill_columns_from_path());
            // Fill columns not exist in file with null or default value
            RETURN_IF_ERROR(_fill_missing_columns());
            // Apply _pre_conjunct_ctx_ptr to filter src block.
            RETURN_IF_ERROR(_pre_filter_src_block());
            // Convert src block to output block (dest block), string to dest data type and apply filters.
            RETURN_IF_ERROR(_convert_to_output_block(block));
            break;
        }
    } while (true);

    // Update filtered rows and unselected rows for load, reset counter.
    {
        state->update_num_rows_load_filtered(_counter.num_rows_filtered);
        state->update_num_rows_load_unselected(_counter.num_rows_unselected);
        _reset_counter();
    }

    return Status::OK();
}

Status VFileScanner::_init_src_block(Block* block) {
    if (!_is_load) {
        _src_block_ptr = block;
        return Status::OK();
    }

    // if (_src_block_init) {
    //     _src_block.clear_column_data();
    //     _src_block_ptr = &_src_block;
    //     return Status::OK();
    // }

    _src_block.clear();
    size_t idx = 0;
    // slots in _input_tuple_desc contains all slots describe in load statement, eg:
    // -H "columns: k1, k2, tmp1, k3 = tmp1 + 1"
    // _input_tuple_desc will contains: k1, k2, tmp1
    // and some of them are from file, such as k1 and k2, and some of them may not exist in file, such as tmp1
    // _input_tuple_desc also contains columns from path
    for (auto& slot : _input_tuple_desc->slots()) {
        DataTypePtr data_type;
        auto it = _name_to_col_type.find(slot->col_name());
        if (it == _name_to_col_type.end()) {
            // not exist in file, using type from _input_tuple_desc
            data_type =
                    DataTypeFactory::instance().create_data_type(slot->type(), slot->is_nullable());
        } else {
            data_type = DataTypeFactory::instance().create_data_type(it->second, true);
        }
        if (data_type == nullptr) {
            return Status::NotSupported(fmt::format("Not support arrow type:{}", slot->col_name()));
        }
        MutableColumnPtr data_column = data_type->create_column();
        _src_block.insert(
                ColumnWithTypeAndName(std::move(data_column), data_type, slot->col_name()));
        _src_block_name_to_idx.emplace(slot->col_name(), idx++);
    }
    _src_block_ptr = &_src_block;
    _src_block_init = true;
    return Status::OK();
}

Status VFileScanner::_cast_to_input_block(Block* block) {
    if (!_is_load) {
        return Status::OK();
    }
    SCOPED_TIMER(_cast_to_input_block_timer);
    // cast primitive type(PT0) to primitive type(PT1)
    size_t idx = 0;
    for (auto& slot_desc : _input_tuple_desc->slots()) {
        if (_name_to_col_type.find(slot_desc->col_name()) == _name_to_col_type.end()) {
            // skip columns which does not exist in file
            continue;
        }
        auto& arg = _src_block_ptr->get_by_name(slot_desc->col_name());
        // remove nullable here, let the get_function decide whether nullable
        auto return_type = slot_desc->get_data_type_ptr();
        ColumnsWithTypeAndName arguments {
                arg,
                {DataTypeString().create_column_const(
                         arg.column->size(), remove_nullable(return_type)->get_family_name()),
                 std::make_shared<DataTypeString>(), ""}};
        auto func_cast =
                SimpleFunctionFactory::instance().get_function("CAST", arguments, return_type);
        idx = _src_block_name_to_idx[slot_desc->col_name()];
        RETURN_IF_ERROR(
                func_cast->execute(nullptr, *_src_block_ptr, {idx}, idx, arg.column->size()));
        _src_block_ptr->get_by_position(idx).type = std::move(return_type);
    }
    return Status::OK();
}

Status VFileScanner::_fill_columns_from_path() {
    size_t rows = _src_block_ptr->rows();
    const TFileRangeDesc& range = _ranges.at(_next_range - 1);
    if (range.__isset.columns_from_path && !_partition_slot_descs.empty()) {
        SCOPED_TIMER(_fill_path_columns_timer);
        for (const auto& slot_desc : _partition_slot_descs) {
            if (slot_desc == nullptr) continue;
            auto it = _partition_slot_index_map.find(slot_desc->id());
            if (it == std::end(_partition_slot_index_map)) {
                std::stringstream ss;
                ss << "Unknown source slot descriptor, slot_id=" << slot_desc->id();
                return Status::InternalError(ss.str());
            }
            const std::string& column_from_path = range.columns_from_path[it->second];

            auto doris_column = _src_block_ptr->get_by_name(slot_desc->col_name()).column;
            IColumn* col_ptr = const_cast<IColumn*>(doris_column.get());

            for (size_t j = 0; j < rows; ++j) {
                _text_converter->write_vec_column(slot_desc, col_ptr,
                                                  const_cast<char*>(column_from_path.c_str()),
                                                  column_from_path.size(), true, false);
            }
        }
    }
    return Status::OK();
}

Status VFileScanner::_fill_missing_columns() {
    if (_missing_cols.empty()) {
        return Status::OK();
    }

    SCOPED_TIMER(_fill_missing_columns_timer);
    int rows = _src_block_ptr->rows();
    for (auto slot_desc : _real_tuple_desc->slots()) {
        if (!slot_desc->is_materialized()) {
            continue;
        }
        if (_missing_cols.find(slot_desc->col_name()) == _missing_cols.end()) {
            continue;
        }

        auto it = _col_default_value_ctx.find(slot_desc->col_name());
        if (it == _col_default_value_ctx.end()) {
            return Status::InternalError("failed to find default value expr for slot: {}",
                                         slot_desc->col_name());
        }
        if (it->second == nullptr) {
            // no default column, fill with null
            auto nullable_column = reinterpret_cast<vectorized::ColumnNullable*>(
                    (*std::move(_src_block_ptr->get_by_name(slot_desc->col_name()).column))
                            .mutate()
                            .get());
            nullable_column->insert_many_defaults(rows);
        } else {
            // fill with default value
            auto* ctx = it->second;
            auto origin_column_num = _src_block_ptr->columns();
            int result_column_id = -1;
            // PT1 => dest primitive type
            RETURN_IF_ERROR(ctx->execute(_src_block_ptr, &result_column_id));
            bool is_origin_column = result_column_id < origin_column_num;
            if (!is_origin_column) {
                auto result_column_ptr = _src_block_ptr->get_by_position(result_column_id).column;
                // result_column_ptr maybe a ColumnConst, convert it to a normal column
                result_column_ptr = result_column_ptr->convert_to_full_column_if_const();
                auto origin_column_type = _src_block_ptr->get_by_name(slot_desc->col_name()).type;
                bool is_nullable = origin_column_type->is_nullable();
                _src_block_ptr->replace_by_position(
                        _src_block_ptr->get_position_by_name(slot_desc->col_name()),
                        is_nullable ? make_nullable(result_column_ptr) : result_column_ptr);
                _src_block_ptr->erase(result_column_id);
            }
        }
    }
    return Status::OK();
}

Status VFileScanner::_pre_filter_src_block() {
    if (!_is_load) {
        return Status::OK();
    }
    if (_pre_conjunct_ctx_ptr) {
        SCOPED_TIMER(_pre_filter_timer);
        auto origin_column_num = _src_block_ptr->columns();
        auto old_rows = _src_block_ptr->rows();
        RETURN_IF_ERROR(vectorized::VExprContext::filter_block(_pre_conjunct_ctx_ptr,
                                                               _src_block_ptr, origin_column_num));
        _counter.num_rows_unselected += old_rows - _src_block.rows();
    }
    return Status::OK();
}

Status VFileScanner::_convert_to_output_block(Block* block) {
    if (!_is_load) {
        return Status::OK();
    }

    SCOPED_TIMER(_convert_to_output_block_timer);
    // The block is passed from scanner context's free blocks,
    // which is initialized by src columns.
    // But for load job, the block should be filled with dest columns.
    // So need to clear it first.
    block->clear();

    int ctx_idx = 0;
    size_t rows = _src_block.rows();
    auto filter_column = vectorized::ColumnUInt8::create(rows, 1);
    auto& filter_map = filter_column->get_data();
    auto origin_column_num = _src_block.columns();

    for (auto slot_desc : _output_tuple_desc->slots()) {
        if (!slot_desc->is_materialized()) {
            continue;
        }
        int dest_index = ctx_idx++;

        auto* ctx = _dest_vexpr_ctx[dest_index];
        int result_column_id = -1;
        // PT1 => dest primitive type
        RETURN_IF_ERROR(ctx->execute(&_src_block, &result_column_id));
        bool is_origin_column = result_column_id < origin_column_num;
        auto column_ptr =
                is_origin_column && _src_block_mem_reuse
                        ? _src_block.get_by_position(result_column_id).column->clone_resized(rows)
                        : _src_block.get_by_position(result_column_id).column;
        // column_ptr maybe a ColumnConst, convert it to a normal column
        column_ptr = column_ptr->convert_to_full_column_if_const();

        DCHECK(column_ptr != nullptr);

        // because of src_slot_desc is always be nullable, so the column_ptr after do dest_expr
        // is likely to be nullable
        if (LIKELY(column_ptr->is_nullable())) {
            const ColumnNullable* nullable_column =
                    reinterpret_cast<const vectorized::ColumnNullable*>(column_ptr.get());
            for (int i = 0; i < rows; ++i) {
                if (filter_map[i] && nullable_column->is_null_at(i)) {
                    if (_strict_mode && (_src_slot_descs_order_by_dest[dest_index]) &&
                        !_src_block.get_by_position(_dest_slot_to_src_slot_index[dest_index])
                                 .column->is_null_at(i)) {
                        RETURN_IF_ERROR(_state->append_error_msg_to_file(
                                [&]() -> std::string {
                                    return _src_block.dump_one_line(i, _num_of_columns_from_file);
                                },
                                [&]() -> std::string {
                                    auto raw_value =
                                            _src_block.get_by_position(ctx_idx).column->get_data_at(
                                                    i);
                                    std::string raw_string = raw_value.to_string();
                                    fmt::memory_buffer error_msg;
                                    fmt::format_to(error_msg,
                                                   "column({}) value is incorrect while strict "
                                                   "mode is {}, "
                                                   "src value is {}",
                                                   slot_desc->col_name(), _strict_mode, raw_string);
                                    return fmt::to_string(error_msg);
                                },
                                &_scanner_eof));
                        filter_map[i] = false;
                    } else if (!slot_desc->is_nullable()) {
                        RETURN_IF_ERROR(_state->append_error_msg_to_file(
                                [&]() -> std::string {
                                    return _src_block.dump_one_line(i, _num_of_columns_from_file);
                                },
                                [&]() -> std::string {
                                    fmt::memory_buffer error_msg;
                                    fmt::format_to(error_msg,
                                                   "column({}) values is null while columns is not "
                                                   "nullable",
                                                   slot_desc->col_name());
                                    return fmt::to_string(error_msg);
                                },
                                &_scanner_eof));
                        filter_map[i] = false;
                    }
                }
            }
            if (!slot_desc->is_nullable()) {
                column_ptr = remove_nullable(column_ptr);
            }
        } else if (slot_desc->is_nullable()) {
            column_ptr = make_nullable(column_ptr);
        }
        block->insert(dest_index, vectorized::ColumnWithTypeAndName(std::move(column_ptr),
                                                                    slot_desc->get_data_type_ptr(),
                                                                    slot_desc->col_name()));
    }

    // after do the dest block insert operation, clear _src_block to remove the reference of origin column
    if (_src_block_mem_reuse) {
        _src_block.clear_column_data(origin_column_num);
    } else {
        _src_block.clear();
    }

    size_t dest_size = block->columns();
    // do filter
    block->insert(vectorized::ColumnWithTypeAndName(std::move(filter_column),
                                                    std::make_shared<vectorized::DataTypeUInt8>(),
                                                    "filter column"));
    RETURN_IF_ERROR(vectorized::Block::filter_block(block, dest_size, dest_size));
    _counter.num_rows_filtered += rows - block->rows();

    return Status::OK();
}

Status VFileScanner::_get_next_reader() {
    while (true) {
        _cur_reader.reset(nullptr);
        _src_block_init = false;
        if (_next_range >= _ranges.size()) {
            _scanner_eof = true;
            return Status::OK();
        }
        const TFileRangeDesc& range = _ranges[_next_range++];

        // 1. create file reader
        std::unique_ptr<FileReader> file_reader;
        RETURN_IF_ERROR(FileFactory::create_file_reader(_state->exec_env(), _profile, _params,
                                                        range, file_reader));
        RETURN_IF_ERROR(file_reader->open());
        if (file_reader->size() == 0) {
            file_reader->close();
            continue;
        }

        // 2. create reader for specific format
        // TODO: add csv, json, avro
        Status init_status;
        switch (_params.format_type) {
        case TFileFormatType::FORMAT_PARQUET: {
<<<<<<< HEAD
            for (int i = 0; i < _file_slot_descs.size(); i++) {
                column_names.push_back(_file_slot_descs[i]->col_name());
            }
            _cur_reader = new ParquetReader(_profile, _params, range, column_names,
                                            _state->query_options().batch_size,
                                            const_cast<cctz::time_zone*>(&_state->timezone_obj()));
            Status status = ((ParquetReader*)_cur_reader)->init_reader(_colname_to_value_range);
            if (status.ok()) {
                _cur_reader_eof = false;
                return status;
            } else if (status.is_end_of_file()) {
                continue;
            } else {
                return status;
            }
=======
            _cur_reader.reset(
                    new ParquetReader(_profile, file_reader.release(), _params, range,
                                      _file_col_names, _state->query_options().batch_size,
                                      const_cast<cctz::time_zone*>(&_state->timezone_obj())));
            init_status = ((ParquetReader*)(_cur_reader.get()))->init_reader(_conjunct_ctxs);
            break;
        }
        case TFileFormatType::FORMAT_ORC: {
            _cur_reader.reset(new ORCReaderWrap(_state, _file_slot_descs, file_reader.release(),
                                                _num_of_columns_from_file, range.start_offset,
                                                range.size, false));
            init_status =
                    ((ORCReaderWrap*)(_cur_reader.get()))
                            ->init_reader(_real_tuple_desc, _conjunct_ctxs, _state->timezone());
            break;
>>>>>>> d8ec53c8
        }
        default:
            return Status::InternalError("Not supported file format: {}", _params.format_type);
        }

        if (init_status.is_end_of_file()) {
            continue;
        } else if (!init_status.ok()) {
            return Status::InternalError("failed to init reader for file {}, err: {}", range.path,
                                         init_status.get_error_msg());
        }

        _cur_reader->get_columns(&_name_to_col_type, &_missing_cols);
        _cur_reader_eof = false;
        break;
    }
    return Status::OK();
}

Status VFileScanner::_init_expr_ctxes() {
    DCHECK(!_ranges.empty());

    std::map<SlotId, int> full_src_index_map;
    std::map<SlotId, SlotDescriptor*> full_src_slot_map;
    int index = 0;
    for (const auto& slot_desc : _real_tuple_desc->slots()) {
        full_src_slot_map.emplace(slot_desc->id(), slot_desc);
        full_src_index_map.emplace(slot_desc->id(), index++);
    }

    _num_of_columns_from_file = _params.num_of_columns_from_file;
    for (const auto& slot_info : _params.required_slots) {
        auto slot_id = slot_info.slot_id;
        auto it = full_src_slot_map.find(slot_id);
        if (it == std::end(full_src_slot_map)) {
            std::stringstream ss;
            ss << "Unknown source slot descriptor, slot_id=" << slot_id;
            return Status::InternalError(ss.str());
        }
        if (slot_info.is_file_slot) {
            _file_slot_descs.emplace_back(it->second);
            auto iti = full_src_index_map.find(slot_id);
            _file_slot_index_map.emplace(slot_id, iti->second);
            _file_slot_name_map.emplace(it->second->col_name(), iti->second);
            _file_col_names.push_back(it->second->col_name());
        } else {
            _partition_slot_descs.emplace_back(it->second);
            auto iti = full_src_index_map.find(slot_id);
            _partition_slot_index_map.emplace(slot_id, iti->second - _num_of_columns_from_file);
        }
    }

    if (_is_load) {
        // follow desc expr map and src default value expr map is only for load task.
        bool has_slot_id_map = _params.__isset.dest_sid_to_src_sid_without_trans;
        int idx = 0;
        for (auto slot_desc : _output_tuple_desc->slots()) {
            if (!slot_desc->is_materialized()) {
                continue;
            }
            auto it = _params.expr_of_dest_slot.find(slot_desc->id());
            if (it == std::end(_params.expr_of_dest_slot)) {
                return Status::InternalError("No expr for dest slot, id={}, name={}",
                                             slot_desc->id(), slot_desc->col_name());
            }

            vectorized::VExprContext* ctx = nullptr;
            if (!it->second.nodes.empty()) {
                RETURN_IF_ERROR(
                        vectorized::VExpr::create_expr_tree(_state->obj_pool(), it->second, &ctx));
                RETURN_IF_ERROR(ctx->prepare(_state, *_src_row_desc));
                RETURN_IF_ERROR(ctx->open(_state));
            }
            _dest_vexpr_ctx.emplace_back(ctx);
            _dest_slot_name_to_idx[slot_desc->col_name()] = idx++;

            if (has_slot_id_map) {
                auto it1 = _params.dest_sid_to_src_sid_without_trans.find(slot_desc->id());
                if (it1 == std::end(_params.dest_sid_to_src_sid_without_trans)) {
                    _src_slot_descs_order_by_dest.emplace_back(nullptr);
                } else {
                    auto _src_slot_it = full_src_slot_map.find(it1->second);
                    if (_src_slot_it == std::end(full_src_slot_map)) {
                        return Status::InternalError("No src slot {} in src slot descs",
                                                     it1->second);
                    }
                    _dest_slot_to_src_slot_index.emplace(_src_slot_descs_order_by_dest.size(),
                                                         full_src_index_map[_src_slot_it->first]);
                    _src_slot_descs_order_by_dest.emplace_back(_src_slot_it->second);
                }
            }
        }

        for (auto slot_desc : _real_tuple_desc->slots()) {
            if (!slot_desc->is_materialized()) {
                continue;
            }
            vectorized::VExprContext* ctx = nullptr;
            auto it = _params.default_value_of_src_slot.find(slot_desc->id());
            // if does not exist or is empty, the default value will be null
            if (it != std::end(_params.default_value_of_src_slot) && !it->second.nodes.empty()) {
                RETURN_IF_ERROR(
                        vectorized::VExpr::create_expr_tree(_state->obj_pool(), it->second, &ctx));
                RETURN_IF_ERROR(ctx->prepare(_state, *_default_val_row_desc));
                RETURN_IF_ERROR(ctx->open(_state));
            }
            _col_default_value_ctx.emplace(slot_desc->col_name(), ctx);
        }
    }
    return Status::OK();
}

Status VFileScanner::close(RuntimeState* state) {
    if (_is_closed) {
        return Status::OK();
    }

    for (auto ctx : _dest_vexpr_ctx) {
        if (ctx != nullptr) {
            ctx->close(state);
        }
    }

    for (auto it : _col_default_value_ctx) {
        if (it.second != nullptr) {
            it.second->close(state);
        }
    }

    if (_pre_conjunct_ctx_ptr) {
        (*_pre_conjunct_ctx_ptr)->close(state);
    }

    RETURN_IF_ERROR(VScanner::close(state));
    return Status::OK();
}

} // namespace doris::vectorized<|MERGE_RESOLUTION|>--- conflicted
+++ resolved
@@ -52,9 +52,7 @@
         VExprContext** vconjunct_ctx_ptr,
         std::unordered_map<std::string, ColumnValueRangeType>* colname_to_value_range) {
     SCOPED_CONSUME_MEM_TRACKER(_mem_tracker);
-<<<<<<< HEAD
     _colname_to_value_range = colname_to_value_range;
-=======
 
     _get_block_timer = ADD_TIMER(_parent->_scanner_profile, "FileScannerGetBlockTime");
     _cast_to_input_block_timer =
@@ -67,7 +65,6 @@
     _convert_to_output_block_timer =
             ADD_TIMER(_parent->_scanner_profile, "FileScannerConvertOuputBlockTime");
 
->>>>>>> d8ec53c8
     if (vconjunct_ctx_ptr != nullptr) {
         // Copy vconjunct_ctx_ptr from scan node to this scanner's _vconjunct_ctx.
         RETURN_IF_ERROR((*vconjunct_ctx_ptr)->clone(_state, &_vconjunct_ctx));
@@ -471,23 +468,6 @@
         Status init_status;
         switch (_params.format_type) {
         case TFileFormatType::FORMAT_PARQUET: {
-<<<<<<< HEAD
-            for (int i = 0; i < _file_slot_descs.size(); i++) {
-                column_names.push_back(_file_slot_descs[i]->col_name());
-            }
-            _cur_reader = new ParquetReader(_profile, _params, range, column_names,
-                                            _state->query_options().batch_size,
-                                            const_cast<cctz::time_zone*>(&_state->timezone_obj()));
-            Status status = ((ParquetReader*)_cur_reader)->init_reader(_colname_to_value_range);
-            if (status.ok()) {
-                _cur_reader_eof = false;
-                return status;
-            } else if (status.is_end_of_file()) {
-                continue;
-            } else {
-                return status;
-            }
-=======
             _cur_reader.reset(
                     new ParquetReader(_profile, file_reader.release(), _params, range,
                                       _file_col_names, _state->query_options().batch_size,
@@ -503,7 +483,6 @@
                     ((ORCReaderWrap*)(_cur_reader.get()))
                             ->init_reader(_real_tuple_desc, _conjunct_ctxs, _state->timezone());
             break;
->>>>>>> d8ec53c8
         }
         default:
             return Status::InternalError("Not supported file format: {}", _params.format_type);
