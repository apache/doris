// Licensed to the Apache Software Foundation (ASF) under one
// or more contributor license agreements.  See the NOTICE file
// distributed with this work for additional information
// regarding copyright ownership.  The ASF licenses this file
// to you under the Apache License, Version 2.0 (the
// "License"); you may not use this file except in compliance
// with the License.  You may obtain a copy of the License at
//
//   http://www.apache.org/licenses/LICENSE-2.0
//
// Unless required by applicable law or agreed to in writing,
// software distributed under the License is distributed on an
// "AS IS" BASIS, WITHOUT WARRANTIES OR CONDITIONS OF ANY
// KIND, either express or implied.  See the License for the
// specific language governing permissions and limitations
// under the License.

#include "scanner_scheduler.h"

#include <algorithm>
#include <cstdint>
#include <functional>
#include <list>
#include <memory>
#include <ostream>
#include <string>
#include <typeinfo>
#include <utility>
#include <vector>

// IWYU pragma: no_include <opentelemetry/common/threadlocal.h>
#include "common/compiler_util.h" // IWYU pragma: keep
#include "common/config.h"
#include "common/logging.h"
#include "olap/tablet.h"
#include "runtime/exec_env.h"
#include "runtime/runtime_state.h"
#include "runtime/thread_context.h"
#include "scan_task_queue.h"
#include "util/async_io.h" // IWYU pragma: keep
#include "util/blocking_queue.hpp"
#include "util/cpu_info.h"
#include "util/defer_op.h"
#include "util/doris_metrics.h"
#include "util/runtime_profile.h"
#include "util/thread.h"
#include "util/threadpool.h"
#include "util/work_thread_pool.hpp"
#include "vec/core/block.h"
#include "vec/exec/scan/new_olap_scanner.h" // IWYU pragma: keep
#include "vec/exec/scan/scanner_context.h"
#include "vec/exec/scan/vscan_node.h"
#include "vec/exec/scan/vscanner.h"
#include "vfile_scanner.h"

namespace doris::vectorized {

DEFINE_GAUGE_METRIC_PROTOTYPE_2ARG(local_scan_thread_pool_queue_size, MetricUnit::NOUNIT);
DEFINE_GAUGE_METRIC_PROTOTYPE_2ARG(local_scan_thread_pool_thread_num, MetricUnit::NOUNIT);
DEFINE_GAUGE_METRIC_PROTOTYPE_2ARG(remote_scan_thread_pool_queue_size, MetricUnit::NOUNIT);
DEFINE_GAUGE_METRIC_PROTOTYPE_2ARG(remote_scan_thread_pool_thread_num, MetricUnit::NOUNIT);
DEFINE_GAUGE_METRIC_PROTOTYPE_2ARG(limited_scan_thread_pool_queue_size, MetricUnit::NOUNIT);
DEFINE_GAUGE_METRIC_PROTOTYPE_2ARG(limited_scan_thread_pool_thread_num, MetricUnit::NOUNIT);

ScannerScheduler::ScannerScheduler() = default;

ScannerScheduler::~ScannerScheduler() {
    if (!_is_init) {
        return;
    }

    for (int i = 0; i < QUEUE_NUM; i++) {
        _pending_queues[i]->shutdown();
    }

    _is_closed = true;

    _deregister_metrics();

    _scheduler_pool->shutdown();
    _local_scan_thread_pool->shutdown();
    _remote_scan_thread_pool->shutdown();
    _limited_scan_thread_pool->shutdown();
    _group_local_scan_thread_pool->shutdown();

    _scheduler_pool->wait();
    _local_scan_thread_pool->join();
    _remote_scan_thread_pool->join();
    _limited_scan_thread_pool->wait();

    for (int i = 0; i < QUEUE_NUM; i++) {
        delete _pending_queues[i];
    }
    delete[] _pending_queues;

    _task_group_local_scan_queue->close();
    _group_local_scan_thread_pool->wait();
}

Status ScannerScheduler::init(ExecEnv* env) {
    // 1. scheduling thread pool and scheduling queues
    ThreadPoolBuilder("SchedulingThreadPool")
            .set_min_threads(QUEUE_NUM)
            .set_max_threads(QUEUE_NUM)
            .build(&_scheduler_pool);

    _pending_queues = new BlockingQueue<ScannerContext*>*[QUEUE_NUM];
    for (int i = 0; i < QUEUE_NUM; i++) {
        _pending_queues[i] = new BlockingQueue<ScannerContext*>(INT32_MAX);
        _scheduler_pool->submit_func([this, i] { this->_schedule_thread(i); });
    }

    // 2. local scan thread pool
    _local_scan_thread_pool = std::make_unique<PriorityThreadPool>(
            config::doris_scanner_thread_pool_thread_num,
            config::doris_scanner_thread_pool_queue_size, "local_scan");

    // 3. remote scan thread pool
    _remote_scan_thread_pool = std::make_unique<PriorityThreadPool>(
            config::doris_remote_scanner_thread_pool_thread_num,
            config::doris_remote_scanner_thread_pool_queue_size, "RemoteScanThreadPool");

    // 4. limited scan thread pool
    ThreadPoolBuilder("LimitedScanThreadPool")
            .set_min_threads(config::doris_scanner_thread_pool_thread_num)
            .set_max_threads(config::doris_scanner_thread_pool_thread_num)
            .set_max_queue_size(config::doris_scanner_thread_pool_queue_size)
            .build(&_limited_scan_thread_pool);

    _register_metrics();

    // 5. task group local scan
    _task_group_local_scan_queue = std::make_unique<taskgroup::ScanTaskTaskGroupQueue>(
            config::doris_scanner_thread_pool_thread_num);
    ThreadPoolBuilder("local_scan_group")
            .set_min_threads(config::doris_scanner_thread_pool_thread_num)
            .set_max_threads(config::doris_scanner_thread_pool_thread_num)
            .build(&_group_local_scan_thread_pool);
    for (int i = 0; i < config::doris_scanner_thread_pool_thread_num; i++) {
        _group_local_scan_thread_pool->submit_func([this] {
            this->_task_group_scanner_scan(this, _task_group_local_scan_queue.get());
        });
    }

    _is_init = true;
    return Status::OK();
}

Status ScannerScheduler::submit(ScannerContext* ctx) {
    if (ctx->done()) {
        return Status::EndOfFile("ScannerContext is done");
    }
    ctx->queue_idx = (_queue_idx++ % QUEUE_NUM);
    if (!_pending_queues[ctx->queue_idx]->blocking_put(ctx)) {
        return Status::InternalError("failed to submit scanner context to scheduler");
    }
    return Status::OK();
}

std::unique_ptr<ThreadPoolToken> ScannerScheduler::new_limited_scan_pool_token(
        ThreadPool::ExecutionMode mode, int max_concurrency) {
    return _limited_scan_thread_pool->new_token(mode, max_concurrency);
}

void ScannerScheduler::_schedule_thread(int queue_id) {
    BlockingQueue<ScannerContext*>* queue = _pending_queues[queue_id];
    while (!_is_closed) {
        ScannerContext* ctx;
        bool ok = queue->blocking_get(&ctx);
        if (!ok) {
            // maybe closed
            continue;
        }

        _schedule_scanners(ctx);
        // If ctx is done, no need to schedule it again.
        // But should notice that there may still scanners running in scanner pool.
    }
}

[[maybe_unused]] static void* run_scanner_bthread(void* arg) {
    auto* f = reinterpret_cast<std::function<void()>*>(arg);
    (*f)();
    delete f;
    return nullptr;
}

void ScannerScheduler::_schedule_scanners(ScannerContext* ctx) {
    MonotonicStopWatch watch;
    watch.reset();
    watch.start();
    ctx->incr_num_ctx_scheduling(1);
    size_t size = 0;
    Defer defer {[&]() { ctx->update_num_running(size, -1); }};

    if (ctx->done()) {
        return;
    }

    std::list<VScannerSPtr> this_run;
    ctx->get_next_batch_of_scanners(&this_run);
    size = this_run.size();
    if (!size) {
        // There will be 2 cases when this_run is empty:
        // 1. The blocks queue reaches limit.
        //      The consumer will continue scheduling the ctx.
        // 2. All scanners are running.
        //      There running scanner will schedule the ctx after they are finished.
        // So here we just return to stop scheduling ctx.
        return;
    }

    // Submit scanners to thread pool
    // TODO(cmy): How to handle this "nice"?
    int nice = 1;
    auto iter = this_run.begin();
    auto submit_to_thread_pool = [&] {
        ctx->incr_num_scanner_scheduling(this_run.size());
        if (ctx->thread_token != nullptr) {
            while (iter != this_run.end()) {
                (*iter)->start_wait_worker_timer();
                auto s = ctx->thread_token->submit_func(
                        [this, scanner = *iter, ctx] {
                            std::stringstream ss;
                            ss << "ss0" << scanner->runtime_state()->query_type()
                               << scanner->runtime_state()->query_id().lo%(int64_t)100000;
                             this->_scanner_scan(this, ctx, scanner, ss.str());
                        });
                if (s.ok()) {
                    this_run.erase(iter++);
                } else {
                    ctx->set_status_on_error(s);
                    break;
                }
            }
        } else {
            while (iter != this_run.end()) {
                (*iter)->start_wait_worker_timer();
                TabletStorageType type = (*iter)->get_storage_type();
                bool ret = false;
                if (type == TabletStorageType::STORAGE_TYPE_LOCAL) {
                    if (ctx->get_task_group() && config::enable_workload_group_for_scan) {
                        auto work_func = [this, scanner = *iter, ctx] {
<<<<<<< HEAD
                            std::stringstream ss;
                            ss << "ss0" << scanner->runtime_state()->query_type()
                               << scanner->runtime_state()->query_id().lo%(int64_t)100000;
                            this->_scanner_scan(this, ctx, scanner, ss.str());
=======
                            this->_scanner_scan(this, ctx, scanner);
>>>>>>> 9f277a0a
                        };
                        taskgroup::ScanTask scan_task = {work_func, ctx, nice};
                        ret = _task_group_local_scan_queue->push_back(scan_task);
                    } else {
                        PriorityThreadPool::Task task;
                        task.work_function = [this, scanner = *iter, ctx] {
<<<<<<< HEAD
                            std::stringstream ss;
                            ss << "ss1" << scanner->runtime_state()->query_type()
                               << scanner->runtime_state()->query_id().lo%(int64_t)100000;
                            this->_scanner_scan(this, ctx, scanner, ss.str());
=======
                            this->_scanner_scan(this, ctx, scanner);
>>>>>>> 9f277a0a
                        };
                        task.priority = nice;
                        ret = _local_scan_thread_pool->offer(task);
                    }
                } else {
                    PriorityThreadPool::Task task;
                    task.work_function = [this, scanner = *iter, ctx] {
                        std::stringstream ss;
                        ss << "ss2" << scanner->runtime_state()->query_type()
                           << scanner->runtime_state()->query_id().lo%(int64_t)100000;
                        this->_scanner_scan(this, ctx, scanner, ss.str());
                    };
                    task.priority = nice;
                    ret = _remote_scan_thread_pool->offer(task);
                }
                if (ret) {
                    this_run.erase(iter++);
                } else {
                    ctx->set_status_on_error(
                            Status::InternalError("failed to submit scanner to scanner pool"));
                    break;
                }
            }
        }
    };
#if !defined(USE_BTHREAD_SCANNER)
    submit_to_thread_pool();
#else
    // Only OlapScanner uses bthread scanner
    // Todo: Make other scanners support bthread scanner
    if (dynamic_cast<NewOlapScanner*>(*iter) == nullptr) {
        return submit_to_thread_pool();
    }
    ctx->incr_num_scanner_scheduling(this_run.size());
    while (iter != this_run.end()) {
        (*iter)->start_wait_worker_timer();
        AsyncIOCtx io_ctx {.nice = nice};

        auto f = new std::function<void()>([this, scanner = *iter, ctx, io_ctx] {
            AsyncIOCtx* set_io_ctx =
                    static_cast<AsyncIOCtx*>(bthread_getspecific(AsyncIO::btls_io_ctx_key));
            if (set_io_ctx == nullptr) {
                set_io_ctx = new AsyncIOCtx(io_ctx);
                CHECK_EQ(0, bthread_setspecific(AsyncIO::btls_io_ctx_key, set_io_ctx));
            } else {
                LOG(WARNING) << "New bthread should not have io_nice_key";
            }
            this->_scanner_scan(this, ctx, scanner);
        });
        bthread_t btid;
        int ret = bthread_start_background(&btid, nullptr, run_scanner_bthread, (void*)f);

        if (ret == 0) {
            this_run.erase(iter++);
            ctx->_btids.push_back(btid);
        } else {
            delete f;
            LOG(FATAL) << "failed to submit scanner to bthread";
            ctx->set_status_on_error(Status::InternalError("failed to submit scanner to bthread"));
            break;
        }
    }
#endif
    ctx->incr_ctx_scheduling_time(watch.elapsed_time());
}

void ScannerScheduler::_scanner_scan(ScannerScheduler* scheduler, ScannerContext* ctx,
                                     VScannerSPtr scanner, const std::string thread_name) {
    SCOPED_ATTACH_TASK(scanner->runtime_state());
#if !defined(USE_BTHREAD_SCANNER)
    Thread::set_self_name(thread_name);
#else
    if (dynamic_cast<NewOlapScanner*>(scanner) == nullptr) {
        Thread::set_self_name(thread_name);
    }
#endif

#ifndef __APPLE__
    // The configuration item is used to lower the priority of the scanner thread,
    // typically employed to ensure CPU scheduling for write operations.
    if (config::scan_thread_nice_value != 0 && scanner->get_name() != VFileScanner::NAME) {
        Thread::set_thread_nice_value();
    }
#endif

#ifndef __APPLE__
    // The configuration item is used to lower the priority of the scanner thread,
    // typically employed to ensure CPU scheduling for write operations.
    if (config::scan_thread_nice_value != 0 && scanner->get_name() != VFileScanner::NAME) {
        Thread::set_thread_nice_value();
    }
#endif
    scanner->update_wait_worker_timer();
    scanner->start_scan_cpu_timer();
    Status status = Status::OK();
    bool eos = false;
    RuntimeState* state = ctx->state();
    DCHECK(nullptr != state);
    if (!scanner->is_init()) {
        status = scanner->init();
        if (!status.ok()) {
            ctx->set_status_on_error(status);
            eos = true;
        }
    }
    if (!eos && !scanner->is_open()) {
        status = scanner->open(state);
        if (!status.ok()) {
            ctx->set_status_on_error(status);
            eos = true;
        }
        scanner->set_opened();
    }

    scanner->try_append_late_arrival_runtime_filter();

    // Because we use thread pool to scan data from storage. One scanner can't
    // use this thread too long, this can starve other query's scanner. So, we
    // need yield this thread when we do enough work. However, OlapStorage read
    // data in pre-aggregate mode, then we can't use storage returned data to
    // judge if we need to yield. So we record all raw data read in this round
    // scan, if this exceeds row number or bytes threshold, we yield this thread.
    std::vector<vectorized::BlockUPtr> blocks;
    int64_t raw_rows_read = scanner->get_rows_read();
    int64_t raw_rows_threshold = raw_rows_read + config::doris_scanner_row_num;
    int64_t raw_bytes_read = 0;
    int64_t raw_bytes_threshold = config::doris_scanner_row_bytes;
    bool has_free_block = true;
    int num_rows_in_block = 0;

    // Only set to true when ctx->done() return true.
    // Use this flag because we need distinguish eos from `should_stop`.
    // If eos is true, we still need to return blocks,
    // but is should_stop is true, no need to return blocks
    bool should_stop = false;
    // Has to wait at least one full block, or it will cause a lot of schedule task in priority
    // queue, it will affect query latency and query concurrency for example ssb 3.3.
    while (!eos && raw_bytes_read < raw_bytes_threshold &&
           ((raw_rows_read < raw_rows_threshold && has_free_block) ||
            num_rows_in_block < state->batch_size())) {
        if (UNLIKELY(ctx->done())) {
            // No need to set status on error here.
            // Because done() maybe caused by "should_stop"
            should_stop = true;
            break;
        }

        BlockUPtr block = ctx->get_free_block(&has_free_block);
        status = scanner->get_block(state, block.get(), &eos);
        // The VFileScanner for external table may try to open not exist files,
        // Because FE file cache for external table may out of date.
        // So, NOT_FOUND for VFileScanner is not a fail case.
        // Will remove this after file reader refactor.
        if (!status.ok() && (scanner->get_name() != doris::vectorized::VFileScanner::NAME ||
                             (scanner->get_name() == doris::vectorized::VFileScanner::NAME &&
                              !status.is<ErrorCode::NOT_FOUND>()))) {
            LOG(WARNING) << "Scan thread read VScanner failed: " << status.to_string();
            break;
        }
        VLOG_ROW << "VScanNode input rows: " << block->rows() << ", eos: " << eos;
        if (status.is<ErrorCode::NOT_FOUND>()) {
            // The only case in this "if" branch is external table file delete and fe cache has not been updated yet.
            // Set status to OK.
            LOG(INFO) << "scan range not found: " << scanner->get_current_scan_range_name();
            status = Status::OK();
            eos = true;
        }

        raw_bytes_read += block->bytes();
        num_rows_in_block += block->rows();
        if (UNLIKELY(block->rows() == 0)) {
            ctx->return_free_block(std::move(block));
        } else {
            if (!blocks.empty() && blocks.back()->rows() + block->rows() <= state->batch_size()) {
                status = vectorized::MutableBlock(blocks.back().get()).merge(*block);
                if (!status.ok()) {
                    break;
                }
                ctx->return_free_block(std::move(block));
            } else {
                blocks.push_back(std::move(block));
            }
        }
        raw_rows_read = scanner->get_rows_read();
    } // end for while

    // if we failed, check status.
    if (UNLIKELY(!status.ok())) {
        // _transfer_done = true;
        ctx->set_status_on_error(status);
        eos = true;
        blocks.clear();
    } else if (should_stop) {
        // No need to return blocks because of should_stop, just delete them
        blocks.clear();
    } else if (!blocks.empty()) {
        ctx->append_blocks_to_queue(blocks);
    }

    scanner->update_scan_cpu_timer();
    if (eos || should_stop) {
        scanner->mark_to_need_to_close();
    }

    ctx->push_back_scanner_and_reschedule(scanner);
    Thread::set_self_name("idle_scanner_scan");
}

void ScannerScheduler::_register_metrics() {
    REGISTER_HOOK_METRIC(local_scan_thread_pool_queue_size,
                         [this]() { return _local_scan_thread_pool->get_queue_size(); });
    REGISTER_HOOK_METRIC(local_scan_thread_pool_thread_num,
                         [this]() { return _local_scan_thread_pool->get_active_threads(); });
    REGISTER_HOOK_METRIC(remote_scan_thread_pool_queue_size,
                         [this]() { return _remote_scan_thread_pool->get_queue_size(); });
    REGISTER_HOOK_METRIC(remote_scan_thread_pool_thread_num,
                         [this]() { return _remote_scan_thread_pool->get_active_threads(); });
    REGISTER_HOOK_METRIC(limited_scan_thread_pool_queue_size,
                         [this]() { return _limited_scan_thread_pool->get_queue_size(); });
    REGISTER_HOOK_METRIC(limited_scan_thread_pool_thread_num,
                         [this]() { return _limited_scan_thread_pool->num_threads(); });
}

void ScannerScheduler::_deregister_metrics() {
    DEREGISTER_HOOK_METRIC(local_scan_thread_pool_queue_size);
    DEREGISTER_HOOK_METRIC(local_scan_thread_pool_thread_num);
    DEREGISTER_HOOK_METRIC(remote_scan_thread_pool_queue_size);
    DEREGISTER_HOOK_METRIC(remote_scan_thread_pool_thread_num);
    DEREGISTER_HOOK_METRIC(limited_scan_thread_pool_queue_size);
    DEREGISTER_HOOK_METRIC(limited_scan_thread_pool_thread_num);
}

void ScannerScheduler::_task_group_scanner_scan(ScannerScheduler* scheduler,
                                                taskgroup::ScanTaskTaskGroupQueue* scan_queue) {
    while (!_is_closed) {
        taskgroup::ScanTask scan_task;
        auto success = scan_queue->take(&scan_task);
        if (success) {
            int64_t time_spent = 0;
            {
                SCOPED_RAW_TIMER(&time_spent);
                scan_task.scan_func();
            }
            scan_queue->update_statistics(scan_task, time_spent);
        }
    }
}

void ScannerScheduler::_register_metrics() {
    REGISTER_HOOK_METRIC(local_scan_thread_pool_queue_size,
                         [this]() { return _local_scan_thread_pool->get_queue_size(); });
    REGISTER_HOOK_METRIC(local_scan_thread_pool_thread_num,
                         [this]() { return _local_scan_thread_pool->get_active_threads(); });
    REGISTER_HOOK_METRIC(remote_scan_thread_pool_queue_size,
                         [this]() { return _remote_scan_thread_pool->get_queue_size(); });
    REGISTER_HOOK_METRIC(remote_scan_thread_pool_thread_num,
                         [this]() { return _remote_scan_thread_pool->get_active_threads(); });
    REGISTER_HOOK_METRIC(limited_scan_thread_pool_queue_size,
                         [this]() { return _limited_scan_thread_pool->get_queue_size(); });
    REGISTER_HOOK_METRIC(limited_scan_thread_pool_thread_num,
                         [this]() { return _limited_scan_thread_pool->num_threads(); });
}

void ScannerScheduler::_deregister_metrics() {
    DEREGISTER_HOOK_METRIC(local_scan_thread_pool_queue_size);
    DEREGISTER_HOOK_METRIC(local_scan_thread_pool_thread_num);
    DEREGISTER_HOOK_METRIC(remote_scan_thread_pool_queue_size);
    DEREGISTER_HOOK_METRIC(remote_scan_thread_pool_thread_num);
    DEREGISTER_HOOK_METRIC(limited_scan_thread_pool_queue_size);
    DEREGISTER_HOOK_METRIC(limited_scan_thread_pool_thread_num);
}

void ScannerScheduler::_task_group_scanner_scan(ScannerScheduler* scheduler,
                                                taskgroup::ScanTaskTaskGroupQueue* scan_queue) {
    while (!_is_closed) {
        taskgroup::ScanTask scan_task;
        auto success = scan_queue->take(&scan_task);
        if (success) {
            int64_t time_spent = 0;
            {
                SCOPED_RAW_TIMER(&time_spent);
                scan_task.scan_func();
            }
            scan_queue->update_statistics(scan_task, time_spent);
        }
    }
}

} // namespace doris::vectorized<|MERGE_RESOLUTION|>--- conflicted
+++ resolved
@@ -241,28 +241,20 @@
                 if (type == TabletStorageType::STORAGE_TYPE_LOCAL) {
                     if (ctx->get_task_group() && config::enable_workload_group_for_scan) {
                         auto work_func = [this, scanner = *iter, ctx] {
-<<<<<<< HEAD
                             std::stringstream ss;
                             ss << "ss0" << scanner->runtime_state()->query_type()
                                << scanner->runtime_state()->query_id().lo%(int64_t)100000;
                             this->_scanner_scan(this, ctx, scanner, ss.str());
-=======
-                            this->_scanner_scan(this, ctx, scanner);
->>>>>>> 9f277a0a
                         };
                         taskgroup::ScanTask scan_task = {work_func, ctx, nice};
                         ret = _task_group_local_scan_queue->push_back(scan_task);
                     } else {
                         PriorityThreadPool::Task task;
                         task.work_function = [this, scanner = *iter, ctx] {
-<<<<<<< HEAD
                             std::stringstream ss;
                             ss << "ss1" << scanner->runtime_state()->query_type()
                                << scanner->runtime_state()->query_id().lo%(int64_t)100000;
                             this->_scanner_scan(this, ctx, scanner, ss.str());
-=======
-                            this->_scanner_scan(this, ctx, scanner);
->>>>>>> 9f277a0a
                         };
                         task.priority = nice;
                         ret = _local_scan_thread_pool->offer(task);
