--- conflicted
+++ resolved
@@ -1034,15 +1034,8 @@
                                                : nullptr;
             std::unique_ptr<ParquetReader> parquet_reader = ParquetReader::create_unique(
                     _profile, *_params, range, _state->query_options().batch_size,
-<<<<<<< HEAD
                     &_state->timezone_obj(), _io_ctx.get(), _state,
-                    _should_enable_file_meta_cache() ? ExecEnv::GetInstance()->file_meta_cache()
-                                                     : nullptr,
-                    _state->query_options().enable_parquet_lazy_mat);
-=======
-                    const_cast<cctz::time_zone*>(&_state->timezone_obj()), _io_ctx.get(), _state,
                     file_meta_cache_ptr, _state->query_options().enable_parquet_lazy_mat);
->>>>>>> ec31ac2e
 
             if (_row_id_column_iterator_pair.second != -1) {
                 RETURN_IF_ERROR(_create_row_id_column_iterator());
@@ -1462,17 +1455,8 @@
                     std::unique_ptr<vectorized::ParquetReader> parquet_reader =
                             vectorized::ParquetReader::create_unique(
                                     _profile, *_params, range, 1,
-<<<<<<< HEAD
                                     &_state->timezone_obj(),
-                                    _io_ctx.get(), _state,
-                                    external_info.enable_file_meta_cache
-                                            ? ExecEnv::GetInstance()->file_meta_cache()
-                                            : nullptr,
-                                    false);
-=======
-                                    const_cast<cctz::time_zone*>(&_state->timezone_obj()),
                                     _io_ctx.get(), _state, file_meta_cache_ptr, false);
->>>>>>> ec31ac2e
 
                     RETURN_IF_ERROR(parquet_reader->set_read_lines_mode(row_ids));
                     RETURN_IF_ERROR(
