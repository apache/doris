--- conflicted
+++ resolved
@@ -48,12 +48,8 @@
 }
 
 Status VSelectNode::open(RuntimeState* state) {
-<<<<<<< HEAD
     SCOPED_TIMER(_runtime_profile->total_time_counter());
-    RETURN_IF_ERROR(ExecNode::open(state));
-=======
     RETURN_IF_ERROR(RuntimeFilterConsumerNode::open(state));
->>>>>>> c9306e9c
     RETURN_IF_ERROR(child(0)->open(state));
     return Status::OK();
 }
