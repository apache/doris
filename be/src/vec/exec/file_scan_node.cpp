--- conflicted
+++ resolved
@@ -459,11 +459,7 @@
     switch (scan_range.params.format_type) {
     case TFileFormatType::FORMAT_PARQUET:
         scan = new VFileParquetScanner(_runtime_state, runtime_profile(), scan_range.params,
-<<<<<<< HEAD
-                                           scan_range.ranges, _pre_filter_texprs, counter);
-=======
                                        scan_range.ranges, _pre_filter_texprs, counter);
->>>>>>> d8ec53c8
         break;
     case TFileFormatType::FORMAT_ORC:
         scan = new VFileORCScanner(_runtime_state, runtime_profile(), scan_range.params,
