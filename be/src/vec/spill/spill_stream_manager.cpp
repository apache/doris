--- conflicted
+++ resolved
@@ -80,32 +80,13 @@
             }
         }
         store->update_spill_data_usage(spill_data_size);
-<<<<<<< HEAD
-
-        std::unique_ptr<ThreadPool> io_pool;
-        std::string abbrev_name = fmt::format("SpillIO-{}", pool_idx);
-        static_cast<void>(ThreadPoolBuilder(fmt::format("SpillIOThreadPool-{}", pool_idx++))
-                                  .set_abbrev_name(abbrev_name)
-                                  .set_min_threads(spill_io_thread_count)
-                                  .set_max_threads(spill_io_thread_count)
-                                  .set_max_queue_size(config::spill_io_thread_pool_queue_size)
-                                  .build(&io_pool));
-        path_to_io_thread_pool_[path] = std::move(io_pool);
-    }
-    static_cast<void>(ThreadPoolBuilder("SpillAsyncTaskThreadPool")
-                              .set_abbrev_name("SpillAsync")
-                              .set_min_threads(config::spill_async_task_thread_pool_thread_num)
-                              .set_max_threads(config::spill_async_task_thread_pool_thread_num)
-                              .set_max_queue_size(config::spill_async_task_thread_pool_queue_size)
-                              .build(&async_task_thread_pool_));
-=======
     }
     static_cast<void>(ThreadPoolBuilder("SpillIOThreadPool")
+                              .set_abbrev_name("SpillIO")
                               .set_min_threads(config::spill_io_thread_pool_thread_num)
                               .set_max_threads(config::spill_io_thread_pool_thread_num)
                               .set_max_queue_size(config::spill_io_thread_pool_queue_size)
                               .build(&_spill_io_thread_pool));
->>>>>>> 04cfa162
 
     RETURN_IF_ERROR(Thread::create(
             "Spill", "spill_gc", [this]() { this->_spill_gc_thread_callback(); },
