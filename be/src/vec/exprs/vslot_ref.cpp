--- conflicted
+++ resolved
@@ -41,11 +41,7 @@
         : VExpr(node), _slot_id(node.slot_ref.slot_id), _column_id(-1), _column_label(node.label) {}
 
 VSlotRef::VSlotRef(const SlotDescriptor* desc)
-<<<<<<< HEAD
-        : VExpr(desc->type(), true, desc->is_nullable()), _slot_id(desc->id()), _column_id(-1) {}
-=======
         : VExpr(desc->type(), true), _slot_id(desc->id()), _column_id(-1), _column_name(nullptr) {}
->>>>>>> 7e7d5c56
 
 Status VSlotRef::prepare(doris::RuntimeState* state, const doris::RowDescriptor& desc,
                          VExprContext* context) {
