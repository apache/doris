// Licensed to the Apache Software Foundation (ASF) under one
// or more contributor license agreements.  See the NOTICE file
// distributed with this work for additional information
// regarding copyright ownership.  The ASF licenses this file
// to you under the Apache License, Version 2.0 (the
// "License"); you may not use this file except in compliance
// with the License.  You may obtain a copy of the License at
//
//   http://www.apache.org/licenses/LICENSE-2.0
//
// Unless required by applicable law or agreed to in writing,
// software distributed under the License is distributed on an
// "AS IS" BASIS, WITHOUT WARRANTIES OR CONDITIONS OF ANY
// KIND, either express or implied.  See the License for the
// specific language governing permissions and limitations
// under the License.

#pragma once

#include <gen_cpp/Exprs_types.h>
#include <gen_cpp/Opcodes_types.h>
#include <gen_cpp/Types_types.h>
#include <glog/logging.h>

#include <cstddef>
#include <memory>
#include <ostream>
#include <sstream>
#include <string>
#include <utility>
#include <vector>

#include "common/status.h"
#include "runtime/define_primitive_type.h"
#include "runtime/large_int_value.h"
#include "runtime/types.h"
#include "udf/udf.h"
#include "vec/aggregate_functions/aggregate_function.h"
#include "vec/columns/column.h"
#include "vec/core/block.h"
#include "vec/core/column_with_type_and_name.h"
#include "vec/core/wide_integer.h"
#include "vec/data_types/data_type.h"
#include "vec/exprs/vexpr_fwd.h"
#include "vec/functions/function.h"

namespace doris {
class BitmapFilterFuncBase;
class BloomFilterFuncBase;
class HybridSetBase;
class ObjectPool;
class RowDescriptor;
class RuntimeState;

namespace vectorized {

#define RETURN_IF_ERROR_OR_PREPARED(stmt) \
    if (_prepared) {                      \
        return Status::OK();              \
    }                                     \
    _prepared = true;                     \
    RETURN_IF_ERROR(stmt);

// VExpr should be used as shared pointer because it will be passed between classes
// like runtime filter to scan node, or from scannode to scanner. We could not make sure
// the relatioinship between threads and classes.
class VExpr {
public:
    // resize inserted param column to make sure column size equal to block.rows()
    // and return param column index
    static size_t insert_param(Block* block, ColumnWithTypeAndName&& elem, size_t size) {
        // usually elem.column always is const column, so we just clone it.
        elem.column = elem.column->clone_resized(size);
        block->insert(std::move(elem));
        return block->columns() - 1;
    }

    static bool is_acting_on_a_slot(const VExpr& expr);

    VExpr(const TExprNode& node);
    VExpr(const VExpr& vexpr);
    VExpr(TypeDescriptor type, bool is_slotref, bool is_nullable);
    // only used for test
    VExpr() = default;
    virtual ~VExpr() = default;

    virtual const std::string& expr_name() const = 0;

    /// Initializes this expr instance for execution. This does not include initializing
    /// state in the VExprContext; 'context' should only be used to register a
    /// FunctionContext via RegisterFunctionContext().
    ///
    /// Subclasses overriding this function should call VExpr::Prepare() to recursively call
    /// Prepare() on the expr tree
    /// row_desc used in vslot_ref and some subclass to specify column
    virtual Status prepare(RuntimeState* state, const RowDescriptor& row_desc,
                           VExprContext* context);

    /// Initializes 'context' for execution. If scope if FRAGMENT_LOCAL, both fragment- and
    /// thread-local state should be initialized. Otherwise, if scope is THREAD_LOCAL, only
    /// thread-local state should be initialized.
    //
    /// Subclasses overriding this function should call VExpr::Open() to recursively call
    /// Open() on the expr tree
    virtual Status open(RuntimeState* state, VExprContext* context,
                        FunctionContext::FunctionStateScope scope);

    // before execute, check if expr has been parepared+opened.
    [[maybe_unused]] Status ready_status() const {
        if (_prepare_finished && _open_finished) {
            return Status::OK();
        }
        return Status::InternalError(expr_name() + " is not ready when execute");
    }

    virtual Status execute(VExprContext* context, Block* block, int* result_column_id) = 0;

    /// Subclasses overriding this function should call VExpr::Close().
    //
    /// If scope if FRAGMENT_LOCAL, both fragment- and thread-local state should be torn
    /// down. Otherwise, if scope is THREAD_LOCAL, only thread-local state should be torn
    /// down.
    virtual void close(VExprContext* context, FunctionContext::FunctionStateScope scope);

    DataTypePtr& data_type() { return _data_type; }

    TypeDescriptor type() { return _type; }

    bool is_slot_ref() const { return _node_type == TExprNodeType::SLOT_REF; }

    TExprNodeType::type node_type() const { return _node_type; }

    TExprOpcode::type op() const { return _opcode; }

    void add_child(const VExprSPtr& expr) { _children.push_back(expr); }
    VExprSPtr get_child(int i) const { return _children[i]; }
    int get_num_children() const { return _children.size(); }

    static Status create_expr_tree(const TExpr& texpr, VExprContextSPtr& ctx);

    static Status create_expr_trees(const std::vector<TExpr>& texprs, VExprContextSPtrs& ctxs);

    static Status prepare(const VExprContextSPtrs& ctxs, RuntimeState* state,
                          const RowDescriptor& row_desc);

    static Status open(const VExprContextSPtrs& ctxs, RuntimeState* state);

    static Status clone_if_not_exists(const VExprContextSPtrs& ctxs, RuntimeState* state,
                                      VExprContextSPtrs& new_ctxs);

    bool is_nullable() const { return _data_type->is_nullable(); }

    PrimitiveType result_type() const { return _type.type; }

    static Status create_expr(const TExprNode& expr_node, VExprSPtr& expr);

    static Status create_tree_from_thrift(const std::vector<TExprNode>& nodes, int* node_idx,
                                          VExprSPtr& root_expr, VExprContextSPtr& ctx);
    virtual const VExprSPtrs& children() const { return _children; }
    void set_children(const VExprSPtrs& children) { _children = children; }
    void set_children(VExprSPtrs&& children) { _children = std::move(children); }
    virtual std::string debug_string() const;
    virtual void debug_string(std::stringstream& out) const;
    static std::string debug_string(const VExprSPtrs& exprs);
    static std::string debug_string(const VExprContextSPtrs& ctxs);

<<<<<<< HEAD
    static void debug_string(const VExprSPtrs& exprs, std::stringstream& out);

    static std::string limit_debug_string(std::stringstream& out);
    static bool check_string_over_limit(std::stringstream& out);
=======
    void set_getting_const_col(bool val = true) { _getting_const_col = val; }

>>>>>>> 1b7403e1
    bool is_and_expr() const { return _fn.name.function_name == "and"; }

    virtual bool is_compound_predicate() const { return false; }

    const TFunction& fn() const { return _fn; }

    /// Returns true if expr doesn't contain slotrefs, i.e., can be evaluated
    /// with get_value(NULL). The default implementation returns true if all of
    /// the children are constant.
    virtual bool is_constant() const;

    /// If this expr is constant, evaluates the expr with no input row argument and returns
    /// the output. Returns nullptr if the argument is not constant. The returned ColumnPtr is
    /// owned by this expr. This should only be called after Open() has been called on this
    /// expr.
    Status get_const_col(VExprContext* context, std::shared_ptr<ColumnPtrWrapper>* column_wrapper);

    int fn_context_index() const { return _fn_context_index; }

    static const VExprSPtr expr_without_cast(const VExprSPtr& expr) {
        if (expr->node_type() == TExprNodeType::CAST_EXPR) {
            return expr_without_cast(expr->_children[0]);
        }
        return expr;
    }

    // If this expr is a RuntimeFilterWrapper, this method will return an underlying rf expression
    virtual const VExprSPtr get_impl() const { return {}; }

    // If this expr is a BloomPredicate, this method will return a BloomFilterFunc
    virtual std::shared_ptr<BloomFilterFuncBase> get_bloom_filter_func() const {
        LOG(FATAL) << "Method 'get_bloom_filter_func()' is not supported in expression: "
                   << this->debug_string();
        return nullptr;
    }

    virtual std::shared_ptr<HybridSetBase> get_set_func() const { return nullptr; }

    // If this expr is a BitmapPredicate, this method will return a BitmapFilterFunc
    virtual std::shared_ptr<BitmapFilterFuncBase> get_bitmap_filter_func() const {
        LOG(FATAL) << "Method 'get_bitmap_filter_func()' is not supported in expression: "
                   << this->debug_string();
        return nullptr;
    }

protected:
    /// Simple debug string that provides no expr subclass-specific information
    std::string debug_string(const std::string& expr_name) const {
        std::stringstream out;
        out << expr_name << "(" << VExpr::debug_string() << ")";
        return out.str();
    }

    std::string get_child_names() {
        std::string res;
        for (auto child : _children) {
            if (!res.empty()) {
                res += ", ";
            }
            res += child->expr_name();
        }
        return res;
    }

    bool is_const_and_have_executed() { return (is_constant() && (_constant_col != nullptr)); }

    Status get_result_from_const(vectorized::Block* block, const std::string& expr_name,
                                 int* result_column_id);

    Status check_constant(const Block& block, ColumnNumbers arguments) const;

    /// Helper function that calls ctx->register(), sets fn_context_index_, and returns the
    /// registered FunctionContext
    void register_function_context(RuntimeState* state, VExprContext* context);

    /// Helper function to initialize function context, called in `open` phase of VExpr:
    /// 1. Set constant columns result of function arguments.
    /// 2. Call function's prepare() to initialize function state, fragment-local or
    /// thread-local according the input `FunctionStateScope` argument.
    Status init_function_context(VExprContext* context, FunctionContext::FunctionStateScope scope,
                                 const FunctionBasePtr& function) const;

    /// Helper function to close function context, fragment-local or thread-local according
    /// the input `FunctionStateScope` argument. Called in `close` phase of VExpr.
    void close_function_context(VExprContext* context, FunctionContext::FunctionStateScope scope,
                                const FunctionBasePtr& function) const;

    TExprNodeType::type _node_type;
    // Used to check what opcode
    TExprOpcode::type _opcode;
    TypeDescriptor _type;
    DataTypePtr _data_type;
    VExprSPtrs _children;
    TFunction _fn;

    /// Index to pass to ExprContext::fn_context() to retrieve this expr's FunctionContext.
    /// Set in RegisterFunctionContext(). -1 if this expr does not need a FunctionContext and
    /// doesn't call RegisterFunctionContext().
    int _fn_context_index = -1;

    // If this expr is constant, this will store and cache the value generated by
    // get_const_col()
    std::shared_ptr<ColumnPtrWrapper> _constant_col;
    bool _prepared = false; // for base class VExpr
    bool _getting_const_col =
            false; // if true, current execute() is in prepare() (that is, can't check _prepared)
    // for concrete classes
    bool _prepare_finished = false;
    bool _open_finished = false;
};

} // namespace vectorized

// NOLINTBEGIN(readability-function-size)
template <PrimitiveType T>
Status create_texpr_literal_node(const void* data, TExprNode* node, int precision = 0,
                                 int scale = 0) {
    if constexpr (T == TYPE_BOOLEAN) {
        const auto* origin_value = reinterpret_cast<const bool*>(data);
        TBoolLiteral boolLiteral;
        (*node).__set_node_type(TExprNodeType::BOOL_LITERAL);
        boolLiteral.__set_value(*origin_value);
        (*node).__set_bool_literal(boolLiteral);
        (*node).__set_type(create_type_desc(PrimitiveType::TYPE_BOOLEAN));
    } else if constexpr (T == TYPE_TINYINT) {
        const auto* origin_value = reinterpret_cast<const int8_t*>(data);
        (*node).__set_node_type(TExprNodeType::INT_LITERAL);
        TIntLiteral intLiteral;
        intLiteral.__set_value(*origin_value);
        (*node).__set_int_literal(intLiteral);
        (*node).__set_type(create_type_desc(PrimitiveType::TYPE_TINYINT));
    } else if constexpr (T == TYPE_SMALLINT) {
        const auto* origin_value = reinterpret_cast<const int16_t*>(data);
        (*node).__set_node_type(TExprNodeType::INT_LITERAL);
        TIntLiteral intLiteral;
        intLiteral.__set_value(*origin_value);
        (*node).__set_int_literal(intLiteral);
        (*node).__set_type(create_type_desc(PrimitiveType::TYPE_SMALLINT));
    } else if constexpr (T == TYPE_INT) {
        const auto* origin_value = reinterpret_cast<const int32_t*>(data);
        (*node).__set_node_type(TExprNodeType::INT_LITERAL);
        TIntLiteral intLiteral;
        intLiteral.__set_value(*origin_value);
        (*node).__set_int_literal(intLiteral);
        (*node).__set_type(create_type_desc(PrimitiveType::TYPE_INT));
    } else if constexpr (T == TYPE_BIGINT) {
        const auto* origin_value = reinterpret_cast<const int64_t*>(data);
        (*node).__set_node_type(TExprNodeType::INT_LITERAL);
        TIntLiteral intLiteral;
        intLiteral.__set_value(*origin_value);
        (*node).__set_int_literal(intLiteral);
        (*node).__set_type(create_type_desc(PrimitiveType::TYPE_BIGINT));
    } else if constexpr (T == TYPE_LARGEINT) {
        const auto* origin_value = reinterpret_cast<const int128_t*>(data);
        (*node).__set_node_type(TExprNodeType::LARGE_INT_LITERAL);
        TLargeIntLiteral large_int_literal;
        large_int_literal.__set_value(LargeIntValue::to_string(*origin_value));
        (*node).__set_large_int_literal(large_int_literal);
        (*node).__set_type(create_type_desc(PrimitiveType::TYPE_LARGEINT));
    } else if constexpr ((T == TYPE_DATE) || (T == TYPE_DATETIME) || (T == TYPE_TIME)) {
        const auto* origin_value = reinterpret_cast<const VecDateTimeValue*>(data);
        TDateLiteral date_literal;
        char convert_buffer[30];
        origin_value->to_string(convert_buffer);
        date_literal.__set_value(convert_buffer);
        (*node).__set_date_literal(date_literal);
        (*node).__set_node_type(TExprNodeType::DATE_LITERAL);
        if (origin_value->type() == TimeType::TIME_DATE) {
            (*node).__set_type(create_type_desc(PrimitiveType::TYPE_DATE));
        } else if (origin_value->type() == TimeType::TIME_DATETIME) {
            (*node).__set_type(create_type_desc(PrimitiveType::TYPE_DATETIME));
        } else if (origin_value->type() == TimeType::TIME_TIME) {
            (*node).__set_type(create_type_desc(PrimitiveType::TYPE_TIME));
        }
    } else if constexpr (T == TYPE_DATEV2) {
        const auto* origin_value = reinterpret_cast<const DateV2Value<DateV2ValueType>*>(data);
        TDateLiteral date_literal;
        char convert_buffer[30];
        origin_value->to_string(convert_buffer);
        date_literal.__set_value(convert_buffer);
        (*node).__set_date_literal(date_literal);
        (*node).__set_node_type(TExprNodeType::DATE_LITERAL);
        (*node).__set_type(create_type_desc(PrimitiveType::TYPE_DATEV2));
    } else if constexpr (T == TYPE_DATETIMEV2) {
        const auto* origin_value = reinterpret_cast<const DateV2Value<DateTimeV2ValueType>*>(data);
        TDateLiteral date_literal;
        char convert_buffer[30];
        origin_value->to_string(convert_buffer);
        date_literal.__set_value(convert_buffer);
        (*node).__set_date_literal(date_literal);
        (*node).__set_node_type(TExprNodeType::DATE_LITERAL);
        (*node).__set_type(create_type_desc(PrimitiveType::TYPE_DATETIMEV2));
    } else if constexpr (T == TYPE_DECIMALV2) {
        const auto* origin_value = reinterpret_cast<const DecimalV2Value*>(data);
        (*node).__set_node_type(TExprNodeType::DECIMAL_LITERAL);
        TDecimalLiteral decimal_literal;
        decimal_literal.__set_value(origin_value->to_string());
        (*node).__set_decimal_literal(decimal_literal);
        (*node).__set_type(create_type_desc(PrimitiveType::TYPE_DECIMALV2, precision, scale));
    } else if constexpr (T == TYPE_DECIMAL32) {
        const auto* origin_value = reinterpret_cast<const vectorized::Decimal<int32_t>*>(data);
        (*node).__set_node_type(TExprNodeType::DECIMAL_LITERAL);
        TDecimalLiteral decimal_literal;
        decimal_literal.__set_value(origin_value->to_string(scale));
        (*node).__set_decimal_literal(decimal_literal);
        (*node).__set_type(create_type_desc(PrimitiveType::TYPE_DECIMAL32, precision, scale));
    } else if constexpr (T == TYPE_DECIMAL64) {
        const auto* origin_value = reinterpret_cast<const vectorized::Decimal<int64_t>*>(data);
        (*node).__set_node_type(TExprNodeType::DECIMAL_LITERAL);
        TDecimalLiteral decimal_literal;
        decimal_literal.__set_value(origin_value->to_string(scale));
        (*node).__set_decimal_literal(decimal_literal);
        (*node).__set_type(create_type_desc(PrimitiveType::TYPE_DECIMAL64, precision, scale));
    } else if constexpr (T == TYPE_DECIMAL128I) {
        const auto* origin_value = reinterpret_cast<const vectorized::Decimal<int128_t>*>(data);
        (*node).__set_node_type(TExprNodeType::DECIMAL_LITERAL);
        TDecimalLiteral decimal_literal;
        decimal_literal.__set_value(origin_value->to_string(scale));
        (*node).__set_decimal_literal(decimal_literal);
        (*node).__set_type(create_type_desc(PrimitiveType::TYPE_DECIMAL128I, precision, scale));
    } else if constexpr (T == TYPE_DECIMAL256) {
        const auto* origin_value = reinterpret_cast<const vectorized::Decimal<wide::Int256>*>(data);
        (*node).__set_node_type(TExprNodeType::DECIMAL_LITERAL);
        TDecimalLiteral decimal_literal;
        decimal_literal.__set_value(origin_value->to_string(scale));
        (*node).__set_decimal_literal(decimal_literal);
        (*node).__set_type(create_type_desc(PrimitiveType::TYPE_DECIMAL256, precision, scale));
    } else if constexpr (T == TYPE_FLOAT) {
        const auto* origin_value = reinterpret_cast<const float*>(data);
        (*node).__set_node_type(TExprNodeType::FLOAT_LITERAL);
        TFloatLiteral float_literal;
        float_literal.__set_value(*origin_value);
        (*node).__set_float_literal(float_literal);
        (*node).__set_type(create_type_desc(PrimitiveType::TYPE_FLOAT));
    } else if constexpr (T == TYPE_DOUBLE) {
        const auto* origin_value = reinterpret_cast<const double*>(data);
        (*node).__set_node_type(TExprNodeType::FLOAT_LITERAL);
        TFloatLiteral float_literal;
        float_literal.__set_value(*origin_value);
        (*node).__set_float_literal(float_literal);
        (*node).__set_type(create_type_desc(PrimitiveType::TYPE_DOUBLE));
    } else if constexpr ((T == TYPE_STRING) || (T == TYPE_CHAR) || (T == TYPE_VARCHAR)) {
        const auto* origin_value = reinterpret_cast<const StringRef*>(data);
        (*node).__set_node_type(TExprNodeType::STRING_LITERAL);
        TStringLiteral string_literal;
        string_literal.__set_value(origin_value->to_string());
        (*node).__set_string_literal(string_literal);
        (*node).__set_type(create_type_desc(PrimitiveType::TYPE_STRING));
    } else {
        return Status::InvalidArgument("Invalid argument type!");
    }
    return Status::OK();
}
// NOLINTEND(readability-function-size)

TExprNode create_texpr_node_from(const void* data, const PrimitiveType& type, int precision = 0,
                                 int scale = 0);

} // namespace doris<|MERGE_RESOLUTION|>--- conflicted
+++ resolved
@@ -164,15 +164,13 @@
     static std::string debug_string(const VExprSPtrs& exprs);
     static std::string debug_string(const VExprContextSPtrs& ctxs);
 
-<<<<<<< HEAD
     static void debug_string(const VExprSPtrs& exprs, std::stringstream& out);
 
     static std::string limit_debug_string(std::stringstream& out);
     static bool check_string_over_limit(std::stringstream& out);
-=======
+
     void set_getting_const_col(bool val = true) { _getting_const_col = val; }
 
->>>>>>> 1b7403e1
     bool is_and_expr() const { return _fn.name.function_name == "and"; }
 
     virtual bool is_compound_predicate() const { return false; }
