// Licensed to the Apache Software Foundation (ASF) under one
// or more contributor license agreements.  See the NOTICE file
// distributed with this work for additional information
// regarding copyright ownership.  The ASF licenses this file
// to you under the Apache License, Version 2.0 (the
// "License"); you may not use this file except in compliance
// with the License.  You may obtain a copy of the License at
//
//   http://www.apache.org/licenses/LICENSE-2.0
//
// Unless required by applicable law or agreed to in writing,
// software distributed under the License is distributed on an
// "AS IS" BASIS, WITHOUT WARRANTIES OR CONDITIONS OF ANY
// KIND, either express or implied.  See the License for the
// specific language governing permissions and limitations
// under the License.

#include "vec/exprs/vexpr.h"

#include <fmt/format.h>
#include <gen_cpp/Exprs_types.h>
#include <gen_cpp/FrontendService_types.h>
#include <thrift/protocol/TDebugProtocol.h>

#include <algorithm>
#include <boost/algorithm/string/split.hpp>
#include <boost/iterator/iterator_facade.hpp>
#include <memory>
#include <stack>

#include "common/config.h"
#include "common/exception.h"
#include "common/status.h"
#include "vec/columns/column_vector.h"
#include "vec/columns/columns_number.h"
#include "vec/data_types/data_type_factory.hpp"
#include "vec/data_types/data_type_nullable.h"
#include "vec/data_types/data_type_number.h"
#include "vec/exprs/varray_literal.h"
#include "vec/exprs/vcase_expr.h"
#include "vec/exprs/vcast_expr.h"
#include "vec/exprs/vcolumn_ref.h"
#include "vec/exprs/vcompound_pred.h"
#include "vec/exprs/vectorized_fn_call.h"
#include "vec/exprs/vexpr_context.h"
#include "vec/exprs/vexpr_fwd.h"
#include "vec/exprs/vin_predicate.h"
#include "vec/exprs/vinfo_func.h"
#include "vec/exprs/vlambda_function_call_expr.h"
#include "vec/exprs/vlambda_function_expr.h"
#include "vec/exprs/vliteral.h"
#include "vec/exprs/vmap_literal.h"
#include "vec/exprs/vmatch_predicate.h"
#include "vec/exprs/vslot_ref.h"
#include "vec/exprs/vstruct_literal.h"
#include "vec/exprs/vtuple_is_null_predicate.h"
#include "vec/utils/util.hpp"

namespace doris {
class RowDescriptor;
class RuntimeState;

// NOLINTBEGIN(readability-function-cognitive-complexity)
// NOLINTBEGIN(readability-function-size)
TExprNode create_texpr_node_from(const void* data, const PrimitiveType& type, int precision,
                                 int scale) {
    TExprNode node;

    switch (type) {
    case TYPE_BOOLEAN: {
        THROW_IF_ERROR(create_texpr_literal_node<TYPE_BOOLEAN>(data, &node));
        break;
    }
    case TYPE_TINYINT: {
        THROW_IF_ERROR(create_texpr_literal_node<TYPE_TINYINT>(data, &node));
        break;
    }
    case TYPE_SMALLINT: {
        THROW_IF_ERROR(create_texpr_literal_node<TYPE_SMALLINT>(data, &node));
        break;
    }
    case TYPE_INT: {
        THROW_IF_ERROR(create_texpr_literal_node<TYPE_INT>(data, &node));
        break;
    }
    case TYPE_BIGINT: {
        THROW_IF_ERROR(create_texpr_literal_node<TYPE_BIGINT>(data, &node));
        break;
    }
    case TYPE_LARGEINT: {
        THROW_IF_ERROR(create_texpr_literal_node<TYPE_LARGEINT>(data, &node));
        break;
    }
    case TYPE_FLOAT: {
        THROW_IF_ERROR(create_texpr_literal_node<TYPE_FLOAT>(data, &node));
        break;
    }
    case TYPE_DOUBLE: {
        THROW_IF_ERROR(create_texpr_literal_node<TYPE_DOUBLE>(data, &node));
        break;
    }
    case TYPE_DATEV2: {
        THROW_IF_ERROR(create_texpr_literal_node<TYPE_DATEV2>(data, &node));
        break;
    }
    case TYPE_DATETIMEV2: {
        THROW_IF_ERROR(create_texpr_literal_node<TYPE_DATETIMEV2>(data, &node, precision, scale));
        break;
    }
    case TYPE_DATE: {
        THROW_IF_ERROR(create_texpr_literal_node<TYPE_DATE>(data, &node));
        break;
    }
    case TYPE_DATETIME: {
        THROW_IF_ERROR(create_texpr_literal_node<TYPE_DATETIME>(data, &node));
        break;
    }
    case TYPE_DECIMALV2: {
        THROW_IF_ERROR(create_texpr_literal_node<TYPE_DECIMALV2>(data, &node, precision, scale));
        break;
    }
    case TYPE_DECIMAL32: {
        THROW_IF_ERROR(create_texpr_literal_node<TYPE_DECIMAL32>(data, &node, precision, scale));
        break;
    }
    case TYPE_DECIMAL64: {
        THROW_IF_ERROR(create_texpr_literal_node<TYPE_DECIMAL64>(data, &node, precision, scale));
        break;
    }
    case TYPE_DECIMAL128I: {
        THROW_IF_ERROR(create_texpr_literal_node<TYPE_DECIMAL128I>(data, &node, precision, scale));
        break;
    }
    case TYPE_DECIMAL256: {
        THROW_IF_ERROR(create_texpr_literal_node<TYPE_DECIMAL256>(data, &node, precision, scale));
        break;
    }
    case TYPE_CHAR: {
        THROW_IF_ERROR(create_texpr_literal_node<TYPE_CHAR>(data, &node));
        break;
    }
    case TYPE_VARCHAR: {
        THROW_IF_ERROR(create_texpr_literal_node<TYPE_VARCHAR>(data, &node));
        break;
    }
    case TYPE_STRING: {
        THROW_IF_ERROR(create_texpr_literal_node<TYPE_STRING>(data, &node));
        break;
    }
    default:
        DCHECK(false);
        throw std::invalid_argument("Invalid type!");
    }
    return node;
}
// NOLINTEND(readability-function-size)
// NOLINTEND(readability-function-cognitive-complexity)
} // namespace doris

namespace doris::vectorized {

bool VExpr::is_acting_on_a_slot(const VExpr& expr) {
    const auto& children = expr.children();

    auto is_a_slot = std::any_of(children.begin(), children.end(),
                                 [](const auto& child) { return is_acting_on_a_slot(*child); });

    return is_a_slot ? true : (expr.node_type() == TExprNodeType::SLOT_REF);
}

VExpr::VExpr(const TExprNode& node)
        : _node_type(node.node_type),
          _opcode(node.__isset.opcode ? node.opcode : TExprOpcode::INVALID_OPCODE),
          _type(TypeDescriptor::from_thrift(node.type)) {
    if (node.__isset.fn) {
        _fn = node.fn;
    }

    bool is_nullable = true;
    if (node.__isset.is_nullable) {
        is_nullable = node.is_nullable;
    }
    // If we define null literal ,should make nullable data type to get correct field instead of undefined ptr
    if (node.node_type == TExprNodeType::NULL_LITERAL) {
        CHECK(is_nullable);
    }
    _data_type = DataTypeFactory::instance().create_data_type(_type, is_nullable);
}

VExpr::VExpr(const VExpr& vexpr) = default;

VExpr::VExpr(TypeDescriptor type, bool is_slotref, bool is_nullable)
        : _opcode(TExprOpcode::INVALID_OPCODE), _type(std::move(type)) {
    if (is_slotref) {
        _node_type = TExprNodeType::SLOT_REF;
    }

    _data_type = DataTypeFactory::instance().create_data_type(_type, is_nullable);
}

Status VExpr::prepare(RuntimeState* state, const RowDescriptor& row_desc, VExprContext* context) {
    ++context->_depth_num;
    if (context->_depth_num > config::max_depth_of_expr_tree) {
        return Status::Error<ErrorCode::EXCEEDED_LIMIT>(
                "The depth of the expression tree is too big, make it less than {}",
                config::max_depth_of_expr_tree);
    }

    for (auto& i : _children) {
        RETURN_IF_ERROR(i->prepare(state, row_desc, context));
    }
    --context->_depth_num;
    return Status::OK();
}

Status VExpr::open(RuntimeState* state, VExprContext* context,
                   FunctionContext::FunctionStateScope scope) {
    for (auto& i : _children) {
        RETURN_IF_ERROR(i->open(state, context, scope));
    }
    if (scope == FunctionContext::FRAGMENT_LOCAL) {
        RETURN_IF_ERROR(VExpr::get_const_col(context, nullptr));
    }
    return Status::OK();
}

void VExpr::close(VExprContext* context, FunctionContext::FunctionStateScope scope) {
    for (auto& i : _children) {
        i->close(context, scope);
    }
}

// NOLINTBEGIN(readability-function-size)
Status VExpr::create_expr(const TExprNode& expr_node, VExprSPtr& expr) {
    try {
        switch (expr_node.node_type) {
        case TExprNodeType::BOOL_LITERAL:
        case TExprNodeType::INT_LITERAL:
        case TExprNodeType::LARGE_INT_LITERAL:
        case TExprNodeType::IPV4_LITERAL:
        case TExprNodeType::IPV6_LITERAL:
        case TExprNodeType::FLOAT_LITERAL:
        case TExprNodeType::DECIMAL_LITERAL:
        case TExprNodeType::DATE_LITERAL:
        case TExprNodeType::STRING_LITERAL:
        case TExprNodeType::JSON_LITERAL:
        case TExprNodeType::NULL_LITERAL: {
            expr = VLiteral::create_shared(expr_node);
            break;
        }
        case TExprNodeType::ARRAY_LITERAL: {
            expr = VArrayLiteral::create_shared(expr_node);
            break;
        }
        case TExprNodeType::MAP_LITERAL: {
            expr = VMapLiteral::create_shared(expr_node);
            break;
        }
        case TExprNodeType::STRUCT_LITERAL: {
            expr = VStructLiteral::create_shared(expr_node);
            break;
        }
        case TExprNodeType::SLOT_REF: {
            expr = VSlotRef::create_shared(expr_node);
            break;
        }
        case TExprNodeType::COLUMN_REF: {
            expr = VColumnRef::create_shared(expr_node);
            break;
        }
        case TExprNodeType::COMPOUND_PRED: {
            expr = VCompoundPred::create_shared(expr_node);
            break;
        }
        case TExprNodeType::LAMBDA_FUNCTION_EXPR: {
            expr = VLambdaFunctionExpr::create_shared(expr_node);
            break;
        }
        case TExprNodeType::LAMBDA_FUNCTION_CALL_EXPR: {
            expr = VLambdaFunctionCallExpr::create_shared(expr_node);
            break;
        }
        case TExprNodeType::ARITHMETIC_EXPR:
        case TExprNodeType::BINARY_PRED:
        case TExprNodeType::NULL_AWARE_BINARY_PRED:
        case TExprNodeType::FUNCTION_CALL:
        case TExprNodeType::COMPUTE_FUNCTION_CALL: {
            expr = VectorizedFnCall::create_shared(expr_node);
            break;
        }
        case TExprNodeType::MATCH_PRED: {
            expr = VMatchPredicate::create_shared(expr_node);
            break;
        }
        case TExprNodeType::CAST_EXPR: {
            expr = VCastExpr::create_shared(expr_node);
            break;
        }
        case TExprNodeType::IN_PRED: {
            expr = VInPredicate::create_shared(expr_node);
            break;
        }
        case TExprNodeType::CASE_EXPR: {
            if (!expr_node.__isset.case_expr) {
                return Status::InternalError("Case expression not set in thrift node");
            }
            expr = VCaseExpr::create_shared(expr_node);
            break;
        }
        case TExprNodeType::INFO_FUNC: {
            expr = VInfoFunc::create_shared(expr_node);
            break;
        }
        case TExprNodeType::TUPLE_IS_NULL_PRED: {
            expr = VTupleIsNullPredicate::create_shared(expr_node);
            break;
        }
        default:
            return Status::InternalError("Unknown expr node type: {}", expr_node.node_type);
        }
    } catch (const Exception& e) {
        if (e.code() == ErrorCode::INTERNAL_ERROR) {
            return Status::InternalError("Create Expr failed because {}\nTExprNode={}", e.what(),
                                         apache::thrift::ThriftDebugString(expr_node));
        }
        return Status::Error<false>(e.code(), "Create Expr failed because {}", e.what());
        LOG(WARNING) << "create expr failed, TExprNode={}, reason={}"
                     << apache::thrift::ThriftDebugString(expr_node) << e.what();
    }
    if (!expr->data_type()) {
        return Status::InvalidArgument("Unknown expr type: {}", expr_node.node_type);
    }
    return Status::OK();
}
// NOLINTEND(readability-function-size)

Status VExpr::create_tree_from_thrift(const std::vector<TExprNode>& nodes, int* node_idx,
                                      VExprSPtr& root_expr, VExprContextSPtr& ctx) {
    // propagate error case
    if (*node_idx >= nodes.size()) {
        return Status::InternalError("Failed to reconstruct expression tree from thrift.");
    }

    // create root expr
    int root_children = nodes[*node_idx].num_children;
    VExprSPtr root;
    RETURN_IF_ERROR(create_expr(nodes[*node_idx], root));
    DCHECK(root != nullptr);
    root_expr = root;
    ctx = std::make_shared<VExprContext>(root);
    // short path for leaf node
    if (root_children <= 0) {
        return Status::OK();
    }

    // non-recursive traversal
    std::stack<std::pair<VExprSPtr, int>> s;
    s.emplace(root, root_children);
    while (!s.empty()) {
        auto& parent = s.top();
        if (parent.second > 1) {
            parent.second -= 1;
        } else {
            s.pop();
        }

        if (++*node_idx >= nodes.size()) {
            return Status::InternalError("Failed to reconstruct expression tree from thrift.");
        }
        VExprSPtr expr;
        RETURN_IF_ERROR(create_expr(nodes[*node_idx], expr));
        DCHECK(expr != nullptr);
        parent.first->add_child(expr);
        int num_children = nodes[*node_idx].num_children;
        if (num_children > 0) {
            s.emplace(expr, num_children);
        }
    }
    return Status::OK();
}

Status VExpr::create_expr_tree(const TExpr& texpr, VExprContextSPtr& ctx) {
    if (texpr.nodes.empty()) {
        ctx = nullptr;
        return Status::OK();
    }
    int node_idx = 0;
    VExprSPtr e;
    Status status = create_tree_from_thrift(texpr.nodes, &node_idx, e, ctx);
    if (status.ok() && node_idx + 1 != texpr.nodes.size()) {
        status = Status::InternalError(
                "Expression tree only partially reconstructed. Not all thrift nodes were "
                "used.");
    }
    if (!status.ok()) {
        LOG(ERROR) << "Could not construct expr tree.\n"
                   << status << "\n"
                   << apache::thrift::ThriftDebugString(texpr);
    }
    return status;
}

Status VExpr::create_expr_trees(const std::vector<TExpr>& texprs, VExprContextSPtrs& ctxs) {
    ctxs.clear();
    for (const auto& texpr : texprs) {
        VExprContextSPtr ctx;
        RETURN_IF_ERROR(create_expr_tree(texpr, ctx));
        ctxs.push_back(ctx);
    }
    return Status::OK();
}

Status VExpr::check_expr_output_type(const VExprContextSPtrs& ctxs,
                                     const RowDescriptor& output_row_desc) {
    if (ctxs.empty()) {
        return Status::OK();
    }
    auto name_and_types = VectorizedUtils::create_name_and_data_types(output_row_desc);
    if (ctxs.size() != name_and_types.size()) {
        return Status::InternalError(
                "output type size not match expr size {} , expected output size {} ", ctxs.size(),
                name_and_types.size());
    }
    auto check_type_can_be_converted = [](DataTypePtr& from, DataTypePtr& to) -> bool {
        if (to->equals(*from)) {
            return true;
        }
        if (to->is_nullable() && !from->is_nullable()) {
            return remove_nullable(to)->equals(*from);
        }
        return false;
    };
    for (int i = 0; i < ctxs.size(); i++) {
        auto real_expr_type = ctxs[i]->root()->data_type();
        auto&& [name, expected_type] = name_and_types[i];
        if (!check_type_can_be_converted(real_expr_type, expected_type)) {
            return Status::InternalError(
                    "output type not match expr type  , col name {} , expected type {} , real type "
                    "{}",
                    name, expected_type->get_name(), real_expr_type->get_name());
        }
    }
    return Status::OK();
}

Status VExpr::prepare(const VExprContextSPtrs& ctxs, RuntimeState* state,
                      const RowDescriptor& row_desc) {
    for (auto ctx : ctxs) {
        RETURN_IF_ERROR(ctx->prepare(state, row_desc));
    }
    return Status::OK();
}

Status VExpr::open(const VExprContextSPtrs& ctxs, RuntimeState* state) {
    for (const auto& ctx : ctxs) {
        RETURN_IF_ERROR(ctx->open(state));
    }
    return Status::OK();
}

Status VExpr::clone_if_not_exists(const VExprContextSPtrs& ctxs, RuntimeState* state,
                                  VExprContextSPtrs& new_ctxs) {
    if (!new_ctxs.empty()) {
        // 'ctxs' was already cloned into '*new_ctxs', nothing to do.
        DCHECK_EQ(new_ctxs.size(), ctxs.size());
        for (auto& new_ctx : new_ctxs) {
            DCHECK(new_ctx->_is_clone);
        }
        return Status::OK();
    }
    new_ctxs.resize(ctxs.size());
    for (int i = 0; i < ctxs.size(); ++i) {
        RETURN_IF_ERROR(ctxs[i]->clone(state, new_ctxs[i]));
    }
    return Status::OK();
}

std::string VExpr::debug_string() const {
    // TODO: implement partial debug string for member vars
    std::stringstream out;
    out << " type=" << _type.debug_string();

    if (!_children.empty()) {
        out << " children=" << debug_string(_children);
    }

    return out.str();
}

std::string VExpr::debug_string(const VExprSPtrs& exprs) {
    std::stringstream out;
    out << "[";

    for (int i = 0; i < exprs.size(); ++i) {
        out << (i == 0 ? "" : " ") << exprs[i]->debug_string();
    }

    out << "]";
    return out.str();
}

std::string VExpr::debug_string(const VExprContextSPtrs& ctxs) {
    VExprSPtrs exprs;
    for (const auto& ctx : ctxs) {
        exprs.push_back(ctx->root());
    }
    return debug_string(exprs);
}

bool VExpr::is_constant() const {
    return std::all_of(_children.begin(), _children.end(),
                       [](const VExprSPtr& expr) { return expr->is_constant(); });
}

Status VExpr::get_const_col(VExprContext* context,
                            std::shared_ptr<ColumnPtrWrapper>* column_wrapper) {
    if (!is_constant()) {
        return Status::OK();
    }

    if (_constant_col != nullptr) {
        DCHECK(column_wrapper != nullptr);
        *column_wrapper = _constant_col;
        return Status::OK();
    }

    int result = -1;
    Block block;
    // If block is empty, some functions will produce no result. So we insert a column with
    // single value here.
    block.insert({ColumnUInt8::create(1), std::make_shared<DataTypeUInt8>(), ""});

    _getting_const_col = true;
    RETURN_IF_ERROR(execute(context, &block, &result));
    _getting_const_col = false;

    DCHECK(result != -1);
    const auto& column = block.get_by_position(result).column;
    _constant_col = std::make_shared<ColumnPtrWrapper>(column);
    if (column_wrapper != nullptr) {
        *column_wrapper = _constant_col;
    }

    return Status::OK();
}

void VExpr::register_function_context(RuntimeState* state, VExprContext* context) {
    std::vector<TypeDescriptor> arg_types;
    for (auto& i : _children) {
        arg_types.push_back(i->type());
    }

    _fn_context_index = context->register_function_context(state, _type, arg_types);
}

Status VExpr::init_function_context(VExprContext* context,
                                    FunctionContext::FunctionStateScope scope,
                                    const FunctionBasePtr& function) const {
    FunctionContext* fn_ctx = context->fn_context(_fn_context_index);
    if (scope == FunctionContext::FRAGMENT_LOCAL) {
        std::vector<std::shared_ptr<ColumnPtrWrapper>> constant_cols;
        for (auto c : _children) {
            std::shared_ptr<ColumnPtrWrapper> const_col;
            RETURN_IF_ERROR(c->get_const_col(context, &const_col));
            constant_cols.push_back(const_col);
        }
        fn_ctx->set_constant_cols(constant_cols);
    }

    if (scope == FunctionContext::FRAGMENT_LOCAL) {
        RETURN_IF_ERROR(function->open(fn_ctx, FunctionContext::FRAGMENT_LOCAL));
    }
    RETURN_IF_ERROR(function->open(fn_ctx, FunctionContext::THREAD_LOCAL));
    return Status::OK();
}

void VExpr::close_function_context(VExprContext* context, FunctionContext::FunctionStateScope scope,
                                   const FunctionBasePtr& function) const {
    if (_fn_context_index != -1) {
        FunctionContext* fn_ctx = context->fn_context(_fn_context_index);
        // `close_function_context` is called in VExprContext's destructor so do not throw exceptions here.
        static_cast<void>(function->close(fn_ctx, FunctionContext::THREAD_LOCAL));
        if (scope == FunctionContext::FRAGMENT_LOCAL) {
            static_cast<void>(function->close(fn_ctx, FunctionContext::FRAGMENT_LOCAL));
        }
    }
}

Status VExpr::check_constant(const Block& block, ColumnNumbers arguments) const {
    if (is_constant() && !VectorizedUtils::all_arguments_are_constant(block, arguments)) {
        return Status::InternalError("const check failed, expr={}", debug_string());
    }
    return Status::OK();
}

Status VExpr::get_result_from_const(vectorized::Block* block, const std::string& expr_name,
                                    int* result_column_id) {
    *result_column_id = block->columns();
    auto column = ColumnConst::create(_constant_col->column_ptr, block->rows());
    block->insert({std::move(column), _data_type, expr_name});
    return Status::OK();
}

bool VExpr::fast_execute(Block& block, const ColumnNumbers& arguments, size_t result,
                         size_t input_rows_count, const std::string& function_name) {
    std::string result_column_name = gen_predicate_result_sign(block, arguments, function_name);
    if (!block.has(result_column_name)) {
<<<<<<< HEAD
        DBUG_EXECUTE_IF("segment_iterator.fast_execute",
                        { return Status::Error<ErrorCode::INTERNAL_ERROR>("fast_execute failed"); })
=======
        DBUG_EXECUTE_IF("segment_iterator.fast_execute", {
            auto debug_col_name = DebugPoints::instance()->get_debug_param_or_default<std::string>(
                    "segment_iterator._read_columns_by_index", "column_name", "");

            std::vector<std::string> column_names;
            boost::split(column_names, debug_col_name, boost::algorithm::is_any_of(","));

            std::string column_name = block.get_by_position(arguments[0]).name;
            auto it = std::find(column_names.begin(), column_names.end(), column_name);
            if (it == column_names.end()) {
                return Status::Error<ErrorCode::INTERNAL_ERROR>("fast_execute failed: {}",
                                                                result_column_name);
            }
        })
>>>>>>> 912a2388
        return false;
    }

    auto result_column =
            block.get_by_name(result_column_name).column->convert_to_full_column_if_const();
    auto& result_info = block.get_by_position(result);
    if (result_info.type->is_nullable()) {
        block.replace_by_position(result,
                                  ColumnNullable::create(std::move(result_column),
                                                         ColumnUInt8::create(input_rows_count, 0)));
    } else {
        block.replace_by_position(result, std::move(result_column));
    }

    return true;
}

std::string VExpr::gen_predicate_result_sign(Block& block, const ColumnNumbers& arguments,
                                             const std::string& function_name) const {
    std::string pred_result_sign;
    if (this->node_type() == TExprNodeType::FUNCTION_CALL) {
        pred_result_sign =
                BeConsts::BLOCK_TEMP_COLUMN_PREFIX + std::to_string(this->index_unique_id());
    } else {
        std::string column_name = block.get_by_position(arguments[0]).name;
        pred_result_sign +=
                BeConsts::BLOCK_TEMP_COLUMN_PREFIX + column_name + "_" + function_name + "_";
        if (function_name == "in" || function_name == "not_in") {
            // Generating 'result_sign' from 'inlist' requires sorting the values.
            std::set<std::string> values;
            for (size_t i = 1; i < arguments.size(); i++) {
                const auto& entry = block.get_by_position(arguments[i]);
                values.insert(entry.type->to_string(*entry.column, 0));
            }
            pred_result_sign += boost::join(values, ",");
        } else {
            const auto& entry = block.get_by_position(arguments[1]);
            pred_result_sign += entry.type->to_string(*entry.column, 0);
        }
    }
    return pred_result_sign;
}

bool VExpr::equals(const VExpr& other) {
    return false;
}

} // namespace doris::vectorized<|MERGE_RESOLUTION|>--- conflicted
+++ resolved
@@ -605,10 +605,6 @@
                          size_t input_rows_count, const std::string& function_name) {
     std::string result_column_name = gen_predicate_result_sign(block, arguments, function_name);
     if (!block.has(result_column_name)) {
-<<<<<<< HEAD
-        DBUG_EXECUTE_IF("segment_iterator.fast_execute",
-                        { return Status::Error<ErrorCode::INTERNAL_ERROR>("fast_execute failed"); })
-=======
         DBUG_EXECUTE_IF("segment_iterator.fast_execute", {
             auto debug_col_name = DebugPoints::instance()->get_debug_param_or_default<std::string>(
                     "segment_iterator._read_columns_by_index", "column_name", "");
@@ -623,7 +619,6 @@
                                                                 result_column_name);
             }
         })
->>>>>>> 912a2388
         return false;
     }
 
