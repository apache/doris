--- conflicted
+++ resolved
@@ -382,21 +382,12 @@
     return get_data().allocated_bytes() + get_offsets().allocated_bytes();
 }
 
-<<<<<<< HEAD
-=======
 bool ColumnArray::has_enough_capacity(const IColumn& src) const {
     const auto& src_concrete = assert_cast<const ColumnArray&>(src);
     return get_data().has_enough_capacity(src_concrete.get_data()) &&
            get_offsets_column().has_enough_capacity(src_concrete.get_offsets_column());
 }
 
-ColumnPtr ColumnArray::convert_to_full_column_if_const() const {
-    /// It is possible to have an array with constant data and non-constant offsets.
-    /// Example is the result of expression: replicate('hello', [1])
-    return ColumnArray::create(data->convert_to_full_column_if_const(), offsets);
-}
-
->>>>>>> cc8f61c2
 bool ColumnArray::has_equal_offsets(const ColumnArray& other) const {
     const Offsets64& offsets1 = get_offsets();
     const Offsets64& offsets2 = other.get_offsets();
