--- conflicted
+++ resolved
@@ -298,11 +298,7 @@
     Status serialize_one_row_to_string(size_t row, BufferWritable& output) const;
 
     // serialize one row to json format
-<<<<<<< HEAD
     Status serialize_one_row_to_json_format(int64_t row, BufferWritable& output,
-=======
-    Status serialize_one_row_to_json_format(size_t row, rapidjson::StringBuffer* output,
->>>>>>> 1853d159
                                             bool* is_null) const;
 
     // Fill the `serialized_sparse_column`
