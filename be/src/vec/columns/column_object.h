--- conflicted
+++ resolved
@@ -307,11 +307,7 @@
     Status serialize_one_row_to_string(size_t row, BufferWritable& output) const;
 
     // serialize one row to json format
-<<<<<<< HEAD
     Status serialize_one_row_to_json_format(int64_t row, BufferWritable& output,
-=======
-    Status serialize_one_row_to_json_format(size_t row, rapidjson::StringBuffer* output,
->>>>>>> 6e568af5
                                             bool* is_null) const;
 
     // Fill the `serialized_sparse_column`
@@ -536,15 +532,9 @@
                                "get_max_row_byte_size " + get_name());
     }
 
-<<<<<<< HEAD
-    void serialize_vec(std::vector<StringRef>& keys, size_t num_rows,
-                       size_t max_row_byte_size) const override {
-        throw doris::Exception(ErrorCode::NOT_IMPLEMENTED_ERROR, "serialize_vec " + get_name());
-=======
     void serialize_vec(StringRef* keys, size_t num_rows, size_t max_row_byte_size) const override {
         throw doris::Exception(ErrorCode::NOT_IMPLEMENTED_ERROR,
                                "serialize_vec" + std::string(get_name()));
->>>>>>> 6e568af5
     }
 
     void serialize_vec_with_null_map(StringRef* keys, size_t num_rows,
@@ -553,14 +543,9 @@
                                "serialize_vec_with_null_map " + get_name());
     }
 
-<<<<<<< HEAD
-    void deserialize_vec(std::vector<StringRef>& keys, const size_t num_rows) override {
-        throw doris::Exception(ErrorCode::NOT_IMPLEMENTED_ERROR, "deserialize_vec " + get_name());
-=======
     void deserialize_vec(StringRef* keys, const size_t num_rows) override {
         throw doris::Exception(ErrorCode::NOT_IMPLEMENTED_ERROR,
                                "deserialize_vec" + std::string(get_name()));
->>>>>>> 6e568af5
     }
 
     void deserialize_vec_with_null_map(StringRef* keys, const size_t num_rows,
