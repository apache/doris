--- conflicted
+++ resolved
@@ -875,16 +875,10 @@
 }
 
 void ColumnObject::get(size_t n, Field& res) const {
-<<<<<<< HEAD
-    if (n >= size()) {
+    if (UNLIKELY(n >= size())) {
         throw doris::Exception(ErrorCode::OUT_OF_BOUND,
                                "Index ({}) for getting field is out of range for size {}", n,
                                size());
-=======
-    if (UNLIKELY(n >= size())) {
-        throw doris::Exception(ErrorCode::OUT_OF_BOUND,
-                               "Index ({}) for getting field is out of range", n);
->>>>>>> a59fdf4e
     }
     res = VariantMap();
     auto& object = res.get<VariantMap&>();
