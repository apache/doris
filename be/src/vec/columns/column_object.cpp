// Licensed to the Apache Software Foundation (ASF) under one
// or more contributor license agreements.  See the NOTICE file
// distributed with this work for additional information
// regarding copyright ownership.  The ASF licenses this file
// to you under the Apache License, Version 2.0 (the
// "License"); you may not use this file except in compliance
// with the License.  You may obtain a copy of the License at
//
//   http://www.apache.org/licenses/LICENSE-2.0
//
// Unless required by applicable law or agreed to in writing,
// software distributed under the License is distributed on an
// "AS IS" BASIS, WITHOUT WARRANTIES OR CONDITIONS OF ANY
// KIND, either express or implied.  See the License for the
// specific language governing permissions and limitations
// under the License.
// This file is copied from
// https://github.com/ClickHouse/ClickHouse/blob/master/src/Columns/ColumnObject.cpp
// and modified by Doris

#include "vec/columns/column_object.h"

#include <assert.h>
#include <fmt/core.h>
#include <fmt/format.h>
#include <glog/logging.h>
#include <parallel_hashmap/phmap.h>
#include <rapidjson/stringbuffer.h>
#include <rapidjson/writer.h>

#include <algorithm>
#include <cstdlib>
#include <functional>
#include <limits>
#include <map>
#include <memory>
#include <optional>
#include <sstream>
#include <unordered_map>
#include <vector>

#include "common/compiler_util.h" // IWYU pragma: keep
#include "common/exception.h"
#include "common/logging.h"
#include "common/status.h"
#include "exprs/json_functions.h"
#include "olap/olap_common.h"
#include "util/defer_op.h"
#include "util/simd/bits.h"
#include "vec/aggregate_functions/aggregate_function.h"
#include "vec/aggregate_functions/helpers.h"
#include "vec/columns/column.h"
#include "vec/columns/column_array.h"
#include "vec/columns/column_map.h"
#include "vec/columns/column_nullable.h"
#include "vec/columns/column_string.h"
#include "vec/columns/column_vector.h"
#include "vec/columns/columns_number.h"
#include "vec/common/arena.h"
#include "vec/common/assert_cast.h"
#include "vec/common/field_visitors.h"
#include "vec/common/schema_util.h"
#include "vec/common/string_buffer.hpp"
#include "vec/common/string_ref.h"
#include "vec/core/column_with_type_and_name.h"
#include "vec/core/field.h"
#include "vec/core/types.h"
#include "vec/data_types/convert_field_to_type.h"
#include "vec/data_types/data_type.h"
#include "vec/data_types/data_type_array.h"
#include "vec/data_types/data_type_decimal.h"
#include "vec/data_types/data_type_factory.hpp"
#include "vec/data_types/data_type_jsonb.h"
#include "vec/data_types/data_type_nothing.h"
#include "vec/data_types/data_type_nullable.h"
#include "vec/data_types/data_type_object.h"
#include "vec/data_types/get_least_supertype.h"
#include "vec/json/path_in_data.h"

#ifdef __AVX2__
#include "util/jsonb_parser_simd.h"
#else
#include "util/jsonb_parser.h"
#endif

namespace doris::vectorized {
#include "common/compile_check_begin.h"
namespace {

DataTypePtr create_array_of_type(TypeIndex type, size_t num_dimensions, bool is_nullable) {
    if (type == ColumnObject::MOST_COMMON_TYPE_ID) {
        // JSONB type MUST NOT wrapped in ARRAY column, it should be top level.
        // So we ignored num_dimensions.
        return is_nullable ? make_nullable(std::make_shared<ColumnObject::MostCommonType>())
                           : std::make_shared<ColumnObject::MostCommonType>();
    }
    DataTypePtr result = DataTypeFactory::instance().create_data_type(type, is_nullable);
    for (size_t i = 0; i < num_dimensions; ++i) {
        result = std::make_shared<DataTypeArray>(result);
        if (is_nullable) {
            // wrap array with nullable
            result = make_nullable(result);
        }
    }
    return result;
}

DataTypePtr get_base_type_of_array(const DataTypePtr& type) {
    /// Get raw pointers to avoid extra copying of type pointers.
    const DataTypeArray* last_array = nullptr;
    const auto* current_type = type.get();
    if (const auto* nullable = typeid_cast<const DataTypeNullable*>(current_type)) {
        current_type = nullable->get_nested_type().get();
    }
    while (const auto* type_array = typeid_cast<const DataTypeArray*>(current_type)) {
        current_type = type_array->get_nested_type().get();
        last_array = type_array;
        if (const auto* nullable = typeid_cast<const DataTypeNullable*>(current_type)) {
            current_type = nullable->get_nested_type().get();
        }
    }
    return last_array ? last_array->get_nested_type() : type;
}

size_t get_number_of_dimensions(const IDataType& type) {
    int num_dimensions = 0;
    const auto* current_type = &type;
    if (const auto* nullable = typeid_cast<const DataTypeNullable*>(current_type)) {
        current_type = nullable->get_nested_type().get();
    }
    while (const auto* type_array = typeid_cast<const DataTypeArray*>(current_type)) {
        current_type = type_array->get_nested_type().get();
        num_dimensions += 1;
        if (const auto* nullable = typeid_cast<const DataTypeNullable*>(current_type)) {
            current_type = nullable->get_nested_type().get();
        }
    }
    return num_dimensions;
}

/// Calculates number of dimensions in array field.
/// Returns 0 for scalar fields.
class FieldVisitorToNumberOfDimensions : public StaticVisitor<size_t> {
public:
    size_t operator()(const Array& x) const {
        const size_t size = x.size();
        size_t dimensions = 0;
        for (size_t i = 0; i < size; ++i) {
            size_t element_dimensions = apply_visitor(*this, x[i]);
            dimensions = std::max(dimensions, element_dimensions);
        }
        return 1 + dimensions;
    }
    template <typename T>
    size_t operator()(const T&) const {
        return 0;
    }
};

// Visitor that allows to get type of scalar field
// but exclude fields contain complex field.This is a faster version
// for FieldVisitorToScalarType which does not support complex field.
class SimpleFieldVisitorToScalarType : public StaticVisitor<size_t> {
public:
    size_t operator()(const Array& x) {
        throw doris::Exception(ErrorCode::INVALID_ARGUMENT, "Array type is not supported");
    }
    size_t operator()(const UInt64& x) {
        if (x <= std::numeric_limits<Int8>::max()) {
            type = TypeIndex::Int8;
        } else if (x <= std::numeric_limits<Int16>::max()) {
            type = TypeIndex::Int16;
        } else if (x <= std::numeric_limits<Int32>::max()) {
            type = TypeIndex::Int32;
        } else {
            type = TypeIndex::Int64;
        }
        return 1;
    }
    size_t operator()(const Int64& x) {
        if (x <= std::numeric_limits<Int8>::max() && x >= std::numeric_limits<Int8>::min()) {
            type = TypeIndex::Int8;
        } else if (x <= std::numeric_limits<Int16>::max() &&
                   x >= std::numeric_limits<Int16>::min()) {
            type = TypeIndex::Int16;
        } else if (x <= std::numeric_limits<Int32>::max() &&
                   x >= std::numeric_limits<Int32>::min()) {
            type = TypeIndex::Int32;
        } else {
            type = TypeIndex::Int64;
        }
        return 1;
    }
    size_t operator()(const JsonbField& x) {
        type = TypeIndex::JSONB;
        return 1;
    }
    size_t operator()(const Null&) {
        have_nulls = true;
        return 1;
    }
    size_t operator()(const VariantMap&) {
        type = TypeIndex::VARIANT;
        return 1;
    }
    template <typename T>
    size_t operator()(const T&) {
        type = TypeId<NearestFieldType<T>>::value;
        return 1;
    }
    void get_scalar_type(TypeIndex* data_type) const { *data_type = type; }
    bool contain_nulls() const { return have_nulls; }

    bool need_convert_field() const { return false; }

private:
    TypeIndex type = TypeIndex::Nothing;
    bool have_nulls = false;
};

/// Visitor that allows to get type of scalar field
/// or least common type of scalars in array.
/// More optimized version of FieldToDataType.
class FieldVisitorToScalarType : public StaticVisitor<size_t> {
public:
    using FieldType = Field::Types::Which;
    size_t operator()(const Array& x) {
        size_t size = x.size();
        for (size_t i = 0; i < size; ++i) {
            apply_visitor(*this, x[i]);
        }
        return 0;
    }
    // TODO doris not support unsigned integers for now
    // treat as signed integers
    size_t operator()(const UInt64& x) {
        field_types.insert(FieldType::UInt64);
        if (x <= std::numeric_limits<Int8>::max()) {
            type_indexes.insert(TypeIndex::Int8);
        } else if (x <= std::numeric_limits<Int16>::max()) {
            type_indexes.insert(TypeIndex::Int16);
        } else if (x <= std::numeric_limits<Int32>::max()) {
            type_indexes.insert(TypeIndex::Int32);
        } else {
            type_indexes.insert(TypeIndex::Int64);
        }
        return 0;
    }
    size_t operator()(const Int64& x) {
        field_types.insert(FieldType::Int64);
        if (x <= std::numeric_limits<Int8>::max() && x >= std::numeric_limits<Int8>::min()) {
            type_indexes.insert(TypeIndex::Int8);
        } else if (x <= std::numeric_limits<Int16>::max() &&
                   x >= std::numeric_limits<Int16>::min()) {
            type_indexes.insert(TypeIndex::Int16);
        } else if (x <= std::numeric_limits<Int32>::max() &&
                   x >= std::numeric_limits<Int32>::min()) {
            type_indexes.insert(TypeIndex::Int32);
        } else {
            type_indexes.insert(TypeIndex::Int64);
        }
        return 0;
    }
    size_t operator()(const JsonbField& x) {
        field_types.insert(FieldType::JSONB);
        type_indexes.insert(TypeIndex::JSONB);
        return 0;
    }
    size_t operator()(const VariantMap&) {
        field_types.insert(FieldType::VariantMap);
        type_indexes.insert(TypeIndex::VARIANT);
        return 0;
    }
    size_t operator()(const Null&) {
        have_nulls = true;
        return 0;
    }
    template <typename T>
    size_t operator()(const T&) {
        Field::EnumToType<Field::Types::Array>::Type a;
        field_types.insert(Field::TypeToEnum<NearestFieldType<T>>::value);
        type_indexes.insert(TypeId<NearestFieldType<T>>::value);
        return 0;
    }
    void get_scalar_type(TypeIndex* type) const {
        DataTypePtr data_type;
        get_least_supertype_jsonb(type_indexes, &data_type);
        *type = data_type->get_type_id();
    }
    bool contain_nulls() const { return have_nulls; }
    bool need_convert_field() const { return field_types.size() > 1; }

private:
    phmap::flat_hash_set<TypeIndex> type_indexes;
    phmap::flat_hash_set<FieldType> field_types;
    bool have_nulls = false;
};

/// Visitor that keeps @num_dimensions_to_keep dimensions in arrays
/// and replaces all scalars or nested arrays to @replacement at that level.
class FieldVisitorReplaceScalars : public StaticVisitor<Field> {
public:
    FieldVisitorReplaceScalars(const Field& replacement_, size_t num_dimensions_to_keep_)
            : replacement(replacement_), num_dimensions_to_keep(num_dimensions_to_keep_) {}

    Field operator()(const Array& x) const {
        if (num_dimensions_to_keep == 0) {
            return replacement;
        }

        const size_t size = x.size();
        Array res(size);
        for (size_t i = 0; i < size; ++i) {
            res[i] = apply_visitor(
                    FieldVisitorReplaceScalars(replacement, num_dimensions_to_keep - 1), x[i]);
        }
        return res;
    }

    template <typename T>
    Field operator()(const T&) const {
        return replacement;
    }

private:
    const Field& replacement;
    size_t num_dimensions_to_keep;
};

} // namespace

template <typename Visitor>
void get_field_info_impl(const Field& field, FieldInfo* info) {
    Visitor to_scalar_type_visitor;
    apply_visitor(to_scalar_type_visitor, field);
    TypeIndex type_id;
    to_scalar_type_visitor.get_scalar_type(&type_id);
    // array item's dimension may missmatch, eg. [1, 2, [1, 2, 3]]
    *info = {
            type_id,
            to_scalar_type_visitor.contain_nulls(),
            to_scalar_type_visitor.need_convert_field(),
            apply_visitor(FieldVisitorToNumberOfDimensions(), field),
    };
}

void get_field_info(const Field& field, FieldInfo* info) {
    if (field.is_complex_field()) {
        get_field_info_impl<FieldVisitorToScalarType>(field, info);
    } else {
        get_field_info_impl<SimpleFieldVisitorToScalarType>(field, info);
    }
}

#ifdef NDEBUG
#define ENABLE_CHECK_CONSISTENCY (void)/* Nothing */
#else
#define ENABLE_CHECK_CONSISTENCY(this) (this)->check_consistency()
#endif

// current nested level is 2, inside column object
constexpr int CURRENT_SERIALIZE_NESTING_LEVEL = 2;

DataTypeSerDeSPtr ColumnObject::Subcolumn::generate_data_serdes(DataTypePtr type, bool is_root) {
    // For the root column, there is no path, so there is no need to add extra '"'
    if (is_root) {
        return type->get_serde(CURRENT_SERIALIZE_NESTING_LEVEL - 1);
    } else {
        return type->get_serde(CURRENT_SERIALIZE_NESTING_LEVEL);
    }
}

ColumnObject::Subcolumn::Subcolumn(MutableColumnPtr&& data_, DataTypePtr type, bool is_nullable_,
                                   bool is_root_)
        : least_common_type(type), is_nullable(is_nullable_), is_root(is_root_) {
    data.push_back(std::move(data_));
    data_types.push_back(type);
    data_serdes.push_back(generate_data_serdes(type, is_root));
}

ColumnObject::Subcolumn::Subcolumn(size_t size_, bool is_nullable_, bool is_root_)
        : least_common_type(std::make_shared<DataTypeNothing>()),
          is_nullable(is_nullable_),
          num_of_defaults_in_prefix(size_),
          is_root(is_root_) {}

size_t ColumnObject::Subcolumn::Subcolumn::size() const {
    size_t res = num_of_defaults_in_prefix;
    for (const auto& part : data) {
        res += part->size();
    }
    return res;
}

size_t ColumnObject::Subcolumn::Subcolumn::byteSize() const {
    size_t res = 0;
    for (const auto& part : data) {
        res += part->byte_size();
    }
    return res;
}

size_t ColumnObject::Subcolumn::Subcolumn::allocatedBytes() const {
    size_t res = 0;
    for (const auto& part : data) {
        res += part->allocated_bytes();
    }
    return res;
}

void ColumnObject::Subcolumn::insert(Field field) {
    FieldInfo info;
    get_field_info(field, &info);
    insert(std::move(field), std::move(info));
}

void ColumnObject::Subcolumn::add_new_column_part(DataTypePtr type) {
    data.push_back(type->create_column());
    least_common_type = LeastCommonType {type, is_root};
    data_types.push_back(type);
    data_serdes.push_back(generate_data_serdes(type, is_root));
}

void ColumnObject::Subcolumn::insert(Field field, FieldInfo info) {
    auto base_type = WhichDataType(info.scalar_type_id);
    if (base_type.is_nothing() && info.num_dimensions == 0) {
        insert_default();
        return;
    }
    auto column_dim = least_common_type.get_dimensions();
    auto value_dim = info.num_dimensions;
    if (is_nothing(least_common_type.get_base())) {
        column_dim = value_dim;
    }
    if (base_type.is_nothing()) {
        value_dim = column_dim;
    }
    bool type_changed = false;
    if (value_dim != column_dim || info.num_dimensions >= 2) {
        // Deduce to JSONB
        VLOG_DEBUG << fmt::format(
                "Dimension of types mismatched between inserted value and column, "
                "expected:{}, but meet:{} for type:{}",
                column_dim, value_dim, least_common_type.get()->get_name());
        base_type = MOST_COMMON_TYPE_ID;
        value_dim = 0;
        type_changed = true;
    }
    if (data.empty()) {
        add_new_column_part(create_array_of_type(base_type.idx, value_dim, is_nullable));
    } else if (least_common_type.get_base_type_id() != base_type.idx && !base_type.is_nothing()) {
        if (schema_util::is_conversion_required_between_integers(
                    base_type.idx, least_common_type.get_base_type_id())) {
            VLOG_DEBUG << "Conversion between " << getTypeName(base_type.idx) << " and "
                       << getTypeName(least_common_type.get_type_id());
            DataTypePtr base_data_type;
            TypeIndex base_data_type_id;
            get_least_supertype_jsonb(
                    TypeIndexSet {base_type.idx, least_common_type.get_base_type_id()},
                    &base_data_type);
            type_changed = true;
            base_data_type_id = base_data_type->get_type_id();
            if (is_nullable) {
                base_data_type = make_nullable(base_data_type);
            }
            if (!least_common_type.get_base()->equals(*base_data_type)) {
                add_new_column_part(
                        create_array_of_type(base_data_type_id, value_dim, is_nullable));
            }
        }
    }

    if (type_changed || info.need_convert) {
        Field new_field;
        convert_field_to_type(field, *least_common_type.get(), &new_field);
        field = new_field;
    }

    data.back()->insert(field);
}

static DataTypePtr create_array(TypeIndex type, size_t num_dimensions) {
    DataTypePtr result_type = make_nullable(DataTypeFactory::instance().create_data_type(type));
    for (size_t i = 0; i < num_dimensions; ++i) {
        result_type = make_nullable(std::make_shared<DataTypeArray>(result_type));
    }
    return result_type;
}

Array create_empty_array_field(size_t num_dimensions) {
    if (num_dimensions == 0) {
        throw doris::Exception(ErrorCode::INVALID_ARGUMENT,
                               "Cannot create array field with 0 dimensions");
    }

    Array array;
    Array* current_array = &array;
    for (size_t i = 1; i < num_dimensions; ++i) {
        current_array->push_back(Array());
        current_array = &current_array->back().get<Array&>();
    }

    return array;
}

// Recreates column with default scalar values and keeps sizes of arrays.
static ColumnPtr recreate_column_with_default_values(const ColumnPtr& column, TypeIndex scalar_type,
                                                     size_t num_dimensions) {
    const auto* column_array = check_and_get_column<ColumnArray>(remove_nullable(column).get());
    if (column_array != nullptr && num_dimensions != 0) {
        return make_nullable(ColumnArray::create(
                recreate_column_with_default_values(column_array->get_data_ptr(), scalar_type,
                                                    num_dimensions - 1),
                IColumn::mutate(column_array->get_offsets_ptr())));
    }

    return create_array(scalar_type, num_dimensions)
            ->create_column()
            ->clone_resized(column->size());
}

ColumnObject::Subcolumn ColumnObject::Subcolumn::clone_with_default_values(
        const FieldInfo& field_info) const {
    Subcolumn new_subcolumn(*this);
    new_subcolumn.least_common_type = LeastCommonType {
            create_array(field_info.scalar_type_id, field_info.num_dimensions), is_root};

    for (int i = 0; i < new_subcolumn.data.size(); ++i) {
        new_subcolumn.data[i] = recreate_column_with_default_values(
                new_subcolumn.data[i], field_info.scalar_type_id, field_info.num_dimensions);
        new_subcolumn.data_types[i] = create_array_of_type(field_info.scalar_type_id,
                                                           field_info.num_dimensions, is_nullable);
    }

    return new_subcolumn;
}

Field ColumnObject::Subcolumn::get_last_field() const {
    if (data.empty()) {
        return Field();
    }

    const auto& last_part = data.back();
    assert(!last_part->empty());
    return (*last_part)[last_part->size() - 1];
}

void ColumnObject::Subcolumn::insert_range_from(const Subcolumn& src, size_t start, size_t length) {
    if (start + length > src.size()) {
        throw doris::Exception(
                ErrorCode::OUT_OF_BOUND,
                "Invalid range for insert_range_from: start={}, length={}, src.size={}", start,
                length, src.size());
    }
    size_t end = start + length;
    // num_rows += length;
    if (data.empty()) {
        add_new_column_part(src.get_least_common_type());
    } else if (!least_common_type.get()->equals(*src.get_least_common_type())) {
        DataTypePtr new_least_common_type;
        get_least_supertype_jsonb(DataTypes {least_common_type.get(), src.get_least_common_type()},
                                  &new_least_common_type);
        if (!new_least_common_type->equals(*least_common_type.get())) {
            add_new_column_part(std::move(new_least_common_type));
        }
    }
    if (end <= src.num_of_defaults_in_prefix) {
        data.back()->insert_many_defaults(length);
        return;
    }
    if (start < src.num_of_defaults_in_prefix) {
        data.back()->insert_many_defaults(src.num_of_defaults_in_prefix - start);
    }
    auto insert_from_part = [&](const auto& column, const auto& column_type, size_t from,
                                size_t n) {
        if (from + n > column->size()) {
            throw doris::Exception(
                    ErrorCode::OUT_OF_BOUND,
                    "Invalid range for insert_range_from: from={}, n={}, column.size={}", from, n,
                    column->size());
        }
        if (column_type->equals(*least_common_type.get())) {
            data.back()->insert_range_from(*column, from, n);
            return;
        }
        /// If we need to insert large range, there is no sense to cut part of column and cast it.
        /// Casting of all column and inserting from it can be faster.
        /// Threshold is just a guess.
        if (n * 3 >= column->size()) {
            ColumnPtr casted_column;
            Status st = schema_util::cast_column({column, column_type, ""}, least_common_type.get(),
                                                 &casted_column);
            if (!st.ok()) {
                throw doris::Exception(ErrorCode::INVALID_ARGUMENT, st.to_string());
            }
            data.back()->insert_range_from(*casted_column, from, n);
            return;
        }
        auto casted_column = column->cut(from, n);
        Status st = schema_util::cast_column({casted_column, column_type, ""},
                                             least_common_type.get(), &casted_column);
        if (!st.ok()) {
            throw doris::Exception(ErrorCode::INVALID_ARGUMENT, st.to_string());
        }
        data.back()->insert_range_from(*casted_column, 0, n);
    };
    size_t pos = 0;
    size_t processed_rows = src.num_of_defaults_in_prefix;
    /// Find the first part of the column that intersects the range.
    while (pos < src.data.size() && processed_rows + src.data[pos]->size() < start) {
        processed_rows += src.data[pos]->size();
        ++pos;
    }
    /// Insert from the first part of column.
    if (pos < src.data.size() && processed_rows < start) {
        size_t part_start = start - processed_rows;
        size_t part_length = std::min(src.data[pos]->size() - part_start, end - start);
        insert_from_part(src.data[pos], src.data_types[pos], part_start, part_length);
        processed_rows += src.data[pos]->size();
        ++pos;
    }
    /// Insert from the parts of column in the middle of range.
    while (pos < src.data.size() && processed_rows + src.data[pos]->size() < end) {
        insert_from_part(src.data[pos], src.data_types[pos], 0, src.data[pos]->size());
        processed_rows += src.data[pos]->size();
        ++pos;
    }
    /// Insert from the last part of column if needed.
    if (pos < src.data.size() && processed_rows < end) {
        size_t part_end = end - processed_rows;
        insert_from_part(src.data[pos], src.data_types[pos], 0, part_end);
    }
}

bool ColumnObject::Subcolumn::is_finalized() const {
    return num_of_defaults_in_prefix == 0 && (data.empty() || (data.size() == 1));
}

template <typename Func>
MutableColumnPtr ColumnObject::apply_for_columns(Func&& func) const {
    if (!is_finalized()) {
        auto finalized = clone_finalized();
        auto& finalized_object = assert_cast<ColumnObject&>(*finalized);
        return finalized_object.apply_for_columns(std::forward<Func>(func));
    }
    auto new_root = func(get_root())->assume_mutable();
    auto res = ColumnObject::create(get_root_type(), std::move(new_root));
    for (const auto& subcolumn : subcolumns) {
        if (subcolumn->data.is_root) {
            continue;
        }
        auto new_subcolumn = func(subcolumn->data.get_finalized_column_ptr());
        res->add_sub_column(subcolumn->path, new_subcolumn->assume_mutable(),
                            subcolumn->data.get_least_common_type());
    }
    auto sparse_column = func(serialized_sparse_column);
    res->serialized_sparse_column = sparse_column->assume_mutable();
    res->num_rows = res->serialized_sparse_column->size();
    ENABLE_CHECK_CONSISTENCY(res.get());
    return res;
}

void ColumnObject::resize(size_t n) {
    if (n == num_rows) {
        return;
    }
    if (n > num_rows) {
        insert_many_defaults(n - num_rows);
    } else {
        for (auto& subcolumn : subcolumns) {
            subcolumn->data.pop_back(num_rows - n);
        }
        serialized_sparse_column->pop_back(num_rows - n);
    }
    num_rows = n;
<<<<<<< HEAD
    ENABLE_CHECK_CONSISTENCY(this);
=======
}

bool ColumnObject::Subcolumn::check_if_sparse_column(size_t arg_num_rows) {
    if (arg_num_rows < config::variant_threshold_rows_to_estimate_sparse_column) {
        return false;
    }
    std::vector<double> defaults_ratio;
    for (size_t i = 0; i < data.size(); ++i) {
        defaults_ratio.push_back(data[i]->get_ratio_of_default_rows());
    }
    double default_ratio = std::accumulate(defaults_ratio.begin(), defaults_ratio.end(), 0.0) /
                           static_cast<double>(defaults_ratio.size());
    return default_ratio >= config::variant_ratio_of_defaults_as_sparse_column;
>>>>>>> 1853d159
}

void ColumnObject::Subcolumn::finalize(FinalizeMode mode) {
    if (!is_root && data.size() == 1 && num_of_defaults_in_prefix == 0) {
        data[0] = data[0]->convert_to_full_column_if_const();
        return;
    }
    DataTypePtr to_type = least_common_type.get();
    if (mode == FinalizeMode::WRITE_MODE && is_root) {
        // Root always JSONB type in write mode
        to_type = is_nullable ? make_nullable(std::make_shared<MostCommonType>())
                              : std::make_shared<MostCommonType>();
        least_common_type = LeastCommonType {to_type, is_root};
    }
    auto result_column = to_type->create_column();
    if (num_of_defaults_in_prefix) {
        result_column->insert_many_defaults(num_of_defaults_in_prefix);
    }
    for (size_t i = 0; i < data.size(); ++i) {
        auto& part = data[i];
        auto from_type = data_types[i];
        part = part->convert_to_full_column_if_const();
        size_t part_size = part->size();
        if (!from_type->equals(*to_type)) {
            ColumnPtr ptr;
            Status st = schema_util::cast_column({part, from_type, ""}, to_type, &ptr);
            if (!st.ok()) {
                throw doris::Exception(ErrorCode::INVALID_ARGUMENT, st.to_string());
            }
            part = ptr->convert_to_full_column_if_const();
        }
        result_column->insert_range_from(*part, 0, part_size);
    }
    data = {std::move(result_column)};
    data_types = {std::move(to_type)};
    data_serdes = {(generate_data_serdes(data_types[0], is_root))};

    num_of_defaults_in_prefix = 0;
}

void ColumnObject::Subcolumn::insert_default() {
    if (data.empty()) {
        ++num_of_defaults_in_prefix;
    } else {
        data.back()->insert_default();
    }
}

void ColumnObject::Subcolumn::insert_many_defaults(size_t length) {
    if (data.empty()) {
        num_of_defaults_in_prefix += length;
    } else {
        data.back()->insert_many_defaults(length);
    }
}

void ColumnObject::Subcolumn::pop_back(size_t n) {
    if (n > size()) {
        throw doris::Exception(ErrorCode::OUT_OF_BOUND,
                               "Invalid number of elements to pop: {}, size: {}", n, size());
    }
    size_t num_removed = 0;
    for (auto it = data.rbegin(); it != data.rend(); ++it) {
        if (n == 0) {
            break;
        }
        auto& column = *it;
        if (n < column->size()) {
            column->pop_back(n);
            n = 0;
        } else {
            ++num_removed;
            n -= column->size();
        }
    }
    size_t sz = data.size() - num_removed;
    data.resize(sz);
    data_types.resize(sz);
    num_of_defaults_in_prefix -= n;
}

IColumn& ColumnObject::Subcolumn::get_finalized_column() {
    if (!is_finalized()) {
        throw doris::Exception(ErrorCode::INTERNAL_ERROR, "Subcolumn is not finalized");
    }
    return *data[0];
}

const IColumn& ColumnObject::Subcolumn::get_finalized_column() const {
    if (!is_finalized()) {
        throw doris::Exception(ErrorCode::INTERNAL_ERROR, "Subcolumn is not finalized");
    }
    return *data[0];
}

const ColumnPtr& ColumnObject::Subcolumn::get_finalized_column_ptr() const {
    if (!is_finalized()) {
        throw doris::Exception(ErrorCode::INTERNAL_ERROR, "Subcolumn is not finalized");
    }
    return data[0];
}

ColumnPtr& ColumnObject::Subcolumn::get_finalized_column_ptr() {
    if (!is_finalized()) {
        throw doris::Exception(ErrorCode::INTERNAL_ERROR, "Subcolumn is not finalized");
    }
    return data[0];
}

void ColumnObject::Subcolumn::remove_nullable() {
    if (!is_finalized()) {
        throw doris::Exception(ErrorCode::INTERNAL_ERROR, "Subcolumn is not finalized");
    }
    data[0] = doris::vectorized::remove_nullable(data[0]);
    least_common_type.remove_nullable();
}

ColumnObject::Subcolumn::LeastCommonType::LeastCommonType(DataTypePtr type_, bool is_root)
        : type(std::move(type_)),
          base_type(get_base_type_of_array(type)),
          num_dimensions(get_number_of_dimensions(*type)) {
    least_common_type_serder = Subcolumn::generate_data_serdes(type, is_root);

    type_id = type->is_nullable() ? assert_cast<const DataTypeNullable*>(type.get())
                                            ->get_nested_type()
                                            ->get_type_id()
                                  : type->get_type_id();
    base_type_id = base_type->is_nullable() ? assert_cast<const DataTypeNullable*>(base_type.get())
                                                      ->get_nested_type()
                                                      ->get_type_id()
                                            : base_type->get_type_id();
}

ColumnObject::ColumnObject(bool is_nullable_) : is_nullable(is_nullable_), num_rows(0) {
    subcolumns.create_root(Subcolumn(0, is_nullable, true /*root*/));
    ENABLE_CHECK_CONSISTENCY(this);
}

ColumnObject::ColumnObject(DataTypePtr root_type, MutableColumnPtr&& root_column)
        : is_nullable(true), num_rows(root_column->size()) {
    subcolumns.create_root(
            Subcolumn(std::move(root_column), root_type, is_nullable, true /*root*/));
    serialized_sparse_column->insert_many_defaults(num_rows);
    ENABLE_CHECK_CONSISTENCY(this);
}

ColumnObject::ColumnObject(Subcolumns&& subcolumns_)
        : is_nullable(true),
          subcolumns(std::move(subcolumns_)),
          num_rows(subcolumns.empty() ? 0 : (*subcolumns.begin())->data.size()) {
    serialized_sparse_column->insert_many_defaults(num_rows);
    ENABLE_CHECK_CONSISTENCY(this);
}

ColumnObject::ColumnObject(size_t size) : is_nullable(true), num_rows(0) {
    subcolumns.create_root(Subcolumn(0, is_nullable, true /*root*/));
    insert_many_defaults(size);
    ENABLE_CHECK_CONSISTENCY(this);
}

void ColumnObject::check_consistency() const {
    CHECK(subcolumns.get_root() != nullptr);
    for (const auto& leaf : subcolumns) {
        if (num_rows != leaf->data.size()) {
            throw doris::Exception(doris::ErrorCode::INTERNAL_ERROR,
                                   "unmatched column: {}, expeted rows: {}, but meet: {}",
                                   leaf->path.get_path(), num_rows, leaf->data.size());
        }
    }
    if (num_rows != serialized_sparse_column->size()) {
        throw doris::Exception(doris::ErrorCode::INTERNAL_ERROR,
                               "unmatched sparse column:, expeted rows: {}, but meet: {}", num_rows,
                               serialized_sparse_column->size());
    }

#ifdef NDEBUG
    bool error = false;
    auto [path, value] = get_sparse_data_paths_and_values();

    auto& offsets = serialized_sparse_column_offsets();
    for (size_t row = 0; row != num_rows; ++row) {
        size_t offset = offsets[row - 1];
        size_t end = offsets[row];
        // Iterator over [path, binary value]
        for (size_t i = offset; i != end; ++i) {
            const StringRef sparse_path_string = path->get_data_at(i);
            const std::string_view sparse_path(sparse_path_string);

            const PathInData column_path(sparse_path);
            if (auto* subcolumn = get_subcolumn(column_path); subcolumn != nullptr) {
                LOG(WARNING) << "err path: " << sparse_path;
                error = true;
            }
        }
    }
    if (error) {
        throw doris::Exception(doris::ErrorCode::INTERNAL_ERROR,
                               "path {} both exists in subcolumn and sparse columns");
    }
#endif
}

size_t ColumnObject::size() const {
    ENABLE_CHECK_CONSISTENCY(this);
    return num_rows;
}

MutableColumnPtr ColumnObject::clone_resized(size_t new_size) const {
    if (new_size == 0) {
        return ColumnObject::create(is_nullable);
    }
    return apply_for_columns(
            [&](const ColumnPtr column) { return column->clone_resized(new_size); });
}

size_t ColumnObject::byte_size() const {
    size_t res = 0;
    for (const auto& entry : subcolumns) {
        res += entry->data.byteSize();
    }
    res += serialized_sparse_column->byte_size();
    return res;
}

size_t ColumnObject::allocated_bytes() const {
    size_t res = 0;
    for (const auto& entry : subcolumns) {
        res += entry->data.allocatedBytes();
    }
    res += serialized_sparse_column->allocated_bytes();
    return res;
}

void ColumnObject::for_each_subcolumn(ColumnCallback callback) {
    for (auto& entry : subcolumns) {
        for (auto& part : entry->data.data) {
            callback(part);
        }
    }
    callback(serialized_sparse_column);
    // callback may be filter, so the row count may be changed
    num_rows = serialized_sparse_column->size();
    ENABLE_CHECK_CONSISTENCY(this);
}

void ColumnObject::insert_from(const IColumn& src, size_t n) {
    const auto* src_v = check_and_get_column<ColumnObject>(src);
    // // optimize when src and this column are scalar variant, since try_insert is inefficiency
    // if (src_v != nullptr && src_v->is_scalar_variant() && is_scalar_variant() &&
    //     src_v->get_root_type()->equals(*get_root_type()) && src_v->is_finalized() &&
    //     is_finalized()) {
    //     assert_cast<ColumnNullable&, TypeCheckOnRelease::DISABLE>(*get_root())
    //             .insert_from(*src_v->get_root(), n);
    //     ++num_rows;
    //     ENABLE_CHECK_CONSISTENCY(this);
    //     return;
    // }
    return try_insert((*src_v)[n]);
}

void ColumnObject::try_insert(const Field& field) {
    size_t old_size = size();
    if (field.get_type() != Field::Types::VariantMap) {
        if (field.is_null()) {
            insert_default();
            ENABLE_CHECK_CONSISTENCY(this);
            return;
        }
        auto* root = get_subcolumn({});
        if (root == nullptr) {
            CHECK(false) << "column object has no root column";
        }
        root->insert(field);
    } else {
        const auto& object = field.get<const VariantMap&>();
        for (const auto& [key_str, value] : object) {
            PathInData key;
            if (!key_str.empty()) {
                key = PathInData(key_str);
            }
            if (!has_subcolumn(key)) {
                bool succ = add_sub_column(key, old_size);
                if (!succ) {
                    throw doris::Exception(doris::ErrorCode::INVALID_ARGUMENT,
                                           "Failed to add sub column {}", key.get_path());
                }
            }
            auto* subcolumn = get_subcolumn(key);
            if (!subcolumn) {
                doris::Exception(doris::ErrorCode::INVALID_ARGUMENT,
                                 fmt::format("Failed to find sub column {}", key.get_path()));
            }
            subcolumn->insert(value);
        }
    }
    for (auto& entry : subcolumns) {
        if (old_size == entry->data.size()) {
            bool inserted = try_insert_default_from_nested(entry);
            if (!inserted) {
                entry->data.insert_default();
            }
        }
    }
    serialized_sparse_column->insert_default();
    ++num_rows;
    ENABLE_CHECK_CONSISTENCY(this);
}

void ColumnObject::insert_default() {
    for (auto& entry : subcolumns) {
        entry->data.insert_default();
    }
    serialized_sparse_column->insert_default();
    ++num_rows;
    ENABLE_CHECK_CONSISTENCY(this);
}

void ColumnObject::insert_many_defaults(size_t length) {
    for (auto& entry : subcolumns) {
        entry->data.insert_many_defaults(length);
    }
    serialized_sparse_column->insert_many_defaults(length);
    num_rows += length;
    ENABLE_CHECK_CONSISTENCY(this);
}

bool ColumnObject::Subcolumn::is_null_at(size_t n) const {
    if (least_common_type.get_base_type_id() == TypeIndex::Nothing) {
        return true;
    }
    size_t ind = n;
    if (ind < num_of_defaults_in_prefix) {
        return true;
    }

    ind -= num_of_defaults_in_prefix;
    for (const auto& part : data) {
        if (ind < part->size()) {
            const auto* nullable = check_and_get_column<ColumnNullable>(part.get());
            return nullable ? nullable->is_null_at(ind) : false;
        }
        ind -= part->size();
    }

    throw doris::Exception(ErrorCode::OUT_OF_BOUND, "Index ({}) for getting field is out of range",
                           n);
}

void ColumnObject::Subcolumn::get(size_t n, Field& res) const {
    if (least_common_type.get_base_type_id() == TypeIndex::Nothing) {
        res = Null();
        return;
    }
    if (is_finalized()) {
        if (least_common_type.get_base_type_id() == TypeIndex::JSONB) {
            // JsonbFiled is special case
            res = JsonbField();
        }
        get_finalized_column().get(n, res);
        return;
    }

    size_t ind = n;
    if (ind < num_of_defaults_in_prefix) {
        res = least_common_type.get()->get_default();
        return;
    }

    ind -= num_of_defaults_in_prefix;
    for (size_t i = 0; i < data.size(); ++i) {
        const auto& part = data[i];
        const auto& part_type = data_types[i];
        if (ind < part->size()) {
            res = vectorized::remove_nullable(part_type)->get_default();
            part->get(ind, res);
            Field new_field;
            convert_field_to_type(res, *least_common_type.get(), &new_field);
            res = new_field;
            return;
        }

        ind -= part->size();
    }

    throw doris::Exception(ErrorCode::OUT_OF_BOUND, "Index ({}) for getting field is out of range",
                           n);
}

void ColumnObject::Subcolumn::serialize_to_sparse_column(ColumnString* key, std::string_view path,
                                                         ColumnString* value, size_t row) {
    // no need insert
    if (least_common_type.get_base_type_id() == TypeIndex::Nothing) {
        return;
    }

    // no need insert
    if (row < num_of_defaults_in_prefix) {
        return;
    }

    // remove default
    row -= num_of_defaults_in_prefix;
    for (size_t i = 0; i < data.size(); ++i) {
        const auto& part = data[i];
        if (row < part->size()) {
            // no need null in sparse column
            if (!assert_cast<const ColumnNullable&, TypeCheckOnRelease::DISABLE>(*part).is_null_at(
                        row)) {
                // insert key
                key->insert_data(path.data(), path.size());

                // every subcolumn is always Nullable
                auto nullable_serde =
                        std::static_pointer_cast<DataTypeNullableSerDe>(data_serdes[i]);
                auto& nullable_col =
                        assert_cast<const ColumnNullable&, TypeCheckOnRelease::DISABLE>(*part);

                // insert value
                ColumnString::Chars& chars = value->get_chars();
                nullable_serde->get_nested_serde()->write_one_cell_to_binary(
                        nullable_col.get_nested_column(), chars, row);
                value->get_offsets().push_back(chars.size());
            }
            return;
        }

        row -= part->size();
    }

    throw doris::Exception(ErrorCode::OUT_OF_BOUND,
                           "Index ({}) for serialize to sparse column is out of range", row);
}

const char* parse_binary_from_sparse_column(TypeIndex type, const char* data, Field& res,
                                            FieldInfo& info_res) {
    info_res.scalar_type_id = type;
    const char* end = data;
    switch (type) {
    case TypeIndex::String: {
        const size_t size = *reinterpret_cast<const size_t*>(data);
        data += sizeof(size_t);
        res = Field(String(data, size));
        end = data + size;
        break;
    }
    case TypeIndex::Int8: {
        res = *reinterpret_cast<const Int8*>(data);
        end = data + sizeof(Int8);
        break;
    }
    case TypeIndex::Int16: {
        res = *reinterpret_cast<const Int16*>(data);
        end = data + sizeof(Int16);
        break;
    }
    case TypeIndex::Int32: {
        res = *reinterpret_cast<const Int32*>(data);
        end = data + sizeof(Int32);
        break;
    }
    case TypeIndex::Int64: {
        res = *reinterpret_cast<const Int64*>(data);
        end = data + sizeof(Int64);
        break;
    }
    case TypeIndex::Float32: {
        res = *reinterpret_cast<const Float32*>(data);
        end = data + sizeof(Float32);
        break;
    }
    case TypeIndex::Float64: {
        res = *reinterpret_cast<const Float64*>(data);
        end = data + sizeof(Float64);
        break;
    }
    case TypeIndex::JSONB: {
        size_t size = *reinterpret_cast<const size_t*>(data);
        data += sizeof(size_t);
        res = JsonbField(data, size);
        end = data + size;
        break;
    }
    case TypeIndex::Nothing: {
        res = Null();
        end = data;
        break;
    }
    case TypeIndex::Array: {
        const size_t size = *reinterpret_cast<const size_t*>(data);
        data += sizeof(size_t);
        res = Array(size);
        auto& array = res.get<Array>();
        info_res.num_dimensions++;
        for (size_t i = 0; i < size; ++i) {
            Field nested_field;
            const auto nested_type =
                    static_cast<const TypeIndex>(*reinterpret_cast<const uint8_t*>(data++));
            data = parse_binary_from_sparse_column(nested_type, data, nested_field, info_res);
            array[i] = std::move(nested_field);
        }
        end = data;
        break;
    }
    default:
        throw doris::Exception(ErrorCode::OUT_OF_BOUND,
                               "Type ({}) for deserialize_from_sparse_column is invalid", type);
    }
    return end;
}

std::pair<Field, FieldInfo> ColumnObject::deserialize_from_sparse_column(const ColumnString* value,
                                                                         size_t row) {
    const auto& data_ref = value->get_data_at(row);
    const char* data = data_ref.data;
    DCHECK(data_ref.size > 1);
    const TypeIndex type = static_cast<const TypeIndex>(*reinterpret_cast<const uint8_t*>(data++));
    Field res;
    FieldInfo info_res = {
            .scalar_type_id = type,
            .have_nulls = false,
            .need_convert = false,
            .num_dimensions = 0,
    };
    const char* end = parse_binary_from_sparse_column(type, data, res, info_res);
    DCHECK_EQ(end - data_ref.data, data_ref.size);
    return {std::move(res), std::move(info_res)};
}

Field ColumnObject::operator[](size_t n) const {
    Field object;
    get(n, object);
    return object;
}

void ColumnObject::get(size_t n, Field& res) const {
    if (UNLIKELY(n >= size())) {
        throw doris::Exception(ErrorCode::OUT_OF_BOUND,
                               "Index ({}) for getting field is out of range for size {}", n,
                               size());
    }
    res = VariantMap();
    auto& object = res.get<VariantMap&>();

    for (const auto& entry : subcolumns) {
        Field field;
        entry->data.get(n, field);
        // Notice: we treat null as empty field, since we do not distinguish null and empty for Variant type.
        if (field.get_type() != Field::Types::Null) {
            object.try_emplace(entry->path.get_path(), field);
        }
    }

    const auto& [path, value] = get_sparse_data_paths_and_values();
    auto& sparse_column_offsets = serialized_sparse_column_offsets();
    size_t offset = sparse_column_offsets[n - 1];
    size_t end = sparse_column_offsets[n];
    // Iterator over [path, binary value]
    for (size_t i = offset; i != end; ++i) {
        const StringRef path_data = path->get_data_at(i);
        const auto& data = ColumnObject::deserialize_from_sparse_column(value, i);
        object.try_emplace(std::string(path_data.data, path_data.size), data.first);
    }

    if (object.empty()) {
        res = Null();
    }
}

void ColumnObject::add_nested_subcolumn(const PathInData& key, const FieldInfo& field_info,
                                        size_t new_size) {
    if (!key.has_nested_part()) {
        throw doris::Exception(ErrorCode::INTERNAL_ERROR,
                               "Cannot add Nested subcolumn, because path doesn't contain Nested");
    }

    bool inserted = false;
    /// We find node that represents the same Nested type as @key.
    const auto* nested_node = subcolumns.find_best_match(key);
    // TODO a better way to handle following case:
    // {"a" : {"b" : [{"x" : 10}]}}
    // {"a" : {"b" : {"c": [{"y" : 10}]}}}
    // maybe a.b.c.y should not follow from a.b's nested data
    // If we have a nested subcolumn and it contains nested node in it's path
    if (nested_node &&
        Subcolumns::find_parent(nested_node, [](const auto& node) { return node.is_nested(); })) {
        /// Find any leaf of Nested subcolumn.
        const auto* leaf = Subcolumns::find_leaf(nested_node, [&](const auto&) { return true; });
        assert(leaf);

        /// Recreate subcolumn with default values and the same sizes of arrays.
        auto new_subcolumn = leaf->data.clone_with_default_values(field_info);

        /// It's possible that we have already inserted value from current row
        /// to this subcolumn. So, adjust size to expected.
        if (new_subcolumn.size() > new_size) {
            new_subcolumn.pop_back(new_subcolumn.size() - new_size);
        }

        assert(new_subcolumn.size() == new_size);
        inserted = subcolumns.add(key, new_subcolumn);
    } else {
        /// If node was not found just add subcolumn with empty arrays.
        inserted = subcolumns.add(key, Subcolumn(new_size, is_nullable));
    }

    if (!inserted) {
        throw doris::Exception(ErrorCode::INTERNAL_ERROR, "Subcolumn '{}' already exists",
                               key.get_path());
    }

    if (num_rows == 0) {
        num_rows = new_size;
    } else if (new_size != num_rows) {
        throw doris::Exception(
                ErrorCode::INTERNAL_ERROR,
                "Required size of subcolumn {} ({}) is inconsistent with column size ({})",
                key.get_path(), new_size, num_rows);
    }
    ENABLE_CHECK_CONSISTENCY(this);
}

void ColumnObject::set_num_rows(size_t n) {
    num_rows = n;
}

bool ColumnObject::try_add_new_subcolumn(const PathInData& path) {
    if (subcolumns.get_root() == nullptr || path.empty()) {
        throw Exception(ErrorCode::INTERNAL_ERROR, "column object has no root or path is empty");
    }
    if (subcolumns.size() < config::variant_max_subcolumns_count + 1) {
        return add_sub_column(path, num_rows);
    }

    return false;
}

void ColumnObject::insert_range_from(const IColumn& src, size_t start, size_t length) {
    const auto& src_object = assert_cast<const ColumnObject&>(src);
    ENABLE_CHECK_CONSISTENCY(&src_object);
    ENABLE_CHECK_CONSISTENCY(this);

    // First, insert src subcolumns
    // We can reach the limit of subcolumns, and in this case
    // the rest of subcolumns from src will be inserted into sparse column.
    std::map<std::string_view, Subcolumn> src_path_and_subcoumn_for_sparse_column;
    for (const auto& entry : src_object.subcolumns) {
        // Check if we already have such dense column path.
        if (auto* subcolumn = get_subcolumn(entry->path); subcolumn != nullptr) {
            subcolumn->insert_range_from(entry->data, start, length);
        } else if (try_add_new_subcolumn(entry->path)) {
            subcolumn = get_subcolumn(entry->path);
            DCHECK(subcolumn != nullptr);
            subcolumn->insert_range_from(entry->data, start, length);
        } else {
            src_path_and_subcoumn_for_sparse_column.emplace(entry->path.get_path(), entry->data);
        }
    }

    // Paths in sparse column are sorted, so paths from src_dense_column_path_for_sparse_column should be inserted properly
    // to keep paths sorted. Let's sort them in advance.
    std::vector<std::pair<std::string_view, Subcolumn>> sorted_src_subcolumn_for_sparse_column;
    auto it = src_path_and_subcoumn_for_sparse_column.begin();
    auto end = src_path_and_subcoumn_for_sparse_column.end();
    while (it != end) {
        sorted_src_subcolumn_for_sparse_column.emplace_back(it->first, it->second);
        ++it;
    }

    insert_from_sparse_column_and_fill_remaing_dense_column(
            src_object, std::move(sorted_src_subcolumn_for_sparse_column), start, length);

    num_rows += length;
    finalize();
    ENABLE_CHECK_CONSISTENCY(this);
}

// std::map<std::string_view, Subcolumn>
void ColumnObject::insert_from_sparse_column_and_fill_remaing_dense_column(
        const ColumnObject& src,
        std::vector<std::pair<std::string_view, Subcolumn>>&&
                sorted_src_subcolumn_for_sparse_column,
        size_t start, size_t length) {
    /// Check if src object doesn't have any paths in serialized sparse column.
    const auto& src_serialized_sparse_column_offsets = src.serialized_sparse_column_offsets();
    if (src_serialized_sparse_column_offsets[start - 1] ==
        src_serialized_sparse_column_offsets[start + length - 1]) {
        size_t current_size = num_rows;

        /// If no src subcolumns should be inserted into sparse column, insert defaults.
        if (sorted_src_subcolumn_for_sparse_column.empty()) {
            serialized_sparse_column->insert_many_defaults(length);
        } else {
            // Otherwise insert required src dense columns into sparse column.
            auto [sparse_column_keys, sparse_column_values] = get_sparse_data_paths_and_values();
            auto& sparse_column_offsets = serialized_sparse_column_offsets();
            for (size_t i = start; i != start + length; ++i) {
                // Paths in sorted_src_subcolumn_for_sparse_column are already sorted.
                for (auto& [path, subcolumn] : sorted_src_subcolumn_for_sparse_column) {
                    subcolumn.serialize_to_sparse_column(sparse_column_keys, path,
                                                         sparse_column_values, i);
                }
                // TODO add dcheck
                sparse_column_offsets.push_back(sparse_column_keys->size());
            }
        }

        // Insert default values in all remaining dense columns.
        for (const auto& entry : subcolumns) {
            if (entry->data.size() == current_size) {
                entry->data.insert_many_defaults(length);
            }
        }
        return;
    }

    // Src object column contains some paths in serialized sparse column in specified range.
    // Iterate over this range and insert all required paths into serialized sparse column or subcolumns.
    const auto& [src_sparse_column_path, src_sparse_column_values] =
            src.get_sparse_data_paths_and_values();
    auto [sparse_column_path, sparse_column_values] = get_sparse_data_paths_and_values();

    auto& sparse_column_offsets = serialized_sparse_column_offsets();
    for (size_t row = start; row != start + length; ++row) {
        size_t current_size = sparse_column_offsets.size();

        // Use separate index to iterate over sorted sorted_src_subcolumn_for_sparse_column.
        size_t sorted_src_subcolumn_for_sparse_column_idx = 0;
        size_t sorted_src_subcolumn_for_sparse_column_size =
                sorted_src_subcolumn_for_sparse_column.size();

        size_t offset = src_serialized_sparse_column_offsets[row - 1];
        size_t end = src_serialized_sparse_column_offsets[row];
        // Iterator over [path, binary value]
        for (size_t i = offset; i != end; ++i) {
            const StringRef src_sparse_path_string = src_sparse_column_path->get_data_at(i);
            const std::string_view src_sparse_path(src_sparse_path_string);
            // Check if we have this path in subcolumns.
            const PathInData column_path(src_sparse_path);
            if (auto* subcolumn = get_subcolumn(column_path); subcolumn != nullptr) {
                // Deserialize binary value into subcolumn from src serialized sparse column data.
                const auto& data =
                        ColumnObject::deserialize_from_sparse_column(src_sparse_column_values, i);
                subcolumn->insert(data.first, data.second);
            } else {
                // Before inserting this path into sparse column check if we need to
                // insert subcolumns from sorted_src_subcolumn_for_sparse_column before.
                while (sorted_src_subcolumn_for_sparse_column_idx <
                               sorted_src_subcolumn_for_sparse_column_size &&
                       sorted_src_subcolumn_for_sparse_column
                                       [sorted_src_subcolumn_for_sparse_column_idx]
                                               .first < src_sparse_path) {
                    auto& [src_path, src_subcolumn] = sorted_src_subcolumn_for_sparse_column
                            [sorted_src_subcolumn_for_sparse_column_idx++];
                    src_subcolumn.serialize_to_sparse_column(sparse_column_path, src_path,
                                                             sparse_column_values, row);
                }

                /// Insert path and value from src sparse column to our sparse column.
                sparse_column_path->insert_from(*src_sparse_column_path, i);
                sparse_column_values->insert_from(*src_sparse_column_values, i);
            }
        }

        // Insert remaining dynamic paths from src_dynamic_paths_for_sparse_data.
        while (sorted_src_subcolumn_for_sparse_column_idx <
               sorted_src_subcolumn_for_sparse_column_size) {
            auto& [src_path, src_subcolumn] = sorted_src_subcolumn_for_sparse_column
                    [sorted_src_subcolumn_for_sparse_column_idx++];
            src_subcolumn.serialize_to_sparse_column(sparse_column_path, src_path,
                                                     sparse_column_values, row);
        }

        // All the sparse columns in this row are null.
        sparse_column_offsets.push_back(sparse_column_path->size());

        // Insert default values in all remaining dense columns.
        for (const auto& entry : subcolumns) {
            if (entry->data.size() == current_size) {
                entry->data.insert_default();
            }
        }
    }

    return;
}

ColumnPtr ColumnObject::permute(const Permutation& perm, size_t limit) const {
    return apply_for_columns([&](const ColumnPtr column) { return column->permute(perm, limit); });
}

void ColumnObject::pop_back(size_t length) {
    for (auto& entry : subcolumns) {
        entry->data.pop_back(length);
    }
    serialized_sparse_column->pop_back(length);
    num_rows -= length;
    ENABLE_CHECK_CONSISTENCY(this);
}

const ColumnObject::Subcolumn* ColumnObject::get_subcolumn(const PathInData& key) const {
    const auto* node = subcolumns.find_leaf(key);
    if (node == nullptr) {
        VLOG_DEBUG << "There is no subcolumn " << key.get_path();
        return nullptr;
    }
    return &node->data;
}

size_t ColumnObject::Subcolumn::serialize_text_json(size_t n, BufferWritable& output) const {
    if (least_common_type.get_base_type_id() == TypeIndex::Nothing) {
        output.write(DataTypeSerDe::NULL_IN_COMPLEX_TYPE.data(),
                     DataTypeSerDe::NULL_IN_COMPLEX_TYPE.size());
        return DataTypeSerDe::NULL_IN_COMPLEX_TYPE.size();
    }

    size_t ind = n;
    if (ind < num_of_defaults_in_prefix) {
        output.write(DataTypeSerDe::NULL_IN_COMPLEX_TYPE.data(),
                     DataTypeSerDe::NULL_IN_COMPLEX_TYPE.size());
        return DataTypeSerDe::NULL_IN_COMPLEX_TYPE.size();
    }

    ind -= num_of_defaults_in_prefix;
    DataTypeSerDe::FormatOptions opt;
    for (size_t i = 0; i < data.size(); ++i) {
        const auto& part = data[i];
        const auto& part_type_serde = data_serdes[i];

        if (ind < part->size()) {
            return part_type_serde->serialize_one_cell_to_json(*part, ind, output, opt);
        }

        ind -= part->size();
    }

    throw doris::Exception(ErrorCode::OUT_OF_BOUND,
                           "Index ({}) for serializing JSON is out of range", n);
}

const ColumnObject::Subcolumn* ColumnObject::get_subcolumn_with_cache(const PathInData& key,
                                                                      size_t key_index) const {
    // Optimization by caching the order of fields (which is almost always the same)
    // and a quick check to match the next expected field, instead of searching the hash table.
    if (_prev_positions.size() > key_index && _prev_positions[key_index].second != nullptr &&
        key == _prev_positions[key_index].first) {
        return _prev_positions[key_index].second;
    }
    const auto* subcolumn = get_subcolumn(key);
    if (key_index >= _prev_positions.size()) {
        _prev_positions.resize(key_index + 1);
    }
    if (subcolumn != nullptr) {
        _prev_positions[key_index] = std::make_pair(key, subcolumn);
    }
    return subcolumn;
}

ColumnObject::Subcolumn* ColumnObject::get_subcolumn(const PathInData& key, size_t key_index) {
    return const_cast<ColumnObject::Subcolumn*>(get_subcolumn_with_cache(key, key_index));
}

const ColumnObject::Subcolumn* ColumnObject::get_subcolumn(const PathInData& key,
                                                           size_t key_index) const {
    return get_subcolumn_with_cache(key, key_index);
}

ColumnObject::Subcolumn* ColumnObject::get_subcolumn(const PathInData& key) {
    const auto* node = subcolumns.find_leaf(key);
    if (node == nullptr) {
        VLOG_DEBUG << "There is no subcolumn " << key.get_path();
        return nullptr;
    }
    return &const_cast<Subcolumns::Node*>(node)->data;
}

bool ColumnObject::has_subcolumn(const PathInData& key) const {
    return subcolumns.find_leaf(key) != nullptr;
}

bool ColumnObject::add_sub_column(const PathInData& key, MutableColumnPtr&& subcolumn,
                                  DataTypePtr type) {
    size_t new_size = subcolumn->size();
    doc_structure = nullptr;
    if (key.empty() && subcolumns.empty()) {
        // create root
        subcolumns.create_root(Subcolumn(std::move(subcolumn), type, is_nullable, true));
        num_rows = new_size;
        return true;
    }
    if (key.empty() &&
        (!subcolumns.get_root()->is_scalar() ||
         (is_null_root() ||
          is_nothing(remove_nullable(subcolumns.get_root()->data.get_least_common_type()))))) {
        bool root_it_scalar = subcolumns.get_root()->is_scalar();
        // update root to scalar
        subcolumns.get_mutable_root()->modify_to_scalar(
                Subcolumn(std::move(subcolumn), type, is_nullable, true));
        if (!root_it_scalar) {
            subcolumns.add_leaf(subcolumns.get_root_ptr());
        }
        if (num_rows == 0) {
            num_rows = new_size;
        }
        return true;
    }
    bool inserted = subcolumns.add(key, Subcolumn(std::move(subcolumn), type, is_nullable));
    if (!inserted) {
        VLOG_DEBUG << "Duplicated sub column " << key.get_path();
        return false;
    }
    if (num_rows == 0) {
        num_rows = new_size;
    } else if (new_size != num_rows) {
        VLOG_DEBUG << "Size of subcolumn is in consistent with column";
        return false;
    }
    return true;
}

bool ColumnObject::add_sub_column(const PathInData& key, size_t new_size) {
    if (key.empty() && subcolumns.empty()) {
        // create root
        subcolumns.create_root(Subcolumn(new_size, is_nullable, true));
        num_rows = new_size;
        return true;
    }
    if (key.empty() && (!subcolumns.get_root()->is_scalar())) {
        // update none scalar root column to scalar node
        subcolumns.get_mutable_root()->modify_to_scalar(Subcolumn(new_size, is_nullable, true));
        subcolumns.add_leaf(subcolumns.get_root_ptr());
        if (num_rows == 0) {
            num_rows = new_size;
        }
        return true;
    }
    doc_structure = nullptr;
    bool inserted = subcolumns.add(key, Subcolumn(new_size, is_nullable));
    if (!inserted) {
        VLOG_DEBUG << "Duplicated sub column " << key.get_path();
        return false;
    }
    if (num_rows == 0) {
        num_rows = new_size;
    } else if (new_size != num_rows) {
        VLOG_DEBUG << "Size of subcolumn is in consistent with column";
        return false;
    }
    return true;
}

bool ColumnObject::is_finalized() const {
    return std::all_of(subcolumns.begin(), subcolumns.end(),
                       [](const auto& entry) { return entry->data.is_finalized(); });
}

void ColumnObject::Subcolumn::wrapp_array_nullable() {
    // Wrap array with nullable, treat empty array as null to elimate conflict at present
    auto& result_column = get_finalized_column_ptr();
    if (result_column->is_column_array() && !result_column->is_nullable()) {
        auto new_null_map = ColumnUInt8::create();
        new_null_map->reserve(result_column->size());
        auto& null_map_data = new_null_map->get_data();
        const auto* array = static_cast<const ColumnArray*>(result_column.get());
        for (size_t i = 0; i < array->size(); ++i) {
            null_map_data.push_back(array->is_default_at(i));
        }
        result_column = ColumnNullable::create(std::move(result_column), std::move(new_null_map));
        data_types[0] = make_nullable(data_types[0]);
        least_common_type = LeastCommonType {data_types[0], is_root};
    }
}

<<<<<<< HEAD
Status ColumnObject::serialize_one_row_to_string(int64_t row, std::string* output) const {
    auto tmp_col = ColumnString::create();
    VectorBufferWriter write_buffer(*tmp_col.get());
    if (is_scalar_variant()) {
        subcolumns.get_root()->data.serialize_text_json(row, write_buffer);
    } else {
        // TODO preallocate memory
        RETURN_IF_ERROR(serialize_one_row_to_json_format(row, write_buffer, nullptr));
=======
rapidjson::Value* find_leaf_node_by_path(rapidjson::Value& json, const PathInData& path,
                                         int idx = 0) {
    if (idx >= path.get_parts().size()) {
        return &json;
    }

    std::string_view current_key = path.get_parts()[idx].key;
    if (!json.IsObject()) {
        return nullptr;
    }
    /*! RapidJSON uses 32-bit array/string indices even on 64-bit platforms,
    instead of using \c size_t. Users may override the SizeType by defining
    \ref RAPIDJSON_NO_SIZETYPEDEFINE.
    */
    rapidjson::Value name(current_key.data(), cast_set<unsigned>(current_key.size()));
    auto it = json.FindMember(name);
    if (it == json.MemberEnd()) {
        return nullptr;
    }
    rapidjson::Value& current = it->value;
    // if (idx == path.get_parts().size() - 1) {
    //     return &current;
    // }
    return find_leaf_node_by_path(current, path, idx + 1);
}

// skip empty json:
// 1. null value as empty json, todo: think a better way to disinguish empty json and null json.
// 2. nested array with only nulls, eg. [null. null],todo: think a better way to deal distinguish array null value and real null value.
// 3. empty root jsonb value(not null)
// 4. type is nothing
bool skip_empty_json(const ColumnNullable* nullable, const DataTypePtr& type,
                     TypeIndex base_type_id, size_t row, const PathInData& path) {
    // skip nulls
    if (nullable && nullable->is_null_at(row)) {
        return true;
    }
    // check if it is empty nested json array, then skip
    if (base_type_id == TypeIndex::VARIANT && type->equals(*ColumnObject::NESTED_TYPE)) {
        Field field = (*nullable)[row];
        if (field.get_type() == Field::Types::Array) {
            const auto& array = field.get<Array>();
            bool only_nulls_inside = true;
            for (const auto& elem : array) {
                if (elem.get_type() != Field::Types::Null) {
                    only_nulls_inside = false;
                    break;
                }
            }
            // if only nulls then skip
            return only_nulls_inside;
        }
    }
    // skip empty jsonb value
    if ((path.empty() && nullable && nullable->get_data_at(row).empty())) {
        return true;
    }
    // skip nothing type
    if (base_type_id == TypeIndex::Nothing) {
        return true;
>>>>>>> 1853d159
    }
    write_buffer.commit();
    auto str_ref = tmp_col->get_data_at(0);
    *output = std::string(str_ref.data, str_ref.size);
    return Status::OK();
}

<<<<<<< HEAD
Status ColumnObject::serialize_one_row_to_string(int64_t row, BufferWritable& output) const {
    if (is_scalar_variant()) {
        subcolumns.get_root()->data.serialize_text_json(row, output);
=======
Status find_and_set_leave_value(const IColumn* column, const PathInData& path,
                                const DataTypeSerDeSPtr& type_serde, const DataTypePtr& type,
                                TypeIndex base_type_index, rapidjson::Value& root,
                                rapidjson::Document::AllocatorType& allocator, Arena& mem_pool,
                                size_t row) {
#ifndef NDEBUG
    // sanitize type and column
    if (column->get_name() != type->create_column()->get_name()) {
        return Status::InternalError(
                "failed to set value for path {}, expected type {}, but got {} at row {}",
                path.get_path(), type->get_name(), column->get_name(), row);
    }
#endif
    const auto* nullable = check_and_get_column<ColumnNullable>(column);
    if (skip_empty_json(nullable, type, base_type_index, row, path)) {
>>>>>>> 1853d159
        return Status::OK();
    }
    RETURN_IF_ERROR(serialize_one_row_to_json_format(row, output, nullptr));
    return Status::OK();
}

/// Struct that represents elements of the JSON path.
/// "a.b.c" -> ["a", "b", "c"]
struct PathElements {
    explicit PathElements(const String& path) {
        const char* start = path.data();
        const char* end = start + path.size();
        const char* pos = start;
        const char* last_dot_pos = pos - 1;
        for (pos = start; pos != end; ++pos) {
            if (*pos == '.') {
                elements.emplace_back(last_dot_pos + 1, size_t(pos - last_dot_pos - 1));
                last_dot_pos = pos;
            }
        }

        elements.emplace_back(last_dot_pos + 1, size_t(pos - last_dot_pos - 1));
    }

    size_t size() const { return elements.size(); }

    std::vector<std::string_view> elements;
};

/// Struct that represents a prefix of a JSON path. Used during output of the JSON object.
struct Prefix {
    /// Shrink current prefix to the common prefix of current prefix and specified path.
    /// For example, if current prefix is a.b.c.d and path is a.b.e, then shrink the prefix to a.b.
    void shrink_to_common_prefix(const PathElements& path_elements) {
        /// Don't include last element in path_elements in the prefix.
        size_t i = 0;
        while (i != elements.size() && i != (path_elements.elements.size() - 1) &&
               elements[i].first == path_elements.elements[i])
            ++i;
        elements.resize(i);
    }

    /// Check is_first flag in current object.
    bool is_first_in_current_object() const {
        if (elements.empty()) return root_is_first_flag;
        return elements.back().second;
    }

    /// Set flag is_first = false in current object.
    void set_not_first_in_current_object() {
        if (elements.empty())
            root_is_first_flag = false;
        else
            elements.back().second = false;
    }

<<<<<<< HEAD
    size_t size() const { return elements.size(); }

    /// Elements of the prefix: (path element, is_first flag in this prefix).
    /// is_first flag indicates if we already serialized some key in the object with such prefix.
    std::vector<std::pair<std::string_view, bool>> elements;
    bool root_is_first_flag = true;
};

bool ColumnObject::is_visible_root_value(size_t nrow) const {
    if (is_null_root()) {
        return false;
=======
Status ColumnObject::serialize_one_row_to_string(size_t row, std::string* output) const {
    if (!is_finalized()) {
        const_cast<ColumnObject*>(this)->finalize(FinalizeMode::READ_MODE);
>>>>>>> 1853d159
    }
    if (subcolumns.get_root()->data.is_null_at(nrow)) {
        return false;
    }
    int ind = nrow - subcolumns.get_root()->data.num_of_defaults_in_prefix;
    for (const auto& part : subcolumns.get_root()->data.data) {
        if (ind < part->size()) {
            return !part->get_data_at(ind).empty();
        }
        ind -= part->size();
    }

    throw doris::Exception(ErrorCode::OUT_OF_BOUND, "Index ({}) for getting field is out of range",
                           nrow);
}

<<<<<<< HEAD
Status ColumnObject::serialize_one_row_to_json_format(int64_t row_num, BufferWritable& output,
                                                      bool* is_null) const {
    // root is not eighther null or empty, we should only process root value
    if (is_visible_root_value(row_num)) {
        subcolumns.get_root()->data.serialize_text_json(row_num, output);
=======
Status ColumnObject::serialize_one_row_to_string(size_t row, BufferWritable& output) const {
    if (!is_finalized()) {
        const_cast<ColumnObject*>(this)->finalize(FinalizeMode::READ_MODE);
    }
    if (is_scalar_variant()) {
        auto type = get_root_type();
        type->to_string(*get_root(), row, output);
>>>>>>> 1853d159
        return Status::OK();
    }
    const auto& column_map = assert_cast<const ColumnMap&>(*serialized_sparse_column);
    const auto& sparse_data_offsets = column_map.get_offsets();
    const auto [sparse_data_paths, sparse_data_values] = get_sparse_data_paths_and_values();
    size_t sparse_data_offset = sparse_data_offsets[static_cast<ssize_t>(row_num) - 1];
    size_t sparse_data_end = sparse_data_offsets[static_cast<ssize_t>(row_num)];

    // We need to convert the set of paths in this row to a JSON object.
    // To do it, we first collect all the paths from current row, then we sort them
    // and construct the resulting JSON object by iterating over sorted list of paths.
    // For example:
    // b.c, a.b, a.a, b.e, g, h.u.t -> a.a, a.b, b.c, b.e, g, h.u.t -> {"a" : {"a" : ..., "b" : ...}, "b" : {"c" : ..., "e" : ...}, "g" : ..., "h" : {"u" : {"t" : ...}}}.
    std::vector<String> sorted_paths;
    std::unordered_map<std::string, Subcolumn> subcolumn_path_map;
    sorted_paths.reserve(get_subcolumns().size() + (sparse_data_end - sparse_data_offset));
    for (const auto& subcolumn : get_subcolumns()) {
        // Skip root value, we have already processed it
        if (subcolumn->data.is_root) {
            continue;
        }
        /// We consider null value and absence of the path in a row as equivalent cases, because we cannot actually distinguish them.
        /// So, we don't output null values at all.
        if (!subcolumn->data.is_null_at(row_num)) {
            sorted_paths.emplace_back(subcolumn->path.get_path());
        }
        subcolumn_path_map.emplace(subcolumn->path.get_path(), subcolumn->data);
    }
    for (size_t i = sparse_data_offset; i != sparse_data_end; ++i) {
        auto path = sparse_data_paths->get_data_at(i).to_string();
        sorted_paths.emplace_back(path);
    }

    std::sort(sorted_paths.begin(), sorted_paths.end());

    writeChar('{', output);
    size_t index_in_sparse_data_values = sparse_data_offset;
    // current_prefix represents the path of the object we are currently serializing keys in.
    Prefix current_prefix;
    for (const auto& path : sorted_paths) {
        PathElements path_elements(path);
        // Change prefix to common prefix between current prefix and current path.
        // If prefix changed (it can only decrease), close all finished objects.
        // For example:
        // Current prefix: a.b.c.d
        // Current path: a.b.e.f
        // It means now we have : {..., "a" : {"b" : {"c" : {"d" : ...
        // Common prefix will be a.b, so it means we should close objects a.b.c.d and a.b.c: {..., "a" : {"b" : {"c" : {"d" : ...}}
        // and continue serializing keys in object a.b
        size_t prev_prefix_size = current_prefix.size();
        current_prefix.shrink_to_common_prefix(path_elements);
        size_t prefix_size = current_prefix.size();
        if (prefix_size != prev_prefix_size) {
            size_t objects_to_close = prev_prefix_size - prefix_size;
            for (size_t i = 0; i != objects_to_close; ++i) {
                writeChar('}', output);
            }
        }

<<<<<<< HEAD
        // Now we are inside object that has common prefix with current path.
        // We should go inside all objects in current path.
        // From the example above we should open object a.b.e:
        //  {..., "a" : {"b" : {"c" : {"d" : ...}}, "e" : {
        if (prefix_size + 1 < path_elements.size()) {
            for (size_t i = prefix_size; i != path_elements.size() - 1; ++i) {
                /// Write comma before the key if it's not the first key in this prefix.
                if (!current_prefix.is_first_in_current_object()) {
                    writeChar(',', output);
                } else {
                    current_prefix.set_not_first_in_current_object();
                }

                writeJSONString(path_elements.elements[i], output);
                writeCString(":{", output);

                // Update current prefix.
                current_prefix.elements.emplace_back(path_elements.elements[i], true);
=======
Status ColumnObject::serialize_one_row_to_json_format(size_t row, rapidjson::StringBuffer* output,
                                                      bool* is_null) const {
    CHECK(is_finalized());
    if (subcolumns.empty()) {
        if (is_null != nullptr) {
            *is_null = true;
        } else {
            rapidjson::Value root(rapidjson::kNullType);
            rapidjson::Writer<rapidjson::StringBuffer> writer(*output);
            if (!root.Accept(writer)) {
                return Status::InternalError("Failed to serialize json value");
>>>>>>> 1853d159
            }
        }

        // Write comma before the key if it's not the first key in this prefix.
        if (!current_prefix.is_first_in_current_object()) {
            writeChar(',', output);
        } else {
            current_prefix.set_not_first_in_current_object();
        }

        writeJSONString(path_elements.elements.back(), output);
        writeCString(":", output);

        // Serialize value of current path.
        if (auto subcolumn_it = subcolumn_path_map.find(path);
            subcolumn_it != subcolumn_path_map.end()) {
            subcolumn_it->second.serialize_text_json(row_num, output);
        } else {
            // To serialize value stored in shared data we should first deserialize it from binary format.
            Subcolumn tmp_subcolumn(0, true);
            const auto& data = ColumnObject::deserialize_from_sparse_column(
                    sparse_data_values, index_in_sparse_data_values++);
            tmp_subcolumn.insert(data.first, data.second);
            tmp_subcolumn.serialize_text_json(0, output);
        }
    }

    // Close all remaining open objects.
    for (size_t i = 0; i != current_prefix.elements.size(); ++i) {
        writeChar('}', output);
    }
    writeChar('}', output);
#ifndef NDEBUG
    // check if it is a valid json
#endif
<<<<<<< HEAD
=======
    for (const auto& subcolumn : subcolumns) {
        RETURN_IF_ERROR(find_and_set_leave_value(
                subcolumn->data.get_finalized_column_ptr().get(), subcolumn->path,
                subcolumn->data.get_least_common_type_serde(),
                subcolumn->data.get_least_common_type(),
                subcolumn->data.least_common_type.get_base_type_id(), root,
                doc_structure->GetAllocator(), mem_pool, row));
        if (subcolumn->path.empty() && !root.IsObject()) {
            // root was modified, only handle root node
            break;
        }
    }
    compact_null_values(root, doc_structure->GetAllocator());
    if (root.IsNull() && is_null != nullptr) {
        // Fast path
        *is_null = true;
    } else {
        output->Clear();
        rapidjson::Writer<rapidjson::StringBuffer> writer(*output);
        if (!root.Accept(writer)) {
            return Status::InternalError("Failed to serialize json value");
        }
    }
>>>>>>> 1853d159
    return Status::OK();
}

size_t ColumnObject::Subcolumn::get_non_null_value_size() const {
    size_t res = 0;
    for (const auto& part : data) {
        const auto& null_data = assert_cast<const ColumnNullable&>(*part).get_null_map_data();
        res += simd::count_zero_num((int8_t*)null_data.data(), null_data.size());
    }
    return res;
}

Status ColumnObject::serialize_sparse_columns(
        std::map<std::string_view, Subcolumn>&& remaing_subcolumns) {
    CHECK(is_finalized());

    if (remaing_subcolumns.empty()) {
        serialized_sparse_column->insert_many_defaults(num_rows);
        return Status::OK();
    }
    serialized_sparse_column->reserve(num_rows);
    auto [sparse_column_keys, sparse_column_values] = get_sparse_data_paths_and_values();
    auto& sparse_column_offsets = serialized_sparse_column_offsets();

    // Fill the column map for each row
    for (size_t i = 0; i < num_rows; ++i) {
<<<<<<< HEAD
        for (auto& [path, subcolumn] : remaing_subcolumns) {
            subcolumn.serialize_to_sparse_column(sparse_column_keys, path, sparse_column_values, i);
=======
        // root is not null, store original value, eg. the root is scalar type like '[1]'
        if (!src_null->empty() && !src_null->is_null_at(i)) {
            result_column_ptr->insert_data(src_column_ptr->get_data_at(i).data,
                                           src_column_ptr->get_data_at(i).size);
            result_column_nullable->get_null_map_data().push_back(0);
            continue;
        }

        // parse and encode sparse columns
        buffer.Clear();
        rapidjson::Value root(rapidjson::kNullType);
        if (!doc_structure->IsNull()) {
            root.CopyFrom(*doc_structure, doc_structure->GetAllocator());
        }
        size_t null_count = 0;
        Arena mem_pool;
        for (const auto& subcolumn : sparse_columns) {
            auto& column = subcolumn->data.get_finalized_column_ptr();
            if (assert_cast<const ColumnNullable&, TypeCheckOnRelease::DISABLE>(*column).is_null_at(
                        i)) {
                ++null_count;
                continue;
            }
            bool succ = find_and_set_leave_value(
                    column.get(), subcolumn->path, subcolumn->data.get_least_common_type_serde(),
                    subcolumn->data.get_least_common_type(),
                    subcolumn->data.least_common_type.get_base_type_id(), root,
                    doc_structure->GetAllocator(), mem_pool, i);
            if (succ && subcolumn->path.empty() && !root.IsObject()) {
                // root was modified, only handle root node
                break;
            }
        }

        // all null values, store null to sparse root
        if (null_count == sparse_columns.size()) {
            result_column_ptr->insert_default();
            result_column_nullable->get_null_map_data().push_back(1);
            continue;
>>>>>>> 1853d159
        }
        // TODO add dcheck
        sparse_column_offsets.push_back(sparse_column_keys->size());
    }
    CHECK_EQ(serialized_sparse_column->size(), num_rows);
    return Status::OK();
}

void ColumnObject::unnest(Subcolumns::NodePtr& entry, Subcolumns& arg_subcolumns) const {
    entry->data.finalize();
    auto nested_column = entry->data.get_finalized_column_ptr()->assume_mutable();
    auto* nested_column_nullable = assert_cast<ColumnNullable*>(nested_column.get());
    auto* nested_column_array =
            assert_cast<ColumnArray*>(nested_column_nullable->get_nested_column_ptr().get());
    auto& offset = nested_column_array->get_offsets_ptr();

    auto* nested_object_nullable = assert_cast<ColumnNullable*>(
            nested_column_array->get_data_ptr()->assume_mutable().get());
    auto& nested_object_column =
            assert_cast<ColumnObject&>(nested_object_nullable->get_nested_column());
    PathInData nested_path = entry->path;
    for (auto& nested_entry : nested_object_column.subcolumns) {
        if (nested_entry->data.least_common_type.get_base_type_id() == TypeIndex::Nothing) {
            continue;
        }
        nested_entry->data.finalize();
        PathInDataBuilder path_builder;
        // format nested path
        path_builder.append(nested_path.get_parts(), false);
        path_builder.append(nested_entry->path.get_parts(), true);
        auto subnested_column = ColumnArray::create(
                ColumnNullable::create(nested_entry->data.get_finalized_column_ptr(),
                                       nested_object_nullable->get_null_map_column_ptr()),
                offset);
        auto nullable_subnested_column = ColumnNullable::create(
                subnested_column, nested_column_nullable->get_null_map_column_ptr());
        auto type = make_nullable(
                std::make_shared<DataTypeArray>(nested_entry->data.least_common_type.get()));
        Subcolumn subcolumn(nullable_subnested_column->assume_mutable(), type, is_nullable);
        arg_subcolumns.add(path_builder.build(), subcolumn);
    }
}

void ColumnObject::clear_sparse_column() {
#ifndef NDEBUG
    auto& sparse_column_offsets = serialized_sparse_column_offsets();
    if (sparse_column_offsets[num_rows - 1] != 0) {
        throw Exception(ErrorCode::INTERNAL_ERROR, "sprase column has nonnull value");
    }
#endif

    serialized_sparse_column->clear();
}

Status ColumnObject::finalize(FinalizeMode mode) {
    Subcolumns new_subcolumns;

    if (auto root = subcolumns.get_mutable_root(); root == nullptr) {
        CHECK(false);
    } else {
        root->data.finalize(mode);
        new_subcolumns.create_root(root->data);
    }

    // 1. only write mode need to pick subcolumns to sparse column
    // 2. root column must be exsit in subcolumns
    bool need_pick_subcolumn_to_sparse_column =
            mode == FinalizeMode::WRITE_MODE &&
            subcolumns.size() > config::variant_max_subcolumns_count + 1;

    // finalize all subcolumns
    for (auto&& entry : subcolumns) {
        if (entry->data.is_root) {
            continue;
        }

        const auto& least_common_type = entry->data.get_least_common_type();

        // unnest all nested columns, add them to new_subcolumns
        if (mode == FinalizeMode::WRITE_MODE &&
            least_common_type->equals(*ColumnObject::NESTED_TYPE)) {
            unnest(entry, new_subcolumns);
            continue;
        }

        entry->data.finalize(mode);
        entry->data.wrapp_array_nullable();

        if (!need_pick_subcolumn_to_sparse_column) {
            new_subcolumns.add(entry->path, entry->data);
        }
    }

    // caculate stats & merge and encode sparse column
    if (need_pick_subcolumn_to_sparse_column) {
        // pick sparse columns
        std::set<std::string_view> selected_path;
        // pick subcolumns sort by size of none null values
        std::unordered_map<std::string_view, size_t> none_null_value_sizes;
        // 1. get the none null value sizes
        for (auto&& entry : subcolumns) {
            // root column is already in the subcolumns
            if (entry->data.is_root) {
                continue;
            }
            size_t size = entry->data.get_non_null_value_size();
            if (size == 0) {
                continue;
            }
            none_null_value_sizes[entry->path.get_path()] = size;
        }
        // 2. sort by the size
        std::vector<std::pair<std::string_view, size_t>> sorted_by_size(
                none_null_value_sizes.begin(), none_null_value_sizes.end());
        std::sort(sorted_by_size.begin(), sorted_by_size.end(),
                  [](const auto& a, const auto& b) { return a.second > b.second; });

        // 3. pick config::variant_max_subcolumns_count selected subcolumns
        for (size_t i = 0;
             i < std::min(size_t(config::variant_max_subcolumns_count), sorted_by_size.size());
             ++i) {
            // if too many null values, then consider it as sparse column
            if (sorted_by_size[i].second < num_rows * 0.95) {
                continue;
            }
            selected_path.insert(sorted_by_size[i].first);
        }
        std::map<std::string_view, Subcolumn> remaing_subcolumns;
        // add selected subcolumns to new_subcolumns, otherwise add to remaining_subcolumns
        for (auto&& entry : subcolumns) {
            if (selected_path.find(entry->path.get_path()) != selected_path.end()) {
                new_subcolumns.add(entry->path, entry->data);
            } else if (none_null_value_sizes.find(entry->path.get_path()) !=
                       none_null_value_sizes.end()) {
                VLOG_DEBUG << "pick " << entry->path.get_path() << " as sparse column";
                remaing_subcolumns.emplace(entry->path.get_path(), entry->data);
            }
        }

        ENABLE_CHECK_CONSISTENCY(this);
        clear_sparse_column();

        RETURN_IF_ERROR(serialize_sparse_columns(std::move(remaing_subcolumns)));
    }

    std::swap(subcolumns, new_subcolumns);
    doc_structure = nullptr;
    _prev_positions.clear();
    ENABLE_CHECK_CONSISTENCY(this);
    return Status::OK();
}

void ColumnObject::finalize() {
    static_cast<void>(finalize(FinalizeMode::READ_MODE));
}

void ColumnObject::ensure_root_node_type(const DataTypePtr& expected_root_type) {
    auto& root = subcolumns.get_mutable_root()->data;
    if (!root.get_least_common_type()->equals(*expected_root_type)) {
        // make sure the root type is alawys as expected
        ColumnPtr casted_column;
        static_cast<void>(
                schema_util::cast_column(ColumnWithTypeAndName {root.get_finalized_column_ptr(),
                                                                root.get_least_common_type(), ""},
                                         expected_root_type, &casted_column));
        root.data[0] = casted_column;
        root.data_types[0] = expected_root_type;
        root.least_common_type = Subcolumn::LeastCommonType {expected_root_type, true};
    }
}

bool ColumnObject::empty() const {
    return subcolumns.empty() || subcolumns.begin()->get()->path.get_path() == COLUMN_NAME_DUMMY;
}

ColumnPtr get_base_column_of_array(const ColumnPtr& column) {
    if (const auto* column_array = check_and_get_column<ColumnArray>(column.get())) {
        return column_array->get_data_ptr();
    }
    return column;
}

ColumnPtr ColumnObject::filter(const Filter& filter, ssize_t count) const {
    if (!is_finalized()) {
        auto finalized = clone_finalized();
        auto& finalized_object = assert_cast<ColumnObject&>(*finalized);
        return finalized_object.filter(filter, count);
    }
    if (subcolumns.empty()) {
        auto res = ColumnObject::create(count_bytes_in_filter(filter));
        ENABLE_CHECK_CONSISTENCY(res.get());
        return res;
    }
    auto new_root = get_root()->filter(filter, count)->assume_mutable();
    auto new_column = ColumnObject::create(get_root_type(), std::move(new_root));
    for (auto& entry : subcolumns) {
        if (entry->data.is_root) {
            continue;
        }
        auto subcolumn = entry->data.get_finalized_column().filter(filter, -1);
        new_column->add_sub_column(entry->path, subcolumn->assume_mutable(),
                                   entry->data.get_least_common_type());
    }
    new_column->serialized_sparse_column = serialized_sparse_column->filter(filter, count);
    ENABLE_CHECK_CONSISTENCY(new_column.get());
    return new_column;
}

ColumnPtr ColumnObject::replicate(const IColumn::Offsets& offsets) const {
    column_match_offsets_size(num_rows, offsets.size());
    return apply_for_columns([&](const ColumnPtr column) { return column->replicate(offsets); });
}

size_t ColumnObject::filter(const Filter& filter) {
    if (!is_finalized()) {
        finalize();
    }
    size_t count = filter.size() - simd::count_zero_num((int8_t*)filter.data(), filter.size());
    if (count == 0) {
        clear();
    } else {
        for_each_subcolumn([&](auto& part) {
            if (part->size() != count) {
                if (part->is_exclusive()) {
                    const auto result_size = part->filter(filter);
                    if (result_size != count) {
                        throw Exception(ErrorCode::INTERNAL_ERROR,
                                        "result_size not euqal with filter_size, result_size={}, "
                                        "filter_size={}",
                                        result_size, count);
                    }
                    CHECK_EQ(result_size, count);
                } else {
                    part = part->filter(filter, count);
                }
            }
        });
    }
    num_rows = count;
    ENABLE_CHECK_CONSISTENCY(this);
    return count;
}

void ColumnObject::clear_column_data() {
    for (auto& entry : subcolumns) {
        for (auto& part : entry->data.data) {
            DCHECK_EQ(part->use_count(), 1);
            (*std::move(part)).clear();
        }
        entry->data.num_of_defaults_in_prefix = 0;
    }
    serialized_sparse_column->clear();
    num_rows = 0;
    ENABLE_CHECK_CONSISTENCY(this);
}

void ColumnObject::clear() {
    Subcolumns empty;
    // we must keep root column exist
    empty.create_root(Subcolumn(0, is_nullable, true));
    std::swap(empty, subcolumns);
    serialized_sparse_column->clear();
    num_rows = 0;
    _prev_positions.clear();
    ENABLE_CHECK_CONSISTENCY(this);
}

void ColumnObject::create_root(const DataTypePtr& type, MutableColumnPtr&& column) {
    if (num_rows == 0) {
        num_rows = column->size();
    }
    add_sub_column({}, std::move(column), type);
    if (serialized_sparse_column->empty()) {
        serialized_sparse_column->insert_many_defaults(num_rows);
    }
    ENABLE_CHECK_CONSISTENCY(this);
}

const DataTypePtr& ColumnObject::get_most_common_type() {
    static auto type = make_nullable(std::make_shared<MostCommonType>());
    return type;
}

bool ColumnObject::is_null_root() const {
    auto* root = subcolumns.get_root();
    if (root == nullptr) {
        return true;
    }
    if (root->data.num_of_defaults_in_prefix == 0 &&
        (root->data.data.empty() || is_nothing(root->data.get_least_common_type()))) {
        return true;
    }
    return false;
}

bool ColumnObject::is_scalar_variant() const {
    // Only root itself
    return !is_null_root() && subcolumns.get_leaves().size() == 1 &&
           subcolumns.get_root()->is_scalar();
}

const DataTypePtr ColumnObject::NESTED_TYPE = std::make_shared<vectorized::DataTypeNullable>(
        std::make_shared<vectorized::DataTypeArray>(std::make_shared<vectorized::DataTypeNullable>(
                std::make_shared<vectorized::DataTypeObject>())));

DataTypePtr ColumnObject::get_root_type() const {
    return subcolumns.get_root()->data.get_least_common_type();
}

void ColumnObject::insert_indices_from(const IColumn& src, const uint32_t* indices_begin,
                                       const uint32_t* indices_end) {
    for (const auto* x = indices_begin; x != indices_end; ++x) {
        ColumnObject::insert_from(src, *x);
    }
    ENABLE_CHECK_CONSISTENCY(this);
}

template <typename Func>
void ColumnObject::for_each_imutable_column(Func&& callback) const {
    if (!is_finalized()) {
        auto finalized = clone_finalized();
        auto& finalized_object = assert_cast<ColumnObject&>(*finalized);
        finalized_object.for_each_imutable_column(callback);
        return;
    }
    for (const auto& entry : subcolumns) {
        for (auto& part : entry->data.data) {
            callback(part);
        }
    }
    callback(serialized_sparse_column);
}

void ColumnObject::update_hash_with_value(size_t n, SipHash& hash) const {
    for_each_imutable_column(
            [&](const ColumnPtr column) { return column->update_hash_with_value(n, hash); });
}

void ColumnObject::update_hashes_with_value(uint64_t* __restrict hashes,
                                            const uint8_t* __restrict null_data) const {
    for_each_imutable_column([&](const ColumnPtr column) {
        return column->update_hashes_with_value(hashes, nullptr);
    });
}

void ColumnObject::update_xxHash_with_value(size_t start, size_t end, uint64_t& hash,
                                            const uint8_t* __restrict null_data) const {
    for_each_imutable_column([&](const ColumnPtr column) {
        return column->update_xxHash_with_value(start, end, hash, nullptr);
    });
}

void ColumnObject::update_crcs_with_value(uint32_t* __restrict hash, PrimitiveType type,
                                          uint32_t rows, uint32_t offset,
                                          const uint8_t* __restrict null_data) const {
    for_each_imutable_column([&](const ColumnPtr column) {
        return column->update_crcs_with_value(hash, type, rows, offset, nullptr);
    });
}

void ColumnObject::update_crc_with_value(size_t start, size_t end, uint32_t& hash,
                                         const uint8_t* __restrict null_data) const {
    for_each_imutable_column([&](const ColumnPtr column) {
        return column->update_crc_with_value(start, end, hash, nullptr);
    });
}

std::string ColumnObject::debug_string() const {
    std::stringstream res;
    res << get_name() << "(num_row = " << num_rows;
    for (auto& entry : subcolumns) {
        if (entry->data.is_finalized()) {
            res << "[column:" << entry->data.data[0]->dump_structure()
                << ",type:" << entry->data.data_types[0]->get_name()
                << ",path:" << entry->path.get_path() << "],";
        }
    }
    res << ")";
    return res.str();
}

Status ColumnObject::sanitize() const {
#ifndef NDEBUG
    RETURN_IF_CATCH_EXCEPTION(check_consistency());
    for (const auto& subcolumn : subcolumns) {
        if (subcolumn->data.is_finalized()) {
            auto column = subcolumn->data.get_least_common_type()->create_column();
            std::string original = subcolumn->data.get_finalized_column().get_name();
            std::string expected = column->get_name();
            if (original != expected) {
                return Status::InternalError("Incompatible type between {} and {}, debug_info:",
                                             original, expected, debug_string());
            }
        }
    }

    VLOG_DEBUG << "sanitized " << debug_string();
#endif
    return Status::OK();
}

ColumnObject::Subcolumn ColumnObject::Subcolumn::cut(size_t start, size_t length) const {
    Subcolumn new_subcolumn(0, is_nullable);
    new_subcolumn.insert_range_from(*this, start, length);
    return new_subcolumn;
}

const ColumnObject::Subcolumns::Node* ColumnObject::get_leaf_of_the_same_nested(
        const Subcolumns::NodePtr& entry) const {
    const auto* leaf = subcolumns.get_leaf_of_the_same_nested(
            entry->path,
            [&](const Subcolumns::Node& node) { return node.data.size() > entry->data.size(); });
    if (leaf && is_nothing(leaf->data.get_least_common_typeBase())) {
        return nullptr;
    }
    return leaf;
}

bool ColumnObject::try_insert_many_defaults_from_nested(const Subcolumns::NodePtr& entry) const {
    const auto* leaf = get_leaf_of_the_same_nested(entry);
    if (!leaf) {
        return false;
    }

    size_t old_size = entry->data.size();
    FieldInfo field_info = {
            .scalar_type_id = entry->data.least_common_type.get_base_type_id(),
            .have_nulls = false,
            .need_convert = false,
            .num_dimensions = entry->data.get_dimensions(),
    };

    /// Cut the needed range from the found leaf
    /// and replace scalar values to the correct
    /// default values for given entry.
    auto new_subcolumn = leaf->data.cut(old_size, leaf->data.size() - old_size)
                                 .clone_with_default_values(field_info);

    entry->data.insert_range_from(new_subcolumn, 0, new_subcolumn.size());
    ENABLE_CHECK_CONSISTENCY(this);
    return true;
}

bool ColumnObject::try_insert_default_from_nested(const Subcolumns::NodePtr& entry) const {
    const auto* leaf = get_leaf_of_the_same_nested(entry);
    if (!leaf) {
        return false;
    }

    auto last_field = leaf->data.get_last_field();
    if (last_field.is_null()) {
        return false;
    }

    size_t leaf_num_dimensions = leaf->data.get_dimensions();
    size_t entry_num_dimensions = entry->data.get_dimensions();

    auto default_scalar =
            entry_num_dimensions > leaf_num_dimensions
                    ? create_empty_array_field(entry_num_dimensions - leaf_num_dimensions)
                    : entry->data.get_least_common_type()->get_default();

    auto default_field = apply_visitor(
            FieldVisitorReplaceScalars(default_scalar, leaf_num_dimensions), last_field);
    entry->data.insert(std::move(default_field));
    ENABLE_CHECK_CONSISTENCY(this);
    return true;
}

size_t ColumnObject::find_path_lower_bound_in_sparse_data(StringRef path,
                                                          const ColumnString& sparse_data_paths,
                                                          size_t start, size_t end) {
    // Simple random access iterator over values in ColumnString in specified range.
    class Iterator {
    public:
        using difference_type = size_t;
        using value_type = StringRef;
        using iterator_category = std::random_access_iterator_tag;
        using pointer = StringRef*;
        using reference = StringRef&;

        Iterator() = delete;
        Iterator(const ColumnString* data_, size_t index_) : data(data_), index(index_) {}
        Iterator(const Iterator& rhs) = default;
        Iterator& operator=(const Iterator& rhs) = default;
        inline Iterator& operator+=(difference_type rhs) {
            index += rhs;
            return *this;
        }
        inline StringRef operator*() const { return data->get_data_at(index); }

        inline Iterator& operator++() {
            ++index;
            return *this;
        }
        inline Iterator& operator--() {
            --index;
            return *this;
        }
        inline difference_type operator-(const Iterator& rhs) const { return index - rhs.index; }

        const ColumnString* data;
        size_t index;
    };

    Iterator start_it(&sparse_data_paths, start);
    Iterator end_it(&sparse_data_paths, end);
    auto it = std::lower_bound(start_it, end_it, path);
    return it.index;
}

void ColumnObject::fill_path_column_from_sparse_data(Subcolumn& subcolumn, NullMap* null_map,
                                                     StringRef path,
                                                     const ColumnPtr& sparse_data_column,
                                                     size_t start, size_t end) {
    const auto& sparse_data_map = assert_cast<const ColumnMap&>(*sparse_data_column);
    const auto& sparse_data_offsets = sparse_data_map.get_offsets();
    size_t first_offset = sparse_data_offsets[static_cast<ssize_t>(start) - 1];
    size_t last_offset = sparse_data_offsets[static_cast<ssize_t>(end) - 1];
    // Check if we have at least one row with data.
    if (first_offset == last_offset) {
        if (null_map) {
            null_map->resize_fill(end - start, 1);
        }
        subcolumn.insert_many_defaults(end - start);
        return;
    }

    const auto& sparse_data_paths = assert_cast<const ColumnString&>(sparse_data_map.get_keys());
    const auto& sparse_data_values = assert_cast<const ColumnString&>(sparse_data_map.get_values());
    for (size_t i = start; i != end; ++i) {
        size_t paths_start = sparse_data_offsets[static_cast<ssize_t>(i) - 1];
        size_t paths_end = sparse_data_offsets[static_cast<ssize_t>(i)];
        auto lower_bound_path_index = ColumnObject::find_path_lower_bound_in_sparse_data(
                path, sparse_data_paths, paths_start, paths_end);
        bool is_null = false;
        if (lower_bound_path_index != paths_end &&
            sparse_data_paths.get_data_at(lower_bound_path_index) == path) {
            // auto value_data = sparse_data_values.get_data_at(lower_bound_path_index);
            // ReadBufferFromMemory buf(value_data.data, value_data.size);
            // dynamic_serialization->deserializeBinary(path_column, buf, getFormatSettings());
            const auto& data = ColumnObject::deserialize_from_sparse_column(&sparse_data_values,
                                                                            lower_bound_path_index);
            subcolumn.insert(data.first, data.second);
            is_null = false;
        } else {
            subcolumn.insert_default();
            is_null = true;
        }
        if (null_map) {
            null_map->push_back(is_null);
        }
    }
}

} // namespace doris::vectorized<|MERGE_RESOLUTION|>--- conflicted
+++ resolved
@@ -673,23 +673,7 @@
         serialized_sparse_column->pop_back(num_rows - n);
     }
     num_rows = n;
-<<<<<<< HEAD
     ENABLE_CHECK_CONSISTENCY(this);
-=======
-}
-
-bool ColumnObject::Subcolumn::check_if_sparse_column(size_t arg_num_rows) {
-    if (arg_num_rows < config::variant_threshold_rows_to_estimate_sparse_column) {
-        return false;
-    }
-    std::vector<double> defaults_ratio;
-    for (size_t i = 0; i < data.size(); ++i) {
-        defaults_ratio.push_back(data[i]->get_ratio_of_default_rows());
-    }
-    double default_ratio = std::accumulate(defaults_ratio.begin(), defaults_ratio.end(), 0.0) /
-                           static_cast<double>(defaults_ratio.size());
-    return default_ratio >= config::variant_ratio_of_defaults_as_sparse_column;
->>>>>>> 1853d159
 }
 
 void ColumnObject::Subcolumn::finalize(FinalizeMode mode) {
@@ -1102,14 +1086,13 @@
                 key->insert_data(path.data(), path.size());
 
                 // every subcolumn is always Nullable
-                auto nullable_serde =
-                        std::static_pointer_cast<DataTypeNullableSerDe>(data_serdes[i]);
-                auto& nullable_col =
+                const auto& nullable_serde = assert_cast<DataTypeNullableSerDe&>(*data_serdes[i]);
+                const auto& nullable_col =
                         assert_cast<const ColumnNullable&, TypeCheckOnRelease::DISABLE>(*part);
 
                 // insert value
                 ColumnString::Chars& chars = value->get_chars();
-                nullable_serde->get_nested_serde()->write_one_cell_to_binary(
+                nullable_serde.get_nested_serde()->write_one_cell_to_binary(
                         nullable_col.get_nested_column(), chars, row);
                 value->get_offsets().push_back(chars.size());
             }
@@ -1662,8 +1645,7 @@
     }
 }
 
-<<<<<<< HEAD
-Status ColumnObject::serialize_one_row_to_string(int64_t row, std::string* output) const {
+Status ColumnObject::serialize_one_row_to_string(size_t row, std::string* output) const {
     auto tmp_col = ColumnString::create();
     VectorBufferWriter write_buffer(*tmp_col.get());
     if (is_scalar_variant()) {
@@ -1671,68 +1653,6 @@
     } else {
         // TODO preallocate memory
         RETURN_IF_ERROR(serialize_one_row_to_json_format(row, write_buffer, nullptr));
-=======
-rapidjson::Value* find_leaf_node_by_path(rapidjson::Value& json, const PathInData& path,
-                                         int idx = 0) {
-    if (idx >= path.get_parts().size()) {
-        return &json;
-    }
-
-    std::string_view current_key = path.get_parts()[idx].key;
-    if (!json.IsObject()) {
-        return nullptr;
-    }
-    /*! RapidJSON uses 32-bit array/string indices even on 64-bit platforms,
-    instead of using \c size_t. Users may override the SizeType by defining
-    \ref RAPIDJSON_NO_SIZETYPEDEFINE.
-    */
-    rapidjson::Value name(current_key.data(), cast_set<unsigned>(current_key.size()));
-    auto it = json.FindMember(name);
-    if (it == json.MemberEnd()) {
-        return nullptr;
-    }
-    rapidjson::Value& current = it->value;
-    // if (idx == path.get_parts().size() - 1) {
-    //     return &current;
-    // }
-    return find_leaf_node_by_path(current, path, idx + 1);
-}
-
-// skip empty json:
-// 1. null value as empty json, todo: think a better way to disinguish empty json and null json.
-// 2. nested array with only nulls, eg. [null. null],todo: think a better way to deal distinguish array null value and real null value.
-// 3. empty root jsonb value(not null)
-// 4. type is nothing
-bool skip_empty_json(const ColumnNullable* nullable, const DataTypePtr& type,
-                     TypeIndex base_type_id, size_t row, const PathInData& path) {
-    // skip nulls
-    if (nullable && nullable->is_null_at(row)) {
-        return true;
-    }
-    // check if it is empty nested json array, then skip
-    if (base_type_id == TypeIndex::VARIANT && type->equals(*ColumnObject::NESTED_TYPE)) {
-        Field field = (*nullable)[row];
-        if (field.get_type() == Field::Types::Array) {
-            const auto& array = field.get<Array>();
-            bool only_nulls_inside = true;
-            for (const auto& elem : array) {
-                if (elem.get_type() != Field::Types::Null) {
-                    only_nulls_inside = false;
-                    break;
-                }
-            }
-            // if only nulls then skip
-            return only_nulls_inside;
-        }
-    }
-    // skip empty jsonb value
-    if ((path.empty() && nullable && nullable->get_data_at(row).empty())) {
-        return true;
-    }
-    // skip nothing type
-    if (base_type_id == TypeIndex::Nothing) {
-        return true;
->>>>>>> 1853d159
     }
     write_buffer.commit();
     auto str_ref = tmp_col->get_data_at(0);
@@ -1740,27 +1660,9 @@
     return Status::OK();
 }
 
-<<<<<<< HEAD
-Status ColumnObject::serialize_one_row_to_string(int64_t row, BufferWritable& output) const {
+Status ColumnObject::serialize_one_row_to_string(size_t row, BufferWritable& output) const {
     if (is_scalar_variant()) {
         subcolumns.get_root()->data.serialize_text_json(row, output);
-=======
-Status find_and_set_leave_value(const IColumn* column, const PathInData& path,
-                                const DataTypeSerDeSPtr& type_serde, const DataTypePtr& type,
-                                TypeIndex base_type_index, rapidjson::Value& root,
-                                rapidjson::Document::AllocatorType& allocator, Arena& mem_pool,
-                                size_t row) {
-#ifndef NDEBUG
-    // sanitize type and column
-    if (column->get_name() != type->create_column()->get_name()) {
-        return Status::InternalError(
-                "failed to set value for path {}, expected type {}, but got {} at row {}",
-                path.get_path(), type->get_name(), column->get_name(), row);
-    }
-#endif
-    const auto* nullable = check_and_get_column<ColumnNullable>(column);
-    if (skip_empty_json(nullable, type, base_type_index, row, path)) {
->>>>>>> 1853d159
         return Status::OK();
     }
     RETURN_IF_ERROR(serialize_one_row_to_json_format(row, output, nullptr));
@@ -1817,7 +1719,6 @@
             elements.back().second = false;
     }
 
-<<<<<<< HEAD
     size_t size() const { return elements.size(); }
 
     /// Elements of the prefix: (path element, is_first flag in this prefix).
@@ -1829,16 +1730,11 @@
 bool ColumnObject::is_visible_root_value(size_t nrow) const {
     if (is_null_root()) {
         return false;
-=======
-Status ColumnObject::serialize_one_row_to_string(size_t row, std::string* output) const {
-    if (!is_finalized()) {
-        const_cast<ColumnObject*>(this)->finalize(FinalizeMode::READ_MODE);
->>>>>>> 1853d159
     }
     if (subcolumns.get_root()->data.is_null_at(nrow)) {
         return false;
     }
-    int ind = nrow - subcolumns.get_root()->data.num_of_defaults_in_prefix;
+    size_t ind = nrow - subcolumns.get_root()->data.num_of_defaults_in_prefix;
     for (const auto& part : subcolumns.get_root()->data.data) {
         if (ind < part->size()) {
             return !part->get_data_at(ind).empty();
@@ -1850,21 +1746,11 @@
                            nrow);
 }
 
-<<<<<<< HEAD
 Status ColumnObject::serialize_one_row_to_json_format(int64_t row_num, BufferWritable& output,
                                                       bool* is_null) const {
     // root is not eighther null or empty, we should only process root value
     if (is_visible_root_value(row_num)) {
         subcolumns.get_root()->data.serialize_text_json(row_num, output);
-=======
-Status ColumnObject::serialize_one_row_to_string(size_t row, BufferWritable& output) const {
-    if (!is_finalized()) {
-        const_cast<ColumnObject*>(this)->finalize(FinalizeMode::READ_MODE);
-    }
-    if (is_scalar_variant()) {
-        auto type = get_root_type();
-        type->to_string(*get_root(), row, output);
->>>>>>> 1853d159
         return Status::OK();
     }
     const auto& column_map = assert_cast<const ColumnMap&>(*serialized_sparse_column);
@@ -1924,7 +1810,6 @@
             }
         }
 
-<<<<<<< HEAD
         // Now we are inside object that has common prefix with current path.
         // We should go inside all objects in current path.
         // From the example above we should open object a.b.e:
@@ -1943,19 +1828,6 @@
 
                 // Update current prefix.
                 current_prefix.elements.emplace_back(path_elements.elements[i], true);
-=======
-Status ColumnObject::serialize_one_row_to_json_format(size_t row, rapidjson::StringBuffer* output,
-                                                      bool* is_null) const {
-    CHECK(is_finalized());
-    if (subcolumns.empty()) {
-        if (is_null != nullptr) {
-            *is_null = true;
-        } else {
-            rapidjson::Value root(rapidjson::kNullType);
-            rapidjson::Writer<rapidjson::StringBuffer> writer(*output);
-            if (!root.Accept(writer)) {
-                return Status::InternalError("Failed to serialize json value");
->>>>>>> 1853d159
             }
         }
 
@@ -1991,32 +1863,6 @@
 #ifndef NDEBUG
     // check if it is a valid json
 #endif
-<<<<<<< HEAD
-=======
-    for (const auto& subcolumn : subcolumns) {
-        RETURN_IF_ERROR(find_and_set_leave_value(
-                subcolumn->data.get_finalized_column_ptr().get(), subcolumn->path,
-                subcolumn->data.get_least_common_type_serde(),
-                subcolumn->data.get_least_common_type(),
-                subcolumn->data.least_common_type.get_base_type_id(), root,
-                doc_structure->GetAllocator(), mem_pool, row));
-        if (subcolumn->path.empty() && !root.IsObject()) {
-            // root was modified, only handle root node
-            break;
-        }
-    }
-    compact_null_values(root, doc_structure->GetAllocator());
-    if (root.IsNull() && is_null != nullptr) {
-        // Fast path
-        *is_null = true;
-    } else {
-        output->Clear();
-        rapidjson::Writer<rapidjson::StringBuffer> writer(*output);
-        if (!root.Accept(writer)) {
-            return Status::InternalError("Failed to serialize json value");
-        }
-    }
->>>>>>> 1853d159
     return Status::OK();
 }
 
@@ -2043,50 +1889,8 @@
 
     // Fill the column map for each row
     for (size_t i = 0; i < num_rows; ++i) {
-<<<<<<< HEAD
         for (auto& [path, subcolumn] : remaing_subcolumns) {
             subcolumn.serialize_to_sparse_column(sparse_column_keys, path, sparse_column_values, i);
-=======
-        // root is not null, store original value, eg. the root is scalar type like '[1]'
-        if (!src_null->empty() && !src_null->is_null_at(i)) {
-            result_column_ptr->insert_data(src_column_ptr->get_data_at(i).data,
-                                           src_column_ptr->get_data_at(i).size);
-            result_column_nullable->get_null_map_data().push_back(0);
-            continue;
-        }
-
-        // parse and encode sparse columns
-        buffer.Clear();
-        rapidjson::Value root(rapidjson::kNullType);
-        if (!doc_structure->IsNull()) {
-            root.CopyFrom(*doc_structure, doc_structure->GetAllocator());
-        }
-        size_t null_count = 0;
-        Arena mem_pool;
-        for (const auto& subcolumn : sparse_columns) {
-            auto& column = subcolumn->data.get_finalized_column_ptr();
-            if (assert_cast<const ColumnNullable&, TypeCheckOnRelease::DISABLE>(*column).is_null_at(
-                        i)) {
-                ++null_count;
-                continue;
-            }
-            bool succ = find_and_set_leave_value(
-                    column.get(), subcolumn->path, subcolumn->data.get_least_common_type_serde(),
-                    subcolumn->data.get_least_common_type(),
-                    subcolumn->data.least_common_type.get_base_type_id(), root,
-                    doc_structure->GetAllocator(), mem_pool, i);
-            if (succ && subcolumn->path.empty() && !root.IsObject()) {
-                // root was modified, only handle root node
-                break;
-            }
-        }
-
-        // all null values, store null to sparse root
-        if (null_count == sparse_columns.size()) {
-            result_column_ptr->insert_default();
-            result_column_nullable->get_null_map_data().push_back(1);
-            continue;
->>>>>>> 1853d159
         }
         // TODO add dcheck
         sparse_column_offsets.push_back(sparse_column_keys->size());
@@ -2209,7 +2013,7 @@
              i < std::min(size_t(config::variant_max_subcolumns_count), sorted_by_size.size());
              ++i) {
             // if too many null values, then consider it as sparse column
-            if (sorted_by_size[i].second < num_rows * 0.95) {
+            if (double(sorted_by_size[i].second) < double(num_rows) * 0.95) {
                 continue;
             }
             selected_path.insert(sorted_by_size[i].first);
