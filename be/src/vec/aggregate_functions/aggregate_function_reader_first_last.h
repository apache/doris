--- conflicted
+++ resolved
@@ -235,16 +235,9 @@
 
     void add_range_single_place(int64_t partition_start, int64_t partition_end, int64_t frame_start,
                                 int64_t frame_end, AggregateDataPtr place, const IColumn** columns,
-<<<<<<< HEAD
-                                Arena* arena) const override {
+                                Arena*) const override {
         throw doris::Exception(
                 Status::FatalError("ReaderFunctionData do not support add_range_single_place"));
-=======
-                                Arena*) const override {
-        throw doris::Exception(ErrorCode::INTERNAL_ERROR,
-                               "ReaderFunctionData do not support add_range_single_place");
-        __builtin_unreachable();
->>>>>>> 4c55b53b
     }
     void merge(AggregateDataPtr place, ConstAggregateDataPtr rhs, Arena*) const override {
         throw doris::Exception(Status::FatalError("ReaderFunctionData do not support merge"));
