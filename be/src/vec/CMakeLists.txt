--- conflicted
+++ resolved
@@ -190,15 +190,12 @@
   runtime/vdata_stream_recvr.cpp
   runtime/vdata_stream_mgr.cpp
   runtime/vpartition_info.cpp
-<<<<<<< HEAD
   runtime/vsorted_run_merger.cpp
   runtime/vload_channel.cpp
   runtime/vload_channel_mgr.cpp
   runtime/vtablets_channel.cpp
-  utils/arrow_column_to_doris_column.cpp)
-=======
+  utils/arrow_column_to_doris_column.cpp
   runtime/vsorted_run_merger.cpp)
->>>>>>> c0c4ce8e
 
 add_library(Vec STATIC
     ${VEC_FILES}
