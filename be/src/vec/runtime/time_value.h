// Licensed to the Apache Software Foundation (ASF) under one
// or more contributor license agreements.  See the NOTICE file
// distributed with this work for additional information
// regarding copyright ownership.  The ASF licenses this file
// to you under the Apache License, Version 2.0 (the
// "License"); you may not use this file except in compliance
// with the License.  You may obtain a copy of the License at
//
//   http://www.apache.org/licenses/LICENSE-2.0
//
// Unless required by applicable law or agreed to in writing,
// software distributed under the License is distributed on an
// "AS IS" BASIS, WITHOUT WARRANTIES OR CONDITIONS OF ANY
// KIND, either express or implied.  See the License for the
// specific language governing permissions and limitations
// under the License.

#pragma once

#include <cctz/time_zone.h>

#include <string>

#include "runtime/define_primitive_type.h"
#include "runtime/primitive_type.h"
#include "util/date_func.h"
#include "util/string_parser.hpp"
#include "vec/data_types/data_type_time.h"

namespace doris {
#include "common/compile_check_begin.h"

/// TODO:  Due to the "Time type is not supported for OLAP table" issue, a lot of basic content is missing.It will be supplemented later.
class TimeValue {
public:
    constexpr static int64_t ONE_SECOND_MICROSECONDS = 1000000;
    constexpr static int64_t ONE_MINUTE_MICROSECONDS = 60 * ONE_SECOND_MICROSECONDS;
    constexpr static int64_t ONE_HOUR_MICROSECONDS = 60 * ONE_MINUTE_MICROSECONDS;
    constexpr static int64_t ONE_MINUTE_SECONDS = 60;
    constexpr static int64_t ONE_HOUR_SECONDS = 60 * ONE_MINUTE_SECONDS;
    constexpr static uint32_t MICROS_SCALE = 6;
    constexpr static int64_t MAX_TIME = 3020399LL * 1000 * 1000;

    using TimeType = typename PrimitiveTypeTraits<TYPE_TIMEV2>::CppType;
    using ColumnTime = vectorized::DataTypeTimeV2::ColumnType;

    static int64_t round_time(TimeType value, uint32_t scale) {
        int64_t time = value;
        DCHECK(scale <= MICROS_SCALE);
        int64_t factor = std::pow(10, 6 - scale);
        int64_t roundedValue = (time >= 0) ? (time + factor / 2) / factor * factor
                                           : (time - factor / 2) / factor * factor;
        return roundedValue;
    }

    // Construct time based on hour/minute/second/microsecond, ignoring the sign
    /// TODO: Maybe we need to ensure that this function always receives positive numbers
    static TimeType make_time(int64_t hour, int64_t minute, int64_t second,
                              int64_t microsecond = 0) {
        int64_t value = (hour * ONE_HOUR_MICROSECONDS) + (minute * ONE_MINUTE_MICROSECONDS) +
                        (second * ONE_SECOND_MICROSECONDS) + microsecond;
        return static_cast<TimeType>(value);
    }

    static std::string to_string(TimeType time, int scale) {
        return timev2_to_buffer_from_double(time, scale);
    }

    // Return the hour/minute/second part of the time, ignoring the sign
    /*
        select cast(-121314 as time); -> -12:13:14
        select hour(cast(-121314 as time)),minute(cast(-121314 as time)),second(cast(-121314 as time)); -> 12	13	14 
    */
    static int32_t hour(TimeType time) {
        return std::abs(static_cast<int32_t>(check_over_max_time(time) / ONE_HOUR_MICROSECONDS));
    }

    static int32_t minute(TimeType time) {
        return std::abs(static_cast<int32_t>((check_over_max_time(time) % ONE_HOUR_MICROSECONDS) /
                                             ONE_MINUTE_MICROSECONDS));
    }

    static int32_t second(TimeType time) {
        return std::abs(static_cast<int32_t>((check_over_max_time(time) / ONE_SECOND_MICROSECONDS) %
                                             ONE_MINUTE_SECONDS));
    }

    // Construct time based on seconds
    static TimeType from_second(int64_t sec) {
        return static_cast<TimeType>(sec * ONE_SECOND_MICROSECONDS);
    }

<<<<<<< HEAD
    static bool timev2_to_double_from_str(const char* str, double& v, int scale = 6) {
        // like fe/fe-core/src/main/java/org/apache/doris/analysis/TimeV2Literal.java and
        // fe/fe-core/src/main/java/org/apache/doris/nereids/trees/expressions/literal/TimeV2Literal.java
        // init function to parse str
        std::string s(str);
        bool neg;
        int64_t hour, minute, second, microsecond;
        if (s[0] == '-') {
            neg = true;
            s = s.substr(1);
        }
        if (s.find(':') == std::string::npos) {
            std::string tail;
            if (auto idx = s.find('.'); idx != std::string::npos) {
                tail = s.substr(idx);
                s = s.substr(0, idx);
            }
            auto len = s.length();
            if (len == 1) {
                s = "00:00:0" + s;
            } else if (len == 2) {
                s = "00:00:" + s;
            } else if (len == 3) {
                s = std::string("00:0") + s[0] + ":" + s.substr(1);
            } else if (len == 4) {
                s = "00:" + s.substr(0, 2) + ":" + s.substr(2);
            } else {
                s = s.substr(0, len - 4) + ":" + s.substr(len - 4, len - 2) + ":" +
                    s.substr(len - 2);
            }
            if (neg) {
                s = '-' + s;
            }
            s = s + tail;
        }
        if (!std::all_of(s.begin(), s.end(),
                         [](char c) { return c == '.' || isdigit(c) || c == ':'; })) {
            return false;
        }
        if (s.find(':') == s.rfind(':')) {
            s += ":00";
        }
        auto p1 = s.find(':');
        auto p2 = s.rfind(':');
        auto p3 = s.find('.');
        hour = std::stoi(s.substr(0, p1));
        minute = std::stoi(s.substr(p1 + 1, p2 - p1));
        if (p3 != std::string::npos) {
            second = std::stoi(s.substr(p2 + 1, p3 - p2));
            // Supplement 0 to save 6 digits while satisfying precision
            microsecond =
                    std::stoi(s.substr(p3 + 1, scale) +
                              std::string(std::max(6 - scale, 7 - (int)s.length() + (int)p3), '0'));
        } else {
            second = std::stoi(s.substr(p2 + 1));
            microsecond = 0;
        }
        v = make_time(hour, minute, second, microsecond);
        return check_over_max_time(v);
=======
    // Cast from string
    // Some examples of conversions.
    // '300' -> 00:03:00 '20:23' ->  20:23:00 '20:23:24' -> 20:23:24
    template <typename T>
    static bool try_parse_time(char* s, size_t len, T& x, const cctz::time_zone& local_time_zone) {
        if (try_as_time(s, len, x)) {
            return true;
        } else {
            // For example, "2013-01-01 01:02:03" can be parsed as datetime
            if (DateV2Value<doris::DateTimeV2ValueType> dv {};
                dv.from_date_str(s, (int)len, local_time_zone)) {
                // can be parse as a datetime
                x = TimeValue::make_time(dv.hour(), dv.minute(), dv.second());
                return true;
            }
            return false;
        }
    }

    template <typename T>
    static bool try_as_time(char* s, size_t len, T& x) {
        char* first_char = s;
        char* end_char = s + len;
        int64_t hour = 0, minute = 0, second = 0;
        // For a valid time string, its format is hh:mm:ss
        // Where hh can be negative, mm/ss must be positive
        // For example: -12:13:14 and 12:13:14 are valid, but 12:-30:14 is invalid
        auto parse_from_str_to_int = [](char* begin, size_t len, auto& num) {
            StringParser::ParseResult parse_result = StringParser::PARSE_SUCCESS;
            auto int_value = StringParser::string_to_int<int64_t>(begin, (int)len, &parse_result);
            if (UNLIKELY(parse_result != StringParser::PARSE_SUCCESS)) {
                return false;
            }
            num = int_value;
            return true;
        };

        auto parse_from_str_to_uint = [](char* begin, size_t len, auto& num) {
            StringParser::ParseResult parse_result = StringParser::PARSE_SUCCESS;
            auto int_value =
                    StringParser::string_to_unsigned_int<uint64_t>(begin, (int)len, &parse_result);
            if (UNLIKELY(parse_result != StringParser::PARSE_SUCCESS)) {
                return false;
            }
            num = int_value;
            return true;
        };
        if (char* first_colon {nullptr};
            (first_colon = (char*)memchr(first_char, ':', len)) != nullptr) {
            if (char* second_colon {nullptr};
                (second_colon = (char*)memchr(first_colon + 1, ':', end_char - first_colon - 1)) !=
                nullptr) {
                // find two colons
                // parse hour
                if (!parse_from_str_to_int(first_char, first_colon - first_char, hour)) {
                    // hour failed
                    return false;
                }
                // parse minute
                if (!parse_from_str_to_uint(first_colon + 1, second_colon - first_colon - 1,
                                            minute)) {
                    return false;
                }
                // parse second
                if (!parse_from_str_to_uint(second_colon + 1, end_char - second_colon - 1,
                                            second)) {
                    return false;
                }
            } else {
                // find one colon
                // parse hour
                if (!parse_from_str_to_int(first_char, first_colon - first_char, hour)) {
                    return false;
                }
                // parse minute
                if (!parse_from_str_to_uint(first_colon + 1, end_char - first_colon - 1, minute)) {
                    return false;
                }
            }
        } else {
            // no colon, so try to parse as a number
            // This is to be compatible with MySQL behavior. If it is not a valid time string, it will try to parse it as a number and convert it to a time type
            // select cast("31214" as time); ==> 03:12:14
            int64_t from {};
            if (!parse_from_str_to_int(first_char, len, from)) {
                return false;
            }
            return try_parse_time(from, x);
        }
        // minute and second must be < 60
        if (minute >= 60 || second >= 60) {
            return false;
        }
        x = TimeValue::make_time_with_negative(hour < 0, hour, minute, second);
        return true;
    }

    // Cast from number
    template <typename T>
    static bool try_parse_time(T from_other, TimeType& x) {
        constexpr static int64_t MAX_INT_TIME = 8385959;
        if (from_other > MAX_INT_TIME || from_other < -MAX_INT_TIME) {
            return false;
        }
        bool negative = from_other < 0;
        int64_t from = std::abs((int64_t)from_other);
        int64 seconds = int64(from / 100);
        int64 hour = 0, minute = 0, second = 0;
        second = int64(from - 100 * seconds);
        from /= 100;
        seconds = int64(from / 100);
        minute = int64(from - 100 * seconds);
        hour = seconds;
        if (minute >= 60 || second >= 60) {
            return false;
        }
        x = TimeValue::make_time_with_negative(negative, hour, minute, second);
        return true;
    }

private:
    // refer to https://dev.mysql.com/doc/refman/5.7/en/time.html
    // the time value between '-838:59:59' and '838:59:59'
    /// TODO: Why is the time type stored as double? Can we directly use int64 and remove the time limit?
    static int64_t check_over_max_time(double time) {
        // cast(-4562632 as time)
        // -456:26:32
        // hour(cast(-4562632 as time))
        // 456
        // second(cast(-4562632 as time))
        // 32
        if (time > MAX_TIME) {
            return MAX_TIME;
        }
        if (time < -MAX_TIME) {
            return -MAX_TIME;
        }
        return static_cast<int64_t>(time);
    }

    static TimeType make_time_with_negative(bool negative, int64_t hour, int64_t minute,
                                            int64_t second, int64_t microsecond = 0) {
        return (negative ? -1 : 1) *
               TimeValue::make_time(std::abs(hour), std::abs(minute), std::abs(second));
>>>>>>> ba493a5e
    }
};

} // namespace doris

#include "common/compile_check_end.h"<|MERGE_RESOLUTION|>--- conflicted
+++ resolved
@@ -90,7 +90,6 @@
         return static_cast<TimeType>(sec * ONE_SECOND_MICROSECONDS);
     }
 
-<<<<<<< HEAD
     static bool timev2_to_double_from_str(const char* str, double& v, int scale = 6) {
         // like fe/fe-core/src/main/java/org/apache/doris/analysis/TimeV2Literal.java and
         // fe/fe-core/src/main/java/org/apache/doris/nereids/trees/expressions/literal/TimeV2Literal.java
@@ -150,7 +149,8 @@
         }
         v = make_time(hour, minute, second, microsecond);
         return check_over_max_time(v);
-=======
+    }
+
     // Cast from string
     // Some examples of conversions.
     // '300' -> 00:03:00 '20:23' ->  20:23:00 '20:23:24' -> 20:23:24
@@ -295,7 +295,6 @@
                                             int64_t second, int64_t microsecond = 0) {
         return (negative ? -1 : 1) *
                TimeValue::make_time(std::abs(hour), std::abs(minute), std::abs(second));
->>>>>>> ba493a5e
     }
 };
 
