// Licensed to the Apache Software Foundation (ASF) under one
// or more contributor license agreements.  See the NOTICE file
// distributed with this work for additional information
// regarding copyright ownership.  The ASF licenses this file
// to you under the Apache License, Version 2.0 (the
// "License"); you may not use this file except in compliance
// with the License.  You may obtain a copy of the License at
//
//   http://www.apache.org/licenses/LICENSE-2.0
//
// Unless required by applicable law or agreed to in writing,
// software distributed under the License is distributed on an
// "AS IS" BASIS, WITHOUT WARRANTIES OR CONDITIONS OF ANY
// KIND, either express or implied.  See the License for the
// specific language governing permissions and limitations
// under the License.

#include "vec/runtime/vdata_stream_mgr.h"

#include <gen_cpp/Types_types.h>
#include <gen_cpp/data.pb.h>
#include <gen_cpp/internal_service.pb.h>
#include <gen_cpp/types.pb.h>
#include <stddef.h>

#include <memory>
#include <ostream>
#include <string>
#include <vector>

#include "common/logging.h"
#include "util/hash_util.hpp"
#include "vec/runtime/vdata_stream_recvr.h"

namespace doris {
#include "common/compile_check_begin.h"
namespace vectorized {

VDataStreamMgr::VDataStreamMgr() {
    // TODO: metric
}

VDataStreamMgr::~VDataStreamMgr() {
    // Has to call close here, because receiver will check if the receiver is closed.
    // It will core during graceful stop.
    auto receivers = std::vector<std::shared_ptr<VDataStreamRecvr>>();
    {
        std::shared_lock l(_lock);
        auto receiver_iterator = _receiver_map.begin();
        while (receiver_iterator != _receiver_map.end()) {
            // Could not call close directly, because during close method, it will remove itself
            // from the map, and modify the map, it will core.
            receivers.push_back(receiver_iterator->second);
            receiver_iterator++;
        }
    }
    for (auto iter = receivers.begin(); iter != receivers.end(); ++iter) {
        (*iter)->close();
    }
}

inline uint32_t VDataStreamMgr::get_hash_value(const TUniqueId& fragment_instance_id,
                                               PlanNodeId node_id) {
    uint32_t value = HashUtil::hash(&fragment_instance_id.lo, 8, 0);
    value = HashUtil::hash(&fragment_instance_id.hi, 8, value);
    value = HashUtil::hash(&node_id, 4, value);
    return value;
}

std::shared_ptr<VDataStreamRecvr> VDataStreamMgr::create_recvr(
        RuntimeState* state, RuntimeProfile::HighWaterMarkCounter* memory_used_counter,
        const TUniqueId& fragment_instance_id, PlanNodeId dest_node_id, int num_senders,
        RuntimeProfile* profile, bool is_merging, size_t data_queue_capacity) {
    DCHECK(profile != nullptr);
    VLOG_FILE << "creating receiver for fragment=" << print_id(fragment_instance_id)
              << ", node=" << dest_node_id;
    std::shared_ptr<VDataStreamRecvr> recvr(new VDataStreamRecvr(
            this, memory_used_counter, state, fragment_instance_id, dest_node_id, num_senders,
            is_merging, profile, data_queue_capacity));
    uint32_t hash_value = get_hash_value(fragment_instance_id, dest_node_id);
    std::unique_lock l(_lock);
    _fragment_stream_set.insert(std::make_pair(fragment_instance_id, dest_node_id));
    _receiver_map.insert(std::make_pair(hash_value, recvr));
    return recvr;
}

Status VDataStreamMgr::find_recvr(const TUniqueId& fragment_instance_id, PlanNodeId node_id,
                                  std::shared_ptr<VDataStreamRecvr>* res, bool acquire_lock) {
    VLOG_ROW << "looking up fragment_instance_id=" << print_id(fragment_instance_id)
             << ", node=" << node_id;
    uint32_t hash_value = get_hash_value(fragment_instance_id, node_id);
    // Create lock guard and not own lock currently and will lock conditionally
    std::shared_lock recvr_lock(_lock, std::defer_lock);
    if (acquire_lock) {
        recvr_lock.lock();
    }
    std::pair<StreamMap::iterator, StreamMap::iterator> range =
            _receiver_map.equal_range(hash_value);
    while (range.first != range.second) {
        auto recvr = range.first->second;
        if (recvr->fragment_instance_id() == fragment_instance_id &&
            recvr->dest_node_id() == node_id) {
            *res = recvr;
            return Status::OK();
        }
        ++range.first;
    }
    return Status::InvalidArgument("Could not find local receiver for node {} with instance {}",
                                   node_id, print_id(fragment_instance_id));
}

Status VDataStreamMgr::transmit_block(const PTransmitDataParams* request,
                                      ::google::protobuf::Closure** done,
                                      const int64_t wait_for_worker) {
    const PUniqueId& finst_id = request->finst_id();
    TUniqueId t_finst_id;
    t_finst_id.hi = finst_id.hi();
    t_finst_id.lo = finst_id.lo();
    std::shared_ptr<VDataStreamRecvr> recvr = nullptr;
    ThreadCpuStopWatch cpu_time_stop_watch;
    cpu_time_stop_watch.start();
    static_cast<void>(find_recvr(t_finst_id, request->node_id(), &recvr));
    if (recvr == nullptr) {
        // The receiver may remove itself from the receiver map via deregister_recvr()
        // at any time without considering the remaining number of senders.
        // As a consequence, find_recvr() may return an innocuous NULL if a thread
        // calling deregister_recvr() beat the thread calling find_recvr()
        // in acquiring _lock.
        //
        // e.g. for broadcast join build side, only one instance will build the hash table,
        // all other instances don't need build side data and will close the data stream receiver.
        //
        // TODO: Rethink the lifecycle of DataStreamRecvr to distinguish
        // errors from receiver-initiated teardowns.
        return Status::EndOfFile("data stream receiver closed");
    }

    // Lock the fragment context to ensure the runtime state and other objects are not
    // deconstructed
    auto ctx_lock = recvr->task_exec_ctx();
    if (ctx_lock == nullptr) {
        // Do not return internal error, because when query finished, the downstream node
        // may finish before upstream node. And the object maybe deconstructed. If return error
        // then the upstream node may report error status to FE, the query is failed.
        return Status::EndOfFile("data stream receiver is deconstructed");
    }

    bool eos = request->eos();
    if (!request->blocks().empty()) {
        for (int i = 0; i < request->blocks_size(); i++) {
<<<<<<< HEAD
            // here const_cast is used to avoid an extra copy. Ultimately used in vdata_stream_recvr.h
            // solely for the purpose of reading the data within it.
=======
            // Previously there was a const_cast here, but in our internal tests this occasionally caused a hard-to-reproduce core dump.
            // We suspect it was caused by the const_cast, so we switched to making a copy here.
            // In fact, for PBlock, most of the data resides in the PColumnMeta column_metas field, so the copy overhead is small.
            // To make the intent explicit, we do not use
            // std::unique_ptr<PBlock> pblock_ptr = std::make_unique<PBlock>(request->blocks(i));
>>>>>>> cb6a8822
            std::unique_ptr<PBlock> pblock_ptr = std::make_unique<PBlock>();
            pblock_ptr->CopyFrom(request->blocks(i));
            auto pass_done = [&]() -> ::google::protobuf::Closure** {
                // If it is eos, no callback is needed, done can be nullptr
                if (eos) {
                    return nullptr;
                }
                // If it is the last block, a callback is needed, pass done
                if (i == request->blocks_size() - 1) {
                    return done;
                } else {
                    // If it is not the last block, the blocks in the request currently belong to the same queue,
                    // and the callback is handled by the done of the last block
                    return nullptr;
                }
            };
            RETURN_IF_ERROR(recvr->add_block(
                    std::move(pblock_ptr), request->sender_id(), request->be_number(),
                    request->packet_seq() - request->blocks_size() + i, pass_done(),
                    wait_for_worker, cpu_time_stop_watch.elapsed_time()));
        }
    }

    // old logic, for compatibility
    if (request->has_block()) {
<<<<<<< HEAD
        // The use of const_cast here is to invoke non-const methods in gensrc.
        std::unique_ptr<PBlock> pblock_ptr {
                const_cast<PTransmitDataParams*>(request)->release_block()};
=======
        std::unique_ptr<PBlock> pblock_ptr = std::make_unique<PBlock>();
        pblock_ptr->CopyFrom(request->block());
>>>>>>> cb6a8822
        RETURN_IF_ERROR(recvr->add_block(std::move(pblock_ptr), request->sender_id(),
                                         request->be_number(), request->packet_seq(),
                                         eos ? nullptr : done, wait_for_worker,
                                         cpu_time_stop_watch.elapsed_time()));
    }

    if (eos) {
        Status exec_status =
                request->has_exec_status() ? Status::create(request->exec_status()) : Status::OK();
        recvr->remove_sender(request->sender_id(), request->be_number(), exec_status);
    }
    return Status::OK();
}

Status VDataStreamMgr::deregister_recvr(const TUniqueId& fragment_instance_id, PlanNodeId node_id) {
    std::shared_ptr<VDataStreamRecvr> targert_recvr;
    VLOG_QUERY << "deregister_recvr(): fragment_instance_id=" << print_id(fragment_instance_id)
               << ", node=" << node_id;
    uint32_t hash_value = get_hash_value(fragment_instance_id, node_id);
    {
        std::unique_lock l(_lock);
        auto range = _receiver_map.equal_range(hash_value);
        while (range.first != range.second) {
            const std::shared_ptr<VDataStreamRecvr>& recvr = range.first->second;
            if (recvr->fragment_instance_id() == fragment_instance_id &&
                recvr->dest_node_id() == node_id) {
                targert_recvr = recvr;
                _fragment_stream_set.erase(
                        std::make_pair(recvr->fragment_instance_id(), recvr->dest_node_id()));
                _receiver_map.erase(range.first);
                break;
            }
            ++range.first;
        }
    }

    // Notify concurrent add_data() requests that the stream has been terminated.
    // cancel_stream maybe take a long time, so we handle it out of lock.
    if (targert_recvr) {
        targert_recvr->cancel_stream(Status::OK());
        return Status::OK();
    } else {
        return Status::InternalError("unknown row receiver id: fragment_instance_id={}, node_id={}",
                                     print_id(fragment_instance_id), node_id);
    }
}

void VDataStreamMgr::cancel(const TUniqueId& fragment_instance_id, Status exec_status) {
    VLOG_QUERY << "cancelling all streams for fragment=" << print_id(fragment_instance_id);
    std::vector<std::shared_ptr<VDataStreamRecvr>> recvrs;
    {
        std::shared_lock l(_lock);
        FragmentStreamSet::iterator i =
                _fragment_stream_set.lower_bound(std::make_pair(fragment_instance_id, 0));
        while (i != _fragment_stream_set.end() && i->first == fragment_instance_id) {
            std::shared_ptr<VDataStreamRecvr> recvr;
            WARN_IF_ERROR(find_recvr(i->first, i->second, &recvr, false), "");
            if (recvr == nullptr) {
                // keep going but at least log it
                std::stringstream err;
                err << "cancel(): missing in stream_map: fragment=" << print_id(i->first)
                    << " node=" << i->second;
                LOG(ERROR) << err.str();
            } else {
                recvrs.push_back(recvr);
            }
            ++i;
        }
    }

    // cancel_stream maybe take a long time, so we handle it out of lock.
    for (auto& it : recvrs) {
        it->cancel_stream(exec_status);
    }
}

} // namespace vectorized
} // namespace doris<|MERGE_RESOLUTION|>--- conflicted
+++ resolved
@@ -148,16 +148,11 @@
     bool eos = request->eos();
     if (!request->blocks().empty()) {
         for (int i = 0; i < request->blocks_size(); i++) {
-<<<<<<< HEAD
-            // here const_cast is used to avoid an extra copy. Ultimately used in vdata_stream_recvr.h
-            // solely for the purpose of reading the data within it.
-=======
             // Previously there was a const_cast here, but in our internal tests this occasionally caused a hard-to-reproduce core dump.
             // We suspect it was caused by the const_cast, so we switched to making a copy here.
             // In fact, for PBlock, most of the data resides in the PColumnMeta column_metas field, so the copy overhead is small.
             // To make the intent explicit, we do not use
             // std::unique_ptr<PBlock> pblock_ptr = std::make_unique<PBlock>(request->blocks(i));
->>>>>>> cb6a8822
             std::unique_ptr<PBlock> pblock_ptr = std::make_unique<PBlock>();
             pblock_ptr->CopyFrom(request->blocks(i));
             auto pass_done = [&]() -> ::google::protobuf::Closure** {
@@ -183,14 +178,8 @@
 
     // old logic, for compatibility
     if (request->has_block()) {
-<<<<<<< HEAD
-        // The use of const_cast here is to invoke non-const methods in gensrc.
-        std::unique_ptr<PBlock> pblock_ptr {
-                const_cast<PTransmitDataParams*>(request)->release_block()};
-=======
         std::unique_ptr<PBlock> pblock_ptr = std::make_unique<PBlock>();
         pblock_ptr->CopyFrom(request->block());
->>>>>>> cb6a8822
         RETURN_IF_ERROR(recvr->add_block(std::move(pblock_ptr), request->sender_id(),
                                          request->be_number(), request->packet_seq(),
                                          eos ? nullptr : done, wait_for_worker,
