--- conflicted
+++ resolved
@@ -96,55 +96,7 @@
 class TExpr;
 
 namespace stream_load {
-<<<<<<< HEAD
-=======
-
-class OpenPartitionClosure : public google::protobuf::Closure {
-public:
-    OpenPartitionClosure(VNodeChannel* vnode_channel, IndexChannel* index_channel,
-                         int64_t partition_id)
-            : vnode_channel(vnode_channel),
-              index_channel(index_channel),
-              partition_id(partition_id) {};
-
-    ~OpenPartitionClosure() override = default;
-
-    void Run() override {
-        SCOPED_TRACK_MEMORY_TO_UNKNOWN();
-        DCHECK(packet_in_flight);
-        auto open_partition_failed = [this]() {
-            std::stringstream ss;
-            ss << "failed to open partition, error=" << berror(this->cntl.ErrorCode())
-               << ", error_text=" << this->cntl.ErrorText();
-            LOG(WARNING) << ss.str() << " " << vnode_channel->channel_info();
-            vnode_channel->cancel("Open partition error");
-            index_channel->mark_as_failed(vnode_channel->node_id(), vnode_channel->host(),
-                                          fmt::format("{}, open failed, err: {}",
-                                                      vnode_channel->channel_info(), ss.str()),
-                                          -1);
-        };
-        if (cntl.Failed()) {
-            open_partition_failed();
-        } else {
-            Status status(Status::create(result.status()));
-            if (!status.ok()) {
-                open_partition_failed();
-            }
-        }
-        packet_in_flight = false;
-    }
-
-    void join() { brpc::Join(cntl.call_id()); }
-
-    brpc::Controller cntl;
-    OpenPartitionResult result;
-    VNodeChannel* vnode_channel;
-    IndexChannel* index_channel;
-    int64_t partition_id;
-    std::atomic<bool> packet_in_flight {false};
-};
-
->>>>>>> 4d44cea7
+
 IndexChannel::~IndexChannel() {}
 
 Status IndexChannel::init(RuntimeState* state, const std::vector<TTabletWithPartition>& tablets) {
