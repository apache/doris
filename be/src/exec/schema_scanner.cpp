--- conflicted
+++ resolved
@@ -250,19 +250,16 @@
         return SchemaSqlBlockRuleStatusScanner::create_unique();
     case TSchemaTableType::SCH_ENCRYPTION_KEYS:
         return SchemaEncryptionKeysScanner::create_unique();
-<<<<<<< HEAD
-    case TSchemaTableType::SCH_BACKENDS:
-        return SchemaBackendsScanner::create_unique();
-    case TSchemaTableType::SCH_FRONTENDS:
-        return SchemaFrontendsScanner::create_unique();
-=======
     case TSchemaTableType::SCH_CLUSTER_SNAPSHOTS:
         return SchemaClusterSnapshotsScanner::create_unique();
     case TSchemaTableType::SCH_CLUSTER_SNAPSHOT_PROPERTIES:
         return SchemaClusterSnapshotPropertiesScanner::create_unique();
     case TSchemaTableType::SCH_COLUMN_DATA_SIZES:
         return SchemaColumnDataSizesScanner::create_unique();
->>>>>>> 9e692690
+    case TSchemaTableType::SCH_BACKENDS:
+        return SchemaBackendsScanner::create_unique();
+    case TSchemaTableType::SCH_FRONTENDS:
+        return SchemaFrontendsScanner::create_unique();
     default:
         return SchemaDummyScanner::create_unique();
         break;
