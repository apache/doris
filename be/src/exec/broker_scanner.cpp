// Licensed to the Apache Software Foundation (ASF) under one
// or more contributor license agreements.  See the NOTICE file
// distributed with this work for additional information
// regarding copyright ownership.  The ASF licenses this file
// to you under the Apache License, Version 2.0 (the
// "License"); you may not use this file except in compliance
// with the License.  You may obtain a copy of the License at
//
//   http://www.apache.org/licenses/LICENSE-2.0
//
// Unless required by applicable law or agreed to in writing,
// software distributed under the License is distributed on an
// "AS IS" BASIS, WITHOUT WARRANTIES OR CONDITIONS OF ANY
// KIND, either express or implied.  See the License for the
// specific language governing permissions and limitations
// under the License.

#include "exec/broker_scanner.h"

#include <sstream>
#include <iostream>

#include "runtime/descriptors.h"
#include "runtime/exec_env.h"
#include "runtime/mem_tracker.h"
#include "runtime/raw_value.h"
#include "runtime/stream_load/load_stream_mgr.h"
#include "runtime/stream_load/stream_load_pipe.h"
#include "runtime/tuple.h"
#include "exprs/expr.h"
#include "exec/text_converter.h"
#include "exec/text_converter.hpp"
#include "exec/plain_text_line_reader.h"
#include "exec/local_file_reader.h"
#include "exec/broker_reader.h"
#include "exec/decompressor.h"
#include "util/simdutf8check.h"

namespace doris {

BrokerScanner::BrokerScanner(RuntimeState* state,
                             RuntimeProfile* profile,
                             const TBrokerScanRangeParams& params, 
                             const std::vector<TBrokerRangeDesc>& ranges,
                             const std::vector<TNetworkAddress>& broker_addresses,
                             ScannerCounter* counter) : BaseScanner(state, profile, params, counter),
        _ranges(ranges),
        _broker_addresses(broker_addresses),
        // _splittable(params.splittable),
        _value_separator(static_cast<char>(params.column_separator)),
        _line_delimiter(static_cast<char>(params.line_delimiter)),
        _cur_file_reader(nullptr),
        _cur_line_reader(nullptr),
        _cur_decompressor(nullptr),
        _next_range(0),
        _cur_line_reader_eof(false),
<<<<<<< HEAD
        _columns_from_path(),
=======
        _partition_columns(),
>>>>>>> bf8e0811
        _scanner_eof(false),
        _skip_next_line(false) {
}

BrokerScanner::~BrokerScanner() {
    close();
}

Status BrokerScanner::open() {
    RETURN_IF_ERROR(BaseScanner::open());// base default function
    _text_converter.reset(new(std::nothrow) TextConverter('\\'));
    if (_text_converter == nullptr) {
        return Status::InternalError("No memory error.");
    }
    return Status::OK();
}

Status BrokerScanner::get_next(Tuple* tuple, MemPool* tuple_pool, bool* eof) {
    SCOPED_TIMER(_read_timer);
    // Get one line 
    while (!_scanner_eof) {
        if (_cur_line_reader == nullptr || _cur_line_reader_eof) {
            RETURN_IF_ERROR(open_next_reader());
            // If there isn't any more reader, break this
            if (_scanner_eof) {
                continue;
            }
        }
        const uint8_t* ptr = nullptr;
        size_t size = 0;
        RETURN_IF_ERROR(_cur_line_reader->read_line(
                &ptr, &size, &_cur_line_reader_eof));
        if (_skip_next_line) {
            _skip_next_line = false;
            continue;
        }
        if (size == 0) {
            // Read empty row, just continue
            continue;
        }
        {
            COUNTER_UPDATE(_rows_read_counter, 1);
            SCOPED_TIMER(_materialize_timer);
            _counter->num_rows_total++;
            if (convert_one_row(Slice(ptr, size), tuple, tuple_pool)) {
                break;
            }
        }
    }
    if (_scanner_eof) {
        *eof = true;
    } else {
        *eof = false;
    }
    return Status::OK();
}

Status BrokerScanner::open_next_reader() {
    if (_next_range >= _ranges.size()) {
        _scanner_eof = true;
        return Status::OK();
    }

    RETURN_IF_ERROR(open_file_reader());
    RETURN_IF_ERROR(open_line_reader());
    _next_range++;
    
    return Status::OK();
}

Status BrokerScanner::open_file_reader() {
    if (_cur_file_reader != nullptr) {
        if (_stream_load_pipe != nullptr) {
            _stream_load_pipe.reset();
            _cur_file_reader = nullptr;
        } else {
            delete _cur_file_reader;
            _cur_file_reader = nullptr;
        }
    }

    const TBrokerRangeDesc& range = _ranges[_next_range];
    int64_t start_offset = range.start_offset;
    if (start_offset != 0) {
        start_offset -= 1;
    }
    switch (range.file_type) {
    case TFileType::FILE_LOCAL: {
        LocalFileReader* file_reader = new LocalFileReader(range.path, start_offset);
        RETURN_IF_ERROR(file_reader->open());
        _cur_file_reader = file_reader;
        break;
    }
    case TFileType::FILE_BROKER: {
        BrokerReader* broker_reader = new BrokerReader(
            _state->exec_env(), _broker_addresses, _params.properties, range.path, start_offset);
        RETURN_IF_ERROR(broker_reader->open());
        _cur_file_reader = broker_reader;
        break;
    }
    case TFileType::FILE_STREAM: {
        _stream_load_pipe = _state->exec_env()->load_stream_mgr()->get(range.load_id);
        if (_stream_load_pipe == nullptr) {
            VLOG(3) << "unknown stream load id: " << UniqueId(range.load_id);
            return Status::InternalError("unknown stream load id");
        }
        _cur_file_reader = _stream_load_pipe.get();
        break;
    }
    default: {
        std::stringstream ss;
        ss << "Unknown file type, type=" << range.file_type;
        return Status::InternalError(ss.str());
    }
    }
    return Status::OK();
}

Status BrokerScanner::create_decompressor(TFileFormatType::type type) {
    if (_cur_decompressor == nullptr) {
        delete _cur_decompressor;
        _cur_decompressor = nullptr;
    }

    CompressType compress_type;
    switch (type) {
    case TFileFormatType::FORMAT_CSV_PLAIN:
        compress_type = CompressType::UNCOMPRESSED;
        break;
    case TFileFormatType::FORMAT_CSV_GZ:
        compress_type = CompressType::GZIP;
        break;
    case TFileFormatType::FORMAT_CSV_BZ2:
        compress_type = CompressType::BZIP2;
        break;
    case TFileFormatType::FORMAT_CSV_LZ4FRAME:
        compress_type = CompressType::LZ4FRAME;
        break;
    case TFileFormatType::FORMAT_CSV_LZOP:
        compress_type = CompressType::LZOP;
        break;
    default: {
        std::stringstream ss;
        ss << "Unknown format type, type=" << type;
        return Status::InternalError(ss.str());
    }
    }
    RETURN_IF_ERROR(Decompressor::create_decompressor(
            compress_type, &_cur_decompressor));

    return Status::OK();
}

Status BrokerScanner::open_line_reader() {
    if (_cur_decompressor != nullptr) {
        delete _cur_decompressor;
        _cur_decompressor = nullptr;
    }

    if (_cur_line_reader != nullptr) {
        delete _cur_line_reader;
        _cur_line_reader = nullptr;
    }

    const TBrokerRangeDesc& range = _ranges[_next_range];
    int64_t size = range.size;
    if (range.start_offset != 0) {
        if (range.format_type != TFileFormatType::FORMAT_CSV_PLAIN) {
            std::stringstream ss;
            ss << "For now we do not support split compressed file";
            return Status::InternalError(ss.str());
        }
        size += 1;
        _skip_next_line = true;
    } else {
        _skip_next_line = false;
    }

    // create decompressor.
    // _decompressor may be NULL if this is not a compressed file
    RETURN_IF_ERROR(create_decompressor(range.format_type));

    // set partitioned columns
<<<<<<< HEAD
    _columns_from_path = range.columns_from_path;
=======
    _partition_columns = range.partition_columns;
>>>>>>> bf8e0811

    // open line reader
    switch (range.format_type) {
    case TFileFormatType::FORMAT_CSV_PLAIN:
    case TFileFormatType::FORMAT_CSV_GZ:
    case TFileFormatType::FORMAT_CSV_BZ2:
    case TFileFormatType::FORMAT_CSV_LZ4FRAME:
    case TFileFormatType::FORMAT_CSV_LZOP:
        _cur_line_reader = new PlainTextLineReader(
                _profile,
                _cur_file_reader, _cur_decompressor,
                size, _line_delimiter);
        break;
    default: {
        std::stringstream ss;
        ss << "Unknown format type, type=" << range.format_type;
        return Status::InternalError(ss.str());
    }
    }

    _cur_line_reader_eof = false;

    return Status::OK();
}

void BrokerScanner::close() {
    if (_cur_decompressor != nullptr) {
        delete _cur_decompressor;
        _cur_decompressor = nullptr;
    }

    if (_cur_line_reader != nullptr) {
        delete _cur_line_reader;
        _cur_line_reader = nullptr;
    }

    if (_cur_file_reader != nullptr) {
        if (_stream_load_pipe != nullptr) {
            _stream_load_pipe.reset();
            _cur_file_reader = nullptr;
        } else {
            delete _cur_file_reader;
            _cur_file_reader = nullptr;
        }
    }
}

void BrokerScanner::split_line(
        const Slice& line, std::vector<Slice>* values) {
    // line-begin char and line-end char are considered to be 'delimeter'
    const char* value = line.data;
    const char* ptr = line.data;
    for (size_t i = 0; i < line.size; ++i, ++ptr) {
        if (*ptr == _value_separator) {
            values->emplace_back(value, ptr - value);
            value = ptr + 1;
        }
    }
    values->emplace_back(value, ptr - value);
}

void BrokerScanner::fill_fix_length_string(
        const Slice& value, MemPool* pool,
        char** new_value_p, const int new_value_length) {
    if (new_value_length != 0 && value.size < new_value_length) {
        *new_value_p = reinterpret_cast<char*>(pool->allocate(new_value_length));

        // 'value' is guaranteed not to be nullptr
        memcpy(*new_value_p, value.data, value.size);
        for (int i = value.size; i < new_value_length; ++i) {
            (*new_value_p)[i] = '\0';
        }
    }
}

// Following format are included.
//      .123    1.23    123.   -1.23
// ATTN: The decimal point and (for negative numbers) the "-" sign are not counted.
//      like '.123', it will be regarded as '0.123', but it match decimal(3, 3)
bool BrokerScanner::check_decimal_input(
        const Slice& slice,
        int precision, int scale,
        std::stringstream* error_msg) {
    const char* value = slice.data;
    size_t value_length = slice.size;

    if (value_length > (precision + 2)) {
        (*error_msg) << "the length of decimal value is overflow. "
                << "precision in schema: (" << precision << ", " << scale << "); "
                << "value: [" << slice.to_string() << "]; "
                << "str actual length: " << value_length << ";";
        return false;
    }

    // ignore leading spaces and trailing spaces
    int begin_index = 0;
    while (begin_index < value_length && std::isspace(value[begin_index])) {
        ++begin_index;
    }
    int end_index = value_length - 1;
    while (end_index >= begin_index && std::isspace(value[end_index])) {
        --end_index;
    }

    if (value[begin_index] == '+' || value[begin_index] == '-') {
        ++begin_index;
    }

    int point_index = -1;
    for (int i = begin_index; i <= end_index; ++i) {
        if (value[i] == '.') {
            point_index = i;
        }
    }

    int value_int_len = 0;
    int value_frac_len = 0;
    value_int_len = point_index - begin_index;
    value_frac_len = end_index- point_index;

    if (point_index == -1) {
        // an int value: like 123
        value_int_len = end_index - begin_index + 1;
        value_frac_len = 0;
    } else {
        value_int_len = point_index - begin_index;
        value_frac_len = end_index- point_index;
    }

    if (value_int_len > (precision - scale)) {
        (*error_msg) << "the int part length longer than schema precision ["
                << precision << "]. "
                << "value [" << slice.to_string() << "]. ";
        return false;
    } else if (value_frac_len > scale) {
        (*error_msg) << "the frac part length longer than schema scale ["
                << scale << "]. "
                << "value [" << slice.to_string() << "]. ";
        return false;
    }
    return true;
}

bool is_null(const Slice& slice) {
    return slice.size == 2 && 
        slice.data[0] == '\\' && 
        slice.data[1] == 'N';
}

// Writes a slot in _tuple from an value containing text data.
bool BrokerScanner::write_slot(
        const std::string& column_name, const TColumnType& column_type,
        const Slice& value, const SlotDescriptor* slot,
        Tuple* tuple, MemPool* tuple_pool,
        std::stringstream* error_msg) {

    if (value.size == 0 && !slot->type().is_string_type()) {
        (*error_msg) << "the length of input should not be 0. "
                << "column_name: " << column_name << "; "
                << "type: " << slot->type();
        return false;
    }

    char* value_to_convert = value.data;
    size_t value_to_convert_length = value.size;

    // Fill all the spaces if it is 'TYPE_CHAR' type
    if (slot->type().is_string_type()) {
        int char_len = column_type.len;
        if (value.size > char_len) {
            (*error_msg) << "the length of input is too long than schema. "
                    << "column_name: " << column_name << "; "
                    << "input_str: [" << value.to_string() << "] "
                    << "type: " << slot->type() << "; "
                    << "schema length: " << char_len << "; "
                    << "actual length: " << value.size << "; ";
            return false;
        }
        if (slot->type().type == TYPE_CHAR && value.size < char_len) {
            if (!is_null(value)) {
                fill_fix_length_string(
                        value, tuple_pool,
                        &value_to_convert, char_len);
                value_to_convert_length = char_len;
            }
        }
    } else if (slot->type().is_decimal_type()) {
        bool is_success = check_decimal_input(
            value, column_type.precision, column_type.scale, error_msg);
        if (is_success == false) {
            return false;
        }
    }

    if (!_text_converter->write_slot(
            slot, tuple, value_to_convert, value_to_convert_length,
            true, false, tuple_pool)) {
        (*error_msg) << "convert csv string to "
            << slot->type() << " failed. "
            << "column_name: " << column_name << "; "
            << "input_str: [" << value.to_string() << "]; ";
        return false;
    }

    return true;
}

// Convert one row to this tuple
bool BrokerScanner::convert_one_row(
        const Slice& line,
        Tuple* tuple, MemPool* tuple_pool) {
    if (!line_to_src_tuple(line)) {
        return false;
    }
    return fill_dest_tuple(line, tuple, tuple_pool);
}

inline void BrokerScanner::fill_slot(SlotDescriptor* slot_desc, const Slice& value) {
    if (slot_desc->is_nullable() && is_null(value)) {
        _src_tuple->set_null(slot_desc->null_indicator_offset());
    }
    _src_tuple->set_not_null(slot_desc->null_indicator_offset());
    void* slot = _src_tuple->get_slot(slot_desc->tuple_offset());
    StringValue* str_slot = reinterpret_cast<StringValue*>(slot);
    str_slot->ptr = value.data;
    str_slot->len = value.size;
}

// Convert one row to this tuple
bool BrokerScanner::line_to_src_tuple(const Slice& line) {

    if (!validate_utf8_fast(line.data, line.size)) {
        std::stringstream error_msg;
        error_msg << "data is not encoded by UTF-8";
        _state->append_error_msg_to_file(std::string(line.data, line.size),
                                         error_msg.str());
        _counter->num_rows_filtered++;
        return false;
    }

    std::vector<Slice> values;
    {
        split_line(line, &values);
    }

<<<<<<< HEAD
    if (values.size() + _columns_from_path.size() < _src_slot_descs.size()) {
=======
    if (values.size() + _partition_columns.size() < _src_slot_descs.size()) {
>>>>>>> bf8e0811
        std::stringstream error_msg;
        error_msg << "actual column number is less than schema column number. "
            << "actual number: " << values.size() << " sep: " << _value_separator << ", "
            << "schema number: " << _src_slot_descs.size() << "; ";
        _state->append_error_msg_to_file(std::string(line.data, line.size),
                                         error_msg.str());
        _counter->num_rows_filtered++;
        return false;
<<<<<<< HEAD
    } else if (values.size() + _columns_from_path.size() > _src_slot_descs.size()) {
=======
    } else if (values.size() + _partition_columns.size() > _src_slot_descs.size()) {
>>>>>>> bf8e0811
        std::stringstream error_msg;
        error_msg << "actual column number is more than schema column number. "
            << "actual number: " << values.size() << " sep: " << _value_separator << ", "
            << "schema number: " << _src_slot_descs.size() << "; ";
        _state->append_error_msg_to_file(std::string(line.data, line.size),
                                         error_msg.str());
        _counter->num_rows_filtered++;
        return false;
    }

    int file_column_index = 0;
    for (int i = 0; i < _src_slot_descs.size(); ++i) {
        auto slot_desc = _src_slot_descs[i];
<<<<<<< HEAD
        auto iter = _columns_from_path.find(slot_desc->col_name());
        if (iter != _columns_from_path.end()) {
=======
        auto iter = _partition_columns.find(slot_desc->col_name());
        if (iter != _partition_columns.end()) {
>>>>>>> bf8e0811
            std::string partitioned_field = iter->second;
            const Slice value = Slice(partitioned_field.c_str(), partitioned_field.size());
            fill_slot(slot_desc, value);
        } else {
            const Slice& value = values[file_column_index++];
            fill_slot(slot_desc, value);
        }
    }

    return true;
}

}<|MERGE_RESOLUTION|>--- conflicted
+++ resolved
@@ -54,11 +54,7 @@
         _cur_decompressor(nullptr),
         _next_range(0),
         _cur_line_reader_eof(false),
-<<<<<<< HEAD
         _columns_from_path(),
-=======
-        _partition_columns(),
->>>>>>> bf8e0811
         _scanner_eof(false),
         _skip_next_line(false) {
 }
@@ -78,7 +74,7 @@
 
 Status BrokerScanner::get_next(Tuple* tuple, MemPool* tuple_pool, bool* eof) {
     SCOPED_TIMER(_read_timer);
-    // Get one line 
+    // Get one line
     while (!_scanner_eof) {
         if (_cur_line_reader == nullptr || _cur_line_reader_eof) {
             RETURN_IF_ERROR(open_next_reader());
@@ -125,7 +121,7 @@
     RETURN_IF_ERROR(open_file_reader());
     RETURN_IF_ERROR(open_line_reader());
     _next_range++;
-    
+
     return Status::OK();
 }
 
@@ -242,11 +238,7 @@
     RETURN_IF_ERROR(create_decompressor(range.format_type));
 
     // set partitioned columns
-<<<<<<< HEAD
     _columns_from_path = range.columns_from_path;
-=======
-    _partition_columns = range.partition_columns;
->>>>>>> bf8e0811
 
     // open line reader
     switch (range.format_type) {
@@ -391,8 +383,8 @@
 }
 
 bool is_null(const Slice& slice) {
-    return slice.size == 2 && 
-        slice.data[0] == '\\' && 
+    return slice.size == 2 &&
+        slice.data[0] == '\\' &&
         slice.data[1] == 'N';
 }
 
@@ -492,11 +484,7 @@
         split_line(line, &values);
     }
 
-<<<<<<< HEAD
     if (values.size() + _columns_from_path.size() < _src_slot_descs.size()) {
-=======
-    if (values.size() + _partition_columns.size() < _src_slot_descs.size()) {
->>>>>>> bf8e0811
         std::stringstream error_msg;
         error_msg << "actual column number is less than schema column number. "
             << "actual number: " << values.size() << " sep: " << _value_separator << ", "
@@ -505,11 +493,7 @@
                                          error_msg.str());
         _counter->num_rows_filtered++;
         return false;
-<<<<<<< HEAD
     } else if (values.size() + _columns_from_path.size() > _src_slot_descs.size()) {
-=======
-    } else if (values.size() + _partition_columns.size() > _src_slot_descs.size()) {
->>>>>>> bf8e0811
         std::stringstream error_msg;
         error_msg << "actual column number is more than schema column number. "
             << "actual number: " << values.size() << " sep: " << _value_separator << ", "
@@ -523,13 +507,8 @@
     int file_column_index = 0;
     for (int i = 0; i < _src_slot_descs.size(); ++i) {
         auto slot_desc = _src_slot_descs[i];
-<<<<<<< HEAD
         auto iter = _columns_from_path.find(slot_desc->col_name());
         if (iter != _columns_from_path.end()) {
-=======
-        auto iter = _partition_columns.find(slot_desc->col_name());
-        if (iter != _partition_columns.end()) {
->>>>>>> bf8e0811
             std::string partitioned_field = iter->second;
             const Slice value = Slice(partitioned_field.c_str(), partitioned_field.size());
             fill_slot(slot_desc, value);
