// Licensed to the Apache Software Foundation (ASF) under one
// or more contributor license agreements.  See the NOTICE file
// distributed with this work for additional information
// regarding copyright ownership.  The ASF licenses this file
// to you under the Apache License, Version 2.0 (the
// "License"); you may not use this file except in compliance
// with the License.  You may obtain a copy of the License at
//
//   http://www.apache.org/licenses/LICENSE-2.0
//
// Unless required by applicable law or agreed to in writing,
// software distributed under the License is distributed on an
// "AS IS" BASIS, WITHOUT WARRANTIES OR CONDITIONS OF ANY
// KIND, either express or implied.  See the License for the
// specific language governing permissions and limitations
// under the License.

#pragma once

#include <list>
#include <memory>
#include <string>
#include <utility>
#include <vector>

#include "common/status.h"
#include "exec/exec_node.h"
#include "exec/olap_utils.h"
#include "exprs/bloomfilter_predicate.h"
#include "exprs/expr.h"
#include "exprs/function_filter.h"
#include "gen_cpp/PaloInternalService_types.h"
#include "gen_cpp/PlanNodes_types.h"
#include "olap/tuple_reader.h"
#include "runtime/descriptors.h"
#include "runtime/tuple.h"

namespace doris {

class OlapScanNode;

class OlapScanner {
public:
    OlapScanner(RuntimeState* runtime_state, OlapScanNode* parent, bool aggregation,
                bool need_agg_finalize, const TPaloScanRange& scan_range, MemTracker* tracker);

    virtual ~OlapScanner() = default;

    Status prepare(const TPaloScanRange& scan_range, const std::vector<OlapScanRange*>& key_ranges,
                   const std::vector<TCondition>& filters,
                   const std::vector<std::pair<std::string, std::shared_ptr<IBloomFilterFuncBase>>>&
                           bloom_filters,
                   const std::vector<FunctionFilter>& function_filters);

    Status open();

    virtual Status get_batch(RuntimeState* state, RowBatch* batch, bool* eof);

    virtual Status close(RuntimeState* state);

    RuntimeState* runtime_state() { return _runtime_state; }

    std::vector<ExprContext*>* conjunct_ctxs() { return &_conjunct_ctxs; }

    int id() const { return _id; }
    void set_id(int id) { _id = id; }
    bool is_open() const { return _is_open; }
    void set_opened() { _is_open = true; }

    int64_t raw_rows_read() const { return _raw_rows_read; }

    void update_counter();

    const std::string& scan_disk() const { return _tablet->data_dir()->path(); }

    void start_wait_worker_timer() {
        _watcher.reset();
        _watcher.start();
    }

    int64_t update_wait_worker_timer() const { return _watcher.elapsed_time(); }

    void set_use_pushdown_conjuncts(bool has_pushdown_conjuncts) {
        _use_pushdown_conjuncts = has_pushdown_conjuncts;
    }

    std::vector<bool>* mutable_runtime_filter_marks() { return &_runtime_filter_marks; }

    const std::vector<SlotDescriptor*>& get_query_slots() const { return _query_slots; }

<<<<<<< HEAD
    const std::shared_ptr<MemTracker>& mem_tracker() const { return _mem_tracker; }

    TabletStorageType get_storage_type();

=======
>>>>>>> d9066440
protected:
    Status _init_tablet_reader_params(
            const std::vector<OlapScanRange*>& key_ranges, const std::vector<TCondition>& filters,
            const std::vector<std::pair<string, std::shared_ptr<IBloomFilterFuncBase>>>&
                    bloom_filters,
            const std::vector<FunctionFilter>& function_filters);
    Status _init_return_columns(bool need_seq_col);
    void _convert_row_to_tuple(Tuple* tuple);

    // Update profile that need to be reported in realtime.
    void _update_realtime_counter();

    virtual void set_tablet_reader() { _tablet_reader = std::make_unique<TupleReader>(); }

protected:
    RuntimeState* _runtime_state;
    OlapScanNode* _parent;
    const TupleDescriptor* _tuple_desc; /**< tuple descriptor */

    std::vector<ExprContext*> _conjunct_ctxs;
    // to record which runtime filters have been used
    std::vector<bool> _runtime_filter_marks;

    int _id;
    bool _is_open;
    bool _aggregation;
    bool _need_agg_finalize = true;
    bool _has_update_counter = false;
    bool _use_pushdown_conjuncts = false;

    TabletReader::ReaderParams _tablet_reader_params;
    std::unique_ptr<TabletReader> _tablet_reader;

    TabletSharedPtr _tablet;
    int64_t _version;

    std::vector<uint32_t> _return_columns;
    std::unordered_set<uint32_t> _tablet_columns_convert_to_null_set;

    RowCursor _read_row_cursor;

    std::vector<SlotDescriptor*> _query_slots;

    // time costed and row returned statistics
    ExecNode::EvalConjunctsFn _eval_conjuncts_fn = nullptr;

    int64_t _num_rows_read = 0;
    int64_t _raw_rows_read = 0;
    int64_t _compressed_bytes_read = 0;

    // number rows filtered by pushed condition
    int64_t _num_rows_pushed_cond_filtered = 0;

    bool _is_closed = false;

    MonotonicStopWatch _watcher;

    MemTracker* _mem_tracker;

    TabletSchema _tablet_schema;
};

} // namespace doris<|MERGE_RESOLUTION|>--- conflicted
+++ resolved
@@ -88,13 +88,8 @@
 
     const std::vector<SlotDescriptor*>& get_query_slots() const { return _query_slots; }
 
-<<<<<<< HEAD
-    const std::shared_ptr<MemTracker>& mem_tracker() const { return _mem_tracker; }
-
     TabletStorageType get_storage_type();
 
-=======
->>>>>>> d9066440
 protected:
     Status _init_tablet_reader_params(
             const std::vector<OlapScanRange*>& key_ranges, const std::vector<TCondition>& filters,
