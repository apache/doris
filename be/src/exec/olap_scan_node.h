// Licensed to the Apache Software Foundation (ASF) under one
// or more contributor license agreements.  See the NOTICE file
// distributed with this work for additional information
// regarding copyright ownership.  The ASF licenses this file
// to you under the Apache License, Version 2.0 (the
// "License"); you may not use this file except in compliance
// with the License.  You may obtain a copy of the License at
//
//   http://www.apache.org/licenses/LICENSE-2.0
//
// Unless required by applicable law or agreed to in writing,
// software distributed under the License is distributed on an
// "AS IS" BASIS, WITHOUT WARRANTIES OR CONDITIONS OF ANY
// KIND, either express or implied.  See the License for the
// specific language governing permissions and limitations
// under the License.

#pragma once

#include <atomic>
#include <condition_variable>
#include <queue>

#include "exec/olap_common.h"
#include "exec/olap_scanner.h"
#include "exec/scan_node.h"
#include "exprs/bloomfilter_predicate.h"
#include "exprs/in_predicate.h"
#include "exprs/function_filter.h"
#include "runtime/descriptors.h"
#include "util/progress_updater.h"
#include "util/spinlock.h"
#include "vec/exec/volap_scanner.h"

namespace doris {
class IRuntimeFilter;

enum TransferStatus {
    READ_ROWBATCH = 1,
    INIT_HEAP = 2,
    BUILD_ROWBATCH = 3,
    MERGE = 4,
    FINISH = 5,
    ADD_ROWBATCH = 6,
    ERROR = 7
};

class OlapScanNode : public ScanNode {
public:
    OlapScanNode(ObjectPool* pool, const TPlanNode& tnode, const DescriptorTbl& descs);
    Status init(const TPlanNode& tnode, RuntimeState* state = nullptr) override;
    Status prepare(RuntimeState* state) override;
    Status open(RuntimeState* state) override;
    Status get_next(RuntimeState* state, RowBatch* row_batch, bool* eos) override;
    Status collect_query_statistics(QueryStatistics* statistics) override;
    Status close(RuntimeState* state) override;
    Status set_scan_ranges(const std::vector<TScanRangeParams>& scan_ranges) override;
    void set_no_agg_finalize() { _need_agg_finalize = false; }
    Status get_hints(TabletSharedPtr table, const TPaloScanRange& scan_range, int block_row_count,
                     bool is_begin_include, bool is_end_include,
                     const std::vector<std::unique_ptr<OlapScanRange>>& scan_key_range,
                     std::vector<std::unique_ptr<OlapScanRange>>* sub_scan_range,
                     RuntimeProfile* profile);

protected:
    struct HeapType {
        Tuple* tuple;
        int id;
    };

    class MergeComparison {
    public:
        MergeComparison(CompareLargeFunc compute_fn, int offset) {
            _compute_fn = compute_fn;
            _offset = offset;
        }
        bool operator()(const HeapType& lhs, const HeapType& rhs) const {
            return (*_compute_fn)(lhs.tuple->get_slot(_offset), rhs.tuple->get_slot(_offset));
        }

    private:
        CompareLargeFunc _compute_fn;
        int _offset;
    };

    typedef std::priority_queue<HeapType, std::vector<HeapType>, MergeComparison> Heap;

    void display_heap(const Heap& heap) const {
        Heap h = heap;
        std::stringstream s;
        s << "Heap: [";

        while (!h.empty()) {
            HeapType v = h.top();
            s << "\nID: " << v.id << " Value:" << Tuple::to_string(v.tuple, *_tuple_desc);
            h.pop();
        }

        VLOG_CRITICAL << s.str() << "\n]";
    }

    // In order to ensure the accuracy of the query result
    // only key column conjuncts will be remove as idle conjunct
    bool is_key_column(const std::string& key_name);
    void remove_pushed_conjuncts(RuntimeState* state);
    void move_pushed_func_conjuncts(RuntimeState *state);

    Status start_scan(RuntimeState* state);

    void eval_const_conjuncts();
    Status normalize_conjuncts();
<<<<<<< HEAD
    Status build_olap_filters();
    Status build_scan_key();
    Status build_function_filters();

=======
    Status build_key_ranges_and_filters();
>>>>>>> eb25df5a
    Status start_scan_thread(RuntimeState* state);

    template <class T>
    Status normalize_predicate(ColumnValueRange<T>& range, SlotDescriptor* slot);

    template <class T>
    Status normalize_in_and_eq_predicate(SlotDescriptor* slot, ColumnValueRange<T>* range);

    template <class T>
    Status normalize_not_in_and_not_eq_predicate(SlotDescriptor* slot, ColumnValueRange<T>* range);

    template <class T>
    Status normalize_noneq_binary_predicate(SlotDescriptor* slot, ColumnValueRange<T>* range);

    Status normalize_bloom_filter_predicate(SlotDescriptor* slot);

    template <typename T>
    static bool normalize_is_null_predicate(Expr* expr, SlotDescriptor* slot,
                                            const std::string& is_null_str,
                                            ColumnValueRange<T>* range);

    void transfer_thread(RuntimeState* state);
    void scanner_thread(OlapScanner* scanner);

    Status add_one_batch(RowBatch* row_batch);

    // Write debug string of this into out.
    void debug_string(int indentation_level, std::stringstream* out) const override {}

    const std::vector<TRuntimeFilterDesc>& runtime_filter_descs() const {
        return _runtime_filter_descs;
    }

    void _init_counter(RuntimeState* state);
    // OLAP_SCAN_NODE profile layering: OLAP_SCAN_NODE, OlapScanner, and SegmentIterator
    // according to the calling relationship
    void init_scan_profile();

    bool should_push_down_in_predicate(SlotDescriptor* slot, InPredicate* in_pred);

    template <typename T, typename ChangeFixedValueRangeFunc>
    static Status change_fixed_value_range(ColumnValueRange<T>& range, PrimitiveType type,
                                           void* value, const ChangeFixedValueRangeFunc& func);

    std::pair<bool, void*> should_push_down_eq_predicate(SlotDescriptor* slot, Expr* pred,
                                                         int conj_idx, int child_idx);

    friend class OlapScanner;
    friend class vectorized::VOlapScanner;

    // Tuple id resolved in prepare() to set _tuple_desc;
    TupleId _tuple_id;
    // doris scan node used to scan doris
    TOlapScanNode _olap_scan_node;
    // tuple descriptors
    const TupleDescriptor* _tuple_desc;
    // tuple index
    int _tuple_idx;
    // string slots
    std::vector<SlotDescriptor*> _string_slots;
    // conjunct's index which already be push down storage engine
    // should be remove in olap_scan_node, no need check this conjunct again
    std::set<uint32_t> _pushed_conjuncts_index;
    // collection slots
    std::vector<SlotDescriptor*> _collection_slots;

    bool _eos;

    // column -> ColumnValueRange map
    std::map<std::string, ColumnValueRangeType> _column_value_ranges;

    OlapScanKeys _scan_keys;

    std::vector<std::unique_ptr<TPaloScanRange>> _scan_ranges;

    std::vector<TCondition> _olap_filter;
    // push down bloom filters to storage engine.
    // 1. std::pair.first :: column name
    // 2. std::pair.second :: shared_ptr of BloomFilterFuncBase
    std::vector<std::pair<std::string, std::shared_ptr<IBloomFilterFuncBase>>>
            _bloom_filters_push_down;

    // push down functions to storage engine
    // only support scalar functions, now just support like / not like
    std::vector<FunctionFilter> _push_down_functions;
    // functions conjunct's index which already be push down storage engine
    std::set<uint32_t> _pushed_func_conjuncts_index;
    // need keep these conjunct to the end of scan node,
    // since some memory referenced by pushed function filters
    std::vector<ExprContext*> _pushed_func_conjunct_ctxs;

    // Pool for storing allocated scanner objects.  We don't want to use the
    // runtime pool to ensure that the scanner objects are deleted before this
    // object is.
    ObjectPool _scanner_pool;

    std::shared_ptr<std::thread> _transfer_thread;

    // Keeps track of total splits and the number finished.
    ProgressUpdater _progress;

    // Lock and condition variables protecting _materialized_row_batches.  Row batches are
    // produced asynchronously by the scanner threads and consumed by the main thread in
    // GetNext.  Row batches must be processed by the main thread in the order they are
    // queued to avoid freeing attached resources prematurely (row batches will never depend
    // on resources attached to earlier batches in the queue).
    // This lock cannot be taken together with any other locks except _lock.
    std::mutex _row_batches_lock;
    std::condition_variable _row_batch_added_cv;
    std::condition_variable _row_batch_consumed_cv;

    std::list<RowBatch*> _materialized_row_batches;
    // to limit _materialized_row_batches_bytes < _max_scanner_queue_size_bytes / 2
    std::atomic_size_t _materialized_row_batches_bytes = 0;

    std::mutex _scan_batches_lock;
    std::condition_variable _scan_batch_added_cv;
    std::atomic_int _running_thread = 0;
    std::condition_variable _scan_thread_exit_cv;

    std::list<RowBatch*> _scan_row_batches;
    // to limit _scan_row_batches_bytes < _max_scanner_queue_size_bytes / 2
    std::atomic_size_t _scan_row_batches_bytes = 0;

    std::list<OlapScanner*> _olap_scanners;

    int _max_materialized_row_batches;
    // to limit _materialized_row_batches_bytes and _scan_row_batches_bytes
    size_t _max_scanner_queue_size_bytes;
    bool _start;
    // Used in Scan thread to ensure thread-safe
    std::atomic_bool _scanner_done;
    std::atomic_bool _transfer_done;
    size_t _direct_conjunct_size;

    int _total_assign_num;
    int _nice;

    // protect _status, for many thread may change _status
    SpinLock _status_mutex;
    Status _status;
    RuntimeState* _runtime_state;

    RuntimeProfile::Counter* _scan_timer;
    RuntimeProfile::Counter* _scan_cpu_timer = nullptr;
    RuntimeProfile::Counter* _tablet_counter;
    RuntimeProfile::Counter* _rows_pushed_cond_filtered_counter = nullptr;
    RuntimeProfile::Counter* _reader_init_timer = nullptr;
    RuntimeProfile::Counter* _scanner_sched_counter = nullptr;
    TResourceInfo* _resource_info;

    int64_t _buffered_bytes;
    // Count the memory consumption of Rowset Reader and Tablet Reader in OlapScanner.
    std::shared_ptr<MemTracker> _scanner_mem_tracker;
    EvalConjunctsFn _eval_conjuncts_fn;

    bool _need_agg_finalize = true;

    // the max num of scan keys of this scan request.
    // it will set as BE's config `doris_max_scan_key_num`,
    // or be overwritten by value in TQueryOptions
    int32_t _max_scan_key_num = 1024;
    // The max number of conditions in InPredicate  that can be pushed down
    // into OlapEngine.
    // If conditions in InPredicate is larger than this, all conditions in
    // InPredicate will not be pushed to the OlapEngine.
    // it will set as BE's config `max_pushdown_conditions_per_column`,
    // or be overwritten by value in TQueryOptions
    int32_t _max_pushdown_conditions_per_column = 1024;

    struct RuntimeFilterContext {
        RuntimeFilterContext() : apply_mark(false), runtimefilter(nullptr) {}
        bool apply_mark;
        IRuntimeFilter* runtimefilter;
    };
    std::vector<TRuntimeFilterDesc> _runtime_filter_descs;
    std::vector<RuntimeFilterContext> _runtime_filter_ctxs;
    std::map<int, RuntimeFilterContext*> _conjunctid_to_runtime_filter_ctxs;

    std::unique_ptr<RuntimeProfile> _scanner_profile;
    std::unique_ptr<RuntimeProfile> _segment_profile;

    // Counters
    RuntimeProfile::Counter* _io_timer = nullptr;
    RuntimeProfile::Counter* _read_compressed_counter = nullptr;
    RuntimeProfile::Counter* _decompressor_timer = nullptr;
    RuntimeProfile::Counter* _read_uncompressed_counter = nullptr;
    RuntimeProfile::Counter* _raw_rows_counter = nullptr;

    RuntimeProfile::Counter* _rows_vec_cond_counter = nullptr;
    RuntimeProfile::Counter* _vec_cond_timer = nullptr;
    RuntimeProfile::Counter* _short_cond_timer = nullptr;
    RuntimeProfile::Counter* _first_read_timer = nullptr;
    RuntimeProfile::Counter* _lazy_read_timer = nullptr;
    RuntimeProfile::Counter* _output_col_timer = nullptr;

    RuntimeProfile::Counter* _stats_filtered_counter = nullptr;
    RuntimeProfile::Counter* _bf_filtered_counter = nullptr;
    RuntimeProfile::Counter* _del_filtered_counter = nullptr;
    RuntimeProfile::Counter* _conditions_filtered_counter = nullptr;
    RuntimeProfile::Counter* _key_range_filtered_counter = nullptr;

    RuntimeProfile::Counter* _block_seek_timer = nullptr;
    RuntimeProfile::Counter* _block_seek_counter = nullptr;
    RuntimeProfile::Counter* _block_convert_timer = nullptr;
    RuntimeProfile::Counter* _block_load_timer = nullptr;
    RuntimeProfile::Counter* _block_load_counter = nullptr;
    RuntimeProfile::Counter* _block_fetch_timer = nullptr;

    RuntimeProfile::Counter* _index_load_timer = nullptr;

    // total pages read
    // used by segment v2
    RuntimeProfile::Counter* _total_pages_num_counter = nullptr;
    // page read from cache
    // used by segment v2
    RuntimeProfile::Counter* _cached_pages_num_counter = nullptr;

    // row count filtered by bitmap inverted index
    RuntimeProfile::Counter* _bitmap_index_filter_counter = nullptr;
    // time fro bitmap inverted index read and filter
    RuntimeProfile::Counter* _bitmap_index_filter_timer = nullptr;
    // number of created olap scanners
    RuntimeProfile::Counter* _num_scanners = nullptr;

    // number of segment filtered by column stat when creating seg iterator
    RuntimeProfile::Counter* _filtered_segment_counter = nullptr;
    // total number of segment related to this scan node
    RuntimeProfile::Counter* _total_segment_counter = nullptr;

    RuntimeProfile::Counter* _scanner_wait_batch_timer = nullptr;
    RuntimeProfile::Counter* _scanner_wait_worker_timer = nullptr;

    RuntimeProfile::Counter* _olap_wait_batch_queue_timer = nullptr;

    // for debugging or profiling, record any info as you want
    RuntimeProfile::Counter* _general_debug_timer[GENERAL_DEBUG_COUNT] = {};
};

} // namespace doris<|MERGE_RESOLUTION|>--- conflicted
+++ resolved
@@ -109,14 +109,9 @@
 
     void eval_const_conjuncts();
     Status normalize_conjuncts();
-<<<<<<< HEAD
-    Status build_olap_filters();
-    Status build_scan_key();
+    Status build_key_ranges_and_filters();
     Status build_function_filters();
 
-=======
-    Status build_key_ranges_and_filters();
->>>>>>> eb25df5a
     Status start_scan_thread(RuntimeState* state);
 
     template <class T>
