--- conflicted
+++ resolved
@@ -46,11 +46,6 @@
     _statistics = std::make_shared<Statistics>();
 }
 
-<<<<<<< HEAD
-Status ParquetReaderWrap::init_reader(const TupleDescriptor* tuple_desc,
-                                      const std::vector<SlotDescriptor*>& tuple_slot_descs,
-                                      const std::vector<ExprContext*>& conjunct_ctxs,
-=======
 ParquetReaderWrap::~ParquetReaderWrap() {
     _closed = true;
     _queue_writer_cond.notify_one();
@@ -59,8 +54,9 @@
     }
 }
 
-Status ParquetReaderWrap::init_reader(const std::vector<SlotDescriptor*>& tuple_slot_descs,
->>>>>>> 7c330e38
+Status ParquetReaderWrap::init_reader(const TupleDescriptor* tuple_desc,
+                                      const std::vector<SlotDescriptor*>& tuple_slot_descs,
+                                      const std::vector<ExprContext*>& conjunct_ctxs,
                                       const std::string& timezone) {
     try {
         parquet::ArrowReaderProperties arrow_reader_properties =
@@ -107,32 +103,12 @@
         _timezone = timezone;
 
         RETURN_IF_ERROR(column_indices(tuple_slot_descs));
-<<<<<<< HEAD
         if (config::parquet_predicate_push_down) {
             _row_group_reader.reset(
                     new RowGroupReader(_profile, conjunct_ctxs, _file_metadata, this));
             _row_group_reader->init_filter_groups(tuple_desc, _map_column, _include_column_ids);
         }
-        std::thread thread(&ParquetReaderWrap::prefetch_batch, this);
-        thread.detach();
-=======
-
         _thread = std::thread(&ParquetReaderWrap::prefetch_batch, this);
-
-        // read batch
-        RETURN_IF_ERROR(read_next_batch());
-        _current_line_of_batch = 0;
-        //save column type
-        std::shared_ptr<arrow::Schema> field_schema = _batch->schema();
-        for (int i = 0; i < _include_column_ids.size(); i++) {
-            std::shared_ptr<arrow::Field> field = field_schema->field(i);
-            if (!field) {
-                LOG(WARNING) << "Get field schema failed. Column order:" << i;
-                return Status::InternalError(_status.ToString());
-            }
-            _parquet_column_type.emplace_back(field->type()->id());
-        }
->>>>>>> 7c330e38
         return Status::OK();
     } catch (parquet::ParquetException& e) {
         std::stringstream str_error;
@@ -582,13 +558,9 @@
     int current_group = 0;
     int total_groups = _total_groups;
     while (true) {
-<<<<<<< HEAD
-        if (_closed || current_group >= _total_groups) {
+        if (_closed || current_group >= total_groups) {
             _batch_eof = true;
             _queue_reader_cond.notify_one();
-=======
-        if (_closed || current_group >= total_groups) {
->>>>>>> 7c330e38
             return;
         }
         if (config::parquet_predicate_push_down) {
