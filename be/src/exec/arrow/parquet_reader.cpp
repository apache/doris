--- conflicted
+++ resolved
@@ -44,7 +44,8 @@
           _current_line_of_group(0),
           _current_line_of_batch(0) {}
 
-Status ParquetReaderWrap::init_reader(const std::vector<SlotDescriptor*>& tuple_slot_descs,
+Status ParquetReaderWrap::init_reader(const TupleDescriptor* tuple_desc,
+                                      const std::vector<SlotDescriptor*>& tuple_slot_descs,
                                       const std::vector<ExprContext*>& conjunct_ctxs,
                                       const std::string& timezone) {
     try {
@@ -92,15 +93,15 @@
         _timezone = timezone;
 
         RETURN_IF_ERROR(column_indices(tuple_slot_descs));
-
+        if (config::parquet_predicate_push_down) {
+            _row_group_reader.reset(new RowGroupReader(conjunct_ctxs, _file_metadata));
+            _row_group_reader->init_filter_groups(tuple_desc, _map_column, _include_column_ids);
+        }
         _row_group_reader.reset(new RowGroupReader(conjunct_ctxs, _file_metadata));
         _row_group_reader->init_filter_groups(tuple_slot_descs, conjunct_ctxs)
 
-<<<<<<< HEAD
         _row_group_reader.reset(new RowGroupReader(conjunct_ctxs, _file_metadata));
         _row_group_reader->init_filter_groups(tuple_slot_descs, _map_column, _include_column_ids);
-=======
->>>>>>> 60a7764b
         std::thread thread(&ParquetReaderWrap::prefetch_batch, this);
         thread.detach();
 
@@ -108,6 +109,9 @@
         RETURN_IF_ERROR(read_next_batch());
         _current_line_of_batch = 0;
         //save column type
+        if (_skip_empty_batch) {
+            return Status::OK();
+        }
         std::shared_ptr<arrow::Schema> field_schema = _batch->schema();
         for (int i = 0; i < _include_column_ids.size(); i++) {
             std::shared_ptr<arrow::Field> field = field_schema->field(i);
@@ -127,6 +131,7 @@
 }
 
 void ParquetReaderWrap::close() {
+    LOG(INFO) << "ParquetReaderWrap _closed: " << _closed;
     _closed = true;
     _queue_writer_cond.notify_one();
     ArrowReaderWrap::close();
@@ -250,6 +255,11 @@
 
 Status ParquetReaderWrap::read(Tuple* tuple, const std::vector<SlotDescriptor*>& tuple_slot_descs,
                                MemPool* mem_pool, bool* eof) {
+    if (_skip_empty_batch) {
+        _current_line_of_group += _rows_of_group;
+        ++_current_line_of_batch;
+        return read_record_batch(eof);
+    }
     uint8_t tmp_buf[128] = {0};
     int32_t wbytes = 0;
     const uint8_t* value = nullptr;
@@ -532,6 +542,7 @@
         std::unique_lock<std::mutex> lock(_mtx);
         while (!_closed && _queue.size() == _max_queue_size) {
             _queue_writer_cond.wait_for(lock, std::chrono::seconds(1));
+            _skip_empty_batch = false;
         }
         if (UNLIKELY(_closed)) {
             return;
@@ -555,7 +566,6 @@
                 continue;
             }
         }
-<<<<<<< HEAD
         if (config::parquet_predicate_push_down) {
             if (!_row_group_reader->has_filter_groups()) {
                 continue;
@@ -566,8 +576,30 @@
                 continue;
             }
         }
-=======
->>>>>>> 60a7764b
+        if (config::parquet_predicate_push_down) {
+            auto filter_group_set = _row_group_reader->filter_groups();
+            if (filter_group_set.end() != filter_group_set.find(current_group)) {
+                // find filter group, skip
+                LOG(INFO) << "Skip row group id: " << current_group;
+                _skip_empty_batch = true;
+                _queue_reader_cond.notify_one();
+                LOG(INFO) << "Skip row _skip_empty_batch: " << _skip_empty_batch;
+                current_group++;
+                continue;
+            }
+        }
+        if (config::parquet_predicate_push_down) {
+            auto filter_group_set = _row_group_reader->filter_groups();
+            if (filter_group_set.end() != filter_group_set.find(current_group)) {
+                // find filter group, skip
+                LOG(INFO) << "Skip row group id: " << current_group;
+                _skip_empty_batch = true;
+                _queue_reader_cond.notify_one();
+                LOG(INFO) << "Skip row _skip_empty_batch: " << _skip_empty_batch;
+                current_group++;
+                continue;
+            }
+        }
         _status = _reader->GetRecordBatchReader({current_group}, _include_column_ids, &_rb_reader);
         if (!_status.ok()) {
             _closed = true;
@@ -587,6 +619,9 @@
 Status ParquetReaderWrap::read_next_batch() {
     std::unique_lock<std::mutex> lock(_mtx);
     while (!_closed && _queue.empty()) {
+        if (_skip_empty_batch) {
+            return Status::OK();
+        }
         _queue_reader_cond.wait_for(lock, std::chrono::seconds(1));
     }
 
