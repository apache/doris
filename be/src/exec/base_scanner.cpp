--- conflicted
+++ resolved
@@ -107,18 +107,6 @@
 
     // preceding filter expr should be initialized by using `_row_desc`, which is the source row descriptor
     if (!_pre_filter_texprs.empty()) {
-<<<<<<< HEAD
-        RETURN_IF_ERROR(
-                Expr::create_expr_trees(_state->obj_pool(), _pre_filter_texprs, &_pre_filter_ctxs));
-        RETURN_IF_ERROR(Expr::prepare(_pre_filter_ctxs, _state, *_row_desc, _mem_tracker));
-        RETURN_IF_ERROR(Expr::open(_pre_filter_ctxs, _state));
-        // vec
-        RETURN_IF_ERROR(vectorized::VExpr::create_expr_trees(_state->obj_pool(), _pre_filter_texprs,
-                                                             &_pre_filter_vctxs));
-        RETURN_IF_ERROR(
-                vectorized::VExpr::prepare(_pre_filter_vctxs, _state, *_row_desc, _mem_tracker));
-        RETURN_IF_ERROR(vectorized::VExpr::open(_pre_filter_vctxs, _state));
-=======
         if (_state->enable_vectorized_exec()) {
             RETURN_IF_ERROR(vectorized::VExpr::create_expr_trees(
                     _state->obj_pool(), _pre_filter_texprs, &_vpre_filter_ctxs));
@@ -131,7 +119,6 @@
             RETURN_IF_ERROR(Expr::prepare(_pre_filter_ctxs, _state, *_row_desc, _mem_tracker));
             RETURN_IF_ERROR(Expr::open(_pre_filter_ctxs, _state));
         }
->>>>>>> eec1dfde
     }
 
     // Construct dest slots information
@@ -154,19 +141,6 @@
                << ", name=" << slot_desc->col_name();
             return Status::InternalError(ss.str());
         }
-<<<<<<< HEAD
-        ExprContext* ctx = nullptr;
-        RETURN_IF_ERROR(Expr::create_expr_tree(_state->obj_pool(), it->second, &ctx));
-        RETURN_IF_ERROR(ctx->prepare(_state, *_row_desc.get(), _mem_tracker));
-        RETURN_IF_ERROR(ctx->open(_state));
-        _dest_expr_ctx.emplace_back(ctx);
-        // vec
-        vectorized::VExprContext* vctx = nullptr;
-        RETURN_IF_ERROR(vectorized::VExpr::create_expr_tree(_state->obj_pool(), it->second, &vctx));
-        RETURN_IF_ERROR(vctx->prepare(_state, *_row_desc.get(), _mem_tracker));
-        RETURN_IF_ERROR(vctx->open(_state));
-        _dest_vexpr_ctxs.emplace_back(vctx);
-=======
 
         if (_state->enable_vectorized_exec()) {
             vectorized::VExprContext* ctx = nullptr;
@@ -183,7 +157,6 @@
             _dest_expr_ctx.emplace_back(ctx);
         }
 
->>>>>>> eec1dfde
         if (has_slot_id_map) {
             auto it = _params.dest_sid_to_src_sid_without_trans.find(slot_desc->id());
             if (it == std::end(_params.dest_sid_to_src_sid_without_trans)) {
@@ -330,17 +303,9 @@
     if (!_pre_filter_ctxs.empty()) {
         Expr::close(_pre_filter_ctxs, _state);
     }
-<<<<<<< HEAD
-    if (!_pre_filter_vctxs.empty()) {
-        vectorized::VExpr::close(_pre_filter_vctxs, _state);
-    }
-    if (!_dest_vexpr_ctxs.empty()) {
-        vectorized::VExpr::close(_dest_vexpr_ctxs, _state);
-=======
 
     if (_state->enable_vectorized_exec() && !_vpre_filter_ctxs.empty()) {
         vectorized::VExpr::close(_vpre_filter_ctxs, _state);
->>>>>>> eec1dfde
     }
 }
 
