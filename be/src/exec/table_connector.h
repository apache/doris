// Licensed to the Apache Software Foundation (ASF) under one
// or more contributor license agreements.  See the NOTICE file
// distributed with this work for additional information
// regarding copyright ownership.  The ASF licenses this file
// to you under the Apache License, Version 2.0 (the
// "License"); you may not use this file except in compliance
// with the License.  You may obtain a copy of the License at
//
//   http://www.apache.org/licenses/LICENSE-2.0
//
// Unless required by applicable law or agreed to in writing,
// software distributed under the License is distributed on an
// "AS IS" BASIS, WITHOUT WARRANTIES OR CONDITIONS OF ANY
// KIND, either express or implied.  See the License for the
// specific language governing permissions and limitations
// under the License.

#pragma once

#include <fmt/format.h>
#include <gen_cpp/Types_types.h>
#include <stdint.h>

#include <string>
#include <vector>

#include "common/status.h"
#include "runtime/types.h"
#include "util/runtime_profile.h"
#include "vec/aggregate_functions/aggregate_function.h"
#include "vec/data_types/data_type.h"
#include "vec/exprs/vexpr_fwd.h"

namespace doris {
class RuntimeState;
class TupleDescriptor;

namespace vectorized {
class Block;
} // namespace vectorized

// Table Connector for scan data from ODBC/JDBC
class TableConnector {
public:
    TableConnector(const TupleDescriptor* tuple_desc, const std::string& sql_str);
    virtual ~TableConnector() = default;

    virtual Status open(RuntimeState* state, bool read = false) = 0;
    // exec query for table
    virtual Status query() = 0;

    // use in ODBC/JDBC transaction
    virtual Status begin_trans() = 0;  // should be call after connect and before query
    virtual Status abort_trans() = 0;  // should be call after transaction abort
    virtual Status finish_trans() = 0; // should be call after transaction commit

    virtual Status exec_stmt_write(vectorized::Block* block,
                                   const std::vector<vectorized::VExprContext*>& output_vexpr_ctxs,
                                   uint32_t* num_rows_sent) = 0;

    virtual Status exec_write_sql(const std::u16string& insert_stmt,
                                  const fmt::memory_buffer& _insert_stmt_buffer) = 0;

    //write data into table vectorized
    Status append(const std::string& table_name, vectorized::Block* block,
<<<<<<< HEAD
                  const std::vector<vectorized::VExprContext*>& _output_vexpr_ctxs,
                  uint32_t start_send_row, uint32_t* num_rows_sent, bool is_odbc,
                  TOdbcTableType::type table_type = TOdbcTableType::MYSQL);
=======
                  const vectorized::VExprContextSPtrs& _output_vexpr_ctxs, uint32_t start_send_row,
                  uint32_t* num_rows_sent, TOdbcTableType::type table_type = TOdbcTableType::MYSQL);
>>>>>>> 55ccddb6

    void init_profile(RuntimeProfile*);

    std::u16string utf8_to_u16string(const char* first, const char* last);

    Status convert_column_data(const vectorized::ColumnPtr& column_ptr,
                               const vectorized::DataTypePtr& type_ptr, const TypeDescriptor& type,
                               int row, TOdbcTableType::type table_type);

    virtual Status close() { return Status::OK(); }

protected:
    bool _is_open;
    bool _is_in_transaction;
    const TupleDescriptor* _tuple_desc;
    // only use in query
    std::string _sql_str;
    // only use in write
    fmt::memory_buffer _insert_stmt_buffer;

    // profile use in write
    // tuple convert timer, child timer of _append_row_batch_timer
    RuntimeProfile::Counter* _convert_tuple_timer = nullptr;
    // file write timer, child timer of _append_row_batch_timer
    RuntimeProfile::Counter* _result_send_timer = nullptr;
    // number of sent rows
    RuntimeProfile::Counter* _sent_rows_counter = nullptr;
<<<<<<< HEAD
=======

private:
    // Because Oracle and SAP Hana database do not support
    // insert into tables values (...),(...);
    // Here we do something special for Oracle and SAP Hana.
    Status oracle_type_append(const std::string& table_name, vectorized::Block* block,
                              const vectorized::VExprContextSPtrs& output_vexpr_ctxs,
                              uint32_t start_send_row, uint32_t* num_rows_sent,
                              TOdbcTableType::type table_type);
    Status sap_hana_type_append(const std::string& table_name, vectorized::Block* block,
                                const vectorized::VExprContextSPtrs& output_vexpr_ctxs,
                                uint32_t start_send_row, uint32_t* num_rows_sent,
                                TOdbcTableType::type table_type);
>>>>>>> 55ccddb6
};

} // namespace doris<|MERGE_RESOLUTION|>--- conflicted
+++ resolved
@@ -63,14 +63,9 @@
 
     //write data into table vectorized
     Status append(const std::string& table_name, vectorized::Block* block,
-<<<<<<< HEAD
-                  const std::vector<vectorized::VExprContext*>& _output_vexpr_ctxs,
+                  const vectorized::VExprContextSPtrs& _output_vexpr_ctxs,
                   uint32_t start_send_row, uint32_t* num_rows_sent, bool is_odbc,
                   TOdbcTableType::type table_type = TOdbcTableType::MYSQL);
-=======
-                  const vectorized::VExprContextSPtrs& _output_vexpr_ctxs, uint32_t start_send_row,
-                  uint32_t* num_rows_sent, TOdbcTableType::type table_type = TOdbcTableType::MYSQL);
->>>>>>> 55ccddb6
 
     void init_profile(RuntimeProfile*);
 
@@ -98,22 +93,6 @@
     RuntimeProfile::Counter* _result_send_timer = nullptr;
     // number of sent rows
     RuntimeProfile::Counter* _sent_rows_counter = nullptr;
-<<<<<<< HEAD
-=======
-
-private:
-    // Because Oracle and SAP Hana database do not support
-    // insert into tables values (...),(...);
-    // Here we do something special for Oracle and SAP Hana.
-    Status oracle_type_append(const std::string& table_name, vectorized::Block* block,
-                              const vectorized::VExprContextSPtrs& output_vexpr_ctxs,
-                              uint32_t start_send_row, uint32_t* num_rows_sent,
-                              TOdbcTableType::type table_type);
-    Status sap_hana_type_append(const std::string& table_name, vectorized::Block* block,
-                                const vectorized::VExprContextSPtrs& output_vexpr_ctxs,
-                                uint32_t start_send_row, uint32_t* num_rows_sent,
-                                TOdbcTableType::type table_type);
->>>>>>> 55ccddb6
 };
 
 } // namespace doris