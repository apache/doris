// Licensed to the Apache Software Foundation (ASF) under one
// or more contributor license agreements.  See the NOTICE file
// distributed with this work for additional information
// regarding copyright ownership.  The ASF licenses this file
// to you under the Apache License, Version 2.0 (the
// "License"); you may not use this file except in compliance
// with the License.  You may obtain a copy of the License at
//
//   http://www.apache.org/licenses/LICENSE-2.0
//
// Unless required by applicable law or agreed to in writing,
// software distributed under the License is distributed on an
// "AS IS" BASIS, WITHOUT WARRANTIES OR CONDITIONS OF ANY
// KIND, either express or implied.  See the License for the
// specific language governing permissions and limitations
// under the License.

#include "exec/parquet_scanner.h"

#include "exec/broker_reader.h"
#include "exec/buffered_reader.h"
#include "exec/decompressor.h"
#include "exec/local_file_reader.h"
#include "exec/parquet_reader.h"
#include "exec/s3_reader.h"
#include "exec/text_converter.h"
#include "exec/text_converter.hpp"
#include "exprs/expr.h"
#include "runtime/descriptors.h"
#include "runtime/exec_env.h"
#include "runtime/raw_value.h"
#include "runtime/stream_load/load_stream_mgr.h"
#include "runtime/stream_load/stream_load_pipe.h"
#include "runtime/tuple.h"
<<<<<<< HEAD
#include "exec/parquet_reader.h"
#include "exprs/expr.h"
#include "exec/text_converter.h"
#include "exec/text_converter.hpp"
#include "exec/hdfs_file_reader.h"
#include "exec/local_file_reader.h"
#include "exec/broker_reader.h"
#include "exec/buffered_reader.h"
#include "exec/decompressor.h"
#include "exec/parquet_reader.h"
=======
>>>>>>> b121ad6b

namespace doris {

ParquetScanner::ParquetScanner(RuntimeState* state, RuntimeProfile* profile,
                               const TBrokerScanRangeParams& params,
                               const std::vector<TBrokerRangeDesc>& ranges,
                               const std::vector<TNetworkAddress>& broker_addresses,
                               const std::vector<ExprContext*>& pre_filter_ctxs,
                               ScannerCounter* counter)
        : BaseScanner(state, profile, params, pre_filter_ctxs, counter),
          _ranges(ranges),
          _broker_addresses(broker_addresses),
          // _splittable(params.splittable),
          _cur_file_reader(nullptr),
          _next_range(0),
          _cur_file_eof(false),
          _scanner_eof(false) {}

ParquetScanner::~ParquetScanner() {
    close();
}

Status ParquetScanner::open() {
    return BaseScanner::open();
}

Status ParquetScanner::get_next(Tuple* tuple, MemPool* tuple_pool, bool* eof) {
    SCOPED_TIMER(_read_timer);
    // Get one line
    while (!_scanner_eof) {
        if (_cur_file_reader == nullptr || _cur_file_eof) {
            RETURN_IF_ERROR(open_next_reader());
            // If there isn't any more reader, break this
            if (_scanner_eof) {
                continue;
            }
            _cur_file_eof = false;
        }
        RETURN_IF_ERROR(
                _cur_file_reader->read(_src_tuple, _src_slot_descs, tuple_pool, &_cur_file_eof));
        // range of current file
        const TBrokerRangeDesc& range = _ranges.at(_next_range - 1);
        if (range.__isset.num_of_columns_from_file) {
            fill_slots_of_columns_from_path(range.num_of_columns_from_file,
                                            range.columns_from_path);
        }

        COUNTER_UPDATE(_rows_read_counter, 1);
        SCOPED_TIMER(_materialize_timer);
        if (fill_dest_tuple(tuple, tuple_pool)) {
            break; // break if true
        }
    }
    if (_scanner_eof) {
        *eof = true;
    } else {
        *eof = false;
    }
    return Status::OK();
}

Status ParquetScanner::open_next_reader() {
    // open_file_reader
    if (_cur_file_reader != nullptr) {
        if (_stream_load_pipe != nullptr) {
            _stream_load_pipe.reset();
            _cur_file_reader = nullptr;
        } else {
            delete _cur_file_reader;
            _cur_file_reader = nullptr;
        }
    }

    while (true) {
        if (_next_range >= _ranges.size()) {
            _scanner_eof = true;
            return Status::OK();
        }
        const TBrokerRangeDesc& range = _ranges[_next_range++];
        std::unique_ptr<FileReader> file_reader;
        switch (range.file_type) {
<<<<<<< HEAD
            case TFileType::FILE_LOCAL: {
                file_reader.reset(new LocalFileReader(range.path, range.start_offset));
                break;
            }
            case TFileType::FILE_HDFS: {
                file_reader.reset(new HdfsFileReader(
                        range.hdfs_params, range.path, range.start_offset));
                break;
            }
            case TFileType::FILE_BROKER: {
                int64_t file_size = 0;
                // for compatibility
                if (range.__isset.file_size) { file_size = range.file_size; }
                file_reader.reset(new BufferedReader(new BrokerReader(_state->exec_env(), _broker_addresses, _params.properties,
                                               range.path, range.start_offset, file_size)));
                break;
=======
        case TFileType::FILE_LOCAL: {
            file_reader.reset(new LocalFileReader(range.path, range.start_offset));
            break;
        }
        case TFileType::FILE_BROKER: {
            int64_t file_size = 0;
            // for compatibility
            if (range.__isset.file_size) {
                file_size = range.file_size;
>>>>>>> b121ad6b
            }
            file_reader.reset(new BufferedReader(
                    new BrokerReader(_state->exec_env(), _broker_addresses, _params.properties,
                                     range.path, range.start_offset, file_size)));
            break;
        }
        case TFileType::FILE_S3: {
            file_reader.reset(new BufferedReader(
                    new S3Reader(_params.properties, range.path, range.start_offset)));
            break;
        }
#if 0
            case TFileType::FILE_STREAM:
        {
            _stream_load_pipe = _state->exec_env()->load_stream_mgr()->get(range.load_id);
            if (_stream_load_pipe == nullptr) {
                return Status::InternalError("unknown stream load id");
            }
            _cur_file_reader = _stream_load_pipe.get();
            break;
        }
#endif
        default: {
            std::stringstream ss;
            ss << "Unknown file type, type=" << range.file_type;
            return Status::InternalError(ss.str());
        }
        }
        RETURN_IF_ERROR(file_reader->open());
        if (file_reader->size() == 0) {
            file_reader->close();
            continue;
        }
        if (range.__isset.num_of_columns_from_file) {
            _cur_file_reader =
                    new ParquetReaderWrap(file_reader.release(), range.num_of_columns_from_file);
        } else {
            _cur_file_reader = new ParquetReaderWrap(file_reader.release(), _src_slot_descs.size());
        }

        Status status = _cur_file_reader->init_parquet_reader(_src_slot_descs, _state->timezone());

        if (status.is_end_of_file()) {
            continue;
        } else {
            if (!status.ok()) {
                std::stringstream ss;
                ss << " file: " << range.path << " error:" << status.get_error_msg();
                return Status::InternalError(ss.str());
            } else {
                return status;
            }
        }
    }
}

void ParquetScanner::close() {
    if (_cur_file_reader != nullptr) {
        if (_stream_load_pipe != nullptr) {
            _stream_load_pipe.reset();
            _cur_file_reader = nullptr;
        } else {
            delete _cur_file_reader;
            _cur_file_reader = nullptr;
        }
    }
}

} // namespace doris<|MERGE_RESOLUTION|>--- conflicted
+++ resolved
@@ -32,7 +32,6 @@
 #include "runtime/stream_load/load_stream_mgr.h"
 #include "runtime/stream_load/stream_load_pipe.h"
 #include "runtime/tuple.h"
-<<<<<<< HEAD
 #include "exec/parquet_reader.h"
 #include "exprs/expr.h"
 #include "exec/text_converter.h"
@@ -43,8 +42,6 @@
 #include "exec/buffered_reader.h"
 #include "exec/decompressor.h"
 #include "exec/parquet_reader.h"
-=======
->>>>>>> b121ad6b
 
 namespace doris {
 
@@ -126,26 +123,13 @@
         const TBrokerRangeDesc& range = _ranges[_next_range++];
         std::unique_ptr<FileReader> file_reader;
         switch (range.file_type) {
-<<<<<<< HEAD
-            case TFileType::FILE_LOCAL: {
-                file_reader.reset(new LocalFileReader(range.path, range.start_offset));
-                break;
-            }
-            case TFileType::FILE_HDFS: {
-                file_reader.reset(new HdfsFileReader(
-                        range.hdfs_params, range.path, range.start_offset));
-                break;
-            }
-            case TFileType::FILE_BROKER: {
-                int64_t file_size = 0;
-                // for compatibility
-                if (range.__isset.file_size) { file_size = range.file_size; }
-                file_reader.reset(new BufferedReader(new BrokerReader(_state->exec_env(), _broker_addresses, _params.properties,
-                                               range.path, range.start_offset, file_size)));
-                break;
-=======
         case TFileType::FILE_LOCAL: {
             file_reader.reset(new LocalFileReader(range.path, range.start_offset));
+            break;
+        }
+        case TFileType::FILE_HDFS: {
+            file_reader.reset(new HdfsFileReader(
+                    range.hdfs_params, range.path, range.start_offset));
             break;
         }
         case TFileType::FILE_BROKER: {
@@ -153,7 +137,6 @@
             // for compatibility
             if (range.__isset.file_size) {
                 file_size = range.file_size;
->>>>>>> b121ad6b
             }
             file_reader.reset(new BufferedReader(
                     new BrokerReader(_state->exec_env(), _broker_addresses, _params.properties,
