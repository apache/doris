--- conflicted
+++ resolved
@@ -166,11 +166,7 @@
         }
         std::cout << "_next_range " << _next_range<< std::endl;
         const TBrokerRangeDesc &range = _ranges[_next_range++];
-<<<<<<< HEAD
-        range
-=======
         std::cout << "path : " << range.path << std::endl;
->>>>>>> efd1278d
         FileReader *file_reader = nullptr;
         switch (range.file_type) {
             case TFileType::FILE_LOCAL: {
