// Licensed to the Apache Software Foundation (ASF) under one
// or more contributor license agreements.  See the NOTICE file
// distributed with this work for additional information
// regarding copyright ownership.  The ASF licenses this file
// to you under the Apache License, Version 2.0 (the
// "License"); you may not use this file except in compliance
// with the License.  You may obtain a copy of the License at
//
//   http://www.apache.org/licenses/LICENSE-2.0
//
// Unless required by applicable law or agreed to in writing,
// software distributed under the License is distributed on an
// "AS IS" BASIS, WITHOUT WARRANTIES OR CONDITIONS OF ANY
// KIND, either express or implied.  See the License for the
// specific language governing permissions and limitations
// under the License.

#include "exec/odbc_connector.h"

#include <sqlext.h>

#include <codecvt>

#include "common/config.h"
#include "exprs/expr.h"
#include "runtime/primitive_type.h"
#include "util/mysql_global.h"
#include "util/types.h"
#include "vec/core/block.h"
#include "vec/exprs/vexpr.h"
#include "vec/exprs/vexpr_context.h"

#define ODBC_DISPOSE(h, ht, x, op)                                                        \
    {                                                                                     \
        auto rc = x;                                                                      \
        if (rc != SQL_SUCCESS && rc != SQL_SUCCESS_WITH_INFO) {                           \
            return error_status(fmt::to_string(op), handle_diagnostic_record(h, ht, rc)); \
        }                                                                                 \
        if (rc == SQL_ERROR) {                                                            \
            auto err_msg = std::string("Error in") + fmt::to_string(op);                  \
            return Status::InternalError(err_msg.c_str());                                \
        }                                                                                 \
    }

static constexpr uint32_t SMALL_COLUMN_SIZE_BUFFER = 100;
// Now we only treat HLL, CHAR, VARCHAR as big column
static constexpr uint32_t BIG_COLUMN_SIZE_BUFFER = 65535;
// Default max buffer size use in insert to: 50MB, normally a batch is smaller than the size
static constexpr uint32_t INSERT_BUFFER_SIZE = 1024l * 1024 * 50;

<<<<<<< HEAD
static std::u16string utf8_to_wstring(const std::string& str) {
    std::wstring_convert<std::codecvt_utf8_utf16<char16_t>, char16_t> utf8_utf16_cvt;
    return utf8_utf16_cvt.from_bytes(str);
=======
static doris::Status utf8_to_wstring(const std::string& str, std::u16string& out) {
    std::wstring_convert<std::codecvt_utf8<char16_t>, char16_t> utf8_ucs2_cvt;
    try {
        out = utf8_ucs2_cvt.from_bytes(str);
    } catch (std::range_error& e) {
        return doris::Status::InternalError("UNICODE out of supported range");
    }
    return doris::Status::OK();
>>>>>>> 50ef6e35
}

namespace doris {

ODBCConnector::ODBCConnector(const ODBCConnectorParam& param)
        : _connect_string(param.connect_string),
          _sql_str(param.query_string),
          _tuple_desc(param.tuple_desc),
          _output_expr_ctxs(param.output_expr_ctxs),
          _is_open(false),
          _field_num(0),
          _env(nullptr),
          _dbc(nullptr),
          _stmt(nullptr) {}

ODBCConnector::~ODBCConnector() {
    // do not commit transaction, roll back
    if (_is_in_transaction) {
        abort_trans();
    }

    if (_stmt != nullptr) {
        SQLFreeHandle(SQL_HANDLE_STMT, _stmt);
    }

    if (_dbc != nullptr) {
        SQLDisconnect(_dbc);
        SQLFreeHandle(SQL_HANDLE_DBC, _dbc);
    }

    if (_env != nullptr) {
        SQLFreeHandle(SQL_HANDLE_ENV, _env);
    }
}

Status ODBCConnector::open() {
    if (_is_open) {
        LOG(INFO) << "this scanner already opened";
        return Status::OK();
    }

    // Allocate an environment
    if (SQLAllocHandle(SQL_HANDLE_ENV, SQL_NULL_HANDLE, &_env) != SQL_SUCCESS) {
        return Status::InternalError("alloc env failed");
    }
    // We want ODBC 3 support
    ODBC_DISPOSE(_env, SQL_HANDLE_ENV,
                 SQLSetEnvAttr(_env, SQL_ATTR_ODBC_VERSION, (void*)SQL_OV_ODBC3, 0),
                 "set env attr");
    // Allocate a connection handle
    ODBC_DISPOSE(_env, SQL_HANDLE_ENV, SQLAllocHandle(SQL_HANDLE_DBC, _env, &_dbc), "alloc dbc");
    // Set connect timeout
    int64_t timeout = config::external_table_connect_timeout_sec;
    SQLSetConnectAttr(_dbc, SQL_LOGIN_TIMEOUT, (SQLPOINTER)timeout, 0);
    SQLSetConnectAttr(_dbc, SQL_ATTR_CONNECTION_TIMEOUT, (SQLPOINTER)timeout, 0);
    // Connect to the Database
    ODBC_DISPOSE(_dbc, SQL_HANDLE_DBC,
                 SQLDriverConnect(_dbc, nullptr, (SQLCHAR*)_connect_string.c_str(), SQL_NTS,
                                  nullptr, 0, nullptr, SQL_DRIVER_NOPROMPT),
                 "driver connect");

    LOG(INFO) << "connect success:" << _connect_string.substr(0, _connect_string.find("Pwd="));

    _is_open = true;
    return Status::OK();
}

Status ODBCConnector::query() {
    if (!_is_open) {
        return Status::InternalError("Query before open.");
    }

    // Allocate a statement handle
    ODBC_DISPOSE(_dbc, SQL_HANDLE_DBC, SQLAllocHandle(SQL_HANDLE_STMT, _dbc, &_stmt),
                 "alloc statement");

    // Translate utf8 string to utf16 to use unicode encoding
    std::u16string wquery;
    RETURN_IF_ERROR(utf8_to_wstring(_sql_str, wquery));
    ODBC_DISPOSE(_stmt, SQL_HANDLE_STMT,
                 SQLExecDirectW(_stmt, (SQLWCHAR*)(wquery.c_str()), SQL_NTS), "exec direct");

    // How many columns are there */
    ODBC_DISPOSE(_stmt, SQL_HANDLE_STMT, SQLNumResultCols(_stmt, &_field_num), "count num column");

    LOG(INFO) << "execute success:" << _sql_str << " column count:" << _field_num;

    // check materialize num equal _field_num
    int materialize_num = 0;
    for (int i = 0; i < _tuple_desc->slots().size(); ++i) {
        if (_tuple_desc->slots()[i]->is_materialized()) {
            materialize_num++;
        }
    }
    if (_field_num != materialize_num) {
        return Status::InternalError("input and output not equal.");
    }

    // allocate memory for the binding
    for (int i = 0; i < _field_num; i++) {
        DataBinding* column_data = new DataBinding;
        column_data->target_type = SQL_C_CHAR;
        auto type = _tuple_desc->slots()[i]->type().type;
        column_data->buffer_length = (type == TYPE_HLL || type == TYPE_CHAR ||
                                      type == TYPE_VARCHAR || type == TYPE_STRING)
                                             ? BIG_COLUMN_SIZE_BUFFER
                                             : SMALL_COLUMN_SIZE_BUFFER;
        column_data->target_value_ptr = malloc(sizeof(char) * column_data->buffer_length);
        _columns_data.emplace_back(column_data);
    }

    // setup the binding
    for (int i = 0; i < _field_num; i++) {
        ODBC_DISPOSE(_stmt, SQL_HANDLE_STMT,
                     SQLBindCol(_stmt, (SQLUSMALLINT)i + 1, _columns_data[i]->target_type,
                                _columns_data[i]->target_value_ptr, _columns_data[i]->buffer_length,
                                &(_columns_data[i]->strlen_or_ind)),
                     "bind col");
    }

    return Status::OK();
}

Status ODBCConnector::get_next_row(bool* eos) {
    if (!_is_open) {
        return Status::InternalError("GetNextRow before open.");
    }

    auto ret = SQLFetch(_stmt);
    if (ret == SQL_SUCCESS || ret == SQL_SUCCESS_WITH_INFO) {
        return Status::OK();
    } else if (ret != SQL_NO_DATA_FOUND) {
        return error_status("result fetch", handle_diagnostic_record(_stmt, SQL_HANDLE_STMT, ret));
    }

    *eos = true;
    return Status::OK();
}

void ODBCConnector::_init_profile(doris::RuntimeProfile* profile) {
    _convert_tuple_timer = ADD_TIMER(profile, "TupleConvertTime");
    _result_send_timer = ADD_TIMER(profile, "ResultSendTime");
    _sent_rows_counter = ADD_COUNTER(profile, "NumSentRows", TUnit::UNIT);
}

Status ODBCConnector::init_to_write(doris::RuntimeProfile* profile) {
    if (!_is_open) {
        return Status::InternalError("Init before open.");
    }

    _init_profile(profile);
    // Allocate a statement handle
    ODBC_DISPOSE(_dbc, SQL_HANDLE_DBC, SQLAllocHandle(SQL_HANDLE_STMT, _dbc, &_stmt),
                 "alloc statement");

    return Status::OK();
}

Status ODBCConnector::append(const std::string& table_name, RowBatch* batch,
                             uint32_t start_send_row, uint32* num_rows_sent) {
    _insert_stmt_buffer.clear();
    std::u16string insert_stmt;
    {
        SCOPED_TIMER(_convert_tuple_timer);
        fmt::format_to(_insert_stmt_buffer, "INSERT INTO {} VALUES (", table_name);

        int num_rows = batch->num_rows();
        for (int i = start_send_row; i < num_rows; ++i) {
            auto row = batch->get_row(i);
            (*num_rows_sent)++;

            // Construct insert statement of odbc table
            int num_columns = _output_expr_ctxs.size();
            for (int j = 0; j < num_columns; ++j) {
                if (j != 0) {
                    fmt::format_to(_insert_stmt_buffer, "{}", ", ");
                }
                void* item = _output_expr_ctxs[j]->get_value(row);
                if (item == nullptr) {
                    fmt::format_to(_insert_stmt_buffer, "{}", "NULL");
                    continue;
                }
                switch (_output_expr_ctxs[j]->root()->type().type) {
                case TYPE_BOOLEAN:
                case TYPE_TINYINT:
                    fmt::format_to(_insert_stmt_buffer, "{}", *static_cast<int8_t*>(item));
                    break;
                case TYPE_SMALLINT:
                    fmt::format_to(_insert_stmt_buffer, "{}", *static_cast<int16_t*>(item));
                    break;
                case TYPE_INT:
                    fmt::format_to(_insert_stmt_buffer, "{}", *static_cast<int32_t*>(item));
                    break;
                case TYPE_BIGINT:
                    fmt::format_to(_insert_stmt_buffer, "{}", *static_cast<int64_t*>(item));
                    break;
                case TYPE_FLOAT:
                    fmt::format_to(_insert_stmt_buffer, "{}", *static_cast<float*>(item));
                    break;
                case TYPE_DOUBLE:
                    fmt::format_to(_insert_stmt_buffer, "{}", *static_cast<double*>(item));
                    break;
                case TYPE_DATE:
                case TYPE_DATETIME: {
                    char buf[64];
                    const auto* time_val = (const DateTimeValue*)(item);
                    time_val->to_string(buf);
                    fmt::format_to(_insert_stmt_buffer, "'{}'", buf);
                    break;
                }
                case TYPE_VARCHAR:
                case TYPE_CHAR:
                case TYPE_STRING: {
                    const auto* string_val = (const StringValue*)(item);

                    if (string_val->ptr == nullptr) {
                        if (string_val->len == 0) {
                            fmt::format_to(_insert_stmt_buffer, "{}", "''");
                        } else {
                            fmt::format_to(_insert_stmt_buffer, "{}", "NULL");
                        }
                    } else {
                        fmt::format_to(_insert_stmt_buffer, "'{}'",
                                       fmt::basic_string_view(string_val->ptr, string_val->len));
                    }
                    break;
                }
                case TYPE_DECIMALV2: {
                    const DecimalV2Value decimal_val(
                            reinterpret_cast<const PackedInt128*>(item)->value);
                    char buffer[MAX_DECIMAL_WIDTH];
                    int output_scale = _output_expr_ctxs[j]->root()->output_scale();
                    int len = decimal_val.to_buffer(buffer, output_scale);
                    _insert_stmt_buffer.append(buffer, buffer + len);
                    break;
                }
                case TYPE_LARGEINT: {
                    fmt::format_to(_insert_stmt_buffer, "{}",
                                   reinterpret_cast<const PackedInt128*>(item)->value);
                    break;
                }
                default: {
                    return Status::InternalError("can't convert this type to mysql type. type = {}",
                                                 _output_expr_ctxs[j]->root()->type().type);
                }
                }
            }

            if (i < num_rows - 1 && _insert_stmt_buffer.size() < INSERT_BUFFER_SIZE) {
                fmt::format_to(_insert_stmt_buffer, "{}", "),(");
            } else {
                // batch exhausted or _insert_stmt_buffer is full, need to do real insert stmt
                fmt::format_to(_insert_stmt_buffer, "{}", ")");
                break;
            }
        }
        // Translate utf8 string to utf16 to use unicode encodeing
        RETURN_IF_ERROR(utf8_to_wstring(
                std::string(_insert_stmt_buffer.data(),
                            _insert_stmt_buffer.data() + _insert_stmt_buffer.size()),
                insert_stmt));
    }

    {
        SCOPED_TIMER(_result_send_timer);
        ODBC_DISPOSE(_stmt, SQL_HANDLE_STMT,
                     SQLExecDirectW(_stmt, (SQLWCHAR*)(insert_stmt.c_str()), SQL_NTS),
                     _insert_stmt_buffer.data());
    }
    COUNTER_UPDATE(_sent_rows_counter, *num_rows_sent);
    return Status::OK();
}

Status ODBCConnector::begin_trans() {
    if (!_is_open) {
        return Status::InternalError("Begin transaction before open.");
    }

    ODBC_DISPOSE(_dbc, SQL_HANDLE_DBC,
                 SQLSetConnectAttr(_dbc, SQL_ATTR_AUTOCOMMIT, (SQLPOINTER)SQL_AUTOCOMMIT_OFF,
                                   SQL_IS_UINTEGER),
                 "Begin transcation");
    _is_in_transaction = true;

    return Status::OK();
}

Status ODBCConnector::abort_trans() {
    if (!_is_in_transaction) {
        return Status::InternalError("Abort transaction before begin trans.");
    }

    ODBC_DISPOSE(_dbc, SQL_HANDLE_DBC, SQLEndTran(SQL_HANDLE_DBC, _dbc, SQL_ROLLBACK),
                 "Abort transcation");

    return Status::OK();
}

Status ODBCConnector::finish_trans() {
    if (!_is_in_transaction) {
        return Status::InternalError("Abort transaction before begin trans.");
    }

    ODBC_DISPOSE(_dbc, SQL_HANDLE_DBC, SQLEndTran(SQL_HANDLE_DBC, _dbc, SQL_COMMIT),
                 "commit transcation");
    _is_in_transaction = false;

    return Status::OK();
}

Status ODBCConnector::error_status(const std::string& prefix, const std::string& error_msg) {
    std::stringstream msg;
    msg << prefix << " Error: " << error_msg;
    LOG(WARNING) << msg.str();
    return Status::InternalError(msg.str());
}

// handle_diagnostic_record : use SQLGetDiagRec to get the display error/warning information
//
// Parameters:
//      hHandle     ODBC handle
//      hType       Type of handle (HANDLE_STMT, HANDLE_ENV, HANDLE_DBC)
//      RetCode     Return code of failing command
std::string ODBCConnector::handle_diagnostic_record(SQLHANDLE hHandle, SQLSMALLINT hType,
                                                    RETCODE RetCode) {
    SQLSMALLINT rec = 0;
    SQLINTEGER error;
    CHAR message[1000];
    CHAR state[SQL_SQLSTATE_SIZE + 1];

    if (RetCode == SQL_INVALID_HANDLE) {
        return "Invalid handle!";
    }

    std::string diagnostic_msg;

    while (SQLGetDiagRec(hType, hHandle, ++rec, (SQLCHAR*)(state), &error,
                         reinterpret_cast<SQLCHAR*>(message),
                         (SQLSMALLINT)(sizeof(message) / sizeof(WCHAR)),
                         (SQLSMALLINT*)nullptr) == SQL_SUCCESS) {
        // Hide data truncated..
        if (wcsncmp(reinterpret_cast<const wchar_t*>(state), L"01004", 5)) {
            diagnostic_msg += fmt::format("{} {} ({})", state, message, error);
        }
    }

    return diagnostic_msg;
}

Status ODBCConnector::append(const std::string& table_name, vectorized::Block* block,
                             const std::vector<vectorized::VExprContext*>& _output_vexpr_ctxs,
                             uint32_t start_send_row, uint32_t* num_rows_sent) {
    _insert_stmt_buffer.clear();
    std::u16string insert_stmt;
    {
        SCOPED_TIMER(_convert_tuple_timer);
        fmt::format_to(_insert_stmt_buffer, "INSERT INTO {} VALUES (", table_name);

        int num_rows = block->rows();
        int num_columns = block->columns();
        for (int i = start_send_row; i < num_rows; ++i) {
            (*num_rows_sent)++;

            // Construct insert statement of odbc table
            for (int j = 0; j < num_columns; ++j) {
                if (j != 0) {
                    fmt::format_to(_insert_stmt_buffer, "{}", ", ");
                }
                auto [item, size] = block->get_by_position(j).column->get_data_at(i);
                if (item == nullptr) {
                    fmt::format_to(_insert_stmt_buffer, "{}", "NULL");
                    continue;
                }
                switch (_output_vexpr_ctxs[j]->root()->type().type) {
                case TYPE_BOOLEAN:
                case TYPE_TINYINT:
                    fmt::format_to(_insert_stmt_buffer, "{}",
                                   *reinterpret_cast<const int8_t*>(item));
                    break;
                case TYPE_SMALLINT:
                    fmt::format_to(_insert_stmt_buffer, "{}",
                                   *reinterpret_cast<const int16_t*>(item));
                    break;
                case TYPE_INT:
                    fmt::format_to(_insert_stmt_buffer, "{}",
                                   *reinterpret_cast<const int32_t*>(item));
                    break;
                case TYPE_BIGINT:
                    fmt::format_to(_insert_stmt_buffer, "{}",
                                   *reinterpret_cast<const int64_t*>(item));
                    break;
                case TYPE_FLOAT:
                    fmt::format_to(_insert_stmt_buffer, "{}",
                                   *reinterpret_cast<const float*>(item));
                    break;
                case TYPE_DOUBLE:
                    fmt::format_to(_insert_stmt_buffer, "{}",
                                   *reinterpret_cast<const double*>(item));
                    break;
                case TYPE_DATE:
                case TYPE_DATETIME: {
                    vectorized::VecDateTimeValue value =
                            binary_cast<int64_t, doris::vectorized::VecDateTimeValue>(
                                    *(int64_t*)item);

                    char buf[64];
                    char* pos = value.to_string(buf);
                    std::string_view str(buf, pos - buf - 1);
                    fmt::format_to(_insert_stmt_buffer, "'{}'", str);
                    break;
                }
                case TYPE_VARCHAR:
                case TYPE_CHAR:
                case TYPE_STRING: {
                    fmt::format_to(_insert_stmt_buffer, "'{}'", fmt::basic_string_view(item, size));
                    break;
                }
                case TYPE_DECIMALV2: {
                    DecimalV2Value value = *(DecimalV2Value*)(item);
                    fmt::format_to(_insert_stmt_buffer, "{}", value.to_string());
                    break;
                }
                case TYPE_LARGEINT: {
                    fmt::format_to(_insert_stmt_buffer, "{}",
                                   *reinterpret_cast<const __int128*>(item));
                    break;
                }
                default: {
                    return Status::InternalError("can't convert this type to mysql type. type = {}",
                                                 _output_expr_ctxs[j]->root()->type().type);
                }
                }
            }

            if (i < num_rows - 1 && _insert_stmt_buffer.size() < INSERT_BUFFER_SIZE) {
                fmt::format_to(_insert_stmt_buffer, "{}", "),(");
            } else {
                // batch exhausted or _insert_stmt_buffer is full, need to do real insert stmt
                fmt::format_to(_insert_stmt_buffer, "{}", ")");
                break;
            }
        }
        // Translate utf8 string to utf16 to use unicode encodeing
        RETURN_IF_ERROR(utf8_to_wstring(
                std::string(_insert_stmt_buffer.data(),
                            _insert_stmt_buffer.data() + _insert_stmt_buffer.size()),
                insert_stmt));
    }

    {
        SCOPED_TIMER(_result_send_timer);
        ODBC_DISPOSE(_stmt, SQL_HANDLE_STMT,
                     SQLExecDirectW(_stmt, (SQLWCHAR*)(insert_stmt.c_str()), SQL_NTS),
                     _insert_stmt_buffer.data());
    }
    COUNTER_UPDATE(_sent_rows_counter, *num_rows_sent);
    return Status::OK();
}

} // namespace doris<|MERGE_RESOLUTION|>--- conflicted
+++ resolved
@@ -48,20 +48,9 @@
 // Default max buffer size use in insert to: 50MB, normally a batch is smaller than the size
 static constexpr uint32_t INSERT_BUFFER_SIZE = 1024l * 1024 * 50;
 
-<<<<<<< HEAD
-static std::u16string utf8_to_wstring(const std::string& str) {
+static std::u16string utf8_to_u16string(const std::string& str) {
     std::wstring_convert<std::codecvt_utf8_utf16<char16_t>, char16_t> utf8_utf16_cvt;
     return utf8_utf16_cvt.from_bytes(str);
-=======
-static doris::Status utf8_to_wstring(const std::string& str, std::u16string& out) {
-    std::wstring_convert<std::codecvt_utf8<char16_t>, char16_t> utf8_ucs2_cvt;
-    try {
-        out = utf8_ucs2_cvt.from_bytes(str);
-    } catch (std::range_error& e) {
-        return doris::Status::InternalError("UNICODE out of supported range");
-    }
-    return doris::Status::OK();
->>>>>>> 50ef6e35
 }
 
 namespace doris {
@@ -139,8 +128,7 @@
                  "alloc statement");
 
     // Translate utf8 string to utf16 to use unicode encoding
-    std::u16string wquery;
-    RETURN_IF_ERROR(utf8_to_wstring(_sql_str, wquery));
+    auto wquery = RETURN_IF_ERROR(utf8_to_u16string(_sql_str, wquery));
     ODBC_DISPOSE(_stmt, SQL_HANDLE_STMT,
                  SQLExecDirectW(_stmt, (SQLWCHAR*)(wquery.c_str()), SQL_NTS), "exec direct");
 
@@ -301,6 +289,191 @@
                 case TYPE_LARGEINT: {
                     fmt::format_to(_insert_stmt_buffer, "{}",
                                    reinterpret_cast<const PackedInt128*>(item)->value);
+                    break;
+                }
+                default: {
+                    return Status::InternalError("can't convert this type to mysql type. type = {}",
+                                                 _output_expr_ctxs[j]->root()->type().type);
+                }
+                }
+            }
+
+            if (i < num_rows - 1 && _insert_stmt_buffer.size() < INSERT_BUFFER_SIZE) {
+                fmt::format_to(_insert_stmt_buffer, "{}", "),(");
+            } else {
+                // batch exhausted or _insert_stmt_buffer is full, need to do real insert stmt
+                fmt::format_to(_insert_stmt_buffer, "{}", ")");
+                break;
+            }
+        }
+        // Translate utf8 string to utf16 to use unicode encodeing
+        insert_stmt = RETURN_IF_ERROR(utf8_to_u16string(
+                std::string(_insert_stmt_buffer.data(),
+                            _insert_stmt_buffer.data() + _insert_stmt_buffer.size());
+    }
+
+    {
+        SCOPED_TIMER(_result_send_timer);
+        ODBC_DISPOSE(_stmt, SQL_HANDLE_STMT,
+                     SQLExecDirectW(_stmt, (SQLWCHAR*)(insert_stmt.c_str()), SQL_NTS),
+                     _insert_stmt_buffer.data());
+    }
+    COUNTER_UPDATE(_sent_rows_counter, *num_rows_sent);
+    return Status::OK();
+}
+
+Status ODBCConnector::begin_trans() {
+    if (!_is_open) {
+        return Status::InternalError("Begin transaction before open.");
+    }
+
+    ODBC_DISPOSE(_dbc, SQL_HANDLE_DBC,
+                 SQLSetConnectAttr(_dbc, SQL_ATTR_AUTOCOMMIT, (SQLPOINTER)SQL_AUTOCOMMIT_OFF,
+                                   SQL_IS_UINTEGER),
+                 "Begin transcation");
+    _is_in_transaction = true;
+
+    return Status::OK();
+}
+
+Status ODBCConnector::abort_trans() {
+    if (!_is_in_transaction) {
+        return Status::InternalError("Abort transaction before begin trans.");
+    }
+
+    ODBC_DISPOSE(_dbc, SQL_HANDLE_DBC, SQLEndTran(SQL_HANDLE_DBC, _dbc, SQL_ROLLBACK),
+                 "Abort transcation");
+
+    return Status::OK();
+}
+
+Status ODBCConnector::finish_trans() {
+    if (!_is_in_transaction) {
+        return Status::InternalError("Abort transaction before begin trans.");
+    }
+
+    ODBC_DISPOSE(_dbc, SQL_HANDLE_DBC, SQLEndTran(SQL_HANDLE_DBC, _dbc, SQL_COMMIT),
+                 "commit transcation");
+    _is_in_transaction = false;
+
+    return Status::OK();
+}
+
+Status ODBCConnector::error_status(const std::string& prefix, const std::string& error_msg) {
+    std::stringstream msg;
+    msg << prefix << " Error: " << error_msg;
+    LOG(WARNING) << msg.str();
+    return Status::InternalError(msg.str());
+}
+
+// handle_diagnostic_record : use SQLGetDiagRec to get the display error/warning information
+//
+// Parameters:
+//      hHandle     ODBC handle
+//      hType       Type of handle (HANDLE_STMT, HANDLE_ENV, HANDLE_DBC)
+//      RetCode     Return code of failing command
+std::string ODBCConnector::handle_diagnostic_record(SQLHANDLE hHandle, SQLSMALLINT hType,
+                                                    RETCODE RetCode) {
+    SQLSMALLINT rec = 0;
+    SQLINTEGER error;
+    CHAR message[1000];
+    CHAR state[SQL_SQLSTATE_SIZE + 1];
+
+    if (RetCode == SQL_INVALID_HANDLE) {
+        return "Invalid handle!";
+    }
+
+    std::string diagnostic_msg;
+
+    while (SQLGetDiagRec(hType, hHandle, ++rec, (SQLCHAR*)(state), &error,
+                         reinterpret_cast<SQLCHAR*>(message),
+                         (SQLSMALLINT)(sizeof(message) / sizeof(WCHAR)),
+                         (SQLSMALLINT*)nullptr) == SQL_SUCCESS) {
+        // Hide data truncated..
+        if (wcsncmp(reinterpret_cast<const wchar_t*>(state), L"01004", 5)) {
+            diagnostic_msg += fmt::format("{} {} ({})", state, message, error);
+        }
+    }
+
+    return diagnostic_msg;
+}
+
+Status ODBCConnector::append(const std::string& table_name, vectorized::Block* block,
+                             const std::vector<vectorized::VExprContext*>& _output_vexpr_ctxs,
+                             uint32_t start_send_row, uint32_t* num_rows_sent) {
+    _insert_stmt_buffer.clear();
+    std::u16string insert_stmt;
+    {
+        SCOPED_TIMER(_convert_tuple_timer);
+        fmt::format_to(_insert_stmt_buffer, "INSERT INTO {} VALUES (", table_name);
+
+        int num_rows = block->rows();
+        int num_columns = block->columns();
+        for (int i = start_send_row; i < num_rows; ++i) {
+            (*num_rows_sent)++;
+
+            // Construct insert statement of odbc table
+            for (int j = 0; j < num_columns; ++j) {
+                if (j != 0) {
+                    fmt::format_to(_insert_stmt_buffer, "{}", ", ");
+                }
+                auto [item, size] = block->get_by_position(j).column->get_data_at(i);
+                if (item == nullptr) {
+                    fmt::format_to(_insert_stmt_buffer, "{}", "NULL");
+                    continue;
+                }
+                switch (_output_vexpr_ctxs[j]->root()->type().type) {
+                case TYPE_BOOLEAN:
+                case TYPE_TINYINT:
+                    fmt::format_to(_insert_stmt_buffer, "{}",
+                                   *reinterpret_cast<const int8_t*>(item));
+                    break;
+                case TYPE_SMALLINT:
+                    fmt::format_to(_insert_stmt_buffer, "{}",
+                                   *reinterpret_cast<const int16_t*>(item));
+                    break;
+                case TYPE_INT:
+                    fmt::format_to(_insert_stmt_buffer, "{}",
+                                   *reinterpret_cast<const int32_t*>(item));
+                    break;
+                case TYPE_BIGINT:
+                    fmt::format_to(_insert_stmt_buffer, "{}",
+                                   *reinterpret_cast<const int64_t*>(item));
+                    break;
+                case TYPE_FLOAT:
+                    fmt::format_to(_insert_stmt_buffer, "{}",
+                                   *reinterpret_cast<const float*>(item));
+                    break;
+                case TYPE_DOUBLE:
+                    fmt::format_to(_insert_stmt_buffer, "{}",
+                                   *reinterpret_cast<const double*>(item));
+                    break;
+                case TYPE_DATE:
+                case TYPE_DATETIME: {
+                    vectorized::VecDateTimeValue value =
+                            binary_cast<int64_t, doris::vectorized::VecDateTimeValue>(
+                                    *(int64_t*)item);
+
+                    char buf[64];
+                    char* pos = value.to_string(buf);
+                    std::string_view str(buf, pos - buf - 1);
+                    fmt::format_to(_insert_stmt_buffer, "'{}'", str);
+                    break;
+                }
+                case TYPE_VARCHAR:
+                case TYPE_CHAR:
+                case TYPE_STRING: {
+                    fmt::format_to(_insert_stmt_buffer, "'{}'", fmt::basic_string_view(item, size));
+                    break;
+                }
+                case TYPE_DECIMALV2: {
+                    DecimalV2Value value = *(DecimalV2Value*)(item);
+                    fmt::format_to(_insert_stmt_buffer, "{}", value.to_string());
+                    break;
+                }
+                case TYPE_LARGEINT: {
+                    fmt::format_to(_insert_stmt_buffer, "{}",
+                                   *reinterpret_cast<const __int128*>(item));
                     break;
                 }
                 default: {
@@ -335,190 +508,4 @@
     return Status::OK();
 }
 
-Status ODBCConnector::begin_trans() {
-    if (!_is_open) {
-        return Status::InternalError("Begin transaction before open.");
-    }
-
-    ODBC_DISPOSE(_dbc, SQL_HANDLE_DBC,
-                 SQLSetConnectAttr(_dbc, SQL_ATTR_AUTOCOMMIT, (SQLPOINTER)SQL_AUTOCOMMIT_OFF,
-                                   SQL_IS_UINTEGER),
-                 "Begin transcation");
-    _is_in_transaction = true;
-
-    return Status::OK();
-}
-
-Status ODBCConnector::abort_trans() {
-    if (!_is_in_transaction) {
-        return Status::InternalError("Abort transaction before begin trans.");
-    }
-
-    ODBC_DISPOSE(_dbc, SQL_HANDLE_DBC, SQLEndTran(SQL_HANDLE_DBC, _dbc, SQL_ROLLBACK),
-                 "Abort transcation");
-
-    return Status::OK();
-}
-
-Status ODBCConnector::finish_trans() {
-    if (!_is_in_transaction) {
-        return Status::InternalError("Abort transaction before begin trans.");
-    }
-
-    ODBC_DISPOSE(_dbc, SQL_HANDLE_DBC, SQLEndTran(SQL_HANDLE_DBC, _dbc, SQL_COMMIT),
-                 "commit transcation");
-    _is_in_transaction = false;
-
-    return Status::OK();
-}
-
-Status ODBCConnector::error_status(const std::string& prefix, const std::string& error_msg) {
-    std::stringstream msg;
-    msg << prefix << " Error: " << error_msg;
-    LOG(WARNING) << msg.str();
-    return Status::InternalError(msg.str());
-}
-
-// handle_diagnostic_record : use SQLGetDiagRec to get the display error/warning information
-//
-// Parameters:
-//      hHandle     ODBC handle
-//      hType       Type of handle (HANDLE_STMT, HANDLE_ENV, HANDLE_DBC)
-//      RetCode     Return code of failing command
-std::string ODBCConnector::handle_diagnostic_record(SQLHANDLE hHandle, SQLSMALLINT hType,
-                                                    RETCODE RetCode) {
-    SQLSMALLINT rec = 0;
-    SQLINTEGER error;
-    CHAR message[1000];
-    CHAR state[SQL_SQLSTATE_SIZE + 1];
-
-    if (RetCode == SQL_INVALID_HANDLE) {
-        return "Invalid handle!";
-    }
-
-    std::string diagnostic_msg;
-
-    while (SQLGetDiagRec(hType, hHandle, ++rec, (SQLCHAR*)(state), &error,
-                         reinterpret_cast<SQLCHAR*>(message),
-                         (SQLSMALLINT)(sizeof(message) / sizeof(WCHAR)),
-                         (SQLSMALLINT*)nullptr) == SQL_SUCCESS) {
-        // Hide data truncated..
-        if (wcsncmp(reinterpret_cast<const wchar_t*>(state), L"01004", 5)) {
-            diagnostic_msg += fmt::format("{} {} ({})", state, message, error);
-        }
-    }
-
-    return diagnostic_msg;
-}
-
-Status ODBCConnector::append(const std::string& table_name, vectorized::Block* block,
-                             const std::vector<vectorized::VExprContext*>& _output_vexpr_ctxs,
-                             uint32_t start_send_row, uint32_t* num_rows_sent) {
-    _insert_stmt_buffer.clear();
-    std::u16string insert_stmt;
-    {
-        SCOPED_TIMER(_convert_tuple_timer);
-        fmt::format_to(_insert_stmt_buffer, "INSERT INTO {} VALUES (", table_name);
-
-        int num_rows = block->rows();
-        int num_columns = block->columns();
-        for (int i = start_send_row; i < num_rows; ++i) {
-            (*num_rows_sent)++;
-
-            // Construct insert statement of odbc table
-            for (int j = 0; j < num_columns; ++j) {
-                if (j != 0) {
-                    fmt::format_to(_insert_stmt_buffer, "{}", ", ");
-                }
-                auto [item, size] = block->get_by_position(j).column->get_data_at(i);
-                if (item == nullptr) {
-                    fmt::format_to(_insert_stmt_buffer, "{}", "NULL");
-                    continue;
-                }
-                switch (_output_vexpr_ctxs[j]->root()->type().type) {
-                case TYPE_BOOLEAN:
-                case TYPE_TINYINT:
-                    fmt::format_to(_insert_stmt_buffer, "{}",
-                                   *reinterpret_cast<const int8_t*>(item));
-                    break;
-                case TYPE_SMALLINT:
-                    fmt::format_to(_insert_stmt_buffer, "{}",
-                                   *reinterpret_cast<const int16_t*>(item));
-                    break;
-                case TYPE_INT:
-                    fmt::format_to(_insert_stmt_buffer, "{}",
-                                   *reinterpret_cast<const int32_t*>(item));
-                    break;
-                case TYPE_BIGINT:
-                    fmt::format_to(_insert_stmt_buffer, "{}",
-                                   *reinterpret_cast<const int64_t*>(item));
-                    break;
-                case TYPE_FLOAT:
-                    fmt::format_to(_insert_stmt_buffer, "{}",
-                                   *reinterpret_cast<const float*>(item));
-                    break;
-                case TYPE_DOUBLE:
-                    fmt::format_to(_insert_stmt_buffer, "{}",
-                                   *reinterpret_cast<const double*>(item));
-                    break;
-                case TYPE_DATE:
-                case TYPE_DATETIME: {
-                    vectorized::VecDateTimeValue value =
-                            binary_cast<int64_t, doris::vectorized::VecDateTimeValue>(
-                                    *(int64_t*)item);
-
-                    char buf[64];
-                    char* pos = value.to_string(buf);
-                    std::string_view str(buf, pos - buf - 1);
-                    fmt::format_to(_insert_stmt_buffer, "'{}'", str);
-                    break;
-                }
-                case TYPE_VARCHAR:
-                case TYPE_CHAR:
-                case TYPE_STRING: {
-                    fmt::format_to(_insert_stmt_buffer, "'{}'", fmt::basic_string_view(item, size));
-                    break;
-                }
-                case TYPE_DECIMALV2: {
-                    DecimalV2Value value = *(DecimalV2Value*)(item);
-                    fmt::format_to(_insert_stmt_buffer, "{}", value.to_string());
-                    break;
-                }
-                case TYPE_LARGEINT: {
-                    fmt::format_to(_insert_stmt_buffer, "{}",
-                                   *reinterpret_cast<const __int128*>(item));
-                    break;
-                }
-                default: {
-                    return Status::InternalError("can't convert this type to mysql type. type = {}",
-                                                 _output_expr_ctxs[j]->root()->type().type);
-                }
-                }
-            }
-
-            if (i < num_rows - 1 && _insert_stmt_buffer.size() < INSERT_BUFFER_SIZE) {
-                fmt::format_to(_insert_stmt_buffer, "{}", "),(");
-            } else {
-                // batch exhausted or _insert_stmt_buffer is full, need to do real insert stmt
-                fmt::format_to(_insert_stmt_buffer, "{}", ")");
-                break;
-            }
-        }
-        // Translate utf8 string to utf16 to use unicode encodeing
-        RETURN_IF_ERROR(utf8_to_wstring(
-                std::string(_insert_stmt_buffer.data(),
-                            _insert_stmt_buffer.data() + _insert_stmt_buffer.size()),
-                insert_stmt));
-    }
-
-    {
-        SCOPED_TIMER(_result_send_timer);
-        ODBC_DISPOSE(_stmt, SQL_HANDLE_STMT,
-                     SQLExecDirectW(_stmt, (SQLWCHAR*)(insert_stmt.c_str()), SQL_NTS),
-                     _insert_stmt_buffer.data());
-    }
-    COUNTER_UPDATE(_sent_rows_counter, *num_rows_sent);
-    return Status::OK();
-}
-
 } // namespace doris