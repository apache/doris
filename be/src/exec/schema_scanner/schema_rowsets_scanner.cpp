// Licensed to the Apache Software Foundation (ASF) under one
// or more contributor license agreements.  See the NOTICE file
// distributed with this work for additional information
// regarding copyright ownership.  The ASF licenses this file
// to you under the Apache License, Version 2.0 (the
// "License"); you may not use this file except in compliance
// with the License.  You may obtain a copy of the License at
//
//   http://www.apache.org/licenses/LICENSE-2.0
//
// Unless required by applicable law or agreed to in writing,
// software distributed under the License is distributed on an
// "AS IS" BASIS, WITHOUT WARRANTIES OR CONDITIONS OF ANY
// KIND, either express or implied.  See the License for the
// specific language governing permissions and limitations
// under the License.

#include "exec/schema_scanner/schema_rowsets_scanner.h"

#include <cstddef>

#include "common/status.h"
#include "gutil/integral_types.h"
#include "olap/rowset/beta_rowset.h"
#include "olap/rowset/rowset.h"
#include "olap/rowset/segment_v2/segment.h"
#include "olap/segment_loader.h"
#include "olap/storage_engine.h"
#include "olap/tablet.h"
#include "runtime/descriptors.h"
#include "runtime/primitive_type.h"
#include "vec/common/string_ref.h"
namespace doris {
std::vector<SchemaScanner::ColumnDesc> SchemaRowsetsScanner::_s_tbls_columns = {
        //   name,       type,          size,     is_null
        {"BACKEND_ID", TYPE_BIGINT, sizeof(int64_t), true},
        {"ROWSET_ID", TYPE_VARCHAR, sizeof(StringRef), true},
        {"TABLET_ID", TYPE_BIGINT, sizeof(int64_t), true},
        {"ROWSET_NUM_ROWS", TYPE_BIGINT, sizeof(int64_t), true},
        {"TXN_ID", TYPE_BIGINT, sizeof(int64_t), true},
        {"NUM_SEGMENTS", TYPE_BIGINT, sizeof(int64_t), true},
        {"START_VERSION", TYPE_BIGINT, sizeof(int64_t), true},
        {"END_VERSION", TYPE_BIGINT, sizeof(int64_t), true},
        {"INDEX_DISK_SIZE", TYPE_BIGINT, sizeof(size_t), true},
        {"DATA_DISK_SIZE", TYPE_BIGINT, sizeof(size_t), true},
        {"CREATION_TIME", TYPE_BIGINT, sizeof(int64_t), true},
        {"NEWEST_WRITE_TIMESTAMP", TYPE_BIGINT, sizeof(int64_t), true},

};

SchemaRowsetsScanner::SchemaRowsetsScanner()
        : SchemaScanner(_s_tbls_columns, TSchemaTableType::SCH_ROWSETS),
          backend_id_(0),
          _rowsets_idx(0) {};

Status SchemaRowsetsScanner::start(RuntimeState* state) {
    if (!_is_init) {
        return Status::InternalError("used before initialized.");
    }
    backend_id_ = state->backend_id();
    RETURN_IF_ERROR(_get_all_rowsets());
    return Status::OK();
}

Status SchemaRowsetsScanner::_get_all_rowsets() {
    std::vector<TabletSharedPtr> tablets =
            StorageEngine::instance()->tablet_manager()->get_all_tablet();
    for (const auto& tablet : tablets) {
        // all rowset
        std::vector<std::pair<Version, RowsetSharedPtr>> all_rowsets;
        {
            std::shared_lock rowset_ldlock(tablet->get_header_lock());
            tablet->acquire_version_and_rowsets(&all_rowsets);
        }
        for (const auto& version_and_rowset : all_rowsets) {
            RowsetSharedPtr rowset = version_and_rowset.second;
            rowsets_.emplace_back(rowset);
        }
    }
    return Status::OK();
}

Status SchemaRowsetsScanner::get_next_block(vectorized::Block* block, bool* eos) {
    if (!_is_init) {
        return Status::InternalError("Used before initialized.");
    }
    if (nullptr == block || nullptr == eos) {
        return Status::InternalError("input pointer is nullptr.");
    }

    if (_rowsets_idx >= rowsets_.size()) {
        *eos = true;
        return Status::OK();
    }
    *eos = false;
    return _fill_block_impl(block);
}

Status SchemaRowsetsScanner::_fill_block_impl(vectorized::Block* block) {
    size_t fill_rowsets_num = std::min(1000ul, rowsets_.size() - _rowsets_idx);
    auto fill_idx_begin = _rowsets_idx;
    auto fill_idx_end = _rowsets_idx + fill_rowsets_num;
    // BACKEND_ID
    {
        int64_t src = backend_id_;
        for (int i = fill_idx_begin; i < fill_idx_end; ++i) {
            fill_dest_column(block, &src, _s_tbls_columns[0]);
        }
    }
    // ROWSET_ID
    {
        for (int i = fill_idx_begin; i < fill_idx_end; ++i) {
            RowsetSharedPtr rowset = rowsets_[i];
            std::string rowset_id = rowset->rowset_id().to_string();
            StringRef str = StringRef(rowset_id.c_str(), rowset_id.size());
            fill_dest_column(block, &str, _s_tbls_columns[1]);
        }
    }
    // TABLET_ID
    {
        for (int i = fill_idx_begin; i < fill_idx_end; ++i) {
            RowsetSharedPtr rowset = rowsets_[i];
            int64_t src = rowset->rowset_meta()->tablet_id();
            fill_dest_column(block, &src, _s_tbls_columns[2]);
        }
    }
    // ROWSET_NUM_ROWS
    {
        for (int i = fill_idx_begin; i < fill_idx_end; ++i) {
            RowsetSharedPtr rowset = rowsets_[i];
            int64_t src = rowset->num_rows();
            fill_dest_column(block, &src, _s_tbls_columns[3]);
        }
    }
    // TXN_ID
    {
        for (int i = fill_idx_begin; i < fill_idx_end; ++i) {
            RowsetSharedPtr rowset = rowsets_[i];
            int64_t src = rowset->txn_id();
            fill_dest_column(block, &src, _s_tbls_columns[4]);
        }
    }
    // NUM_SEGMENTS
    {
        for (int i = fill_idx_begin; i < fill_idx_end; ++i) {
            RowsetSharedPtr rowset = rowsets_[i];
            int64_t src = rowset->num_segments();
            fill_dest_column(block, &src, _s_tbls_columns[5]);
        }
    }
    // START_VERSION
    {
        for (int i = fill_idx_begin; i < fill_idx_end; ++i) {
            RowsetSharedPtr rowset = rowsets_[i];
            int64_t src = rowset->start_version();
            fill_dest_column(block, &src, _s_tbls_columns[6]);
        }
    }
    // END_VERSION
    {
        for (int i = fill_idx_begin; i < fill_idx_end; ++i) {
            RowsetSharedPtr rowset = rowsets_[i];
            int64_t src = rowset->end_version();
            fill_dest_column(block, &src, _s_tbls_columns[7]);
        }
    }
    // INDEX_DISK_SIZE
    {
        for (int i = fill_idx_begin; i < fill_idx_end; ++i) {
            RowsetSharedPtr rowset = rowsets_[i];
            size_t src = rowset->index_disk_size();
            fill_dest_column(block, &src, _s_tbls_columns[8]);
        }
    }
    // DATA_DISK_SIZE
    {
        for (int i = fill_idx_begin; i < fill_idx_end; ++i) {
            RowsetSharedPtr rowset = rowsets_[i];
            size_t src = rowset->data_disk_size();
            fill_dest_column(block, &src, _s_tbls_columns[9]);
        }
    }
    // CREATION_TIME
    {
        for (int i = fill_idx_begin; i < fill_idx_end; ++i) {
            RowsetSharedPtr rowset = rowsets_[i];
            size_t src = rowset->creation_time();
            fill_dest_column(block, &src, _s_tbls_columns[10]);
        }
    }
<<<<<<< HEAD
=======
    // OLDEST_WRITE_TIMESTAMP
    {
        for (int i = fill_idx_begin; i < fill_idx_end; ++i) {
            RowsetSharedPtr rowset = rowsets_[i];
            size_t src = rowset->oldest_write_timestamp();
            fill_dest_column(block, &src, _s_tbls_columns[11]);
        }
    }
>>>>>>> a8a29427
    // NEWEST_WRITE_TIMESTAMP
    {
        for (int i = fill_idx_begin; i < fill_idx_end; ++i) {
            RowsetSharedPtr rowset = rowsets_[i];
            size_t src = rowset->newest_write_timestamp();
            fill_dest_column(block, &src, _s_tbls_columns[12]);
        }
    }
    _rowsets_idx += fill_rowsets_num;
    return Status::OK();
}
} // namespace doris<|MERGE_RESOLUTION|>--- conflicted
+++ resolved
@@ -188,17 +188,6 @@
             fill_dest_column(block, &src, _s_tbls_columns[10]);
         }
     }
-<<<<<<< HEAD
-=======
-    // OLDEST_WRITE_TIMESTAMP
-    {
-        for (int i = fill_idx_begin; i < fill_idx_end; ++i) {
-            RowsetSharedPtr rowset = rowsets_[i];
-            size_t src = rowset->oldest_write_timestamp();
-            fill_dest_column(block, &src, _s_tbls_columns[11]);
-        }
-    }
->>>>>>> a8a29427
     // NEWEST_WRITE_TIMESTAMP
     {
         for (int i = fill_idx_begin; i < fill_idx_end; ++i) {
