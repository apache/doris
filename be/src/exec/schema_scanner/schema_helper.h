--- conflicted
+++ resolved
@@ -44,10 +44,6 @@
 class TShowProcessListResult;
 class TShowUserRequest;
 class TShowUserResult;
-class TFetchBackendsRequest;
-class TFetchBackendsResult;
-class TFetchFrontendsRequest;
-class TFetchFrontendsResult;
 
 // this class is a helper for getting schema info from FE
 class SchemaHelper {
@@ -102,19 +98,9 @@
                                           const TFetchSchemaTableDataRequest& request,
                                           TFetchSchemaTableDataResult* result);
 
-<<<<<<< HEAD
-    static Status fetch_backends(const std::string& ip, const int32_t port,
-                                 const TFetchBackendsRequest& request,
-                                 TFetchBackendsResult* result);
-
-    static Status fetch_frontends(const std::string& ip, const int32_t port,
-                                  const TFetchFrontendsRequest& request,
-                                  TFetchFrontendsResult* result);
-=======
     static Status get_master_keys(const std::string& ip, const int32_t port,
                                   const TGetEncryptionKeysRequest& request,
                                   TGetEncryptionKeysResult* result);
->>>>>>> 0a5cd953
 };
 
 } // namespace doris