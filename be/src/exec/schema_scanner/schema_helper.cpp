--- conflicted
+++ resolved
@@ -161,30 +161,12 @@
             });
 }
 
-<<<<<<< HEAD
-Status SchemaHelper::fetch_backends(const std::string& ip, const int32_t port,
-                                    const TFetchBackendsRequest& request,
-                                    TFetchBackendsResult* result) {
-    return ThriftRpcHelper::rpc<FrontendServiceClient>(
-            ip, port, [&request, &result](FrontendServiceConnection& client) {
-                client->fetchBackends(*result, request);
-            });
-}
-
-Status SchemaHelper::fetch_frontends(const std::string& ip, const int32_t port,
-                                     const TFetchFrontendsRequest& request,
-                                     TFetchFrontendsResult* result) {
-    return ThriftRpcHelper::rpc<FrontendServiceClient>(
-            ip, port, [&request, &result](FrontendServiceConnection& client) {
-                client->fetchFrontends(*result, request);
-=======
 Status SchemaHelper::get_master_keys(const std::string& ip, const int32_t port,
                                      const TGetEncryptionKeysRequest& request,
                                      TGetEncryptionKeysResult* result) {
     return ThriftRpcHelper::rpc<FrontendServiceClient>(
             ip, port, [&request, &result](FrontendServiceConnection& client) {
                 client->getEncryptionKeys(*result, request);
->>>>>>> 0a5cd953
             });
 }
 
