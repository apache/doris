// Licensed to the Apache Software Foundation (ASF) under one
// or more contributor license agreements.  See the NOTICE file
// distributed with this work for additional information
// regarding copyright ownership.  The ASF licenses this file
// to you under the Apache License, Version 2.0 (the
// "License"); you may not use this file except in compliance
// with the License.  You may obtain a copy of the License at
//
//   http://www.apache.org/licenses/LICENSE-2.0
//
// Unless required by applicable law or agreed to in writing,
// software distributed under the License is distributed on an
// "AS IS" BASIS, WITHOUT WARRANTIES OR CONDITIONS OF ANY
// KIND, either express or implied.  See the License for the
// specific language governing permissions and limitations
// under the License.
// This file is copied from
// https://github.com/apache/impala/blob/branch-2.9.0/be/src/exec/exec-node.cpp
// and modified by Doris

#include "exec/exec_node.h"

#include <gen_cpp/Metrics_types.h>
#include <gen_cpp/PlanNodes_types.h>
#include <thrift/protocol/TDebugProtocol.h>

#include <map>
#include <memory>
#include <sstream>
#include <utility>

#include "common/compiler_util.h" // IWYU pragma: keep
#include "common/config.h"
#include "common/logging.h"
#include "common/object_pool.h"
#include "common/status.h"
#include "exec/scan_node.h"
#include "runtime/descriptors.h"
#include "runtime/memory/mem_tracker.h"
#include "runtime/runtime_state.h"
#include "util/debug_util.h"
#include "util/runtime_profile.h"
#include "util/uid_util.h"
#include "vec/columns/column_nullable.h"
#include "vec/core/block.h"
#include "vec/exec/distinct_vaggregation_node.h"
#include "vec/exec/join/vhash_join_node.h"
#include "vec/exec/join/vnested_loop_join_node.h"
#include "vec/exec/scan/group_commit_scan_node.h"
#include "vec/exec/scan/new_es_scan_node.h"
#include "vec/exec/scan/new_file_scan_node.h"
#include "vec/exec/scan/new_jdbc_scan_node.h"
#include "vec/exec/scan/new_odbc_scan_node.h"
#include "vec/exec/scan/new_olap_scan_node.h"
#include "vec/exec/scan/vmeta_scan_node.h"
#include "vec/exec/scan/vscan_node.h"
#include "vec/exec/vaggregation_node.h"
#include "vec/exec/vanalytic_eval_node.h"
#include "vec/exec/vassert_num_rows_node.h"
#include "vec/exec/vdata_gen_scan_node.h"
#include "vec/exec/vempty_set_node.h"
#include "vec/exec/vexchange_node.h"
#include "vec/exec/vmysql_scan_node.h" // IWYU pragma: keep
#include "vec/exec/vpartition_sort_node.h"
#include "vec/exec/vrepeat_node.h"
#include "vec/exec/vschema_scan_node.h"
#include "vec/exec/vselect_node.h"
#include "vec/exec/vset_operation_node.h"
#include "vec/exec/vsort_node.h"
#include "vec/exec/vtable_function_node.h"
#include "vec/exec/vunion_node.h"
#include "vec/exprs/vexpr.h"
#include "vec/exprs/vexpr_context.h"
#include "vec/utils/util.hpp"

namespace doris {

const std::string ExecNode::ROW_THROUGHPUT_COUNTER = "RowsProducedRate";

ExecNode::ExecNode(ObjectPool* pool, const TPlanNode& tnode, const DescriptorTbl& descs)
        : _id(tnode.node_id),
          _type(tnode.node_type),
          _pool(pool),
          _tuple_ids(tnode.row_tuples),
          _row_descriptor(descs, tnode.row_tuples, tnode.nullable_tuples),
          _resource_profile(tnode.resource_profile),
          _limit(tnode.limit) {
    if (tnode.__isset.output_tuple_id) {
        _output_row_descriptor = std::make_unique<RowDescriptor>(
                descs, std::vector {tnode.output_tuple_id}, std::vector {true});
    }
    _query_statistics = std::make_shared<QueryStatistics>();
}

ExecNode::~ExecNode() = default;

Status ExecNode::init(const TPlanNode& tnode, RuntimeState* state) {
    init_runtime_profile(get_name());

    if (tnode.__isset.vconjunct) {
        vectorized::VExprContextSPtr context;
        RETURN_IF_ERROR(vectorized::VExpr::create_expr_tree(tnode.vconjunct, context));
        _conjuncts.emplace_back(context);
    } else if (tnode.__isset.conjuncts) {
        for (const auto& conjunct : tnode.conjuncts) {
            vectorized::VExprContextSPtr context;
            RETURN_IF_ERROR(vectorized::VExpr::create_expr_tree(conjunct, context));
            _conjuncts.emplace_back(context);
        }
    }

    // create the projections expr
    if (tnode.__isset.projections) {
        DCHECK(tnode.__isset.output_tuple_id);
        RETURN_IF_ERROR(vectorized::VExpr::create_expr_trees(tnode.projections, _projections));
    }

    return Status::OK();
}

Status ExecNode::prepare(RuntimeState* state) {
    DCHECK(_runtime_profile.get() != nullptr);
    _exec_timer = ADD_TIMER_WITH_LEVEL(runtime_profile(), "ExecTime", 1);
    _rows_returned_counter =
            ADD_COUNTER_WITH_LEVEL(_runtime_profile, "RowsProduced", TUnit::UNIT, 1);
    _output_bytes_counter =
            ADD_COUNTER_WITH_LEVEL(_runtime_profile, "BytesProduced", TUnit::BYTES, 1);
    _block_count_counter =
            ADD_COUNTER_WITH_LEVEL(_runtime_profile, "BlocksProduced", TUnit::UNIT, 1);
    _projection_timer = ADD_TIMER(_runtime_profile, "ProjectionTime");
    _rows_returned_rate = runtime_profile()->add_derived_counter(
            ROW_THROUGHPUT_COUNTER, TUnit::UNIT_PER_SECOND,
            [this, capture0 = runtime_profile()->total_time_counter()] {
                return RuntimeProfile::units_per_second(_rows_returned_counter, capture0);
            },
            "");
    _memory_used_counter = ADD_LABEL_COUNTER(runtime_profile(), "MemoryUsage");
    _peak_memory_usage_counter = _runtime_profile->AddHighWaterMarkCounter(
            "PeakMemoryUsage", TUnit::BYTES, "MemoryUsage");
    _mem_tracker = std::make_unique<MemTracker>("ExecNode:" + _runtime_profile->name());

    for (auto& conjunct : _conjuncts) {
        RETURN_IF_ERROR(conjunct->prepare(state, intermediate_row_desc()));
    }

    RETURN_IF_ERROR(vectorized::VExpr::prepare(_projections, state, intermediate_row_desc()));

    for (auto& i : _children) {
        RETURN_IF_ERROR(i->prepare(state));
    }
    return Status::OK();
}

Status ExecNode::alloc_resource(RuntimeState* state) {
    for (auto& conjunct : _conjuncts) {
        RETURN_IF_ERROR(conjunct->open(state));
    }
    RETURN_IF_ERROR(vectorized::VExpr::open(_projections, state));
    return Status::OK();
}

Status ExecNode::open(RuntimeState* state) {
    return alloc_resource(state);
}

Status ExecNode::reset(RuntimeState* state) {
    _num_rows_returned = 0;
    for (auto& i : _children) {
        RETURN_IF_ERROR(i->reset(state));
    }
    return Status::OK();
}

void ExecNode::release_resource(doris::RuntimeState* state) {
    if (!_is_resource_released) {
        if (_rows_returned_counter != nullptr) {
            COUNTER_SET(_rows_returned_counter, _num_rows_returned);
        }

        _is_resource_released = true;
    }
    if (_peak_memory_usage_counter) {
        _peak_memory_usage_counter->set(_mem_tracker->peak_consumption());
    }
}

Status ExecNode::close(RuntimeState* state) {
    if (_is_closed) {
        LOG(INFO) << "query= " << print_id(state->query_id())
                  << " fragment_instance_id=" << print_id(state->fragment_instance_id())
                  << " already closed";
        return Status::OK();
    }
    _is_closed = true;

    Status result;
    for (auto& i : _children) {
        auto st = i->close(state);
        if (result.ok() && !st.ok()) {
            result = st;
        }
    }
    release_resource(state);
    LOG(INFO) << "query= " << print_id(state->query_id())
              << ", fragment_instance_id=" << print_id(state->fragment_instance_id())
              << ", id=" << _id << " type=" << print_plan_node_type(_type) << " closed";
    return result;
}

void ExecNode::add_runtime_exec_option(const std::string& str) {
    std::lock_guard<std::mutex> l(_exec_options_lock);

    if (_runtime_exec_options.empty()) {
        _runtime_exec_options = str;
    } else {
        _runtime_exec_options.append(", ");
        _runtime_exec_options.append(str);
    }

    runtime_profile()->add_info_string("ExecOption", _runtime_exec_options);
}

Status ExecNode::create_tree(RuntimeState* state, ObjectPool* pool, const TPlan& plan,
                             const DescriptorTbl& descs, ExecNode** root) {
    if (plan.nodes.empty()) {
        *root = nullptr;
        return Status::OK();
    }

    int node_idx = 0;
    RETURN_IF_ERROR(create_tree_helper(state, pool, plan.nodes, descs, nullptr, &node_idx, root));

    if (node_idx + 1 != plan.nodes.size()) {
        // TODO: print thrift msg for diagnostic purposes.
        return Status::InternalError(
                "Plan tree only partially reconstructed. Not all thrift nodes were used.");
    }

    return Status::OK();
}

Status ExecNode::create_tree_helper(RuntimeState* state, ObjectPool* pool,
                                    const std::vector<TPlanNode>& thrift_plan_nodes,
                                    const DescriptorTbl& descs, ExecNode* parent, int* node_idx,
                                    ExecNode** root) {
    // propagate error case
    if (*node_idx >= thrift_plan_nodes.size()) {
        // TODO: print thrift msg
        return Status::InternalError("Failed to reconstruct plan tree from thrift.");
    }

    const TPlanNode& cur_plan_node = thrift_plan_nodes[*node_idx];
    int num_children = cur_plan_node.num_children;

    // Step 1 Create current ExecNode according to current thrift plan node.
    ExecNode* cur_exec_node = nullptr;
    RETURN_IF_ERROR(create_node(state, pool, cur_plan_node, descs, &cur_exec_node));
    if (cur_exec_node != nullptr) {
        state->get_query_ctx()->register_query_statistics(cur_exec_node->get_query_statistics());
    }

    // Step 1.1
    // Record current node if we have parent or record myself as root node.
    if (parent != nullptr) {
        parent->_children.push_back(cur_exec_node);
    } else {
        *root = cur_exec_node;
    }

    // Step 2
    // Create child ExecNode tree of current node in a recursive manner.
    for (int i = 0; i < num_children; i++) {
        ++*node_idx;
        RETURN_IF_ERROR(create_tree_helper(state, pool, thrift_plan_nodes, descs, cur_exec_node,
                                           node_idx, nullptr));

        // we are expecting a child, but have used all nodes
        // this means we have been given a bad tree and must fail
        if (*node_idx >= thrift_plan_nodes.size()) {
            // TODO: print thrift msg
            return Status::InternalError("Failed to reconstruct plan tree from thrift.");
        }
    }

    // Step 3 Init myself after sub ExecNode tree is created and initialized
    RETURN_IF_ERROR(cur_exec_node->init(cur_plan_node, state));

    // build up tree of profiles; add children >0 first, so that when we print
    // the profile, child 0 is printed last (makes the output more readable)
    for (int i = 1; i < cur_exec_node->_children.size(); ++i) {
        cur_exec_node->runtime_profile()->add_child(cur_exec_node->_children[i]->runtime_profile(),
                                                    true, nullptr);
    }

    if (!cur_exec_node->_children.empty()) {
        cur_exec_node->runtime_profile()->add_child(cur_exec_node->_children[0]->runtime_profile(),
                                                    true, nullptr);
    }

    return Status::OK();
}

// NOLINTBEGIN(readability-function-size)
Status ExecNode::create_node(RuntimeState* state, ObjectPool* pool, const TPlanNode& tnode,
                             const DescriptorTbl& descs, ExecNode** node) {
    VLOG_CRITICAL << "tnode:\n" << apache::thrift::ThriftDebugString(tnode);

    switch (tnode.node_type) {
    case TPlanNodeType::MYSQL_SCAN_NODE:
#ifdef DORIS_WITH_MYSQL
        *node = pool->add(new vectorized::VMysqlScanNode(pool, tnode, descs));
        return Status::OK();
#else
        return Status::InternalError(
                "Don't support MySQL table, you should rebuild Doris with WITH_MYSQL option ON");
#endif
    case TPlanNodeType::ODBC_SCAN_NODE:
        *node = pool->add(new vectorized::NewOdbcScanNode(pool, tnode, descs));
        return Status::OK();

    case TPlanNodeType::JDBC_SCAN_NODE:
        if (config::enable_java_support) {
            *node = pool->add(new vectorized::NewJdbcScanNode(pool, tnode, descs));
            return Status::OK();
        } else {
            return Status::InternalError(
                    "Jdbc scan node is disabled, you can change be config enable_java_support "
                    "to true and restart be.");
        }

    case TPlanNodeType::ES_HTTP_SCAN_NODE:
        *node = pool->add(new vectorized::NewEsScanNode(pool, tnode, descs));
        return Status::OK();

    case TPlanNodeType::SCHEMA_SCAN_NODE:
        *node = pool->add(new vectorized::VSchemaScanNode(pool, tnode, descs));
        return Status::OK();

    case TPlanNodeType::META_SCAN_NODE:
        *node = pool->add(new vectorized::VMetaScanNode(pool, tnode, descs));
        return Status::OK();

    case TPlanNodeType::OLAP_SCAN_NODE:
        *node = pool->add(new vectorized::NewOlapScanNode(pool, tnode, descs));
        return Status::OK();

    case TPlanNodeType::AGGREGATION_NODE:
        if (tnode.agg_node.aggregate_functions.empty() && state->enable_pipeline_exec()) {
            *node = pool->add(new vectorized::DistinctAggregationNode(pool, tnode, descs));
        } else {
            *node = pool->add(new vectorized::AggregationNode(pool, tnode, descs));
        }
        return Status::OK();

    case TPlanNodeType::HASH_JOIN_NODE:
        *node = pool->add(new vectorized::HashJoinNode(pool, tnode, descs));
        return Status::OK();

    case TPlanNodeType::CROSS_JOIN_NODE:
        *node = pool->add(new vectorized::VNestedLoopJoinNode(pool, tnode, descs));
        return Status::OK();

    case TPlanNodeType::EMPTY_SET_NODE:
        *node = pool->add(new vectorized::VEmptySetNode(pool, tnode, descs));
        return Status::OK();

    case TPlanNodeType::EXCHANGE_NODE:
        *node = pool->add(new doris::vectorized::VExchangeNode(pool, tnode, descs));
        return Status::OK();

    case TPlanNodeType::SELECT_NODE:
        *node = pool->add(new doris::vectorized::VSelectNode(pool, tnode, descs));
        return Status::OK();

    case TPlanNodeType::SORT_NODE:
        *node = pool->add(new vectorized::VSortNode(pool, tnode, descs));
        return Status::OK();

    case TPlanNodeType::ANALYTIC_EVAL_NODE:
        *node = pool->add(new vectorized::VAnalyticEvalNode(pool, tnode, descs));
        return Status::OK();

    case TPlanNodeType::MERGE_NODE:
        RETURN_ERROR_IF_NON_VEC;

    case TPlanNodeType::UNION_NODE:
        *node = pool->add(new vectorized::VUnionNode(pool, tnode, descs));
        return Status::OK();

    case TPlanNodeType::INTERSECT_NODE:
        *node = pool->add(new vectorized::VIntersectNode(pool, tnode, descs));
        return Status::OK();

    case TPlanNodeType::EXCEPT_NODE:
        *node = pool->add(new vectorized::VExceptNode(pool, tnode, descs));
        return Status::OK();

    case TPlanNodeType::FILE_SCAN_NODE:
        *node = pool->add(new vectorized::NewFileScanNode(pool, tnode, descs));
        return Status::OK();

    case TPlanNodeType::REPEAT_NODE:
        *node = pool->add(new vectorized::VRepeatNode(pool, tnode, descs));
        return Status::OK();

    case TPlanNodeType::ASSERT_NUM_ROWS_NODE:
        *node = pool->add(new vectorized::VAssertNumRowsNode(pool, tnode, descs));
        return Status::OK();

    case TPlanNodeType::TABLE_FUNCTION_NODE:
        *node = pool->add(new vectorized::VTableFunctionNode(pool, tnode, descs));
        return Status::OK();

    case TPlanNodeType::DATA_GEN_SCAN_NODE:
        *node = pool->add(new vectorized::VDataGenFunctionScanNode(pool, tnode, descs));
        return Status::OK();

    case TPlanNodeType::PARTITION_SORT_NODE:
        *node = pool->add(new vectorized::VPartitionSortNode(pool, tnode, descs));
        return Status::OK();

    case TPlanNodeType::GROUP_COMMIT_SCAN_NODE:
        *node = pool->add(new vectorized::GroupCommitScanNode(pool, tnode, descs));
        return Status::OK();

    default:
        auto i = _TPlanNodeType_VALUES_TO_NAMES.find(tnode.node_type);
        const char* str = "unknown node type";

        if (i != _TPlanNodeType_VALUES_TO_NAMES.end()) {
            str = i->second;
        }

        std::stringstream error_msg;
        error_msg << str << " not implemented";
        return Status::InternalError(error_msg.str());
    }

    return Status::OK();
}
// NOLINTEND(readability-function-size)

std::string ExecNode::debug_string() const {
    std::stringstream out;
    this->debug_string(0, &out);
    return out.str();
}

void ExecNode::debug_string(int indentation_level, std::stringstream* out) const {
    *out << " id=" << _id;
    *out << " type=" << print_plan_node_type(_type);
    *out << " tuple_ids=[";
    for (auto id : _tuple_ids) {
        *out << id << ", ";
    }
    *out << "]";

    for (auto* i : _children) {
        *out << "\n";
        i->debug_string(indentation_level + 1, out);
    }
}

void ExecNode::collect_nodes(TPlanNodeType::type node_type, std::vector<ExecNode*>* nodes) {
    if (_type == node_type) {
        nodes->push_back(this);
    }

    for (auto& i : _children) {
        i->collect_nodes(node_type, nodes);
    }
}

void ExecNode::collect_scan_nodes(vector<ExecNode*>* nodes) {
    collect_nodes(TPlanNodeType::OLAP_SCAN_NODE, nodes);
    collect_nodes(TPlanNodeType::ES_HTTP_SCAN_NODE, nodes);
    collect_nodes(TPlanNodeType::DATA_GEN_SCAN_NODE, nodes);
    collect_nodes(TPlanNodeType::FILE_SCAN_NODE, nodes);
    collect_nodes(TPlanNodeType::META_SCAN_NODE, nodes);
    collect_nodes(TPlanNodeType::JDBC_SCAN_NODE, nodes);
    collect_nodes(TPlanNodeType::ODBC_SCAN_NODE, nodes);
}

void ExecNode::init_runtime_profile(const std::string& name) {
    std::stringstream ss;
    ss << name << " (id=" << _id << ")";
    _runtime_profile = std::make_unique<RuntimeProfile>(ss.str());
    _runtime_profile->set_metadata(_id);
}

void ExecNode::release_block_memory(vectorized::Block& block, uint16_t child_idx) {
    DCHECK(child_idx < _children.size());
    block.clear_column_data(child(child_idx)->row_desc().num_materialized_slots());
}

void ExecNode::reached_limit(vectorized::Block* block, bool* eos) {
    if (_limit != -1 and _num_rows_returned + block->rows() >= _limit) {
        block->set_num_rows(_limit - _num_rows_returned);
        *eos = true;
    }

    _num_rows_returned += block->rows();
    COUNTER_SET(_rows_returned_counter, _num_rows_returned);
}

Status ExecNode::get_next(RuntimeState* state, vectorized::Block* block, bool* eos) {
    return Status::NotSupported("Not Implemented get block");
}

std::string ExecNode::get_name() {
    return "V" + print_plan_node_type(_type);
}

Status ExecNode::do_projections(vectorized::Block* origin_block, vectorized::Block* output_block) {
    SCOPED_TIMER(_exec_timer);
    SCOPED_TIMER(_projection_timer);
    using namespace vectorized;
    MutableBlock mutable_block =
            VectorizedUtils::build_mutable_mem_reuse_block(output_block, *_output_row_descriptor);
    auto rows = origin_block->rows();

    if (rows != 0) {
        auto& mutable_columns = mutable_block.mutable_columns();

        if (mutable_columns.size() != _projections.size()) {
            return Status::InternalError(
                    "Logical error during processing {}, output of projections {} mismatches with "
                    "exec node output {}",
                    this->get_name(), _projections.size(), mutable_columns.size());
        }

        for (int i = 0; i < mutable_columns.size(); ++i) {
            auto result_column_id = -1;
            RETURN_IF_ERROR(_projections[i]->execute(origin_block, &result_column_id));
            auto column_ptr = origin_block->get_by_position(result_column_id)
                                      .column->convert_to_full_column_if_const();
            //TODO: this is a quick fix, we need a new function like "change_to_nullable" to do it
            if (mutable_columns[i]->is_nullable() xor column_ptr->is_nullable()) {
                DCHECK(mutable_columns[i]->is_nullable() && !column_ptr->is_nullable());
                reinterpret_cast<ColumnNullable*>(mutable_columns[i].get())
                        ->insert_range_from_not_nullable(*column_ptr, 0, rows);
            } else {
                mutable_columns[i]->insert_range_from(*column_ptr, 0, rows);
            }
        }
        DCHECK(mutable_block.rows() == rows);
        output_block->set_columns(std::move(mutable_columns));
    }

    return Status::OK();
}

Status ExecNode::get_next_after_projects(
        RuntimeState* state, vectorized::Block* block, bool* eos,
        const std::function<Status(RuntimeState*, vectorized::Block*, bool*)>& func,
        bool clear_data) {
    if (_output_row_descriptor) {
        if (clear_data) {
            clear_origin_block();
        }
<<<<<<< HEAD
        auto status = func(state, &_origin_block, eos);
        if (UNLIKELY(!status.ok())) {
            return status;
        }
        return do_projections(&_origin_block, block);
=======
        RETURN_IF_ERROR(func(state, &_origin_block, eos));
        RETURN_IF_ERROR(do_projections(&_origin_block, block));
    } else {
        RETURN_IF_ERROR(func(state, block, eos));
>>>>>>> 1eabcc3d
    }
    _peak_memory_usage_counter->set(_mem_tracker->peak_consumption());

    if (block && !block->empty()) {
        COUNTER_UPDATE(_output_bytes_counter, block->allocated_bytes());
        COUNTER_UPDATE(_block_count_counter, 1);
    }
    return Status::OK();
}

Status ExecNode::sink(RuntimeState* state, vectorized::Block* input_block, bool eos) {
    return Status::NotSupported("{} not implements sink", get_name());
}

} // namespace doris<|MERGE_RESOLUTION|>--- conflicted
+++ resolved
@@ -558,18 +558,10 @@
         if (clear_data) {
             clear_origin_block();
         }
-<<<<<<< HEAD
-        auto status = func(state, &_origin_block, eos);
-        if (UNLIKELY(!status.ok())) {
-            return status;
-        }
-        return do_projections(&_origin_block, block);
-=======
         RETURN_IF_ERROR(func(state, &_origin_block, eos));
         RETURN_IF_ERROR(do_projections(&_origin_block, block));
     } else {
         RETURN_IF_ERROR(func(state, block, eos));
->>>>>>> 1eabcc3d
     }
     _peak_memory_usage_counter->set(_mem_tracker->peak_consumption());
 
