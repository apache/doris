// Licensed to the Apache Software Foundation (ASF) under one
// or more contributor license agreements.  See the NOTICE file
// distributed with this work for additional information
// regarding copyright ownership.  The ASF licenses this file
// to you under the Apache License, Version 2.0 (the
// "License"); you may not use this file except in compliance
// with the License.  You may obtain a copy of the License at
//
//   http://www.apache.org/licenses/LICENSE-2.0
//
// Unless required by applicable law or agreed to in writing,
// software distributed under the License is distributed on an
// "AS IS" BASIS, WITHOUT WARRANTIES OR CONDITIONS OF ANY
// KIND, either express or implied.  See the License for the
// specific language governing permissions and limitations
// under the License.
// This file is copied from
// https://github.com/apache/impala/blob/branch-2.9.0/be/src/exec/exec-node.cpp
// and modified by Doris

#include "exec/exec_node.h"

#include <gen_cpp/Metrics_types.h>
#include <gen_cpp/PlanNodes_types.h>
#include <thrift/protocol/TDebugProtocol.h>

#include <map>
#include <sstream>
#include <typeinfo>
#include <utility>

// IWYU pragma: no_include <opentelemetry/common/threadlocal.h>
#include "common/compiler_util.h" // IWYU pragma: keep
#include "common/config.h"
#include "common/logging.h"
#include "common/object_pool.h"
#include "common/status.h"
#include "exec/scan_node.h"
#include "runtime/descriptors.h"
#include "runtime/memory/mem_tracker.h"
#include "runtime/runtime_state.h"
#include "util/debug_util.h"
#include "util/runtime_profile.h"
#include "util/stack_util.h"
#include "util/uid_util.h"
#include "vec/columns/column_nullable.h"
#include "vec/core/block.h"
#include "vec/exec/distinct_vaggregation_node.h"
#include "vec/exec/join/vhash_join_node.h"
#include "vec/exec/join/vnested_loop_join_node.h"
#include "vec/exec/scan/new_es_scan_node.h"
#include "vec/exec/scan/new_file_scan_node.h"
#include "vec/exec/scan/new_jdbc_scan_node.h"
#include "vec/exec/scan/new_odbc_scan_node.h"
#include "vec/exec/scan/new_olap_scan_node.h"
#include "vec/exec/scan/vmeta_scan_node.h"
#include "vec/exec/scan/vscan_node.h"
#include "vec/exec/vaggregation_node.h"
#include "vec/exec/vanalytic_eval_node.h"
#include "vec/exec/vassert_num_rows_node.h"
#include "vec/exec/vdata_gen_scan_node.h"
#include "vec/exec/vempty_set_node.h"
#include "vec/exec/vexchange_node.h"
#include "vec/exec/vmysql_scan_node.h" // IWYU pragma: keep
#include "vec/exec/vpartition_sort_node.h"
#include "vec/exec/vrepeat_node.h"
#include "vec/exec/vschema_scan_node.h"
#include "vec/exec/vselect_node.h"
#include "vec/exec/vset_operation_node.h"
#include "vec/exec/vsort_node.h"
#include "vec/exec/vtable_function_node.h"
#include "vec/exec/vunion_node.h"
#include "vec/exprs/vexpr.h"
#include "vec/exprs/vexpr_context.h"
#include "vec/utils/util.hpp"

namespace doris {
class QueryStatistics;

const std::string ExecNode::ROW_THROUGHPUT_COUNTER = "RowsReturnedRate";

ExecNode::ExecNode(ObjectPool* pool, const TPlanNode& tnode, const DescriptorTbl& descs)
        : _id(tnode.node_id),
          _type(tnode.node_type),
          _pool(pool),
          _tuple_ids(tnode.row_tuples),
          _row_descriptor(descs, tnode.row_tuples, tnode.nullable_tuples),
          _resource_profile(tnode.resource_profile),
          _limit(tnode.limit),
          _num_rows_returned(0),
          _rows_returned_counter(nullptr),
          _rows_returned_rate(nullptr),
          _memory_used_counter(nullptr),
          _peak_memory_usage_counter(nullptr),
          _is_closed(false),
          _ref(0) {
    if (tnode.__isset.output_tuple_id) {
        _output_row_descriptor.reset(new RowDescriptor(descs, {tnode.output_tuple_id}, {true}));
    }
}

ExecNode::~ExecNode() = default;

Status ExecNode::init(const TPlanNode& tnode, RuntimeState* state) {
    init_runtime_profile(get_name());

    if (tnode.__isset.vconjunct) {
        vectorized::VExprContextSPtr context;
        RETURN_IF_ERROR(vectorized::VExpr::create_expr_tree(tnode.vconjunct, context));
        _conjuncts.emplace_back(context);
    } else if (tnode.__isset.conjuncts) {
        for (auto& conjunct : tnode.conjuncts) {
            vectorized::VExprContextSPtr context;
            RETURN_IF_ERROR(vectorized::VExpr::create_expr_tree(conjunct, context));
            _conjuncts.emplace_back(context);
        }
    }

    // create the projections expr
    if (tnode.__isset.projections) {
        DCHECK(tnode.__isset.output_tuple_id);
        RETURN_IF_ERROR(vectorized::VExpr::create_expr_trees(tnode.projections, _projections));
    }

    return Status::OK();
}

Status ExecNode::prepare(RuntimeState* state) {
    DCHECK(_runtime_profile.get() != nullptr);
    _span = state->get_tracer()->StartSpan(get_name());
    OpentelemetryScope scope {_span};
    _rows_returned_counter = ADD_COUNTER(_runtime_profile, "RowsReturned", TUnit::UNIT);
    _projection_timer = ADD_TIMER(_runtime_profile, "ProjectionTime");
    _rows_returned_rate = runtime_profile()->add_derived_counter(
            ROW_THROUGHPUT_COUNTER, TUnit::UNIT_PER_SECOND,
            std::bind<int64_t>(&RuntimeProfile::units_per_second, _rows_returned_counter,
                               runtime_profile()->total_time_counter()),
            "");
    _memory_used_counter = ADD_LABEL_COUNTER(runtime_profile(), "MemoryUsage");
    _peak_memory_usage_counter = _runtime_profile->AddHighWaterMarkCounter(
            "PeakMemoryUsage", TUnit::BYTES, "MemoryUsage");
    _mem_tracker = std::make_unique<MemTracker>("ExecNode:" + _runtime_profile->name());

    for (auto& conjunct : _conjuncts) {
        RETURN_IF_ERROR(conjunct->prepare(state, intermediate_row_desc()));
    }

    RETURN_IF_ERROR(vectorized::VExpr::prepare(_projections, state, intermediate_row_desc()));

    for (int i = 0; i < _children.size(); ++i) {
        RETURN_IF_ERROR(_children[i]->prepare(state));
    }
    return Status::OK();
}

Status ExecNode::alloc_resource(doris::RuntimeState* state) {
    for (auto& conjunct : _conjuncts) {
        RETURN_IF_ERROR(conjunct->open(state));
    }
    RETURN_IF_ERROR(vectorized::VExpr::open(_projections, state));
    return Status::OK();
}

Status ExecNode::open(RuntimeState* state) {
    return alloc_resource(state);
}

Status ExecNode::reset(RuntimeState* state) {
    _num_rows_returned = 0;
    for (int i = 0; i < _children.size(); ++i) {
        RETURN_IF_ERROR(_children[i]->reset(state));
    }
    return Status::OK();
}

Status ExecNode::collect_query_statistics(QueryStatistics* statistics) {
    DCHECK(statistics != nullptr);
    for (auto child_node : _children) {
        RETURN_IF_ERROR(child_node->collect_query_statistics(statistics));
    }
    return Status::OK();
}

Status ExecNode::collect_query_statistics(QueryStatistics* statistics, int sender_id) {
    DCHECK(statistics != nullptr);
    for (auto child_node : _children) {
        RETURN_IF_ERROR(child_node->collect_query_statistics(statistics, sender_id));
    }
    return Status::OK();
}

void ExecNode::release_resource(doris::RuntimeState* state) {
    if (!_is_resource_released) {
        if (_rows_returned_counter != nullptr) {
            COUNTER_SET(_rows_returned_counter, _num_rows_returned);
        }

        runtime_profile()->add_to_span(_span);
        _is_resource_released = true;
    }
}

Status ExecNode::close(RuntimeState* state) {
    if (_is_closed) {
        LOG(INFO) << "fragment_instance_id=" << print_id(state->fragment_instance_id())
                  << " already closed";
        return Status::OK();
    }
<<<<<<< HEAD
=======
    LOG(INFO) << "fragment_instance_id=" << print_id(state->fragment_instance_id()) << " closed. ";
>>>>>>> 134c9672
    _is_closed = true;

    Status result;
    for (int i = 0; i < _children.size(); ++i) {
        auto st = _children[i]->close(state);
        if (result.ok() && !st.ok()) {
            result = st;
        }
    }
    if (_peak_memory_usage_counter) {
        _peak_memory_usage_counter->set(_mem_tracker->peak_consumption());
    }
    release_resource(state);
    LOG(INFO) << "query= " << print_id(state->query_id())
              << ", fragment_instance_id=" << print_id(state->fragment_instance_id())
              << ", id=" << _id << " type=" << print_plan_node_type(_type) << " closed";
    return result;
}

void ExecNode::add_runtime_exec_option(const std::string& str) {
    std::lock_guard<std::mutex> l(_exec_options_lock);

    if (_runtime_exec_options.empty()) {
        _runtime_exec_options = str;
    } else {
        _runtime_exec_options.append(", ");
        _runtime_exec_options.append(str);
    }

    runtime_profile()->add_info_string("ExecOption", _runtime_exec_options);
}

Status ExecNode::create_tree(RuntimeState* state, ObjectPool* pool, const TPlan& plan,
                             const DescriptorTbl& descs, ExecNode** root) {
    if (plan.nodes.size() == 0) {
        *root = nullptr;
        return Status::OK();
    }

    int node_idx = 0;
    RETURN_IF_ERROR(create_tree_helper(state, pool, plan.nodes, descs, nullptr, &node_idx, root));

    if (node_idx + 1 != plan.nodes.size()) {
        // TODO: print thrift msg for diagnostic purposes.
        return Status::InternalError(
                "Plan tree only partially reconstructed. Not all thrift nodes were used.");
    }

    return Status::OK();
}

Status ExecNode::create_tree_helper(RuntimeState* state, ObjectPool* pool,
                                    const std::vector<TPlanNode>& tnodes,
                                    const DescriptorTbl& descs, ExecNode* parent, int* node_idx,
                                    ExecNode** root) {
    // propagate error case
    if (*node_idx >= tnodes.size()) {
        // TODO: print thrift msg
        return Status::InternalError("Failed to reconstruct plan tree from thrift.");
    }
    const TPlanNode& tnode = tnodes[*node_idx];

    int num_children = tnodes[*node_idx].num_children;
    ExecNode* node = nullptr;
    RETURN_IF_ERROR(create_node(state, pool, tnodes[*node_idx], descs, &node));

    // assert(parent != nullptr || (node_idx == 0 && root_expr != nullptr));
    if (parent != nullptr) {
        parent->_children.push_back(node);
    } else {
        *root = node;
    }

    for (int i = 0; i < num_children; i++) {
        ++*node_idx;
        RETURN_IF_ERROR(create_tree_helper(state, pool, tnodes, descs, node, node_idx, nullptr));

        // we are expecting a child, but have used all nodes
        // this means we have been given a bad tree and must fail
        if (*node_idx >= tnodes.size()) {
            // TODO: print thrift msg
            return Status::InternalError("Failed to reconstruct plan tree from thrift.");
        }
    }

    RETURN_IF_ERROR(node->init(tnode, state));

    // build up tree of profiles; add children >0 first, so that when we print
    // the profile, child 0 is printed last (makes the output more readable)
    for (int i = 1; i < node->_children.size(); ++i) {
        node->runtime_profile()->add_child(node->_children[i]->runtime_profile(), true, nullptr);
    }

    if (!node->_children.empty()) {
        node->runtime_profile()->add_child(node->_children[0]->runtime_profile(), true, nullptr);
    }

    return Status::OK();
}

Status ExecNode::create_node(RuntimeState* state, ObjectPool* pool, const TPlanNode& tnode,
                             const DescriptorTbl& descs, ExecNode** node) {
    std::stringstream error_msg;

    switch (tnode.node_type) {
    case TPlanNodeType::OLAP_SCAN_NODE:
    case TPlanNodeType::ASSERT_NUM_ROWS_NODE:
    case TPlanNodeType::HASH_JOIN_NODE:
    case TPlanNodeType::AGGREGATION_NODE:
    case TPlanNodeType::UNION_NODE:
    case TPlanNodeType::CROSS_JOIN_NODE:
    case TPlanNodeType::SORT_NODE:
    case TPlanNodeType::EXCHANGE_NODE:
    case TPlanNodeType::ODBC_SCAN_NODE:
    case TPlanNodeType::MYSQL_SCAN_NODE:
    case TPlanNodeType::INTERSECT_NODE:
    case TPlanNodeType::EXCEPT_NODE:
    case TPlanNodeType::ES_HTTP_SCAN_NODE:
    case TPlanNodeType::EMPTY_SET_NODE:
    case TPlanNodeType::SCHEMA_SCAN_NODE:
    case TPlanNodeType::ANALYTIC_EVAL_NODE:
    case TPlanNodeType::SELECT_NODE:
    case TPlanNodeType::REPEAT_NODE:
    case TPlanNodeType::TABLE_FUNCTION_NODE:
    case TPlanNodeType::DATA_GEN_SCAN_NODE:
    case TPlanNodeType::FILE_SCAN_NODE:
    case TPlanNodeType::JDBC_SCAN_NODE:
    case TPlanNodeType::META_SCAN_NODE:
    case TPlanNodeType::PARTITION_SORT_NODE:
        break;
    default: {
        const auto& i = _TPlanNodeType_VALUES_TO_NAMES.find(tnode.node_type);
        const char* str = "unknown node type";

        if (i != _TPlanNodeType_VALUES_TO_NAMES.end()) {
            str = i->second;
        }
        error_msg << "V" << str << " not implemented";
        return Status::InternalError(error_msg.str());
    }
    }

    VLOG_CRITICAL << "tnode:\n" << apache::thrift::ThriftDebugString(tnode);
    switch (tnode.node_type) {
    case TPlanNodeType::MYSQL_SCAN_NODE:
#ifdef DORIS_WITH_MYSQL
        *node = pool->add(new vectorized::VMysqlScanNode(pool, tnode, descs));
        return Status::OK();
#else
        return Status::InternalError(
                "Don't support MySQL table, you should rebuild Doris with WITH_MYSQL option ON");
#endif
    case TPlanNodeType::ODBC_SCAN_NODE:
        *node = pool->add(new vectorized::NewOdbcScanNode(pool, tnode, descs));
        return Status::OK();

    case TPlanNodeType::JDBC_SCAN_NODE:
        if (config::enable_java_support) {
            *node = pool->add(new vectorized::NewJdbcScanNode(pool, tnode, descs));
            return Status::OK();
        } else {
            return Status::InternalError(
                    "Jdbc scan node is disabled, you can change be config enable_java_support "
                    "to true and restart be.");
        }

    case TPlanNodeType::ES_HTTP_SCAN_NODE:
        *node = pool->add(new vectorized::NewEsScanNode(pool, tnode, descs));
        return Status::OK();

    case TPlanNodeType::SCHEMA_SCAN_NODE:
        *node = pool->add(new vectorized::VSchemaScanNode(pool, tnode, descs));
        return Status::OK();

    case TPlanNodeType::META_SCAN_NODE:
        *node = pool->add(new vectorized::VMetaScanNode(pool, tnode, descs));
        return Status::OK();

    case TPlanNodeType::OLAP_SCAN_NODE:
        *node = pool->add(new vectorized::NewOlapScanNode(pool, tnode, descs));
        return Status::OK();

    case TPlanNodeType::AGGREGATION_NODE:
        if (tnode.agg_node.aggregate_functions.empty() && state->enable_pipeline_exec()) {
            *node = pool->add(new vectorized::DistinctAggregationNode(pool, tnode, descs));
        } else {
            *node = pool->add(new vectorized::AggregationNode(pool, tnode, descs));
        }
        return Status::OK();

    case TPlanNodeType::HASH_JOIN_NODE:
        *node = pool->add(new vectorized::HashJoinNode(pool, tnode, descs));
        return Status::OK();

    case TPlanNodeType::CROSS_JOIN_NODE:
        *node = pool->add(new vectorized::VNestedLoopJoinNode(pool, tnode, descs));
        return Status::OK();

    case TPlanNodeType::EMPTY_SET_NODE:
        *node = pool->add(new vectorized::VEmptySetNode(pool, tnode, descs));
        return Status::OK();

    case TPlanNodeType::EXCHANGE_NODE:
        *node = pool->add(new doris::vectorized::VExchangeNode(pool, tnode, descs));
        return Status::OK();

    case TPlanNodeType::SELECT_NODE:
        *node = pool->add(new doris::vectorized::VSelectNode(pool, tnode, descs));
        return Status::OK();

    case TPlanNodeType::SORT_NODE:
        *node = pool->add(new vectorized::VSortNode(pool, tnode, descs));
        return Status::OK();

    case TPlanNodeType::ANALYTIC_EVAL_NODE:
        *node = pool->add(new vectorized::VAnalyticEvalNode(pool, tnode, descs));
        return Status::OK();

    case TPlanNodeType::MERGE_NODE:
        RETURN_ERROR_IF_NON_VEC;

    case TPlanNodeType::UNION_NODE:
        *node = pool->add(new vectorized::VUnionNode(pool, tnode, descs));
        return Status::OK();

    case TPlanNodeType::INTERSECT_NODE:
        *node = pool->add(new vectorized::VIntersectNode(pool, tnode, descs));
        return Status::OK();

    case TPlanNodeType::EXCEPT_NODE:
        *node = pool->add(new vectorized::VExceptNode(pool, tnode, descs));
        return Status::OK();

    case TPlanNodeType::FILE_SCAN_NODE:
        *node = pool->add(new vectorized::NewFileScanNode(pool, tnode, descs));
        return Status::OK();

    case TPlanNodeType::REPEAT_NODE:
        *node = pool->add(new vectorized::VRepeatNode(pool, tnode, descs));
        return Status::OK();

    case TPlanNodeType::ASSERT_NUM_ROWS_NODE:
        *node = pool->add(new vectorized::VAssertNumRowsNode(pool, tnode, descs));
        return Status::OK();

    case TPlanNodeType::TABLE_FUNCTION_NODE:
        *node = pool->add(new vectorized::VTableFunctionNode(pool, tnode, descs));
        return Status::OK();

    case TPlanNodeType::DATA_GEN_SCAN_NODE:
        *node = pool->add(new vectorized::VDataGenFunctionScanNode(pool, tnode, descs));
        return Status::OK();

    case TPlanNodeType::PARTITION_SORT_NODE:
        *node = pool->add(new vectorized::VPartitionSortNode(pool, tnode, descs));
        return Status::OK();
    default:
        std::map<int, const char*>::const_iterator i =
                _TPlanNodeType_VALUES_TO_NAMES.find(tnode.node_type);
        const char* str = "unknown node type";

        if (i != _TPlanNodeType_VALUES_TO_NAMES.end()) {
            str = i->second;
        }

        error_msg << str << " not implemented";
        return Status::InternalError(error_msg.str());
    }

    return Status::OK();
}

std::string ExecNode::debug_string() const {
    std::stringstream out;
    this->debug_string(0, &out);
    return out.str();
}

void ExecNode::debug_string(int indentation_level, std::stringstream* out) const {
    *out << " id=" << _id;
    *out << " type=" << print_plan_node_type(_type);
    *out << " tuple_ids=[";
    for (auto id : _tuple_ids) {
        *out << id << ", ";
    }
    *out << "]";

    for (int i = 0; i < _children.size(); ++i) {
        *out << "\n";
        _children[i]->debug_string(indentation_level + 1, out);
    }
}

void ExecNode::collect_nodes(TPlanNodeType::type node_type, std::vector<ExecNode*>* nodes) {
    if (_type == node_type) {
        nodes->push_back(this);
    }

    for (int i = 0; i < _children.size(); ++i) {
        _children[i]->collect_nodes(node_type, nodes);
    }
}

void ExecNode::collect_scan_nodes(vector<ExecNode*>* nodes) {
    collect_nodes(TPlanNodeType::OLAP_SCAN_NODE, nodes);
    collect_nodes(TPlanNodeType::ES_HTTP_SCAN_NODE, nodes);
    collect_nodes(TPlanNodeType::DATA_GEN_SCAN_NODE, nodes);
    collect_nodes(TPlanNodeType::FILE_SCAN_NODE, nodes);
    collect_nodes(TPlanNodeType::META_SCAN_NODE, nodes);
    collect_nodes(TPlanNodeType::JDBC_SCAN_NODE, nodes);
    collect_nodes(TPlanNodeType::ODBC_SCAN_NODE, nodes);
}

void ExecNode::init_runtime_profile(const std::string& name) {
    std::stringstream ss;
    ss << name << " (id=" << _id << ")";
    _runtime_profile.reset(new RuntimeProfile(ss.str()));
    _runtime_profile->set_metadata(_id);
}

void ExecNode::release_block_memory(vectorized::Block& block, uint16_t child_idx) {
    DCHECK(child_idx < _children.size());
    block.clear_column_data(child(child_idx)->row_desc().num_materialized_slots());
}

void ExecNode::reached_limit(vectorized::Block* block, bool* eos) {
    if (_limit != -1 and _num_rows_returned + block->rows() >= _limit) {
        block->set_num_rows(_limit - _num_rows_returned);
        *eos = true;
    }

    _num_rows_returned += block->rows();
    COUNTER_SET(_rows_returned_counter, _num_rows_returned);
}

Status ExecNode::get_next(RuntimeState* state, vectorized::Block* block, bool* eos) {
    return Status::NotSupported("Not Implemented get block");
}

std::string ExecNode::get_name() {
    return "V" + print_plan_node_type(_type);
}

Status ExecNode::do_projections(vectorized::Block* origin_block, vectorized::Block* output_block) {
    SCOPED_TIMER(_projection_timer);
    using namespace vectorized;
    MutableBlock mutable_block =
            VectorizedUtils::build_mutable_mem_reuse_block(output_block, *_output_row_descriptor);
    auto rows = origin_block->rows();

    if (rows != 0) {
        auto& mutable_columns = mutable_block.mutable_columns();
        DCHECK(mutable_columns.size() == _projections.size());
        for (int i = 0; i < mutable_columns.size(); ++i) {
            auto result_column_id = -1;
            RETURN_IF_ERROR(_projections[i]->execute(origin_block, &result_column_id));
            auto column_ptr = origin_block->get_by_position(result_column_id)
                                      .column->convert_to_full_column_if_const();
            //TODO: this is a quick fix, we need a new function like "change_to_nullable" to do it
            if (mutable_columns[i]->is_nullable() xor column_ptr->is_nullable()) {
                DCHECK(mutable_columns[i]->is_nullable() && !column_ptr->is_nullable());
                reinterpret_cast<ColumnNullable*>(mutable_columns[i].get())
                        ->insert_range_from_not_nullable(*column_ptr, 0, rows);
            } else {
                mutable_columns[i]->insert_range_from(*column_ptr, 0, rows);
            }
        }
        DCHECK(mutable_block.rows() == rows);
    }

    return Status::OK();
}

Status ExecNode::get_next_after_projects(
        RuntimeState* state, vectorized::Block* block, bool* eos,
        const std::function<Status(RuntimeState*, vectorized::Block*, bool*)>& func,
        bool clear_data) {
    if (_output_row_descriptor) {
        if (clear_data) {
            clear_origin_block();
        }
        auto status = func(state, &_origin_block, eos);
        if (UNLIKELY(!status.ok())) return status;
        return do_projections(&_origin_block, block);
    }
    _peak_memory_usage_counter->set(_mem_tracker->peak_consumption());
    return func(state, block, eos);
}

Status ExecNode::sink(RuntimeState* state, vectorized::Block* input_block, bool eos) {
    return Status::NotSupported("{} not implements sink", get_name());
}

} // namespace doris<|MERGE_RESOLUTION|>--- conflicted
+++ resolved
@@ -206,10 +206,7 @@
                   << " already closed";
         return Status::OK();
     }
-<<<<<<< HEAD
-=======
     LOG(INFO) << "fragment_instance_id=" << print_id(state->fragment_instance_id()) << " closed. ";
->>>>>>> 134c9672
     _is_closed = true;
 
     Status result;
