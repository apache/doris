// Licensed to the Apache Software Foundation (ASF) under one
// or more contributor license agreements.  See the NOTICE file
// distributed with this work for additional information
// regarding copyright ownership.  The ASF licenses this file
// to you under the Apache License, Version 2.0 (the
// "License"); you may not use this file except in compliance
// with the License.  You may obtain a copy of the License at
//
//   http://www.apache.org/licenses/LICENSE-2.0
//
// Unless required by applicable law or agreed to in writing,
// software distributed under the License is distributed on an
// "AS IS" BASIS, WITHOUT WARRANTIES OR CONDITIONS OF ANY
// KIND, either express or implied.  See the License for the
// specific language governing permissions and limitations
// under the License.

#include "nested_loop_join_build_operator.h"

#include <string>

#include "pipeline/exec/operator.h"

namespace doris::pipeline {

OPERATOR_CODE_GENERATOR(NestLoopJoinBuildOperator, StreamingOperator)

NestedLoopJoinBuildSinkLocalState::NestedLoopJoinBuildSinkLocalState(DataSinkOperatorXBase* parent,
                                                                     RuntimeState* state)
        : JoinBuildSinkLocalState<NestedLoopJoinDependency, NestedLoopJoinBuildSinkLocalState>(
                  parent, state) {}

Status NestedLoopJoinBuildSinkLocalState::init(RuntimeState* state, LocalSinkStateInfo& info) {
    RETURN_IF_ERROR(JoinBuildSinkLocalState::init(state, info));
    SCOPED_TIMER(profile()->total_time_counter());
    SCOPED_TIMER(_open_timer);
    auto& p = _parent->cast<NestedLoopJoinBuildSinkOperatorX>();
    _filter_src_expr_ctxs.resize(p._filter_src_expr_ctxs.size());
    for (size_t i = 0; i < _filter_src_expr_ctxs.size(); i++) {
        RETURN_IF_ERROR(p._filter_src_expr_ctxs[i]->clone(state, _filter_src_expr_ctxs[i]));
    }
    return Status::OK();
}

const std::vector<TRuntimeFilterDesc>& NestedLoopJoinBuildSinkLocalState::runtime_filter_descs() {
    return _parent->cast<NestedLoopJoinBuildSinkOperatorX>()._runtime_filter_descs;
}

NestedLoopJoinBuildSinkOperatorX::NestedLoopJoinBuildSinkOperatorX(ObjectPool* pool,
                                                                   const TPlanNode& tnode,
                                                                   const DescriptorTbl& descs)
        : JoinBuildSinkOperatorX<NestedLoopJoinBuildSinkLocalState>(pool, tnode, descs),
          _runtime_filter_descs(tnode.runtime_filters),
          _is_output_left_side_only(tnode.nested_loop_join_node.__isset.is_output_left_side_only &&
                                    tnode.nested_loop_join_node.is_output_left_side_only),
          _row_descriptor(descs, tnode.row_tuples, tnode.nullable_tuples) {}

Status NestedLoopJoinBuildSinkOperatorX::init(const TPlanNode& tnode, RuntimeState* state) {
    RETURN_IF_ERROR(JoinBuildSinkOperatorX<NestedLoopJoinBuildSinkLocalState>::init(tnode, state));

    std::vector<TExpr> filter_src_exprs;
    for (size_t i = 0; i < _runtime_filter_descs.size(); i++) {
        filter_src_exprs.push_back(_runtime_filter_descs[i].src_expr);
        RETURN_IF_ERROR(state->runtime_filter_mgr()->register_producer_filter(
                _runtime_filter_descs[i], state->query_options()));
    }
    RETURN_IF_ERROR(vectorized::VExpr::create_expr_trees(filter_src_exprs, _filter_src_expr_ctxs));
    return Status::OK();
}

Status NestedLoopJoinBuildSinkOperatorX::prepare(RuntimeState* state) {
    // pre-compute the tuple index of build tuples in the output row
    int num_build_tuples = _child_x->row_desc().tuple_descriptors().size();

    for (int i = 0; i < num_build_tuples; ++i) {
        TupleDescriptor* build_tuple_desc = _child_x->row_desc().tuple_descriptors()[i];
        auto tuple_idx = _row_descriptor.get_tuple_idx(build_tuple_desc->id());
        RETURN_IF_INVALID_TUPLE_IDX(build_tuple_desc->id(), tuple_idx);
    }
    RETURN_IF_ERROR(vectorized::VExpr::prepare(_filter_src_expr_ctxs, state, _child_x->row_desc()));
    return Status::OK();
}

Status NestedLoopJoinBuildSinkOperatorX::open(RuntimeState* state) {
    return vectorized::VExpr::open(_filter_src_expr_ctxs, state);
}

Status NestedLoopJoinBuildSinkOperatorX::sink(doris::RuntimeState* state, vectorized::Block* block,
                                              SourceState source_state) {
<<<<<<< HEAD
    CREATE_SINK_LOCAL_STATE_RETURN_IF_ERROR(local_state);
=======
    auto& local_state =
            state->get_sink_local_state(id())->cast<NestedLoopJoinBuildSinkLocalState>();
    SCOPED_TIMER(local_state.profile()->total_time_counter());
    COUNTER_UPDATE(local_state.rows_input_counter(), (int64_t)block->rows());
>>>>>>> 6a33e463
    SCOPED_TIMER(local_state._build_timer);
    auto rows = block->rows();
    auto mem_usage = block->allocated_bytes();

    if (rows != 0) {
        local_state._build_rows += rows;
        local_state._total_mem_usage += mem_usage;
        local_state._shared_state->build_blocks.emplace_back(std::move(*block));
        if (_match_all_build || _is_right_semi_anti) {
            local_state._shared_state->build_side_visited_flags.emplace_back(
                    vectorized::ColumnUInt8::create(rows, 0));
        }
    }

    if (source_state == SourceState::FINISHED) {
        COUNTER_UPDATE(local_state._build_rows_counter, local_state._build_rows);
        vectorized::RuntimeFilterBuild<NestedLoopJoinBuildSinkLocalState> rf_ctx(&local_state);
        RETURN_IF_ERROR(rf_ctx(state));

        // optimize `in bitmap`, see https://github.com/apache/doris/issues/14338
        if (_is_output_left_side_only && ((_join_op == TJoinOp::type::LEFT_SEMI_JOIN &&
                                           local_state._shared_state->build_blocks.empty()) ||
                                          (_join_op == TJoinOp::type::LEFT_ANTI_JOIN &&
                                           !local_state._shared_state->build_blocks.empty()))) {
            local_state._shared_state->left_side_eos = true;
        }
        local_state._dependency->set_ready_for_read();
    }

    return Status::OK();
}

} // namespace doris::pipeline<|MERGE_RESOLUTION|>--- conflicted
+++ resolved
@@ -87,14 +87,9 @@
 
 Status NestedLoopJoinBuildSinkOperatorX::sink(doris::RuntimeState* state, vectorized::Block* block,
                                               SourceState source_state) {
-<<<<<<< HEAD
     CREATE_SINK_LOCAL_STATE_RETURN_IF_ERROR(local_state);
-=======
-    auto& local_state =
-            state->get_sink_local_state(id())->cast<NestedLoopJoinBuildSinkLocalState>();
     SCOPED_TIMER(local_state.profile()->total_time_counter());
     COUNTER_UPDATE(local_state.rows_input_counter(), (int64_t)block->rows());
->>>>>>> 6a33e463
     SCOPED_TIMER(local_state._build_timer);
     auto rows = block->rows();
     auto mem_usage = block->allocated_bytes();
