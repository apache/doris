--- conflicted
+++ resolved
@@ -59,12 +59,8 @@
             : StreamingOperatorX<SelectLocalState>(pool, tnode, descs) {}
 
     Status pull(RuntimeState* state, vectorized::Block* block, SourceState& source_state) override {
-<<<<<<< HEAD
         CREATE_LOCAL_STATE_RETURN_IF_ERROR(local_state);
-=======
-        auto& local_state = state->get_local_state(id())->cast<SelectLocalState>();
         SCOPED_TIMER(local_state.profile()->total_time_counter());
->>>>>>> 6a33e463
         RETURN_IF_CANCELLED(state);
         RETURN_IF_ERROR(vectorized::VExprContext::filter_block(local_state._conjuncts, block,
                                                                block->columns()));
