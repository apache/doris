// Licensed to the Apache Software Foundation (ASF) under one
// or more contributor license agreements.  See the NOTICE file
// distributed with this work for additional information
// regarding copyright ownership.  The ASF licenses this file
// to you under the Apache License, Version 2.0 (the
// "License"); you may not use this file except in compliance
// with the License.  You may obtain a copy of the License at
//
//   http://www.apache.org/licenses/LICENSE-2.0
//
// Unless required by applicable law or agreed to in writing,
// software distributed under the License is distributed on an
// "AS IS" BASIS, WITHOUT WARRANTIES OR CONDITIONS OF ANY
// KIND, either express or implied.  See the License for the
// specific language governing permissions and limitations
// under the License.

#include "pipeline/exec/repeat_operator.h"

#include <memory>

#include "common/logging.h"
#include "pipeline/exec/operator.h"
#include "vec/core/block.h"
#include "vec/exec/vrepeat_node.h"

namespace doris {
class RuntimeState;
} // namespace doris

namespace doris::pipeline {

OPERATOR_CODE_GENERATOR(RepeatOperator, StatefulOperator)

Status RepeatOperator::prepare(doris::RuntimeState* state) {
    // just for speed up, the way is dangerous
    _child_block.reset(_node->get_child_block());
    return StatefulOperator::prepare(state);
}

Status RepeatOperator::close(doris::RuntimeState* state) {
    _child_block.release();
    return StatefulOperator::close(state);
}

RepeatLocalState::RepeatLocalState(RuntimeState* state, OperatorXBase* parent)
        : Base(state, parent),
          _child_block(vectorized::Block::create_unique()),
          _child_source_state(SourceState::DEPEND_ON_SOURCE),
          _child_eos(false),
          _repeat_id_idx(0) {}

Status RepeatLocalState::init(RuntimeState* state, LocalStateInfo& info) {
    RETURN_IF_ERROR(Base::init(state, info));
    SCOPED_TIMER(profile()->total_time_counter());
    SCOPED_TIMER(_open_timer);
    auto& p = _parent->cast<Parent>();
    _expr_ctxs.resize(p._expr_ctxs.size());
    for (size_t i = 0; i < _expr_ctxs.size(); i++) {
        RETURN_IF_ERROR(p._expr_ctxs[i]->clone(state, _expr_ctxs[i]));
    }
    return Status::OK();
}

Status RepeatOperatorX::init(const TPlanNode& tnode, RuntimeState* state) {
    RETURN_IF_ERROR(OperatorXBase::init(tnode, state));
    RETURN_IF_ERROR(vectorized::VExpr::create_expr_trees(tnode.repeat_node.exprs, _expr_ctxs));
    return Status::OK();
}

Status RepeatOperatorX::prepare(RuntimeState* state) {
    VLOG_CRITICAL << "VRepeatNode::prepare";
    RETURN_IF_ERROR(OperatorXBase::prepare(state));
    _output_tuple_desc = state->desc_tbl().get_tuple_descriptor(_output_tuple_id);
    if (_output_tuple_desc == nullptr) {
        return Status::InternalError("Failed to get tuple descriptor.");
    }
    RETURN_IF_ERROR(vectorized::VExpr::prepare(_expr_ctxs, state, _child_x->row_desc()));
    for (const auto& slot_desc : _output_tuple_desc->slots()) {
        _output_slots.push_back(slot_desc);
    }

    return Status::OK();
}

Status RepeatOperatorX::open(RuntimeState* state) {
    VLOG_CRITICAL << "VRepeatNode::open";
    RETURN_IF_ERROR(OperatorXBase::open(state));
    RETURN_IF_ERROR(vectorized::VExpr::open(_expr_ctxs, state));
    return Status::OK();
}

RepeatOperatorX::RepeatOperatorX(ObjectPool* pool, const TPlanNode& tnode,
                                 const DescriptorTbl& descs)
        : Base(pool, tnode, descs),
          _slot_id_set_list(tnode.repeat_node.slot_id_set_list),
          _all_slot_ids(tnode.repeat_node.all_slot_ids),
          _repeat_id_list(tnode.repeat_node.repeat_id_list),
          _grouping_list(tnode.repeat_node.grouping_list),
          _output_tuple_id(tnode.repeat_node.output_tuple_id) {};

bool RepeatOperatorX::need_more_input_data(RuntimeState* state) const {
    auto& local_state = state->get_local_state(id())->cast<RepeatLocalState>();
    return !local_state._child_block->rows() && !local_state._child_eos;
}

Status RepeatLocalState::get_repeated_block(vectorized::Block* child_block, int repeat_id_idx,
                                            vectorized::Block* output_block) {
    auto& p = _parent->cast<RepeatOperatorX>();
    DCHECK(child_block != nullptr);
    DCHECK_EQ(output_block->rows(), 0);

    size_t child_column_size = child_block->columns();
    size_t column_size = p._output_slots.size();
    DCHECK_LT(child_column_size, column_size);
    auto m_block = vectorized::VectorizedUtils::build_mutable_mem_reuse_block(output_block,
                                                                              p._output_slots);
    auto& columns = m_block.mutable_columns();
    /* Fill all slots according to child, for example:select tc1,tc2,sum(tc3) from t1 group by grouping sets((tc1),(tc2));
     * insert into t1 values(1,2,1),(1,3,1),(2,1,1),(3,1,1);
     * slot_id_set_list=[[0],[1]],repeat_id_idx=0,
     * child_block 1,2,1 | 1,3,1 | 2,1,1 | 3,1,1
     * output_block 1,null,1,1 | 1,null,1,1 | 2,nul,1,1 | 3,null,1,1
     */
    size_t cur_col = 0;
    for (size_t i = 0; i < child_column_size; i++) {
        const vectorized::ColumnWithTypeAndName& src_column = child_block->get_by_position(i);

        std::set<SlotId>& repeat_ids = p._slot_id_set_list[repeat_id_idx];
        bool is_repeat_slot =
                p._all_slot_ids.find(p._output_slots[cur_col]->id()) != p._all_slot_ids.end();
        bool is_set_null_slot = repeat_ids.find(p._output_slots[cur_col]->id()) == repeat_ids.end();
        const auto row_size = src_column.column->size();

        if (is_repeat_slot) {
            DCHECK(p._output_slots[cur_col]->is_nullable());
            auto* nullable_column =
                    reinterpret_cast<vectorized::ColumnNullable*>(columns[cur_col].get());
            auto& null_map = nullable_column->get_null_map_data();
            auto* column_ptr = columns[cur_col].get();

            // set slot null not in repeat_ids
            if (is_set_null_slot) {
                nullable_column->resize(row_size);
                memset(nullable_column->get_null_map_data().data(), 1,
                       sizeof(vectorized::UInt8) * row_size);
            } else {
                if (!src_column.type->is_nullable()) {
                    for (size_t j = 0; j < row_size; ++j) {
                        null_map.push_back(0);
                    }
                    column_ptr = &nullable_column->get_nested_column();
                }
                column_ptr->insert_range_from(*src_column.column, 0, row_size);
            }
        } else {
            columns[cur_col]->insert_range_from(*src_column.column, 0, row_size);
        }
        cur_col++;
    }

    // Fill grouping ID to block
    for (auto slot_idx = 0; slot_idx < p._grouping_list.size(); slot_idx++) {
        DCHECK_LT(slot_idx, p._output_tuple_desc->slots().size());
        const SlotDescriptor* _virtual_slot_desc = p._output_tuple_desc->slots()[cur_col];
        DCHECK_EQ(_virtual_slot_desc->type().type, p._output_slots[cur_col]->type().type);
        DCHECK_EQ(_virtual_slot_desc->col_name(), p._output_slots[cur_col]->col_name());
        int64_t val = p._grouping_list[slot_idx][repeat_id_idx];
        auto* column_ptr = columns[cur_col].get();
        DCHECK(!p._output_slots[cur_col]->is_nullable());

        auto* col = assert_cast<vectorized::ColumnVector<vectorized::Int64>*>(column_ptr);
        for (size_t i = 0; i < child_block->rows(); ++i) {
            col->insert_value(val);
        }
        cur_col++;
    }

    DCHECK_EQ(cur_col, column_size);

    return Status::OK();
}

Status RepeatOperatorX::push(RuntimeState* state, vectorized::Block* input_block,
                             SourceState source_state) const {
    CREATE_LOCAL_STATE_RETURN_IF_ERROR(local_state);
    local_state._child_eos = source_state == SourceState::FINISHED;
    auto& _intermediate_block = local_state._intermediate_block;
    auto& _expr_ctxs = local_state._expr_ctxs;
    DCHECK(!_intermediate_block || _intermediate_block->rows() == 0);
    DCHECK(!_expr_ctxs.empty());

    if (input_block->rows() > 0) {
        _intermediate_block = vectorized::Block::create_unique();

        for (auto& expr : _expr_ctxs) {
            int result_column_id = -1;
            RETURN_IF_ERROR(expr->execute(input_block, &result_column_id));
            DCHECK(result_column_id != -1);
            input_block->get_by_position(result_column_id).column =
                    input_block->get_by_position(result_column_id)
                            .column->convert_to_full_column_if_const();
            _intermediate_block->insert(input_block->get_by_position(result_column_id));
        }
        DCHECK_EQ(_expr_ctxs.size(), _intermediate_block->columns());
    }

    return Status::OK();
}

Status RepeatOperatorX::pull(doris::RuntimeState* state, vectorized::Block* output_block,
                             SourceState& source_state) const {
<<<<<<< HEAD
    CREATE_LOCAL_STATE_RETURN_IF_ERROR(local_state);
=======
    auto& local_state = state->get_local_state(id())->cast<RepeatLocalState>();
    SCOPED_TIMER(local_state.profile()->total_time_counter());
>>>>>>> 6a33e463
    auto& _repeat_id_idx = local_state._repeat_id_idx;
    auto& _child_block = *local_state._child_block;
    auto& _child_eos = local_state._child_eos;
    auto& _intermediate_block = local_state._intermediate_block;
    RETURN_IF_CANCELLED(state);
    DCHECK(_repeat_id_idx >= 0);
    for (const std::vector<int64_t>& v : _grouping_list) {
        DCHECK(_repeat_id_idx <= (int)v.size());
    }
    DCHECK(output_block->rows() == 0);

    if (_intermediate_block && _intermediate_block->rows() > 0) {
        RETURN_IF_ERROR(local_state.get_repeated_block(_intermediate_block.get(), _repeat_id_idx,
                                                       output_block));

        _repeat_id_idx++;

        int size = _repeat_id_list.size();
        if (_repeat_id_idx >= size) {
            _intermediate_block->clear();
            _child_block.clear_column_data(_child_x->row_desc().num_materialized_slots());
            _repeat_id_idx = 0;
        }
    }
    RETURN_IF_ERROR(vectorized::VExprContext::filter_block(_conjuncts, output_block,
                                                           output_block->columns()));
    if (_child_eos && _child_block.rows() == 0) {
        source_state = SourceState::FINISHED;
    }
    local_state.reached_limit(output_block, source_state);
    COUNTER_SET(local_state._rows_returned_counter, local_state._num_rows_returned);
    return Status::OK();
}

} // namespace doris::pipeline<|MERGE_RESOLUTION|>--- conflicted
+++ resolved
@@ -210,12 +210,8 @@
 
 Status RepeatOperatorX::pull(doris::RuntimeState* state, vectorized::Block* output_block,
                              SourceState& source_state) const {
-<<<<<<< HEAD
     CREATE_LOCAL_STATE_RETURN_IF_ERROR(local_state);
-=======
-    auto& local_state = state->get_local_state(id())->cast<RepeatLocalState>();
     SCOPED_TIMER(local_state.profile()->total_time_counter());
->>>>>>> 6a33e463
     auto& _repeat_id_idx = local_state._repeat_id_idx;
     auto& _child_block = *local_state._child_block;
     auto& _child_eos = local_state._child_eos;
