// Licensed to the Apache Software Foundation (ASF) under one
// or more contributor license agreements.  See the NOTICE file
// distributed with this work for additional information
// regarding copyright ownership.  The ASF licenses this file
// to you under the Apache License, Version 2.0 (the
// "License"); you may not use this file except in compliance
// with the License.  You may obtain a copy of the License at
//
//   http://www.apache.org/licenses/LICENSE-2.0
//
// Unless required by applicable law or agreed to in writing,
// software distributed under the License is distributed on an
// "AS IS" BASIS, WITHOUT WARRANTIES OR CONDITIONS OF ANY
// KIND, either express or implied.  See the License for the
// specific language governing permissions and limitations
// under the License.

#include "streaming_aggregation_source_operator.h"

#include <utility>

#include "pipeline/exec/data_queue.h"
#include "pipeline/exec/operator.h"
#include "pipeline/pipeline_x/dependency.h"
#include "runtime/descriptors.h"
#include "util/runtime_profile.h"
#include "vec/core/block.h"
#include "vec/exec/vaggregation_node.h"

namespace doris {
class ExecNode;
class RuntimeState;

namespace pipeline {

StreamingAggSourceOperator::StreamingAggSourceOperator(OperatorBuilderBase* templ, ExecNode* node,
                                                       std::shared_ptr<DataQueue> queue)
        : SourceOperator(templ, node), _data_queue(std::move(queue)) {}

bool StreamingAggSourceOperator::can_read() {
    return _data_queue->has_data_or_finished();
}

Status StreamingAggSourceOperator::get_block(RuntimeState* state, vectorized::Block* block,
                                             SourceState& source_state) {
    bool eos = false;
    if (!_data_queue->data_exhausted()) {
        std::unique_ptr<vectorized::Block> agg_block;
        RETURN_IF_ERROR(_data_queue->get_block_from_queue(&agg_block));

        if (_data_queue->data_exhausted()) {
            RETURN_IF_ERROR(_node->pull(state, block, &eos));
        } else {
            block->swap(*agg_block);
            agg_block->clear_column_data(_node->row_desc().num_materialized_slots());
            _data_queue->push_free_block(std::move(agg_block));
        }
    } else {
        RETURN_IF_ERROR(_node->pull(state, block, &eos));
    }

    source_state = eos ? SourceState::FINISHED : SourceState::DEPEND_ON_SOURCE;

    return Status::OK();
}

StreamingAggSourceOperatorBuilder::StreamingAggSourceOperatorBuilder(
        int32_t id, ExecNode* exec_node, std::shared_ptr<DataQueue> queue)
        : OperatorBuilder(id, "StreamingAggSourceOperator", exec_node),
          _data_queue(std::move(queue)) {}

OperatorPtr StreamingAggSourceOperatorBuilder::build_operator() {
    return std::make_shared<StreamingAggSourceOperator>(this, _node, _data_queue);
}

StreamingAggSourceOperatorX::StreamingAggSourceOperatorX(ObjectPool* pool, const TPlanNode& tnode,
                                                         const DescriptorTbl& descs)
        : Base(pool, tnode, descs) {}

Status StreamingAggSourceOperatorX::get_block(RuntimeState* state, vectorized::Block* block,
                                              SourceState& source_state) {
<<<<<<< HEAD
    CREATE_LOCAL_STATE_RETURN_IF_ERROR(local_state);
=======
    auto& local_state = state->get_local_state(id())->cast<AggLocalState>();
>>>>>>> 298bf088
    SCOPED_TIMER(local_state.profile()->total_time_counter());
    if (!local_state._shared_state->data_queue->data_exhausted()) {
        std::unique_ptr<vectorized::Block> agg_block;
        DCHECK(local_state._dependency->read_blocked_by() == nullptr);
        RETURN_IF_ERROR(local_state._shared_state->data_queue->get_block_from_queue(&agg_block));

        if (local_state._shared_state->data_queue->data_exhausted()) {
            RETURN_IF_ERROR(Base::get_block(state, block, source_state));
        } else {
            block->swap(*agg_block);
            agg_block->clear_column_data(row_desc().num_materialized_slots());
            local_state._shared_state->data_queue->push_free_block(std::move(agg_block));
        }
    } else {
        RETURN_IF_ERROR(Base::get_block(state, block, source_state));
    }

    return Status::OK();
}

Status StreamingAggSourceOperatorX::init(const TPlanNode& tnode, RuntimeState* state) {
    RETURN_IF_ERROR(Base::init(tnode, state));
    _op_name = "STREAMING_AGGREGATION_OPERATOR";
    return Status::OK();
}

} // namespace pipeline
} // namespace doris<|MERGE_RESOLUTION|>--- conflicted
+++ resolved
@@ -79,11 +79,7 @@
 
 Status StreamingAggSourceOperatorX::get_block(RuntimeState* state, vectorized::Block* block,
                                               SourceState& source_state) {
-<<<<<<< HEAD
     CREATE_LOCAL_STATE_RETURN_IF_ERROR(local_state);
-=======
-    auto& local_state = state->get_local_state(id())->cast<AggLocalState>();
->>>>>>> 298bf088
     SCOPED_TIMER(local_state.profile()->total_time_counter());
     if (!local_state._shared_state->data_queue->data_exhausted()) {
         std::unique_ptr<vectorized::Block> agg_block;
