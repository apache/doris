--- conflicted
+++ resolved
@@ -374,13 +374,6 @@
 
 template <typename Parent>
 void ExchangeSinkBuffer<Parent>::_ended(InstanceLoId id) {
-<<<<<<< HEAD
-    std::unique_lock<std::mutex> lock(*_instance_to_package_queue_mutex[id]);
-    if (!_rpc_channel_is_idle[id]) {
-        _busy_channels--;
-        _rpc_channel_is_idle[id] = true;
-        _set_ready_to_finish();
-=======
     if (!_instance_to_package_queue_mutex.template contains(id)) {
         std::stringstream ss;
         ss << "failed find the instance id:" << id
@@ -396,11 +389,8 @@
         if (!_rpc_channel_is_idle[id]) {
             _busy_channels--;
             _rpc_channel_is_idle[id] = true;
-            if (_finish_dependency && _busy_channels == 0) {
-                _finish_dependency->set_ready_to_finish();
-            }
-        }
->>>>>>> 9c828ff7
+            _set_ready_to_finish();
+        }
     }
 }
 
