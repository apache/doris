--- conflicted
+++ resolved
@@ -220,11 +220,7 @@
         }
 
         if (p._use_shared_hash_table) {
-<<<<<<< HEAD
-            std::unique_lock l(p._mutex);
-=======
             std::unique_lock lock(p._mutex);
->>>>>>> 7e7d5c56
             p._signaled = true;
             for (auto& dep : _shared_state->sink_deps) {
                 dep->set_ready();
