--- conflicted
+++ resolved
@@ -111,13 +111,9 @@
 
 Status UnionSourceOperatorX::get_block(RuntimeState* state, vectorized::Block* block,
                                        SourceState& source_state) {
-<<<<<<< HEAD
     CREATE_LOCAL_STATE_RETURN_IF_ERROR(local_state);
     bool eos = false;
-=======
-    auto& local_state = state->get_local_state(id())->cast<UnionSourceLocalState>();
     SCOPED_TIMER(local_state.profile()->total_time_counter());
->>>>>>> 6a33e463
     std::unique_ptr<vectorized::Block> output_block = vectorized::Block::create_unique();
     int child_idx = 0;
     local_state._shared_state->_data_queue->get_block_from_queue(&output_block, &child_idx);
