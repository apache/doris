// Licensed to the Apache Software Foundation (ASF) under one
// or more contributor license agreements.  See the NOTICE file
// distributed with this work for additional information
// regarding copyright ownership.  The ASF licenses this file
// to you under the Apache License, Version 2.0 (the
// "License"); you may not use this file except in compliance
// with the License.  You may obtain a copy of the License at
//
//   http://www.apache.org/licenses/LICENSE-2.0
//
// Unless required by applicable law or agreed to in writing,
// software distributed under the License is distributed on an
// "AS IS" BASIS, WITHOUT WARRANTIES OR CONDITIONS OF ANY
// KIND, either express or implied.  See the License for the
// specific language governing permissions and limitations
// under the License.

#include "operator.h"

#include "common/status.h"
#include "pipeline/dependency.h"
#include "pipeline/exec/aggregation_sink_operator.h"
#include "pipeline/exec/aggregation_source_operator.h"
#include "pipeline/exec/analytic_sink_operator.h"
#include "pipeline/exec/analytic_source_operator.h"
#include "pipeline/exec/assert_num_rows_operator.h"
#include "pipeline/exec/cache_sink_operator.h"
#include "pipeline/exec/cache_source_operator.h"
#include "pipeline/exec/datagen_operator.h"
#include "pipeline/exec/dict_sink_operator.h"
#include "pipeline/exec/distinct_streaming_aggregation_operator.h"
#include "pipeline/exec/empty_set_operator.h"
#include "pipeline/exec/es_scan_operator.h"
#include "pipeline/exec/exchange_sink_operator.h"
#include "pipeline/exec/exchange_source_operator.h"
#include "pipeline/exec/file_scan_operator.h"
#include "pipeline/exec/group_commit_block_sink_operator.h"
#include "pipeline/exec/group_commit_scan_operator.h"
#include "pipeline/exec/hashjoin_build_sink.h"
#include "pipeline/exec/hashjoin_probe_operator.h"
#include "pipeline/exec/hive_table_sink_operator.h"
#include "pipeline/exec/iceberg_table_sink_operator.h"
#include "pipeline/exec/jdbc_scan_operator.h"
#include "pipeline/exec/jdbc_table_sink_operator.h"
#include "pipeline/exec/local_merge_sort_source_operator.h"
#include "pipeline/exec/memory_scratch_sink_operator.h"
#include "pipeline/exec/meta_scan_operator.h"
#include "pipeline/exec/mock_operator.h"
#include "pipeline/exec/mock_scan_operator.h"
#include "pipeline/exec/multi_cast_data_stream_sink.h"
#include "pipeline/exec/multi_cast_data_stream_source.h"
#include "pipeline/exec/nested_loop_join_build_operator.h"
#include "pipeline/exec/nested_loop_join_probe_operator.h"
#include "pipeline/exec/olap_scan_operator.h"
#include "pipeline/exec/olap_table_sink_operator.h"
#include "pipeline/exec/olap_table_sink_v2_operator.h"
#include "pipeline/exec/partition_sort_sink_operator.h"
#include "pipeline/exec/partition_sort_source_operator.h"
#include "pipeline/exec/partitioned_aggregation_sink_operator.h"
#include "pipeline/exec/partitioned_aggregation_source_operator.h"
#include "pipeline/exec/partitioned_hash_join_probe_operator.h"
#include "pipeline/exec/partitioned_hash_join_sink_operator.h"
#include "pipeline/exec/repeat_operator.h"
#include "pipeline/exec/result_file_sink_operator.h"
#include "pipeline/exec/result_sink_operator.h"
#include "pipeline/exec/schema_scan_operator.h"
#include "pipeline/exec/select_operator.h"
#include "pipeline/exec/set_probe_sink_operator.h"
#include "pipeline/exec/set_sink_operator.h"
#include "pipeline/exec/set_source_operator.h"
#include "pipeline/exec/sort_sink_operator.h"
#include "pipeline/exec/sort_source_operator.h"
#include "pipeline/exec/spill_sort_sink_operator.h"
#include "pipeline/exec/spill_sort_source_operator.h"
#include "pipeline/exec/streaming_aggregation_operator.h"
#include "pipeline/exec/table_function_operator.h"
#include "pipeline/exec/union_sink_operator.h"
#include "pipeline/exec/union_source_operator.h"
#include "pipeline/local_exchange/local_exchange_sink_operator.h"
#include "pipeline/local_exchange/local_exchange_source_operator.h"
#include "pipeline/pipeline.h"
#include "util/debug_util.h"
#include "util/runtime_profile.h"
#include "util/string_util.h"
#include "vec/exprs/vexpr.h"
#include "vec/exprs/vexpr_context.h"
#include "vec/utils/util.hpp"

namespace doris {
#include "common/compile_check_begin.h"
class RowDescriptor;
class RuntimeState;
} // namespace doris

namespace doris::pipeline {

Status OperatorBase::close(RuntimeState* state) {
    if (_is_closed) {
        return Status::OK();
    }
    _is_closed = true;
    return Status::OK();
}

template <typename SharedStateArg>
std::string PipelineXLocalState<SharedStateArg>::name_suffix() const {
    if (_parent->nereids_id() == -1) {
        return fmt::format(operator_name_suffix, std::to_string(_parent->node_id()));
    } else {
        return fmt::format("(nereids_id={})" + operator_name_suffix,
                           std::to_string(_parent->nereids_id()),
                           std::to_string(_parent->node_id()));
    }
}

template <typename SharedStateArg>
std::string PipelineXSinkLocalState<SharedStateArg>::name_suffix() {
    if (_parent->nereids_id() == -1) {
        return fmt::format(operator_name_suffix, std::to_string(_parent->node_id()));
    } else {
        return fmt::format("(nereids_id={})" + operator_name_suffix,
                           std::to_string(_parent->nereids_id()),
                           std::to_string(_parent->node_id()));
    }
}

template <typename SharedStateArg>
Status PipelineXSinkLocalState<SharedStateArg>::terminate(RuntimeState* state) {
    if (_terminated) {
        return Status::OK();
    }
    _terminated = true;
    return Status::OK();
}

DataDistribution OperatorBase::required_data_distribution() const {
    return _child && _child->is_serial_operator() && !is_source()
                   ? DataDistribution(ExchangeType::PASSTHROUGH)
                   : DataDistribution(ExchangeType::NOOP);
}

bool OperatorBase::require_shuffled_data_distribution() const {
    return Pipeline::is_hash_exchange(required_data_distribution().distribution_type);
}

const RowDescriptor& OperatorBase::row_desc() const {
    return _child->row_desc();
}

template <typename SharedStateArg>
std::string PipelineXLocalState<SharedStateArg>::debug_string(int indentation_level) const {
    fmt::memory_buffer debug_string_buffer;
    fmt::format_to(debug_string_buffer, "{}", _parent->debug_string(indentation_level));
    return fmt::to_string(debug_string_buffer);
}

template <typename SharedStateArg>
std::string PipelineXSinkLocalState<SharedStateArg>::debug_string(int indentation_level) const {
    fmt::memory_buffer debug_string_buffer;
    fmt::format_to(debug_string_buffer, "{}", _parent->debug_string(indentation_level));
    return fmt::to_string(debug_string_buffer);
}

std::string OperatorXBase::debug_string(int indentation_level) const {
    fmt::memory_buffer debug_string_buffer;
    fmt::format_to(debug_string_buffer, "{}{}: id={}, parallel_tasks={}, _is_serial_operator={}",
                   std::string(indentation_level * 2, ' '), _op_name, node_id(), _parallel_tasks,
                   _is_serial_operator);
    return fmt::to_string(debug_string_buffer);
}

std::string OperatorXBase::debug_string(RuntimeState* state, int indentation_level) const {
    return state->get_local_state(operator_id())->debug_string(indentation_level);
}

Status OperatorXBase::init(const TPlanNode& tnode, RuntimeState* /*state*/) {
    std::string node_name = print_plan_node_type(tnode.node_type);
    _nereids_id = tnode.nereids_id;
    if (!tnode.intermediate_output_tuple_id_list.empty()) {
        if (!tnode.__isset.output_tuple_id) {
            return Status::InternalError("no final output tuple id");
        }
        if (tnode.intermediate_output_tuple_id_list.size() !=
            tnode.intermediate_projections_list.size()) {
            return Status::InternalError(
                    "intermediate_output_tuple_id_list size:{} not match "
                    "intermediate_projections_list size:{}",
                    tnode.intermediate_output_tuple_id_list.size(),
                    tnode.intermediate_projections_list.size());
        }
    }
    auto substr = node_name.substr(0, node_name.find("_NODE"));
    _op_name = substr + "_OPERATOR";

    if (tnode.__isset.vconjunct) {
        vectorized::VExprContextSPtr context;
        RETURN_IF_ERROR(vectorized::VExpr::create_expr_tree(tnode.vconjunct, context));
        _conjuncts.emplace_back(context);
    } else if (tnode.__isset.conjuncts) {
        for (auto& conjunct : tnode.conjuncts) {
            vectorized::VExprContextSPtr context;
            RETURN_IF_ERROR(vectorized::VExpr::create_expr_tree(conjunct, context));
            _conjuncts.emplace_back(context);
        }
    }

    // create the projections expr

    if (tnode.__isset.projections) {
        DCHECK(tnode.__isset.output_tuple_id);
        RETURN_IF_ERROR(vectorized::VExpr::create_expr_trees(tnode.projections, _projections));
    }
    if (!tnode.intermediate_projections_list.empty()) {
        DCHECK(tnode.__isset.projections) << "no final projections";
        _intermediate_projections.reserve(tnode.intermediate_projections_list.size());
        for (const auto& tnode_projections : tnode.intermediate_projections_list) {
            vectorized::VExprContextSPtrs projections;
            RETURN_IF_ERROR(vectorized::VExpr::create_expr_trees(tnode_projections, projections));
            _intermediate_projections.push_back(projections);
        }
    }
    return Status::OK();
}

Status OperatorXBase::prepare(RuntimeState* state) {
    for (auto& conjunct : _conjuncts) {
        RETURN_IF_ERROR(conjunct->prepare(state, intermediate_row_desc()));
    }
    for (int i = 0; i < _intermediate_projections.size(); i++) {
        RETURN_IF_ERROR(vectorized::VExpr::prepare(_intermediate_projections[i], state,
                                                   intermediate_row_desc(i)));
    }
    RETURN_IF_ERROR(vectorized::VExpr::prepare(_projections, state, projections_row_desc()));

    if (has_output_row_desc()) {
        RETURN_IF_ERROR(
                vectorized::VExpr::check_expr_output_type(_projections, *_output_row_descriptor));
    }

    for (auto& conjunct : _conjuncts) {
        RETURN_IF_ERROR(conjunct->open(state));
    }
    RETURN_IF_ERROR(vectorized::VExpr::open(_projections, state));
    for (auto& projections : _intermediate_projections) {
        RETURN_IF_ERROR(vectorized::VExpr::open(projections, state));
    }
    if (_child && !is_source()) {
        RETURN_IF_ERROR(_child->prepare(state));
    }
    return Status::OK();
}

Status OperatorXBase::terminate(RuntimeState* state) {
    if (_child && !is_source()) {
        RETURN_IF_ERROR(_child->terminate(state));
    }
    auto result = state->get_local_state_result(operator_id());
    if (!result) {
        return result.error();
    }
    return result.value()->terminate(state);
}

Status OperatorXBase::close(RuntimeState* state) {
    if (_child && !is_source()) {
        RETURN_IF_ERROR(_child->close(state));
    }
    auto result = state->get_local_state_result(operator_id());
    if (!result) {
        return result.error();
    }
    return result.value()->close(state);
}

void PipelineXLocalStateBase::clear_origin_block() {
    _origin_block.clear_column_data(_parent->intermediate_row_desc().num_materialized_slots());
}

Status PipelineXLocalStateBase::filter_block(const vectorized::VExprContextSPtrs& expr_contexts,
                                             vectorized::Block* block, size_t column_to_keep) {
    RETURN_IF_ERROR(vectorized::VExprContext::filter_block(expr_contexts, block, column_to_keep));

    _estimate_memory_usage += vectorized::VExprContext::get_memory_usage(expr_contexts);
    return Status::OK();
}

Status OperatorXBase::do_projections(RuntimeState* state, vectorized::Block* origin_block,
                                     vectorized::Block* output_block) const {
    auto* local_state = state->get_local_state(operator_id());
    SCOPED_TIMER(local_state->exec_time_counter());
    SCOPED_TIMER(local_state->_projection_timer);
    const size_t rows = origin_block->rows();
    if (rows == 0) {
        return Status::OK();
    }
    vectorized::Block input_block = *origin_block;

    std::vector<int> result_column_ids;
    size_t bytes_usage = 0;
    for (const auto& projections : local_state->_intermediate_projections) {
        result_column_ids.resize(projections.size());
        for (int i = 0; i < projections.size(); i++) {
            RETURN_IF_ERROR(projections[i]->execute(&input_block, &result_column_ids[i]));
        }

        bytes_usage += input_block.allocated_bytes();
        input_block.shuffle_columns(result_column_ids);
    }

    DCHECK_EQ(rows, input_block.rows());
    auto insert_column_datas = [&](auto& to, vectorized::ColumnPtr& from, size_t rows) {
        if (to->is_nullable() && !from->is_nullable()) {
            if (_keep_origin || !from->is_exclusive()) {
                auto& null_column = reinterpret_cast<vectorized::ColumnNullable&>(*to);
                null_column.get_nested_column().insert_range_from(*from, 0, rows);
                null_column.get_null_map_column().get_data().resize_fill(rows, 0);
                bytes_usage += null_column.allocated_bytes();
            } else {
                to = make_nullable(from, false)->assume_mutable();
            }
        } else {
            if (_keep_origin || !from->is_exclusive()) {
                to->insert_range_from(*from, 0, rows);
                bytes_usage += from->allocated_bytes();
            } else {
                to = from->assume_mutable();
            }
        }
    };

    using namespace vectorized;
    vectorized::MutableBlock mutable_block =
            vectorized::VectorizedUtils::build_mutable_mem_reuse_block(output_block,
                                                                       *_output_row_descriptor);
    if (rows != 0) {
        auto& mutable_columns = mutable_block.mutable_columns();
        const size_t origin_columns_count = input_block.columns();
        DCHECK_EQ(mutable_columns.size(), local_state->_projections.size()) << debug_string();
        for (int i = 0; i < mutable_columns.size(); ++i) {
            auto result_column_id = -1;
            RETURN_IF_ERROR(local_state->_projections[i]->execute(&input_block, &result_column_id));
            auto column_ptr = input_block.get_by_position(result_column_id)
                                      .column->convert_to_full_column_if_const();
            if (result_column_id >= origin_columns_count) {
                bytes_usage += column_ptr->allocated_bytes();
            }
            insert_column_datas(mutable_columns[i], column_ptr, rows);
        }
        DCHECK(mutable_block.rows() == rows);
        output_block->set_columns(std::move(mutable_columns));
    }

    local_state->_estimate_memory_usage += bytes_usage;

    return Status::OK();
}

Status OperatorXBase::get_block_after_projects(RuntimeState* state, vectorized::Block* block,
                                               bool* eos) {
    DBUG_EXECUTE_IF("Pipeline::return_empty_block", {
        if (this->_op_name == "AGGREGATION_OPERATOR" || this->_op_name == "HASH_JOIN_OPERATOR" ||
            this->_op_name == "PARTITIONED_AGGREGATION_OPERATOR" ||
            this->_op_name == "PARTITIONED_HASH_JOIN_OPERATOR" ||
            this->_op_name == "CROSS_JOIN_OPERATOR" || this->_op_name == "SORT_OPERATOR") {
            if (_debug_point_count++ % 2 == 0) {
                return Status::OK();
            }
        }
    });

    Status status;
    auto* local_state = state->get_local_state(operator_id());
    Defer defer([&]() {
        if (status.ok()) {
            if (auto rows = block->rows()) {
                COUNTER_UPDATE(local_state->_rows_returned_counter, rows);
                COUNTER_UPDATE(local_state->_blocks_returned_counter, 1);
            }
        }
    });
    if (_output_row_descriptor) {
        local_state->clear_origin_block();
        status = get_block(state, &local_state->_origin_block, eos);
        if (UNLIKELY(!status.ok())) {
            return status;
        }
        status = do_projections(state, &local_state->_origin_block, block);
        return status;
    }
    status = get_block(state, block, eos);
    return status;
}

void PipelineXLocalStateBase::reached_limit(vectorized::Block* block, bool* eos) {
    if (_parent->_limit != -1 and _num_rows_returned + block->rows() >= _parent->_limit) {
        block->set_num_rows(_parent->_limit - _num_rows_returned);
        *eos = true;
    }

    DBUG_EXECUTE_IF("Pipeline::reached_limit_early", {
        auto op_name = to_lower(_parent->_op_name);
        auto arg_op_name = dp->param<std::string>("op_name");
        arg_op_name = to_lower(arg_op_name);

        if (op_name == arg_op_name) {
            *eos = true;
        }
    });

    if (auto rows = block->rows()) {
        _num_rows_returned += rows;
    }
}

Status DataSinkOperatorXBase::terminate(RuntimeState* state) {
    auto result = state->get_sink_local_state_result();
    if (!result) {
        return result.error();
    }
    return result.value()->terminate(state);
}

std::string DataSinkOperatorXBase::debug_string(int indentation_level) const {
    fmt::memory_buffer debug_string_buffer;

    fmt::format_to(debug_string_buffer, "{}{}: id={}, _is_serial_operator={}",
                   std::string(indentation_level * 2, ' '), _name, node_id(), _is_serial_operator);
    return fmt::to_string(debug_string_buffer);
}

std::string DataSinkOperatorXBase::debug_string(RuntimeState* state, int indentation_level) const {
    return state->get_sink_local_state()->debug_string(indentation_level);
}

Status DataSinkOperatorXBase::init(const TDataSink& tsink) {
    std::string op_name = "UNKNOWN_SINK";
    auto it = _TDataSinkType_VALUES_TO_NAMES.find(tsink.type);

    if (it != _TDataSinkType_VALUES_TO_NAMES.end()) {
        op_name = it->second;
    }
    _name = op_name + "_OPERATOR";
    return Status::OK();
}

Status DataSinkOperatorXBase::init(const TPlanNode& tnode, RuntimeState* state) {
    std::string op_name = print_plan_node_type(tnode.node_type);
    _nereids_id = tnode.nereids_id;
    auto substr = op_name.substr(0, op_name.find("_NODE"));
    _name = substr + "_SINK_OPERATOR";
    return Status::OK();
}

template <typename LocalStateType>
Status DataSinkOperatorX<LocalStateType>::setup_local_state(RuntimeState* state,
                                                            LocalSinkStateInfo& info) {
    auto local_state = LocalStateType::create_unique(this, state);
    RETURN_IF_ERROR(local_state->init(state, info));
    state->emplace_sink_local_state(operator_id(), std::move(local_state));
    return Status::OK();
}

template <typename LocalStateType>
std::shared_ptr<BasicSharedState> DataSinkOperatorX<LocalStateType>::create_shared_state() const {
    if constexpr (std::is_same_v<typename LocalStateType::SharedStateType,
                                 LocalExchangeSharedState>) {
        return nullptr;
    } else if constexpr (std::is_same_v<typename LocalStateType::SharedStateType,
                                        MultiCastSharedState>) {
        throw Exception(Status::FatalError("should not reach here!"));
    } else {
        auto ss = LocalStateType::SharedStateType::create_shared();
        ss->id = operator_id();
        for (auto& dest : dests_id()) {
            ss->related_op_ids.insert(dest);
        }
        return ss;
    }
}

template <typename LocalStateType>
Status OperatorX<LocalStateType>::setup_local_state(RuntimeState* state, LocalStateInfo& info) {
    auto local_state = LocalStateType::create_unique(state, this);
    RETURN_IF_ERROR(local_state->init(state, info));
    state->emplace_local_state(operator_id(), std::move(local_state));
    return Status::OK();
}

PipelineXSinkLocalStateBase::PipelineXSinkLocalStateBase(DataSinkOperatorXBase* parent,
                                                         RuntimeState* state)
        : _parent(parent), _state(state) {}

PipelineXLocalStateBase::PipelineXLocalStateBase(RuntimeState* state, OperatorXBase* parent)
        : _num_rows_returned(0), _rows_returned_counter(nullptr), _parent(parent), _state(state) {}

template <typename SharedStateArg>
Status PipelineXLocalState<SharedStateArg>::init(RuntimeState* state, LocalStateInfo& info) {
    _operator_profile.reset(new RuntimeProfile(_parent->get_name() + name_suffix()));
    _common_profile.reset(new RuntimeProfile("CommonCounters"));
    _custom_profile.reset(new RuntimeProfile("CustomCounters"));
    _operator_profile->set_metadata(_parent->node_id());
    // indent is false so that source operator will have same
    // indentation_level with its parent operator.
    info.parent_profile->add_child(_operator_profile.get(), /*indent=*/false);
    _operator_profile->add_child(_common_profile.get(), true);
    _operator_profile->add_child(_custom_profile.get(), true);
    constexpr auto is_fake_shared = std::is_same_v<SharedStateArg, FakeSharedState>;
    if constexpr (!is_fake_shared) {
        if (info.shared_state_map.find(_parent->operator_id()) != info.shared_state_map.end()) {
            _shared_state = info.shared_state_map.at(_parent->operator_id())
                                    .first.get()
                                    ->template cast<SharedStateArg>();

            _dependency = _shared_state->get_dep_by_channel_id(info.task_idx).front().get();
            _wait_for_dependency_timer = ADD_TIMER_WITH_LEVEL(
                    _common_profile, "WaitForDependency[" + _dependency->name() + "]Time", 1);
        } else if (info.shared_state) {
            if constexpr (std::is_same_v<LocalExchangeSharedState, SharedStateArg>) {
                DCHECK(false);
            }
            // For UnionSourceOperator without children, there is no shared state.
            _shared_state = info.shared_state->template cast<SharedStateArg>();

            _dependency = _shared_state->create_source_dependency(
                    _parent->operator_id(), _parent->node_id(), _parent->get_name());
            _wait_for_dependency_timer = ADD_TIMER_WITH_LEVEL(
                    _common_profile, "WaitForDependency[" + _dependency->name() + "]Time", 1);
        } else {
            if constexpr (std::is_same_v<LocalExchangeSharedState, SharedStateArg>) {
                DCHECK(false);
            }
        }
    }

    if (must_set_shared_state() && _shared_state == nullptr) {
        return Status::InternalError("must set shared state, in {}", _parent->get_name());
    }

    _rows_returned_counter =
            ADD_COUNTER_WITH_LEVEL(_common_profile, "RowsProduced", TUnit::UNIT, 1);
    _blocks_returned_counter =
            ADD_COUNTER_WITH_LEVEL(_common_profile, "BlocksProduced", TUnit::UNIT, 1);
    _projection_timer = ADD_TIMER_WITH_LEVEL(_common_profile, "ProjectionTime", 2);
    _init_timer = ADD_TIMER_WITH_LEVEL(_common_profile, "InitTime", 2);
    _open_timer = ADD_TIMER_WITH_LEVEL(_common_profile, "OpenTime", 2);
    _close_timer = ADD_TIMER_WITH_LEVEL(_common_profile, "CloseTime", 2);
    _exec_timer = ADD_TIMER_WITH_LEVEL(_common_profile, "ExecTime", 1);
    _memory_used_counter =
            _common_profile->AddHighWaterMarkCounter("MemoryUsage", TUnit::BYTES, "", 1);
    return Status::OK();
}

template <typename SharedStateArg>
Status PipelineXLocalState<SharedStateArg>::open(RuntimeState* state) {
    _conjuncts.resize(_parent->_conjuncts.size());
    _projections.resize(_parent->_projections.size());
    for (size_t i = 0; i < _conjuncts.size(); i++) {
        RETURN_IF_ERROR(_parent->_conjuncts[i]->clone(state, _conjuncts[i]));
    }
    for (size_t i = 0; i < _projections.size(); i++) {
        RETURN_IF_ERROR(_parent->_projections[i]->clone(state, _projections[i]));
    }
    _intermediate_projections.resize(_parent->_intermediate_projections.size());
    for (int i = 0; i < _parent->_intermediate_projections.size(); i++) {
        _intermediate_projections[i].resize(_parent->_intermediate_projections[i].size());
        for (int j = 0; j < _parent->_intermediate_projections[i].size(); j++) {
            RETURN_IF_ERROR(_parent->_intermediate_projections[i][j]->clone(
                    state, _intermediate_projections[i][j]));
        }
    }
    return Status::OK();
}

template <typename SharedStateArg>
Status PipelineXLocalState<SharedStateArg>::terminate(RuntimeState* state) {
    if (_terminated) {
        return Status::OK();
    }
    _terminated = true;
    return Status::OK();
}

template <typename SharedStateArg>
Status PipelineXLocalState<SharedStateArg>::close(RuntimeState* state) {
    if (_closed) {
        return Status::OK();
    }
    if constexpr (!std::is_same_v<SharedStateArg, FakeSharedState>) {
        COUNTER_SET(_wait_for_dependency_timer, _dependency->watcher_elapse_time());
    }
    _closed = true;
    return Status::OK();
}

template <typename SharedState>
Status PipelineXSinkLocalState<SharedState>::init(RuntimeState* state, LocalSinkStateInfo& info) {
    // create profile
    _operator_profile =
            state->obj_pool()->add(new RuntimeProfile(_parent->get_name() + name_suffix()));
    _common_profile = state->obj_pool()->add(new RuntimeProfile("CommonCounters"));
    _custom_profile = state->obj_pool()->add(new RuntimeProfile("CustomCounters"));

    // indentation is true
    // The parent profile of sink operator is usually a RuntimeProfile called PipelineTask.
    // So we should set the indentation to true.
    info.parent_profile->add_child(_operator_profile, /*indent=*/true);
    _operator_profile->add_child(_common_profile, true);
    _operator_profile->add_child(_custom_profile, true);

    _operator_profile->set_metadata(_parent->node_id());
    _wait_for_finish_dependency_timer = ADD_TIMER(_common_profile, "PendingFinishDependency");
    constexpr auto is_fake_shared = std::is_same_v<SharedState, FakeSharedState>;
    if constexpr (!is_fake_shared) {
        if (info.shared_state_map.find(_parent->dests_id().front()) !=
            info.shared_state_map.end()) {
            if constexpr (std::is_same_v<LocalExchangeSharedState, SharedState>) {
                DCHECK(info.shared_state_map.at(_parent->dests_id().front()).second.size() == 1);
            }
            _dependency = info.shared_state_map.at(_parent->dests_id().front())
                                  .second[std::is_same_v<LocalExchangeSharedState, SharedState>
                                                  ? 0
                                                  : info.task_idx]
                                  .get();
            _shared_state = _dependency->shared_state()->template cast<SharedState>();
        } else {
            if constexpr (std::is_same_v<LocalExchangeSharedState, SharedState>) {
                DCHECK(false);
            }
            _shared_state = info.shared_state->template cast<SharedState>();
            _dependency = _shared_state->create_sink_dependency(
                    _parent->dests_id().front(), _parent->node_id(), _parent->get_name());
        }
        _wait_for_dependency_timer = ADD_TIMER_WITH_LEVEL(
                _common_profile, "WaitForDependency[" + _dependency->name() + "]Time", 1);
    }

<<<<<<< HEAD
    _rows_input_counter = ADD_COUNTER_WITH_LEVEL(_common_profile, "InputRows", TUnit::UNIT, 1);
    _init_timer = ADD_TIMER_WITH_LEVEL(_common_profile, "InitTime", 2);
    _open_timer = ADD_TIMER_WITH_LEVEL(_common_profile, "OpenTime", 2);
    _close_timer = ADD_TIMER_WITH_LEVEL(_common_profile, "CloseTime", 2);
    _exec_timer = ADD_TIMER_WITH_LEVEL(_common_profile, "ExecTime", 1);
    _memory_used_counter =
            _common_profile->AddHighWaterMarkCounter("MemoryUsage", TUnit::BYTES, "", 1);
=======
    if (must_set_shared_state() && _shared_state == nullptr) {
        return Status::InternalError("must set shared state, in {}", _parent->get_name());
    }

    _rows_input_counter = ADD_COUNTER_WITH_LEVEL(_profile, "InputRows", TUnit::UNIT, 1);
    _init_timer = ADD_TIMER_WITH_LEVEL(_profile, "InitTime", 1);
    _open_timer = ADD_TIMER_WITH_LEVEL(_profile, "OpenTime", 1);
    _close_timer = ADD_TIMER_WITH_LEVEL(_profile, "CloseTime", 1);
    _exec_timer = ADD_TIMER_WITH_LEVEL(_profile, "ExecTime", 1);
    // indentation is true
    // The parent profile of sink operator is usually a RuntimeProfile called PipelineTask.
    // So we should set the indentation to true.
    info.parent_profile->add_child(_profile, /*indent=*/true, nullptr);
    _memory_used_counter = _profile->AddHighWaterMarkCounter("MemoryUsage", TUnit::BYTES, "", 1);
>>>>>>> 42fcf8cd
    return Status::OK();
}

template <typename SharedState>
Status PipelineXSinkLocalState<SharedState>::close(RuntimeState* state, Status exec_status) {
    if (_closed) {
        return Status::OK();
    }
    if constexpr (!std::is_same_v<SharedState, FakeSharedState>) {
        COUNTER_SET(_wait_for_dependency_timer, _dependency->watcher_elapse_time());
    }
    _closed = true;
    return Status::OK();
}

template <typename LocalStateType>
Status StreamingOperatorX<LocalStateType>::get_block(RuntimeState* state, vectorized::Block* block,
                                                     bool* eos) {
    RETURN_IF_ERROR(OperatorX<LocalStateType>::_child->get_block_after_projects(state, block, eos));
    return pull(state, block, eos);
}

template <typename LocalStateType>
Status StatefulOperatorX<LocalStateType>::get_block(RuntimeState* state, vectorized::Block* block,
                                                    bool* eos) {
    auto& local_state = get_local_state(state);
    if (need_more_input_data(state)) {
        local_state._child_block->clear_column_data(
                OperatorX<LocalStateType>::_child->row_desc().num_materialized_slots());
        RETURN_IF_ERROR(OperatorX<LocalStateType>::_child->get_block_after_projects(
                state, local_state._child_block.get(), &local_state._child_eos));
        *eos = local_state._child_eos;
        if (local_state._child_block->rows() == 0 && !local_state._child_eos) {
            return Status::OK();
        }
        {
            SCOPED_TIMER(local_state.exec_time_counter());
            RETURN_IF_ERROR(push(state, local_state._child_block.get(), local_state._child_eos));
        }
    }

    if (!need_more_input_data(state)) {
        SCOPED_TIMER(local_state.exec_time_counter());
        bool new_eos = false;
        RETURN_IF_ERROR(pull(state, block, &new_eos));
        if (new_eos) {
            *eos = true;
        } else if (!need_more_input_data(state)) {
            *eos = false;
        }
    }
    return Status::OK();
}

template <typename Writer, typename Parent>
    requires(std::is_base_of_v<vectorized::AsyncResultWriter, Writer>)
Status AsyncWriterSink<Writer, Parent>::init(RuntimeState* state, LocalSinkStateInfo& info) {
    RETURN_IF_ERROR(Base::init(state, info));
    _async_writer_dependency = Dependency::create_shared(_parent->operator_id(), _parent->node_id(),
                                                         "AsyncWriterDependency", true);
    _writer.reset(new Writer(info.tsink, _output_vexpr_ctxs, _async_writer_dependency,
                             _finish_dependency));

    _wait_for_dependency_timer = ADD_TIMER_WITH_LEVEL(
            common_profile(), "WaitForDependency[" + _async_writer_dependency->name() + "]Time", 1);
    return Status::OK();
}

template <typename Writer, typename Parent>
    requires(std::is_base_of_v<vectorized::AsyncResultWriter, Writer>)
Status AsyncWriterSink<Writer, Parent>::open(RuntimeState* state) {
    RETURN_IF_ERROR(Base::open(state));
    _output_vexpr_ctxs.resize(_parent->cast<Parent>()._output_vexpr_ctxs.size());
    for (size_t i = 0; i < _output_vexpr_ctxs.size(); i++) {
        RETURN_IF_ERROR(
                _parent->cast<Parent>()._output_vexpr_ctxs[i]->clone(state, _output_vexpr_ctxs[i]));
    }
    RETURN_IF_ERROR(_writer->start_writer(state, operator_profile()));
    return Status::OK();
}

template <typename Writer, typename Parent>
    requires(std::is_base_of_v<vectorized::AsyncResultWriter, Writer>)
Status AsyncWriterSink<Writer, Parent>::sink(RuntimeState* state, vectorized::Block* block,
                                             bool eos) {
    return _writer->sink(block, eos);
}

template <typename Writer, typename Parent>
    requires(std::is_base_of_v<vectorized::AsyncResultWriter, Writer>)
Status AsyncWriterSink<Writer, Parent>::close(RuntimeState* state, Status exec_status) {
    if (_closed) {
        return Status::OK();
    }
    COUNTER_SET(_wait_for_dependency_timer, _async_writer_dependency->watcher_elapse_time());
    COUNTER_SET(_wait_for_finish_dependency_timer, _finish_dependency->watcher_elapse_time());
    // if the init failed, the _writer may be nullptr. so here need check
    if (_writer) {
        Status st = _writer->get_writer_status();
        if (exec_status.ok()) {
            _writer->force_close(state->is_cancelled() ? state->cancel_reason()
                                                       : Status::Cancelled("force close"));
        } else {
            _writer->force_close(exec_status);
        }
        // If there is an error in process_block thread, then we should get the writer
        // status before call force_close. For example, the thread may failed in commit
        // transaction.
        RETURN_IF_ERROR(st);
    }
    return Base::close(state, exec_status);
}

#define DECLARE_OPERATOR(LOCAL_STATE) template class DataSinkOperatorX<LOCAL_STATE>;
DECLARE_OPERATOR(HashJoinBuildSinkLocalState)
DECLARE_OPERATOR(ResultSinkLocalState)
DECLARE_OPERATOR(JdbcTableSinkLocalState)
DECLARE_OPERATOR(MemoryScratchSinkLocalState)
DECLARE_OPERATOR(ResultFileSinkLocalState)
DECLARE_OPERATOR(OlapTableSinkLocalState)
DECLARE_OPERATOR(OlapTableSinkV2LocalState)
DECLARE_OPERATOR(HiveTableSinkLocalState)
DECLARE_OPERATOR(IcebergTableSinkLocalState)
DECLARE_OPERATOR(AnalyticSinkLocalState)
DECLARE_OPERATOR(SortSinkLocalState)
DECLARE_OPERATOR(SpillSortSinkLocalState)
DECLARE_OPERATOR(LocalExchangeSinkLocalState)
DECLARE_OPERATOR(AggSinkLocalState)
DECLARE_OPERATOR(PartitionedAggSinkLocalState)
DECLARE_OPERATOR(ExchangeSinkLocalState)
DECLARE_OPERATOR(NestedLoopJoinBuildSinkLocalState)
DECLARE_OPERATOR(UnionSinkLocalState)
DECLARE_OPERATOR(MultiCastDataStreamSinkLocalState)
DECLARE_OPERATOR(PartitionSortSinkLocalState)
DECLARE_OPERATOR(SetProbeSinkLocalState<true>)
DECLARE_OPERATOR(SetProbeSinkLocalState<false>)
DECLARE_OPERATOR(SetSinkLocalState<true>)
DECLARE_OPERATOR(SetSinkLocalState<false>)
DECLARE_OPERATOR(PartitionedHashJoinSinkLocalState)
DECLARE_OPERATOR(GroupCommitBlockSinkLocalState)
DECLARE_OPERATOR(CacheSinkLocalState)
DECLARE_OPERATOR(DictSinkLocalState)

#undef DECLARE_OPERATOR

#define DECLARE_OPERATOR(LOCAL_STATE) template class OperatorX<LOCAL_STATE>;
DECLARE_OPERATOR(HashJoinProbeLocalState)
DECLARE_OPERATOR(OlapScanLocalState)
DECLARE_OPERATOR(GroupCommitLocalState)
DECLARE_OPERATOR(JDBCScanLocalState)
DECLARE_OPERATOR(FileScanLocalState)
DECLARE_OPERATOR(EsScanLocalState)
DECLARE_OPERATOR(AnalyticLocalState)
DECLARE_OPERATOR(SortLocalState)
DECLARE_OPERATOR(SpillSortLocalState)
DECLARE_OPERATOR(LocalMergeSortLocalState)
DECLARE_OPERATOR(AggLocalState)
DECLARE_OPERATOR(PartitionedAggLocalState)
DECLARE_OPERATOR(TableFunctionLocalState)
DECLARE_OPERATOR(ExchangeLocalState)
DECLARE_OPERATOR(RepeatLocalState)
DECLARE_OPERATOR(NestedLoopJoinProbeLocalState)
DECLARE_OPERATOR(AssertNumRowsLocalState)
DECLARE_OPERATOR(EmptySetLocalState)
DECLARE_OPERATOR(UnionSourceLocalState)
DECLARE_OPERATOR(MultiCastDataStreamSourceLocalState)
DECLARE_OPERATOR(PartitionSortSourceLocalState)
DECLARE_OPERATOR(SetSourceLocalState<true>)
DECLARE_OPERATOR(SetSourceLocalState<false>)
DECLARE_OPERATOR(DataGenLocalState)
DECLARE_OPERATOR(SchemaScanLocalState)
DECLARE_OPERATOR(MetaScanLocalState)
DECLARE_OPERATOR(LocalExchangeSourceLocalState)
DECLARE_OPERATOR(PartitionedHashJoinProbeLocalState)
DECLARE_OPERATOR(CacheSourceLocalState)

#ifdef BE_TEST
DECLARE_OPERATOR(MockLocalState)
DECLARE_OPERATOR(MockScanLocalState)
#endif
#undef DECLARE_OPERATOR

template class StreamingOperatorX<AssertNumRowsLocalState>;
template class StreamingOperatorX<SelectLocalState>;

template class StatefulOperatorX<HashJoinProbeLocalState>;
template class StatefulOperatorX<PartitionedHashJoinProbeLocalState>;
template class StatefulOperatorX<RepeatLocalState>;
template class StatefulOperatorX<StreamingAggLocalState>;
template class StatefulOperatorX<DistinctStreamingAggLocalState>;
template class StatefulOperatorX<NestedLoopJoinProbeLocalState>;
template class StatefulOperatorX<TableFunctionLocalState>;

template class PipelineXSinkLocalState<HashJoinSharedState>;
template class PipelineXSinkLocalState<PartitionedHashJoinSharedState>;
template class PipelineXSinkLocalState<SortSharedState>;
template class PipelineXSinkLocalState<SpillSortSharedState>;
template class PipelineXSinkLocalState<NestedLoopJoinSharedState>;
template class PipelineXSinkLocalState<AnalyticSharedState>;
template class PipelineXSinkLocalState<AggSharedState>;
template class PipelineXSinkLocalState<PartitionedAggSharedState>;
template class PipelineXSinkLocalState<FakeSharedState>;
template class PipelineXSinkLocalState<UnionSharedState>;
template class PipelineXSinkLocalState<PartitionSortNodeSharedState>;
template class PipelineXSinkLocalState<MultiCastSharedState>;
template class PipelineXSinkLocalState<SetSharedState>;
template class PipelineXSinkLocalState<LocalExchangeSharedState>;
template class PipelineXSinkLocalState<BasicSharedState>;
template class PipelineXSinkLocalState<CacheSharedState>;

template class PipelineXLocalState<HashJoinSharedState>;
template class PipelineXLocalState<PartitionedHashJoinSharedState>;
template class PipelineXLocalState<SortSharedState>;
template class PipelineXLocalState<SpillSortSharedState>;
template class PipelineXLocalState<NestedLoopJoinSharedState>;
template class PipelineXLocalState<AnalyticSharedState>;
template class PipelineXLocalState<AggSharedState>;
template class PipelineXLocalState<PartitionedAggSharedState>;
template class PipelineXLocalState<FakeSharedState>;
template class PipelineXLocalState<UnionSharedState>;
template class PipelineXLocalState<CacheSharedState>;
template class PipelineXLocalState<MultiCastSharedState>;
template class PipelineXLocalState<PartitionSortNodeSharedState>;
template class PipelineXLocalState<SetSharedState>;
template class PipelineXLocalState<LocalExchangeSharedState>;
template class PipelineXLocalState<BasicSharedState>;

template class AsyncWriterSink<doris::vectorized::VFileResultWriter, ResultFileSinkOperatorX>;
template class AsyncWriterSink<doris::vectorized::VJdbcTableWriter, JdbcTableSinkOperatorX>;
template class AsyncWriterSink<doris::vectorized::VTabletWriter, OlapTableSinkOperatorX>;
template class AsyncWriterSink<doris::vectorized::VTabletWriterV2, OlapTableSinkV2OperatorX>;
template class AsyncWriterSink<doris::vectorized::VHiveTableWriter, HiveTableSinkOperatorX>;
template class AsyncWriterSink<doris::vectorized::VIcebergTableWriter, IcebergTableSinkOperatorX>;

#ifdef BE_TEST
template class OperatorX<DummyOperatorLocalState>;
template class DataSinkOperatorX<DummySinkLocalState>;
#endif

#include "common/compile_check_end.h"
} // namespace doris::pipeline<|MERGE_RESOLUTION|>--- conflicted
+++ resolved
@@ -634,7 +634,10 @@
                 _common_profile, "WaitForDependency[" + _dependency->name() + "]Time", 1);
     }
 
-<<<<<<< HEAD
+    if (must_set_shared_state() && _shared_state == nullptr) {
+        return Status::InternalError("must set shared state, in {}", _parent->get_name());
+    }    
+
     _rows_input_counter = ADD_COUNTER_WITH_LEVEL(_common_profile, "InputRows", TUnit::UNIT, 1);
     _init_timer = ADD_TIMER_WITH_LEVEL(_common_profile, "InitTime", 2);
     _open_timer = ADD_TIMER_WITH_LEVEL(_common_profile, "OpenTime", 2);
@@ -642,22 +645,6 @@
     _exec_timer = ADD_TIMER_WITH_LEVEL(_common_profile, "ExecTime", 1);
     _memory_used_counter =
             _common_profile->AddHighWaterMarkCounter("MemoryUsage", TUnit::BYTES, "", 1);
-=======
-    if (must_set_shared_state() && _shared_state == nullptr) {
-        return Status::InternalError("must set shared state, in {}", _parent->get_name());
-    }
-
-    _rows_input_counter = ADD_COUNTER_WITH_LEVEL(_profile, "InputRows", TUnit::UNIT, 1);
-    _init_timer = ADD_TIMER_WITH_LEVEL(_profile, "InitTime", 1);
-    _open_timer = ADD_TIMER_WITH_LEVEL(_profile, "OpenTime", 1);
-    _close_timer = ADD_TIMER_WITH_LEVEL(_profile, "CloseTime", 1);
-    _exec_timer = ADD_TIMER_WITH_LEVEL(_profile, "ExecTime", 1);
-    // indentation is true
-    // The parent profile of sink operator is usually a RuntimeProfile called PipelineTask.
-    // So we should set the indentation to true.
-    info.parent_profile->add_child(_profile, /*indent=*/true, nullptr);
-    _memory_used_counter = _profile->AddHighWaterMarkCounter("MemoryUsage", TUnit::BYTES, "", 1);
->>>>>>> 42fcf8cd
     return Status::OK();
 }
 
