--- conflicted
+++ resolved
@@ -89,86 +89,8 @@
 template <typename SharedStateArg, typename Derived>
 Status JoinProbeLocalState<SharedStateArg, Derived>::_build_output_block(
         vectorized::Block* origin_block, vectorized::Block* output_block, bool keep_origin) {
-<<<<<<< HEAD
-    auto& p = Base::_parent->template cast<typename Derived::Parent>();
-    if (!Base::_projections.empty()) {
-        // In previous versions, the join node had a separate set of project structures,
-        // and you could see a 'todo' in the Thrift definition.
-        //  Here, we have refactored it, but considering upgrade compatibility, we still need to retain the old code.
-        if (!output_block->mem_reuse()) {
-            output_block->swap(origin_block->clone_empty());
-        }
-        output_block->swap(*origin_block);
-        return Status::OK();
-    }
-    SCOPED_TIMER(_build_output_block_timer);
-    auto is_mem_reuse = output_block->mem_reuse();
-    vectorized::MutableBlock mutable_block =
-            is_mem_reuse ? vectorized::MutableBlock(output_block)
-                         : vectorized::MutableBlock(
-                                   vectorized::VectorizedUtils::create_empty_columnswithtypename(
-                                           p.row_desc()));
-    auto rows = origin_block->rows();
-    // TODO: After FE plan support same nullable of output expr and origin block and mutable column
-    // we should replace `insert_column_datas` by `insert_range_from`
-
-    auto insert_column_datas = [keep_origin](auto& to, vectorized::ColumnPtr& from, size_t rows) {
-        if (to->is_nullable() && !from->is_nullable()) {
-            if (keep_origin || !from->is_exclusive()) {
-                auto& null_column = reinterpret_cast<vectorized::ColumnNullable&>(*to);
-                null_column.get_nested_column().insert_range_from(*from, 0, rows);
-                null_column.get_null_map_column().get_data().resize_fill(rows, 0);
-            } else {
-                to = make_nullable(from, false)->assume_mutable();
-            }
-        } else {
-            if (keep_origin || !from->is_exclusive()) {
-                to->insert_range_from(*from, 0, rows);
-            } else {
-                to = from->assume_mutable();
-            }
-        }
-    };
-    if (rows != 0) {
-        auto& mutable_columns = mutable_block.mutable_columns();
-        if (_output_expr_ctxs.empty()) {
-            DCHECK(mutable_columns.size() == p.row_desc().num_materialized_slots())
-                    << mutable_columns.size() << " " << p.row_desc().num_materialized_slots();
-            for (int i = 0; i < mutable_columns.size(); ++i) {
-                insert_column_datas(mutable_columns[i], origin_block->get_by_position(i).column,
-                                    rows);
-            }
-        } else {
-            DCHECK(mutable_columns.size() == p.row_desc().num_materialized_slots())
-                    << mutable_columns.size() << " " << p.row_desc().num_materialized_slots();
-            SCOPED_TIMER(Base::_projection_timer);
-            for (int i = 0; i < mutable_columns.size(); ++i) {
-                auto result_column_id = -1;
-                RETURN_IF_ERROR(_output_expr_ctxs[i]->execute(origin_block, &result_column_id));
-                auto& origin_column = origin_block->get_by_position(result_column_id).column;
-
-                /// `convert_to_full_column_if_const` will create a pointer to the origin column if
-                /// the origin column is not ColumnConst/ColumnArray, this make the column be not
-                /// exclusive.
-                /// TODO: maybe need a method to check if a column need to be converted to full
-                /// column.
-                if (is_column_const(*origin_column) ||
-                    is_column<vectorized::ColumnArray>(origin_column.get())) {
-                    auto column_ptr = origin_column->convert_to_full_column_if_const();
-                    insert_column_datas(mutable_columns[i], column_ptr, rows);
-                } else {
-                    insert_column_datas(mutable_columns[i], origin_column, rows);
-                }
-            }
-        }
-
-        output_block->swap(mutable_block.to_block());
-
-        DCHECK(output_block->rows() == rows);
-=======
     if (!output_block->mem_reuse()) {
         output_block->swap(origin_block->clone_empty());
->>>>>>> 5a28a4b7
     }
     output_block->swap(*origin_block);
     return Status::OK();
