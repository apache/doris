--- conflicted
+++ resolved
@@ -125,14 +125,11 @@
 
     std::list<std::shared_ptr<Dependency>> _children;
 
-<<<<<<< HEAD
     std::vector<PipelineXTask*> _block_task;
     std::mutex _task_lock;
 
     int64_t _wake_up_task_counter;
-=======
     uint64_t _last_log_time = 0;
->>>>>>> 65304ba2
 };
 
 class WriteDependency : public Dependency {
