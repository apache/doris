// Licensed to the Apache Software Foundation (ASF) under one
// or more contributor license agreements.  See the NOTICE file
// distributed with this work for additional information
// regarding copyright ownership.  The ASF licenses this file
// to you under the Apache License, Version 2.0 (the
// "License"); you may not use this file except in compliance
// with the License.  You may obtain a copy of the License at
//
//   http://www.apache.org/licenses/LICENSE-2.0
//
// Unless required by applicable law or agreed to in writing,
// software distributed under the License is distributed on an
// "AS IS" BASIS, WITHOUT WARRANTIES OR CONDITIONS OF ANY
// KIND, either express or implied.  See the License for the
// specific language governing permissions and limitations
// under the License.

#pragma once

#include <sqltypes.h>

#include <atomic>
#include <functional>
#include <memory>
#include <mutex>
#include <thread>
#include <utility>

#include "common/logging.h"
#include "concurrentqueue.h"
#include "gutil/integral_types.h"
#include "pipeline/exec/data_queue.h"
#include "pipeline/exec/multi_cast_data_streamer.h"
#include "vec/common/hash_table/hash_map_context_creator.h"
#include "vec/common/sort/partition_sorter.h"
#include "vec/common/sort/sorter.h"
#include "vec/exec/join/process_hash_table_probe.h"
#include "vec/exec/join/vhash_join_node.h"
#include "vec/exec/vaggregation_node.h"
#include "vec/exec/vanalytic_eval_node.h"
#include "vec/exec/vpartition_sort_node.h"

namespace doris {
namespace pipeline {
class Dependency;
using DependencySPtr = std::shared_ptr<Dependency>;

static constexpr auto SLOW_DEPENDENCY_THRESHOLD = 10 * 1000L * 1000L * 1000L;
static constexpr auto TIME_UNIT_DEPENDENCY_LOG = 5 * 1000L * 1000L * 1000L;
static_assert(TIME_UNIT_DEPENDENCY_LOG < SLOW_DEPENDENCY_THRESHOLD);
class Dependency : public std::enable_shared_from_this<Dependency> {
public:
    Dependency(int id, std::string name) : _id(id), _name(name), _ready_for_read(false) {}
    virtual ~Dependency() = default;

    [[nodiscard]] int id() const { return _id; }
    [[nodiscard]] virtual std::string name() const { return _name; }
    virtual void* shared_state() = 0;
    virtual std::string debug_string(int indentation_level = 0);
    virtual bool is_write_dependency() { return false; }

    // Start the watcher. We use it to count how long this dependency block the current pipeline task.
    void start_read_watcher() {
        for (auto& child : _children) {
            child->start_read_watcher();
        }
        _read_dependency_watcher.start();
    }

    [[nodiscard]] virtual int64_t read_watcher_elapse_time() {
        return _read_dependency_watcher.elapsed_time();
    }

    // Which dependency current pipeline task is blocked by. `nullptr` if this dependency is ready.
    [[nodiscard]] virtual Dependency* read_blocked_by() {
        if (config::enable_fuzzy_mode && !_ready_for_read &&
            _should_log(_read_dependency_watcher.elapsed_time())) {
            LOG(WARNING) << "========Dependency may be blocked by some reasons: " << name() << " "
                         << id();
        }
        return _ready_for_read ? nullptr : this;
    }

    // Notify downstream pipeline tasks this dependency is ready.
    virtual void set_ready_for_read() {
        if (_ready_for_read) {
            return;
        }
        _read_dependency_watcher.stop();
        _ready_for_read = true;
    }

    // Notify downstream pipeline tasks this dependency is blocked.
    virtual void block_reading() { _ready_for_read = false; }

    void set_parent(std::weak_ptr<Dependency> parent) { _parent = parent; }

    void add_child(std::shared_ptr<Dependency> child) {
        _children.push_back(child);
        child->set_parent(weak_from_this());
    }

    void remove_first_child() { _children.erase(_children.begin()); }

protected:
    bool _should_log(uint64_t cur_time) {
        if (cur_time < SLOW_DEPENDENCY_THRESHOLD) {
            return false;
        }
        if ((cur_time - _last_log_time) < TIME_UNIT_DEPENDENCY_LOG) {
            return false;
        }
        _last_log_time = cur_time;
        return true;
    }

    int _id;
    std::string _name;
    std::atomic<bool> _ready_for_read;
    MonotonicStopWatch _read_dependency_watcher;

    std::weak_ptr<Dependency> _parent;

    std::list<std::shared_ptr<Dependency>> _children;

    uint64_t _last_log_time = 0;
};

class WriteDependency : public Dependency {
public:
    WriteDependency(int id, std::string name) : Dependency(id, name), _ready_for_write(true) {}
    ~WriteDependency() override = default;

    bool is_write_dependency() override { return true; }

    void start_write_watcher() {
        for (auto& child : _children) {
            CHECK(child->is_write_dependency());
            ((WriteDependency*)child.get())->start_write_watcher();
        }
        _write_dependency_watcher.start();
    }

    [[nodiscard]] virtual int64_t write_watcher_elapse_time() {
        return _write_dependency_watcher.elapsed_time();
    }

    [[nodiscard]] virtual WriteDependency* write_blocked_by() {
        if (config::enable_fuzzy_mode && !_ready_for_write &&
            _should_log(_write_dependency_watcher.elapsed_time())) {
            LOG(WARNING) << "========Dependency may be blocked by some reasons: " << name() << " "
                         << id();
        }
        return _ready_for_write ? nullptr : this;
    }

    virtual void set_ready_for_write() {
        if (_ready_for_write) {
            return;
        }
        _write_dependency_watcher.stop();
        _ready_for_write = true;
    }

    virtual void block_writing() { _ready_for_write = false; }

protected:
    std::atomic<bool> _ready_for_write;
    MonotonicStopWatch _write_dependency_watcher;
};

class FinishDependency final : public Dependency {
public:
    FinishDependency(int id, int node_id, std::string name)
            : Dependency(id, name), _ready_to_finish(true), _node_id(node_id) {}
    ~FinishDependency() override = default;

    void start_finish_watcher() {
        for (auto& child : _children) {
            ((FinishDependency*)child.get())->start_finish_watcher();
        }
        _finish_dependency_watcher.start();
    }

    [[nodiscard]] int64_t finish_watcher_elapse_time() {
        return _finish_dependency_watcher.elapsed_time();
    }

    [[nodiscard]] FinishDependency* finish_blocked_by() {
        if (config::enable_fuzzy_mode && !_ready_to_finish &&
            _should_log(_finish_dependency_watcher.elapsed_time())) {
            LOG(WARNING) << "========Dependency may be blocked by some reasons: " << name() << " "
                         << _node_id;
        }
        return _ready_to_finish ? nullptr : this;
    }

    void set_ready_to_finish() {
        if (_ready_to_finish) {
            return;
        }
        _finish_dependency_watcher.stop();
        _ready_to_finish = true;
    }

    void block_finishing() { _ready_to_finish = false; }

    void* shared_state() override { return nullptr; }

protected:
    std::atomic<bool> _ready_to_finish;
    MonotonicStopWatch _finish_dependency_watcher;
    const int _node_id;
};

class RuntimeFilterDependency;
class RuntimeFilterTimer {
public:
    RuntimeFilterTimer(int64_t registration_time, int32_t wait_time_ms,
                       std::shared_ptr<RuntimeFilterDependency> parent,
                       IRuntimeFilter* runtime_filter)
            : _parent(std::move(parent)),
              _registration_time(registration_time),
              _wait_time_ms(wait_time_ms),
              _runtime_filter(runtime_filter) {}

    void call_ready();

    void call_timeout();

    void call_has_ready();

    void call_has_release();

    bool has_ready();

    int64_t registration_time() const { return _registration_time; }
    int32_t wait_time_ms() const { return _wait_time_ms; }

private:
    bool _call_ready {};
    bool _call_timeout {};
    std::shared_ptr<RuntimeFilterDependency> _parent;
    std::mutex _lock;
    const int64_t _registration_time;
    const int32_t _wait_time_ms;
    IRuntimeFilter* _runtime_filter;
};
class RuntimeFilterDependency final : public Dependency {
public:
    RuntimeFilterDependency(int id, int node_id, std::string name)
            : Dependency(id, name), _node_id(node_id) {}

    RuntimeFilterDependency* filter_blocked_by() {
        if (!_blocked_by_rf) {
            return nullptr;
        }
        if (*_blocked_by_rf) {
            return this;
        }
        return nullptr;
    }
    void* shared_state() override { return nullptr; }
    void add_filters(IRuntimeFilter* runtime_filter);
    void sub_filters();
    void set_blocked_by_rf(std::shared_ptr<std::atomic_bool> blocked_by_rf) {
        _blocked_by_rf = blocked_by_rf;
    }

protected:
    const int _node_id;
    std::atomic_int _filters;
    std::shared_ptr<std::atomic_bool> _blocked_by_rf;
};

class AndDependency final : public WriteDependency {
public:
    ENABLE_FACTORY_CREATOR(AndDependency);
    AndDependency(int id) : WriteDependency(id, "AndDependency") {}

    [[nodiscard]] std::string name() const override {
        fmt::memory_buffer debug_string_buffer;
        fmt::format_to(debug_string_buffer, "{}[", _name);
        for (auto& child : _children) {
            fmt::format_to(debug_string_buffer, "{}, ", child->name());
        }
        fmt::format_to(debug_string_buffer, "]");
        return fmt::to_string(debug_string_buffer);
    }

    void* shared_state() override { return nullptr; }

    std::string debug_string(int indentation_level = 0) override;

    [[nodiscard]] Dependency* read_blocked_by() override {
        for (auto& child : _children) {
            if (auto* dep = child->read_blocked_by()) {
                return dep;
            }
        }
        return nullptr;
    }

    [[nodiscard]] WriteDependency* write_blocked_by() override {
        for (auto& child : _children) {
            CHECK(child->is_write_dependency());
            if (auto* dep = ((WriteDependency*)child.get())->write_blocked_by()) {
                return dep;
            }
        }
        return nullptr;
    }
};

class OrDependency final : public WriteDependency {
public:
    ENABLE_FACTORY_CREATOR(OrDependency);
    OrDependency(int id) : WriteDependency(id, "OrDependency") {}

    [[nodiscard]] std::string name() const override {
        fmt::memory_buffer debug_string_buffer;
        fmt::format_to(debug_string_buffer, "{}[", _name);
        for (auto& child : _children) {
            fmt::format_to(debug_string_buffer, "{}, ", child->name());
        }
        fmt::format_to(debug_string_buffer, "]");
        return fmt::to_string(debug_string_buffer);
    }

    void* shared_state() override { return nullptr; }

    std::string debug_string(int indentation_level = 0) override;

    [[nodiscard]] Dependency* read_blocked_by() override {
        Dependency* res = nullptr;
        for (auto& child : _children) {
            auto* cur_res = child->read_blocked_by();
            if (cur_res == nullptr) {
                return nullptr;
            } else {
                res = cur_res;
            }
        }
        return res;
    }

    [[nodiscard]] WriteDependency* write_blocked_by() override {
        WriteDependency* res = nullptr;
        for (auto& child : _children) {
            CHECK(child->is_write_dependency());
            auto* cur_res = ((WriteDependency*)child.get())->write_blocked_by();
            if (cur_res == nullptr) {
                return nullptr;
            } else {
                res = cur_res;
            }
        }
        return res;
    }
};

struct FakeSharedState {};
struct FakeDependency final : public WriteDependency {
public:
    FakeDependency(int id) : WriteDependency(id, "FakeDependency") {}
    using SharedState = FakeSharedState;
    void* shared_state() override { return nullptr; }
    [[nodiscard]] Dependency* read_blocked_by() override { return nullptr; }
    [[nodiscard]] WriteDependency* write_blocked_by() override { return nullptr; }
    [[nodiscard]] int64_t read_watcher_elapse_time() override { return 0; }
    [[nodiscard]] int64_t write_watcher_elapse_time() override { return 0; }
};

class AsyncWriterSinkDependency : public WriteDependency {
public:
    AsyncWriterSinkDependency(int id) : WriteDependency(id, "AsyncWriterSinkDependency") {}
    using SharedState = FakeSharedState;
    void* shared_state() override { return nullptr; }
    [[nodiscard]] Dependency* read_blocked_by() override { return nullptr; }
    [[nodiscard]] WriteDependency* write_blocked_by() override { return _call_func(); }
    void set_write_blocked_by(std::function<WriteDependency*()> call_func) {
        _call_func = call_func;
    }
    std::function<WriteDependency*()> _call_func;
};

struct AggSharedState {
public:
    AggSharedState() {
        agg_data = std::make_unique<vectorized::AggregatedDataVariants>();
        agg_arena_pool = std::make_unique<vectorized::Arena>();
    }
    virtual ~AggSharedState() = default;
    void init_spill_partition_helper(size_t spill_partition_count_bits) {
        spill_partition_helper =
                std::make_unique<vectorized::SpillPartitionHelper>(spill_partition_count_bits);
    }
    vectorized::AggregatedDataVariantsUPtr agg_data;
    std::unique_ptr<vectorized::AggregateDataContainer> aggregate_data_container;
    vectorized::AggSpillContext spill_context;
    vectorized::ArenaUPtr agg_arena_pool;
    std::vector<vectorized::AggFnEvaluator*> aggregate_evaluators;
    std::unique_ptr<vectorized::SpillPartitionHelper> spill_partition_helper;
    // group by k1,k2
    vectorized::VExprContextSPtrs probe_expr_ctxs;
    size_t input_num_rows = 0;
    std::vector<vectorized::AggregateDataPtr> values;
    std::unique_ptr<vectorized::Arena> agg_profile_arena;
    std::unique_ptr<DataQueue> data_queue = nullptr;
};

class AggDependency final : public WriteDependency {
public:
    using SharedState = AggSharedState;
    AggDependency(int id) : WriteDependency(id, "AggDependency") {
        _mem_tracker = std::make_unique<MemTracker>("AggregateOperator:");
    }
    ~AggDependency() override = default;

    void block_reading() override {
        if (_is_streaming_agg_state()) {
            if (_agg_state.data_queue->_cur_blocks_nums_in_queue[0] == 0 &&
                !_agg_state.data_queue->_is_finished[0]) {
                _ready_for_read = false;
            }
        } else {
            _ready_for_read = false;
        }
    }

    void block_writing() override {
        if (_is_streaming_agg_state()) {
            if (!_agg_state.data_queue->has_enough_space_to_push()) {
                _ready_for_write = false;
            }
        } else {
            _ready_for_write = false;
        }
    }

    void set_ready_for_write() override {
        if (_is_streaming_agg_state()) {
            if (_agg_state.data_queue->has_enough_space_to_push()) {
                WriteDependency::set_ready_for_write();
            }
        } else {
            WriteDependency::set_ready_for_write();
        }
    }

    void* shared_state() override { return (void*)&_agg_state; };

    Status reset_hash_table();

    Status merge_spilt_data();

    void set_total_size_of_aggregate_states(size_t total_size_of_aggregate_states) {
        _total_size_of_aggregate_states = total_size_of_aggregate_states;
    }
    void set_align_aggregate_states(size_t align_aggregate_states) {
        _align_aggregate_states = align_aggregate_states;
    }

    void set_offsets_of_aggregate_states(vectorized::Sizes& offsets_of_aggregate_states) {
        _offsets_of_aggregate_states = offsets_of_aggregate_states;
    }

    Status destroy_agg_status(vectorized::AggregateDataPtr data);
    Status create_agg_status(vectorized::AggregateDataPtr data);

    const vectorized::Sizes& offsets_of_aggregate_states() { return _offsets_of_aggregate_states; }

    void set_make_nullable_keys(std::vector<size_t>& make_nullable_keys) {
        _make_nullable_keys = make_nullable_keys;
    }
    void _make_nullable_output_key(vectorized::Block* block) {
        if (block->rows() != 0) {
            for (auto cid : _make_nullable_keys) {
                block->get_by_position(cid).column =
                        make_nullable(block->get_by_position(cid).column);
                block->get_by_position(cid).type = make_nullable(block->get_by_position(cid).type);
            }
        }
    }
    const std::vector<size_t>& make_nullable_keys() { return _make_nullable_keys; }
    void release_tracker();

    struct MemoryRecord {
        MemoryRecord() : used_in_arena(0), used_in_state(0) {}
        int64_t used_in_arena;
        int64_t used_in_state;
    };
    MemoryRecord& mem_usage_record() { return _mem_usage_record; }

    MemTracker* mem_tracker() { return _mem_tracker.get(); }

protected:
    /// The total size of the row from the aggregate functions.
    size_t _total_size_of_aggregate_states = 0;
    size_t _align_aggregate_states = 1;
    /// The offset to the n-th aggregate function in a row of aggregate functions.
    vectorized::Sizes _offsets_of_aggregate_states;
    std::vector<size_t> _make_nullable_keys;

    MemoryRecord _mem_usage_record;
    std::unique_ptr<MemTracker> _mem_tracker;

private:
    bool _is_streaming_agg_state() { return _agg_state.data_queue != nullptr; }
    AggSharedState _agg_state;
};

struct SortSharedState {
public:
    std::unique_ptr<vectorized::Sorter> sorter;
};

class SortDependency final : public WriteDependency {
public:
    using SharedState = SortSharedState;
    SortDependency(int id) : WriteDependency(id, "SortDependency") {}
    ~SortDependency() override = default;
    void* shared_state() override { return (void*)&_sort_state; };

private:
    SortSharedState _sort_state;
};

struct UnionSharedState {
public:
    UnionSharedState(int child_count = 1, WriteDependency* dependency = nullptr)
            : data_queue(child_count, dependency), _child_count(child_count) {};
    int child_count() const { return _child_count; }
    DataQueue data_queue;
    const int _child_count;
};

class UnionDependency final : public WriteDependency {
public:
    using SharedState = UnionSharedState;
    UnionDependency(int id) : WriteDependency(id, "UnionDependency") {}
    ~UnionDependency() override = default;
    void* shared_state() override { return (void*)_union_state.get(); }
    void set_shared_state(std::shared_ptr<UnionSharedState> union_state) {
        _union_state = union_state;
    }
    void set_ready_for_write() override {}
    void set_ready_for_read() override {
        if (!_union_state->data_queue.is_all_finish()) {
            return;
        }
        if (_ready_for_read) {
            return;
        }
        _read_dependency_watcher.stop();
        _ready_for_read = true;
    }
    [[nodiscard]] Dependency* read_blocked_by() override {
        if (_union_state->child_count() == 0) {
            return nullptr;
        }
        return WriteDependency::read_blocked_by();
    }
    void block_reading() override {}
    void block_writing() override {}

private:
    std::shared_ptr<UnionSharedState> _union_state;
};

struct MultiCastSharedState {
public:
    MultiCastSharedState(const RowDescriptor& row_desc, ObjectPool* pool, int cast_sender_count)
            : multi_cast_data_streamer(row_desc, pool, cast_sender_count) {}
    pipeline::MultiCastDataStreamer multi_cast_data_streamer;
};

class MultiCastDependency final : public WriteDependency {
public:
    using SharedState = MultiCastSharedState;
    MultiCastDependency(int id) : WriteDependency(id, "MultiCastDependency") {}
    ~MultiCastDependency() override = default;
    void* shared_state() override { return (void*)_multi_cast_state.get(); };
    void set_shared_state(std::shared_ptr<MultiCastSharedState> multi_cast_state) {
        _multi_cast_state = multi_cast_state;
    }

private:
    std::shared_ptr<MultiCastSharedState> _multi_cast_state;
};

struct AnalyticSharedState {
public:
    AnalyticSharedState() = default;

    int64_t current_row_position = 0;
    vectorized::BlockRowPos partition_by_end;
    vectorized::VExprContextSPtrs partition_by_eq_expr_ctxs;
    int64_t input_total_rows = 0;
    vectorized::BlockRowPos all_block_end;
    std::vector<vectorized::Block> input_blocks;
    bool input_eos = false;
    vectorized::BlockRowPos found_partition_end;
    std::vector<int64_t> origin_cols;
    vectorized::VExprContextSPtrs order_by_eq_expr_ctxs;
    std::vector<int64_t> input_block_first_row_positions;
    std::vector<std::vector<vectorized::MutableColumnPtr>> agg_input_columns;

    // TODO: maybe global?
    std::vector<int64_t> partition_by_column_idxs;
    std::vector<int64_t> ordey_by_column_idxs;
};

class AnalyticDependency final : public WriteDependency {
public:
    using SharedState = AnalyticSharedState;
    AnalyticDependency(int id) : WriteDependency(id, "AnalyticDependency") {}
    ~AnalyticDependency() override = default;

    void* shared_state() override { return (void*)&_analytic_state; };

    vectorized::BlockRowPos get_partition_by_end();

    bool refresh_need_more_input() {
        auto need_more_input = whether_need_next_partition(_analytic_state.found_partition_end);
        if (need_more_input) {
            block_reading();
            set_ready_for_write();
        } else {
            block_writing();
            set_ready_for_read();
        }
        return need_more_input;
    }

    bool whether_need_next_partition(vectorized::BlockRowPos& found_partition_end);
    vectorized::BlockRowPos compare_row_to_find_end(int idx, vectorized::BlockRowPos start,
                                                    vectorized::BlockRowPos end,
                                                    bool need_check_first = false);

private:
    AnalyticSharedState _analytic_state;
};

struct JoinSharedState {
    // For some join case, we can apply a short circuit strategy
    // 1. _has_null_in_build_side = true
    // 2. build side rows is empty, Join op is: inner join/right outer join/left semi/right semi/right anti
    bool _has_null_in_build_side = false;
    bool short_circuit_for_probe = false;
    // for some join, when build side rows is empty, we could return directly by add some additional null data in probe table.
    bool empty_right_table_need_probe_dispose = false;
    vectorized::JoinOpVariants join_op_variants;
};

struct HashJoinSharedState : public JoinSharedState {
    // mark the join column whether support null eq
    std::vector<bool> is_null_safe_eq_join;
    // mark the build hash table whether it needs to store null value
    std::vector<bool> store_null_in_hash_table;
    std::shared_ptr<vectorized::Arena> arena = std::make_shared<vectorized::Arena>();

    // maybe share hash table with other fragment instances
    std::shared_ptr<vectorized::HashTableVariants> hash_table_variants =
            std::make_shared<vectorized::HashTableVariants>();
    const std::vector<TupleDescriptor*> build_side_child_desc;
    size_t build_exprs_size = 0;
    std::shared_ptr<std::vector<vectorized::Block>> build_blocks = nullptr;
    bool probe_ignore_null = false;
};

class HashJoinDependency final : public WriteDependency {
public:
    using SharedState = HashJoinSharedState;
    HashJoinDependency(int id) : WriteDependency(id, "HashJoinDependency") {}
    ~HashJoinDependency() override = default;

    void* shared_state() override { return (void*)&_join_state; }

    Status do_evaluate(vectorized::Block& block, vectorized::VExprContextSPtrs& exprs,
                       RuntimeProfile::Counter& expr_call_timer, std::vector<int>& res_col_ids);

    std::vector<uint16_t> convert_block_to_null(vectorized::Block& block);

    template <bool BuildSide>
    Status extract_join_column(vectorized::Block& block,
                               vectorized::ColumnUInt8::MutablePtr& null_map,
                               vectorized::ColumnRawPtrs& raw_ptrs,
                               const std::vector<int>& res_col_ids);

private:
    HashJoinSharedState _join_state;
};

struct NestedLoopJoinSharedState : public JoinSharedState {
    // if true, left child has no more rows to process
    bool left_side_eos = false;
    // Visited flags for each row in build side.
    vectorized::MutableColumns build_side_visited_flags;
    // List of build blocks, constructed in prepare()
    vectorized::Blocks build_blocks;
};

class NestedLoopJoinDependency final : public WriteDependency {
public:
    using SharedState = NestedLoopJoinSharedState;
    NestedLoopJoinDependency(int id) : WriteDependency(id, "NestedLoopJoinDependency") {}
    ~NestedLoopJoinDependency() override = default;

    void* shared_state() override { return (void*)&_join_state; }

private:
    NestedLoopJoinSharedState _join_state;
};

struct PartitionSortNodeSharedState {
public:
    std::queue<vectorized::Block> blocks_buffer;
    std::mutex buffer_mutex;
    std::vector<std::unique_ptr<vectorized::PartitionSorter>> partition_sorts;
    std::unique_ptr<vectorized::SortCursorCmp> previous_row = nullptr;
};

class PartitionSortDependency final : public WriteDependency {
public:
    using SharedState = PartitionSortNodeSharedState;
    PartitionSortDependency(int id) : WriteDependency(id, "PartitionSortDependency"), _eos(false) {}
    ~PartitionSortDependency() override = default;
    void* shared_state() override { return (void*)&_partition_sort_state; };
    void set_ready_for_write() override {}
    void block_writing() override {}

    [[nodiscard]] Dependency* read_blocked_by() override {
        if (config::enable_fuzzy_mode && !(_ready_for_read || _eos) &&
            _should_log(_read_dependency_watcher.elapsed_time())) {
            LOG(WARNING) << "========Dependency may be blocked by some reasons: " << name() << " "
                         << id();
        }
        return _ready_for_read || _eos ? nullptr : this;
    }

    void set_eos() { _eos = true; }

private:
    PartitionSortNodeSharedState _partition_sort_state;
    std::atomic<bool> _eos;
};

class AsyncWriterDependency final : public WriteDependency {
public:
    ENABLE_FACTORY_CREATOR(AsyncWriterDependency);
    AsyncWriterDependency(int id) : WriteDependency(id, "AsyncWriterDependency") {}
    ~AsyncWriterDependency() override = default;
    void* shared_state() override { return nullptr; }
};

struct SetSharedState {
    /// default init
    //record memory during running
    int64_t mem_used = 0;
    std::vector<vectorized::Block> build_blocks; // build to source
    int build_block_index = 0;                   // build to source
    //record element size in hashtable
    int64_t valid_element_in_hash_tbl = 0;
    //first:column_id, could point to origin column or cast column
    //second:idx mapped to column types
    std::unordered_map<int, int> build_col_idx;

    //// shared static states (shared, decided in prepare/open...)

    /// init in setup_local_state
    std::unique_ptr<vectorized::HashTableVariants> hash_table_variants; // the real data HERE.
    std::vector<bool> build_not_ignore_null;

    /// init in both upstream side.
    //The i-th result expr list refers to the i-th child.
    std::vector<vectorized::VExprContextSPtrs> child_exprs_lists;

    /// init in build side
    int child_quantity;
    vectorized::VExprContextSPtrs build_child_exprs;
    std::vector<bool> probe_finished_children_index; // use in probe side

    /// init in probe side
    std::vector<vectorized::VExprContextSPtrs> probe_child_exprs_lists;

    std::atomic<bool> ready_for_read = false;

public:
    /// called in setup_local_state
    void hash_table_init() {
        if (child_exprs_lists[0].size() == 1 && (!build_not_ignore_null[0])) {
            // Single column optimization
            switch (child_exprs_lists[0][0]->root()->result_type()) {
            case TYPE_BOOLEAN:
            case TYPE_TINYINT:
                hash_table_variants->emplace<
                        vectorized::I8HashTableContext<vectorized::RowRefListWithFlags>>();
                break;
            case TYPE_SMALLINT:
                hash_table_variants->emplace<
                        vectorized::I16HashTableContext<vectorized::RowRefListWithFlags>>();
                break;
            case TYPE_INT:
            case TYPE_FLOAT:
            case TYPE_DATEV2:
            case TYPE_DECIMAL32:
                hash_table_variants->emplace<
                        vectorized::I32HashTableContext<vectorized::RowRefListWithFlags>>();
                break;
            case TYPE_BIGINT:
            case TYPE_DOUBLE:
            case TYPE_DATETIME:
            case TYPE_DATE:
            case TYPE_DECIMAL64:
            case TYPE_DATETIMEV2:
                hash_table_variants->emplace<
                        vectorized::I64HashTableContext<vectorized::RowRefListWithFlags>>();
                break;
            case TYPE_LARGEINT:
            case TYPE_DECIMALV2:
            case TYPE_DECIMAL128I:
                hash_table_variants->emplace<
                        vectorized::I128HashTableContext<vectorized::RowRefListWithFlags>>();
                break;
            default:
                hash_table_variants->emplace<
                        vectorized::SerializedHashTableContext<vectorized::RowRefListWithFlags>>();
            }
            return;
        }

        if (!try_get_hash_map_context_fixed<PartitionedHashMap, HashCRC32,
                                            vectorized::RowRefListWithFlags>(
                    *hash_table_variants, child_exprs_lists[0])) {
            hash_table_variants->emplace<
                    vectorized::SerializedHashTableContext<vectorized::RowRefListWithFlags>>();
        }
    }
};

class SetDependency final : public WriteDependency {
public:
    using SharedState = SetSharedState;
    SetDependency(int id) : WriteDependency(id, "SetDependency") {}
    ~SetDependency() override = default;
    void* shared_state() override { return (void*)_set_state.get(); }

    void set_shared_state(std::shared_ptr<SetSharedState> set_state) { _set_state = set_state; }

    // Which dependency current pipeline task is blocked by. `nullptr` if this dependency is ready.
    [[nodiscard]] Dependency* read_blocked_by() override {
        if (config::enable_fuzzy_mode && !_set_state->ready_for_read &&
            _should_log(_read_dependency_watcher.elapsed_time())) {
            LOG(WARNING) << "========Dependency may be blocked by some reasons: " << name() << " "
                         << id();
        }
        return _set_state->ready_for_read ? nullptr : this;
    }

    [[nodiscard]] WriteDependency* write_blocked_by() override {
        if (is_set_probe) {
            DCHECK((_cur_child_id - 1) < _set_state->probe_finished_children_index.size());
            return _set_state->probe_finished_children_index[_cur_child_id - 1] ? nullptr : this;
        }
        return nullptr;
    }

    // Notify downstream pipeline tasks this dependency is ready.
    void set_ready_for_read() override {
        if (_set_state->ready_for_read) {
            return;
        }
        _read_dependency_watcher.stop();
        _set_state->ready_for_read = true;
    }
    void set_cur_child_id(int id) {
        _cur_child_id = id;
        is_set_probe = true;
    }

private:
    std::shared_ptr<SetSharedState> _set_state;
    int _cur_child_id;
    bool is_set_probe {false};
};

using PartitionedBlock = std::pair<std::shared_ptr<vectorized::Block>,
                                   std::tuple<std::shared_ptr<std::vector<int>>, size_t, size_t>>;
struct LocalExchangeSharedState {
public:
    ENABLE_FACTORY_CREATOR(LocalExchangeSharedState);
    std::vector<moodycamel::ConcurrentQueue<PartitionedBlock>> data_queue;
    std::vector<Dependency*> source_dependencies;
    std::atomic<int> running_sink_operators = 0;
    void add_running_sink_operators() { running_sink_operators++; }
    void sub_running_sink_operators() {
        running_sink_operators--;
        if (running_sink_operators == 0) {
            _set_ready_for_read();
        }
    }
    void _set_ready_for_read() {
        for (auto* dep : source_dependencies) {
            DCHECK(dep);
            dep->set_ready_for_read();
        }
    }
    void set_dep_by_channel_id(Dependency* dep, int channel_id) {
        source_dependencies[channel_id] = dep;
        dep->block_reading();
    }
    void _set_ready_for_read(int channel_id) {
        auto* dep = source_dependencies[channel_id];
        DCHECK(dep);
        dep->set_ready_for_read();
    }
};

struct LocalExchangeDependency final : public WriteDependency {
public:
    using SharedState = LocalExchangeSharedState;
    LocalExchangeDependency(int id)
            : WriteDependency(id, "LocalExchangeDependency"),
              _local_exchange_shared_state(nullptr) {}
    ~LocalExchangeDependency() override = default;
    void* shared_state() override { return _local_exchange_shared_state.get(); }
    void set_shared_state(std::shared_ptr<LocalExchangeSharedState> state) {
        DCHECK(_local_exchange_shared_state == nullptr);
        _local_exchange_shared_state = state;
    }

    void set_channel_id(int channel_id) { _channel_id = channel_id; }

<<<<<<< HEAD
=======
    Dependency* read_blocked_by() override {
        if (config::enable_fuzzy_mode && !_should_run() &&
            _should_log(_read_dependency_watcher.elapsed_time())) {
            LOG(WARNING) << "========Dependency may be blocked by some reasons: " << name() << " "
                         << id();
        }
        return _should_run() ? nullptr : this;
    }

>>>>>>> c9d90b63
private:
    std::shared_ptr<LocalExchangeSharedState> _local_exchange_shared_state;
    int _channel_id;
};

} // namespace pipeline
} // namespace doris<|MERGE_RESOLUTION|>--- conflicted
+++ resolved
@@ -932,18 +932,6 @@
 
     void set_channel_id(int channel_id) { _channel_id = channel_id; }
 
-<<<<<<< HEAD
-=======
-    Dependency* read_blocked_by() override {
-        if (config::enable_fuzzy_mode && !_should_run() &&
-            _should_log(_read_dependency_watcher.elapsed_time())) {
-            LOG(WARNING) << "========Dependency may be blocked by some reasons: " << name() << " "
-                         << id();
-        }
-        return _should_run() ? nullptr : this;
-    }
-
->>>>>>> c9d90b63
 private:
     std::shared_ptr<LocalExchangeSharedState> _local_exchange_shared_state;
     int _channel_id;
