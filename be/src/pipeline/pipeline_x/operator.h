--- conflicted
+++ resolved
@@ -307,11 +307,8 @@
     virtual ~OperatorX() = default;
 
     Status setup_local_state(RuntimeState* state, LocalStateInfo& info) override;
-<<<<<<< HEAD
     Status setup_local_states(RuntimeState* state, std::vector<LocalStateInfo>& info) override;
-=======
     using LocalState = LocalStateType;
->>>>>>> 016dd2a4
 };
 
 template <typename DependencyType = FakeDependency>
@@ -564,14 +561,13 @@
 
     Status setup_local_state(RuntimeState* state, LocalSinkStateInfo& info) override;
 
-<<<<<<< HEAD
     Status setup_local_states(RuntimeState* state, std::vector<LocalSinkStateInfo>& infos) override;
     void get_dependency(std::vector<DependencySPtr>& dependency) override;
-=======
+
     void get_dependency(DependencySPtr& dependency) override;
 
     using LocalState = LocalStateType;
->>>>>>> 016dd2a4
+
 };
 
 template <typename DependencyType = FakeDependency>
