// Licensed to the Apache Software Foundation (ASF) under one
// or more contributor license agreements.  See the NOTICE file
// distributed with this work for additional information
// regarding copyright ownership.  The ASF licenses this file
// to you under the Apache License, Version 2.0 (the
// "License"); you may not use this file except in compliance
// with the License.  You may obtain a copy of the License at
//
//   http://www.apache.org/licenses/LICENSE-2.0
//
// Unless required by applicable law or agreed to in writing,
// software distributed under the License is distributed on an
// "AS IS" BASIS, WITHOUT WARRANTIES OR CONDITIONS OF ANY
// KIND, either express or implied.  See the License for the
// specific language governing permissions and limitations
// under the License.

#include "pipeline_x_fragment_context.h"

#include <gen_cpp/DataSinks_types.h>
#include <gen_cpp/PaloInternalService_types.h>
#include <gen_cpp/PlanNodes_types.h>
#include <gen_cpp/Planner_types.h>
#include <pthread.h>
#include <runtime/result_buffer_mgr.h>
#include <stdlib.h>
// IWYU pragma: no_include <bits/chrono.h>
#include <chrono> // IWYU pragma: keep
#include <map>
#include <ostream>
#include <typeinfo>
#include <utility>

#include "common/config.h"
#include "common/logging.h"
#include "exec/data_sink.h"
#include "exec/exec_node.h"
#include "exec/scan_node.h"
#include "io/fs/stream_load_pipe.h"
#include "pipeline/exec/aggregation_sink_operator.h"
#include "pipeline/exec/aggregation_source_operator.h"
#include "pipeline/exec/analytic_sink_operator.h"
#include "pipeline/exec/analytic_source_operator.h"
#include "pipeline/exec/assert_num_rows_operator.h"
#include "pipeline/exec/data_queue.h"
#include "pipeline/exec/datagen_operator.h"
#include "pipeline/exec/distinct_streaming_aggregation_sink_operator.h"
#include "pipeline/exec/distinct_streaming_aggregation_source_operator.h"
#include "pipeline/exec/empty_set_operator.h"
#include "pipeline/exec/es_scan_operator.h"
#include "pipeline/exec/exchange_sink_operator.h"
#include "pipeline/exec/exchange_source_operator.h"
#include "pipeline/exec/file_scan_operator.h"
#include "pipeline/exec/hashjoin_build_sink.h"
#include "pipeline/exec/hashjoin_probe_operator.h"
#include "pipeline/exec/jdbc_scan_operator.h"
#include "pipeline/exec/jdbc_table_sink_operator.h"
#include "pipeline/exec/meta_scan_operator.h"
#include "pipeline/exec/multi_cast_data_stream_sink.h"
#include "pipeline/exec/multi_cast_data_stream_source.h"
#include "pipeline/exec/nested_loop_join_build_operator.h"
#include "pipeline/exec/nested_loop_join_probe_operator.h"
#include "pipeline/exec/olap_scan_operator.h"
#include "pipeline/exec/olap_table_sink_operator.h"
#include "pipeline/exec/olap_table_sink_v2_operator.h"
#include "pipeline/exec/partition_sort_sink_operator.h"
#include "pipeline/exec/partition_sort_source_operator.h"
#include "pipeline/exec/repeat_operator.h"
#include "pipeline/exec/result_file_sink_operator.h"
#include "pipeline/exec/result_sink_operator.h"
#include "pipeline/exec/scan_operator.h"
#include "pipeline/exec/schema_scan_operator.h"
#include "pipeline/exec/select_operator.h"
#include "pipeline/exec/set_probe_sink_operator.h"
#include "pipeline/exec/set_sink_operator.h"
#include "pipeline/exec/set_source_operator.h"
#include "pipeline/exec/sort_sink_operator.h"
#include "pipeline/exec/sort_source_operator.h"
#include "pipeline/exec/streaming_aggregation_sink_operator.h"
#include "pipeline/exec/streaming_aggregation_source_operator.h"
#include "pipeline/exec/table_function_operator.h"
#include "pipeline/exec/union_sink_operator.h"
#include "pipeline/exec/union_source_operator.h"
#include "pipeline/pipeline_x/local_exchange/local_exchange_sink_operator.h"
#include "pipeline/pipeline_x/local_exchange/local_exchange_source_operator.h"
#include "pipeline/task_scheduler.h"
#include "runtime/exec_env.h"
#include "runtime/fragment_mgr.h"
#include "runtime/runtime_filter_mgr.h"
#include "runtime/runtime_state.h"
#include "runtime/stream_load/new_load_stream_mgr.h"
#include "runtime/stream_load/stream_load_context.h"
#include "runtime/thread_context.h"
#include "service/backend_options.h"
#include "util/container_util.hpp"
#include "util/debug_util.h"
#include "util/uid_util.h"
#include "vec/common/assert_cast.h"
#include "vec/runtime/vdata_stream_mgr.h"

namespace doris::pipeline {

PipelineXFragmentContext::PipelineXFragmentContext(
        const TUniqueId& query_id, const int fragment_id, std::shared_ptr<QueryContext> query_ctx,
        ExecEnv* exec_env, const std::function<void(RuntimeState*, Status*)>& call_back,
        const report_status_callback& report_status_cb)
        : PipelineFragmentContext(query_id, TUniqueId(), fragment_id, -1, query_ctx, exec_env,
                                  call_back, report_status_cb) {}

PipelineXFragmentContext::~PipelineXFragmentContext() {
    auto st = _query_ctx->exec_status();
    if (!_task_runtime_states.empty()) {
        // The memory released by the query end is recorded in the query mem tracker, main memory in _runtime_state.
        SCOPED_SWITCH_THREAD_MEM_TRACKER_LIMITER(_runtime_state->query_mem_tracker());
        for (auto& runtime_state : _task_runtime_states) {
            _call_back(runtime_state.get(), &st);
            runtime_state.reset();
        }
    } else {
        _call_back(nullptr, &st);
    }
    _runtime_state.reset();
}

void PipelineXFragmentContext::cancel(const PPlanFragmentCancelReason& reason,
                                      const std::string& msg) {
    LOG_INFO("PipelineXFragmentContext::cancel")
            .tag("query_id", print_id(_query_id))
            .tag("fragment_id", _fragment_id)
            .tag("reason", reason)
            .tag("error message", msg);
    if (reason == PPlanFragmentCancelReason::TIMEOUT) {
        LOG(WARNING) << "PipelineXFragmentContext is cancelled due to timeout : " << debug_string();
    }
    if (_query_ctx->cancel(true, msg, Status::Cancelled(msg), _fragment_id)) {
        if (reason != PPlanFragmentCancelReason::LIMIT_REACH) {
            for (auto& id : _fragment_instance_ids) {
                LOG(WARNING) << "PipelineXFragmentContext cancel instance: " << print_id(id);
            }
        } else {
            _set_is_report_on_cancel(false); // TODO bug llj
        }
        // Get pipe from new load stream manager and send cancel to it or the fragment may hang to wait read from pipe
        // For stream load the fragment's query_id == load id, it is set in FE.
        auto stream_load_ctx = _exec_env->new_load_stream_mgr()->get(_query_id);
        if (stream_load_ctx != nullptr) {
            stream_load_ctx->pipe->cancel(msg);
        }

        // Cancel the result queue manager used by spark doris connector
        // TODO pipeline incomp
        // _exec_env->result_queue_mgr()->update_queue_status(id, Status::Aborted(msg));
    }
    for (auto& tasks : _tasks) {
        for (auto& task : tasks) {
            task->clear_blocking_state();
        }
    }
}

Status PipelineXFragmentContext::prepare(const doris::TPipelineFragmentParams& request) {
    if (_prepared) {
        return Status::InternalError("Already prepared");
    }
    _num_instances = request.local_params.size();
    _runtime_profile.reset(new RuntimeProfile("PipelineContext"));
    _prepare_timer = ADD_TIMER(_runtime_profile, "PrepareTime");
    SCOPED_TIMER(_prepare_timer);

    auto* fragment_context = this;

    LOG_INFO("PipelineXFragmentContext::prepare")
            .tag("query_id", print_id(_query_id))
            .tag("fragment_id", _fragment_id)
            .tag("pthread_id", (uintptr_t)pthread_self());

    if (request.query_options.__isset.is_report_success) {
        fragment_context->set_is_report_success(request.query_options.is_report_success);
    }

    // 1. Set up the global runtime state.
    _runtime_state = RuntimeState::create_unique(request.query_id, request.fragment_id,
                                                 request.query_options, _query_ctx->query_globals,
                                                 _exec_env);
    _runtime_state->set_query_ctx(_query_ctx.get());
    _runtime_state->set_query_mem_tracker(_query_ctx->query_mem_tracker);

    SCOPED_ATTACH_TASK(_runtime_state.get());
    if (request.__isset.backend_id) {
        _runtime_state->set_backend_id(request.backend_id);
    }
    if (request.__isset.import_label) {
        _runtime_state->set_import_label(request.import_label);
    }
    if (request.__isset.db_name) {
        _runtime_state->set_db_name(request.db_name);
    }
    if (request.__isset.load_job_id) {
        _runtime_state->set_load_job_id(request.load_job_id);
    }

    if (request.is_simplified_param) {
        _desc_tbl = _query_ctx->desc_tbl;
    } else {
        DCHECK(request.__isset.desc_tbl);
        RETURN_IF_ERROR(
                DescriptorTbl::create(_runtime_state->obj_pool(), request.desc_tbl, &_desc_tbl));
    }
    _runtime_state->set_desc_tbl(_desc_tbl);
    _runtime_state->set_num_per_fragment_instances(request.num_senders);
    _runtime_state->set_load_stream_per_node(request.load_stream_per_node);
    _runtime_state->set_total_load_streams(request.total_load_streams);
    _runtime_state->set_num_local_sink(request.num_local_sink);

    // 2. Build pipelines with operators in this fragment.
    auto root_pipeline = add_pipeline();
    RETURN_IF_ERROR_OR_CATCH_EXCEPTION(_build_pipelines(
            _runtime_state->obj_pool(), request, *_query_ctx->desc_tbl, &_root_op, root_pipeline));

    // 3. Create sink operator
    if (!request.fragment.__isset.output_sink) {
        return Status::InternalError("No output sink in this fragment!");
    }
    RETURN_IF_ERROR_OR_CATCH_EXCEPTION(_create_data_sink(
            _runtime_state->obj_pool(), request.fragment.output_sink, request.fragment.output_exprs,
            request, root_pipeline->output_row_desc(), _runtime_state.get(), *_desc_tbl,
            root_pipeline->id()));
    RETURN_IF_ERROR(_sink->init(request.fragment.output_sink));
    static_cast<void>(root_pipeline->set_sink(_sink));

    if (_enable_local_shuffle()) {
        RETURN_IF_ERROR(
                _plan_local_exchange(request.num_buckets, request.bucket_seq_to_instance_idx));
    }

    // 4. Initialize global states in pipelines.
    for (PipelinePtr& pipeline : _pipelines) {
        DCHECK(pipeline->sink_x() != nullptr) << pipeline->operator_xs().size();
        static_cast<void>(pipeline->sink_x()->set_child(pipeline->operator_xs().back()));
        pipeline->children().clear();
        RETURN_IF_ERROR(pipeline->prepare(_runtime_state.get()));
    }

    // 5. Build pipeline tasks and initialize local state.
    RETURN_IF_ERROR(_build_pipeline_tasks(request));

    _init_next_report_time();

    _prepared = true;
    return Status::OK();
}

Status PipelineXFragmentContext::_plan_local_exchange(
        int num_buckets, const std::map<int, int>& bucket_seq_to_instance_idx) {
    for (int pip_idx = _pipelines.size() - 1; pip_idx >= 0; pip_idx--) {
        _pipelines[pip_idx]->init_need_to_local_shuffle_by_source();
        // Set property if child pipeline is not join operator's child.
        if (!_pipelines[pip_idx]->children().empty()) {
            for (auto& child : _pipelines[pip_idx]->children()) {
                if (child->sink_x()->node_id() ==
                    _pipelines[pip_idx]->operator_xs().front()->node_id()) {
                    _pipelines[pip_idx]->set_need_to_local_shuffle(
                            _pipelines[pip_idx]->need_to_local_shuffle() &&
                            child->need_to_local_shuffle());
                }
            }
        }

        RETURN_IF_ERROR(_plan_local_exchange(num_buckets, pip_idx, _pipelines[pip_idx],
                                             bucket_seq_to_instance_idx));
    }
    return Status::OK();
}

Status PipelineXFragmentContext::_plan_local_exchange(
        int num_buckets, int pip_idx, PipelinePtr pip,
        const std::map<int, int>& bucket_seq_to_instance_idx) {
    int idx = 0;
    bool do_local_exchange = false;
    do {
        auto& ops = pip->operator_xs();
        do_local_exchange = false;
        // Plan local exchange for each operator.
        for (; idx < ops.size();) {
            if (ops[idx]->get_local_exchange_type() != ExchangeType::NOOP) {
                RETURN_IF_ERROR(_add_local_exchange(
                        pip_idx, idx, ops[idx]->node_id(), _runtime_state->obj_pool(), pip,
                        ops[idx]->get_local_shuffle_exprs(), ops[idx]->get_local_exchange_type(),
                        &do_local_exchange, num_buckets, bucket_seq_to_instance_idx));
            }
            if (do_local_exchange) {
                // If local exchange is needed for current operator, we will split this pipeline to
                // two pipelines by local exchange sink/source. And then we need to process remaining
                // operators in this pipeline so we set idx to 2 (0 is local exchange source and 1
                // is current operator was already processed) and continue to plan local exchange.
                idx = 2;
                break;
            }
            idx++;
        }
    } while (do_local_exchange);
    if (pip->sink_x()->get_local_exchange_type() != ExchangeType::NOOP) {
        RETURN_IF_ERROR(_add_local_exchange(
                pip_idx, idx, pip->sink_x()->node_id(), _runtime_state->obj_pool(), pip,
                pip->sink_x()->get_local_shuffle_exprs(), pip->sink_x()->get_local_exchange_type(),
                &do_local_exchange, num_buckets, bucket_seq_to_instance_idx));
    }
    return Status::OK();
}

Status PipelineXFragmentContext::_create_data_sink(ObjectPool* pool, const TDataSink& thrift_sink,
                                                   const std::vector<TExpr>& output_exprs,
                                                   const TPipelineFragmentParams& params,
                                                   const RowDescriptor& row_desc,
                                                   RuntimeState* state, DescriptorTbl& desc_tbl,
                                                   PipelineId cur_pipeline_id) {
    switch (thrift_sink.type) {
    case TDataSinkType::DATA_STREAM_SINK: {
        if (!thrift_sink.__isset.stream_sink) {
            return Status::InternalError("Missing data stream sink.");
        }
        bool send_query_statistics_with_every_batch =
                params.__isset.send_query_statistics_with_every_batch
                        ? params.send_query_statistics_with_every_batch
                        : false;
        _sink.reset(new ExchangeSinkOperatorX(state, row_desc, next_sink_operator_id(),
                                              thrift_sink.stream_sink, params.destinations,
                                              send_query_statistics_with_every_batch));
        break;
    }
    case TDataSinkType::RESULT_SINK: {
        if (!thrift_sink.__isset.result_sink) {
            return Status::InternalError("Missing data buffer sink.");
        }

        // TODO: figure out good buffer size based on size of output row
        _sink.reset(new ResultSinkOperatorX(next_sink_operator_id(), row_desc, output_exprs,
                                            thrift_sink.result_sink));
        break;
    }
    case TDataSinkType::OLAP_TABLE_SINK: {
        if (state->query_options().enable_memtable_on_sink_node &&
            !_has_inverted_index_or_partial_update(thrift_sink.olap_table_sink)) {
            _sink.reset(new OlapTableSinkV2OperatorX(pool, next_sink_operator_id(), row_desc,
                                                     output_exprs));
        } else {
            _sink.reset(new OlapTableSinkOperatorX(pool, next_sink_operator_id(), row_desc,
                                                   output_exprs));
        }
        break;
    }
    case TDataSinkType::JDBC_TABLE_SINK: {
        if (!thrift_sink.__isset.jdbc_table_sink) {
            return Status::InternalError("Missing data jdbc sink.");
        }
        if (config::enable_java_support) {
            _sink.reset(
                    new JdbcTableSinkOperatorX(row_desc, next_sink_operator_id(), output_exprs));
        } else {
            return Status::InternalError(
                    "Jdbc table sink is not enabled, you can change be config "
                    "enable_java_support to true and restart be.");
        }
        break;
    }
    case TDataSinkType::RESULT_FILE_SINK: {
        if (!thrift_sink.__isset.result_file_sink) {
            return Status::InternalError("Missing result file sink.");
        }

        // TODO: figure out good buffer size based on size of output row
        bool send_query_statistics_with_every_batch =
                params.__isset.send_query_statistics_with_every_batch
                        ? params.send_query_statistics_with_every_batch
                        : false;
        // Result file sink is not the top sink
        if (params.__isset.destinations && params.destinations.size() > 0) {
            _sink.reset(new ResultFileSinkOperatorX(
                    next_sink_operator_id(), row_desc, thrift_sink.result_file_sink,
                    params.destinations, send_query_statistics_with_every_batch, output_exprs,
                    desc_tbl));
        } else {
            _sink.reset(
                    new ResultFileSinkOperatorX(next_sink_operator_id(), row_desc, output_exprs));
        }
        break;
    }
    case TDataSinkType::MULTI_CAST_DATA_STREAM_SINK: {
        DCHECK(thrift_sink.__isset.multi_cast_stream_sink);
        DCHECK_GT(thrift_sink.multi_cast_stream_sink.sinks.size(), 0);
        // TODO: figure out good buffer size based on size of output row
        auto sink_id = next_sink_operator_id();
        auto sender_size = thrift_sink.multi_cast_stream_sink.sinks.size();
        // one sink has multiple sources.
        std::vector<int> sources;
        for (int i = 0; i < sender_size; ++i) {
            auto source_id = next_operator_id();
            sources.push_back(source_id);
        }

        _sink.reset(new MultiCastDataStreamSinkOperatorX(
                sink_id, sources, thrift_sink.multi_cast_stream_sink.sinks.size(), pool,
                thrift_sink.multi_cast_stream_sink, row_desc));
        for (int i = 0; i < sender_size; ++i) {
            auto new_pipeline = add_pipeline();
            RowDescriptor* _row_desc = nullptr;
            {
                auto& tmp_row_desc =
                        !thrift_sink.multi_cast_stream_sink.sinks[i].output_exprs.empty()
                                ? RowDescriptor(state->desc_tbl(),
                                                {thrift_sink.multi_cast_stream_sink.sinks[i]
                                                         .output_tuple_id},
                                                {false})
                                : _sink->row_desc();
                _row_desc = pool->add(new RowDescriptor(tmp_row_desc));
            }
            auto source_id = sources[i];
            OperatorXPtr source_op;
            // 1. create and set the source operator of multi_cast_data_stream_source for new pipeline
            source_op.reset(new MultiCastDataStreamerSourceOperatorX(
                    i, pool, thrift_sink.multi_cast_stream_sink.sinks[i], row_desc, source_id));
            static_cast<void>(new_pipeline->add_operator(source_op));
            // 2. create and set sink operator of data stream sender for new pipeline

            DataSinkOperatorXPtr sink_op;
            sink_op.reset(new ExchangeSinkOperatorX(
                    state, *_row_desc, next_sink_operator_id(),
                    thrift_sink.multi_cast_stream_sink.sinks[i],
                    thrift_sink.multi_cast_stream_sink.destinations[i], false));

            static_cast<void>(new_pipeline->set_sink(sink_op));
            {
                TDataSink* t = pool->add(new TDataSink());
                t->stream_sink = thrift_sink.multi_cast_stream_sink.sinks[i];
                RETURN_IF_ERROR(sink_op->init(*t));
            }

            // 3. set dependency dag
            _dag[new_pipeline->id()].push_back(cur_pipeline_id);
        }
        if (sources.empty()) {
            return Status::InternalError("size of sources must be greater than 0");
        }
        break;
    }
    default:
        return Status::InternalError("Unsuported sink type in pipeline: {}", thrift_sink.type);
    }
    return Status::OK();
}

Status PipelineXFragmentContext::_build_pipeline_tasks(
        const doris::TPipelineFragmentParams& request) {
    _total_tasks = 0;
    int target_size = request.local_params.size();
    _tasks.resize(target_size);
    auto& pipeline_id_to_profile = _runtime_state->pipeline_id_to_profile();
    DCHECK(pipeline_id_to_profile.empty());
    pipeline_id_to_profile.resize(_pipelines.size());
    {
        size_t pip_idx = 0;
        for (auto& pipeline_profile : pipeline_id_to_profile) {
            pipeline_profile =
                    std::make_unique<RuntimeProfile>("Pipeline : " + std::to_string(pip_idx));
            pip_idx++;
        }
    }

    for (size_t i = 0; i < target_size; i++) {
        const auto& local_params = request.local_params[i];
        auto fragment_instance_id = local_params.fragment_instance_id;
        _fragment_instance_ids.push_back(fragment_instance_id);
        std::unique_ptr<RuntimeFilterMgr> runtime_filter_mgr;
        auto set_runtime_state = [&](std::unique_ptr<RuntimeState>& runtime_state) {
            runtime_state->set_query_mem_tracker(_query_ctx->query_mem_tracker);

            runtime_state->set_query_ctx(_query_ctx.get());
            runtime_state->set_be_number(local_params.backend_num);

            if (request.__isset.backend_id) {
                runtime_state->set_backend_id(request.backend_id);
            }
            if (request.__isset.import_label) {
                runtime_state->set_import_label(request.import_label);
            }
            if (request.__isset.db_name) {
                runtime_state->set_db_name(request.db_name);
            }
            if (request.__isset.load_job_id) {
                runtime_state->set_load_job_id(request.load_job_id);
            }

            runtime_state->set_desc_tbl(_desc_tbl);
            runtime_state->set_per_fragment_instance_idx(local_params.sender_id);
            runtime_state->set_num_per_fragment_instances(request.num_senders);
            runtime_state->resize_op_id_to_local_state(max_operator_id(), max_sink_operator_id());
            runtime_state->set_load_stream_per_node(request.load_stream_per_node);
            runtime_state->set_total_load_streams(request.total_load_streams);
            runtime_state->set_num_local_sink(request.num_local_sink);
            DCHECK(runtime_filter_mgr);
            runtime_state->set_pipeline_x_runtime_filter_mgr(runtime_filter_mgr.get());
        };

        auto filterparams = std::make_unique<RuntimeFilterParamsContext>();

        {
            filterparams->runtime_filter_wait_infinitely =
                    _runtime_state->runtime_filter_wait_infinitely();
            filterparams->runtime_filter_wait_time_ms =
                    _runtime_state->runtime_filter_wait_time_ms();
            filterparams->enable_pipeline_exec = _runtime_state->enable_pipeline_exec();
            filterparams->execution_timeout = _runtime_state->execution_timeout();

            filterparams->exec_env = ExecEnv::GetInstance();
            filterparams->query_id.set_hi(_runtime_state->query_id().hi);
            filterparams->query_id.set_lo(_runtime_state->query_id().lo);

            filterparams->fragment_instance_id.set_hi(fragment_instance_id.hi);
            filterparams->fragment_instance_id.set_lo(fragment_instance_id.lo);
            filterparams->be_exec_version = _runtime_state->be_exec_version();
            filterparams->query_ctx = _query_ctx.get();
        }

        // build runtime_filter_mgr for each instance
        runtime_filter_mgr =
                std::make_unique<RuntimeFilterMgr>(request.query_id, filterparams.get());
        if (local_params.__isset.runtime_filter_params) {
            runtime_filter_mgr->set_runtime_filter_params(local_params.runtime_filter_params);
        }
        RETURN_IF_ERROR(runtime_filter_mgr->init());
        filterparams->runtime_filter_mgr = runtime_filter_mgr.get();

        _runtime_filter_states.push_back(std::move(filterparams));
        std::map<PipelineId, PipelineXTask*> pipeline_id_to_task;
        auto get_local_exchange_state = [&](PipelinePtr pipeline)
                -> std::map<int, std::shared_ptr<LocalExchangeSharedState>> {
            std::map<int, std::shared_ptr<LocalExchangeSharedState>> le_state_map;
            auto source_id = pipeline->operator_xs().front()->operator_id();
            if (auto iter = _op_id_to_le_state.find(source_id); iter != _op_id_to_le_state.end()) {
                le_state_map.insert({source_id, iter->second});
            }
            for (auto sink_to_source_id : pipeline->sink_x()->dests_id()) {
                if (auto iter = _op_id_to_le_state.find(sink_to_source_id);
                    iter != _op_id_to_le_state.end()) {
                    le_state_map.insert({sink_to_source_id, iter->second});
                }
            }
            return le_state_map;
        };
<<<<<<< HEAD

        auto get_task_runtime_state = [&](int task_id) -> RuntimeState* {
            DCHECK(_task_runtime_states[task_id]);
            return _task_runtime_states[task_id].get();
        };
        for (size_t pip_idx = 0; pip_idx < _pipelines.size(); pip_idx++) {
            auto& pipeline = _pipelines[pip_idx];
            // build task runtime state
            _task_runtime_states.push_back(RuntimeState::create_unique(
                    this, local_params.fragment_instance_id, request.query_id, request.fragment_id,
                    request.query_options, _query_ctx->query_globals, _exec_env));
            auto& task_runtime_state = _task_runtime_states.back();
            set_runtime_state(task_runtime_state);
            auto cur_task_id = _total_tasks++;
            auto task = std::make_unique<PipelineXTask>(
                    pipeline, cur_task_id, get_task_runtime_state(cur_task_id), this,
                    pipeline_id_to_profile[pip_idx].get(), get_local_exchange_state(pipeline), i);
            pipeline_id_to_task.insert({pipeline->id(), task.get()});
            _tasks[i].emplace_back(std::move(task));
=======
        for (auto& pipeline : _pipelines) {
            if (pipeline->need_to_create_task()) {
                auto task = std::make_unique<PipelineXTask>(pipeline, _total_tasks++,
                                                            _runtime_states[i].get(), this,
                                                            _runtime_states[i]->runtime_profile(),
                                                            get_local_exchange_state(pipeline), i);
                pipeline_id_to_task.insert({pipeline->id(), task.get()});
                _tasks[i].emplace_back(std::move(task));
            }
>>>>>>> 7c163fdf
        }

        /**
         * Build DAG for pipeline tasks.
         * For example, we have
         *
         *   ExchangeSink (Pipeline1)     JoinBuildSink (Pipeline2)
         *            \                      /
         *          JoinProbeOperator1 (Pipeline1)    JoinBuildSink (Pipeline3)
         *                 \                          /
         *               JoinProbeOperator2 (Pipeline1)
         *
         * In this fragment, we have three pipelines and pipeline 1 depends on pipeline 2 and pipeline 3.
         * To build this DAG, `_dag` manage dependencies between pipelines by pipeline ID and
         * `pipeline_id_to_task` is used to find the task by a unique pipeline ID.
         *
         * Finally, we have two upstream dependencies in Pipeline1 corresponding to JoinProbeOperator1
         * and JoinProbeOperator2.
         */

        // First, set up the parent profile,task runtime state

        auto prepare_and_set_parent_profile = [&](PipelineXTask* task, size_t pip_idx) {
            DCHECK(pipeline_id_to_profile[pip_idx]);
            RETURN_IF_ERROR(task->prepare(get_task_runtime_state(task->task_id()), local_params,
                                          request.fragment.output_sink));
            return Status::OK();
        };

        for (size_t pip_idx = 0; pip_idx < _pipelines.size(); pip_idx++) {
<<<<<<< HEAD
            auto* task = pipeline_id_to_task[_pipelines[pip_idx]->id()];
            DCHECK(task != nullptr);

            // if this task has upstream dependency, then record them.
            if (_dag.find(_pipelines[pip_idx]->id()) != _dag.end()) {
                auto& deps = _dag[_pipelines[pip_idx]->id()];
                for (auto& dep : deps) {
                    task->add_upstream_dependency(
                            pipeline_id_to_task[dep]->get_downstream_dependency());
=======
            if (pipeline_id_to_task.contains(_pipelines[pip_idx]->id())) {
                auto task = pipeline_id_to_task[_pipelines[pip_idx]->id()];
                DCHECK(task != nullptr);

                // if this task has upstream dependency, then record them.
                if (_dag.find(_pipelines[pip_idx]->id()) != _dag.end()) {
                    auto& deps = _dag[_pipelines[pip_idx]->id()];
                    for (auto& dep : deps) {
                        if (pipeline_id_to_task.contains(dep)) {
                            task->add_upstream_dependency(
                                    pipeline_id_to_task[dep]->get_downstream_dependency());
                        }
                    }
>>>>>>> 7c163fdf
                }
                RETURN_IF_ERROR(prepare_and_set_parent_profile(task));
            }
<<<<<<< HEAD
            RETURN_IF_ERROR(prepare_and_set_parent_profile(task, pip_idx));
=======
>>>>>>> 7c163fdf
        }
        {
            std::lock_guard<std::mutex> l(_state_map_lock);
            _runtime_filter_mgr_map[fragment_instance_id] = std::move(runtime_filter_mgr);
        }
    }
    _pipeline_parent_map.clear();
    _dag.clear();
    _op_id_to_le_state.clear();

    return Status::OK();
}

Status PipelineXFragmentContext::_build_pipelines(ObjectPool* pool,
                                                  const doris::TPipelineFragmentParams& request,
                                                  const DescriptorTbl& descs, OperatorXPtr* root,
                                                  PipelinePtr cur_pipe) {
    if (request.fragment.plan.nodes.size() == 0) {
        throw Exception(ErrorCode::INTERNAL_ERROR, "Invalid plan which has no plan node!");
    }

    int node_idx = 0;
    RETURN_IF_ERROR(_create_tree_helper(pool, request.fragment.plan.nodes, request, descs, nullptr,
                                        &node_idx, root, cur_pipe, 0));

    if (node_idx + 1 != request.fragment.plan.nodes.size()) {
        // TODO: print thrift msg for diagnostic purposes.
        return Status::InternalError(
                "Plan tree only partially reconstructed. Not all thrift nodes were used.");
    }

    return Status::OK();
}

Status PipelineXFragmentContext::_create_tree_helper(ObjectPool* pool,
                                                     const std::vector<TPlanNode>& tnodes,
                                                     const doris::TPipelineFragmentParams& request,
                                                     const DescriptorTbl& descs,
                                                     OperatorXPtr parent, int* node_idx,
                                                     OperatorXPtr* root, PipelinePtr& cur_pipe,
                                                     int child_idx) {
    // propagate error case
    if (*node_idx >= tnodes.size()) {
        // TODO: print thrift msg
        return Status::InternalError(
                "Failed to reconstruct plan tree from thrift. Node id: {}, number of nodes: {}",
                *node_idx, tnodes.size());
    }
    const TPlanNode& tnode = tnodes[*node_idx];

    int num_children = tnodes[*node_idx].num_children;
    OperatorXPtr op = nullptr;
    RETURN_IF_ERROR(_create_operator(pool, tnodes[*node_idx], request, descs, op, cur_pipe,
                                     parent == nullptr ? -1 : parent->node_id(), child_idx));

    // assert(parent != nullptr || (node_idx == 0 && root_expr != nullptr));
    if (parent != nullptr) {
        // add to parent's child(s)
        RETURN_IF_ERROR(parent->set_child(op));
    } else {
        *root = op;
    }

    // rely on that tnodes is preorder of the plan
    for (int i = 0; i < num_children; i++) {
        ++*node_idx;
        RETURN_IF_ERROR(_create_tree_helper(pool, tnodes, request, descs, op, node_idx, nullptr,
                                            cur_pipe, i));

        // we are expecting a child, but have used all nodes
        // this means we have been given a bad tree and must fail
        if (*node_idx >= tnodes.size()) {
            // TODO: print thrift msg
            return Status::InternalError(
                    "Failed to reconstruct plan tree from thrift. Node id: {}, number of nodes: {}",
                    *node_idx, tnodes.size());
        }
    }

    RETURN_IF_ERROR(op->init(tnode, _runtime_state.get()));

    return Status::OK();
}

void PipelineXFragmentContext::_inherit_pipeline_properties(ExchangeType exchange_type,
                                                            PipelinePtr pipe_with_source,
                                                            PipelinePtr pipe_with_sink) {
    pipe_with_sink->set_num_tasks(pipe_with_source->num_tasks());
    pipe_with_source->set_num_tasks(_num_instances);
    switch (exchange_type) {
    case ExchangeType::HASH_SHUFFLE:
        // If HASH_SHUFFLE local exchanger is planned, data will be always HASH distribution so we
        // do not need to plan another shuffle local exchange in the rest of current pipeline.
        pipe_with_sink->set_need_to_local_shuffle(false);
        pipe_with_source->set_need_to_local_shuffle(false);
        break;
    case ExchangeType::BUCKET_HASH_SHUFFLE:
        // Same as ExchangeType::HASH_SHUFFLE.
        pipe_with_sink->set_need_to_local_shuffle(false);
        pipe_with_source->set_need_to_local_shuffle(false);
        break;
    case ExchangeType::PASSTHROUGH:
        // If PASSTHROUGH local exchanger is planned, data will be split randomly. So we should make
        // sure remaining operators should use local shuffle to make data distribution right.
        pipe_with_sink->set_need_to_local_shuffle(pipe_with_source->need_to_local_shuffle());
        pipe_with_source->set_need_to_local_shuffle(true);
        break;
    default:
        __builtin_unreachable();
    }
}

Status PipelineXFragmentContext::_add_local_exchange(
        int pip_idx, int idx, int node_id, ObjectPool* pool, PipelinePtr cur_pipe,
        const std::vector<TExpr>& texprs, ExchangeType exchange_type, bool* do_local_exchange,
        int num_buckets, const std::map<int, int>& bucket_seq_to_instance_idx) {
    DCHECK(_enable_local_shuffle());
    if (_num_instances <= 1) {
        return Status::OK();
    }

    if (!cur_pipe->need_to_local_shuffle() &&
        (exchange_type == ExchangeType::HASH_SHUFFLE ||
         exchange_type == ExchangeType::BUCKET_HASH_SHUFFLE)) {
        return Status::OK();
    }
    *do_local_exchange = true;

    auto& operator_xs = cur_pipe->operator_xs();
    auto total_op_num = operator_xs.size();
    const auto downstream_pipeline_id = cur_pipe->id();
    auto local_exchange_id = next_operator_id();
    // 1. Create a new pipeline with local exchange sink.
    auto new_pip = add_pipeline(cur_pipe, pip_idx + 1);
    DataSinkOperatorXPtr sink;
    sink.reset(new LocalExchangeSinkOperatorX(next_sink_operator_id(), local_exchange_id,
                                              _num_instances, texprs, bucket_seq_to_instance_idx));
    RETURN_IF_ERROR(new_pip->set_sink(sink));
    RETURN_IF_ERROR(new_pip->sink_x()->init(exchange_type, num_buckets));

    // 2. Inherit properties from current pipeline.
    _inherit_pipeline_properties(exchange_type, cur_pipe, new_pip);

    // 3. Create and initialize LocalExchangeSharedState.
    auto shared_state = LocalExchangeSharedState::create_shared();
    shared_state->source_dependencies.resize(_num_instances, nullptr);
    switch (exchange_type) {
    case ExchangeType::HASH_SHUFFLE:
        shared_state->exchanger =
                ShuffleExchanger::create_unique(new_pip->num_tasks(), _num_instances);
        break;
    case ExchangeType::BUCKET_HASH_SHUFFLE:
        shared_state->exchanger =
                BucketShuffleExchanger::create_unique(new_pip->num_tasks(), num_buckets);
        break;
    case ExchangeType::PASSTHROUGH:
        shared_state->exchanger =
                PassthroughExchanger::create_unique(new_pip->num_tasks(), _num_instances);
        break;
    default:
        return Status::InternalError("Unsupported local exchange type : " +
                                     std::to_string((int)exchange_type));
    }
    _op_id_to_le_state.insert({local_exchange_id, shared_state});

    // 4. Set two pipelines' operator list. For example, split pipeline [Scan - AggSink] to
    // pipeline1 [Scan - LocalExchangeSink] and pipeline2 [LocalExchangeSource - AggSink].

    // 4.1 Initialize new pipeline's operator list.
    std::copy(operator_xs.begin(), operator_xs.begin() + idx,
              std::inserter(new_pip->operator_xs(), new_pip->operator_xs().end()));

    // 4.2 Erase unused operators in previous pipeline.
    operator_xs.erase(operator_xs.begin(), operator_xs.begin() + idx);

    // 5. Initialize LocalExchangeSource and insert it into this pipeline.
    OperatorXPtr source_op;
    source_op.reset(new LocalExchangeSourceOperatorX(pool, local_exchange_id));
    RETURN_IF_ERROR(source_op->init(exchange_type));
    if (operator_xs.size() > 0) {
        RETURN_IF_ERROR(operator_xs.front()->set_child(source_op));
    }
    operator_xs.insert(operator_xs.begin(), source_op);
    RETURN_IF_ERROR(source_op->set_child(new_pip->operator_xs().back()));

    // 6. Set children for two pipelines separately.
    std::vector<std::shared_ptr<Pipeline>> new_children;
    std::vector<PipelineId> edges_with_source;
    for (auto child : cur_pipe->children()) {
        bool found = false;
        for (auto op : new_pip->operator_xs()) {
            if (child->sink_x()->node_id() == op->node_id()) {
                new_pip->set_children(child);
                found = true;
            };
        }
        if (!found) {
            new_children.push_back(child);
            edges_with_source.push_back(child->id());
        }
    }
    new_children.push_back(new_pip);
    edges_with_source.push_back(new_pip->id());

    // 7. Set DAG for new pipelines.
    if (!new_pip->children().empty()) {
        std::vector<PipelineId> edges_with_sink;
        for (auto child : new_pip->children()) {
            edges_with_sink.push_back(child->id());
        }
        _dag.insert({new_pip->id(), edges_with_sink});
    }
    cur_pipe->set_children(new_children);
    _dag[downstream_pipeline_id] = edges_with_source;

    CHECK(total_op_num + 1 == cur_pipe->operator_xs().size() + new_pip->operator_xs().size())
            << "total_op_num: " << total_op_num
            << " cur_pipe->operator_xs().size(): " << cur_pipe->operator_xs().size()
            << " new_pip->operator_xs().size(): " << new_pip->operator_xs().size();
    return Status::OK();
}

Status PipelineXFragmentContext::_create_operator(ObjectPool* pool, const TPlanNode& tnode,
                                                  const doris::TPipelineFragmentParams& request,
                                                  const DescriptorTbl& descs, OperatorXPtr& op,
                                                  PipelinePtr& cur_pipe, int parent_idx,
                                                  int child_idx) {
    _pipeline_parent_map.pop(cur_pipe, parent_idx, child_idx);
    std::stringstream error_msg;
    switch (tnode.node_type) {
    case TPlanNodeType::OLAP_SCAN_NODE: {
        op.reset(new OlapScanOperatorX(pool, tnode, next_operator_id(), descs));
        RETURN_IF_ERROR(cur_pipe->add_operator(op));
        const bool shared_scan =
                find_with_default(request.per_node_shared_scans, op->node_id(), false);
        if (shared_scan) {
            cur_pipe->set_num_tasks(1);
        }
        break;
    }
    case doris::TPlanNodeType::JDBC_SCAN_NODE: {
        if (config::enable_java_support) {
            op.reset(new JDBCScanOperatorX(pool, tnode, next_operator_id(), descs));
            RETURN_IF_ERROR(cur_pipe->add_operator(op));
        } else {
            return Status::InternalError(
                    "Jdbc scan node is disabled, you can change be config enable_java_support "
                    "to true and restart be.");
        }
        break;
    }
    case doris::TPlanNodeType::FILE_SCAN_NODE: {
        op.reset(new FileScanOperatorX(pool, tnode, next_operator_id(), descs));
        RETURN_IF_ERROR(cur_pipe->add_operator(op));
        break;
    }
    case TPlanNodeType::ES_SCAN_NODE:
    case TPlanNodeType::ES_HTTP_SCAN_NODE: {
        op.reset(new EsScanOperatorX(pool, tnode, next_operator_id(), descs));
        RETURN_IF_ERROR(cur_pipe->add_operator(op));
        break;
    }
    case TPlanNodeType::EXCHANGE_NODE: {
        int num_senders = find_with_default(request.per_exch_num_senders, tnode.node_id, 0);
        DCHECK_GT(num_senders, 0);
        op.reset(new ExchangeSourceOperatorX(pool, tnode, next_operator_id(), descs, num_senders));
        RETURN_IF_ERROR(cur_pipe->add_operator(op));
        break;
    }
    case TPlanNodeType::AGGREGATION_NODE: {
        if (tnode.agg_node.aggregate_functions.empty()) {
            op.reset(new DistinctStreamingAggSourceOperatorX(pool, tnode, next_operator_id(),
                                                             descs));
            RETURN_IF_ERROR(cur_pipe->add_operator(op));

            const auto downstream_pipeline_id = cur_pipe->id();
            if (_dag.find(downstream_pipeline_id) == _dag.end()) {
                _dag.insert({downstream_pipeline_id, {}});
            }
            cur_pipe = add_pipeline(cur_pipe);
            _dag[downstream_pipeline_id].push_back(cur_pipe->id());
            DataSinkOperatorXPtr sink;
            sink.reset(new DistinctStreamingAggSinkOperatorX(pool, next_sink_operator_id(), tnode,
                                                             descs));
            sink->set_dests_id({op->operator_id()});
            RETURN_IF_ERROR(cur_pipe->set_sink(sink));
            RETURN_IF_ERROR(cur_pipe->sink_x()->init(tnode, _runtime_state.get()));
        } else if (tnode.agg_node.__isset.use_streaming_preaggregation &&
                   tnode.agg_node.use_streaming_preaggregation) {
            op.reset(new StreamingAggSourceOperatorX(pool, tnode, next_operator_id(), descs));
            RETURN_IF_ERROR(cur_pipe->add_operator(op));

            const auto downstream_pipeline_id = cur_pipe->id();
            if (_dag.find(downstream_pipeline_id) == _dag.end()) {
                _dag.insert({downstream_pipeline_id, {}});
            }
            cur_pipe = add_pipeline(cur_pipe);
            _dag[downstream_pipeline_id].push_back(cur_pipe->id());
            DataSinkOperatorXPtr sink;
            sink.reset(new StreamingAggSinkOperatorX(pool, next_sink_operator_id(), tnode, descs));
            sink->set_dests_id({op->operator_id()});
            RETURN_IF_ERROR(cur_pipe->set_sink(sink));
            RETURN_IF_ERROR(cur_pipe->sink_x()->init(tnode, _runtime_state.get()));

        } else {
            op.reset(new AggSourceOperatorX(pool, tnode, next_operator_id(), descs));
            RETURN_IF_ERROR(cur_pipe->add_operator(op));

            const auto downstream_pipeline_id = cur_pipe->id();
            if (_dag.find(downstream_pipeline_id) == _dag.end()) {
                _dag.insert({downstream_pipeline_id, {}});
            }
            cur_pipe = add_pipeline(cur_pipe);
            _dag[downstream_pipeline_id].push_back(cur_pipe->id());

            DataSinkOperatorXPtr sink;
            sink.reset(new AggSinkOperatorX<>(pool, next_sink_operator_id(), tnode, descs));
            sink->set_dests_id({op->operator_id()});
            RETURN_IF_ERROR(cur_pipe->set_sink(sink));
            RETURN_IF_ERROR(cur_pipe->sink_x()->init(tnode, _runtime_state.get()));
        }
        break;
    }
    case TPlanNodeType::HASH_JOIN_NODE: {
        op.reset(new HashJoinProbeOperatorX(pool, tnode, next_operator_id(), descs));
        RETURN_IF_ERROR(cur_pipe->add_operator(op));

        const auto downstream_pipeline_id = cur_pipe->id();
        if (_dag.find(downstream_pipeline_id) == _dag.end()) {
            _dag.insert({downstream_pipeline_id, {}});
        }
        PipelinePtr build_side_pipe = add_pipeline(cur_pipe);
        _dag[downstream_pipeline_id].push_back(build_side_pipe->id());

        DataSinkOperatorXPtr sink;
        sink.reset(new HashJoinBuildSinkOperatorX(pool, next_sink_operator_id(), tnode, descs));
        sink->set_dests_id({op->operator_id()});
        RETURN_IF_ERROR(build_side_pipe->set_sink(sink));
        RETURN_IF_ERROR(build_side_pipe->sink_x()->init(tnode, _runtime_state.get()));

        _pipeline_parent_map.push(op->node_id(), cur_pipe);
        _pipeline_parent_map.push(op->node_id(), build_side_pipe);
        break;
    }
    case TPlanNodeType::CROSS_JOIN_NODE: {
        op.reset(new NestedLoopJoinProbeOperatorX(pool, tnode, next_operator_id(), descs));
        RETURN_IF_ERROR(cur_pipe->add_operator(op));

        const auto downstream_pipeline_id = cur_pipe->id();
        if (_dag.find(downstream_pipeline_id) == _dag.end()) {
            _dag.insert({downstream_pipeline_id, {}});
        }
        PipelinePtr build_side_pipe = add_pipeline(cur_pipe);
        _dag[downstream_pipeline_id].push_back(build_side_pipe->id());

        DataSinkOperatorXPtr sink;
        sink.reset(
                new NestedLoopJoinBuildSinkOperatorX(pool, next_sink_operator_id(), tnode, descs));
        sink->set_dests_id({op->operator_id()});
        RETURN_IF_ERROR(build_side_pipe->set_sink(sink));
        RETURN_IF_ERROR(build_side_pipe->sink_x()->init(tnode, _runtime_state.get()));
        _pipeline_parent_map.push(op->node_id(), cur_pipe);
        _pipeline_parent_map.push(op->node_id(), build_side_pipe);
        break;
    }
    case TPlanNodeType::UNION_NODE: {
        int child_count = tnode.num_children;
        op.reset(new UnionSourceOperatorX(pool, tnode, next_operator_id(), descs));
        RETURN_IF_ERROR(cur_pipe->add_operator(op));

        const auto downstream_pipeline_id = cur_pipe->id();
        if (_dag.find(downstream_pipeline_id) == _dag.end()) {
            _dag.insert({downstream_pipeline_id, {}});
        }
        for (int i = 0; i < child_count; i++) {
            PipelinePtr build_side_pipe = add_pipeline(cur_pipe);
            _dag[downstream_pipeline_id].push_back(build_side_pipe->id());
            DataSinkOperatorXPtr sink;
            sink.reset(new UnionSinkOperatorX(i, next_sink_operator_id(), pool, tnode, descs));
            sink->set_dests_id({op->operator_id()});
            RETURN_IF_ERROR(build_side_pipe->set_sink(sink));
            RETURN_IF_ERROR(build_side_pipe->sink_x()->init(tnode, _runtime_state.get()));
            // preset children pipelines. if any pipeline found this as its father, will use the prepared pipeline to build.
            _pipeline_parent_map.push(op->node_id(), build_side_pipe);
        }
        break;
    }
    case TPlanNodeType::SORT_NODE: {
        op.reset(new SortSourceOperatorX(pool, tnode, next_operator_id(), descs));
        RETURN_IF_ERROR(cur_pipe->add_operator(op));

        const auto downstream_pipeline_id = cur_pipe->id();
        if (_dag.find(downstream_pipeline_id) == _dag.end()) {
            _dag.insert({downstream_pipeline_id, {}});
        }
        cur_pipe = add_pipeline(cur_pipe);
        _dag[downstream_pipeline_id].push_back(cur_pipe->id());

        DataSinkOperatorXPtr sink;
        sink.reset(new SortSinkOperatorX(pool, next_sink_operator_id(), tnode, descs));
        sink->set_dests_id({op->operator_id()});
        RETURN_IF_ERROR(cur_pipe->set_sink(sink));
        RETURN_IF_ERROR(cur_pipe->sink_x()->init(tnode, _runtime_state.get()));
        break;
    }
    case doris::TPlanNodeType::PARTITION_SORT_NODE: {
        op.reset(new PartitionSortSourceOperatorX(pool, tnode, next_operator_id(), descs));
        RETURN_IF_ERROR(cur_pipe->add_operator(op));

        const auto downstream_pipeline_id = cur_pipe->id();
        if (_dag.find(downstream_pipeline_id) == _dag.end()) {
            _dag.insert({downstream_pipeline_id, {}});
        }
        cur_pipe = add_pipeline(cur_pipe);
        _dag[downstream_pipeline_id].push_back(cur_pipe->id());

        DataSinkOperatorXPtr sink;
        sink.reset(new PartitionSortSinkOperatorX(pool, next_sink_operator_id(), tnode, descs));
        sink->set_dests_id({op->operator_id()});
        RETURN_IF_ERROR(cur_pipe->set_sink(sink));
        RETURN_IF_ERROR(cur_pipe->sink_x()->init(tnode, _runtime_state.get()));
        break;
    }
    case TPlanNodeType::ANALYTIC_EVAL_NODE: {
        op.reset(new AnalyticSourceOperatorX(pool, tnode, next_operator_id(), descs));
        RETURN_IF_ERROR(cur_pipe->add_operator(op));

        const auto downstream_pipeline_id = cur_pipe->id();
        if (_dag.find(downstream_pipeline_id) == _dag.end()) {
            _dag.insert({downstream_pipeline_id, {}});
        }
        cur_pipe = add_pipeline(cur_pipe);
        _dag[downstream_pipeline_id].push_back(cur_pipe->id());

        DataSinkOperatorXPtr sink;
        sink.reset(new AnalyticSinkOperatorX(pool, next_sink_operator_id(), tnode, descs));
        sink->set_dests_id({op->operator_id()});
        RETURN_IF_ERROR(cur_pipe->set_sink(sink));
        RETURN_IF_ERROR(cur_pipe->sink_x()->init(tnode, _runtime_state.get()));
        break;
    }
    case TPlanNodeType::INTERSECT_NODE: {
        RETURN_IF_ERROR(_build_operators_for_set_operation_node<true>(
                pool, tnode, descs, op, cur_pipe, parent_idx, child_idx));
        break;
    }
    case TPlanNodeType::EXCEPT_NODE: {
        RETURN_IF_ERROR(_build_operators_for_set_operation_node<false>(
                pool, tnode, descs, op, cur_pipe, parent_idx, child_idx));
        break;
    }
    case TPlanNodeType::REPEAT_NODE: {
        op.reset(new RepeatOperatorX(pool, tnode, next_operator_id(), descs));
        RETURN_IF_ERROR(cur_pipe->add_operator(op));
        break;
    }
    case TPlanNodeType::TABLE_FUNCTION_NODE: {
        op.reset(new TableFunctionOperatorX(pool, tnode, next_operator_id(), descs));
        RETURN_IF_ERROR(cur_pipe->add_operator(op));
        break;
    }
    case TPlanNodeType::ASSERT_NUM_ROWS_NODE: {
        op.reset(new AssertNumRowsOperatorX(pool, tnode, next_operator_id(), descs));
        RETURN_IF_ERROR(cur_pipe->add_operator(op));
        break;
    }
    case TPlanNodeType::EMPTY_SET_NODE: {
        op.reset(new EmptySetSourceOperatorX(pool, tnode, next_operator_id(), descs));
        RETURN_IF_ERROR(cur_pipe->add_operator(op));
        break;
    }
    case TPlanNodeType::DATA_GEN_SCAN_NODE: {
        op.reset(new DataGenSourceOperatorX(pool, tnode, next_operator_id(), descs));
        RETURN_IF_ERROR(cur_pipe->add_operator(op));
        break;
    }
    case TPlanNodeType::SCHEMA_SCAN_NODE: {
        op.reset(new SchemaScanOperatorX(pool, tnode, next_operator_id(), descs));
        RETURN_IF_ERROR(cur_pipe->add_operator(op));
        break;
    }
    case TPlanNodeType::META_SCAN_NODE: {
        op.reset(new MetaScanOperatorX(pool, tnode, next_operator_id(), descs));
        RETURN_IF_ERROR(cur_pipe->add_operator(op));
        break;
    }
    case TPlanNodeType::SELECT_NODE: {
        op.reset(new SelectOperatorX(pool, tnode, next_operator_id(), descs));
        RETURN_IF_ERROR(cur_pipe->add_operator(op));
        break;
    }
    default:
        return Status::InternalError("Unsupported exec type in pipelineX: {}",
                                     print_plan_node_type(tnode.node_type));
    }

    return Status::OK();
}
template <bool is_intersect>
Status PipelineXFragmentContext::_build_operators_for_set_operation_node(
        ObjectPool* pool, const TPlanNode& tnode, const DescriptorTbl& descs, OperatorXPtr& op,
        PipelinePtr& cur_pipe, int parent_idx, int child_idx) {
    op.reset(new SetSourceOperatorX<is_intersect>(pool, tnode, next_operator_id(), descs));
    RETURN_IF_ERROR(cur_pipe->add_operator(op));

    const auto downstream_pipeline_id = cur_pipe->id();
    if (_dag.find(downstream_pipeline_id) == _dag.end()) {
        _dag.insert({downstream_pipeline_id, {}});
    }

    for (int child_id = 0; child_id < tnode.num_children; child_id++) {
        PipelinePtr probe_side_pipe = add_pipeline(cur_pipe);
        _dag[downstream_pipeline_id].push_back(probe_side_pipe->id());

        DataSinkOperatorXPtr sink;
        if (child_id == 0) {
            sink.reset(new SetSinkOperatorX<is_intersect>(child_id, next_sink_operator_id(), pool,
                                                          tnode, descs));
        } else {
            sink.reset(new SetProbeSinkOperatorX<is_intersect>(child_id, next_sink_operator_id(),
                                                               pool, tnode, descs));
        }
        sink->set_dests_id({op->operator_id()});
        RETURN_IF_ERROR(probe_side_pipe->set_sink(sink));
        RETURN_IF_ERROR(probe_side_pipe->sink_x()->init(tnode, _runtime_state.get()));
        // prepare children pipelines. if any pipeline found this as its father, will use the prepared pipeline to build.
        _pipeline_parent_map.push(op->node_id(), probe_side_pipe);
    }

    return Status::OK();
}

Status PipelineXFragmentContext::submit() {
    if (_submitted) {
        return Status::InternalError("submitted");
    }
    _submitted = true;

    int submit_tasks = 0;
    Status st;
    auto* scheduler = _exec_env->pipeline_task_scheduler();
    if (_task_group_entity) {
        scheduler = _exec_env->pipeline_task_group_scheduler();
    }
    for (auto& task : _tasks) {
        for (auto& t : task) {
            st = scheduler->schedule_task(t.get());
            if (!st) {
                std::lock_guard<std::mutex> l(_status_lock);
                cancel(PPlanFragmentCancelReason::INTERNAL_ERROR, "submit context fail");
                _total_tasks = submit_tasks;
                break;
            }
            submit_tasks++;
        }
    }
    if (!st.ok()) {
        std::lock_guard<std::mutex> l(_task_mutex);
        if (_closed_tasks == _total_tasks) {
            _close_fragment_instance();
        }
        return Status::InternalError("Submit pipeline failed. err = {}, BE: {}", st.to_string(),
                                     BackendOptions::get_localhost());
    } else {
        return st;
    }
}

void PipelineXFragmentContext::close_sink() {
    for (auto& tasks : _tasks) {
        auto& root_task = *tasks.begin();
        auto st = root_task->close_sink(_prepared ? Status::RuntimeError("prepare failed")
                                                  : Status::OK());
        if (!st.ok()) {
            LOG_WARNING("PipelineXFragmentContext::close_sink() error").tag("msg", st.msg());
        }
    }
}

void PipelineXFragmentContext::close_if_prepare_failed() {
    for (auto& task : _tasks) {
        for (auto& t : task) {
            DCHECK(!t->is_pending_finish());
            WARN_IF_ERROR(t->close(Status::OK()), "close_if_prepare_failed failed: ");
            close_a_pipeline();
        }
    }
}

void PipelineXFragmentContext::_close_fragment_instance() {
    if (_is_fragment_instance_closed) {
        return;
    }
    Defer defer_op {[&]() { _is_fragment_instance_closed = true; }};
    _runtime_profile->total_time_counter()->update(_fragment_watcher.elapsed_time());
    static_cast<void>(send_report(true));
    // all submitted tasks done
    _exec_env->fragment_mgr()->remove_pipeline_context(shared_from_this());
}

Status PipelineXFragmentContext::send_report(bool done) {
    Status exec_status = Status::OK();
    {
        std::lock_guard<std::mutex> l(_status_lock);
        exec_status = _query_ctx->exec_status();
    }

    // If plan is done successfully, but _is_report_success is false,
    // no need to send report.
    if (!_is_report_success && done && exec_status.ok()) {
        return Status::NeedSendAgain("");
    }

    // If both _is_report_success and _is_report_on_cancel are false,
    // which means no matter query is success or failed, no report is needed.
    // This may happen when the query limit reached and
    // a internal cancellation being processed
    if (!_is_report_success && !_is_report_on_cancel) {
        return Status::NeedSendAgain("");
    }

    std::vector<RuntimeState*> runtime_states;

    for (auto& task_state : _task_runtime_states) {
        runtime_states.push_back(task_state.get());
    }
    return _report_status_cb(
            {true, exec_status, runtime_states, nullptr, _runtime_state->load_channel_profile(),
             done || !exec_status.ok(), _query_ctx->coord_addr, _query_id, _fragment_id,
             TUniqueId(), _backend_num, _runtime_state.get(),
             std::bind(&PipelineFragmentContext::update_status, this, std::placeholders::_1),
             std::bind(&PipelineFragmentContext::cancel, this, std::placeholders::_1,
                       std::placeholders::_2),
             nullptr},
            shared_from_this());
}

bool PipelineXFragmentContext::_has_inverted_index_or_partial_update(TOlapTableSink sink) {
    OlapTableSchemaParam schema;
    if (!schema.init(sink.schema).ok()) {
        return false;
    }
    if (schema.is_partial_update()) {
        return true;
    }
    for (const auto& index_schema : schema.indexes()) {
        for (const auto& index : index_schema->indexes) {
            if (index->index_type() == INVERTED) {
                return true;
            }
        }
    }
    return false;
}

std::string PipelineXFragmentContext::debug_string() {
    fmt::memory_buffer debug_string_buffer;
    for (size_t j = 0; j < _tasks.size(); j++) {
        fmt::format_to(debug_string_buffer, "Tasks in instance {}:\n", j);
        for (size_t i = 0; i < _tasks[j].size(); i++) {
            fmt::format_to(debug_string_buffer, "Task {}: {}\n", i, _tasks[j][i]->debug_string());
        }
    }

    return fmt::to_string(debug_string_buffer);
}
} // namespace doris::pipeline<|MERGE_RESOLUTION|>--- conflicted
+++ resolved
@@ -547,37 +547,28 @@
             }
             return le_state_map;
         };
-<<<<<<< HEAD
-
         auto get_task_runtime_state = [&](int task_id) -> RuntimeState* {
             DCHECK(_task_runtime_states[task_id]);
             return _task_runtime_states[task_id].get();
         };
         for (size_t pip_idx = 0; pip_idx < _pipelines.size(); pip_idx++) {
             auto& pipeline = _pipelines[pip_idx];
-            // build task runtime state
-            _task_runtime_states.push_back(RuntimeState::create_unique(
-                    this, local_params.fragment_instance_id, request.query_id, request.fragment_id,
-                    request.query_options, _query_ctx->query_globals, _exec_env));
-            auto& task_runtime_state = _task_runtime_states.back();
-            set_runtime_state(task_runtime_state);
-            auto cur_task_id = _total_tasks++;
-            auto task = std::make_unique<PipelineXTask>(
-                    pipeline, cur_task_id, get_task_runtime_state(cur_task_id), this,
-                    pipeline_id_to_profile[pip_idx].get(), get_local_exchange_state(pipeline), i);
-            pipeline_id_to_task.insert({pipeline->id(), task.get()});
-            _tasks[i].emplace_back(std::move(task));
-=======
-        for (auto& pipeline : _pipelines) {
             if (pipeline->need_to_create_task()) {
-                auto task = std::make_unique<PipelineXTask>(pipeline, _total_tasks++,
-                                                            _runtime_states[i].get(), this,
-                                                            _runtime_states[i]->runtime_profile(),
-                                                            get_local_exchange_state(pipeline), i);
+                // build task runtime state
+                _task_runtime_states.push_back(RuntimeState::create_unique(
+                        this, local_params.fragment_instance_id, request.query_id,
+                        request.fragment_id, request.query_options, _query_ctx->query_globals,
+                        _exec_env));
+                auto& task_runtime_state = _task_runtime_states.back();
+                set_runtime_state(task_runtime_state);
+                auto cur_task_id = _total_tasks++;
+                auto task = std::make_unique<PipelineXTask>(
+                        pipeline, cur_task_id, get_task_runtime_state(cur_task_id), this,
+                        pipeline_id_to_profile[pip_idx].get(), get_local_exchange_state(pipeline),
+                        i);
                 pipeline_id_to_task.insert({pipeline->id(), task.get()});
                 _tasks[i].emplace_back(std::move(task));
             }
->>>>>>> 7c163fdf
         }
 
         /**
@@ -608,19 +599,8 @@
         };
 
         for (size_t pip_idx = 0; pip_idx < _pipelines.size(); pip_idx++) {
-<<<<<<< HEAD
-            auto* task = pipeline_id_to_task[_pipelines[pip_idx]->id()];
-            DCHECK(task != nullptr);
-
-            // if this task has upstream dependency, then record them.
-            if (_dag.find(_pipelines[pip_idx]->id()) != _dag.end()) {
-                auto& deps = _dag[_pipelines[pip_idx]->id()];
-                for (auto& dep : deps) {
-                    task->add_upstream_dependency(
-                            pipeline_id_to_task[dep]->get_downstream_dependency());
-=======
             if (pipeline_id_to_task.contains(_pipelines[pip_idx]->id())) {
-                auto task = pipeline_id_to_task[_pipelines[pip_idx]->id()];
+                auto* task = pipeline_id_to_task[_pipelines[pip_idx]->id()];
                 DCHECK(task != nullptr);
 
                 // if this task has upstream dependency, then record them.
@@ -632,14 +612,9 @@
                                     pipeline_id_to_task[dep]->get_downstream_dependency());
                         }
                     }
->>>>>>> 7c163fdf
                 }
-                RETURN_IF_ERROR(prepare_and_set_parent_profile(task));
-            }
-<<<<<<< HEAD
-            RETURN_IF_ERROR(prepare_and_set_parent_profile(task, pip_idx));
-=======
->>>>>>> 7c163fdf
+                RETURN_IF_ERROR(prepare_and_set_parent_profile(task, pip_idx));
+            }
         }
         {
             std::lock_guard<std::mutex> l(_state_map_lock);
