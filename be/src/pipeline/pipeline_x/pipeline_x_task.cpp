// Licensed to the Apache Software Foundation (ASF) under one
// or more contributor license agreements.  See the NOTICE file
// distributed with this work for additional information
// regarding copyright ownership.  The ASF licenses this file
// to you under the Apache License, Version 2.0 (the
// "License"); you may not use this file except in compliance
// with the License.  You may obtain a copy of the License at
//
//   http://www.apache.org/licenses/LICENSE-2.0
//
// Unless required by applicable law or agreed to in writing,
// software distributed under the License is distributed on an
// "AS IS" BASIS, WITHOUT WARRANTIES OR CONDITIONS OF ANY
// KIND, either express or implied.  See the License for the
// specific language governing permissions and limitations
// under the License.

#include "pipeline_x_task.h"

#include <fmt/format.h>
#include <gen_cpp/Metrics_types.h>
#include <glog/logging.h>
#include <stddef.h>

#include <ostream>
#include <vector>

#include "common/status.h"
#include "pipeline/exec/operator.h"
#include "pipeline/exec/scan_operator.h"
#include "pipeline/pipeline.h"
#include "pipeline/task_queue.h"
#include "pipeline_x_fragment_context.h"
#include "runtime/descriptors.h"
#include "runtime/query_context.h"
#include "runtime/thread_context.h"
#include "util/container_util.hpp"
#include "util/defer_op.h"
#include "util/runtime_profile.h"

namespace doris {
class RuntimeState;
} // namespace doris

namespace doris::pipeline {

PipelineXTask::PipelineXTask(PipelinePtr& pipeline, uint32_t task_id, RuntimeState* state,
                             PipelineFragmentContext* fragment_context,
                             RuntimeProfile* parent_profile,
                             std::shared_ptr<LocalExchangeSharedState> local_exchange_state,
                             int task_idx)
        : PipelineTask(pipeline, task_id, state, fragment_context, parent_profile),
          _operators(pipeline->operator_xs()),
          _source(_operators.front()),
          _root(_operators.back()),
          _sink(pipeline->sink_shared_pointer()),
<<<<<<< HEAD
          _local_exchange_state(std::move(local_exchange_state)),
          _task_idx(task_idx) {
=======
          _local_exchange_state(local_exchange_state),
          _task_idx(task_idx),
          _execution_dep(state->get_query_ctx()->get_execution_dependency()) {
>>>>>>> 096ce9d7
    _pipeline_task_watcher.start();
    _sink->get_dependency(_downstream_dependency, state->get_query_ctx());
    for (auto& op : _operators) {
        _source_dependency.insert({op->operator_id(), op->get_dependency(state->get_query_ctx())});
    }
}

Status PipelineXTask::prepare(RuntimeState* state, const TPipelineInstanceParams& local_params,
                              const TDataSink& tsink) {
    DCHECK(_sink);
    DCHECK(_cur_state == PipelineTaskState::NOT_READY) << get_state_name(_cur_state);
    _init_profile();
    SCOPED_TIMER(_task_profile->total_time_counter());
    SCOPED_CPU_TIMER(_task_cpu_timer);
    SCOPED_TIMER(_prepare_timer);

    {
        // set sink local state
        LocalSinkStateInfo info {_parent_profile, local_params.sender_id,
                                 get_downstream_dependency(), _local_exchange_state, tsink};
        RETURN_IF_ERROR(_sink->setup_local_state(state, info));
    }

    std::vector<TScanRangeParams> no_scan_ranges;
    auto scan_ranges = find_with_default(local_params.per_node_scan_ranges,
                                         _operators.front()->node_id(), no_scan_ranges);
    auto* parent_profile = _parent_profile;
    for (int op_idx = _operators.size() - 1; op_idx >= 0; op_idx--) {
        auto& op = _operators[op_idx];
        auto& deps = get_upstream_dependency(op->operator_id());
        LocalStateInfo info {parent_profile, scan_ranges,
                             deps,           _local_exchange_state,
                             _task_idx,      _source_dependency[op->operator_id()]};
        RETURN_IF_ERROR(op->setup_local_state(state, info));
        parent_profile = state->get_local_state(op->operator_id())->profile();
    }

    _block = doris::vectorized::Block::create_unique();
    RETURN_IF_ERROR(_extract_dependencies());
    // We should make sure initial state for task are runnable so that we can do some preparation jobs (e.g. initialize runtime filters).
    set_state(PipelineTaskState::RUNNABLE);
    _prepared = true;
    return Status::OK();
}

Status PipelineXTask::_extract_dependencies() {
    for (auto op : _operators) {
        auto result = _state->get_local_state_result(op->operator_id());
        if (!result) {
            return result.error();
        }
        auto* local_state = result.value();
        auto* dep = local_state->dependency();
        DCHECK(dep != nullptr);
        _read_dependencies.push_back(dep);
        auto* fin_dep = local_state->finishdependency();
        _finish_dependencies.push_back(fin_dep);
    }
    {
        auto result = _state->get_sink_local_state_result(_sink->operator_id());
        if (!result) {
            return result.error();
        }
        auto* local_state = result.value();
        auto* dep = local_state->dependency();
        DCHECK(dep != nullptr);
        _write_dependencies = dep;
        auto* fin_dep = local_state->finishdependency();
        _finish_dependencies.push_back(fin_dep);
    }
    {
        auto result = _state->get_local_state_result(_source->operator_id());
        if (!result) {
            return result.error();
        }
        _filter_dependency = result.value()->filterdependency();
    }
    return Status::OK();
}

void PipelineXTask::_init_profile() {
    std::stringstream ss;
    ss << "PipelineXTask"
       << " (index=" << _index << ")";
    auto* task_profile = new RuntimeProfile(ss.str());
    _parent_profile->add_child(task_profile, true, nullptr);
    _task_profile.reset(task_profile);
    _task_cpu_timer = ADD_TIMER(_task_profile, "TaskCpuTime");

    static const char* exec_time = "ExecuteTime";
    _exec_timer = ADD_TIMER(_task_profile, exec_time);
    _prepare_timer = ADD_CHILD_TIMER(_task_profile, "PrepareTime", exec_time);
    _open_timer = ADD_CHILD_TIMER(_task_profile, "OpenTime", exec_time);
    _get_block_timer = ADD_CHILD_TIMER(_task_profile, "GetBlockTime", exec_time);
    _get_block_counter = ADD_COUNTER(_task_profile, "GetBlockCounter", TUnit::UNIT);
    _sink_timer = ADD_CHILD_TIMER(_task_profile, "SinkTime", exec_time);
    _close_timer = ADD_CHILD_TIMER(_task_profile, "CloseTime", exec_time);

    _wait_bf_timer = ADD_TIMER(_task_profile, "WaitBfTime");
    _wait_worker_timer = ADD_TIMER(_task_profile, "WaitWorkerTime");

    _block_counts = ADD_COUNTER(_task_profile, "NumBlockedTimes", TUnit::UNIT);
    _block_by_source_counts = ADD_COUNTER(_task_profile, "NumBlockedBySrcTimes", TUnit::UNIT);
    _block_by_sink_counts = ADD_COUNTER(_task_profile, "NumBlockedBySinkTimes", TUnit::UNIT);
    _schedule_counts = ADD_COUNTER(_task_profile, "NumScheduleTimes", TUnit::UNIT);
    _yield_counts = ADD_COUNTER(_task_profile, "NumYieldTimes", TUnit::UNIT);
    _core_change_times = ADD_COUNTER(_task_profile, "CoreChangeTimes", TUnit::UNIT);

    _wait_bf_counts = ADD_COUNTER(_task_profile, "WaitBfTimes", TUnit::UNIT);
    _wait_dependency_counts = ADD_COUNTER(_task_profile, "WaitDenpendencyTimes", TUnit::UNIT);
    _pending_finish_counts = ADD_COUNTER(_task_profile, "PendingFinishTimes", TUnit::UNIT);
}

void PipelineXTask::_fresh_profile_counter() {
    COUNTER_SET(_wait_bf_timer, (int64_t)_wait_bf_watcher.elapsed_time());
    COUNTER_SET(_schedule_counts, (int64_t)_schedule_time);
    COUNTER_SET(_wait_worker_timer, (int64_t)_wait_worker_watcher.elapsed_time());
}

Status PipelineXTask::_open() {
    SCOPED_TIMER(_task_profile->total_time_counter());
    SCOPED_CPU_TIMER(_task_cpu_timer);
    SCOPED_TIMER(_open_timer);
    _dry_run = _sink->should_dry_run(_state);
    for (auto& o : _operators) {
        auto* local_state = _state->get_local_state(o->operator_id());
        for (size_t i = 0; i < 2; i++) {
            auto st = local_state->open(_state);
            if (st.is<ErrorCode::PIP_WAIT_FOR_RF>()) {
                _blocked_dep = _filter_dependency->is_blocked_by(this);
                if (_blocked_dep) {
                    set_state(PipelineTaskState::BLOCKED_FOR_RF);
                    set_use_blocking_queue();
                    RETURN_IF_ERROR(st);
                } else if (i == 1) {
                    CHECK(false) << debug_string();
                }
            } else {
                break;
            }
        }
    }
    RETURN_IF_ERROR(_state->get_sink_local_state(_sink->operator_id())->open(_state));
    _opened = true;
    return Status::OK();
}

Status PipelineXTask::execute(bool* eos) {
    SCOPED_TIMER(_task_profile->total_time_counter());
    SCOPED_CPU_TIMER(_task_cpu_timer);
    SCOPED_TIMER(_exec_timer);
    SCOPED_ATTACH_TASK(_state);
    int64_t time_spent = 0;
    Defer defer {[&]() {
        if (_task_queue) {
            _task_queue->update_statistics(this, time_spent);
        }
    }};
    // The status must be runnable
    *eos = false;
    if (!_opened) {
        {
            SCOPED_RAW_TIMER(&time_spent);
            auto st = _open();
            if (st.is<ErrorCode::PIP_WAIT_FOR_RF>()) {
                return Status::OK();
            }
            RETURN_IF_ERROR(st);
        }
        if (has_dependency()) {
            set_state(PipelineTaskState::BLOCKED_FOR_DEPENDENCY);
            return Status::OK();
        }
        if (!source_can_read()) {
            set_state(PipelineTaskState::BLOCKED_FOR_SOURCE);
            return Status::OK();
        }
        if (!sink_can_write()) {
            set_state(PipelineTaskState::BLOCKED_FOR_SINK);
            return Status::OK();
        }
    }

    set_begin_execute_time();
    while (!_fragment_context->is_canceled()) {
        if (_data_state != SourceState::MORE_DATA && !source_can_read()) {
            set_state(PipelineTaskState::BLOCKED_FOR_SOURCE);
            break;
        }
        if (!sink_can_write()) {
            set_state(PipelineTaskState::BLOCKED_FOR_SINK);
            break;
        }
        if (time_spent > THREAD_TIME_SLICE) {
            COUNTER_UPDATE(_yield_counts, 1);
            break;
        }
        // TODO llj: Pipeline entity should_yield
        SCOPED_RAW_TIMER(&time_spent);
        _block->clear_column_data(_root->row_desc().num_materialized_slots());
        auto* block = _block.get();

        // Pull block from operator chain
        if (!_dry_run) {
            SCOPED_TIMER(_get_block_timer);
            _get_block_counter->update(1);
            RETURN_IF_ERROR(_root->get_next_after_projects(_state, block, _data_state));
        } else {
            _data_state = SourceState::FINISHED;
        }

        *eos = _data_state == SourceState::FINISHED;
        if (_block->rows() != 0 || *eos) {
            SCOPED_TIMER(_sink_timer);
            auto status = _sink->sink(_state, block, _data_state);
            if (!status.is<ErrorCode::END_OF_FILE>()) {
                RETURN_IF_ERROR(status);
            }
            *eos = status.is<ErrorCode::END_OF_FILE>() ? true : *eos;
            if (*eos) { // just return, the scheduler will do finish work
                break;
            }
        }
    }

    return Status::OK();
}

void PipelineXTask::finalize() {
    PipelineTask::finalize();
    std::unique_lock<std::mutex> lc(_release_lock);
    _finished = true;
    std::vector<DependencySPtr> {}.swap(_downstream_dependency);
    DependencyMap {}.swap(_upstream_dependency);

    _local_exchange_state = nullptr;
}

Status PipelineXTask::try_close(Status exec_status) {
    if (_try_close_flag) {
        return Status::OK();
    }
    _try_close_flag = true;
    Status status1 = _sink->try_close(_state, exec_status);
    Status status2 = _source->try_close(_state);
    return status1.ok() ? status2 : status1;
}

Status PipelineXTask::close(Status exec_status) {
    int64_t close_ns = 0;
    Defer defer {[&]() {
        if (_task_queue) {
            _task_queue->update_statistics(this, close_ns);
        }
    }};
    Status s;
    {
        SCOPED_RAW_TIMER(&close_ns);
        s = _sink->close(_state, exec_status);
        for (auto& op : _operators) {
            auto tem = op->close(_state);
            if (!tem.ok() && s.ok()) {
                s = tem;
            }
        }
    }
    if (_opened) {
        _fresh_profile_counter();
        COUNTER_SET(_close_timer, close_ns);
        COUNTER_UPDATE(_task_profile->total_time_counter(), close_ns);
    }
    return s;
}

std::string PipelineXTask::debug_string() {
    std::unique_lock<std::mutex> lc(_release_lock);
    if (_finished) {
        return "ALREADY FINISHED";
    }
    fmt::memory_buffer debug_string_buffer;

    fmt::format_to(debug_string_buffer, "QueryId: {}\n", print_id(query_context()->query_id()));
    fmt::format_to(debug_string_buffer, "InstanceId: {}\n",
                   print_id(_state->fragment_instance_id()));

    fmt::format_to(
            debug_string_buffer,
            "PipelineTask[this = {}, state = {}, data state = {}, dry run = {}]\noperators: ",
            (void*)this, get_state_name(_cur_state), (int)_data_state, _dry_run);
    for (size_t i = 0; i < _operators.size(); i++) {
        fmt::format_to(
                debug_string_buffer, "\n{}",
                _opened ? _operators[i]->debug_string(_state, i) : _operators[i]->debug_string(i));
    }
    fmt::format_to(debug_string_buffer, "\n{}",
                   _opened ? _sink->debug_string(_state, _operators.size())
                           : _sink->debug_string(_operators.size()));
    fmt::format_to(debug_string_buffer, "\nRead Dependency Information: \n");
    size_t i = 0;
    for (; i < _read_dependencies.size(); i++) {
        fmt::format_to(debug_string_buffer, "{}. {}\n", i,
                       _read_dependencies[i]->debug_string(i + 1));
    }

    fmt::format_to(debug_string_buffer, "Write Dependency Information: \n");
    fmt::format_to(debug_string_buffer, "{}. {}\n", i, _write_dependencies->debug_string(1));
    i++;

    fmt::format_to(debug_string_buffer, "Runtime Filter Dependency Information: \n");
    fmt::format_to(debug_string_buffer, "{}. {}\n", i, _filter_dependency->debug_string(1));
    i++;

    fmt::format_to(debug_string_buffer, "Finish Dependency Information: \n");
    for (size_t j = 0; j < _finish_dependencies.size(); j++, i++) {
        fmt::format_to(debug_string_buffer, "{}. {}\n", i,
                       _finish_dependencies[j]->debug_string(j + 1));
    }
    return fmt::to_string(debug_string_buffer);
}

void PipelineXTask::wake_up() {
    // call by dependency
    static_cast<void>(get_task_queue()->push_back(this));
}

} // namespace doris::pipeline<|MERGE_RESOLUTION|>--- conflicted
+++ resolved
@@ -54,14 +54,9 @@
           _source(_operators.front()),
           _root(_operators.back()),
           _sink(pipeline->sink_shared_pointer()),
-<<<<<<< HEAD
-          _local_exchange_state(std::move(local_exchange_state)),
-          _task_idx(task_idx) {
-=======
           _local_exchange_state(local_exchange_state),
           _task_idx(task_idx),
           _execution_dep(state->get_query_ctx()->get_execution_dependency()) {
->>>>>>> 096ce9d7
     _pipeline_task_watcher.start();
     _sink->get_dependency(_downstream_dependency, state->get_query_ctx());
     for (auto& op : _operators) {
