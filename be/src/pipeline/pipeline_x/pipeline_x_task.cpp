// Licensed to the Apache Software Foundation (ASF) under one
// or more contributor license agreements.  See the NOTICE file
// distributed with this work for additional information
// regarding copyright ownership.  The ASF licenses this file
// to you under the Apache License, Version 2.0 (the
// "License"); you may not use this file except in compliance
// with the License.  You may obtain a copy of the License at
//
//   http://www.apache.org/licenses/LICENSE-2.0
//
// Unless required by applicable law or agreed to in writing,
// software distributed under the License is distributed on an
// "AS IS" BASIS, WITHOUT WARRANTIES OR CONDITIONS OF ANY
// KIND, either express or implied.  See the License for the
// specific language governing permissions and limitations
// under the License.

#include "pipeline_x_task.h"

#include <fmt/format.h>
#include <gen_cpp/Metrics_types.h>
#include <glog/logging.h>
#include <stddef.h>

#include <ostream>
#include <vector>

#include "pipeline/exec/operator.h"
#include "pipeline/exec/scan_operator.h"
#include "pipeline/pipeline.h"
#include "pipeline/task_queue.h"
#include "pipeline_x_fragment_context.h"
#include "runtime/descriptors.h"
#include "runtime/query_context.h"
#include "runtime/thread_context.h"
#include "util/container_util.hpp"
#include "util/defer_op.h"
#include "util/runtime_profile.h"

namespace doris {
class RuntimeState;
} // namespace doris

namespace doris::pipeline {

PipelineXTask::PipelineXTask(PipelinePtr& pipeline, uint32_t index, RuntimeState* state,
                             PipelineFragmentContext* fragment_context,
                             RuntimeProfile* parent_profile)
        : PipelineTask(pipeline, index, state, fragment_context, parent_profile),
          _operators(pipeline->operator_xs()),
          _source(_operators.front()),
          _root(_operators.back()),
          _sink(pipeline->sink_shared_pointer()) {
    _pipeline_task_watcher.start();
    _sink->get_dependency(_downstream_dependency);
}

Status PipelineXTask::prepare(RuntimeState* state, const TPipelineInstanceParams& local_params) {
    DCHECK(_sink);
    DCHECK(_cur_state == PipelineTaskState::NOT_READY) << get_state_name(_cur_state);
    _init_profile();
    SCOPED_TIMER(_task_profile->total_time_counter());
    SCOPED_CPU_TIMER(_task_cpu_timer);
    SCOPED_TIMER(_prepare_timer);

<<<<<<< HEAD
    auto& deps = get_downstream_dependency();
    std::vector<LocalSinkStateInfo> infos;
    for (auto& dep : deps) {
        infos.push_back(LocalSinkStateInfo {_pipeline->pipeline_profile(), local_params.sender_id,
                                            dep.get()});
    }
    RETURN_IF_ERROR(_sink->setup_local_states(state, infos));
=======
    LocalSinkStateInfo sink_info {_parent_profile, local_params.sender_id,
                                  get_downstream_dependency().get()};
    RETURN_IF_ERROR(_sink->setup_local_state(state, sink_info));
>>>>>>> b87ea687

    std::vector<TScanRangeParams> no_scan_ranges;
    auto scan_ranges = find_with_default(local_params.per_node_scan_ranges,
                                         _operators.front()->id(), no_scan_ranges);
    for (int op_idx = _operators.size() - 1; op_idx >= 0; op_idx--) {
        LocalStateInfo info {
                op_idx == _operators.size() - 1
                        ? _parent_profile
                        : state->get_local_state(_operators[op_idx + 1]->id())->profile(),
                scan_ranges, get_upstream_dependency(_operators[op_idx]->id())};
        RETURN_IF_ERROR(_operators[op_idx]->setup_local_state(state, info));
    }

    _block = doris::vectorized::Block::create_unique();

    // We should make sure initial state for task are runnable so that we can do some preparation jobs (e.g. initialize runtime filters).
    set_state(PipelineTaskState::RUNNABLE);
    _prepared = true;
    return Status::OK();
}

void PipelineXTask::_init_profile() {
    std::stringstream ss;
    ss << "PipelineTask"
       << " (index=" << _index << ")";
    auto* task_profile = new RuntimeProfile(ss.str());
    _parent_profile->add_child(task_profile, true, nullptr);
    _task_profile.reset(task_profile);
    _task_cpu_timer = ADD_TIMER(_task_profile, "TaskCpuTime");

    static const char* exec_time = "ExecuteTime";
    _exec_timer = ADD_TIMER(_task_profile, exec_time);
    _prepare_timer = ADD_CHILD_TIMER(_task_profile, "PrepareTime", exec_time);
    _open_timer = ADD_CHILD_TIMER(_task_profile, "OpenTime", exec_time);
    _get_block_timer = ADD_CHILD_TIMER(_task_profile, "GetBlockTime", exec_time);
    _get_block_counter = ADD_COUNTER(_task_profile, "GetBlockCounter", TUnit::UNIT);
    _sink_timer = ADD_CHILD_TIMER(_task_profile, "SinkTime", exec_time);
    _finalize_timer = ADD_CHILD_TIMER(_task_profile, "FinalizeTime", exec_time);
    _close_timer = ADD_CHILD_TIMER(_task_profile, "CloseTime", exec_time);

    _wait_bf_timer = ADD_TIMER(_task_profile, "WaitBfTime");
    _wait_worker_timer = ADD_TIMER(_task_profile, "WaitWorkerTime");

    _block_counts = ADD_COUNTER(_task_profile, "NumBlockedTimes", TUnit::UNIT);
    _block_by_source_counts = ADD_COUNTER(_task_profile, "NumBlockedBySrcTimes", TUnit::UNIT);
    _block_by_sink_counts = ADD_COUNTER(_task_profile, "NumBlockedBySinkTimes", TUnit::UNIT);
    _schedule_counts = ADD_COUNTER(_task_profile, "NumScheduleTimes", TUnit::UNIT);
    _yield_counts = ADD_COUNTER(_task_profile, "NumYieldTimes", TUnit::UNIT);
    _core_change_times = ADD_COUNTER(_task_profile, "CoreChangeTimes", TUnit::UNIT);

    _wait_bf_counts = ADD_COUNTER(_task_profile, "WaitBfTimes", TUnit::UNIT);
    _wait_dependency_counts = ADD_COUNTER(_task_profile, "WaitDenpendencyTimes", TUnit::UNIT);
    _pending_finish_counts = ADD_COUNTER(_task_profile, "PendingFinishTimes", TUnit::UNIT);
}

void PipelineXTask::_fresh_profile_counter() {
    COUNTER_SET(_wait_bf_timer, (int64_t)_wait_bf_watcher.elapsed_time());
    COUNTER_SET(_schedule_counts, (int64_t)_schedule_time);
    COUNTER_SET(_wait_worker_timer, (int64_t)_wait_worker_watcher.elapsed_time());
}

Status PipelineXTask::_open() {
    SCOPED_TIMER(_task_profile->total_time_counter());
    SCOPED_CPU_TIMER(_task_cpu_timer);
    SCOPED_TIMER(_open_timer);
    _dry_run = _sink->should_dry_run(_state);
    for (auto& o : _operators) {
        RETURN_IF_ERROR(_state->get_local_state(o->id())->open(_state));
    }
    RETURN_IF_ERROR(_state->get_sink_local_state(_sink->id())->open(_state));
    _opened = true;
    return Status::OK();
}

Status PipelineXTask::execute(bool* eos) {
    SCOPED_TIMER(_task_profile->total_time_counter());
    SCOPED_CPU_TIMER(_task_cpu_timer);
    SCOPED_TIMER(_exec_timer);
    SCOPED_ATTACH_TASK(_state);
    int64_t time_spent = 0;
    Defer defer {[&]() {
        if (_task_queue) {
            _task_queue->update_statistics(this, time_spent);
        }
    }};
    // The status must be runnable
    *eos = false;
    if (!_opened) {
        {
            SCOPED_RAW_TIMER(&time_spent);
            auto st = _open();
            if (st.is<ErrorCode::PIP_WAIT_FOR_RF>()) {
                set_state(PipelineTaskState::BLOCKED_FOR_RF);
                return Status::OK();
            } else if (st.is<ErrorCode::PIP_WAIT_FOR_SC>()) {
                set_state(PipelineTaskState::BLOCKED_FOR_SOURCE);
                return Status::OK();
            }
            RETURN_IF_ERROR(st);
        }
        if (has_dependency()) {
            set_state(PipelineTaskState::BLOCKED_FOR_DEPENDENCY);
            return Status::OK();
        }
        if (!source_can_read()) {
            set_state(PipelineTaskState::BLOCKED_FOR_SOURCE);
            return Status::OK();
        }
        if (!sink_can_write()) {
            set_state(PipelineTaskState::BLOCKED_FOR_SINK);
            return Status::OK();
        }
    }

    set_begin_execute_time();
    while (!_fragment_context->is_canceled()) {
        if (_data_state != SourceState::MORE_DATA && !source_can_read()) {
            set_state(PipelineTaskState::BLOCKED_FOR_SOURCE);
            break;
        }
        if (!sink_can_write()) {
            set_state(PipelineTaskState::BLOCKED_FOR_SINK);
            break;
        }
        if (time_spent > THREAD_TIME_SLICE) {
            COUNTER_UPDATE(_yield_counts, 1);
            break;
        }
        // TODO llj: Pipeline entity should_yield
        SCOPED_RAW_TIMER(&time_spent);
        _block->clear_column_data(_root->row_desc().num_materialized_slots());
        auto* block = _block.get();

        // Pull block from operator chain
        if (!_dry_run) {
            SCOPED_TIMER(_get_block_timer);
            _get_block_counter->update(1);
            RETURN_IF_ERROR(_root->get_next_after_projects(_state, block, _data_state));
        } else {
            _data_state = SourceState::FINISHED;
        }

        *eos = _data_state == SourceState::FINISHED;
        if (_block->rows() != 0 || *eos) {
            SCOPED_TIMER(_sink_timer);
            auto status = _sink->sink(_state, block, _data_state);
            if (!status.is<ErrorCode::END_OF_FILE>()) {
                RETURN_IF_ERROR(status);
            }
            *eos = status.is<ErrorCode::END_OF_FILE>() ? true : *eos;
            if (*eos) { // just return, the scheduler will do finish work
                break;
            }
        }
    }

    return Status::OK();
}

Status PipelineXTask::finalize() {
    SCOPED_TIMER(_task_profile->total_time_counter());
    SCOPED_CPU_TIMER(_task_cpu_timer);
    Defer defer {[&]() {
        if (_task_queue) {
            _task_queue->update_statistics(this, _finalize_timer->value());
        }
    }};
    SCOPED_TIMER(_finalize_timer);
    return _sink->finalize(_state);
}

Status PipelineXTask::try_close() {
    if (_try_close_flag) {
        return Status::OK();
    }
    _try_close_flag = true;
    Status status1 = _sink->try_close(_state);
    Status status2 = _source->try_close(_state);
    return status1.ok() ? status2 : status1;
}

Status PipelineXTask::close() {
    int64_t close_ns = 0;
    Defer defer {[&]() {
        if (_task_queue) {
            _task_queue->update_statistics(this, close_ns);
        }
    }};
    Status s;
    {
        SCOPED_RAW_TIMER(&close_ns);
        s = _sink->close(_state);
        for (auto& op : _operators) {
            auto tem = op->close(_state);
            if (!tem.ok() && s.ok()) {
                s = tem;
            }
        }
    }
    if (_opened) {
        _fresh_profile_counter();
        COUNTER_SET(_close_timer, close_ns);
        COUNTER_UPDATE(_task_profile->total_time_counter(), close_ns);
    }
    return s;
}

std::string PipelineXTask::debug_string() {
    fmt::memory_buffer debug_string_buffer;

    fmt::format_to(debug_string_buffer, "QueryId: {}\n", print_id(query_context()->query_id()));
    fmt::format_to(debug_string_buffer, "InstanceId: {}\n",
                   print_id(_state->fragment_instance_id()));

    fmt::format_to(debug_string_buffer, "RuntimeUsage: {}\n",
                   PrettyPrinter::print(get_runtime_ns(), TUnit::TIME_NS));
    {
        std::stringstream profile_ss;
        _fresh_profile_counter();
        _task_profile->pretty_print(&profile_ss, "");
        fmt::format_to(debug_string_buffer, "Profile: {}\n", profile_ss.str());
    }
    fmt::format_to(debug_string_buffer,
                   "PipelineTask[this = {}, state = {}]\noperators: ", (void*)this,
                   get_state_name(_cur_state));
    for (size_t i = 0; i < _operators.size(); i++) {
        fmt::format_to(
                debug_string_buffer, "\n{}",
                _opened ? _operators[i]->debug_string(_state, i) : _operators[i]->debug_string(i));
    }
    fmt::format_to(debug_string_buffer, "\n{}",
                   _opened ? _sink->debug_string(_state, _operators.size())
                           : _sink->debug_string(_operators.size()));
    return fmt::to_string(debug_string_buffer);
}

} // namespace doris::pipeline<|MERGE_RESOLUTION|>--- conflicted
+++ resolved
@@ -63,7 +63,6 @@
     SCOPED_CPU_TIMER(_task_cpu_timer);
     SCOPED_TIMER(_prepare_timer);
 
-<<<<<<< HEAD
     auto& deps = get_downstream_dependency();
     std::vector<LocalSinkStateInfo> infos;
     for (auto& dep : deps) {
@@ -71,11 +70,6 @@
                                             dep.get()});
     }
     RETURN_IF_ERROR(_sink->setup_local_states(state, infos));
-=======
-    LocalSinkStateInfo sink_info {_parent_profile, local_params.sender_id,
-                                  get_downstream_dependency().get()};
-    RETURN_IF_ERROR(_sink->setup_local_state(state, sink_info));
->>>>>>> b87ea687
 
     std::vector<TScanRangeParams> no_scan_ranges;
     auto scan_ranges = find_with_default(local_params.per_node_scan_ranges,
