// Licensed to the Apache Software Foundation (ASF) under one
// or more contributor license agreements.  See the NOTICE file
// distributed with this work for additional information
// regarding copyright ownership.  The ASF licenses this file
// to you under the Apache License, Version 2.0 (the
// "License"); you may not use this file except in compliance
// with the License.  You may obtain a copy of the License at
//
//   http://www.apache.org/licenses/LICENSE-2.0
//
// Unless required by applicable law or agreed to in writing,
// software distributed under the License is distributed on an
// "AS IS" BASIS, WITHOUT WARRANTIES OR CONDITIONS OF ANY
// KIND, either express or implied.  See the License for the
// specific language governing permissions and limitations
// under the License.

#include "cloud/cloud_warm_up_manager.h"

#include <bvar/bvar.h>
#include <bvar/reducer.h>

#include <algorithm>
#include <cstddef>
#include <tuple>

#include "bvar/bvar.h"
#include "cloud/cloud_tablet_mgr.h"
#include "cloud/config.h"
#include "common/logging.h"
#include "io/cache/block_file_cache_downloader.h"
#include "olap/rowset/beta_rowset.h"
#include "olap/rowset/segment_v2/inverted_index_desc.h"
#include "olap/tablet.h"
#include "runtime/client_cache.h"
#include "runtime/exec_env.h"
#include "util/brpc_client_cache.h" // BrpcClientCache
#include "util/thrift_rpc_helper.h"
#include "util/time.h"

namespace doris {

bvar::Adder<uint64_t> g_file_cache_event_driven_warm_up_requested_segment_size(
        "file_cache_event_driven_warm_up_requested_segment_size");
bvar::Adder<uint64_t> g_file_cache_event_driven_warm_up_requested_segment_num(
        "file_cache_event_driven_warm_up_requested_segment_num");
bvar::Adder<uint64_t> g_file_cache_event_driven_warm_up_requested_index_size(
        "file_cache_event_driven_warm_up_requested_index_size");
bvar::Adder<uint64_t> g_file_cache_event_driven_warm_up_requested_index_num(
        "file_cache_event_driven_warm_up_requested_index_num");
bvar::Adder<uint64_t> g_file_cache_once_or_periodic_warm_up_submitted_segment_size(
        "file_cache_once_or_periodic_warm_up_submitted_segment_size");
bvar::Adder<uint64_t> g_file_cache_once_or_periodic_warm_up_submitted_segment_num(
        "file_cache_once_or_periodic_warm_up_submitted_segment_num");
bvar::Adder<uint64_t> g_file_cache_once_or_periodic_warm_up_submitted_index_size(
        "file_cache_once_or_periodic_warm_up_submitted_index_size");
bvar::Adder<uint64_t> g_file_cache_once_or_periodic_warm_up_submitted_index_num(
        "file_cache_once_or_periodic_warm_up_submitted_index_num");
bvar::Adder<uint64_t> g_file_cache_once_or_periodic_warm_up_finished_segment_size(
        "file_cache_once_or_periodic_warm_up_finished_segment_size");
bvar::Adder<uint64_t> g_file_cache_once_or_periodic_warm_up_finished_segment_num(
        "file_cache_once_or_periodic_warm_up_finished_segment_num");
bvar::Adder<uint64_t> g_file_cache_once_or_periodic_warm_up_finished_index_size(
        "file_cache_once_or_periodic_warm_up_finished_index_size");
bvar::Adder<uint64_t> g_file_cache_once_or_periodic_warm_up_finished_index_num(
        "file_cache_once_or_periodic_warm_up_finished_index_num");
bvar::Adder<uint64_t> g_file_cache_recycle_cache_requested_segment_num(
        "file_cache_recycle_cache_requested_segment_num");
bvar::Adder<uint64_t> g_file_cache_recycle_cache_requested_index_num(
        "file_cache_recycle_cache_requested_index_num");
bvar::Status<int64_t> g_file_cache_warm_up_rowset_last_call_unix_ts(
        "file_cache_warm_up_rowset_last_call_unix_ts", 0);
bvar::Adder<uint64_t> file_cache_warm_up_failed_task_num("file_cache_warm_up", "failed_task_num");

CloudWarmUpManager::CloudWarmUpManager(CloudStorageEngine& engine) : _engine(engine) {
    _download_thread = std::thread(&CloudWarmUpManager::handle_jobs, this);
}

CloudWarmUpManager::~CloudWarmUpManager() {
    {
        std::lock_guard lock(_mtx);
        _closed = true;
    }
    _cond.notify_all();
    if (_download_thread.joinable()) {
        _download_thread.join();
    }
}

std::unordered_map<std::string, RowsetMetaSharedPtr> snapshot_rs_metas(BaseTablet* tablet) {
    std::unordered_map<std::string, RowsetMetaSharedPtr> id_to_rowset_meta_map;
    auto visitor = [&id_to_rowset_meta_map](const RowsetSharedPtr& r) {
        id_to_rowset_meta_map.emplace(r->rowset_meta()->rowset_id().to_string(), r->rowset_meta());
    };
    constexpr bool include_stale = false;
    tablet->traverse_rowsets(visitor, include_stale);
    return id_to_rowset_meta_map;
}

void CloudWarmUpManager::submit_download_tasks(io::Path path, int64_t file_size,
                                               io::FileSystemSPtr file_system,
                                               int64_t expiration_time,
                                               std::shared_ptr<bthread::CountdownEvent> wait,
                                               bool is_index) {
    if (file_size < 0) {
        auto st = file_system->file_size(path, &file_size);
        if (!st.ok()) [[unlikely]] {
            LOG(WARNING) << "get file size failed: " << path;
            file_cache_warm_up_failed_task_num << 1;
            return;
        }
    }
    if (is_index) {
        g_file_cache_once_or_periodic_warm_up_submitted_index_num << 1;
        g_file_cache_once_or_periodic_warm_up_submitted_index_size << file_size;
    } else {
        g_file_cache_once_or_periodic_warm_up_submitted_segment_num << 1;
        g_file_cache_once_or_periodic_warm_up_submitted_segment_size << file_size;
    }

    const int64_t chunk_size = 10 * 1024 * 1024; // 10MB
    int64_t offset = 0;
    int64_t remaining_size = file_size;

    while (remaining_size > 0) {
        int64_t current_chunk_size = std::min(chunk_size, remaining_size);
        wait->add_count();

        _engine.file_cache_block_downloader().submit_download_task(io::DownloadFileMeta {
                .path = path,
                .file_size = file_size,
                .offset = offset,
                .download_size = current_chunk_size,
                .file_system = file_system,
                .ctx =
                        {
                                .expiration_time = expiration_time,
                                .is_dryrun = config::enable_reader_dryrun_when_download_file_cache,
                        },
                .download_done =
                        [wait](Status st) {
                            if (!st) {
                                LOG_WARNING("Warm up error ").error(st);
                            }
                            wait->signal();
                        },
        });

        offset += current_chunk_size;
        remaining_size -= current_chunk_size;
    }
}

void CloudWarmUpManager::handle_jobs() {
#ifndef BE_TEST
    constexpr int WAIT_TIME_SECONDS = 600;
    while (true) {
        std::shared_ptr<JobMeta> cur_job = nullptr;
        {
            std::unique_lock lock(_mtx);
            while (!_closed && _pending_job_metas.empty()) {
                _cond.wait(lock);
            }
            if (_closed) break;
            if (!_pending_job_metas.empty()) {
                cur_job = _pending_job_metas.front();
<<<<<<< HEAD
                _pending_job_metas.pop_front();
=======
>>>>>>> 082df777
            }
        }

        if (!cur_job) {
            LOG_WARNING("Warm up job is null");
            continue;
        }

        std::shared_ptr<bthread::CountdownEvent> wait =
                std::make_shared<bthread::CountdownEvent>(0);

        for (int64_t tablet_id : cur_job->tablet_ids) {
            if (_cur_job_id == 0) { // The job is canceled
                break;
            }
            auto res = _engine.tablet_mgr().get_tablet(tablet_id);
            if (!res.has_value()) {
                LOG_WARNING("Warm up error ").tag("tablet_id", tablet_id).error(res.error());
                continue;
            }
            auto tablet = res.value();
            auto st = tablet->sync_rowsets();
            if (!st) {
                LOG_WARNING("Warm up error ").tag("tablet_id", tablet_id).error(st);
                continue;
            }

            auto tablet_meta = tablet->tablet_meta();
            auto rs_metas = snapshot_rs_metas(tablet.get());
            for (auto& [_, rs] : rs_metas) {
                for (int64_t seg_id = 0; seg_id < rs->num_segments(); seg_id++) {
                    auto storage_resource = rs->remote_storage_resource();
                    if (!storage_resource) {
                        LOG(WARNING) << storage_resource.error();
                        continue;
                    }

                    int64_t expiration_time =
                            tablet_meta->ttl_seconds() == 0 || rs->newest_write_timestamp() <= 0
                                    ? 0
                                    : rs->newest_write_timestamp() + tablet_meta->ttl_seconds();
                    if (expiration_time <= UnixSeconds()) {
                        expiration_time = 0;
                    }

                    // 1st. download segment files
                    submit_download_tasks(
                            storage_resource.value()->remote_segment_path(*rs, seg_id),
                            rs->segment_file_size(seg_id), storage_resource.value()->fs,
                            expiration_time, wait);

                    // 2nd. download inverted index files
                    int64_t file_size = -1;
                    auto schema_ptr = rs->tablet_schema();
                    auto idx_version = schema_ptr->get_inverted_index_storage_format();
                    const auto& idx_file_info = rs->inverted_index_file_info(seg_id);
                    if (idx_version == InvertedIndexStorageFormatPB::V1) {
                        auto&& inverted_index_info = rs->inverted_index_file_info(seg_id);
                        std::unordered_map<int64_t, int64_t> index_size_map;
                        for (const auto& info : inverted_index_info.index_info()) {
                            if (info.index_file_size() != -1) {
                                index_size_map[info.index_id()] = info.index_file_size();
                            } else {
                                VLOG_DEBUG << "Invalid index_file_size for segment_id " << seg_id
                                           << ", index_id " << info.index_id();
                            }
                        }
                        for (const auto& index : schema_ptr->inverted_indexes()) {
                            auto idx_path = storage_resource.value()->remote_idx_v1_path(
                                    *rs, seg_id, index->index_id(), index->get_index_suffix());
                            if (idx_file_info.index_info_size() > 0) {
                                for (const auto& idx_info : idx_file_info.index_info()) {
                                    if (index->index_id() == idx_info.index_id() &&
                                        index->get_index_suffix() == idx_info.index_suffix()) {
                                        file_size = idx_info.index_file_size();
                                        break;
                                    }
                                }
                            }
                            submit_download_tasks(idx_path, file_size, storage_resource.value()->fs,
                                                  expiration_time, wait);
                        }
                    } else {
                        if (schema_ptr->has_inverted_index()) {
                            auto idx_path =
                                    storage_resource.value()->remote_idx_v2_path(*rs, seg_id);
                            file_size = idx_file_info.has_index_size() ? idx_file_info.index_size()
                                                                       : -1;
                            submit_download_tasks(idx_path, file_size, storage_resource.value()->fs,
                                                  expiration_time, wait);
                        }
                    }
                }
            }
        }

        timespec time;
        time.tv_sec = UnixSeconds() + WAIT_TIME_SECONDS;
        if (wait->timed_wait(time)) {
            LOG_WARNING("Warm up {} tablets take a long time", cur_job->tablet_ids.size());
        }
        {
            std::unique_lock lock(_mtx);
            _finish_job.push_back(cur_job);
<<<<<<< HEAD
=======
            // _pending_job_metas may be cleared by a CLEAR_JOB request
            // so we need to check it again.
            if (!_pending_job_metas.empty()) {
                // We can not call pop_front before the job is finished,
                // because GET_CURRENT_JOB_STATE_AND_LEASE is relying on the pending job size.
                _pending_job_metas.pop_front();
            }
>>>>>>> 082df777
        }
    }
#endif
}

JobMeta::JobMeta(const TJobMeta& meta)
        : be_ip(meta.be_ip), brpc_port(meta.brpc_port), tablet_ids(meta.tablet_ids) {
    switch (meta.download_type) {
    case TDownloadType::BE:
        download_type = DownloadType::BE;
        break;
    case TDownloadType::S3:
        download_type = DownloadType::S3;
        break;
    }
}

Status CloudWarmUpManager::check_and_set_job_id(int64_t job_id) {
    std::lock_guard lock(_mtx);
    if (_cur_job_id == 0) {
        _cur_job_id = job_id;
    }
    Status st = Status::OK();
    if (_cur_job_id != job_id) {
        st = Status::InternalError("The job {} is running", _cur_job_id);
    }
    return st;
}

Status CloudWarmUpManager::check_and_set_batch_id(int64_t job_id, int64_t batch_id, bool* retry) {
    std::lock_guard lock(_mtx);
    Status st = Status::OK();
    if (_cur_job_id != 0 && _cur_job_id != job_id) {
        st = Status::InternalError("The job {} is not current job, current job is {}", job_id,
                                   _cur_job_id);
        return st;
    }
    if (_cur_job_id == 0) {
        _cur_job_id = job_id;
    }
    if (_cur_batch_id == batch_id) {
        *retry = true;
        return st;
    }
    if (_pending_job_metas.empty()) {
        _cur_batch_id = batch_id;
    } else {
        st = Status::InternalError("The batch {} is not finish", _cur_batch_id);
    }
    return st;
}

void CloudWarmUpManager::add_job(const std::vector<TJobMeta>& job_metas) {
    {
        std::lock_guard lock(_mtx);
        std::for_each(job_metas.begin(), job_metas.end(), [this](const TJobMeta& meta) {
            _pending_job_metas.emplace_back(std::make_shared<JobMeta>(meta));
        });
    }
    _cond.notify_all();
}

#ifdef BE_TEST
void CloudWarmUpManager::consumer_job() {
    {
        std::unique_lock lock(_mtx);
        _finish_job.push_back(_pending_job_metas.front());
        _pending_job_metas.pop_front();
    }
}

#endif

std::tuple<int64_t, int64_t, int64_t, int64_t> CloudWarmUpManager::get_current_job_state() {
    std::lock_guard lock(_mtx);
    return std::make_tuple(_cur_job_id, _cur_batch_id, _pending_job_metas.size(),
                           _finish_job.size());
}

Status CloudWarmUpManager::clear_job(int64_t job_id) {
    std::lock_guard lock(_mtx);
    Status st = Status::OK();
    if (job_id == _cur_job_id) {
        _cur_job_id = 0;
        _cur_batch_id = -1;
        _pending_job_metas.clear();
        _finish_job.clear();
    } else {
        st = Status::InternalError("The job {} is not current job, current job is {}", job_id,
                                   _cur_job_id);
    }
    return st;
}

Status CloudWarmUpManager::set_event(int64_t job_id, TWarmUpEventType::type event, bool clear) {
    DBUG_EXECUTE_IF("CloudWarmUpManager.set_event.ignore_all", {
        LOG(INFO) << "Ignore set_event request, job_id=" << job_id << ", event=" << event
                  << ", clear=" << clear;
        return Status::OK();
    });
    std::lock_guard lock(_mtx);
    Status st = Status::OK();
    if (event == TWarmUpEventType::type::LOAD) {
        if (clear) {
            _tablet_replica_cache.erase(job_id);
            LOG(INFO) << "Clear event driven sync, job_id=" << job_id << ", event=" << event;
        } else if (!_tablet_replica_cache.contains(job_id)) {
            static_cast<void>(_tablet_replica_cache[job_id]);
            LOG(INFO) << "Set event driven sync, job_id=" << job_id << ", event=" << event;
        }
    } else {
        st = Status::InternalError("The event {} is not supported yet", event);
    }
    return st;
}

std::vector<TReplicaInfo> CloudWarmUpManager::get_replica_info(int64_t tablet_id) {
    std::vector<TReplicaInfo> replicas;
    std::vector<int64_t> cancelled_jobs;
    std::lock_guard<std::mutex> lock(_mtx);
    for (auto& [job_id, cache] : _tablet_replica_cache) {
        auto it = cache.find(tablet_id);
        if (it != cache.end()) {
            // check ttl expire
            auto now = std::chrono::steady_clock::now();
            auto sec = std::chrono::duration_cast<std::chrono::seconds>(now - it->second.first);
            if (sec.count() < config::warmup_tablet_replica_info_cache_ttl_sec) {
                replicas.push_back(it->second.second);
                LOG(INFO) << "get_replica_info: cache hit, tablet_id=" << tablet_id
                          << ", job_id=" << job_id;
                continue;
            } else {
                LOG(INFO) << "get_replica_info: cache expired, tablet_id=" << tablet_id
                          << ", job_id=" << job_id;
                cache.erase(it);
            }
        }
        LOG(INFO) << "get_replica_info: cache miss, tablet_id=" << tablet_id
                  << ", job_id=" << job_id;

        ClusterInfo* cluster_info = ExecEnv::GetInstance()->cluster_info();
        if (cluster_info == nullptr) {
            LOG(WARNING) << "get_replica_info: have not get FE Master heartbeat yet, job_id="
                         << job_id;
            continue;
        }
        TNetworkAddress master_addr = cluster_info->master_fe_addr;
        if (master_addr.hostname == "" || master_addr.port == 0) {
            LOG(WARNING) << "get_replica_info: have not get FE Master heartbeat yet, job_id="
                         << job_id;
            continue;
        }

        TGetTabletReplicaInfosRequest request;
        TGetTabletReplicaInfosResult result;
        request.warm_up_job_id = job_id;
        request.__isset.warm_up_job_id = true;
        request.tablet_ids.emplace_back(tablet_id);
        Status rpc_st = ThriftRpcHelper::rpc<FrontendServiceClient>(
                master_addr.hostname, master_addr.port,
                [&request, &result](FrontendServiceConnection& client) {
                    client->getTabletReplicaInfos(result, request);
                });

        if (!rpc_st.ok()) {
            LOG(WARNING) << "get_replica_info: rpc failed error=" << rpc_st
                         << ", tablet id=" << tablet_id << ", job_id=" << job_id;
            continue;
        }

        auto st = Status::create(result.status);
        if (!st.ok()) {
            if (st.is<CANCELED>()) {
                LOG(INFO) << "get_replica_info: warm up job cancelled, tablet_id=" << tablet_id
                          << ", job_id=" << job_id;
                cancelled_jobs.push_back(job_id);
            } else {
                LOG(WARNING) << "get_replica_info: failed status=" << st
                             << ", tablet id=" << tablet_id << ", job_id=" << job_id;
            }
            continue;
        }
        VLOG_DEBUG << "get_replica_info: got " << result.tablet_replica_infos.size()
                   << " tablets, tablet id=" << tablet_id << ", job_id=" << job_id;

        for (const auto& it : result.tablet_replica_infos) {
            auto tablet_id = it.first;
            VLOG_DEBUG << "get_replica_info: got " << it.second.size()
                       << " replica_infos, tablet id=" << tablet_id << ", job_id=" << job_id;
            for (const auto& replica : it.second) {
                cache[tablet_id] = std::make_pair(std::chrono::steady_clock::now(), replica);
                replicas.push_back(replica);
                LOG(INFO) << "get_replica_info: cache add, tablet_id=" << tablet_id
                          << ", job_id=" << job_id;
            }
        }
    }
    for (auto job_id : cancelled_jobs) {
        LOG(INFO) << "get_replica_info: erasing cancelled job, job_id=" << job_id;
        _tablet_replica_cache.erase(job_id);
    }
    VLOG_DEBUG << "get_replica_info: return " << replicas.size()
               << " replicas, tablet id=" << tablet_id;
    return replicas;
}

void CloudWarmUpManager::warm_up_rowset(RowsetMeta& rs_meta) {
    auto replicas = get_replica_info(rs_meta.tablet_id());
    if (replicas.empty()) {
        LOG(INFO) << "There is no need to warmup tablet=" << rs_meta.tablet_id()
                  << ", skipping rowset=" << rs_meta.rowset_id().to_string();
        return;
    }
    int64_t now_ts = std::chrono::duration_cast<std::chrono::microseconds>(
                             std::chrono::system_clock::now().time_since_epoch())
                             .count();
    g_file_cache_warm_up_rowset_last_call_unix_ts.set_value(now_ts);

    PWarmUpRowsetRequest request;
    request.add_rowset_metas()->CopyFrom(rs_meta.get_rowset_pb());
    request.set_unix_ts_us(now_ts);
    for (auto& replica : replicas) {
        // send sync request
        std::string host = replica.host;
        auto dns_cache = ExecEnv::GetInstance()->dns_cache();
        if (dns_cache == nullptr) {
            LOG(WARNING) << "DNS cache is not initialized, skipping hostname resolve";
        } else if (!is_valid_ip(replica.host)) {
            Status status = dns_cache->get(replica.host, &host);
            if (!status.ok()) {
                LOG(WARNING) << "failed to get ip from host " << replica.host << ": "
                             << status.to_string();
                return;
            }
        }
        std::string brpc_addr = get_host_port(host, replica.brpc_port);
        Status st = Status::OK();
        std::shared_ptr<PBackendService_Stub> brpc_stub =
                ExecEnv::GetInstance()->brpc_internal_client_cache()->get_new_client_no_cache(
                        brpc_addr);
        if (!brpc_stub) {
            st = Status::RpcError("Address {} is wrong", brpc_addr);
            continue;
        }

        // update metrics
        auto schema_ptr = rs_meta.tablet_schema();
        bool has_inverted_index = schema_ptr->has_inverted_index();
        auto idx_version = schema_ptr->get_inverted_index_storage_format();
        for (int64_t segment_id = 0; segment_id < rs_meta.num_segments(); segment_id++) {
            g_file_cache_event_driven_warm_up_requested_segment_num << 1;
            g_file_cache_event_driven_warm_up_requested_segment_size
                    << rs_meta.segment_file_size(segment_id);

            if (has_inverted_index) {
                if (idx_version == InvertedIndexStorageFormatPB::V1) {
                    auto&& inverted_index_info = rs_meta.inverted_index_file_info(segment_id);
                    if (inverted_index_info.index_info().empty()) {
                        VLOG_DEBUG << "No index info available for segment " << segment_id;
                        continue;
                    }
                    for (const auto& info : inverted_index_info.index_info()) {
                        g_file_cache_event_driven_warm_up_requested_index_num << 1;
                        if (info.index_file_size() != -1) {
                            g_file_cache_event_driven_warm_up_requested_index_size
                                    << info.index_file_size();
                        } else {
                            VLOG_DEBUG << "Invalid index_file_size for segment_id " << segment_id
                                       << ", index_id " << info.index_id();
                        }
                    }
                } else { // InvertedIndexStorageFormatPB::V2
                    auto&& inverted_index_info = rs_meta.inverted_index_file_info(segment_id);
                    g_file_cache_event_driven_warm_up_requested_index_num << 1;
                    if (inverted_index_info.has_index_size()) {
                        g_file_cache_event_driven_warm_up_requested_index_size
                                << inverted_index_info.index_size();
                    } else {
                        VLOG_DEBUG << "index_size is not set for segment " << segment_id;
                    }
                }
            }
        }

        brpc::Controller cntl;
        PWarmUpRowsetResponse response;
        brpc_stub->warm_up_rowset(&cntl, &request, &response, nullptr);
    }
}

void CloudWarmUpManager::recycle_cache(
        int64_t tablet_id, const std::vector<RowsetId>& rowset_ids,
        const std::vector<int64_t>& num_segments,
        const std::vector<std::vector<std::string>>& index_file_names) {
    LOG(INFO) << "recycle_cache: tablet_id=" << tablet_id << ", num_rowsets=" << rowset_ids.size();
    auto replicas = get_replica_info(tablet_id);
    if (replicas.empty()) {
        return;
    }
    if (rowset_ids.size() != num_segments.size()) {
        LOG(WARNING) << "recycle_cache: rowset_ids size mismatch with num_segments";
        return;
    }

    PRecycleCacheRequest request;
    for (int i = 0; i < rowset_ids.size(); i++) {
        RecycleCacheMeta* meta = request.add_cache_metas();
        meta->set_tablet_id(tablet_id);
        meta->set_rowset_id(rowset_ids[i].to_string());
        meta->set_num_segments(num_segments[i]);
        for (const auto& name : index_file_names[i]) {
            meta->add_index_file_names(name);
        }
        g_file_cache_recycle_cache_requested_segment_num << num_segments[i];
        g_file_cache_recycle_cache_requested_index_num << index_file_names[i].size();
    }
    for (auto& replica : replicas) {
        // send sync request
        std::string host = replica.host;
        auto dns_cache = ExecEnv::GetInstance()->dns_cache();
        if (dns_cache == nullptr) {
            LOG(WARNING) << "DNS cache is not initialized, skipping hostname resolve";
        } else if (!is_valid_ip(replica.host)) {
            Status status = dns_cache->get(replica.host, &host);
            if (!status.ok()) {
                LOG(WARNING) << "failed to get ip from host " << replica.host << ": "
                             << status.to_string();
                return;
            }
        }
        std::string brpc_addr = get_host_port(host, replica.brpc_port);
        Status st = Status::OK();
        std::shared_ptr<PBackendService_Stub> brpc_stub =
                ExecEnv::GetInstance()->brpc_internal_client_cache()->get_new_client_no_cache(
                        brpc_addr);
        if (!brpc_stub) {
            st = Status::RpcError("Address {} is wrong", brpc_addr);
            continue;
        }
        brpc::Controller cntl;
        PRecycleCacheResponse response;
        brpc_stub->recycle_cache(&cntl, &request, &response, nullptr);
    }
}

} // namespace doris<|MERGE_RESOLUTION|>--- conflicted
+++ resolved
@@ -164,10 +164,6 @@
             if (_closed) break;
             if (!_pending_job_metas.empty()) {
                 cur_job = _pending_job_metas.front();
-<<<<<<< HEAD
-                _pending_job_metas.pop_front();
-=======
->>>>>>> 082df777
             }
         }
 
@@ -272,8 +268,6 @@
         {
             std::unique_lock lock(_mtx);
             _finish_job.push_back(cur_job);
-<<<<<<< HEAD
-=======
             // _pending_job_metas may be cleared by a CLEAR_JOB request
             // so we need to check it again.
             if (!_pending_job_metas.empty()) {
@@ -281,7 +275,6 @@
                 // because GET_CURRENT_JOB_STATE_AND_LEASE is relying on the pending job size.
                 _pending_job_metas.pop_front();
             }
->>>>>>> 082df777
         }
     }
 #endif
