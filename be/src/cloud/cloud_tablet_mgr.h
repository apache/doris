// Licensed to the Apache Software Foundation (ASF) under one
// or more contributor license agreements.  See the NOTICE file
// distributed with this work for additional information
// regarding copyright ownership.  The ASF licenses this file
// to you under the Apache License, Version 2.0 (the
// "License"); you may not use this file except in compliance
// with the License.  You may obtain a copy of the License at
//
//   http://www.apache.org/licenses/LICENSE-2.0
//
// Unless required by applicable law or agreed to in writing,
// software distributed under the License is distributed on an
// "AS IS" BASIS, WITHOUT WARRANTIES OR CONDITIONS OF ANY
// KIND, either express or implied.  See the License for the
// specific language governing permissions and limitations
// under the License.

#pragma once

#include <gen_cpp/MasterService_types.h>
#include <gen_cpp/Types_types.h>

#include <functional>
#include <memory>
#include <vector>

#include "common/status.h"
#include "olap/olap_common.h"

namespace doris {

class CloudTablet;
class CloudStorageEngine;
class LRUCachePolicy;
class CountDownLatch;
struct SyncRowsetStats;

using CloudTabletSPtr = std::shared_ptr<CloudTablet>;

extern uint64_t g_tablet_report_inactive_duration_ms;

class CloudTabletMgr {
public:
    CloudTabletMgr(CloudStorageEngine& engine);
    ~CloudTabletMgr();

    // If the tablet is in cache, return this tablet directly; otherwise will get tablet meta first,
    // sync rowsets after, and download segment data in background if `warmup_data` is true.
<<<<<<< HEAD
    Result<CloudTabletSPtr> get_tablet(int64_t tablet_id, bool warmup_data = false,
                                       bool sync_delete_bitmap = true);
=======
    Result<std::shared_ptr<CloudTablet>> get_tablet(int64_t tablet_id, bool warmup_data = false,
                                                    bool sync_delete_bitmap = true,
                                                    SyncRowsetStats* sync_stats = nullptr,
                                                    bool force_use_cache = false);
>>>>>>> 3c27146c

    void erase_tablet(int64_t tablet_id);

    void vacuum_stale_rowsets(const CountDownLatch& stop_latch);

    // Return weak ptr of all cached tablets.
    // We return weak ptr to avoid extend lifetime of tablets that are no longer cached.
    std::vector<std::weak_ptr<CloudTablet>> get_weak_tablets();

    void sync_tablets(const CountDownLatch& stop_latch);

    /**
     * Gets top N tablets that are considered to be compacted first
     *
     * @param n max number of tablets to get, all of them are comapction enabled
     * @param filter_out a filter takes a tablet and return bool to check
     *                   whether skipping the tablet, true for skip
     * @param tablets output param
     * @param max_score output param, max score of existed tablets
     * @return status of this call
     */
    Status get_topn_tablets_to_compact(int n, CompactionType compaction_type,
                                       const std::function<bool(CloudTablet*)>& filter_out,
                                       std::vector<CloudTabletSPtr>* tablets, int64_t* max_score);

    /**
     * Gets tablets info and total tablet num that are reported
     *
     * @param tablets_info used by report
     * @param tablet_num tablets in be tabletMgr, total num
     */
    void build_all_report_tablets_info(std::map<TTabletId, TTablet>* tablets_info,
                                       uint64_t* tablet_num);

    void get_tablet_info(int64_t num_tablets, std::vector<TabletInfo>* tablets_info);

    void get_topn_tablet_delete_bitmap_score(uint64_t* max_delete_bitmap_score,
                                             uint64_t* max_base_rowset_delete_bitmap_score);

<<<<<<< HEAD
    std::vector<CloudTabletSPtr> get_all_tablet();
=======
    // **ATTN: JUST FOR UT**
    void put_tablet_for_UT(std::shared_ptr<CloudTablet> tablet);
>>>>>>> 3c27146c

private:
    CloudStorageEngine& _engine;

    class TabletMap;
    std::unique_ptr<TabletMap> _tablet_map;
    std::unique_ptr<LRUCachePolicy> _cache;
};

} // namespace doris<|MERGE_RESOLUTION|>--- conflicted
+++ resolved
@@ -46,15 +46,10 @@
 
     // If the tablet is in cache, return this tablet directly; otherwise will get tablet meta first,
     // sync rowsets after, and download segment data in background if `warmup_data` is true.
-<<<<<<< HEAD
     Result<CloudTabletSPtr> get_tablet(int64_t tablet_id, bool warmup_data = false,
-                                       bool sync_delete_bitmap = true);
-=======
-    Result<std::shared_ptr<CloudTablet>> get_tablet(int64_t tablet_id, bool warmup_data = false,
                                                     bool sync_delete_bitmap = true,
                                                     SyncRowsetStats* sync_stats = nullptr,
                                                     bool force_use_cache = false);
->>>>>>> 3c27146c
 
     void erase_tablet(int64_t tablet_id);
 
@@ -94,12 +89,10 @@
     void get_topn_tablet_delete_bitmap_score(uint64_t* max_delete_bitmap_score,
                                              uint64_t* max_base_rowset_delete_bitmap_score);
 
-<<<<<<< HEAD
     std::vector<CloudTabletSPtr> get_all_tablet();
-=======
+
     // **ATTN: JUST FOR UT**
     void put_tablet_for_UT(std::shared_ptr<CloudTablet> tablet);
->>>>>>> 3c27146c
 
 private:
     CloudStorageEngine& _engine;
