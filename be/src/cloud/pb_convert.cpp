--- conflicted
+++ resolved
@@ -571,13 +571,11 @@
     if (in.has_schema_version()) {
         out->set_schema_version(in.schema_version());
     }
-<<<<<<< HEAD
     if (in.has_source_tablet_id()) {
         out->set_source_tablet_id(in.source_tablet_id());
-=======
+    }
     if (in.has_encryption_algorithm()) {
         out->set_encryption_algorithm(in.encryption_algorithm());
->>>>>>> b8688964
     }
 }
 
@@ -653,13 +651,11 @@
     if (in.has_schema_version()) {
         out->set_schema_version(in.schema_version());
     }
-<<<<<<< HEAD
     if (in.has_source_tablet_id()) {
         out->set_source_tablet_id(in.source_tablet_id());
-=======
+    }
     if (in.has_encryption_algorithm()) {
         out->set_encryption_algorithm(in.encryption_algorithm());
->>>>>>> b8688964
     }
 }
 
@@ -742,13 +738,11 @@
     if (in.has_schema_version()) {
         out->set_schema_version(in.schema_version());
     }
-<<<<<<< HEAD
     if (in.has_source_tablet_id()) {
         out->set_source_tablet_id(in.source_tablet_id());
-=======
+    }
     if (in.has_encryption_algorithm()) {
         out->set_encryption_algorithm(in.encryption_algorithm());
->>>>>>> b8688964
     }
 }
 
@@ -824,13 +818,11 @@
     if (in.has_schema_version()) {
         out->set_schema_version(in.schema_version());
     }
-<<<<<<< HEAD
     if (in.has_source_tablet_id()) {
         out->set_source_tablet_id(in.source_tablet_id());
-=======
+    }
     if (in.has_encryption_algorithm()) {
         out->set_encryption_algorithm(in.encryption_algorithm());
->>>>>>> b8688964
     }
 }
 #include "common/compile_check_end.h"
