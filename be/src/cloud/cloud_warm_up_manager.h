--- conflicted
+++ resolved
@@ -79,14 +79,13 @@
 
 private:
     void handle_jobs();
-<<<<<<< HEAD
+
     std::vector<TReplicaInfo> get_replica_info(int64_t tablet_id);
 
-=======
     void submit_download_tasks(io::Path path, int64_t file_size, io::FileSystemSPtr file_system,
                                int64_t expiration_time,
-                               std::shared_ptr<bthread::CountdownEvent> wait);
->>>>>>> 4fc1ff54
+                               std::shared_ptr<bthread::CountdownEvent> wait,
+                               bool is_index = false);
     std::mutex _mtx;
     std::condition_variable _cond;
     int64_t _cur_job_id {0};
