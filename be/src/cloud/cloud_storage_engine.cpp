--- conflicted
+++ resolved
@@ -143,18 +143,13 @@
             "CloudStorageEngine", "sync_tablets_thread",
             [this]() { this->_sync_tablets_thread_callback(); }, &_bg_threads.emplace_back()));
     LOG(INFO) << "sync tablets thread started";
-
-<<<<<<< HEAD
-=======
+  
     RETURN_IF_ERROR(Thread::create(
             "CloudStorageEngine", "evict_querying_rowset_thread",
             [this]() { this->_evict_quring_rowset_thread_callback(); },
             &_evict_quering_rowset_thread));
     LOG(INFO) << "evict quering thread started";
 
-    // TODO(plat1ko): lease_compaction_thread
-
->>>>>>> bc78d93a
     // TODO(plat1ko): check_bucket_enable_versioning_thread
 
     // compaction tasks producer thread
