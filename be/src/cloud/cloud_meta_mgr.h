--- conflicted
+++ resolved
@@ -181,20 +181,14 @@
     Status _check_delete_bitmap_v2_correctness(CloudTablet* tablet, GetRowsetRequest& req,
                                                GetRowsetResponse& resp, int64_t old_max_version);
 
-<<<<<<< HEAD
-    void check_table_size_correctness(RowsetMeta& rs_meta);
-    int64_t get_segment_file_size(RowsetMeta& rs_meta);
-    int64_t get_inverted_index_file_size(RowsetMeta& rs_meta);
-=======
     Status _get_delete_bitmap_from_ms(GetDeleteBitmapRequest& req, GetDeleteBitmapResponse& res);
     Status _get_delete_bitmap_from_ms_by_batch(GetDeleteBitmapRequest& req,
                                                GetDeleteBitmapResponse& res,
                                                int64_t bytes_threadhold);
 
-    void check_table_size_correctness(const RowsetMeta& rs_meta);
-    int64_t get_segment_file_size(const RowsetMeta& rs_meta);
-    int64_t get_inverted_index_file_szie(const RowsetMeta& rs_meta);
->>>>>>> 29511878
+    void check_table_size_correctness(RowsetMeta& rs_meta);
+    int64_t get_segment_file_size(RowsetMeta& rs_meta);
+    int64_t get_inverted_index_file_size(RowsetMeta& rs_meta);
 };
 
 } // namespace cloud
