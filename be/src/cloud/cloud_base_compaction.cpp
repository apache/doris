--- conflicted
+++ resolved
@@ -146,15 +146,10 @@
             .tag("input_rowsets", _input_rowsets.size())
             .tag("input_rows", _input_row_num)
             .tag("input_segments", _input_segments)
-<<<<<<< HEAD
-            .tag("input_data_size", _input_rowsets_size);
-
-    st = Status::OK();
-=======
             .tag("input_rowsets_data_size", _input_rowsets_data_size)
             .tag("input_rowsets_index_size", _input_rowsets_index_size)
             .tag("input_rowsets_total_size", _input_rowsets_total_size);
->>>>>>> 28707219
+    st = Status::OK();
     return st;
 }
 
