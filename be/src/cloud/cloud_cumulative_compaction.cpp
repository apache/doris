// Licensed to the Apache Software Foundation (ASF) under one
// or more contributor license agreements.  See the NOTICE file
// distributed with this work for additional information
// regarding copyright ownership.  The ASF licenses this file
// to you under the Apache License, Version 2.0 (the
// "License"); you may not use this file except in compliance
// with the License.  You may obtain a copy of the License at
//
//   http://www.apache.org/licenses/LICENSE-2.0
//
// Unless required by applicable law or agreed to in writing,
// software distributed under the License is distributed on an
// "AS IS" BASIS, WITHOUT WARRANTIES OR CONDITIONS OF ANY
// KIND, either express or implied.  See the License for the
// specific language governing permissions and limitations
// under the License.

#include "cloud/cloud_cumulative_compaction.h"

#include "cloud/cloud_meta_mgr.h"
#include "cloud/cloud_tablet_mgr.h"
#include "cloud/config.h"
#include "common/config.h"
#include "common/logging.h"
#include "common/status.h"
#include "cpp/sync_point.h"
#include "gen_cpp/cloud.pb.h"
#include "olap/compaction.h"
#include "olap/cumulative_compaction_policy.h"
#include "service/backend_options.h"
#include "util/debug_points.h"
#include "util/trace.h"
#include "util/uuid_generator.h"

namespace doris {
#include "common/compile_check_begin.h"
using namespace ErrorCode;

bvar::Adder<uint64_t> cumu_output_size("cumu_compaction", "output_size");
bvar::LatencyRecorder g_cu_compaction_hold_delete_bitmap_lock_time_ms(
        "cu_compaction_hold_delete_bitmap_lock_time_ms");

CloudCumulativeCompaction::CloudCumulativeCompaction(CloudStorageEngine& engine,
                                                     CloudTabletSPtr tablet)
        : CloudCompactionMixin(engine, tablet,
                               "BaseCompaction:" + std::to_string(tablet->tablet_id())) {}

CloudCumulativeCompaction::~CloudCumulativeCompaction() = default;

Status CloudCumulativeCompaction::prepare_compact() {
    DBUG_EXECUTE_IF("CloudCumulativeCompaction.prepare_compact.sleep", { sleep(5); })
    Status st;
    Defer defer_set_st([&] {
        if (!st.ok()) {
            cloud_tablet()->set_last_cumu_compaction_status(st.to_string());
            cloud_tablet()->set_last_cumu_compaction_failure_time(UnixMillis());
        }
    });
    if (_tablet->tablet_state() != TABLET_RUNNING &&
        (!config::enable_new_tablet_do_compaction ||
         static_cast<CloudTablet*>(_tablet.get())->alter_version() == -1)) {
        st = Status::InternalError("invalid tablet state. tablet_id={}", _tablet->tablet_id());
        return st;
    }

    std::vector<std::shared_ptr<CloudCumulativeCompaction>> cumu_compactions;
    _engine.get_cumu_compaction(_tablet->tablet_id(), cumu_compactions);
    if (!cumu_compactions.empty()) {
        for (auto& cumu : cumu_compactions) {
            _max_conflict_version =
                    std::max(_max_conflict_version, cumu->_input_rowsets.back()->end_version());
        }
    }

    bool need_sync_tablet = true;
    {
        std::shared_lock rlock(_tablet->get_header_lock());
        // If number of rowsets is equal to approximate_num_rowsets, it is very likely that this tablet has been
        // synchronized with meta-service.
        if (_tablet->tablet_meta()->all_rs_metas().size() >=
                    cloud_tablet()->fetch_add_approximate_num_rowsets(0) &&
            cloud_tablet()->last_sync_time_s > 0) {
            need_sync_tablet = false;
        }
    }
    if (need_sync_tablet) {
        st = cloud_tablet()->sync_rowsets();
        RETURN_IF_ERROR(st);
    }

    // pick rowsets to compact
    st = pick_rowsets_to_compact();
    if (!st.ok()) {
        if (_last_delete_version.first != -1) {
            // we meet a delete version, should increase the cumulative point to let base compaction handle the delete version.
            // plus 1 to skip the delete version.
            // NOTICE: after that, the cumulative point may be larger than max version of this tablet, but it doesn't matter.
            update_cumulative_point();
            if (!config::enable_sleep_between_delete_cumu_compaction) {
                st = Status::Error<CUMULATIVE_MEET_DELETE_VERSION>(
                        "cumulative compaction meet delete version");
            }
        }
        return st;
    }

    for (auto& rs : _input_rowsets) {
        _input_row_num += rs->num_rows();
        _input_segments += rs->num_segments();
        _input_rowsets_data_size += rs->data_disk_size();
        _input_rowsets_index_size += rs->index_disk_size();
        _input_rowsets_total_size += rs->total_disk_size();
    }
    LOG_INFO("start CloudCumulativeCompaction, tablet_id={}, range=[{}-{}]", _tablet->tablet_id(),
             _input_rowsets.front()->start_version(), _input_rowsets.back()->end_version())
            .tag("job_id", _uuid)
            .tag("input_rowsets", _input_rowsets.size())
            .tag("input_rows", _input_row_num)
            .tag("input_segments", _input_segments)
            .tag("input_rowsets_data_size", _input_rowsets_data_size)
            .tag("input_rowsets_index_size", _input_rowsets_index_size)
            .tag("input_rowsets_total_size", _input_rowsets_total_size)
            .tag("tablet_max_version", cloud_tablet()->max_version_unlocked())
            .tag("cumulative_point", cloud_tablet()->cumulative_layer_point())
            .tag("num_rowsets", cloud_tablet()->fetch_add_approximate_num_rowsets(0))
            .tag("cumu_num_rowsets", cloud_tablet()->fetch_add_approximate_cumu_num_rowsets(0));
    return st;
}

Status CloudCumulativeCompaction::request_global_lock() {
    // prepare compaction job
    cloud::TabletJobInfoPB job;
    auto idx = job.mutable_idx();
    idx->set_tablet_id(_tablet->tablet_id());
    idx->set_table_id(_tablet->table_id());
    idx->set_index_id(_tablet->index_id());
    idx->set_partition_id(_tablet->partition_id());
    auto compaction_job = job.add_compaction();
    compaction_job->set_id(_uuid);
    compaction_job->set_initiator(BackendOptions::get_localhost() + ':' +
                                  std::to_string(config::heartbeat_service_port));
    compaction_job->set_type(cloud::TabletCompactionJobPB::CUMULATIVE);
    compaction_job->set_base_compaction_cnt(_base_compaction_cnt);
    compaction_job->set_cumulative_compaction_cnt(_cumulative_compaction_cnt);
    using namespace std::chrono;
    int64_t now = duration_cast<seconds>(system_clock::now().time_since_epoch()).count();
    _expiration = now + config::compaction_timeout_seconds;
    compaction_job->set_expiration(_expiration);
    compaction_job->set_lease(now + config::lease_compaction_interval_seconds * 4);

    compaction_job->add_input_versions(_input_rowsets.front()->start_version());
    compaction_job->add_input_versions(_input_rowsets.back()->end_version());
    // Set input version range to let meta-service check version range conflict
    compaction_job->set_check_input_versions_range(config::enable_parallel_cumu_compaction);
    cloud::StartTabletJobResponse resp;
    Status st = _engine.meta_mgr().prepare_tablet_job(job, &resp);
    if (!st.ok()) {
        if (resp.status().code() == cloud::STALE_TABLET_CACHE) {
            // set last_sync_time to 0 to force sync tablet next time
            cloud_tablet()->last_sync_time_s = 0;
        } else if (resp.status().code() == cloud::TABLET_NOT_FOUND) {
            // tablet not found
            cloud_tablet()->clear_cache();
        } else if (resp.status().code() == cloud::JOB_TABLET_BUSY) {
            LOG_WARNING("failed to prepare cumu compaction")
                    .tag("job_id", _uuid)
                    .tag("msg", resp.status().msg());
            return Status::Error<CUMULATIVE_NO_SUITABLE_VERSION>(
                    "cumu no suitable versions: job tablet busy");
        } else if (resp.status().code() == cloud::JOB_CHECK_ALTER_VERSION) {
            (static_cast<CloudTablet*>(_tablet.get()))->set_alter_version(resp.alter_version());
            std::stringstream ss;
            ss << "failed to prepare cumu compaction. Check compaction input versions "
                  "failed in schema change. "
                  "input_version_start="
               << compaction_job->input_versions(0)
               << " input_version_end=" << compaction_job->input_versions(1)
               << " schema_change_alter_version=" << resp.alter_version();
            std::string msg = ss.str();
            LOG(WARNING) << msg;
            return Status::InternalError(msg);
        }
    }
    return st;
}

Status CloudCumulativeCompaction::execute_compact() {
    TEST_SYNC_POINT_RETURN_WITH_VALUE("CloudCumulativeCompaction::execute_compact_impl",
                                      Status::OK(), this);

    SCOPED_ATTACH_TASK(_mem_tracker);

    using namespace std::chrono;
    auto start = steady_clock::now();
    Status st;
    Defer defer_set_st([&] {
        cloud_tablet()->set_last_cumu_compaction_status(st.to_string());
        if (!st.ok()) {
            cloud_tablet()->set_last_cumu_compaction_failure_time(UnixMillis());
        } else {
            cloud_tablet()->set_last_cumu_compaction_success_time(UnixMillis());
        }
    });
    st = CloudCompactionMixin::execute_compact();
    if (!st.ok()) {
        LOG(WARNING) << "fail to do " << compaction_name() << ". res=" << st
                     << ", tablet=" << _tablet->tablet_id()
                     << ", output_version=" << _output_version;
        return st;
    }
    LOG_INFO("finish CloudCumulativeCompaction, tablet_id={}, cost={}ms, range=[{}-{}]",
             _tablet->tablet_id(), duration_cast<milliseconds>(steady_clock::now() - start).count(),
             _input_rowsets.front()->start_version(), _input_rowsets.back()->end_version())
            .tag("job_id", _uuid)
            .tag("input_rowsets", _input_rowsets.size())
            .tag("input_rows", _input_row_num)
            .tag("input_segments", _input_segments)
            .tag("input_rowsets_data_size", _input_rowsets_data_size)
            .tag("input_rowsets_index_size", _input_rowsets_index_size)
            .tag("input_rowsets_total_size", _input_rowsets_total_size)
            .tag("output_rows", _output_rowset->num_rows())
            .tag("output_segments", _output_rowset->num_segments())
            .tag("output_rowset_data_size", _output_rowset->data_disk_size())
            .tag("output_rowset_index_size", _output_rowset->index_disk_size())
            .tag("output_rowset_total_size", _output_rowset->total_disk_size())
            .tag("tablet_max_version", _tablet->max_version_unlocked())
            .tag("cumulative_point", cloud_tablet()->cumulative_layer_point())
            .tag("num_rowsets", cloud_tablet()->fetch_add_approximate_num_rowsets(0))
            .tag("cumu_num_rowsets", cloud_tablet()->fetch_add_approximate_cumu_num_rowsets(0))
<<<<<<< HEAD
            .tag("local_read_time_us", _stats.cloud_local_read_time)
            .tag("remote_read_time_us", _stats.cloud_remote_read_time);
=======
            .tag("local_read_bytes", _local_read_bytes_total)
            .tag("remote_read_bytes", _remote_read_bytes_total);
>>>>>>> 1c2d9e96

    _state = CompactionState::SUCCESS;

    DorisMetrics::instance()->cumulative_compaction_deltas_total->increment(_input_rowsets.size());
    DorisMetrics::instance()->cumulative_compaction_bytes_total->increment(
            _input_rowsets_total_size);
    cumu_output_size << _output_rowset->total_disk_size();

    st = Status::OK();
    return st;
}

Status CloudCumulativeCompaction::modify_rowsets() {
    // calculate new cumulative point
    int64_t input_cumulative_point = cloud_tablet()->cumulative_layer_point();
    auto compaction_policy = cloud_tablet()->tablet_meta()->compaction_policy();
    int64_t new_cumulative_point =
            _engine.cumu_compaction_policy(compaction_policy)
                    ->new_cumulative_point(cloud_tablet(), _output_rowset, _last_delete_version,
                                           input_cumulative_point);
    // commit compaction job
    cloud::TabletJobInfoPB job;
    auto idx = job.mutable_idx();
    idx->set_tablet_id(_tablet->tablet_id());
    idx->set_table_id(_tablet->table_id());
    idx->set_index_id(_tablet->index_id());
    idx->set_partition_id(_tablet->partition_id());
    auto compaction_job = job.add_compaction();
    compaction_job->set_id(_uuid);
    compaction_job->set_initiator(BackendOptions::get_localhost() + ':' +
                                  std::to_string(config::heartbeat_service_port));
    compaction_job->set_type(cloud::TabletCompactionJobPB::CUMULATIVE);
    compaction_job->set_input_cumulative_point(input_cumulative_point);
    compaction_job->set_output_cumulative_point(new_cumulative_point);
    compaction_job->set_num_input_rows(_input_row_num);
    compaction_job->set_num_output_rows(_output_rowset->num_rows());
    compaction_job->set_size_input_rowsets(_input_rowsets_total_size);
    compaction_job->set_size_output_rowsets(_output_rowset->total_disk_size());
    compaction_job->set_num_input_segments(_input_segments);
    compaction_job->set_num_output_segments(_output_rowset->num_segments());
    compaction_job->set_num_input_rowsets(_input_rowsets.size());
    compaction_job->set_num_output_rowsets(1);
    compaction_job->add_input_versions(_input_rowsets.front()->start_version());
    compaction_job->add_input_versions(_input_rowsets.back()->end_version());
    compaction_job->add_output_versions(_output_rowset->end_version());
    compaction_job->add_txn_id(_output_rowset->txn_id());
    compaction_job->add_output_rowset_ids(_output_rowset->rowset_id().to_string());
    compaction_job->set_index_size_input_rowsets(_input_rowsets_index_size);
    compaction_job->set_segment_size_input_rowsets(_input_rowsets_data_size);
    compaction_job->set_index_size_output_rowsets(_output_rowset->index_disk_size());
    compaction_job->set_segment_size_output_rowsets(_output_rowset->data_disk_size());

    DBUG_EXECUTE_IF("CloudCumulativeCompaction::modify_rowsets.enable_spin_wait", {
        LOG(INFO) << "CloudCumulativeCompaction::modify_rowsets.enable_spin_wait, start";
        while (DebugPoints::instance()->is_enable(
                "CloudCumulativeCompaction::modify_rowsets.block")) {
            std::this_thread::sleep_for(std::chrono::milliseconds(50));
        }
        LOG(INFO) << "CloudCumulativeCompaction::modify_rowsets.enable_spin_wait, exit";
    });

    DeleteBitmapPtr output_rowset_delete_bitmap = nullptr;
    int64_t initiator = this->initiator();
    int64_t get_delete_bitmap_lock_start_time = 0;
    if (_tablet->keys_type() == KeysType::UNIQUE_KEYS &&
        _tablet->enable_unique_key_merge_on_write()) {
        RETURN_IF_ERROR(cloud_tablet()->calc_delete_bitmap_for_compaction(
                _input_rowsets, _output_rowset, *_rowid_conversion, compaction_type(),
                _stats.merged_rows, _stats.filtered_rows, initiator, output_rowset_delete_bitmap,
                _allow_delete_in_cumu_compaction, get_delete_bitmap_lock_start_time));
        LOG_INFO("update delete bitmap in CloudCumulativeCompaction, tablet_id={}, range=[{}-{}]",
                 _tablet->tablet_id(), _input_rowsets.front()->start_version(),
                 _input_rowsets.back()->end_version())
                .tag("job_id", _uuid)
                .tag("initiator", initiator)
                .tag("input_rowsets", _input_rowsets.size())
                .tag("input_rows", _input_row_num)
                .tag("input_segments", _input_segments)
                .tag("number_output_delete_bitmap",
                     output_rowset_delete_bitmap->delete_bitmap.size());
        compaction_job->set_delete_bitmap_lock_initiator(initiator);
    }

    DBUG_EXECUTE_IF("CumulativeCompaction.modify_rowsets.trigger_abort_job_failed", {
        LOG(INFO) << "CumulativeCompaction.modify_rowsets.trigger_abort_job_failed for tablet_id"
                  << cloud_tablet()->tablet_id();
        return Status::InternalError(
                "CumulativeCompaction.modify_rowsets.trigger_abort_job_failed for tablet_id {}",
                cloud_tablet()->tablet_id());
    });
    cloud::FinishTabletJobResponse resp;
    auto st = _engine.meta_mgr().commit_tablet_job(job, &resp);
    if (_tablet->keys_type() == KeysType::UNIQUE_KEYS &&
        _tablet->enable_unique_key_merge_on_write()) {
        int64_t hold_delete_bitmap_lock_time_ms =
                (MonotonicMicros() - get_delete_bitmap_lock_start_time) / 1000;
        g_cu_compaction_hold_delete_bitmap_lock_time_ms << hold_delete_bitmap_lock_time_ms;
    }
    if (resp.has_alter_version()) {
        (static_cast<CloudTablet*>(_tablet.get()))->set_alter_version(resp.alter_version());
    }
    if (!st.ok()) {
        if (resp.status().code() == cloud::TABLET_NOT_FOUND) {
            cloud_tablet()->clear_cache();
        } else if (resp.status().code() == cloud::JOB_CHECK_ALTER_VERSION) {
            std::stringstream ss;
            ss << "failed to prepare cumu compaction. Check compaction input versions "
                  "failed in schema change. "
                  "input_version_start="
               << compaction_job->input_versions(0)
               << " input_version_end=" << compaction_job->input_versions(1)
               << " schema_change_alter_version=" << resp.alter_version();
            std::string msg = ss.str();
            LOG(WARNING) << msg;
            return Status::InternalError(msg);
        }
        return st;
    }

    auto& stats = resp.stats();
    LOG(INFO) << "tablet stats=" << stats.ShortDebugString();
    {
        std::unique_lock wrlock(_tablet->get_header_lock());
        // clang-format off
        cloud_tablet()->set_last_base_compaction_success_time(std::max(cloud_tablet()->last_base_compaction_success_time(), stats.last_base_compaction_time_ms()));
        cloud_tablet()->set_last_cumu_compaction_success_time(std::max(cloud_tablet()->last_cumu_compaction_success_time(), stats.last_cumu_compaction_time_ms()));
        cloud_tablet()->set_last_full_compaction_success_time(std::max(cloud_tablet()->last_full_compaction_success_time(), stats.last_full_compaction_time_ms()));
        // clang-format on
        if (cloud_tablet()->cumulative_compaction_cnt() >= stats.cumulative_compaction_cnt()) {
            // This could happen while calling `sync_tablet_rowsets` during `commit_tablet_job`, or parallel cumu compactions which are
            // committed later increase tablet.cumulative_compaction_cnt (see CloudCompactionTest.parallel_cumu_compaction)
            return Status::OK();
        }
        // Try to make output rowset visible immediately in tablet cache, instead of waiting for next synchronization from meta-service.
        if (stats.cumulative_point() > cloud_tablet()->cumulative_layer_point() &&
            stats.cumulative_compaction_cnt() != cloud_tablet()->cumulative_compaction_cnt() + 1) {
            // This could happen when there are multiple parallel cumu compaction committed, tablet cache lags several
            // cumu compactions behind meta-service (stats.cumulative_compaction_cnt > tablet.cumulative_compaction_cnt + 1).
            // If `cumu_point` of the tablet cache also falls behind, MUST ONLY synchronize tablet cache from meta-service,
            // otherwise may cause the tablet to be unable to synchronize the rowset meta changes generated by other cumu compaction.
            return Status::OK();
        }
        if (_input_rowsets.size() == 1) {
            DCHECK_EQ(_output_rowset->version(), _input_rowsets[0]->version());
            // MUST NOT move input rowset to stale path
            cloud_tablet()->add_rowsets({_output_rowset}, true, wrlock);
        } else {
            cloud_tablet()->delete_rowsets(_input_rowsets, wrlock);
            cloud_tablet()->add_rowsets({_output_rowset}, false, wrlock);
        }
        // ATTN: MUST NOT update `base_compaction_cnt` which are used when sync rowsets, otherwise may cause
        // the tablet to be unable to synchronize the rowset meta changes generated by base compaction.
        cloud_tablet()->set_cumulative_compaction_cnt(stats.cumulative_compaction_cnt());
        cloud_tablet()->set_cumulative_layer_point(stats.cumulative_point());
        if (output_rowset_delete_bitmap) {
            _tablet->tablet_meta()->delete_bitmap().merge(*output_rowset_delete_bitmap);
        }
        if (stats.base_compaction_cnt() >= cloud_tablet()->base_compaction_cnt()) {
            cloud_tablet()->reset_approximate_stats(stats.num_rowsets(), stats.num_segments(),
                                                    stats.num_rows(), stats.data_size());
        }
    }
    if (config::enable_delete_bitmap_merge_on_compaction &&
        _tablet->keys_type() == KeysType::UNIQUE_KEYS &&
        _tablet->enable_unique_key_merge_on_write() && _input_rowsets.size() != 1) {
        RETURN_IF_ERROR(process_old_version_delete_bitmap());
    }
    // agg delete bitmap for pre rowsets
    if (config::enable_agg_and_remove_pre_rowsets_delete_bitmap &&
        _tablet->keys_type() == KeysType::UNIQUE_KEYS &&
        _tablet->enable_unique_key_merge_on_write() && _input_rowsets.size() != 1) {
        OlapStopWatch watch;
        std::vector<RowsetSharedPtr> pre_rowsets {};
        {
            std::shared_lock rlock(_tablet->get_header_lock());
            for (const auto& it2 : cloud_tablet()->rowset_map()) {
                if (it2.first.second < _output_rowset->start_version()) {
                    pre_rowsets.emplace_back(it2.second);
                }
            }
        }
        std::sort(pre_rowsets.begin(), pre_rowsets.end(), Rowset::comparator);
        auto pre_rowsets_delete_bitmap = std::make_shared<DeleteBitmap>(_tablet->tablet_id());
        std::map<std::string, int64_t> pre_rowset_to_versions;
        cloud_tablet()->agg_delete_bitmap_for_compaction(
                _output_rowset->start_version(), _output_rowset->end_version(), pre_rowsets,
                pre_rowsets_delete_bitmap, pre_rowset_to_versions);
        // update delete bitmap to ms
        DBUG_EXECUTE_IF(
                "CumulativeCompaction.modify_rowsets.cloud_update_delete_bitmap_without_lock.block",
                DBUG_BLOCK);
        auto status = _engine.meta_mgr().cloud_update_delete_bitmap_without_lock(
                *cloud_tablet(), pre_rowsets_delete_bitmap.get(), pre_rowset_to_versions,
                _output_rowset->start_version(), _output_rowset->end_version());
        if (!status.ok()) {
            LOG(WARNING) << "failed to agg pre rowsets delete bitmap to ms. tablet_id="
                         << _tablet->tablet_id() << ", pre rowset num=" << pre_rowsets.size()
                         << ", output version=" << _output_rowset->version().to_string()
                         << ", status=" << status.to_string();
        } else {
            LOG(INFO) << "agg pre rowsets delete bitmap to ms. tablet_id=" << _tablet->tablet_id()
                      << ", pre rowset num=" << pre_rowsets.size()
                      << ", output version=" << _output_rowset->version().to_string()
                      << ", cost(us)=" << watch.get_elapse_time_us();
        }
    }
    DBUG_EXECUTE_IF("CumulativeCompaction.modify_rowsets.delete_expired_stale_rowset", {
        LOG(INFO) << "delete_expired_stale_rowsets for tablet=" << _tablet->tablet_id();
        _engine.tablet_mgr().vacuum_stale_rowsets(CountDownLatch(1));
    });
    return Status::OK();
}

Status CloudCumulativeCompaction::process_old_version_delete_bitmap() {
    // agg previously rowset old version delete bitmap
    std::vector<RowsetSharedPtr> pre_rowsets {};
    for (const auto& it : cloud_tablet()->rowset_map()) {
        if (it.first.second < _input_rowsets.front()->start_version()) {
            pre_rowsets.emplace_back(it.second);
        }
    }
    std::sort(pre_rowsets.begin(), pre_rowsets.end(), Rowset::comparator);
    if (!pre_rowsets.empty()) {
        std::vector<std::tuple<int64_t, DeleteBitmap::BitmapKey, DeleteBitmap::BitmapKey>>
                to_remove_vec;
        DeleteBitmapPtr new_delete_bitmap = nullptr;
        agg_and_remove_old_version_delete_bitmap(pre_rowsets, to_remove_vec, new_delete_bitmap);
        if (!new_delete_bitmap->empty()) {
            // store agg delete bitmap
            DBUG_EXECUTE_IF("CloudCumulativeCompaction.modify_rowsets.update_delete_bitmap_failed",
                            {
                                return Status::InternalError(
                                        "test fail to update delete bitmap for tablet_id {}",
                                        cloud_tablet()->tablet_id());
                            });
            std::map<std::string, int64_t> rowset_to_versions;
            RETURN_IF_ERROR(_engine.meta_mgr().cloud_update_delete_bitmap_without_lock(
                    *cloud_tablet(), new_delete_bitmap.get(), rowset_to_versions));

            Version version(_input_rowsets.front()->start_version(),
                            _input_rowsets.back()->end_version());
            for (auto it = new_delete_bitmap->delete_bitmap.begin();
                 it != new_delete_bitmap->delete_bitmap.end(); it++) {
                _tablet->tablet_meta()->delete_bitmap().set(it->first, it->second);
            }
            _tablet->tablet_meta()->delete_bitmap().add_to_remove_queue(version.to_string(),
                                                                        to_remove_vec);
            DBUG_EXECUTE_IF("CumulativeCompaction.modify_rowsets.delete_expired_stale_rowsets", {
                static_cast<CloudTablet*>(_tablet.get())->delete_expired_stale_rowsets();
            });
        }
    }
    return Status::OK();
}

Status CloudCumulativeCompaction::garbage_collection() {
    RETURN_IF_ERROR(CloudCompactionMixin::garbage_collection());
    cloud::TabletJobInfoPB job;
    auto idx = job.mutable_idx();
    idx->set_tablet_id(_tablet->tablet_id());
    idx->set_table_id(_tablet->table_id());
    idx->set_index_id(_tablet->index_id());
    idx->set_partition_id(_tablet->partition_id());
    auto compaction_job = job.add_compaction();
    compaction_job->set_id(_uuid);
    compaction_job->set_initiator(BackendOptions::get_localhost() + ':' +
                                  std::to_string(config::heartbeat_service_port));
    compaction_job->set_type(cloud::TabletCompactionJobPB::CUMULATIVE);
    if (_tablet->keys_type() == KeysType::UNIQUE_KEYS &&
        _tablet->enable_unique_key_merge_on_write()) {
        compaction_job->set_delete_bitmap_lock_initiator(this->initiator());
    }
    DBUG_EXECUTE_IF("CumulativeCompaction.modify_rowsets.trigger_abort_job_failed", {
        LOG(INFO) << "CumulativeCompaction.modify_rowsets.abort_job_failed for tablet_id"
                  << cloud_tablet()->tablet_id();
        return Status::InternalError(
                "CumulativeCompaction.modify_rowsets.abort_job_failed for tablet_id {}",
                cloud_tablet()->tablet_id());
    });
    auto st = _engine.meta_mgr().abort_tablet_job(job);
    if (!st.ok()) {
        LOG_WARNING("failed to abort compaction job")
                .tag("job_id", _uuid)
                .tag("tablet_id", _tablet->tablet_id())
                .error(st);
    }
    return st;
}

Status CloudCumulativeCompaction::pick_rowsets_to_compact() {
    _input_rowsets.clear();

    std::vector<RowsetSharedPtr> candidate_rowsets;
    {
        std::shared_lock rlock(_tablet->get_header_lock());
        _base_compaction_cnt = cloud_tablet()->base_compaction_cnt();
        _cumulative_compaction_cnt = cloud_tablet()->cumulative_compaction_cnt();
        int64_t candidate_version = std::max(
                std::max(cloud_tablet()->cumulative_layer_point(), _max_conflict_version + 1),
                cloud_tablet()->alter_version() + 1);
        // Get all rowsets whose version >= `candidate_version` as candidate rowsets
        cloud_tablet()->traverse_rowsets(
                [&candidate_rowsets, candidate_version](const RowsetSharedPtr& rs) {
                    if (rs->start_version() >= candidate_version) {
                        candidate_rowsets.push_back(rs);
                    }
                });
    }
    if (candidate_rowsets.empty()) {
        return Status::Error<CUMULATIVE_NO_SUITABLE_VERSION>(
                "no suitable versions: candidate rowsets empty");
    }
    std::sort(candidate_rowsets.begin(), candidate_rowsets.end(), Rowset::comparator);
    if (auto st = check_version_continuity(candidate_rowsets); !st.ok()) {
        DCHECK(false) << st;
        return st;
    }

    int64_t max_score = config::cumulative_compaction_max_deltas;
    double process_memory_usage =
            cast_set<double>(doris::GlobalMemoryArbitrator::process_memory_usage());
    bool memory_usage_high =
            process_memory_usage > cast_set<double>(MemInfo::soft_mem_limit()) * 0.8;
    if (cloud_tablet()->last_compaction_status.is<ErrorCode::MEM_LIMIT_EXCEEDED>() ||
        memory_usage_high) {
        max_score = std::max(config::cumulative_compaction_max_deltas /
                                     config::cumulative_compaction_max_deltas_factor,
                             config::cumulative_compaction_min_deltas + 1);
    }

    size_t compaction_score = 0;
    auto compaction_policy = cloud_tablet()->tablet_meta()->compaction_policy();
    _engine.cumu_compaction_policy(compaction_policy)
            ->pick_input_rowsets(cloud_tablet(), candidate_rowsets, max_score,
                                 config::cumulative_compaction_min_deltas, &_input_rowsets,
                                 &_last_delete_version, &compaction_score);

    if (_input_rowsets.empty()) {
        return Status::Error<CUMULATIVE_NO_SUITABLE_VERSION>(
                "no suitable versions: input rowsets empty");
    } else if (_input_rowsets.size() == 1 &&
               !_input_rowsets.front()->rowset_meta()->is_segments_overlapping()) {
        VLOG_DEBUG << "there is only one rowset and not overlapping. tablet_id="
                   << _tablet->tablet_id() << ", version=" << _input_rowsets.front()->version();
        return Status::Error<CUMULATIVE_NO_SUITABLE_VERSION>(
                "no suitable versions: only one rowset and not overlapping");
    }
    return Status::OK();
}

void CloudCumulativeCompaction::update_cumulative_point() {
    cloud::TabletJobInfoPB job;
    auto idx = job.mutable_idx();
    idx->set_tablet_id(_tablet->tablet_id());
    idx->set_table_id(_tablet->table_id());
    idx->set_index_id(_tablet->index_id());
    idx->set_partition_id(_tablet->partition_id());
    auto compaction_job = job.add_compaction();
    compaction_job->set_id(_uuid);
    compaction_job->set_initiator(BackendOptions::get_localhost() + ':' +
                                  std::to_string(config::heartbeat_service_port));
    compaction_job->set_type(cloud::TabletCompactionJobPB::EMPTY_CUMULATIVE);
    compaction_job->set_base_compaction_cnt(_base_compaction_cnt);
    compaction_job->set_cumulative_compaction_cnt(_cumulative_compaction_cnt);
    int64_t now = time(nullptr);
    compaction_job->set_lease(now + config::lease_compaction_interval_seconds);
    // No need to set expiration time, since there is no output rowset
    cloud::StartTabletJobResponse start_resp;
    auto st = _engine.meta_mgr().prepare_tablet_job(job, &start_resp);
    if (!st.ok()) {
        if (start_resp.status().code() == cloud::STALE_TABLET_CACHE) {
            // set last_sync_time to 0 to force sync tablet next time
            cloud_tablet()->last_sync_time_s = 0;
        } else if (start_resp.status().code() == cloud::TABLET_NOT_FOUND) {
            // tablet not found
            cloud_tablet()->clear_cache();
        }
        LOG_WARNING("failed to update cumulative point to meta srv")
                .tag("job_id", _uuid)
                .tag("tablet_id", _tablet->tablet_id())
                .error(st);
        return;
    }
    int64_t input_cumulative_point = cloud_tablet()->cumulative_layer_point();
    int64_t output_cumulative_point = _last_delete_version.first + 1;
    compaction_job->set_input_cumulative_point(input_cumulative_point);
    compaction_job->set_output_cumulative_point(output_cumulative_point);
    cloud::FinishTabletJobResponse finish_resp;
    st = _engine.meta_mgr().commit_tablet_job(job, &finish_resp);
    if (!st.ok()) {
        if (finish_resp.status().code() == cloud::TABLET_NOT_FOUND) {
            cloud_tablet()->clear_cache();
        }
        LOG_WARNING("failed to update cumulative point to meta srv")
                .tag("job_id", _uuid)
                .tag("tablet_id", _tablet->tablet_id())
                .error(st);
        return;
    }
    LOG_INFO("do empty cumulative compaction to update cumulative point")
            .tag("job_id", _uuid)
            .tag("tablet_id", _tablet->tablet_id())
            .tag("input_cumulative_point", input_cumulative_point)
            .tag("output_cumulative_point", output_cumulative_point);
    auto& stats = finish_resp.stats();
    LOG(INFO) << "tablet stats=" << stats.ShortDebugString();
    {
        std::lock_guard wrlock(_tablet->get_header_lock());
        // clang-format off
        cloud_tablet()->set_last_base_compaction_success_time(std::max(cloud_tablet()->last_base_compaction_success_time(), stats.last_base_compaction_time_ms()));
        cloud_tablet()->set_last_cumu_compaction_success_time(std::max(cloud_tablet()->last_cumu_compaction_success_time(), stats.last_cumu_compaction_time_ms()));
        // clang-format on
        if (cloud_tablet()->cumulative_compaction_cnt() >= stats.cumulative_compaction_cnt()) {
            // This could happen while calling `sync_tablet_rowsets` during `commit_tablet_job`
            return;
        }
        // ATTN: MUST NOT update `base_compaction_cnt` which are used when sync rowsets, otherwise may cause
        // the tablet to be unable to synchronize the rowset meta changes generated by base compaction.
        cloud_tablet()->set_cumulative_compaction_cnt(cloud_tablet()->cumulative_compaction_cnt() +
                                                      1);
        cloud_tablet()->set_cumulative_layer_point(stats.cumulative_point());
        if (stats.base_compaction_cnt() >= cloud_tablet()->base_compaction_cnt()) {
            cloud_tablet()->reset_approximate_stats(stats.num_rowsets(), stats.num_segments(),
                                                    stats.num_rows(), stats.data_size());
        }
    }
}

void CloudCumulativeCompaction::do_lease() {
    TEST_INJECTION_POINT_RETURN_WITH_VOID("CloudCumulativeCompaction::do_lease");
    if (_state == CompactionState::SUCCESS) {
        return;
    }
    cloud::TabletJobInfoPB job;
    auto idx = job.mutable_idx();
    idx->set_tablet_id(_tablet->tablet_id());
    idx->set_table_id(_tablet->table_id());
    idx->set_index_id(_tablet->index_id());
    idx->set_partition_id(_tablet->partition_id());
    auto compaction_job = job.add_compaction();
    compaction_job->set_id(_uuid);
    using namespace std::chrono;
    int64_t lease_time = duration_cast<seconds>(system_clock::now().time_since_epoch()).count() +
                         config::lease_compaction_interval_seconds * 4;
    compaction_job->set_lease(lease_time);
    auto st = _engine.meta_mgr().lease_tablet_job(job);
    if (!st.ok()) {
        LOG_WARNING("failed to lease compaction job")
                .tag("job_id", _uuid)
                .tag("tablet_id", _tablet->tablet_id())
                .error(st);
    }
}

#include "common/compile_check_end.h"
} // namespace doris<|MERGE_RESOLUTION|>--- conflicted
+++ resolved
@@ -227,13 +227,10 @@
             .tag("cumulative_point", cloud_tablet()->cumulative_layer_point())
             .tag("num_rowsets", cloud_tablet()->fetch_add_approximate_num_rowsets(0))
             .tag("cumu_num_rowsets", cloud_tablet()->fetch_add_approximate_cumu_num_rowsets(0))
-<<<<<<< HEAD
             .tag("local_read_time_us", _stats.cloud_local_read_time)
-            .tag("remote_read_time_us", _stats.cloud_remote_read_time);
-=======
+            .tag("remote_read_time_us", _stats.cloud_remote_read_time)
             .tag("local_read_bytes", _local_read_bytes_total)
             .tag("remote_read_bytes", _remote_read_bytes_total);
->>>>>>> 1c2d9e96
 
     _state = CompactionState::SUCCESS;
 
