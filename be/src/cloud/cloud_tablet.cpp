// Licensed to the Apache Software Foundation (ASF) under one
// or more contributor license agreements.  See the NOTICE file
// distributed with this work for additional information
// regarding copyright ownership.  The ASF licenses this file
// to you under the Apache License, Version 2.0 (the
// "License"); you may not use this file except in compliance
// with the License.  You may obtain a copy of the License at
//
//   http://www.apache.org/licenses/LICENSE-2.0
//
// Unless required by applicable law or agreed to in writing,
// software distributed under the License is distributed on an
// "AS IS" BASIS, WITHOUT WARRANTIES OR CONDITIONS OF ANY
// KIND, either express or implied.  See the License for the
// specific language governing permissions and limitations
// under the License.

#include "cloud/cloud_tablet.h"

#include <bvar/bvar.h>
#include <gen_cpp/Types_types.h>
#include <gen_cpp/olap_file.pb.h>
#include <rapidjson/document.h>
#include <rapidjson/encodings.h>
#include <rapidjson/prettywriter.h>
#include <rapidjson/rapidjson.h>
#include <rapidjson/stringbuffer.h>

#include <atomic>
#include <memory>
#include <shared_mutex>
#include <unordered_map>
#include <vector>

#include "cloud/cloud_meta_mgr.h"
#include "cloud/cloud_storage_engine.h"
#include "cloud/cloud_tablet_mgr.h"
#include "cloud/cloud_warm_up_manager.h"
#include "common/cast_set.h"
#include "common/config.h"
#include "common/logging.h"
#include "io/cache/block_file_cache_downloader.h"
#include "io/cache/block_file_cache_factory.h"
#include "olap/compaction.h"
#include "olap/cumulative_compaction_time_series_policy.h"
#include "olap/olap_define.h"
#include "olap/rowset/beta_rowset.h"
#include "olap/rowset/rowset.h"
#include "olap/rowset/rowset_factory.h"
#include "olap/rowset/rowset_fwd.h"
#include "olap/rowset/rowset_writer.h"
#include "olap/rowset/segment_v2/inverted_index_desc.h"
#include "olap/storage_policy.h"
#include "olap/tablet_schema.h"
#include "olap/txn_manager.h"
#include "util/debug_points.h"
#include "vec/common/schema_util.h"

namespace doris {
#include "common/compile_check_begin.h"
using namespace ErrorCode;

bvar::LatencyRecorder g_cu_compaction_get_delete_bitmap_lock_time_ms(
        "cu_compaction_get_delete_bitmap_lock_time_ms");
bvar::LatencyRecorder g_base_compaction_get_delete_bitmap_lock_time_ms(
        "base_compaction_get_delete_bitmap_lock_time_ms");

bvar::Adder<int64_t> g_unused_rowsets_count("unused_rowsets_count");
bvar::Adder<int64_t> g_unused_rowsets_bytes("unused_rowsets_bytes");

static constexpr int LOAD_INITIATOR_ID = -1;

bvar::Adder<uint64_t> g_file_cache_cloud_tablet_submitted_segment_size(
        "file_cache_cloud_tablet_submitted_segment_size");
bvar::Adder<uint64_t> g_file_cache_cloud_tablet_submitted_segment_num(
        "file_cache_cloud_tablet_submitted_segment_num");
bvar::Adder<uint64_t> g_file_cache_cloud_tablet_submitted_index_size(
        "file_cache_cloud_tablet_submitted_index_size");
bvar::Adder<uint64_t> g_file_cache_cloud_tablet_submitted_index_num(
        "file_cache_cloud_tablet_submitted_index_num");
bvar::Adder<uint64_t> g_file_cache_cloud_tablet_finished_segment_size(
        "file_cache_cloud_tablet_finished_segment_size");
bvar::Adder<uint64_t> g_file_cache_cloud_tablet_finished_segment_num(
        "file_cache_cloud_tablet_finished_segment_num");
bvar::Adder<uint64_t> g_file_cache_cloud_tablet_finished_index_size(
        "file_cache_cloud_tablet_finished_index_size");
bvar::Adder<uint64_t> g_file_cache_cloud_tablet_finished_index_num(
        "file_cache_cloud_tablet_finished_index_num");

bvar::Adder<uint64_t> g_file_cache_recycle_cached_data_segment_num(
        "file_cache_recycle_cached_data_segment_num");
bvar::Adder<uint64_t> g_file_cache_recycle_cached_data_segment_size(
        "file_cache_recycle_cached_data_segment_size");
bvar::Adder<uint64_t> g_file_cache_recycle_cached_data_index_num(
        "file_cache_recycle_cached_data_index_num");

CloudTablet::CloudTablet(CloudStorageEngine& engine, TabletMetaSharedPtr tablet_meta)
        : BaseTablet(std::move(tablet_meta)), _engine(engine) {}

CloudTablet::~CloudTablet() = default;

bool CloudTablet::exceed_version_limit(int32_t limit) {
    return _approximate_num_rowsets.load(std::memory_order_relaxed) > limit;
}

const std::string& CloudTablet::tablet_path() const {
    return get_rowset_with_max_version()->tablet_path();
}

Status CloudTablet::capture_consistent_rowsets_unlocked(
        const Version& spec_version, std::vector<RowsetSharedPtr>* rowsets) const {
    Versions version_path;
    auto st = _timestamped_version_tracker.capture_consistent_versions(spec_version, &version_path);
    if (!st.ok()) {
        // Check no missed versions or req version is merged
        auto missed_versions = get_missed_versions(spec_version.second);
        if (missed_versions.empty()) {
            st.set_code(VERSION_ALREADY_MERGED); // Reset error code
        }
        st.append(" tablet_id=" + std::to_string(tablet_id()));
        return st;
    }
    VLOG_DEBUG << "capture consitent versions: " << version_path;
    return _capture_consistent_rowsets_unlocked(version_path, rowsets);
}

Status CloudTablet::capture_rs_readers(const Version& spec_version,
                                       std::vector<RowSetSplits>* rs_splits,
                                       bool skip_missing_version) {
    DBUG_EXECUTE_IF("CloudTablet.capture_rs_readers.return.e-230", {
        LOG_WARNING("CloudTablet.capture_rs_readers.return e-230").tag("tablet_id", tablet_id());
        return Status::Error<false>(-230, "injected error");
    });
    Versions version_path;
    std::shared_lock rlock(_meta_lock);
    auto st = _timestamped_version_tracker.capture_consistent_versions(spec_version, &version_path);
    if (!st.ok()) {
        rlock.unlock(); // avoid logging in lock range
        // Check no missed versions or req version is merged
        auto missed_versions = get_missed_versions(spec_version.second);
        if (missed_versions.empty()) {
            st.set_code(VERSION_ALREADY_MERGED); // Reset error code
            st.append(" versions are already compacted, ");
        }
        st.append(" tablet_id=" + std::to_string(tablet_id()));
        // clang-format off
        LOG(WARNING) << st << '\n' << [this]() { std::string json; get_compaction_status(&json); return json; }();
        // clang-format on
        return st;
    }
    VLOG_DEBUG << "capture consitent versions: " << version_path;
    return capture_rs_readers_unlocked(version_path, rs_splits);
}

Status CloudTablet::merge_rowsets_schema() {
    // Find the rowset with the max version
    auto max_version_rowset =
            std::max_element(
                    _rs_version_map.begin(), _rs_version_map.end(),
                    [](const auto& a, const auto& b) {
                        return !a.second->tablet_schema()
                                       ? true
                                       : (!b.second->tablet_schema()
                                                  ? false
                                                  : a.second->tablet_schema()->schema_version() <
                                                            b.second->tablet_schema()
                                                                    ->schema_version());
                    })
                    ->second;
    TabletSchemaSPtr max_version_schema = max_version_rowset->tablet_schema();
    // If the schema has variant columns, perform a merge to create a wide tablet schema
    if (max_version_schema->num_variant_columns() > 0) {
        std::vector<TabletSchemaSPtr> schemas;
        std::transform(_rs_version_map.begin(), _rs_version_map.end(), std::back_inserter(schemas),
                       [](const auto& rs_meta) { return rs_meta.second->tablet_schema(); });
        // Merge the collected schemas to obtain the least common schema
        RETURN_IF_ERROR(vectorized::schema_util::get_least_common_schema(schemas, nullptr,
                                                                         max_version_schema));
        VLOG_DEBUG << "dump schema: " << max_version_schema->dump_full_schema();
        _merged_tablet_schema = max_version_schema;
    }
    return Status::OK();
}

// There are only two tablet_states RUNNING and NOT_READY in cloud mode
// This function will erase the tablet from `CloudTabletMgr` when it can't find this tablet in MS.
Status CloudTablet::sync_rowsets(const SyncOptions& options, SyncRowsetStats* stats) {
    RETURN_IF_ERROR(sync_if_not_running(stats));

    if (options.query_version > 0) {
        std::shared_lock rlock(_meta_lock);
        if (_max_version >= options.query_version) {
            return Status::OK();
        }
    }

    // serially execute sync to reduce unnecessary network overhead
    std::unique_lock lock(_sync_meta_lock);
    if (options.query_version > 0) {
        std::shared_lock rlock(_meta_lock);
        if (_max_version >= options.query_version) {
            return Status::OK();
        }
    }

    auto st = _engine.meta_mgr().sync_tablet_rowsets_unlocked(this, lock, options, stats);
    if (st.is<ErrorCode::NOT_FOUND>()) {
        clear_cache();
    }

    return st;
}

// Sync tablet meta and all rowset meta if not running.
// This could happen when BE didn't finish schema change job and another BE committed this schema change job.
// It should be a quite rare situation.
Status CloudTablet::sync_if_not_running(SyncRowsetStats* stats) {
    if (tablet_state() == TABLET_RUNNING) {
        return Status::OK();
    }

    // Serially execute sync to reduce unnecessary network overhead
    std::unique_lock lock(_sync_meta_lock);

    {
        std::shared_lock rlock(_meta_lock);
        if (tablet_state() == TABLET_RUNNING) {
            return Status::OK();
        }
    }

    TabletMetaSharedPtr tablet_meta;
    auto st = _engine.meta_mgr().get_tablet_meta(tablet_id(), &tablet_meta);
    if (!st.ok()) {
        if (st.is<ErrorCode::NOT_FOUND>()) {
            clear_cache();
        }
        return st;
    }

    if (tablet_meta->tablet_state() != TABLET_RUNNING) [[unlikely]] {
        // MoW may go to here when load while schema change
        return Status::OK();
    }

    TimestampedVersionTracker empty_tracker;
    {
        std::lock_guard wlock(_meta_lock);
        RETURN_IF_ERROR(set_tablet_state(TABLET_RUNNING));
        _rs_version_map.clear();
        _stale_rs_version_map.clear();
        std::swap(_timestamped_version_tracker, empty_tracker);
        _tablet_meta->clear_rowsets();
        _tablet_meta->clear_stale_rowset();
        _max_version = -1;
    }

    st = _engine.meta_mgr().sync_tablet_rowsets_unlocked(this, lock, {}, stats);
    if (st.is<ErrorCode::NOT_FOUND>()) {
        clear_cache();
    }
    return st;
}

TabletSchemaSPtr CloudTablet::merged_tablet_schema() const {
    std::shared_lock rlock(_meta_lock);
    return _merged_tablet_schema;
}

void CloudTablet::add_rowsets(std::vector<RowsetSharedPtr> to_add, bool version_overlap,
                              std::unique_lock<std::shared_mutex>& meta_lock,
                              bool warmup_delta_data) {
    if (to_add.empty()) {
        return;
    }

    auto add_rowsets_directly = [=, this](std::vector<RowsetSharedPtr>& rowsets) {
        for (auto& rs : rowsets) {
            if (version_overlap || warmup_delta_data) {
#ifndef BE_TEST
                // Warmup rowset data in background
                for (int seg_id = 0; seg_id < rs->num_segments(); ++seg_id) {
                    const auto& rowset_meta = rs->rowset_meta();
                    constexpr int64_t interval = 600; // 10 mins
                    // When BE restart and receive the `load_sync` rpc, it will sync all historical rowsets first time.
                    // So we need to filter out the old rowsets avoid to download the whole table.
                    if (warmup_delta_data &&
                        ::time(nullptr) - rowset_meta->newest_write_timestamp() >= interval) {
                        continue;
                    }

                    auto storage_resource = rowset_meta->remote_storage_resource();
                    if (!storage_resource) {
                        LOG(WARNING) << storage_resource.error();
                        continue;
                    }

                    int64_t expiration_time =
                            _tablet_meta->ttl_seconds() == 0 ||
                                            rowset_meta->newest_write_timestamp() <= 0
                                    ? 0
                                    : rowset_meta->newest_write_timestamp() +
                                              _tablet_meta->ttl_seconds();
                    g_file_cache_cloud_tablet_submitted_segment_num << 1;
                    if (rs->rowset_meta()->segment_file_size(seg_id) > 0) {
                        g_file_cache_cloud_tablet_submitted_segment_size
                                << rs->rowset_meta()->segment_file_size(seg_id);
                    }
                    // clang-format off
                    _engine.file_cache_block_downloader().submit_download_task(io::DownloadFileMeta {
                            .path = storage_resource.value()->remote_segment_path(*rowset_meta, seg_id),
                            .file_size = rs->rowset_meta()->segment_file_size(seg_id),
                            .file_system = storage_resource.value()->fs,
                            .ctx =
                                    {
                                            .expiration_time = expiration_time,
                                            .is_dryrun = config::enable_reader_dryrun_when_download_file_cache,
                                    },
                            .download_done {[](Status st) {
<<<<<<< HEAD
                                        if (!st) {
                                            LOG_WARNING("add rowset warm up error ").error(st);
                                        }
                                    }},
=======
                                if (!st) {
                                    LOG_WARNING("add rowset warm up error ").error(st);
                                }
                            }},
>>>>>>> 4fc1ff54
                    });

                    auto download_idx_file = [&](const io::Path& idx_path, int64_t idx_size) {
                        io::DownloadFileMeta meta {
                                .path = idx_path,
                                .file_size = idx_size,
                                .file_system = storage_resource.value()->fs,
                                .ctx =
                                        {
                                                .expiration_time = expiration_time,
                                                .is_dryrun = config::enable_reader_dryrun_when_download_file_cache,
                                        },
                                .download_done {[](Status st) {
                                    if (!st) {
                                        LOG_WARNING("add rowset warm up error ").error(st);
                                    }
                                }},
                        };
                        _engine.file_cache_block_downloader().submit_download_task(std::move(meta));
                        g_file_cache_cloud_tablet_submitted_index_num << 1;
                        g_file_cache_cloud_tablet_submitted_index_size << idx_size;
                    };
                    // clang-format on
                    auto schema_ptr = rowset_meta->tablet_schema();
                    auto idx_version = schema_ptr->get_inverted_index_storage_format();
                    if (idx_version == InvertedIndexStorageFormatPB::V1) {
                        std::unordered_map<int64_t, int64_t> index_size_map;
                        auto&& inverted_index_info = rowset_meta->inverted_index_file_info(seg_id);
                        for (const auto& info : inverted_index_info.index_info()) {
                            if (info.index_file_size() != -1) {
                                index_size_map[info.index_id()] = info.index_file_size();
                            } else {
                                VLOG_DEBUG << "Invalid index_file_size for segment_id " << seg_id
                                           << ", index_id " << info.index_id();
                            }
                        }
                        for (const auto& index : schema_ptr->inverted_indexes()) {
                            auto idx_path = storage_resource.value()->remote_idx_v1_path(
                                    *rowset_meta, seg_id, index->index_id(),
                                    index->get_index_suffix());
                            download_idx_file(idx_path, index_size_map[index->index_id()]);
                        }
                    } else {
                        if (schema_ptr->has_inverted_index()) {
                            auto&& inverted_index_info =
                                    rowset_meta->inverted_index_file_info(seg_id);
                            int64_t idx_size = 0;
                            if (inverted_index_info.has_index_size()) {
                                idx_size = inverted_index_info.index_size();
                            } else {
                                VLOG_DEBUG << "index_size is not set for segment " << seg_id;
                            }
                            auto idx_path = storage_resource.value()->remote_idx_v2_path(
                                    *rowset_meta, seg_id);
                            download_idx_file(idx_path, idx_size);
                        }
                    }
                }
#endif
            }
            _rs_version_map.emplace(rs->version(), rs);
            _timestamped_version_tracker.add_version(rs->version());
            _max_version = std::max(rs->end_version(), _max_version);
            update_base_size(*rs);
        }
        _tablet_meta->add_rowsets_unchecked(rowsets);
    };

    if (!version_overlap) {
        add_rowsets_directly(to_add);
        return;
    }

    // Filter out existed rowsets
    auto remove_it =
            std::remove_if(to_add.begin(), to_add.end(), [this](const RowsetSharedPtr& rs) {
                if (auto find_it = _rs_version_map.find(rs->version());
                    find_it == _rs_version_map.end()) {
                    return false;
                } else if (find_it->second->rowset_id() == rs->rowset_id()) {
                    return true; // Same rowset
                }

                // If version of rowset in `to_add` is equal to rowset in tablet but rowset_id is not equal,
                // replace existed rowset with `to_add` rowset. This may occur when:
                //  1. schema change converts rowsets which have been double written to new tablet
                //  2. cumu compaction picks single overlapping input rowset to perform compaction

                // add existed rowset to unused_rowsets to remove delete bitmap and recycle cached data

                std::vector<RowsetSharedPtr> unused_rowsets;
                if (auto find_it = _rs_version_map.find(rs->version());
                    find_it != _rs_version_map.end()) {
                    if (find_it->second->rowset_id() == rs->rowset_id()) {
                        LOG(WARNING) << "tablet_id=" << tablet_id()
                                     << ", rowset_id=" << rs->rowset_id().to_string()
                                     << ", existed rowset_id="
                                     << find_it->second->rowset_id().to_string();
                        DCHECK(find_it->second->rowset_id() != rs->rowset_id())
                                << "tablet_id=" << tablet_id()
                                << ", rowset_id=" << rs->rowset_id().to_string()
                                << ", existed rowset_id="
                                << find_it->second->rowset_id().to_string();
                    }
                    unused_rowsets.push_back(find_it->second);
                }
                add_unused_rowsets(unused_rowsets);

                _tablet_meta->delete_rs_meta_by_version(rs->version(), nullptr);
                _rs_version_map[rs->version()] = rs;
                _tablet_meta->add_rowsets_unchecked({rs});
                update_base_size(*rs);
                return true;
            });

    to_add.erase(remove_it, to_add.end());

    // delete rowsets with overlapped version
    std::vector<RowsetSharedPtr> to_add_directly;
    for (auto& to_add_rs : to_add) {
        // delete rowsets with overlapped version
        std::vector<RowsetSharedPtr> to_delete;
        Version to_add_v = to_add_rs->version();
        // if start_version  > max_version, we can skip checking overlap here.
        if (to_add_v.first > _max_version) {
            // if start_version  > max_version, we can skip checking overlap here.
            to_add_directly.push_back(to_add_rs);
        } else {
            to_add_directly.push_back(to_add_rs);
            for (auto& [v, rs] : _rs_version_map) {
                if (to_add_v.contains(v)) {
                    to_delete.push_back(rs);
                }
            }
            delete_rowsets(to_delete, meta_lock);
        }
    }

    add_rowsets_directly(to_add_directly);
}

void CloudTablet::delete_rowsets(const std::vector<RowsetSharedPtr>& to_delete,
                                 std::unique_lock<std::shared_mutex>&) {
    if (to_delete.empty()) {
        return;
    }
    std::vector<RowsetMetaSharedPtr> rs_metas;
    rs_metas.reserve(to_delete.size());
    for (auto&& rs : to_delete) {
        rs_metas.push_back(rs->rowset_meta());
        _stale_rs_version_map[rs->version()] = rs;
    }
    _timestamped_version_tracker.add_stale_path_version(rs_metas);
    for (auto&& rs : to_delete) {
        _rs_version_map.erase(rs->version());
    }

    _tablet_meta->modify_rs_metas({}, rs_metas, false);
}

uint64_t CloudTablet::delete_expired_stale_rowsets() {
    if (config::enable_mow_verbose_log) {
        LOG_INFO("begin delete_expired_stale_rowset for tablet={}", tablet_id());
    }
    std::vector<RowsetSharedPtr> expired_rowsets;
    // ATTN: trick, Use stale_rowsets to temporarily increase the reference count of the rowset shared pointer in _stale_rs_version_map so that in the recycle_cached_data function, it checks if the reference count is 2.
    std::vector<std::pair<Version, std::vector<RowsetSharedPtr>>> deleted_stale_rowsets;
    int64_t expired_stale_sweep_endtime =
            ::time(nullptr) - config::tablet_rowset_stale_sweep_time_sec;
    {
        std::unique_lock wlock(_meta_lock);

        std::vector<int64_t> path_ids;
        // capture the path version to delete
        _timestamped_version_tracker.capture_expired_paths(expired_stale_sweep_endtime, &path_ids);

        if (path_ids.empty()) {
            return 0;
        }

        for (int64_t path_id : path_ids) {
            int64_t start_version = -1;
            int64_t end_version = -1;
            std::vector<RowsetSharedPtr> stale_rowsets;
            // delete stale versions in version graph
            auto version_path = _timestamped_version_tracker.fetch_and_delete_path_by_id(path_id);
            for (auto& v_ts : version_path->timestamped_versions()) {
                auto rs_it = _stale_rs_version_map.find(v_ts->version());
                if (rs_it != _stale_rs_version_map.end()) {
                    expired_rowsets.push_back(rs_it->second);
                    stale_rowsets.push_back(rs_it->second);
                    LOG(INFO) << "erase stale rowset, tablet_id=" << tablet_id()
                              << " rowset_id=" << rs_it->second->rowset_id().to_string()
                              << " version=" << rs_it->first.to_string();
                    _stale_rs_version_map.erase(rs_it);
                } else {
                    LOG(WARNING) << "cannot find stale rowset " << v_ts->version() << " in tablet "
                                 << tablet_id();
                    // clang-format off
                    DCHECK(false) << [this, &wlock]() { wlock.unlock(); std::string json; get_compaction_status(&json); return json; }();
                    // clang-format on
                }
                if (start_version < 0) {
                    start_version = v_ts->version().first;
                }
                end_version = v_ts->version().second;
                _tablet_meta->delete_stale_rs_meta_by_version(v_ts->version());
            }
            Version version(start_version, end_version);
            if (!stale_rowsets.empty()) {
                deleted_stale_rowsets.emplace_back(version, std::move(stale_rowsets));
            }
        }
        _reconstruct_version_tracker_if_necessary();
    }

    // if the rowset is not used by any query, we can recycle its cached data early.
    recycle_cached_data(expired_rowsets);
    if (config::enable_mow_verbose_log) {
        LOG_INFO("finish delete_expired_stale_rowset for tablet={}", tablet_id());
    }

    add_unused_rowsets(expired_rowsets);
    if (keys_type() == UNIQUE_KEYS && enable_unique_key_merge_on_write() &&
        !deleted_stale_rowsets.empty()) {
        // agg delete bitmap for pre rowsets; record unused delete bitmap key ranges
        OlapStopWatch watch;
        for (const auto& [version, unused_rowsets] : deleted_stale_rowsets) {
            // agg delete bitmap for pre rowset
            DeleteBitmapKeyRanges remove_delete_bitmap_key_ranges;
            agg_delete_bitmap_for_stale_rowsets(version, remove_delete_bitmap_key_ranges);
            // add remove delete bitmap
            if (!remove_delete_bitmap_key_ranges.empty()) {
                std::vector<RowsetId> rowset_ids;
                for (const auto& rs : unused_rowsets) {
                    rowset_ids.push_back(rs->rowset_id());
                }
                std::lock_guard<std::mutex> lock(_gc_mutex);
                _unused_delete_bitmap.push_back(
                        std::make_pair(rowset_ids, remove_delete_bitmap_key_ranges));
            }
        }
        LOG(INFO) << "agg pre rowsets delete bitmap. tablet_id=" << tablet_id()
                  << ", size=" << deleted_stale_rowsets.size()
                  << ", cost(us)=" << watch.get_elapse_time_us();
    }
    return expired_rowsets.size();
}

bool CloudTablet::need_remove_unused_rowsets() {
    std::lock_guard<std::mutex> lock(_gc_mutex);
    return !_unused_rowsets.empty() || !_unused_delete_bitmap.empty();
}

void CloudTablet::add_unused_rowsets(const std::vector<RowsetSharedPtr>& rowsets) {
    std::lock_guard<std::mutex> lock(_gc_mutex);
    for (const auto& rowset : rowsets) {
        _unused_rowsets[rowset->rowset_id()] = rowset;
        g_unused_rowsets_bytes << rowset->total_disk_size();
    }
    g_unused_rowsets_count << rowsets.size();
}

void CloudTablet::remove_unused_rowsets() {
    std::vector<std::shared_ptr<Rowset>> removed_rowsets;
    int64_t removed_delete_bitmap_num = 0;
    OlapStopWatch watch;
    {
        std::lock_guard<std::mutex> lock(_gc_mutex);
        // 1. remove unused rowsets's cache data and delete bitmap
        for (auto it = _unused_rowsets.begin(); it != _unused_rowsets.end();) {
            auto& rs = it->second;
            if (rs.use_count() > 1) {
                LOG(WARNING) << "tablet_id:" << tablet_id() << " rowset: " << rs->rowset_id()
                             << " has " << rs.use_count() << " references, it cannot be removed";
                ++it;
                continue;
            }
            tablet_meta()->remove_rowset_delete_bitmap(rs->rowset_id(), rs->version());
            rs->clear_cache();
            removed_rowsets.push_back(std::move(rs));
            g_unused_rowsets_count << -1;
            g_unused_rowsets_bytes << -rs->total_disk_size();
            it = _unused_rowsets.erase(it);
        }
    }

    {
        std::vector<RowsetId> rowset_ids;
        std::vector<int64_t> num_segments;
        std::vector<std::vector<std::string>> index_file_names;

        for (auto& rs : removed_rowsets) {
            rowset_ids.push_back(rs->rowset_id());
            num_segments.push_back(rs->num_segments());
            auto index_names = rs->get_index_file_names();
            index_file_names.push_back(index_names);
            int64_t segment_size_sum = 0;
            for (int32_t i = 0; i < rs->num_segments(); i++) {
                segment_size_sum += rs->rowset_meta()->segment_file_size(i);
            }
            g_file_cache_recycle_cached_data_segment_num << rs->num_segments();
            g_file_cache_recycle_cached_data_segment_size << segment_size_sum;
            g_file_cache_recycle_cached_data_index_num << index_names.size();
        }

        if (removed_rowsets.size() > 0) {
            auto& manager =
                    ExecEnv::GetInstance()->storage_engine().to_cloud().cloud_warm_up_manager();
            manager.recycle_cache(tablet_id(), rowset_ids, num_segments, index_file_names);
        }
    }

    {
        std::lock_guard<std::mutex> lock(_gc_mutex);
        // 2. remove delete bitmap of pre rowsets
        for (auto it = _unused_delete_bitmap.begin(); it != _unused_delete_bitmap.end();) {
            auto& rowset_ids = std::get<0>(*it);
            bool find_unused_rowset = false;
            for (const auto& rowset_id : rowset_ids) {
                if (_unused_rowsets.find(rowset_id) != _unused_rowsets.end()) {
                    LOG(INFO) << "can not remove pre rowset delete bitmap because rowset is in use"
                              << ", tablet_id=" << tablet_id() << ", rowset_id=" << rowset_id;
                    find_unused_rowset = true;
                    break;
                }
            }
            if (find_unused_rowset) {
                ++it;
                continue;
            }
            auto& key_ranges = std::get<1>(*it);
            tablet_meta()->delete_bitmap().remove(key_ranges);
            it = _unused_delete_bitmap.erase(it);
            removed_delete_bitmap_num++;
            // TODO(kaijie): recycle cache for unused delete bitmap
        }
    }

    LOG(INFO) << "tablet_id=" << tablet_id() << ", unused_rowset size=" << _unused_rowsets.size()
              << ", unused_delete_bitmap size=" << _unused_delete_bitmap.size()
              << ", removed_rowsets_num=" << removed_rowsets.size()
              << ", removed_delete_bitmap_num=" << removed_delete_bitmap_num
              << ", cost(us)=" << watch.get_elapse_time_us();
}

void CloudTablet::update_base_size(const Rowset& rs) {
    // Define base rowset as the rowset of version [2-x]
    if (rs.start_version() == 2) {
        _base_size = rs.total_disk_size();
    }
}

void CloudTablet::clear_cache() {
    CloudTablet::recycle_cached_data(get_snapshot_rowset(true));
    _engine.tablet_mgr().erase_tablet(tablet_id());
}

void CloudTablet::recycle_cached_data(const std::vector<RowsetSharedPtr>& rowsets) {
    std::vector<RowsetId> rowset_ids;
    std::vector<int64_t> num_segments;
    std::vector<std::vector<std::string>> index_file_names;
    for (const auto& rs : rowsets) {
        // rowsets and tablet._rs_version_map each hold a rowset shared_ptr, so at this point, the reference count of the shared_ptr is at least 2.
        if (rs.use_count() > 2) {
            LOG(WARNING) << "Rowset " << rs->rowset_id().to_string() << " has " << rs.use_count()
                         << " references. File Cache won't be recycled when query is using it.";
            continue;
        }
        rs->clear_cache();
        rowset_ids.push_back(rs->rowset_id());
        num_segments.push_back(rs->num_segments());
        auto index_names = rs->get_index_file_names();
        index_file_names.push_back(index_names);
        int64_t segment_size_sum = 0;
        for (int32_t i = 0; i < rs->num_segments(); i++) {
            segment_size_sum += rs->rowset_meta()->segment_file_size(i);
        }
        g_file_cache_recycle_cached_data_segment_num << rs->num_segments();
        g_file_cache_recycle_cached_data_segment_size << segment_size_sum;
        g_file_cache_recycle_cached_data_index_num << index_names.size();
    }
    if (!rowsets.empty()) {
        auto& manager = ExecEnv::GetInstance()->storage_engine().to_cloud().cloud_warm_up_manager();
        manager.recycle_cache(rowsets.front()->rowset_meta()->tablet_id(), rowset_ids, num_segments,
                              index_file_names);
    }
}

void CloudTablet::reset_approximate_stats(int64_t num_rowsets, int64_t num_segments,
                                          int64_t num_rows, int64_t data_size) {
    _approximate_num_rowsets.store(num_rowsets, std::memory_order_relaxed);
    _approximate_num_segments.store(num_segments, std::memory_order_relaxed);
    _approximate_num_rows.store(num_rows, std::memory_order_relaxed);
    _approximate_data_size.store(data_size, std::memory_order_relaxed);
    int64_t cumu_num_deltas = 0;
    int64_t cumu_num_rowsets = 0;
    auto cp = _cumulative_point.load(std::memory_order_relaxed);
    for (auto& [v, r] : _rs_version_map) {
        if (v.second < cp) {
            continue;
        }

        cumu_num_deltas += r->is_segments_overlapping() ? r->num_segments() : 1;
        ++cumu_num_rowsets;
    }
    _approximate_cumu_num_rowsets.store(cumu_num_rowsets, std::memory_order_relaxed);
    _approximate_cumu_num_deltas.store(cumu_num_deltas, std::memory_order_relaxed);
}

Result<std::unique_ptr<RowsetWriter>> CloudTablet::create_rowset_writer(
        RowsetWriterContext& context, bool vertical) {
    context.rowset_id = _engine.next_rowset_id();
    // FIXME(plat1ko): Seems `tablet_id` and `index_id` has been set repeatedly
    context.tablet_id = tablet_id();
    context.index_id = index_id();
    context.partition_id = partition_id();
    context.enable_unique_key_merge_on_write = enable_unique_key_merge_on_write();
    return RowsetFactory::create_rowset_writer(_engine, context, vertical);
}

// create a rowset writer with rowset_id and seg_id
// after writer, merge this transient rowset with original rowset
Result<std::unique_ptr<RowsetWriter>> CloudTablet::create_transient_rowset_writer(
        const Rowset& rowset, std::shared_ptr<PartialUpdateInfo> partial_update_info,
        int64_t txn_expiration) {
    if (rowset.rowset_meta_state() != RowsetStatePB::BEGIN_PARTIAL_UPDATE &&
        rowset.rowset_meta_state() != RowsetStatePB::COMMITTED) [[unlikely]] {
        auto msg = fmt::format(
                "wrong rowset state when create_transient_rowset_writer, rowset state should be "
                "BEGIN_PARTIAL_UPDATE or COMMITTED, but found {}, rowset_id={}, tablet_id={}",
                RowsetStatePB_Name(rowset.rowset_meta_state()), rowset.rowset_id().to_string(),
                tablet_id());
        // see `CloudRowsetWriter::build` for detail.
        // if this is in a retry task, the rowset state may have been changed to RowsetStatePB::COMMITTED
        // in `RowsetMeta::merge_rowset_meta()` in previous trials.
        LOG(WARNING) << msg;
        DCHECK(false) << msg;
    }
    RowsetWriterContext context;
    context.rowset_state = PREPARED;
    context.segments_overlap = OVERLAPPING;
    // During a partial update, the extracted columns of a variant should not be included in the tablet schema.
    // This is because the partial update for a variant needs to ignore the extracted columns.
    // Otherwise, the schema types in different rowsets might be inconsistent. When performing a partial update,
    // the complete variant is constructed by reading all the sub-columns of the variant.
    context.tablet_schema = rowset.tablet_schema()->copy_without_variant_extracted_columns();
    context.newest_write_timestamp = UnixSeconds();
    context.tablet_id = table_id();
    context.enable_segcompaction = false;
    context.write_type = DataWriteType::TYPE_DIRECT;
    context.partial_update_info = std::move(partial_update_info);
    context.is_transient_rowset_writer = true;
    context.rowset_id = rowset.rowset_id();
    context.tablet_id = tablet_id();
    context.index_id = index_id();
    context.partition_id = partition_id();
    context.enable_unique_key_merge_on_write = enable_unique_key_merge_on_write();
    context.txn_expiration = txn_expiration;

    auto storage_resource = rowset.rowset_meta()->remote_storage_resource();
    if (!storage_resource) {
        return ResultError(std::move(storage_resource.error()));
    }

    context.storage_resource = *storage_resource.value();

    return RowsetFactory::create_rowset_writer(_engine, context, false)
            .transform([&](auto&& writer) {
                writer->set_segment_start_id(cast_set<int32_t>(rowset.num_segments()));
                return writer;
            });
}

int64_t CloudTablet::get_cloud_base_compaction_score() const {
    if (_tablet_meta->compaction_policy() == CUMULATIVE_TIME_SERIES_POLICY) {
        bool has_delete = false;
        int64_t point = cumulative_layer_point();
        std::shared_lock<std::shared_mutex> rlock(_meta_lock);
        for (const auto& rs_meta : _tablet_meta->all_rs_metas()) {
            if (rs_meta->start_version() >= point) {
                continue;
            }
            if (rs_meta->has_delete_predicate()) {
                has_delete = true;
                break;
            }
        }
        if (!has_delete) {
            return 0;
        }
    }

    return _approximate_num_rowsets.load(std::memory_order_relaxed) -
           _approximate_cumu_num_rowsets.load(std::memory_order_relaxed);
}

int64_t CloudTablet::get_cloud_cumu_compaction_score() const {
    // TODO(plat1ko): Propose an algorithm that considers tablet's key type, number of delete rowsets,
    //  number of tablet versions simultaneously.
    return _approximate_cumu_num_deltas.load(std::memory_order_relaxed);
}

// return a json string to show the compaction status of this tablet
void CloudTablet::get_compaction_status(std::string* json_result) {
    rapidjson::Document root;
    root.SetObject();

    rapidjson::Document path_arr;
    path_arr.SetArray();

    std::vector<RowsetSharedPtr> rowsets;
    std::vector<RowsetSharedPtr> stale_rowsets;
    {
        std::shared_lock rdlock(_meta_lock);
        rowsets.reserve(_rs_version_map.size());
        for (auto& it : _rs_version_map) {
            rowsets.push_back(it.second);
        }
        stale_rowsets.reserve(_stale_rs_version_map.size());
        for (auto& it : _stale_rs_version_map) {
            stale_rowsets.push_back(it.second);
        }
    }
    std::sort(rowsets.begin(), rowsets.end(), Rowset::comparator);
    std::sort(stale_rowsets.begin(), stale_rowsets.end(), Rowset::comparator);

    // get snapshot version path json_doc
    _timestamped_version_tracker.get_stale_version_path_json_doc(path_arr);
    root.AddMember("cumulative point", _cumulative_point.load(), root.GetAllocator());
    rapidjson::Value cumu_value;
    std::string format_str = ToStringFromUnixMillis(_last_cumu_compaction_failure_millis.load());
    cumu_value.SetString(format_str.c_str(), cast_set<uint>(format_str.length()),
                         root.GetAllocator());
    root.AddMember("last cumulative failure time", cumu_value, root.GetAllocator());
    rapidjson::Value base_value;
    format_str = ToStringFromUnixMillis(_last_base_compaction_failure_millis.load());
    base_value.SetString(format_str.c_str(), cast_set<uint>(format_str.length()),
                         root.GetAllocator());
    root.AddMember("last base failure time", base_value, root.GetAllocator());
    rapidjson::Value full_value;
    format_str = ToStringFromUnixMillis(_last_full_compaction_failure_millis.load());
    full_value.SetString(format_str.c_str(), cast_set<uint>(format_str.length()),
                         root.GetAllocator());
    root.AddMember("last full failure time", full_value, root.GetAllocator());
    rapidjson::Value cumu_success_value;
    format_str = ToStringFromUnixMillis(_last_cumu_compaction_success_millis.load());
    cumu_success_value.SetString(format_str.c_str(), cast_set<uint>(format_str.length()),
                                 root.GetAllocator());
    root.AddMember("last cumulative success time", cumu_success_value, root.GetAllocator());
    rapidjson::Value base_success_value;
    format_str = ToStringFromUnixMillis(_last_base_compaction_success_millis.load());
    base_success_value.SetString(format_str.c_str(), cast_set<uint>(format_str.length()),
                                 root.GetAllocator());
    root.AddMember("last base success time", base_success_value, root.GetAllocator());
    rapidjson::Value full_success_value;
    format_str = ToStringFromUnixMillis(_last_full_compaction_success_millis.load());
    full_success_value.SetString(format_str.c_str(), cast_set<uint>(format_str.length()),
                                 root.GetAllocator());
    root.AddMember("last full success time", full_success_value, root.GetAllocator());
    rapidjson::Value cumu_schedule_value;
    format_str = ToStringFromUnixMillis(_last_cumu_compaction_schedule_millis.load());
    cumu_schedule_value.SetString(format_str.c_str(), cast_set<uint>(format_str.length()),
                                  root.GetAllocator());
    root.AddMember("last cumulative schedule time", cumu_schedule_value, root.GetAllocator());
    rapidjson::Value base_schedule_value;
    format_str = ToStringFromUnixMillis(_last_base_compaction_schedule_millis.load());
    base_schedule_value.SetString(format_str.c_str(), cast_set<uint>(format_str.length()),
                                  root.GetAllocator());
    root.AddMember("last base schedule time", base_schedule_value, root.GetAllocator());
    rapidjson::Value full_schedule_value;
    format_str = ToStringFromUnixMillis(_last_full_compaction_schedule_millis.load());
    full_schedule_value.SetString(format_str.c_str(), cast_set<uint>(format_str.length()),
                                  root.GetAllocator());
    root.AddMember("last full schedule time", full_schedule_value, root.GetAllocator());
    rapidjson::Value cumu_compaction_status_value;
    cumu_compaction_status_value.SetString(_last_cumu_compaction_status.c_str(),
                                           cast_set<uint>(_last_cumu_compaction_status.length()),
                                           root.GetAllocator());
    root.AddMember("last cumulative status", cumu_compaction_status_value, root.GetAllocator());
    rapidjson::Value base_compaction_status_value;
    base_compaction_status_value.SetString(_last_base_compaction_status.c_str(),
                                           cast_set<uint>(_last_base_compaction_status.length()),
                                           root.GetAllocator());
    root.AddMember("last base status", base_compaction_status_value, root.GetAllocator());
    rapidjson::Value full_compaction_status_value;
    full_compaction_status_value.SetString(_last_full_compaction_status.c_str(),
                                           cast_set<uint>(_last_full_compaction_status.length()),
                                           root.GetAllocator());
    root.AddMember("last full status", full_compaction_status_value, root.GetAllocator());
    rapidjson::Value exec_compaction_time;
    std::string num_str {std::to_string(exec_compaction_time_us.load())};
    exec_compaction_time.SetString(num_str.c_str(), cast_set<uint>(num_str.length()),
                                   root.GetAllocator());
    root.AddMember("exec compaction time us", exec_compaction_time, root.GetAllocator());
    rapidjson::Value local_read_time;
    num_str = std::to_string(local_read_time_us.load());
    local_read_time.SetString(num_str.c_str(), cast_set<uint>(num_str.length()),
                              root.GetAllocator());
    root.AddMember("compaction local read time us", local_read_time, root.GetAllocator());
    rapidjson::Value remote_read_time;
    num_str = std::to_string(remote_read_time_us.load());
    remote_read_time.SetString(num_str.c_str(), cast_set<uint>(num_str.length()),
                               root.GetAllocator());
    root.AddMember("compaction remote read time us", remote_read_time, root.GetAllocator());

    // print all rowsets' version as an array
    rapidjson::Document versions_arr;
    rapidjson::Document missing_versions_arr;
    versions_arr.SetArray();
    missing_versions_arr.SetArray();
    int64_t last_version = -1;
    for (auto& rowset : rowsets) {
        const Version& ver = rowset->version();
        if (ver.first != last_version + 1) {
            rapidjson::Value miss_value;
            miss_value.SetString(fmt::format("[{}-{}]", last_version + 1, ver.first - 1).c_str(),
                                 missing_versions_arr.GetAllocator());
            missing_versions_arr.PushBack(miss_value, missing_versions_arr.GetAllocator());
        }
        rapidjson::Value value;
        std::string version_str = rowset->get_rowset_info_str();
        value.SetString(version_str.c_str(), cast_set<uint32_t>(version_str.length()),
                        versions_arr.GetAllocator());
        versions_arr.PushBack(value, versions_arr.GetAllocator());
        last_version = ver.second;
    }
    root.AddMember("rowsets", versions_arr, root.GetAllocator());
    root.AddMember("missing_rowsets", missing_versions_arr, root.GetAllocator());

    // print all stale rowsets' version as an array
    rapidjson::Document stale_versions_arr;
    stale_versions_arr.SetArray();
    for (auto& rowset : stale_rowsets) {
        rapidjson::Value value;
        std::string version_str = rowset->get_rowset_info_str();
        value.SetString(version_str.c_str(), cast_set<uint32_t>(version_str.length()),
                        stale_versions_arr.GetAllocator());
        stale_versions_arr.PushBack(value, stale_versions_arr.GetAllocator());
    }
    root.AddMember("stale_rowsets", stale_versions_arr, root.GetAllocator());

    // add stale version rowsets
    root.AddMember("stale version path", path_arr, root.GetAllocator());

    // to json string
    rapidjson::StringBuffer strbuf;
    rapidjson::PrettyWriter<rapidjson::StringBuffer> writer(strbuf);
    root.Accept(writer);
    *json_result = std::string(strbuf.GetString());
}

void CloudTablet::set_cumulative_layer_point(int64_t new_point) {
    if (new_point == Tablet::K_INVALID_CUMULATIVE_POINT || new_point >= _cumulative_point) {
        _cumulative_point = new_point;
        return;
    }
    // cumulative point should only be reset to -1, or be increased
    // FIXME: could happen in currently unresolved race conditions
    LOG(WARNING) << "Unexpected cumulative point: " << new_point
                 << ", origin: " << _cumulative_point.load();
}

std::vector<RowsetSharedPtr> CloudTablet::pick_candidate_rowsets_to_base_compaction() {
    std::vector<RowsetSharedPtr> candidate_rowsets;
    {
        std::shared_lock rlock(_meta_lock);
        for (const auto& [version, rs] : _rs_version_map) {
            if (version.first != 0 && version.first < _cumulative_point &&
                (_alter_version == -1 || version.second <= _alter_version)) {
                candidate_rowsets.push_back(rs);
            }
        }
    }
    std::sort(candidate_rowsets.begin(), candidate_rowsets.end(), Rowset::comparator);
    return candidate_rowsets;
}

std::vector<RowsetSharedPtr> CloudTablet::pick_candidate_rowsets_to_full_compaction() {
    std::vector<RowsetSharedPtr> candidate_rowsets;
    {
        std::shared_lock rlock(_meta_lock);
        for (auto& [v, rs] : _rs_version_map) {
            // MUST NOT compact rowset [0-1] for some historical reasons (see cloud_schema_change)
            if (v.first != 0) {
                candidate_rowsets.push_back(rs);
            }
        }
    }
    std::sort(candidate_rowsets.begin(), candidate_rowsets.end(), Rowset::comparator);
    return candidate_rowsets;
}

CalcDeleteBitmapExecutor* CloudTablet::calc_delete_bitmap_executor() {
    return _engine.calc_delete_bitmap_executor();
}

Status CloudTablet::save_delete_bitmap(const TabletTxnInfo* txn_info, int64_t txn_id,
                                       DeleteBitmapPtr delete_bitmap, RowsetWriter* rowset_writer,
                                       const RowsetIdUnorderedSet& cur_rowset_ids, int64_t lock_id,
                                       int64_t next_visible_version) {
    RowsetSharedPtr rowset = txn_info->rowset;
    int64_t cur_version = rowset->start_version();
    // update delete bitmap info, in order to avoid recalculation when trying again
    RETURN_IF_ERROR(_engine.txn_delete_bitmap_cache().update_tablet_txn_info(
            txn_id, tablet_id(), delete_bitmap, cur_rowset_ids, PublishStatus::PREPARE));

    if (txn_info->partial_update_info && txn_info->partial_update_info->is_partial_update() &&
        rowset_writer->num_rows() > 0) {
        DBUG_EXECUTE_IF("CloudTablet::save_delete_bitmap.update_tmp_rowset.error", {
            return Status::InternalError<false>("injected update_tmp_rowset error.");
        });
        const auto& rowset_meta = rowset->rowset_meta();
        RETURN_IF_ERROR(_engine.meta_mgr().update_tmp_rowset(*rowset_meta));
    }

    RETURN_IF_ERROR(save_delete_bitmap_to_ms(cur_version, txn_id, delete_bitmap, lock_id,
                                             next_visible_version));

    // store the delete bitmap with sentinel marks in txn_delete_bitmap_cache because if the txn is retried for some reason,
    // it will use the delete bitmap from txn_delete_bitmap_cache when re-calculating the delete bitmap, during which it will do
    // delete bitmap correctness check. If we store the new_delete_bitmap, the delete bitmap correctness check will fail
    RETURN_IF_ERROR(_engine.txn_delete_bitmap_cache().update_tablet_txn_info(
            txn_id, tablet_id(), delete_bitmap, cur_rowset_ids, PublishStatus::SUCCEED,
            txn_info->publish_info));

    DBUG_EXECUTE_IF("CloudTablet::save_delete_bitmap.enable_sleep", {
        auto sleep_sec = dp->param<int>("sleep", 5);
        std::this_thread::sleep_for(std::chrono::seconds(sleep_sec));
    });

    DBUG_EXECUTE_IF("CloudTablet::save_delete_bitmap.injected_error", {
        auto retry = dp->param<bool>("retry", false);
        auto sleep_sec = dp->param<int>("sleep", 0);
        std::this_thread::sleep_for(std::chrono::seconds(sleep_sec));
        if (retry) { // return DELETE_BITMAP_LOCK_ERROR to let it retry
            return Status::Error<ErrorCode::DELETE_BITMAP_LOCK_ERROR>(
                    "injected DELETE_BITMAP_LOCK_ERROR");
        } else {
            return Status::InternalError<false>("injected non-retryable error");
        }
    });

    return Status::OK();
}

Status CloudTablet::save_delete_bitmap_to_ms(int64_t cur_version, int64_t txn_id,
                                             DeleteBitmapPtr delete_bitmap, int64_t lock_id,
                                             int64_t next_visible_version) {
    DeleteBitmapPtr new_delete_bitmap = std::make_shared<DeleteBitmap>(tablet_id());
    for (auto iter = delete_bitmap->delete_bitmap.begin();
         iter != delete_bitmap->delete_bitmap.end(); ++iter) {
        // skip sentinel mark, which is used for delete bitmap correctness check
        if (std::get<1>(iter->first) != DeleteBitmap::INVALID_SEGMENT_ID) {
            new_delete_bitmap->merge(
                    {std::get<0>(iter->first), std::get<1>(iter->first), cur_version},
                    iter->second);
        }
    }
    // lock_id != -1 means this is in an explict txn
    bool is_explicit_txn = (lock_id != -1);
    auto ms_lock_id = !is_explicit_txn ? txn_id : lock_id;

    RETURN_IF_ERROR(_engine.meta_mgr().update_delete_bitmap(*this, ms_lock_id, LOAD_INITIATOR_ID,
                                                            new_delete_bitmap.get(), txn_id,
                                                            is_explicit_txn, next_visible_version));
    return Status::OK();
}

Versions CloudTablet::calc_missed_versions(int64_t spec_version, Versions existing_versions) const {
    DCHECK(spec_version > 0) << "invalid spec_version: " << spec_version;

    // sort the existing versions in ascending order
    std::sort(existing_versions.begin(), existing_versions.end(),
              [](const Version& a, const Version& b) {
                  // simple because 2 versions are certainly not overlapping
                  return a.first < b.first;
              });

    // From the first version(=0), find the missing version until spec_version
    int64_t last_version = -1;
    Versions missed_versions;
    for (const Version& version : existing_versions) {
        if (version.first > last_version + 1) {
            // there is a hole between versions
            missed_versions.emplace_back(last_version + 1, std::min(version.first, spec_version));
        }
        last_version = version.second;
        if (last_version >= spec_version) {
            break;
        }
    }
    if (last_version < spec_version) {
        // there is a hole between the last version and the specificed version.
        missed_versions.emplace_back(last_version + 1, spec_version);
    }
    return missed_versions;
}

Status CloudTablet::calc_delete_bitmap_for_compaction(
        const std::vector<RowsetSharedPtr>& input_rowsets, const RowsetSharedPtr& output_rowset,
        const RowIdConversion& rowid_conversion, ReaderType compaction_type, int64_t merged_rows,
        int64_t filtered_rows, int64_t initiator, DeleteBitmapPtr& output_rowset_delete_bitmap,
        bool allow_delete_in_cumu_compaction, int64_t& get_delete_bitmap_lock_start_time) {
    output_rowset_delete_bitmap = std::make_shared<DeleteBitmap>(tablet_id());
    std::unique_ptr<RowLocationSet> missed_rows;
    if ((config::enable_missing_rows_correctness_check ||
         config::enable_mow_compaction_correctness_check_core ||
         config::enable_mow_compaction_correctness_check_fail) &&
        !allow_delete_in_cumu_compaction &&
        (compaction_type == ReaderType::READER_CUMULATIVE_COMPACTION ||
         !config::enable_prune_delete_sign_when_base_compaction)) {
        // also check duplicate key for base compaction when config::enable_prune_delete_sign_when_base_compaction==false
        missed_rows = std::make_unique<RowLocationSet>();
        LOG(INFO) << "RowLocation Set inited succ for tablet:" << tablet_id();
    }

    std::unique_ptr<std::map<RowsetSharedPtr, RowLocationPairList>> location_map;
    if (config::enable_rowid_conversion_correctness_check &&
        tablet_schema()->cluster_key_uids().empty()) {
        location_map = std::make_unique<std::map<RowsetSharedPtr, RowLocationPairList>>();
        LOG(INFO) << "Location Map inited succ for tablet:" << tablet_id();
    }

    // 1. calc delete bitmap for historical data
    RETURN_IF_ERROR(_engine.meta_mgr().sync_tablet_rowsets(this));
    Version version = max_version();
    std::size_t missed_rows_size = 0;
    calc_compaction_output_rowset_delete_bitmap(
            input_rowsets, rowid_conversion, 0, version.second + 1, missed_rows.get(),
            location_map.get(), tablet_meta()->delete_bitmap(), output_rowset_delete_bitmap.get());
    if (missed_rows) {
        missed_rows_size = missed_rows->size();
        if (!allow_delete_in_cumu_compaction) {
            if ((compaction_type == ReaderType::READER_CUMULATIVE_COMPACTION ||
                 !config::enable_prune_delete_sign_when_base_compaction) &&
                tablet_state() == TABLET_RUNNING) {
                if (merged_rows + filtered_rows >= 0 &&
                    merged_rows + filtered_rows != missed_rows_size) {
                    std::string err_msg = fmt::format(
                            "cumulative compaction: the merged rows({}), the filtered rows({}) is "
                            "not equal to missed rows({}) in rowid conversion, tablet_id: {}, "
                            "table_id:{}",
                            merged_rows, filtered_rows, missed_rows_size, tablet_id(), table_id());
                    LOG(WARNING) << err_msg;
                    if (config::enable_mow_compaction_correctness_check_core) {
                        CHECK(false) << err_msg;
                    } else if (config::enable_mow_compaction_correctness_check_fail) {
                        return Status::InternalError<false>(err_msg);
                    } else {
                        DCHECK(false) << err_msg;
                    }
                }
            }
        }
    }
    if (location_map) {
        RETURN_IF_ERROR(check_rowid_conversion(output_rowset, *location_map));
        location_map->clear();
    }

    // 2. calc delete bitmap for incremental data
    int64_t t1 = MonotonicMicros();
    RETURN_IF_ERROR(_engine.meta_mgr().get_delete_bitmap_update_lock(
            *this, COMPACTION_DELETE_BITMAP_LOCK_ID, initiator));
    int64_t t2 = MonotonicMicros();
    if (compaction_type == ReaderType::READER_CUMULATIVE_COMPACTION) {
        g_cu_compaction_get_delete_bitmap_lock_time_ms << (t2 - t1) / 1000;
    } else if (compaction_type == ReaderType::READER_BASE_COMPACTION) {
        g_base_compaction_get_delete_bitmap_lock_time_ms << (t2 - t1) / 1000;
    }
    get_delete_bitmap_lock_start_time = t2;
    RETURN_IF_ERROR(_engine.meta_mgr().sync_tablet_rowsets(this));
    int64_t t3 = MonotonicMicros();

    calc_compaction_output_rowset_delete_bitmap(
            input_rowsets, rowid_conversion, version.second, UINT64_MAX, missed_rows.get(),
            location_map.get(), tablet_meta()->delete_bitmap(), output_rowset_delete_bitmap.get());
    int64_t t4 = MonotonicMicros();
    if (location_map) {
        RETURN_IF_ERROR(check_rowid_conversion(output_rowset, *location_map));
    }
    int64_t t5 = MonotonicMicros();
    if (missed_rows) {
        DCHECK_EQ(missed_rows->size(), missed_rows_size);
        if (missed_rows->size() != missed_rows_size) {
            LOG(WARNING) << "missed rows don't match, before: " << missed_rows_size
                         << " after: " << missed_rows->size();
        }
    }

    // 3. store delete bitmap
    auto st = _engine.meta_mgr().update_delete_bitmap(*this, -1, initiator,
                                                      output_rowset_delete_bitmap.get());
    int64_t t6 = MonotonicMicros();
    LOG(INFO) << "calc_delete_bitmap_for_compaction, tablet_id=" << tablet_id()
              << ", get lock cost " << (t2 - t1) << " us, sync rowsets cost " << (t3 - t2)
              << " us, calc delete bitmap cost " << (t4 - t3) << " us, check rowid conversion cost "
              << (t5 - t4) << " us, store delete bitmap cost " << (t6 - t5)
              << " us, st=" << st.to_string();
    return st;
}

void CloudTablet::agg_delete_bitmap_for_compaction(
        int64_t start_version, int64_t end_version, const std::vector<RowsetSharedPtr>& pre_rowsets,
        DeleteBitmapPtr& new_delete_bitmap,
        std::map<std::string, int64_t>& pre_rowset_to_versions) {
    for (auto& rowset : pre_rowsets) {
        for (uint32_t seg_id = 0; seg_id < rowset->num_segments(); ++seg_id) {
            auto d = tablet_meta()->delete_bitmap().get_agg_without_cache(
                    {rowset->rowset_id(), seg_id, end_version}, start_version);
            if (d->isEmpty()) {
                continue;
            }
            VLOG_DEBUG << "agg delete bitmap for tablet_id=" << tablet_id()
                       << ", rowset_id=" << rowset->rowset_id() << ", seg_id=" << seg_id
                       << ", rowset_version=" << rowset->version().to_string()
                       << ". compaction start_version=" << start_version
                       << ", end_version=" << end_version
                       << ". delete_bitmap cardinality=" << d->cardinality();
            DeleteBitmap::BitmapKey end_key {rowset->rowset_id(), seg_id, end_version};
            new_delete_bitmap->set(end_key, *d);
            pre_rowset_to_versions[rowset->rowset_id().to_string()] = rowset->version().second;
        }
    }
}

Status CloudTablet::sync_meta() {
    if (!config::enable_file_cache) {
        return Status::OK();
    }

    TabletMetaSharedPtr tablet_meta;
    auto st = _engine.meta_mgr().get_tablet_meta(tablet_id(), &tablet_meta);
    if (!st.ok()) {
        if (st.is<ErrorCode::NOT_FOUND>()) {
            clear_cache();
        }
        return st;
    }

    auto new_ttl_seconds = tablet_meta->ttl_seconds();
    if (_tablet_meta->ttl_seconds() != new_ttl_seconds) {
        _tablet_meta->set_ttl_seconds(new_ttl_seconds);
        int64_t cur_time = UnixSeconds();
        std::shared_lock rlock(_meta_lock);
        for (auto& [_, rs] : _rs_version_map) {
            for (int seg_id = 0; seg_id < rs->num_segments(); ++seg_id) {
                int64_t new_expiration_time =
                        new_ttl_seconds + rs->rowset_meta()->newest_write_timestamp();
                new_expiration_time = new_expiration_time > cur_time ? new_expiration_time : 0;
                auto file_key = Segment::file_cache_key(rs->rowset_id().to_string(), seg_id);
                auto* file_cache = io::FileCacheFactory::instance()->get_by_path(file_key);
                file_cache->modify_expiration_time(file_key, new_expiration_time);
            }
        }
    }

    auto new_compaction_policy = tablet_meta->compaction_policy();
    if (_tablet_meta->compaction_policy() != new_compaction_policy) {
        _tablet_meta->set_compaction_policy(new_compaction_policy);
    }
    auto new_time_series_compaction_goal_size_mbytes =
            tablet_meta->time_series_compaction_goal_size_mbytes();
    if (_tablet_meta->time_series_compaction_goal_size_mbytes() !=
        new_time_series_compaction_goal_size_mbytes) {
        _tablet_meta->set_time_series_compaction_goal_size_mbytes(
                new_time_series_compaction_goal_size_mbytes);
    }
    auto new_time_series_compaction_file_count_threshold =
            tablet_meta->time_series_compaction_file_count_threshold();
    if (_tablet_meta->time_series_compaction_file_count_threshold() !=
        new_time_series_compaction_file_count_threshold) {
        _tablet_meta->set_time_series_compaction_file_count_threshold(
                new_time_series_compaction_file_count_threshold);
    }
    auto new_time_series_compaction_time_threshold_seconds =
            tablet_meta->time_series_compaction_time_threshold_seconds();
    if (_tablet_meta->time_series_compaction_time_threshold_seconds() !=
        new_time_series_compaction_time_threshold_seconds) {
        _tablet_meta->set_time_series_compaction_time_threshold_seconds(
                new_time_series_compaction_time_threshold_seconds);
    }
    auto new_time_series_compaction_empty_rowsets_threshold =
            tablet_meta->time_series_compaction_empty_rowsets_threshold();
    if (_tablet_meta->time_series_compaction_empty_rowsets_threshold() !=
        new_time_series_compaction_empty_rowsets_threshold) {
        _tablet_meta->set_time_series_compaction_empty_rowsets_threshold(
                new_time_series_compaction_empty_rowsets_threshold);
    }
    auto new_time_series_compaction_level_threshold =
            tablet_meta->time_series_compaction_level_threshold();
    if (_tablet_meta->time_series_compaction_level_threshold() !=
        new_time_series_compaction_level_threshold) {
        _tablet_meta->set_time_series_compaction_level_threshold(
                new_time_series_compaction_level_threshold);
    }

    return Status::OK();
}

void CloudTablet::build_tablet_report_info(TTabletInfo* tablet_info) {
    std::shared_lock rdlock(_meta_lock);
    tablet_info->__set_total_version_count(_tablet_meta->version_count());
    tablet_info->__set_tablet_id(_tablet_meta->tablet_id());
    // Currently, this information will not be used by the cloud report,
    // but it may be used in the future.
}

Status CloudTablet::check_delete_bitmap_cache(int64_t txn_id,
                                              DeleteBitmap* expected_delete_bitmap) {
    DeleteBitmapPtr cached_delete_bitmap;
    CloudStorageEngine& engine = ExecEnv::GetInstance()->storage_engine().to_cloud();
    Status st = engine.txn_delete_bitmap_cache().get_delete_bitmap(
            txn_id, tablet_id(), &cached_delete_bitmap, nullptr, nullptr);
    if (st.ok()) {
        bool res = (expected_delete_bitmap->cardinality() == cached_delete_bitmap->cardinality());
        auto msg = fmt::format(
                "delete bitmap cache check failed, cur_cardinality={}, cached_cardinality={}"
                "txn_id={}, tablet_id={}",
                expected_delete_bitmap->cardinality(), cached_delete_bitmap->cardinality(), txn_id,
                tablet_id());
        if (!res) {
            DCHECK(res) << msg;
            return Status::InternalError<false>(msg);
        }
    }
    return Status::OK();
}

#include "common/compile_check_end.h"
} // namespace doris<|MERGE_RESOLUTION|>--- conflicted
+++ resolved
@@ -317,17 +317,10 @@
                                             .is_dryrun = config::enable_reader_dryrun_when_download_file_cache,
                                     },
                             .download_done {[](Status st) {
-<<<<<<< HEAD
-                                        if (!st) {
-                                            LOG_WARNING("add rowset warm up error ").error(st);
-                                        }
-                                    }},
-=======
                                 if (!st) {
                                     LOG_WARNING("add rowset warm up error ").error(st);
                                 }
                             }},
->>>>>>> 4fc1ff54
                     });
 
                     auto download_idx_file = [&](const io::Path& idx_path, int64_t idx_size) {
