--- conflicted
+++ resolved
@@ -162,13 +162,9 @@
 Result<std::shared_ptr<CloudTablet>> CloudTabletMgr::get_tablet(int64_t tablet_id, bool warmup_data,
                                                                 bool sync_delete_bitmap,
                                                                 SyncRowsetStats* sync_stats,
-<<<<<<< HEAD
-                                                                bool force_use_only_cached) {
-    DBUG_EXECUTE_IF("CloudTabletMgr::get_tablet.block", DBUG_BLOCK);
-=======
                                                                 bool force_use_only_cached,
                                                                 bool cache_on_miss) {
->>>>>>> c8ba19dc
+    DBUG_EXECUTE_IF("CloudTabletMgr::get_tablet.block", DBUG_BLOCK);
     // LRU value type. `Value`'s lifetime MUST NOT be longer than `CloudTabletMgr`
     class Value : public LRUCacheValueBase {
     public:
