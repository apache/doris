// Licensed to the Apache Software Foundation (ASF) under one
// or more contributor license agreements.  See the NOTICE file
// distributed with this work for additional information
// regarding copyright ownership.  The ASF licenses this file
// to you under the Apache License, Version 2.0 (the
// "License"); you may not use this file except in compliance
// with the License.  You may obtain a copy of the License at
//
//   http://www.apache.org/licenses/LICENSE-2.0
//
// Unless required by applicable law or agreed to in writing,
// software distributed under the License is distributed on an
// "AS IS" BASIS, WITHOUT WARRANTIES OR CONDITIONS OF ANY
// KIND, either express or implied.  See the License for the
// specific language governing permissions and limitations
// under the License.

#include "cloud/cloud_tablet_mgr.h"

#include <bthread/countdown_event.h>

#include <chrono>

#include "cloud/cloud_meta_mgr.h"
#include "cloud/cloud_storage_engine.h"
#include "cloud/cloud_tablet.h"
#include "cloud/config.h"
#include "common/logging.h"
#include "common/status.h"
#include "olap/lru_cache.h"
#include "runtime/memory/cache_policy.h"

namespace doris {
uint64_t g_tablet_report_inactive_duration_ms = 0;
namespace {

// port from
// https://github.com/golang/groupcache/blob/master/singleflight/singleflight.go
template <typename Key, typename Val>
class SingleFlight {
public:
    SingleFlight() = default;

    SingleFlight(const SingleFlight&) = delete;
    void operator=(const SingleFlight&) = delete;

    using Loader = std::function<Val(const Key&)>;

    // Do executes and returns the results of the given function, making
    // sure that only one execution is in-flight for a given key at a
    // time. If a duplicate comes in, the duplicate caller waits for the
    // original to complete and receives the same results.
    Val load(const Key& key, Loader loader) {
        std::unique_lock lock(_call_map_mtx);

        auto it = _call_map.find(key);
        if (it != _call_map.end()) {
            auto call = it->second;
            lock.unlock();
            if (int ec = call->event.wait(); ec != 0) {
                throw std::system_error(std::error_code(ec, std::system_category()),
                                        "CountdownEvent wait failed");
            }
            return call->val;
        }
        auto call = std::make_shared<Call>();
        _call_map.emplace(key, call);
        lock.unlock();

        call->val = loader(key);
        call->event.signal();

        lock.lock();
        _call_map.erase(key);
        lock.unlock();

        return call->val;
    }

private:
    // `Call` is an in-flight or completed `load` call
    struct Call {
        bthread::CountdownEvent event;
        Val val;
    };

    std::mutex _call_map_mtx;
    std::unordered_map<Key, std::shared_ptr<Call>> _call_map;
};

SingleFlight<int64_t /* tablet_id */, std::shared_ptr<CloudTablet>> s_singleflight_load_tablet;

} // namespace

// tablet_id -> cached tablet
// This map owns all cached tablets. The lifetime of tablet can be longer than the LRU handle.
// It's also used for scenarios where users want to access the tablet by `tablet_id` without changing the LRU order.
// TODO(plat1ko): multi shard to increase concurrency
class CloudTabletMgr::TabletMap {
public:
    void put(std::shared_ptr<CloudTablet> tablet) {
        std::lock_guard lock(_mtx);
        _map[tablet->tablet_id()] = std::move(tablet);
    }

    void erase(CloudTablet* tablet) {
        std::lock_guard lock(_mtx);
        auto it = _map.find(tablet->tablet_id());
        // According to the implementation of `LRUCache`, `deleter` may be called after a tablet
        // with same tablet id insert into cache and `TabletMap`. So we MUST check if the tablet
        // instance to be erased is the same one in the map.
        if (it != _map.end() && it->second.get() == tablet) {
            _map.erase(it);
        }
    }

    std::shared_ptr<CloudTablet> get(int64_t tablet_id) {
        std::lock_guard lock(_mtx);
        if (auto it = _map.find(tablet_id); it != _map.end()) {
            return it->second;
        }
        return nullptr;
    }

    size_t size() { return _map.size(); }

    void traverse(std::function<void(const std::shared_ptr<CloudTablet>&)> visitor) {
        std::lock_guard lock(_mtx);
        for (auto& [_, tablet] : _map) {
            visitor(tablet);
        }
    }

private:
    std::mutex _mtx;
    std::unordered_map<int64_t, std::shared_ptr<CloudTablet>> _map;
};

// TODO(plat1ko): Prune cache
CloudTabletMgr::CloudTabletMgr(CloudStorageEngine& engine)
        : _engine(engine),
          _tablet_map(std::make_unique<TabletMap>()),
          _cache(std::make_unique<LRUCachePolicy>(
                  CachePolicy::CacheType::CLOUD_TABLET_CACHE, config::tablet_cache_capacity,
                  LRUCacheType::NUMBER, 0, config::tablet_cache_shards, false /*enable_prune*/)) {}

CloudTabletMgr::~CloudTabletMgr() = default;

void set_tablet_access_time_ms(CloudTablet* tablet) {
    using namespace std::chrono;
    int64_t now = duration_cast<milliseconds>(system_clock::now().time_since_epoch()).count();
    tablet->last_access_time_ms = now;
}

Result<std::shared_ptr<CloudTablet>> CloudTabletMgr::get_tablet(int64_t tablet_id, bool warmup_data,
                                                                bool sync_delete_bitmap,
                                                                SyncRowsetStats* sync_stats,
<<<<<<< HEAD
                                                                bool local_only) {
=======
                                                                bool force_use_cache) {
>>>>>>> e0302c14
    // LRU value type. `Value`'s lifetime MUST NOT be longer than `CloudTabletMgr`
    class Value : public LRUCacheValueBase {
    public:
        Value(const std::shared_ptr<CloudTablet>& tablet, TabletMap& tablet_map)
                : tablet(tablet), tablet_map(tablet_map) {}
        ~Value() override { tablet_map.erase(tablet.get()); }

        // FIXME(plat1ko): The ownership of tablet seems to belong to 'TabletMap', while `Value`
        // only requires a reference.
        std::shared_ptr<CloudTablet> tablet;
        TabletMap& tablet_map;
    };

    auto tablet_id_str = std::to_string(tablet_id);
    CacheKey key(tablet_id_str);
    auto* handle = _cache->lookup(key);

    if (handle == nullptr && force_use_cache) {
        return ResultError(
                Status::InternalError("failed to get cloud tablet from cache {}", tablet_id));
    }

    if (handle == nullptr) {
        if (local_only) {
            LOG(INFO) << "tablet=" << tablet_id
                      << "does not exists in local tablet cache, because param local_only=true, "
                         "treat it as an error";
            return ResultError(Status::InternalError(
                    "tablet={} does not exists in local tablet cache, because param "
                    "local_only=true, "
                    "treat it as an error",
                    tablet_id));
        }
        if (sync_stats) {
            ++sync_stats->tablet_meta_cache_miss;
        }
        auto load_tablet = [this, &key, warmup_data, sync_delete_bitmap,
                            sync_stats](int64_t tablet_id) -> std::shared_ptr<CloudTablet> {
            TabletMetaSharedPtr tablet_meta;
            auto start = std::chrono::steady_clock::now();
            auto st = _engine.meta_mgr().get_tablet_meta(tablet_id, &tablet_meta);
            auto end = std::chrono::steady_clock::now();
            if (sync_stats) {
                sync_stats->get_remote_tablet_meta_rpc_ns +=
                        std::chrono::duration_cast<std::chrono::nanoseconds>(end - start).count();
            }
            if (!st.ok()) {
                LOG(WARNING) << "failed to tablet " << tablet_id << ": " << st;
                return nullptr;
            }

            auto tablet = std::make_shared<CloudTablet>(_engine, std::move(tablet_meta));
            auto value = std::make_unique<Value>(tablet, *_tablet_map);
            // MUST sync stats to let compaction scheduler work correctly
            st = _engine.meta_mgr().sync_tablet_rowsets(tablet.get(), warmup_data,
                                                        sync_delete_bitmap, false, sync_stats);
            if (!st.ok()) {
                LOG(WARNING) << "failed to sync tablet " << tablet_id << ": " << st;
                return nullptr;
            }

            auto* handle = _cache->insert(key, value.release(), 1, sizeof(CloudTablet),
                                          CachePriority::NORMAL);
            auto ret =
                    std::shared_ptr<CloudTablet>(tablet.get(), [this, handle](CloudTablet* tablet) {
                        set_tablet_access_time_ms(tablet);
                        _cache->release(handle);
                    });
            _tablet_map->put(std::move(tablet));
            return ret;
        };

        auto tablet = s_singleflight_load_tablet.load(tablet_id, std::move(load_tablet));
        if (tablet == nullptr) {
            return ResultError(Status::InternalError("failed to get tablet {}", tablet_id));
        }
        set_tablet_access_time_ms(tablet.get());
        return tablet;
    }
    if (sync_stats) {
        ++sync_stats->tablet_meta_cache_hit;
    }
    CloudTablet* tablet_raw_ptr = reinterpret_cast<Value*>(_cache->value(handle))->tablet.get();
    set_tablet_access_time_ms(tablet_raw_ptr);
    auto tablet = std::shared_ptr<CloudTablet>(tablet_raw_ptr, [this, handle](CloudTablet* tablet) {
        set_tablet_access_time_ms(tablet);
        _cache->release(handle);
    });
    return tablet;
}

void CloudTabletMgr::erase_tablet(int64_t tablet_id) {
    auto tablet_id_str = std::to_string(tablet_id);
    CacheKey key(tablet_id_str.data(), tablet_id_str.size());
    _cache->erase(key);
}

void CloudTabletMgr::vacuum_stale_rowsets(const CountDownLatch& stop_latch) {
    LOG_INFO("begin to vacuum stale rowsets");
    std::vector<std::shared_ptr<CloudTablet>> tablets_to_vacuum;
    tablets_to_vacuum.reserve(_tablet_map->size());
    _tablet_map->traverse([&tablets_to_vacuum](auto&& t) {
        if (t->has_stale_rowsets()) {
            tablets_to_vacuum.push_back(t);
        }
    });
    int num_vacuumed = 0;
    for (auto& t : tablets_to_vacuum) {
        if (stop_latch.count() <= 0) {
            break;
        }

        num_vacuumed += t->delete_expired_stale_rowsets();
    }
    LOG_INFO("finish vacuum stale rowsets")
            .tag("num_vacuumed", num_vacuumed)
            .tag("num_tablets", tablets_to_vacuum.size());

    {
        LOG_INFO("begin to remove unused rowsets");
        std::vector<std::shared_ptr<CloudTablet>> tablets_to_remove_unused_rowsets;
        tablets_to_remove_unused_rowsets.reserve(_tablet_map->size());
        _tablet_map->traverse([&tablets_to_remove_unused_rowsets](auto&& t) {
            if (t->need_remove_unused_rowsets()) {
                tablets_to_remove_unused_rowsets.push_back(t);
            }
        });
        for (auto& t : tablets_to_remove_unused_rowsets) {
            t->remove_unused_rowsets();
        }
        LOG_INFO("finish remove unused rowsets")
                .tag("num_tablets", tablets_to_remove_unused_rowsets.size());
    }
}

std::vector<std::weak_ptr<CloudTablet>> CloudTabletMgr::get_weak_tablets() {
    std::vector<std::weak_ptr<CloudTablet>> weak_tablets;
    weak_tablets.reserve(_tablet_map->size());
    _tablet_map->traverse([&weak_tablets](auto& t) { weak_tablets.push_back(t); });
    return weak_tablets;
}

void CloudTabletMgr::sync_tablets(const CountDownLatch& stop_latch) {
    LOG_INFO("begin to sync tablets");
    int64_t last_sync_time_bound = ::time(nullptr) - config::tablet_sync_interval_s;

    auto weak_tablets = get_weak_tablets();

    // sort by last_sync_time
    static auto cmp = [](const auto& a, const auto& b) { return a.first < b.first; };
    std::multiset<std::pair<int64_t, std::weak_ptr<CloudTablet>>, decltype(cmp)>
            sync_time_tablet_set(cmp);

    for (auto& weak_tablet : weak_tablets) {
        if (auto tablet = weak_tablet.lock()) {
            int64_t last_sync_time = tablet->last_sync_time_s;
            if (last_sync_time <= last_sync_time_bound) {
                sync_time_tablet_set.emplace(last_sync_time, weak_tablet);
            }
        }
    }

    int num_sync = 0;
    for (auto&& [_, weak_tablet] : sync_time_tablet_set) {
        if (stop_latch.count() <= 0) {
            break;
        }

        if (auto tablet = weak_tablet.lock()) {
            if (tablet->last_sync_time_s > last_sync_time_bound) {
                continue;
            }

            ++num_sync;
            auto st = tablet->sync_meta();
            if (!st) {
                LOG_WARNING("failed to sync tablet meta {}", tablet->tablet_id()).error(st);
                if (st.is<ErrorCode::NOT_FOUND>()) {
                    continue;
                }
            }

            st = tablet->sync_rowsets(-1);
            if (!st) {
                LOG_WARNING("failed to sync tablet rowsets {}", tablet->tablet_id()).error(st);
            }
        }
    }
    LOG_INFO("finish sync tablets").tag("num_sync", num_sync);
}

Status CloudTabletMgr::get_topn_tablets_to_compact(
        int n, CompactionType compaction_type, const std::function<bool(CloudTablet*)>& filter_out,
        std::vector<std::shared_ptr<CloudTablet>>* tablets, int64_t* max_score) {
    DCHECK(compaction_type == CompactionType::BASE_COMPACTION ||
           compaction_type == CompactionType::CUMULATIVE_COMPACTION);
    *max_score = 0;
    int64_t max_score_tablet_id = 0;
    // clang-format off
    auto score = [compaction_type](CloudTablet* t) {
        return compaction_type == CompactionType::BASE_COMPACTION ? t->get_cloud_base_compaction_score()
               : compaction_type == CompactionType::CUMULATIVE_COMPACTION ? t->get_cloud_cumu_compaction_score()
               : 0;
    };

    using namespace std::chrono;
    auto now = duration_cast<milliseconds>(system_clock::now().time_since_epoch()).count();
    auto skip = [now, compaction_type](CloudTablet* t) {
        if (compaction_type == CompactionType::BASE_COMPACTION) {
            return now - t->last_base_compaction_success_time_ms < config::base_compaction_freeze_interval_s * 1000 ||
                now - t->last_base_compaction_failure_time() < config::min_compaction_failure_interval_ms;
        }
        // If tablet has too many rowsets but not be compacted for a long time, compaction should be performed
        // regardless of whether there is a load job recently.

        int32_t max_version_config = t->max_version_config();
        return now - t->last_cumu_compaction_failure_time() < config::min_compaction_failure_interval_ms ||
               now - t->last_cumu_no_suitable_version_ms < config::min_compaction_failure_interval_ms ||
               (now - t->last_load_time_ms > config::cu_compaction_freeze_interval_s * 1000
               && now - t->last_cumu_compaction_success_time_ms < config::cumu_compaction_interval_s * 1000
               && t->fetch_add_approximate_num_rowsets(0) < max_version_config / 2);
    };
    // We don't schedule tablets that are disabled for compaction
    auto disable = [](CloudTablet* t) { return t->tablet_meta()->tablet_schema()->disable_auto_compaction(); };

    auto [num_filtered, num_disabled, num_skipped] = std::make_tuple(0, 0, 0);

    auto weak_tablets = get_weak_tablets();
    std::vector<std::pair<std::shared_ptr<CloudTablet>, int64_t>> buf;
    buf.reserve(n + 1);
    for (auto& weak_tablet : weak_tablets) {
        auto t = weak_tablet.lock();
        if (t == nullptr) { continue; }

        int64_t s = score(t.get());
        if (s <= 0) { continue; }
        if (s > *max_score) {
            max_score_tablet_id = t->tablet_id();
            *max_score = s;
        }

        if (filter_out(t.get())) { ++num_filtered; continue; }
        if (disable(t.get())) { ++num_disabled; continue; }
        if (skip(t.get())) { ++num_skipped; continue; }

        buf.emplace_back(std::move(t), s);
        std::sort(buf.begin(), buf.end(), [](auto& a, auto& b) { return a.second > b.second; });
        if (buf.size() > n) { buf.pop_back(); }
    }

    LOG_EVERY_N(INFO, 1000) << "get_topn_compaction_score, n=" << n << " type=" << compaction_type
               << " num_tablets=" << weak_tablets.size() << " num_skipped=" << num_skipped
               << " num_disabled=" << num_disabled << " num_filtered=" << num_filtered
               << " max_score=" << *max_score << " max_score_tablet=" << max_score_tablet_id
               << " tablets=[" << [&buf] { std::stringstream ss; for (auto& i : buf) ss << i.first->tablet_id() << ":" << i.second << ","; return ss.str(); }() << "]"
               ;
    // clang-format on

    tablets->clear();
    tablets->reserve(n + 1);
    for (auto& [t, _] : buf) {
        tablets->emplace_back(std::move(t));
    }

    return Status::OK();
}

void CloudTabletMgr::build_all_report_tablets_info(std::map<TTabletId, TTablet>* tablets_info,
                                                   uint64_t* tablet_num) {
    DCHECK(tablets_info != nullptr);
    VLOG_NOTICE << "begin to build all report cloud tablets info";

    HistogramStat tablet_version_num_hist;

    auto handler = [&](const std::weak_ptr<CloudTablet>& tablet_wk) {
        auto tablet = tablet_wk.lock();
        if (!tablet) return;
        (*tablet_num)++;
        TTabletInfo tablet_info;
        tablet->build_tablet_report_info(&tablet_info);
        using namespace std::chrono;
        int64_t now = duration_cast<milliseconds>(system_clock::now().time_since_epoch()).count();
        if (now - g_tablet_report_inactive_duration_ms * 1000 < tablet->last_access_time_ms) {
            // the tablet is still being accessed and used in recently, so not report it
            return;
        }
        auto& t_tablet = (*tablets_info)[tablet->tablet_id()];
        // On the cloud, a specific BE has only one tablet replica;
        // there are no multiple replicas for a specific BE.
        // This is only to reuse the non-cloud report protocol.
        tablet_version_num_hist.add(tablet_info.total_version_count);
        t_tablet.tablet_infos.emplace_back(std::move(tablet_info));
    };

    auto weak_tablets = get_weak_tablets();
    std::for_each(weak_tablets.begin(), weak_tablets.end(), handler);

    DorisMetrics::instance()->tablet_version_num_distribution->set_histogram(
            tablet_version_num_hist);
    LOG(INFO) << "success to build all cloud report tablets info. all_tablet_count=" << *tablet_num
              << " exceed drop time limit count=" << tablets_info->size();
}

void CloudTabletMgr::get_tablet_info(int64_t num_tablets, std::vector<TabletInfo>* tablets_info) {
    auto weak_tablets = get_weak_tablets();
    for (auto& weak_tablet : weak_tablets) {
        auto tablet = weak_tablet.lock();
        if (tablet == nullptr) {
            continue;
        }
        if (tablets_info->size() >= num_tablets) {
            return;
        }
        tablets_info->push_back(tablet->get_tablet_info());
    }
}

void CloudTabletMgr::get_topn_tablet_delete_bitmap_score(
        uint64_t* max_delete_bitmap_score, uint64_t* max_base_rowset_delete_bitmap_score) {
    int64_t max_delete_bitmap_score_tablet_id = 0;
    OlapStopWatch watch;
    uint64_t total_delete_map_count = 0;
    int64_t max_base_rowset_delete_bitmap_score_tablet_id = 0;
    int n = config::check_tablet_delete_bitmap_score_top_n;
    std::vector<std::pair<std::shared_ptr<CloudTablet>, int64_t>> buf;
    buf.reserve(n + 1);
    auto handler = [&](const std::weak_ptr<CloudTablet>& tablet_wk) {
        auto t = tablet_wk.lock();
        if (!t) return;
        uint64_t delete_bitmap_count =
                t.get()->tablet_meta()->delete_bitmap()->get_delete_bitmap_count();
        total_delete_map_count += delete_bitmap_count;
        if (delete_bitmap_count > *max_delete_bitmap_score) {
            max_delete_bitmap_score_tablet_id = t->tablet_id();
            *max_delete_bitmap_score = delete_bitmap_count;
        }
        buf.emplace_back(std::move(t), delete_bitmap_count);
        std::sort(buf.begin(), buf.end(), [](auto& a, auto& b) { return a.second > b.second; });
        if (buf.size() > n) {
            buf.pop_back();
        }
    };
    auto weak_tablets = get_weak_tablets();
    std::for_each(weak_tablets.begin(), weak_tablets.end(), handler);
    for (auto& [t, _] : buf) {
        t->get_base_rowset_delete_bitmap_count(max_base_rowset_delete_bitmap_score,
                                               &max_base_rowset_delete_bitmap_score_tablet_id);
    }
    std::stringstream ss;
    for (auto& i : buf) {
        ss << i.first->tablet_id() << ":" << i.second << ",";
    }
    LOG(INFO) << "get_topn_tablet_delete_bitmap_score, n=" << n
              << ",tablet size=" << weak_tablets.size()
              << ",total_delete_map_count=" << total_delete_map_count
              << ",cost(us)=" << watch.get_elapse_time_us()
              << ",max_delete_bitmap_score=" << *max_delete_bitmap_score
              << ",max_delete_bitmap_score_tablet_id=" << max_delete_bitmap_score_tablet_id
              << ",max_base_rowset_delete_bitmap_score=" << *max_base_rowset_delete_bitmap_score
              << ",max_base_rowset_delete_bitmap_score_tablet_id="
              << max_base_rowset_delete_bitmap_score_tablet_id << ",tablets=[" << ss.str() << "]";
}

void CloudTabletMgr::put_tablet_for_UT(std::shared_ptr<CloudTablet> tablet) {
    _tablet_map->put(tablet);
}
} // namespace doris<|MERGE_RESOLUTION|>--- conflicted
+++ resolved
@@ -155,11 +155,7 @@
 Result<std::shared_ptr<CloudTablet>> CloudTabletMgr::get_tablet(int64_t tablet_id, bool warmup_data,
                                                                 bool sync_delete_bitmap,
                                                                 SyncRowsetStats* sync_stats,
-<<<<<<< HEAD
                                                                 bool local_only) {
-=======
-                                                                bool force_use_cache) {
->>>>>>> e0302c14
     // LRU value type. `Value`'s lifetime MUST NOT be longer than `CloudTabletMgr`
     class Value : public LRUCacheValueBase {
     public:
@@ -176,11 +172,6 @@
     auto tablet_id_str = std::to_string(tablet_id);
     CacheKey key(tablet_id_str);
     auto* handle = _cache->lookup(key);
-
-    if (handle == nullptr && force_use_cache) {
-        return ResultError(
-                Status::InternalError("failed to get cloud tablet from cache {}", tablet_id));
-    }
 
     if (handle == nullptr) {
         if (local_only) {
