// Licensed to the Apache Software Foundation (ASF) under one
// or more contributor license agreements.  See the NOTICE file
// distributed with this work for additional information
// regarding copyright ownership.  The ASF licenses this file
// to you under the Apache License, Version 2.0 (the
// "License"); you may not use this file except in compliance
// with the License.  You may obtain a copy of the License at
//
//   http://www.apache.org/licenses/LICENSE-2.0
//
// Unless required by applicable law or agreed to in writing,
// software distributed under the License is distributed on an
// "AS IS" BASIS, WITHOUT WARRANTIES OR CONDITIONS OF ANY
// KIND, either express or implied.  See the License for the
// specific language governing permissions and limitations
// under the License.

// IWYU pragma: no_include <bthread/errno.h>
#include <common/multi_version.h>
#include <gen_cpp/HeartbeatService_types.h>
#include <gen_cpp/Metrics_types.h>
#include <sys/resource.h>

#include <cerrno> // IWYU pragma: keep
#include <cstdint>
#include <cstdlib>
#include <cstring>
#include <limits>
#include <memory>
#include <ostream>
#include <string>
#include <vector>

#include "cloud/cloud_storage_engine.h"
#include "cloud/cloud_stream_load_executor.h"
#include "cloud/cloud_tablet_hotspot.h"
#include "cloud/cloud_warm_up_manager.h"
#include "cloud/config.h"
#include "common/config.h"
#include "common/logging.h"
#include "common/status.h"
#include "io/cache/block_file_cache.h"
#include "io/cache/block_file_cache_downloader.h"
#include "io/cache/block_file_cache_factory.h"
#include "io/cache/fs_file_cache_storage.h"
#include "io/fs/file_meta_cache.h"
#include "olap/memtable_memory_limiter.h"
#include "olap/olap_define.h"
#include "olap/options.h"
#include "olap/page_cache.h"
#include "olap/rowset/segment_v2/inverted_index_cache.h"
#include "olap/schema_cache.h"
#include "olap/segment_loader.h"
#include "olap/storage_engine.h"
#include "olap/tablet_schema_cache.h"
#include "olap/wal/wal_manager.h"
#include "pipeline/pipeline_tracing.h"
#include "pipeline/task_queue.h"
#include "pipeline/task_scheduler.h"
#include "runtime/block_spill_manager.h"
#include "runtime/broker_mgr.h"
#include "runtime/cache/result_cache.h"
#include "runtime/client_cache.h"
#include "runtime/exec_env.h"
#include "runtime/external_scan_context_mgr.h"
#include "runtime/fragment_mgr.h"
#include "runtime/group_commit_mgr.h"
#include "runtime/heartbeat_flags.h"
#include "runtime/load_channel_mgr.h"
#include "runtime/load_path_mgr.h"
#include "runtime/memory/cache_manager.h"
#include "runtime/memory/mem_tracker.h"
#include "runtime/memory/mem_tracker_limiter.h"
#include "runtime/memory/thread_mem_tracker_mgr.h"
#include "runtime/result_buffer_mgr.h"
#include "runtime/result_queue_mgr.h"
#include "runtime/routine_load/routine_load_task_executor.h"
#include "runtime/runtime_query_statistics_mgr.h"
#include "runtime/small_file_mgr.h"
#include "runtime/stream_load/new_load_stream_mgr.h"
#include "runtime/stream_load/stream_load_executor.h"
#include "runtime/thread_context.h"
#include "runtime/user_function_cache.h"
#include "runtime/workload_group/workload_group_manager.h"
#include "runtime/workload_management/workload_sched_policy_mgr.h"
#include "service/backend_options.h"
#include "service/backend_service.h"
#include "service/point_query_executor.h"
#include "util/bfd_parser.h"
#include "util/bit_util.h"
#include "util/brpc_client_cache.h"
#include "util/cpu_info.h"
#include "util/disk_info.h"
#include "util/dns_cache.h"
#include "util/doris_metrics.h"
#include "util/mem_info.h"
#include "util/metrics.h"
#include "util/parse_util.h"
#include "util/pretty_printer.h"
#include "util/threadpool.h"
#include "util/thrift_rpc_helper.h"
#include "util/timezone_utils.h"
#include "vec/exec/scan/scanner_scheduler.h"
#include "vec/runtime/vdata_stream_mgr.h"
#include "vec/sink/delta_writer_v2_pool.h"
#include "vec/sink/load_stream_map_pool.h"
#include "vec/spill/spill_stream_manager.h"

#if !defined(__SANITIZE_ADDRESS__) && !defined(ADDRESS_SANITIZER) && !defined(LEAK_SANITIZER) && \
        !defined(THREAD_SANITIZER) && !defined(USE_JEMALLOC)
#include "runtime/memory/tcmalloc_hook.h"
#endif

namespace doris {
class PBackendService_Stub;
class PFunctionService_Stub;

DEFINE_GAUGE_METRIC_PROTOTYPE_2ARG(scanner_thread_pool_queue_size, MetricUnit::NOUNIT);
DEFINE_GAUGE_METRIC_PROTOTYPE_2ARG(send_batch_thread_pool_thread_num, MetricUnit::NOUNIT);
DEFINE_GAUGE_METRIC_PROTOTYPE_2ARG(send_batch_thread_pool_queue_size, MetricUnit::NOUNIT);

static void init_doris_metrics(const std::vector<StorePath>& store_paths) {
    bool init_system_metrics = config::enable_system_metrics;
    std::set<std::string> disk_devices;
    std::vector<std::string> network_interfaces;
    std::vector<std::string> paths;
    for (const auto& store_path : store_paths) {
        paths.emplace_back(store_path.path);
    }
    if (init_system_metrics) {
        auto st = DiskInfo::get_disk_devices(paths, &disk_devices);
        if (!st.ok()) {
            LOG(WARNING) << "get disk devices failed, status=" << st;
            return;
        }
        st = get_inet_interfaces(&network_interfaces, BackendOptions::is_bind_ipv6());
        if (!st.ok()) {
            LOG(WARNING) << "get inet interfaces failed, status=" << st;
            return;
        }
    }
    DorisMetrics::instance()->initialize(init_system_metrics, disk_devices, network_interfaces);
}

// Used to calculate the num of min thread and max thread based on the passed config
static pair<size_t, size_t> get_num_threads(size_t min_num, size_t max_num) {
    auto num_cores = doris::CpuInfo::num_cores();
    min_num = (min_num == 0) ? num_cores : min_num;
    max_num = (max_num == 0) ? num_cores : max_num;
    auto factor = max_num / min_num;
    min_num = std::min(num_cores * factor, min_num);
    max_num = std::min(min_num * factor, max_num);
    return {min_num, max_num};
}

Status ExecEnv::init(ExecEnv* env, const std::vector<StorePath>& store_paths,
                     const std::vector<StorePath>& spill_store_paths,
                     const std::set<std::string>& broken_paths) {
    return env->_init(store_paths, spill_store_paths, broken_paths);
}

Status ExecEnv::_init(const std::vector<StorePath>& store_paths,
                      const std::vector<StorePath>& spill_store_paths,
                      const std::set<std::string>& broken_paths) {
    //Only init once before be destroyed
    if (ready()) {
        return Status::OK();
    }
    std::unordered_map<std::string, std::unique_ptr<vectorized::SpillDataDir>> spill_store_map;
    for (const auto& spill_path : spill_store_paths) {
        spill_store_map.emplace(spill_path.path, std::make_unique<vectorized::SpillDataDir>(
                                                         spill_path.path, spill_path.capacity_bytes,
                                                         spill_path.storage_medium));
    }
    init_doris_metrics(store_paths);
    _store_paths = store_paths;
    _tmp_file_dirs = std::make_unique<segment_v2::TmpFileDirs>(_store_paths);
    RETURN_IF_ERROR(_tmp_file_dirs->init());
    _user_function_cache = new UserFunctionCache();
    static_cast<void>(_user_function_cache->init(doris::config::user_function_dir));
    _external_scan_context_mgr = new ExternalScanContextMgr(this);
    _vstream_mgr = new doris::vectorized::VDataStreamMgr();
    _result_mgr = new ResultBufferMgr();
    _result_queue_mgr = new ResultQueueMgr();
    _backend_client_cache = new BackendServiceClientCache(config::max_client_cache_size_per_host);
    _frontend_client_cache = new FrontendServiceClientCache(config::max_client_cache_size_per_host);
    _broker_client_cache = new BrokerServiceClientCache(config::max_client_cache_size_per_host);

    TimezoneUtils::load_timezone_names();
    TimezoneUtils::load_timezones_to_cache();

    static_cast<void>(ThreadPoolBuilder("SendBatchThreadPool")
                              .set_abbrev_name("SendBatch")
                              .set_min_threads(config::send_batch_thread_pool_thread_num)
                              .set_max_threads(config::send_batch_thread_pool_thread_num)
                              .set_max_queue_size(config::send_batch_thread_pool_queue_size)
                              .build(&_send_batch_thread_pool));

    auto [buffered_reader_min_threads, buffered_reader_max_threads] =
            get_num_threads(config::num_buffered_reader_prefetch_thread_pool_min_thread,
                            config::num_buffered_reader_prefetch_thread_pool_max_thread);
    static_cast<void>(ThreadPoolBuilder("BufferedReaderPrefetchThreadPool")
<<<<<<< HEAD
                              .set_abbrev_name("BuffReadPref")
                              .set_min_threads(16)
                              .set_max_threads(64)
=======
                              .set_min_threads(buffered_reader_min_threads)
                              .set_max_threads(buffered_reader_max_threads)
>>>>>>> 04cfa162
                              .build(&_buffered_reader_prefetch_thread_pool));

    static_cast<void>(ThreadPoolBuilder("SendTableStatsThreadPool")
                              .set_abbrev_name("SendTBStats")
                              .set_min_threads(8)
                              .set_max_threads(32)
                              .build(&_send_table_stats_thread_pool));

    static_cast<void>(ThreadPoolBuilder("S3DownloaderDownloadPollerThreadPool")
                              .set_min_threads(4)
                              .set_max_threads(16)
                              .build(&_s3_downloader_download_poller_thread_pool));

    auto [s3_file_upload_min_threads, s3_file_upload_max_threads] =
            get_num_threads(config::num_s3_file_upload_thread_pool_min_thread,
                            config::num_s3_file_upload_thread_pool_max_thread);
    static_cast<void>(ThreadPoolBuilder("S3FileUploadThreadPool")
<<<<<<< HEAD
                              .set_abbrev_name("S3FileUpload")
                              .set_min_threads(16)
                              .set_max_threads(64)
=======
                              .set_min_threads(s3_file_upload_min_threads)
                              .set_max_threads(s3_file_upload_max_threads)
>>>>>>> 04cfa162
                              .build(&_s3_file_upload_thread_pool));

    // min num equal to fragment pool's min num
    // max num is useless because it will start as many as requested in the past
    // queue size is useless because the max thread num is very large
    static_cast<void>(ThreadPoolBuilder("SendReportThreadPool")
                              .set_abbrev_name("SendRept")
                              .set_min_threads(config::fragment_pool_thread_num_min)
                              .set_max_threads(std::numeric_limits<int>::max())
                              .set_max_queue_size(config::fragment_pool_queue_size)
                              .build(&_send_report_thread_pool));

    static_cast<void>(ThreadPoolBuilder("JoinNodeThreadPool")
                              .set_abbrev_name("JoinNode")
                              .set_min_threads(config::fragment_pool_thread_num_min)
                              .set_max_threads(std::numeric_limits<int>::max())
                              .set_max_queue_size(config::fragment_pool_queue_size)
                              .build(&_join_node_thread_pool));
    static_cast<void>(ThreadPoolBuilder("LazyReleaseMemoryThreadPool")
                              .set_abbrev_name("LazyRelMem")
                              .set_min_threads(1)
                              .set_max_threads(1)
                              .set_max_queue_size(1000000)
                              .build(&_lazy_release_obj_pool));

    static_cast<void>(ThreadPoolBuilder("SyncLoadForTabletsThreadPool")
                              .set_max_threads(config::sync_load_for_tablets_thread)
                              .set_min_threads(config::sync_load_for_tablets_thread)
                              .build(&_sync_load_for_tablets_thread_pool));

    static_cast<void>(ThreadPoolBuilder("S3DownloaderDownloadThreadPool")
                              .set_min_threads(16)
                              .set_max_threads(64)
                              .build(&_s3_downloader_download_thread_pool));

    // NOTE: runtime query statistics mgr could be visited by query and daemon thread
    // so it should be created before all query begin and deleted after all query and daemon thread stoppped
    _runtime_query_statistics_mgr = new RuntimeQueryStatiticsMgr();
    _file_cache_factory = new io::FileCacheFactory();
    init_file_cache_factory();
    _pipeline_tracer_ctx = std::make_unique<pipeline::PipelineTracerContext>(); // before query
    RETURN_IF_ERROR(init_pipeline_task_scheduler());
    _workload_group_manager = new WorkloadGroupMgr();
    _scanner_scheduler = new doris::vectorized::ScannerScheduler();
    _fragment_mgr = new FragmentMgr(this);
    _result_cache = new ResultCache(config::query_cache_max_size_mb,
                                    config::query_cache_elasticity_size_mb);
    _master_info = new TMasterInfo();
    _load_path_mgr = new LoadPathMgr(this);
    _bfd_parser = BfdParser::create();
    _broker_mgr = new BrokerMgr(this);
    _load_channel_mgr = new LoadChannelMgr();
    _new_load_stream_mgr = NewLoadStreamMgr::create_shared();
    _internal_client_cache = new BrpcClientCache<PBackendService_Stub>();
    _function_client_cache = new BrpcClientCache<PFunctionService_Stub>();
    if (config::is_cloud_mode()) {
        _stream_load_executor = std::make_shared<CloudStreamLoadExecutor>(this);
    } else {
        _stream_load_executor = StreamLoadExecutor::create_shared(this);
    }
    _routine_load_task_executor = new RoutineLoadTaskExecutor(this);
    RETURN_IF_ERROR(_routine_load_task_executor->init());
    _small_file_mgr = new SmallFileMgr(this, config::small_file_dir);
    _block_spill_mgr = new BlockSpillManager(store_paths);
    _group_commit_mgr = new GroupCommitMgr(this);
    _memtable_memory_limiter = std::make_unique<MemTableMemoryLimiter>();
    _load_stream_map_pool = std::make_unique<LoadStreamMapPool>();
    _delta_writer_v2_pool = std::make_unique<vectorized::DeltaWriterV2Pool>();
    _file_cache_open_fd_cache = std::make_unique<io::FDCache>();
    _wal_manager = WalManager::create_shared(this, config::group_commit_wal_path);
    _dns_cache = new DNSCache();
    _write_cooldown_meta_executors = std::make_unique<WriteCooldownMetaExecutors>();
    _spill_stream_mgr = new vectorized::SpillStreamManager(std::move(spill_store_map));
    _backend_client_cache->init_metrics("backend");
    _frontend_client_cache->init_metrics("frontend");
    _broker_client_cache->init_metrics("broker");
    static_cast<void>(_result_mgr->init());
    Status status = _load_path_mgr->init();
    if (!status.ok()) {
        LOG(ERROR) << "Load path mgr init failed. " << status;
        return status;
    }
    _broker_mgr->init();
    static_cast<void>(_small_file_mgr->init());
    status = _scanner_scheduler->init(this);
    if (!status.ok()) {
        LOG(ERROR) << "Scanner scheduler init failed. " << status;
        return status;
    }

    RETURN_IF_ERROR(_init_mem_env());

    RETURN_IF_ERROR(_memtable_memory_limiter->init(MemInfo::mem_limit()));
    RETURN_IF_ERROR(_load_channel_mgr->init(MemInfo::mem_limit()));
    RETURN_IF_ERROR(_wal_manager->init());
    _heartbeat_flags = new HeartbeatFlags();
    _register_metrics();

    _tablet_schema_cache =
            TabletSchemaCache::create_global_schema_cache(config::tablet_schema_cache_capacity);

    // Storage engine
    doris::EngineOptions options;
    options.store_paths = store_paths;
    options.broken_paths = broken_paths;
    options.backend_uid = doris::UniqueId::gen_uid();
    if (config::is_cloud_mode()) {
        std::cout << "start BE in cloud mode" << std::endl;
        _storage_engine = std::make_unique<CloudStorageEngine>(options.backend_uid);
        _file_cache_block_downloader = new io::FileCacheBlockS3Downloader(
                *dynamic_cast<CloudStorageEngine*>(_storage_engine.get()));
        _cloud_warm_up_manager =
                new CloudWarmUpManager(*dynamic_cast<CloudStorageEngine*>(_storage_engine.get()));
        _tablet_hotspot = new TabletHotspot();
    } else {
        std::cout << "start BE in local mode" << std::endl;
        _storage_engine = std::make_unique<StorageEngine>(options);
    }
    auto st = _storage_engine->open();
    if (!st.ok()) {
        LOG(ERROR) << "Fail to open StorageEngine, res=" << st;
        return st;
    }
    _storage_engine->set_heartbeat_flags(this->heartbeat_flags());
    if (st = _storage_engine->start_bg_threads(); !st.ok()) {
        LOG(ERROR) << "Failed to starge bg threads of storage engine, res=" << st;
        return st;
    }

    _workload_sched_mgr = new WorkloadSchedPolicyMgr();
    _workload_sched_mgr->start(this);

    RETURN_IF_ERROR(_spill_stream_mgr->init());
    _runtime_query_statistics_mgr->start_report_thread();
    _s_ready = true;

    return Status::OK();
}

Status ExecEnv::init_pipeline_task_scheduler() {
    auto executors_size = config::pipeline_executor_size;
    if (executors_size <= 0) {
        executors_size = CpuInfo::num_cores();
    }

    LOG_INFO("pipeline executors_size set ").tag("size", executors_size);
    // TODO pipeline workload group combie two blocked schedulers.
    auto t_queue = std::make_shared<pipeline::MultiCoreTaskQueue>(executors_size);
    _without_group_block_scheduler = std::make_shared<pipeline::BlockedTaskScheduler>("PipeNoGRP");
    _without_group_task_scheduler =
            new pipeline::TaskScheduler(this, _without_group_block_scheduler, t_queue,
                                        "WithoutGroupTaskSchePool", "PipeNoGRP", nullptr);
    RETURN_IF_ERROR(_without_group_task_scheduler->start());
    RETURN_IF_ERROR(_without_group_block_scheduler->start());

    _global_block_scheduler = std::make_shared<pipeline::BlockedTaskScheduler>("PipeGlobal");
    RETURN_IF_ERROR(_global_block_scheduler->start());
    _runtime_filter_timer_queue = new doris::pipeline::RuntimeFilterTimerQueue();
    _runtime_filter_timer_queue->run();
    return Status::OK();
}

void ExecEnv::init_file_cache_factory() {
    // Load file cache before starting up daemon threads to make sure StorageEngine is read.
    if (doris::config::enable_file_cache) {
        if (config::file_cache_each_block_size > config::s3_write_buffer_size ||
            config::s3_write_buffer_size % config::file_cache_each_block_size != 0) {
            LOG_FATAL(
                    "The config file_cache_each_block_size {} must less than or equal to config "
                    "s3_write_buffer_size {} and config::s3_write_buffer_size % "
                    "config::file_cache_each_block_size must be zero",
                    config::file_cache_each_block_size, config::s3_write_buffer_size);
            exit(-1);
        }
        std::unordered_set<std::string> cache_path_set;
        std::vector<doris::CachePath> cache_paths;
        Status rest = doris::parse_conf_cache_paths(doris::config::file_cache_path, cache_paths);
        if (!rest) {
            LOG(FATAL) << "parse config file cache path failed, path="
                       << doris::config::file_cache_path;
            exit(-1);
        }
        std::vector<std::thread> file_cache_init_threads;

        std::list<doris::Status> cache_status;
        for (auto& cache_path : cache_paths) {
            if (cache_path_set.find(cache_path.path) != cache_path_set.end()) {
                LOG(WARNING) << fmt::format("cache path {} is duplicate", cache_path.path);
                continue;
            }

            file_cache_init_threads.emplace_back([&, status = &cache_status.emplace_back()]() {
                *status = doris::io::FileCacheFactory::instance()->create_file_cache(
                        cache_path.path, cache_path.init_settings());
            });

            cache_path_set.emplace(cache_path.path);
        }

        for (std::thread& thread : file_cache_init_threads) {
            if (thread.joinable()) {
                thread.join();
            }
        }
        for (const auto& status : cache_status) {
            if (!status.ok()) {
                LOG(FATAL) << "failed to init file cache, err: " << status;
                exit(-1);
            }
        }
    }
}

Status ExecEnv::_init_mem_env() {
    bool is_percent = false;
    std::stringstream ss;
    // 1. init mem tracker
    init_mem_tracker();
    thread_context()->thread_mem_tracker_mgr->init();
#if defined(USE_MEM_TRACKER) && !defined(__SANITIZE_ADDRESS__) && !defined(ADDRESS_SANITIZER) && \
        !defined(LEAK_SANITIZER) && !defined(THREAD_SANITIZER) && !defined(USE_JEMALLOC)
    init_hook();
#endif

    if (!BitUtil::IsPowerOf2(config::min_buffer_size)) {
        ss << "Config min_buffer_size must be a power-of-two: " << config::min_buffer_size;
        return Status::InternalError(ss.str());
    }

    _dummy_lru_cache = std::make_shared<DummyLRUCache>();

    _cache_manager = CacheManager::create_global_instance();

    int64_t storage_cache_limit =
            ParseUtil::parse_mem_spec(config::storage_page_cache_limit, MemInfo::mem_limit(),
                                      MemInfo::physical_mem(), &is_percent);
    while (!is_percent && storage_cache_limit > MemInfo::mem_limit() / 2) {
        storage_cache_limit = storage_cache_limit / 2;
    }
    int32_t index_percentage = config::index_page_cache_percentage;
    uint32_t num_shards = config::storage_page_cache_shard_size;
    if ((num_shards & (num_shards - 1)) != 0) {
        int old_num_shards = num_shards;
        num_shards = BitUtil::RoundUpToPowerOfTwo(num_shards);
        LOG(WARNING) << "num_shards should be power of two, but got " << old_num_shards
                     << ". Rounded up to " << num_shards
                     << ". Please modify the 'storage_page_cache_shard_size' parameter in your "
                        "conf file to be a power of two for better performance.";
    }
    if (storage_cache_limit < num_shards * 2) {
        LOG(WARNING) << "storage_cache_limit(" << storage_cache_limit << ") less than num_shards("
                     << num_shards
                     << ") * 2, cache capacity will be 0, continuing to use "
                        "cache will only have negative effects, will be disabled.";
    }
    int64_t pk_storage_page_cache_limit =
            ParseUtil::parse_mem_spec(config::pk_storage_page_cache_limit, MemInfo::mem_limit(),
                                      MemInfo::physical_mem(), &is_percent);
    while (!is_percent && pk_storage_page_cache_limit > MemInfo::mem_limit() / 2) {
        pk_storage_page_cache_limit = storage_cache_limit / 2;
    }
    _storage_page_cache = StoragePageCache::create_global_cache(
            storage_cache_limit, index_percentage, pk_storage_page_cache_limit, num_shards);
    LOG(INFO) << "Storage page cache memory limit: "
              << PrettyPrinter::print(storage_cache_limit, TUnit::BYTES)
              << ", origin config value: " << config::storage_page_cache_limit;

    // Init row cache
    int64_t row_cache_mem_limit =
            ParseUtil::parse_mem_spec(config::row_cache_mem_limit, MemInfo::mem_limit(),
                                      MemInfo::physical_mem(), &is_percent);
    while (!is_percent && row_cache_mem_limit > MemInfo::mem_limit() / 2) {
        // Reason same as buffer_pool_limit
        row_cache_mem_limit = row_cache_mem_limit / 2;
    }
    _row_cache = RowCache::create_global_cache(row_cache_mem_limit);
    LOG(INFO) << "Row cache memory limit: "
              << PrettyPrinter::print(row_cache_mem_limit, TUnit::BYTES)
              << ", origin config value: " << config::row_cache_mem_limit;

    uint64_t fd_number = config::min_file_descriptor_number;
    struct rlimit l;
    int ret = getrlimit(RLIMIT_NOFILE, &l);
    if (ret != 0) {
        LOG(WARNING) << "call getrlimit() failed. errno=" << strerror(errno)
                     << ", use default configuration instead.";
    } else {
        fd_number = static_cast<uint64_t>(l.rlim_cur);
    }
    // SegmentLoader caches segments in rowset granularity. So the size of
    // opened files will greater than segment_cache_capacity.
    int64_t segment_cache_capacity = config::segment_cache_capacity;
    if (segment_cache_capacity < 0 || segment_cache_capacity > fd_number * 2 / 5) {
        segment_cache_capacity = fd_number * 2 / 5;
    }
    LOG(INFO) << "segment_cache_capacity <= fd_number * 2 / 5, fd_number: " << fd_number
              << " segment_cache_capacity: " << segment_cache_capacity;
    _segment_loader = new SegmentLoader(segment_cache_capacity);

    _schema_cache = new SchemaCache(config::schema_cache_capacity);

    size_t block_file_cache_fd_cache_size =
            std::min((uint64_t)config::file_cache_max_file_reader_cache_size, fd_number / 3);
    LOG(INFO) << "max file reader cache size is: " << block_file_cache_fd_cache_size
              << ", resource hard limit is: " << fd_number
              << ", config file_cache_max_file_reader_cache_size is: "
              << config::file_cache_max_file_reader_cache_size;
    config::file_cache_max_file_reader_cache_size = block_file_cache_fd_cache_size;

    _file_meta_cache = new FileMetaCache(config::max_external_file_meta_cache_num);

    _lookup_connection_cache =
            LookupConnectionCache::create_global_instance(config::lookup_connection_cache_capacity);

    // use memory limit
    int64_t inverted_index_cache_limit =
            ParseUtil::parse_mem_spec(config::inverted_index_searcher_cache_limit,
                                      MemInfo::mem_limit(), MemInfo::physical_mem(), &is_percent);
    while (!is_percent && inverted_index_cache_limit > MemInfo::mem_limit() / 2) {
        // Reason same as buffer_pool_limit
        inverted_index_cache_limit = inverted_index_cache_limit / 2;
    }
    _inverted_index_searcher_cache =
            InvertedIndexSearcherCache::create_global_instance(inverted_index_cache_limit, 256);
    LOG(INFO) << "Inverted index searcher cache memory limit: "
              << PrettyPrinter::print(inverted_index_cache_limit, TUnit::BYTES)
              << ", origin config value: " << config::inverted_index_searcher_cache_limit;

    // use memory limit
    int64_t inverted_index_query_cache_limit =
            ParseUtil::parse_mem_spec(config::inverted_index_query_cache_limit,
                                      MemInfo::mem_limit(), MemInfo::physical_mem(), &is_percent);
    while (!is_percent && inverted_index_query_cache_limit > MemInfo::mem_limit() / 2) {
        // Reason same as buffer_pool_limit
        inverted_index_query_cache_limit = inverted_index_query_cache_limit / 2;
    }
    _inverted_index_query_cache = InvertedIndexQueryCache::create_global_cache(
            inverted_index_query_cache_limit, config::inverted_index_query_cache_shards);
    LOG(INFO) << "Inverted index query match cache memory limit: "
              << PrettyPrinter::print(inverted_index_cache_limit, TUnit::BYTES)
              << ", origin config value: " << config::inverted_index_query_cache_limit;

    RETURN_IF_ERROR(_block_spill_mgr->init());

    return Status::OK();
}

void ExecEnv::init_mem_tracker() {
    mem_tracker_limiter_pool.resize(MEM_TRACKER_GROUP_NUM,
                                    TrackerLimiterGroup()); // before all mem tracker init.
    _s_tracking_memory = true;
    _orphan_mem_tracker =
            MemTrackerLimiter::create_shared(MemTrackerLimiter::Type::GLOBAL, "Orphan");
    _orphan_mem_tracker_raw = _orphan_mem_tracker.get();
    _details_mem_tracker_set =
            MemTrackerLimiter::create_shared(MemTrackerLimiter::Type::GLOBAL, "DetailsTrackerSet");
    _page_no_cache_mem_tracker =
            std::make_shared<MemTracker>("PageNoCache", _details_mem_tracker_set.get());
    _brpc_iobuf_block_memory_tracker =
            std::make_shared<MemTracker>("IOBufBlockMemory", _details_mem_tracker_set.get());
    _segcompaction_mem_tracker =
            MemTrackerLimiter::create_shared(MemTrackerLimiter::Type::GLOBAL, "SegCompaction");
    _point_query_executor_mem_tracker =
            MemTrackerLimiter::create_shared(MemTrackerLimiter::Type::GLOBAL, "PointQueryExecutor");
    _block_compression_mem_tracker =
            MemTrackerLimiter::create_shared(MemTrackerLimiter::Type::GLOBAL, "BlockCompression");
    _rowid_storage_reader_tracker =
            MemTrackerLimiter::create_shared(MemTrackerLimiter::Type::GLOBAL, "RowIdStorageReader");
    _subcolumns_tree_tracker =
            MemTrackerLimiter::create_shared(MemTrackerLimiter::Type::GLOBAL, "SubcolumnsTree");
    _s3_file_buffer_tracker =
            MemTrackerLimiter::create_shared(MemTrackerLimiter::Type::GLOBAL, "S3FileBuffer");
}

void ExecEnv::_register_metrics() {
    REGISTER_HOOK_METRIC(send_batch_thread_pool_thread_num,
                         [this]() { return _send_batch_thread_pool->num_threads(); });

    REGISTER_HOOK_METRIC(send_batch_thread_pool_queue_size,
                         [this]() { return _send_batch_thread_pool->get_queue_size(); });
}

void ExecEnv::_deregister_metrics() {
    DEREGISTER_HOOK_METRIC(scanner_thread_pool_queue_size);
    DEREGISTER_HOOK_METRIC(send_batch_thread_pool_thread_num);
    DEREGISTER_HOOK_METRIC(send_batch_thread_pool_queue_size);
}

// TODO(zhiqiang): Need refactor all thread pool. Each thread pool must have a Stop method.
// We need to stop all threads before releasing resource.
void ExecEnv::destroy() {
    //Only destroy once after init
    if (!ready()) {
        return;
    }
    // Memory barrier to prevent other threads from accessing destructed resources
    _s_ready = false;

    SAFE_STOP(_wal_manager);
    _wal_manager.reset();
    SAFE_STOP(_load_channel_mgr);
    SAFE_STOP(_scanner_scheduler);
    SAFE_STOP(_broker_mgr);
    SAFE_STOP(_load_path_mgr);
    SAFE_STOP(_result_mgr);
    SAFE_STOP(_group_commit_mgr);
    // _routine_load_task_executor should be stopped before _new_load_stream_mgr.
    SAFE_STOP(_routine_load_task_executor);
    // stop workload scheduler
    SAFE_STOP(_workload_sched_mgr);
    // stop pipline step 1, non-cgroup execution
    SAFE_SHUTDOWN(_without_group_block_scheduler.get());
    SAFE_STOP(_without_group_task_scheduler);
    // stop pipline step 2, cgroup execution
    SAFE_SHUTDOWN(_global_block_scheduler.get());
    SAFE_STOP(_workload_group_manager);

    SAFE_STOP(_external_scan_context_mgr);
    SAFE_STOP(_fragment_mgr);
    SAFE_STOP(_runtime_filter_timer_queue);
    // NewLoadStreamMgr should be destoried before storage_engine & after fragment_mgr stopped.
    _new_load_stream_mgr.reset();
    _stream_load_executor.reset();
    _memtable_memory_limiter.reset();
    _delta_writer_v2_pool.reset();
    _load_stream_map_pool.reset();
    _file_cache_open_fd_cache.reset();
    SAFE_STOP(_write_cooldown_meta_executors);

    // StorageEngine must be destoried before _page_no_cache_mem_tracker.reset and _cache_manager destory
    // shouldn't use SAFE_STOP. otherwise will lead to twice stop.
    _storage_engine.reset();

    SAFE_STOP(_spill_stream_mgr);
    if (_runtime_query_statistics_mgr) {
        _runtime_query_statistics_mgr->stop_report_thread();
    }
    SAFE_SHUTDOWN(_buffered_reader_prefetch_thread_pool);
    SAFE_SHUTDOWN(_s3_file_upload_thread_pool);
    SAFE_SHUTDOWN(_join_node_thread_pool);
    SAFE_SHUTDOWN(_lazy_release_obj_pool);
    SAFE_SHUTDOWN(_send_report_thread_pool);
    SAFE_SHUTDOWN(_send_batch_thread_pool);

    _deregister_metrics();
    SAFE_DELETE(_load_channel_mgr);

    SAFE_DELETE(_spill_stream_mgr);
    SAFE_DELETE(_block_spill_mgr);
    SAFE_DELETE(_inverted_index_query_cache);
    SAFE_DELETE(_inverted_index_searcher_cache);
    SAFE_DELETE(_lookup_connection_cache);
    SAFE_DELETE(_schema_cache);
    SAFE_DELETE(_segment_loader);
    SAFE_DELETE(_row_cache);
    if (config::is_cloud_mode()) {
        SAFE_DELETE(_file_cache_block_downloader);
        SAFE_DELETE(_tablet_hotspot);
        SAFE_DELETE(_cloud_warm_up_manager);
    }

    // Free resource after threads are stopped.
    // Some threads are still running, like threads created by _new_load_stream_mgr ...
    SAFE_DELETE(_tablet_schema_cache);

    // _scanner_scheduler must be desotried before _storage_page_cache
    SAFE_DELETE(_scanner_scheduler);
    // _storage_page_cache must be destoried before _cache_manager
    SAFE_DELETE(_storage_page_cache);

    SAFE_DELETE(_small_file_mgr);
    SAFE_DELETE(_broker_mgr);
    SAFE_DELETE(_load_path_mgr);
    SAFE_DELETE(_result_mgr);
    SAFE_DELETE(_file_meta_cache);
    SAFE_DELETE(_group_commit_mgr);
    SAFE_DELETE(_routine_load_task_executor);
    // _stream_load_executor
    SAFE_DELETE(_function_client_cache);
    SAFE_DELETE(_internal_client_cache);

    SAFE_DELETE(_bfd_parser);
    SAFE_DELETE(_result_cache);
    SAFE_DELETE(_fragment_mgr);
    SAFE_DELETE(_workload_sched_mgr);
    SAFE_DELETE(_workload_group_manager);
    SAFE_DELETE(_file_cache_factory);
    SAFE_DELETE(_runtime_filter_timer_queue);
    // TODO(zhiqiang): Maybe we should call shutdown before release thread pool?
    _join_node_thread_pool.reset(nullptr);
    _lazy_release_obj_pool.reset(nullptr);
    _send_report_thread_pool.reset(nullptr);
    _send_table_stats_thread_pool.reset(nullptr);
    _s3_downloader_download_poller_thread_pool.reset(nullptr);
    _buffered_reader_prefetch_thread_pool.reset(nullptr);
    _s3_file_upload_thread_pool.reset(nullptr);
    _send_batch_thread_pool.reset(nullptr);
    _file_cache_open_fd_cache.reset(nullptr);
    _write_cooldown_meta_executors.reset(nullptr);

    SAFE_DELETE(_broker_client_cache);
    SAFE_DELETE(_frontend_client_cache);
    SAFE_DELETE(_backend_client_cache);
    SAFE_DELETE(_result_queue_mgr);

    SAFE_DELETE(_vstream_mgr);
    SAFE_DELETE(_external_scan_context_mgr);
    SAFE_DELETE(_user_function_cache);

    // cache_manager must be destoried after all cache.
    // https://github.com/apache/doris/issues/24082#issuecomment-1712544039
    SAFE_DELETE(_cache_manager);

    // _heartbeat_flags must be destoried after staroge engine
    SAFE_DELETE(_heartbeat_flags);

    // Master Info is a thrift object, it could be the last one to deconstruct.
    // Master info should be deconstruct later than fragment manager, because fragment will
    // access master_info.backend id to access some info. If there is a running query and master
    // info is deconstructed then BE process will core at coordinator back method in fragment mgr.
    SAFE_DELETE(_master_info);

    // NOTE: runtime query statistics mgr could be visited by query and daemon thread
    // so it should be created before all query begin and deleted after all query and daemon thread stoppped
    SAFE_DELETE(_runtime_query_statistics_mgr);

    // We should free task scheduler finally because task queue / scheduler maybe used by pipelineX.
    SAFE_DELETE(_without_group_task_scheduler);

    // dns cache is a global instance and need to be released at last
    SAFE_DELETE(_dns_cache);

    _s_tracking_memory = false;

    LOG(INFO) << "Doris exec envorinment is destoried.";
}

} // namespace doris<|MERGE_RESOLUTION|>--- conflicted
+++ resolved
@@ -200,14 +200,9 @@
             get_num_threads(config::num_buffered_reader_prefetch_thread_pool_min_thread,
                             config::num_buffered_reader_prefetch_thread_pool_max_thread);
     static_cast<void>(ThreadPoolBuilder("BufferedReaderPrefetchThreadPool")
-<<<<<<< HEAD
                               .set_abbrev_name("BuffReadPref")
-                              .set_min_threads(16)
-                              .set_max_threads(64)
-=======
                               .set_min_threads(buffered_reader_min_threads)
                               .set_max_threads(buffered_reader_max_threads)
->>>>>>> 04cfa162
                               .build(&_buffered_reader_prefetch_thread_pool));
 
     static_cast<void>(ThreadPoolBuilder("SendTableStatsThreadPool")
@@ -225,14 +220,9 @@
             get_num_threads(config::num_s3_file_upload_thread_pool_min_thread,
                             config::num_s3_file_upload_thread_pool_max_thread);
     static_cast<void>(ThreadPoolBuilder("S3FileUploadThreadPool")
-<<<<<<< HEAD
                               .set_abbrev_name("S3FileUpload")
-                              .set_min_threads(16)
-                              .set_max_threads(64)
-=======
                               .set_min_threads(s3_file_upload_min_threads)
                               .set_max_threads(s3_file_upload_max_threads)
->>>>>>> 04cfa162
                               .build(&_s3_file_upload_thread_pool));
 
     // min num equal to fragment pool's min num
