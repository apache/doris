// Licensed to the Apache Software Foundation (ASF) under one
// or more contributor license agreements.  See the NOTICE file
// distributed with this work for additional information
// regarding copyright ownership.  The ASF licenses this file
// to you under the Apache License, Version 2.0 (the
// "License"); you may not use this file except in compliance
// with the License.  You may obtain a copy of the License at
//
//   http://www.apache.org/licenses/LICENSE-2.0
//
// Unless required by applicable law or agreed to in writing,
// software distributed under the License is distributed on an
// "AS IS" BASIS, WITHOUT WARRANTIES OR CONDITIONS OF ANY
// KIND, either express or implied.  See the License for the
// specific language governing permissions and limitations
// under the License.

// IWYU pragma: no_include <bthread/errno.h>
#include <common/multi_version.h>
#include <errno.h> // IWYU pragma: keep
#include <gen_cpp/HeartbeatService_types.h>
#include <gen_cpp/Metrics_types.h>
#include <stdint.h>
#include <stdlib.h>
#include <string.h>
#include <sys/resource.h>

#include <limits>
#include <map>
#include <memory>
#include <ostream>
#include <string>
#include <unordered_map>
#include <utility>
#include <vector>

#include "common/config.h"
#include "common/logging.h"
#include "common/status.h"
#include "io/cache/block/block_file_cache_factory.h"
#include "io/fs/file_meta_cache.h"
#include "io/fs/s3_file_write_bufferpool.h"
#include "olap/memtable_memory_limiter.h"
#include "olap/olap_define.h"
#include "olap/options.h"
#include "olap/page_cache.h"
#include "olap/rowset/segment_v2/inverted_index_cache.h"
#include "olap/schema_cache.h"
#include "olap/segment_loader.h"
#include "olap/storage_engine.h"
#include "pipeline/task_queue.h"
#include "pipeline/task_scheduler.h"
#include "runtime/block_spill_manager.h"
#include "runtime/broker_mgr.h"
#include "runtime/cache/result_cache.h"
#include "runtime/client_cache.h"
#include "runtime/exec_env.h"
#include "runtime/external_scan_context_mgr.h"
#include "runtime/fragment_mgr.h"
#include "runtime/group_commit_mgr.h"
#include "runtime/heartbeat_flags.h"
#include "runtime/load_channel_mgr.h"
#include "runtime/load_path_mgr.h"
#include "runtime/memory/cache_manager.h"
#include "runtime/memory/mem_tracker.h"
#include "runtime/memory/mem_tracker_limiter.h"
#include "runtime/memory/thread_mem_tracker_mgr.h"
#include "runtime/result_buffer_mgr.h"
#include "runtime/result_queue_mgr.h"
#include "runtime/routine_load/routine_load_task_executor.h"
#include "runtime/small_file_mgr.h"
#include "runtime/stream_load/new_load_stream_mgr.h"
#include "runtime/stream_load/stream_load_executor.h"
#include "runtime/task_group/task_group_manager.h"
#include "runtime/thread_context.h"
#include "runtime/user_function_cache.h"
#include "service/backend_options.h"
#include "service/backend_service.h"
#include "service/point_query_executor.h"
#include "util/bfd_parser.h"
#include "util/bit_util.h"
#include "util/brpc_client_cache.h"
#include "util/cpu_info.h"
#include "util/disk_info.h"
#include "util/doris_metrics.h"
#include "util/mem_info.h"
#include "util/metrics.h"
#include "util/parse_util.h"
#include "util/pretty_printer.h"
#include "util/threadpool.h"
#include "util/thrift_rpc_helper.h"
#include "util/timezone_utils.h"
#include "vec/exec/scan/scanner_scheduler.h"
#include "vec/runtime/vdata_stream_mgr.h"
#include "vec/sink/delta_writer_v2_pool.h"
#include "vec/sink/load_stream_stub_pool.h"

#if !defined(__SANITIZE_ADDRESS__) && !defined(ADDRESS_SANITIZER) && !defined(LEAK_SANITIZER) && \
        !defined(THREAD_SANITIZER) && !defined(USE_JEMALLOC)
#include "runtime/memory/tcmalloc_hook.h"
#endif

namespace doris {
class PBackendService_Stub;
class PFunctionService_Stub;

DEFINE_GAUGE_METRIC_PROTOTYPE_2ARG(scanner_thread_pool_queue_size, MetricUnit::NOUNIT);
DEFINE_GAUGE_METRIC_PROTOTYPE_2ARG(send_batch_thread_pool_thread_num, MetricUnit::NOUNIT);
DEFINE_GAUGE_METRIC_PROTOTYPE_2ARG(send_batch_thread_pool_queue_size, MetricUnit::NOUNIT);
DEFINE_GAUGE_METRIC_PROTOTYPE_2ARG(download_cache_thread_pool_thread_num, MetricUnit::NOUNIT);
DEFINE_GAUGE_METRIC_PROTOTYPE_2ARG(download_cache_thread_pool_queue_size, MetricUnit::NOUNIT);

static void init_doris_metrics(const std::vector<StorePath>& store_paths) {
    bool init_system_metrics = config::enable_system_metrics;
    std::set<std::string> disk_devices;
    std::vector<std::string> network_interfaces;
    std::vector<std::string> paths;
    for (auto& store_path : store_paths) {
        paths.emplace_back(store_path.path);
    }
    if (init_system_metrics) {
        auto st = DiskInfo::get_disk_devices(paths, &disk_devices);
        if (!st.ok()) {
            LOG(WARNING) << "get disk devices failed, status=" << st;
            return;
        }
        st = get_inet_interfaces(&network_interfaces, BackendOptions::is_bind_ipv6());
        if (!st.ok()) {
            LOG(WARNING) << "get inet interfaces failed, status=" << st;
            return;
        }
    }
    DorisMetrics::instance()->initialize(init_system_metrics, disk_devices, network_interfaces);
}

Status ExecEnv::init(ExecEnv* env, const std::vector<StorePath>& store_paths) {
    return env->_init(store_paths);
}

Status ExecEnv::_init(const std::vector<StorePath>& store_paths) {
    //Only init once before be destroyed
    if (ready()) {
        return Status::OK();
    }
    init_doris_metrics(store_paths);
    _store_paths = store_paths;
    _user_function_cache = new UserFunctionCache();
    _user_function_cache->init(doris::config::user_function_dir);
    _external_scan_context_mgr = new ExternalScanContextMgr(this);
    _vstream_mgr = new doris::vectorized::VDataStreamMgr();
    _result_mgr = new ResultBufferMgr();
    _result_queue_mgr = new ResultQueueMgr();
    _backend_client_cache = new BackendServiceClientCache(config::max_client_cache_size_per_host);
    _frontend_client_cache = new FrontendServiceClientCache(config::max_client_cache_size_per_host);
    _broker_client_cache = new BrokerServiceClientCache(config::max_client_cache_size_per_host);

    TimezoneUtils::load_timezone_names();

    // _global_zone_cache is not owned by ExecEnv ... maybe should refactor.
    _global_zone_cache = std::make_unique<vectorized::ZoneList>();
    TimezoneUtils::load_timezones_to_cache(*_global_zone_cache);

    ThreadPoolBuilder("SendBatchThreadPool")
            .set_min_threads(config::send_batch_thread_pool_thread_num)
            .set_max_threads(config::send_batch_thread_pool_thread_num)
            .set_max_queue_size(config::send_batch_thread_pool_queue_size)
            .build(&_send_batch_thread_pool);

    init_download_cache_required_components();

    ThreadPoolBuilder("BufferedReaderPrefetchThreadPool")
            .set_min_threads(16)
            .set_max_threads(64)
            .build(&_buffered_reader_prefetch_thread_pool);

    // min num equal to fragment pool's min num
    // max num is useless because it will start as many as requested in the past
    // queue size is useless because the max thread num is very large
    ThreadPoolBuilder("SendReportThreadPool")
            .set_min_threads(config::fragment_pool_thread_num_min)
            .set_max_threads(std::numeric_limits<int>::max())
            .set_max_queue_size(config::fragment_pool_queue_size)
            .build(&_send_report_thread_pool);

    ThreadPoolBuilder("JoinNodeThreadPool")
            .set_min_threads(config::fragment_pool_thread_num_min)
            .set_max_threads(std::numeric_limits<int>::max())
            .set_max_queue_size(config::fragment_pool_queue_size)
            .build(&_join_node_thread_pool);
    init_file_cache_factory();
    RETURN_IF_ERROR(init_pipeline_task_scheduler());
    _task_group_manager = new taskgroup::TaskGroupManager();
    _scanner_scheduler = new doris::vectorized::ScannerScheduler();
    _fragment_mgr = new FragmentMgr(this);
    _result_cache = new ResultCache(config::query_cache_max_size_mb,
                                    config::query_cache_elasticity_size_mb);
    _master_info = new TMasterInfo();
    _load_path_mgr = new LoadPathMgr(this);
    _bfd_parser = BfdParser::create();
    _broker_mgr = new BrokerMgr(this);
    _load_channel_mgr = new LoadChannelMgr();
    _new_load_stream_mgr = NewLoadStreamMgr::create_shared();
    _internal_client_cache = new BrpcClientCache<PBackendService_Stub>();
    _function_client_cache = new BrpcClientCache<PFunctionService_Stub>();
    _stream_load_executor = StreamLoadExecutor::create_shared(this);
    _routine_load_task_executor = new RoutineLoadTaskExecutor(this);
    _small_file_mgr = new SmallFileMgr(this, config::small_file_dir);
    _block_spill_mgr = new BlockSpillManager(_store_paths);
    _group_commit_mgr = new GroupCommitMgr(this);
    _file_meta_cache = new FileMetaCache(config::max_external_file_meta_cache_num);
    _memtable_memory_limiter = std::make_unique<MemTableMemoryLimiter>();
    _load_stream_stub_pool = std::make_unique<stream_load::LoadStreamStubPool>();
    _delta_writer_v2_pool = std::make_unique<stream_load::DeltaWriterV2Pool>();

    _backend_client_cache->init_metrics("backend");
    _frontend_client_cache->init_metrics("frontend");
    _broker_client_cache->init_metrics("broker");
    _result_mgr->init();
    Status status = _load_path_mgr->init();
    if (!status.ok()) {
        LOG(ERROR) << "Load path mgr init failed. " << status;
        return status;
    }
    _broker_mgr->init();
    _small_file_mgr->init();
    status = _scanner_scheduler->init();
    if (!status.ok()) {
        LOG(ERROR) << "Scanner scheduler init failed. " << status;
        return status;
    }

    _init_mem_env();

    RETURN_IF_ERROR(_memtable_memory_limiter->init(MemInfo::mem_limit()));
    RETURN_IF_ERROR(_load_channel_mgr->init(MemInfo::mem_limit()));
    _heartbeat_flags = new HeartbeatFlags();
    _register_metrics();

    _tablet_schema_cache = TabletSchemaCache::create_global_schema_cache();
    _tablet_schema_cache->start();

    // S3 buffer pool
    _s3_buffer_pool = new io::S3FileBufferPool();
    _s3_buffer_pool->init(config::s3_write_buffer_whole_size, config::s3_write_buffer_size,
                          this->buffered_reader_prefetch_thread_pool());

    // Storage engine
    doris::EngineOptions options;
    options.store_paths = store_paths;
    options.backend_uid = doris::UniqueId::gen_uid();
    _storage_engine = new StorageEngine(options);
    auto st = _storage_engine->open();
    if (!st.ok()) {
        LOG(ERROR) << "Lail to open StorageEngine, res=" << st;
        return st;
    }
    _storage_engine->set_heartbeat_flags(this->heartbeat_flags());
    if (st = _storage_engine->start_bg_threads(); !st.ok()) {
        LOG(ERROR) << "Failed to starge bg threads of storage engine, res=" << st;
        return st;
    }

    _s_ready = true;

    return Status::OK();
}

Status ExecEnv::init_pipeline_task_scheduler() {
    auto executors_size = config::pipeline_executor_size;
    if (executors_size <= 0) {
        executors_size = CpuInfo::num_cores();
    }

    // TODO pipeline task group combie two blocked schedulers.
    auto t_queue = std::make_shared<pipeline::MultiCoreTaskQueue>(executors_size);
    auto b_scheduler = std::make_shared<pipeline::BlockedTaskScheduler>(t_queue);
    _pipeline_task_scheduler =
            new pipeline::TaskScheduler(this, b_scheduler, t_queue, "WithoutGroupTaskSchePool");
    RETURN_IF_ERROR(_pipeline_task_scheduler->start());

    auto tg_queue = std::make_shared<pipeline::TaskGroupTaskQueue>(executors_size);
    auto tg_b_scheduler = std::make_shared<pipeline::BlockedTaskScheduler>(tg_queue);
    _pipeline_task_group_scheduler =
            new pipeline::TaskScheduler(this, tg_b_scheduler, tg_queue, "WithGroupTaskSchePool");
    RETURN_IF_ERROR(_pipeline_task_group_scheduler->start());

    return Status::OK();
}

void ExecEnv::init_file_cache_factory() {
    // Load file cache before starting up daemon threads to make sure StorageEngine is read.
    if (doris::config::enable_file_cache) {
        _file_cache_factory = new io::FileCacheFactory();
        io::IFileCache::init();
        std::unordered_set<std::string> cache_path_set;
        std::vector<doris::CachePath> cache_paths;
        Status olap_res =
                doris::parse_conf_cache_paths(doris::config::file_cache_path, cache_paths);
        if (!olap_res) {
            LOG(FATAL) << "parse config file cache path failed, path="
                       << doris::config::file_cache_path;
            exit(-1);
        }

        std::unique_ptr<doris::ThreadPool> file_cache_init_pool;
        doris::ThreadPoolBuilder("FileCacheInitThreadPool")
                .set_min_threads(cache_paths.size())
                .set_max_threads(cache_paths.size())
                .build(&file_cache_init_pool);

        std::list<doris::Status> cache_status;
        for (auto& cache_path : cache_paths) {
            if (cache_path_set.find(cache_path.path) != cache_path_set.end()) {
                LOG(WARNING) << fmt::format("cache path {} is duplicate", cache_path.path);
                continue;
            }

            olap_res = file_cache_init_pool->submit_func(std::bind(
                    &io::FileCacheFactory::create_file_cache, _file_cache_factory, cache_path.path,
                    cache_path.init_settings(), &(cache_status.emplace_back())));

            if (!olap_res.ok()) {
                LOG(FATAL) << "failed to init file cache, err: " << olap_res;
                exit(-1);
            }
            cache_path_set.emplace(cache_path.path);
        }

        file_cache_init_pool->wait();
        for (const auto& status : cache_status) {
            if (!status.ok()) {
                LOG(FATAL) << "failed to init file cache, err: " << status;
                exit(-1);
            }
        }
    }
    return;
}

Status ExecEnv::_init_mem_env() {
    bool is_percent = false;
    std::stringstream ss;
    // 1. init mem tracker
    init_mem_tracker();
    thread_context()->thread_mem_tracker_mgr->init();
#if defined(USE_MEM_TRACKER) && !defined(__SANITIZE_ADDRESS__) && !defined(ADDRESS_SANITIZER) && \
        !defined(LEAK_SANITIZER) && !defined(THREAD_SANITIZER) && !defined(USE_JEMALLOC)
    init_hook();
#endif

    // 2. init buffer pool
    if (!BitUtil::IsPowerOf2(config::min_buffer_size)) {
        ss << "Config min_buffer_size must be a power-of-two: " << config::min_buffer_size;
        return Status::InternalError(ss.str());
    }

    // 3. init storage page cache
    _cache_manager = CacheManager::create_global_instance();

    int64_t storage_cache_limit =
            ParseUtil::parse_mem_spec(config::storage_page_cache_limit, MemInfo::mem_limit(),
                                      MemInfo::physical_mem(), &is_percent);
    while (!is_percent && storage_cache_limit > MemInfo::mem_limit() / 2) {
        storage_cache_limit = storage_cache_limit / 2;
    }
    int32_t index_percentage = config::index_page_cache_percentage;
    uint32_t num_shards = config::storage_page_cache_shard_size;
    if ((num_shards & (num_shards - 1)) != 0) {
        int old_num_shards = num_shards;
        num_shards = BitUtil::RoundUpToPowerOfTwo(num_shards);
        LOG(WARNING) << "num_shards should be power of two, but got " << old_num_shards
                     << ". Rounded up to " << num_shards
                     << ". Please modify the 'storage_page_cache_shard_size' parameter in your "
                        "conf file to be a power of two for better performance.";
    }
    int64_t pk_storage_page_cache_limit =
            ParseUtil::parse_mem_spec(config::pk_storage_page_cache_limit, MemInfo::mem_limit(),
                                      MemInfo::physical_mem(), &is_percent);
    while (!is_percent && pk_storage_page_cache_limit > MemInfo::mem_limit() / 2) {
        pk_storage_page_cache_limit = storage_cache_limit / 2;
    }
    _storage_page_cache = StoragePageCache::create_global_cache(
            storage_cache_limit, index_percentage, pk_storage_page_cache_limit, num_shards);
    LOG(INFO) << "Storage page cache memory limit: "
              << PrettyPrinter::print(storage_cache_limit, TUnit::BYTES)
              << ", origin config value: " << config::storage_page_cache_limit;

    // Init row cache
    int64_t row_cache_mem_limit =
            ParseUtil::parse_mem_spec(config::row_cache_mem_limit, MemInfo::mem_limit(),
                                      MemInfo::physical_mem(), &is_percent);
    while (!is_percent && row_cache_mem_limit > MemInfo::mem_limit() / 2) {
        // Reason same as buffer_pool_limit
        row_cache_mem_limit = row_cache_mem_limit / 2;
    }
    _row_cache = RowCache::create_global_cache(row_cache_mem_limit);
    LOG(INFO) << "Row cache memory limit: "
              << PrettyPrinter::print(row_cache_mem_limit, TUnit::BYTES)
              << ", origin config value: " << config::row_cache_mem_limit;

    uint64_t fd_number = config::min_file_descriptor_number;
    struct rlimit l;
    int ret = getrlimit(RLIMIT_NOFILE, &l);
    if (ret != 0) {
        LOG(WARNING) << "call getrlimit() failed. errno=" << strerror(errno)
                     << ", use default configuration instead.";
    } else {
        fd_number = static_cast<uint64_t>(l.rlim_cur);
    }
    // SegmentLoader caches segments in rowset granularity. So the size of
    // opened files will greater than segment_cache_capacity.
    int64_t segment_cache_capacity = config::segment_cache_capacity;
    if (segment_cache_capacity < 0 || segment_cache_capacity > fd_number * 2 / 5) {
        segment_cache_capacity = fd_number * 2 / 5;
    }
    LOG(INFO) << "segment_cache_capacity <= fd_number * 2 / 5, fd_number: " << fd_number
              << " segment_cache_capacity: " << segment_cache_capacity;
    _segment_loader = new SegmentLoader(segment_cache_capacity);

    _schema_cache = new SchemaCache(config::schema_cache_capacity);

    _lookup_connection_cache = LookupConnectionCache::create_global_instance(
            config::lookup_connection_cache_bytes_limit);

    // use memory limit
    int64_t inverted_index_cache_limit =
            ParseUtil::parse_mem_spec(config::inverted_index_searcher_cache_limit,
                                      MemInfo::mem_limit(), MemInfo::physical_mem(), &is_percent);
    while (!is_percent && inverted_index_cache_limit > MemInfo::mem_limit() / 2) {
        // Reason same as buffer_pool_limit
        inverted_index_cache_limit = inverted_index_cache_limit / 2;
    }
    _inverted_index_searcher_cache =
            InvertedIndexSearcherCache::create_global_instance(inverted_index_cache_limit);
    LOG(INFO) << "Inverted index searcher cache memory limit: "
              << PrettyPrinter::print(inverted_index_cache_limit, TUnit::BYTES)
              << ", origin config value: " << config::inverted_index_searcher_cache_limit;

    // use memory limit
    int64_t inverted_index_query_cache_limit =
            ParseUtil::parse_mem_spec(config::inverted_index_query_cache_limit,
                                      MemInfo::mem_limit(), MemInfo::physical_mem(), &is_percent);
    while (!is_percent && inverted_index_query_cache_limit > MemInfo::mem_limit() / 2) {
        // Reason same as buffer_pool_limit
        inverted_index_query_cache_limit = inverted_index_query_cache_limit / 2;
    }
    _inverted_index_query_cache =
            InvertedIndexQueryCache::create_global_cache(inverted_index_query_cache_limit);
    LOG(INFO) << "Inverted index query match cache memory limit: "
              << PrettyPrinter::print(inverted_index_cache_limit, TUnit::BYTES)
              << ", origin config value: " << config::inverted_index_query_cache_limit;

    // 4. init other managers
    RETURN_IF_ERROR(_block_spill_mgr->init());
    return Status::OK();
}

void ExecEnv::init_mem_tracker() {
    _orphan_mem_tracker =
            std::make_shared<MemTrackerLimiter>(MemTrackerLimiter::Type::GLOBAL, "Orphan");
    _orphan_mem_tracker_raw = _orphan_mem_tracker.get();
    _experimental_mem_tracker = std::make_shared<MemTrackerLimiter>(
            MemTrackerLimiter::Type::EXPERIMENTAL, "ExperimentalSet");
    _page_no_cache_mem_tracker =
            std::make_shared<MemTracker>("PageNoCache", _orphan_mem_tracker_raw);
    _brpc_iobuf_block_memory_tracker =
            std::make_shared<MemTracker>("IOBufBlockMemory", _orphan_mem_tracker_raw);
}

void ExecEnv::init_download_cache_buf() {
    std::unique_ptr<char[]> download_cache_buf(new char[config::download_cache_buffer_size]);
    memset(download_cache_buf.get(), 0, config::download_cache_buffer_size);
    _download_cache_buf_map[_serial_download_cache_thread_token.get()] =
            std::move(download_cache_buf);
}

void ExecEnv::init_download_cache_required_components() {
    ThreadPoolBuilder("DownloadCacheThreadPool")
            .set_min_threads(1)
            .set_max_threads(config::download_cache_thread_pool_thread_num)
            .set_max_queue_size(config::download_cache_thread_pool_queue_size)
            .build(&_download_cache_thread_pool);
    set_serial_download_cache_thread_token();
    init_download_cache_buf();
}

void ExecEnv::_register_metrics() {
    REGISTER_HOOK_METRIC(send_batch_thread_pool_thread_num,
                         [this]() { return _send_batch_thread_pool->num_threads(); });

    REGISTER_HOOK_METRIC(send_batch_thread_pool_queue_size,
                         [this]() { return _send_batch_thread_pool->get_queue_size(); });

    REGISTER_HOOK_METRIC(download_cache_thread_pool_thread_num,
                         [this]() { return _download_cache_thread_pool->num_threads(); });

    REGISTER_HOOK_METRIC(download_cache_thread_pool_queue_size,
                         [this]() { return _download_cache_thread_pool->get_queue_size(); });
}

void ExecEnv::_deregister_metrics() {
    DEREGISTER_HOOK_METRIC(scanner_thread_pool_queue_size);
    DEREGISTER_HOOK_METRIC(send_batch_thread_pool_thread_num);
    DEREGISTER_HOOK_METRIC(send_batch_thread_pool_queue_size);
    DEREGISTER_HOOK_METRIC(download_cache_thread_pool_thread_num);
    DEREGISTER_HOOK_METRIC(download_cache_thread_pool_queue_size);
}

// TODO(zhiqiang): Need refactor all thread pool. Each thread pool must have a Stop method.
// We need to stop all threads before releasing resource.
void ExecEnv::destroy() {
    //Only destroy once after init
    if (!ready()) {
        return;
    }
    // Memory barrier to prevent other threads from accessing destructed resources
    _s_ready = false;

    SAFE_STOP(_tablet_schema_cache);
    SAFE_STOP(_load_channel_mgr);
    SAFE_STOP(_scanner_scheduler);
    SAFE_STOP(_broker_mgr);
    SAFE_STOP(_load_path_mgr);
    SAFE_STOP(_result_mgr);
    SAFE_STOP(_group_commit_mgr);
    // _routine_load_task_executor should be stopped before _new_load_stream_mgr.
    SAFE_STOP(_routine_load_task_executor);
    SAFE_STOP(_pipeline_task_scheduler);
    SAFE_STOP(_pipeline_task_group_scheduler);
    SAFE_STOP(_external_scan_context_mgr);
    SAFE_STOP(_fragment_mgr);
    // NewLoadStreamMgr should be destoried before storage_engine & after fragment_mgr stopped.
    _new_load_stream_mgr.reset();
    _stream_load_executor.reset();
    SAFE_STOP(_storage_engine);
    SAFE_SHUTDOWN(_buffered_reader_prefetch_thread_pool);
    SAFE_SHUTDOWN(_join_node_thread_pool);
    SAFE_SHUTDOWN(_send_report_thread_pool);
    SAFE_SHUTDOWN(_send_batch_thread_pool);
    SAFE_SHUTDOWN(_serial_download_cache_thread_token);
    SAFE_SHUTDOWN(_download_cache_thread_pool);

    // Free resource after threads are stopped.
    // Some threads are still running, like threads created by _new_load_stream_mgr ...
    SAFE_DELETE(_s3_buffer_pool);
    SAFE_DELETE(_tablet_schema_cache);
    _deregister_metrics();
    SAFE_DELETE(_load_channel_mgr);
    _memtable_memory_limiter.reset(nullptr);

    // shared_ptr maybe no need to be reset
    // _brpc_iobuf_block_memory_tracker.reset();
    // _page_no_cache_mem_tracker.reset();
    // _experimental_mem_tracker.reset();
    // _orphan_mem_tracker.reset();

    SAFE_DELETE(_block_spill_mgr);
    SAFE_DELETE(_inverted_index_query_cache);
    SAFE_DELETE(_inverted_index_searcher_cache);
    SAFE_DELETE(_lookup_connection_cache);
    SAFE_DELETE(_schema_cache);
    SAFE_DELETE(_segment_loader);
    SAFE_DELETE(_row_cache);

    // StorageEngine must be destoried before _page_no_cache_mem_tracker.reset
    // StorageEngine must be destoried before _cache_manager destory
    SAFE_DELETE(_storage_engine);

    // _scanner_scheduler must be desotried before _storage_page_cache
    SAFE_DELETE(_scanner_scheduler);
    // _storage_page_cache must be destoried before _cache_manager
    SAFE_DELETE(_storage_page_cache);
    // cache_manager must be destoried after _inverted_index_query_cache
    // https://github.com/apache/doris/issues/24082#issuecomment-1712544039
    SAFE_DELETE(_cache_manager);

    SAFE_DELETE(_small_file_mgr);
    SAFE_DELETE(_broker_mgr);
    SAFE_DELETE(_load_path_mgr);
    SAFE_DELETE(_result_mgr);
    SAFE_DELETE(_file_meta_cache);
    SAFE_DELETE(_group_commit_mgr);
    SAFE_DELETE(_routine_load_task_executor);
    // _stream_load_executor
    SAFE_DELETE(_function_client_cache);
    SAFE_DELETE(_internal_client_cache);

    SAFE_DELETE(_bfd_parser);
    SAFE_DELETE(_result_cache);
    SAFE_DELETE(_fragment_mgr);
    SAFE_DELETE(_task_group_manager);
    SAFE_DELETE(_pipeline_task_group_scheduler);
    SAFE_DELETE(_pipeline_task_scheduler);
    SAFE_DELETE(_file_cache_factory);
    // TODO(zhiqiang): Maybe we should call shutdown before release thread pool?
    _join_node_thread_pool.reset(nullptr);
    _send_report_thread_pool.reset(nullptr);
    _buffered_reader_prefetch_thread_pool.reset(nullptr);
    _send_batch_thread_pool.reset(nullptr);

    SAFE_DELETE(_broker_client_cache);
    SAFE_DELETE(_frontend_client_cache);
    SAFE_DELETE(_backend_client_cache);
    SAFE_DELETE(_result_queue_mgr);

    SAFE_DELETE(_vstream_mgr);
    SAFE_DELETE(_external_scan_context_mgr);
    SAFE_DELETE(_user_function_cache);

    _serial_download_cache_thread_token.reset(nullptr);
    _download_cache_thread_pool.reset(nullptr);

    // _heartbeat_flags must be destoried after staroge engine
    SAFE_DELETE(_heartbeat_flags);

    // Master Info is a thrift object, it could be the last one to deconstruct.
    // Master info should be deconstruct later than fragment manager, because fragment will
    // access master_info.backend id to access some info. If there is a running query and master
    // info is deconstructed then BE process will core at coordinator back method in fragment mgr.
    SAFE_DELETE(_master_info);

<<<<<<< HEAD
    _new_load_stream_mgr.reset();
    _load_stream_stub_pool.reset();
    _delta_writer_v2_pool.reset();
    _memtable_memory_limiter.reset(nullptr);
    _send_batch_thread_pool.reset(nullptr);
    _buffered_reader_prefetch_thread_pool.reset(nullptr);
    _send_report_thread_pool.reset(nullptr);
    _join_node_thread_pool.reset(nullptr);
    _serial_download_cache_thread_token.reset(nullptr);
    _download_cache_thread_pool.reset(nullptr);
    _orphan_mem_tracker.reset();
    _experimental_mem_tracker.reset();
    _page_no_cache_mem_tracker.reset();
    _brpc_iobuf_block_memory_tracker.reset();
    InvertedIndexSearcherCache::reset_global_instance();
}

void ExecEnv::destroy(ExecEnv* env) {
    env->_destroy();
=======
    LOG(INFO) << "Doris exec envorinment is destoried.";
>>>>>>> c7ae2a7d
}

} // namespace doris<|MERGE_RESOLUTION|>--- conflicted
+++ resolved
@@ -547,6 +547,8 @@
     _deregister_metrics();
     SAFE_DELETE(_load_channel_mgr);
     _memtable_memory_limiter.reset(nullptr);
+    _load_stream_stub_pool.reset();
+    _delta_writer_v2_pool.reset();
 
     // shared_ptr maybe no need to be reset
     // _brpc_iobuf_block_memory_tracker.reset();
@@ -619,29 +621,7 @@
     // info is deconstructed then BE process will core at coordinator back method in fragment mgr.
     SAFE_DELETE(_master_info);
 
-<<<<<<< HEAD
-    _new_load_stream_mgr.reset();
-    _load_stream_stub_pool.reset();
-    _delta_writer_v2_pool.reset();
-    _memtable_memory_limiter.reset(nullptr);
-    _send_batch_thread_pool.reset(nullptr);
-    _buffered_reader_prefetch_thread_pool.reset(nullptr);
-    _send_report_thread_pool.reset(nullptr);
-    _join_node_thread_pool.reset(nullptr);
-    _serial_download_cache_thread_token.reset(nullptr);
-    _download_cache_thread_pool.reset(nullptr);
-    _orphan_mem_tracker.reset();
-    _experimental_mem_tracker.reset();
-    _page_no_cache_mem_tracker.reset();
-    _brpc_iobuf_block_memory_tracker.reset();
-    InvertedIndexSearcherCache::reset_global_instance();
-}
-
-void ExecEnv::destroy(ExecEnv* env) {
-    env->_destroy();
-=======
     LOG(INFO) << "Doris exec envorinment is destoried.";
->>>>>>> c7ae2a7d
 }
 
 } // namespace doris