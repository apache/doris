// Licensed to the Apache Software Foundation (ASF) under one
// or more contributor license agreements.  See the NOTICE file
// distributed with this work for additional information
// regarding copyright ownership.  The ASF licenses this file
// to you under the Apache License, Version 2.0 (the
// "License"); you may not use this file except in compliance
// with the License.  You may obtain a copy of the License at
//
//   http://www.apache.org/licenses/LICENSE-2.0
//
// Unless required by applicable law or agreed to in writing,
// software distributed under the License is distributed on an
// "AS IS" BASIS, WITHOUT WARRANTIES OR CONDITIONS OF ANY
// KIND, either express or implied.  See the License for the
// specific language governing permissions and limitations
// under the License.

// IWYU pragma: no_include <bthread/errno.h>
#include <common/multi_version.h>
#include <gen_cpp/HeartbeatService_types.h>
#include <gen_cpp/Metrics_types.h>
#include <sys/resource.h>

#include <cerrno> // IWYU pragma: keep
#include <cstdint>
#include <cstdlib>
#include <cstring>
#include <limits>
#include <memory>
#include <ostream>
#include <string>
#include <vector>

#include "cloud/cloud_storage_engine.h"
#include "cloud/cloud_stream_load_executor.h"
#include "cloud/cloud_tablet_hotspot.h"
#include "cloud/cloud_warm_up_manager.h"
#include "cloud/config.h"
#include "common/config.h"
#include "common/logging.h"
#include "common/status.h"
#include "io/cache/block_file_cache.h"
#include "io/cache/block_file_cache_downloader.h"
#include "io/cache/block_file_cache_factory.h"
#include "io/cache/fs_file_cache_storage.h"
#include "io/fs/file_meta_cache.h"
#include "io/fs/local_file_reader.h"
#include "olap/memtable_memory_limiter.h"
#include "olap/olap_define.h"
#include "olap/options.h"
#include "olap/page_cache.h"
#include "olap/rowset/segment_v2/inverted_index_cache.h"
#include "olap/schema_cache.h"
#include "olap/segment_loader.h"
#include "olap/storage_engine.h"
#include "olap/tablet_column_object_pool.h"
#include "olap/tablet_schema_cache.h"
#include "olap/wal/wal_manager.h"
#include "pipeline/pipeline_tracing.h"
#include "pipeline/query_cache/query_cache.h"
#include "pipeline/task_queue.h"
#include "pipeline/task_scheduler.h"
#include "runtime/broker_mgr.h"
#include "runtime/cache/result_cache.h"
#include "runtime/client_cache.h"
#include "runtime/exec_env.h"
#include "runtime/external_scan_context_mgr.h"
#include "runtime/fragment_mgr.h"
#include "runtime/group_commit_mgr.h"
#include "runtime/heartbeat_flags.h"
#include "runtime/load_channel_mgr.h"
#include "runtime/load_path_mgr.h"
#include "runtime/load_stream_mgr.h"
#include "runtime/memory/cache_manager.h"
#include "runtime/memory/heap_profiler.h"
#include "runtime/memory/mem_tracker.h"
#include "runtime/memory/mem_tracker_limiter.h"
#include "runtime/memory/thread_mem_tracker_mgr.h"
#include "runtime/process_profile.h"
#include "runtime/result_buffer_mgr.h"
#include "runtime/result_queue_mgr.h"
#include "runtime/routine_load/routine_load_task_executor.h"
#include "runtime/runtime_query_statistics_mgr.h"
#include "runtime/small_file_mgr.h"
#include "runtime/stream_load/new_load_stream_mgr.h"
#include "runtime/stream_load/stream_load_executor.h"
#include "runtime/thread_context.h"
#include "runtime/user_function_cache.h"
#include "runtime/workload_group/workload_group_manager.h"
#include "runtime/workload_management/workload_sched_policy_mgr.h"
#include "service/backend_options.h"
#include "service/backend_service.h"
#include "service/point_query_executor.h"
#include "util/bfd_parser.h"
#include "util/bit_util.h"
#include "util/brpc_client_cache.h"
#include "util/cpu_info.h"
#include "util/disk_info.h"
#include "util/dns_cache.h"
#include "util/doris_metrics.h"
#include "util/mem_info.h"
#include "util/metrics.h"
#include "util/parse_util.h"
#include "util/pretty_printer.h"
#include "util/threadpool.h"
#include "util/thrift_rpc_helper.h"
#include "util/timezone_utils.h"
#include "vec/exec/format/orc/orc_memory_pool.h"
#include "vec/exec/format/parquet/arrow_memory_pool.h"
#include "vec/exec/scan/scanner_scheduler.h"
#include "vec/runtime/vdata_stream_mgr.h"
#include "vec/sink/delta_writer_v2_pool.h"
#include "vec/sink/load_stream_map_pool.h"
#include "vec/spill/spill_stream_manager.h"

#if !defined(__SANITIZE_ADDRESS__) && !defined(ADDRESS_SANITIZER) && !defined(LEAK_SANITIZER) && \
        !defined(THREAD_SANITIZER) && !defined(USE_JEMALLOC)
#include "runtime/memory/tcmalloc_hook.h"
#endif

// Used for unit test
namespace {
std::once_flag flag;
std::unique_ptr<doris::ThreadPool> non_block_close_thread_pool;
void init_threadpool_for_test() {
    static_cast<void>(doris::ThreadPoolBuilder("NonBlockCloseThreadPool")
                              .set_min_threads(12)
                              .set_max_threads(48)
                              .build(&non_block_close_thread_pool));
}

[[maybe_unused]] doris::ThreadPool* get_non_block_close_thread_pool() {
    std::call_once(flag, init_threadpool_for_test);
    return non_block_close_thread_pool.get();
}
} // namespace

namespace doris {
class PBackendService_Stub;
class PFunctionService_Stub;

DEFINE_GAUGE_METRIC_PROTOTYPE_2ARG(scanner_thread_pool_queue_size, MetricUnit::NOUNIT);
DEFINE_GAUGE_METRIC_PROTOTYPE_2ARG(send_batch_thread_pool_thread_num, MetricUnit::NOUNIT);
DEFINE_GAUGE_METRIC_PROTOTYPE_2ARG(send_batch_thread_pool_queue_size, MetricUnit::NOUNIT);

static void init_doris_metrics(const std::vector<StorePath>& store_paths) {
    bool init_system_metrics = config::enable_system_metrics;
    std::set<std::string> disk_devices;
    std::vector<std::string> network_interfaces;
    std::vector<std::string> paths;
    for (const auto& store_path : store_paths) {
        paths.emplace_back(store_path.path);
    }
    if (init_system_metrics) {
        auto st = DiskInfo::get_disk_devices(paths, &disk_devices);
        if (!st.ok()) {
            LOG(WARNING) << "get disk devices failed, status=" << st;
            return;
        }
        st = get_inet_interfaces(&network_interfaces, BackendOptions::is_bind_ipv6());
        if (!st.ok()) {
            LOG(WARNING) << "get inet interfaces failed, status=" << st;
            return;
        }
    }
    DorisMetrics::instance()->initialize(init_system_metrics, disk_devices, network_interfaces);
}

// Used to calculate the num of min thread and max thread based on the passed config
static pair<size_t, size_t> get_num_threads(size_t min_num, size_t max_num) {
    auto num_cores = doris::CpuInfo::num_cores();
    min_num = (min_num == 0) ? num_cores : min_num;
    max_num = (max_num == 0) ? num_cores : max_num;
    auto factor = max_num / min_num;
    min_num = std::min(num_cores * factor, min_num);
    max_num = std::min(min_num * factor, max_num);
    return {min_num, max_num};
}

ThreadPool* ExecEnv::non_block_close_thread_pool() {
#ifdef BE_TEST
    return get_non_block_close_thread_pool();
#else
    return _non_block_close_thread_pool.get();
#endif
}

Status ExecEnv::init(ExecEnv* env, const std::vector<StorePath>& store_paths,
                     const std::vector<StorePath>& spill_store_paths,
                     const std::set<std::string>& broken_paths) {
    return env->_init(store_paths, spill_store_paths, broken_paths);
}

Status ExecEnv::_init(const std::vector<StorePath>& store_paths,
                      const std::vector<StorePath>& spill_store_paths,
                      const std::set<std::string>& broken_paths) {
    //Only init once before be destroyed
    if (ready()) {
        return Status::OK();
    }
    std::unordered_map<std::string, std::unique_ptr<vectorized::SpillDataDir>> spill_store_map;
    for (const auto& spill_path : spill_store_paths) {
        spill_store_map.emplace(spill_path.path, std::make_unique<vectorized::SpillDataDir>(
                                                         spill_path.path, spill_path.capacity_bytes,
                                                         spill_path.storage_medium));
    }
    init_doris_metrics(store_paths);
    _store_paths = store_paths;
    _tmp_file_dirs = std::make_unique<segment_v2::TmpFileDirs>(_store_paths);
    RETURN_IF_ERROR(_tmp_file_dirs->init());
    _user_function_cache = new UserFunctionCache();
    static_cast<void>(_user_function_cache->init(doris::config::user_function_dir));
    _external_scan_context_mgr = new ExternalScanContextMgr(this);
    _vstream_mgr = new doris::vectorized::VDataStreamMgr();
    _result_mgr = new ResultBufferMgr();
    _result_queue_mgr = new ResultQueueMgr();
    _backend_client_cache = new BackendServiceClientCache(config::max_client_cache_size_per_host);
    _frontend_client_cache = new FrontendServiceClientCache(config::max_client_cache_size_per_host);
    _broker_client_cache = new BrokerServiceClientCache(config::max_client_cache_size_per_host);

    TimezoneUtils::load_timezones_to_cache();

    static_cast<void>(ThreadPoolBuilder("SendBatchThreadPool")
                              .set_min_threads(config::send_batch_thread_pool_thread_num)
                              .set_max_threads(config::send_batch_thread_pool_thread_num)
                              .set_max_queue_size(config::send_batch_thread_pool_queue_size)
                              .build(&_send_batch_thread_pool));

    auto [buffered_reader_min_threads, buffered_reader_max_threads] =
            get_num_threads(config::num_buffered_reader_prefetch_thread_pool_min_thread,
                            config::num_buffered_reader_prefetch_thread_pool_max_thread);
    static_cast<void>(ThreadPoolBuilder("BufferedReaderPrefetchThreadPool")
                              .set_min_threads(buffered_reader_min_threads)
                              .set_max_threads(buffered_reader_max_threads)
                              .build(&_buffered_reader_prefetch_thread_pool));

    static_cast<void>(ThreadPoolBuilder("SendTableStatsThreadPool")
                              .set_min_threads(8)
                              .set_max_threads(32)
                              .build(&_send_table_stats_thread_pool));

    auto [s3_file_upload_min_threads, s3_file_upload_max_threads] =
            get_num_threads(config::num_s3_file_upload_thread_pool_min_thread,
                            config::num_s3_file_upload_thread_pool_max_thread);
    static_cast<void>(ThreadPoolBuilder("S3FileUploadThreadPool")
                              .set_min_threads(s3_file_upload_min_threads)
                              .set_max_threads(s3_file_upload_max_threads)
                              .build(&_s3_file_upload_thread_pool));

    // min num equal to fragment pool's min num
    // max num is useless because it will start as many as requested in the past
    // queue size is useless because the max thread num is very large
    static_cast<void>(ThreadPoolBuilder("LazyReleaseMemoryThreadPool")
                              .set_min_threads(1)
                              .set_max_threads(1)
                              .set_max_queue_size(1000000)
                              .build(&_lazy_release_obj_pool));
    static_cast<void>(ThreadPoolBuilder("NonBlockCloseThreadPool")
                              .set_min_threads(config::min_nonblock_close_thread_num)
                              .set_max_threads(config::max_nonblock_close_thread_num)
                              .build(&_non_block_close_thread_pool));
    static_cast<void>(ThreadPoolBuilder("S3FileSystemThreadPool")
                              .set_min_threads(config::min_s3_file_system_thread_num)
                              .set_max_threads(config::max_s3_file_system_thread_num)
                              .build(&_s3_file_system_thread_pool));

    // NOTE: runtime query statistics mgr could be visited by query and daemon thread
    // so it should be created before all query begin and deleted after all query and daemon thread stoppped
    _runtime_query_statistics_mgr = new RuntimeQueryStatisticsMgr();
    CgroupCpuCtl::init_doris_cgroup_path();
    _file_cache_factory = new io::FileCacheFactory();
    std::vector<doris::CachePath> cache_paths;
    init_file_cache_factory(cache_paths);
    doris::io::BeConfDataDirReader::init_be_conf_data_dir(store_paths, spill_store_paths,
                                                          cache_paths);
    _pipeline_tracer_ctx = std::make_unique<pipeline::PipelineTracerContext>(); // before query
    RETURN_IF_ERROR(init_pipeline_task_scheduler());
    _workload_group_manager = new WorkloadGroupMgr();
    _workload_group_manager->init_internal_workload_group();
    _scanner_scheduler = new doris::vectorized::ScannerScheduler();
    _fragment_mgr = new FragmentMgr(this);
    _result_cache = new ResultCache(config::query_cache_max_size_mb,
                                    config::query_cache_elasticity_size_mb);
    _cluster_info = new ClusterInfo();
    _load_path_mgr = new LoadPathMgr(this);
    _bfd_parser = BfdParser::create();
    _broker_mgr = new BrokerMgr(this);
    _load_channel_mgr = new LoadChannelMgr();
    auto num_flush_threads = std::min(
            _store_paths.size() * config::flush_thread_num_per_store,
            static_cast<size_t>(CpuInfo::num_cores()) * config::max_flush_thread_num_per_cpu);
    _load_stream_mgr = std::make_unique<LoadStreamMgr>(num_flush_threads);
    _new_load_stream_mgr = NewLoadStreamMgr::create_shared();
    _internal_client_cache = new BrpcClientCache<PBackendService_Stub>();
    _streaming_client_cache =
            new BrpcClientCache<PBackendService_Stub>("baidu_std", "single", "streaming");
    _function_client_cache =
            new BrpcClientCache<PFunctionService_Stub>(config::function_service_protocol);
    if (config::is_cloud_mode()) {
        _stream_load_executor = std::make_shared<CloudStreamLoadExecutor>(this);
    } else {
        _stream_load_executor = StreamLoadExecutor::create_shared(this);
    }
    _routine_load_task_executor = new RoutineLoadTaskExecutor(this);
    RETURN_IF_ERROR(_routine_load_task_executor->init(MemInfo::mem_limit()));
    _small_file_mgr = new SmallFileMgr(this, config::small_file_dir);
    _group_commit_mgr = new GroupCommitMgr(this);
    _memtable_memory_limiter = std::make_unique<MemTableMemoryLimiter>();
    _load_stream_map_pool = std::make_unique<LoadStreamMapPool>();
    _delta_writer_v2_pool = std::make_unique<vectorized::DeltaWriterV2Pool>();
    _file_cache_open_fd_cache = std::make_unique<io::FDCache>();
    _wal_manager = WalManager::create_shared(this, config::group_commit_wal_path);
    _dns_cache = new DNSCache();
    _write_cooldown_meta_executors = std::make_unique<WriteCooldownMetaExecutors>();
    _spill_stream_mgr = new vectorized::SpillStreamManager(std::move(spill_store_map));
    _backend_client_cache->init_metrics("backend");
    _frontend_client_cache->init_metrics("frontend");
    _broker_client_cache->init_metrics("broker");
    static_cast<void>(_result_mgr->init());
    Status status = _load_path_mgr->init();
    if (!status.ok()) {
        LOG(ERROR) << "Load path mgr init failed. " << status;
        return status;
    }
    _broker_mgr->init();
    static_cast<void>(_small_file_mgr->init());
    status = _scanner_scheduler->init(this);
    if (!status.ok()) {
        LOG(ERROR) << "Scanner scheduler init failed. " << status;
        return status;
    }

    RETURN_IF_ERROR(_init_mem_env());

    RETURN_IF_ERROR(_memtable_memory_limiter->init(MemInfo::mem_limit()));
    RETURN_IF_ERROR(_load_channel_mgr->init(MemInfo::mem_limit()));
    RETURN_IF_ERROR(_wal_manager->init());
    _heartbeat_flags = new HeartbeatFlags();
    _register_metrics();

    _tablet_schema_cache =
            TabletSchemaCache::create_global_schema_cache(config::tablet_schema_cache_capacity);

    _tablet_column_object_pool = TabletColumnObjectPool::create_global_column_cache(
            config::tablet_schema_cache_capacity);

    // Storage engine
    doris::EngineOptions options;
    options.store_paths = store_paths;
    options.broken_paths = broken_paths;
    options.backend_uid = doris::UniqueId::gen_uid();
    // Check if the startup mode has been modified
    RETURN_IF_ERROR(_check_deploy_mode());
    if (config::is_cloud_mode()) {
        std::cout << "start BE in cloud mode, cloud_unique_id: " << config::cloud_unique_id
                  << ", meta_service_endpoint: " << config::meta_service_endpoint << std::endl;
        _storage_engine = std::make_unique<CloudStorageEngine>(options.backend_uid);
    } else {
        std::cout << "start BE in local mode" << std::endl;
        _storage_engine = std::make_unique<StorageEngine>(options);
    }
    auto st = _storage_engine->open();
    if (!st.ok()) {
        LOG(ERROR) << "Fail to open StorageEngine, res=" << st;
        return st;
    }
    _storage_engine->set_heartbeat_flags(this->heartbeat_flags());
    WorkloadGroupPtr internal_wg = _workload_group_manager->get_internal_wg();
    if (st = _storage_engine->start_bg_threads(internal_wg); !st.ok()) {
        LOG(ERROR) << "Failed to starge bg threads of storage engine, res=" << st;
        return st;
    }

    _workload_sched_mgr = new WorkloadSchedPolicyMgr();
    _workload_sched_mgr->start(this);

    RETURN_IF_ERROR(_spill_stream_mgr->init());
    _runtime_query_statistics_mgr->start_report_thread();
    _s_ready = true;

    return Status::OK();
}

Status ExecEnv::init_pipeline_task_scheduler() {
    auto executors_size = config::pipeline_executor_size;
    if (executors_size <= 0) {
        executors_size = CpuInfo::num_cores();
    }

    LOG_INFO("pipeline executors_size set ").tag("size", executors_size);
    // TODO pipeline workload group combie two blocked schedulers.
    _without_group_task_scheduler =
            new pipeline::TaskScheduler(executors_size, "PipeNoGSchePool", nullptr);
    RETURN_IF_ERROR(_without_group_task_scheduler->start());

    _runtime_filter_timer_queue = new doris::pipeline::RuntimeFilterTimerQueue();
    _runtime_filter_timer_queue->run();
    return Status::OK();
}

void ExecEnv::init_file_cache_factory(std::vector<doris::CachePath>& cache_paths) {
    // Load file cache before starting up daemon threads to make sure StorageEngine is read.
<<<<<<< HEAD
    if (doris::config::enable_file_cache) {
        if (config::file_cache_each_block_size > config::s3_write_buffer_size ||
            config::s3_write_buffer_size % config::file_cache_each_block_size != 0) {
            LOG_FATAL(
                    "The config file_cache_each_block_size {} must less than or equal to config "
                    "s3_write_buffer_size {} and config::s3_write_buffer_size % "
                    "config::file_cache_each_block_size must be zero",
                    config::file_cache_each_block_size, config::s3_write_buffer_size);
            exit(-1);
        }
        std::unordered_set<std::string> cache_path_set;
        Status rest = doris::parse_conf_cache_paths(doris::config::file_cache_path, cache_paths);
        if (!rest) {
            throw Exception(Status::FatalError("parse config file cache path failed, path={}",
                                               doris::config::file_cache_path));
=======
    if (!config::enable_file_cache) {
        if (config::is_cloud_mode()) {
            LOG(FATAL) << "Cloud mode requires to enable file cache, plz set "
                          "config::enable_file_cache "
                          "= true";
            exit(-1);
>>>>>>> 4c55b53b
        }
        return;
    }
    if (config::file_cache_each_block_size > config::s3_write_buffer_size ||
        config::s3_write_buffer_size % config::file_cache_each_block_size != 0) {
        LOG_FATAL(
                "The config file_cache_each_block_size {} must less than or equal to config "
                "s3_write_buffer_size {} and config::s3_write_buffer_size % "
                "config::file_cache_each_block_size must be zero",
                config::file_cache_each_block_size, config::s3_write_buffer_size);
        exit(-1);
    }
    std::unordered_set<std::string> cache_path_set;
    Status rest = doris::parse_conf_cache_paths(doris::config::file_cache_path, cache_paths);
    if (!rest) {
        LOG(FATAL) << "parse config file cache path failed, path=" << doris::config::file_cache_path
                   << ", reason=" << rest.msg();
        exit(-1);
    }

    doris::Status cache_status;
    for (auto& cache_path : cache_paths) {
        if (cache_path_set.find(cache_path.path) != cache_path_set.end()) {
            LOG(WARNING) << fmt::format("cache path {} is duplicate", cache_path.path);
            continue;
        }

<<<<<<< HEAD
        for (std::thread& thread : file_cache_init_threads) {
            if (thread.joinable()) {
                thread.join();
            }
        }
        for (const auto& status : cache_status) {
            if (!status.ok()) {
                throw Exception(Status::FatalError("failed to init file cache, err: {}", status));
=======
        cache_status = doris::io::FileCacheFactory::instance()->create_file_cache(
                cache_path.path, cache_path.init_settings());
        if (!cache_status.ok()) {
            if (!doris::config::ignore_broken_disk) {
                LOG(FATAL) << "failed to init file cache, err: " << cache_status;
                exit(-1);
>>>>>>> 4c55b53b
            }
            LOG(WARNING) << "failed to init file cache, err: " << cache_status;
        }
        cache_path_set.emplace(cache_path.path);
    }
}

Status ExecEnv::_init_mem_env() {
    bool is_percent = false;
    std::stringstream ss;
    // 1. init mem tracker
    _process_profile = ProcessProfile::create_global_instance();
    _heap_profiler = HeapProfiler::create_global_instance();
    init_mem_tracker();
    thread_context()->thread_mem_tracker_mgr->init();
#if defined(USE_MEM_TRACKER) && !defined(__SANITIZE_ADDRESS__) && !defined(ADDRESS_SANITIZER) && \
        !defined(LEAK_SANITIZER) && !defined(THREAD_SANITIZER) && !defined(USE_JEMALLOC)
    init_hook();
#endif

    if (!BitUtil::IsPowerOf2(config::min_buffer_size)) {
        ss << "Config min_buffer_size must be a power-of-two: " << config::min_buffer_size;
        return Status::InternalError(ss.str());
    }

    _dummy_lru_cache = std::make_shared<DummyLRUCache>();

    _cache_manager = CacheManager::create_global_instance();

    int64_t storage_cache_limit =
            ParseUtil::parse_mem_spec(config::storage_page_cache_limit, MemInfo::mem_limit(),
                                      MemInfo::physical_mem(), &is_percent);
    while (!is_percent && storage_cache_limit > MemInfo::mem_limit() / 2) {
        storage_cache_limit = storage_cache_limit / 2;
    }
    int32_t index_percentage = config::index_page_cache_percentage;
    uint32_t num_shards = config::storage_page_cache_shard_size;
    if ((num_shards & (num_shards - 1)) != 0) {
        int old_num_shards = num_shards;
        num_shards = BitUtil::RoundUpToPowerOfTwo(num_shards);
        LOG(WARNING) << "num_shards should be power of two, but got " << old_num_shards
                     << ". Rounded up to " << num_shards
                     << ". Please modify the 'storage_page_cache_shard_size' parameter in your "
                        "conf file to be a power of two for better performance.";
    }
    if (storage_cache_limit < num_shards * 2) {
        LOG(WARNING) << "storage_cache_limit(" << storage_cache_limit << ") less than num_shards("
                     << num_shards
                     << ") * 2, cache capacity will be 0, continuing to use "
                        "cache will only have negative effects, will be disabled.";
    }
    int64_t pk_storage_page_cache_limit =
            ParseUtil::parse_mem_spec(config::pk_storage_page_cache_limit, MemInfo::mem_limit(),
                                      MemInfo::physical_mem(), &is_percent);
    while (!is_percent && pk_storage_page_cache_limit > MemInfo::mem_limit() / 2) {
        pk_storage_page_cache_limit = storage_cache_limit / 2;
    }
    _storage_page_cache = StoragePageCache::create_global_cache(
            storage_cache_limit, index_percentage, pk_storage_page_cache_limit, num_shards);
    LOG(INFO) << "Storage page cache memory limit: "
              << PrettyPrinter::print(storage_cache_limit, TUnit::BYTES)
              << ", origin config value: " << config::storage_page_cache_limit;

    // Init row cache
    int64_t row_cache_mem_limit =
            ParseUtil::parse_mem_spec(config::row_cache_mem_limit, MemInfo::mem_limit(),
                                      MemInfo::physical_mem(), &is_percent);
    while (!is_percent && row_cache_mem_limit > MemInfo::mem_limit() / 2) {
        // Reason same as buffer_pool_limit
        row_cache_mem_limit = row_cache_mem_limit / 2;
    }
    _row_cache = RowCache::create_global_cache(row_cache_mem_limit);
    LOG(INFO) << "Row cache memory limit: "
              << PrettyPrinter::print(row_cache_mem_limit, TUnit::BYTES)
              << ", origin config value: " << config::row_cache_mem_limit;

    uint64_t fd_number = config::min_file_descriptor_number;
    struct rlimit l;
    int ret = getrlimit(RLIMIT_NOFILE, &l);
    if (ret != 0) {
        LOG(WARNING) << "call getrlimit() failed. errno=" << strerror(errno)
                     << ", use default configuration instead.";
    } else {
        fd_number = static_cast<uint64_t>(l.rlim_cur);
    }
    // SegmentLoader caches segments in rowset granularity. So the size of
    // opened files will greater than segment_cache_capacity.
    int64_t segment_cache_capacity = config::segment_cache_capacity;
    int64_t segment_cache_fd_limit = fd_number / 100 * config::segment_cache_fd_percentage;
    if (segment_cache_capacity < 0 || segment_cache_capacity > segment_cache_fd_limit) {
        segment_cache_capacity = segment_cache_fd_limit;
    }

    int64_t segment_cache_mem_limit =
            MemInfo::mem_limit() / 100 * config::segment_cache_memory_percentage;

    _segment_loader = new SegmentLoader(segment_cache_mem_limit, segment_cache_capacity);
    LOG(INFO) << "segment_cache_capacity <= fd_number * 1 / 5, fd_number: " << fd_number
              << " segment_cache_capacity: " << segment_cache_capacity
              << " min_segment_cache_mem_limit " << segment_cache_mem_limit;

    _schema_cache = new SchemaCache(config::schema_cache_capacity);

    size_t block_file_cache_fd_cache_size =
            std::min((uint64_t)config::file_cache_max_file_reader_cache_size, fd_number / 3);
    LOG(INFO) << "max file reader cache size is: " << block_file_cache_fd_cache_size
              << ", resource hard limit is: " << fd_number
              << ", config file_cache_max_file_reader_cache_size is: "
              << config::file_cache_max_file_reader_cache_size;
    config::file_cache_max_file_reader_cache_size = block_file_cache_fd_cache_size;

    _file_meta_cache = new FileMetaCache(config::max_external_file_meta_cache_num);

    _lookup_connection_cache =
            LookupConnectionCache::create_global_instance(config::lookup_connection_cache_capacity);

    // use memory limit
    int64_t inverted_index_cache_limit =
            ParseUtil::parse_mem_spec(config::inverted_index_searcher_cache_limit,
                                      MemInfo::mem_limit(), MemInfo::physical_mem(), &is_percent);
    while (!is_percent && inverted_index_cache_limit > MemInfo::mem_limit() / 2) {
        // Reason same as buffer_pool_limit
        inverted_index_cache_limit = inverted_index_cache_limit / 2;
    }
    _inverted_index_searcher_cache =
            InvertedIndexSearcherCache::create_global_instance(inverted_index_cache_limit, 256);
    LOG(INFO) << "Inverted index searcher cache memory limit: "
              << PrettyPrinter::print(inverted_index_cache_limit, TUnit::BYTES)
              << ", origin config value: " << config::inverted_index_searcher_cache_limit;

    // use memory limit
    int64_t inverted_index_query_cache_limit =
            ParseUtil::parse_mem_spec(config::inverted_index_query_cache_limit,
                                      MemInfo::mem_limit(), MemInfo::physical_mem(), &is_percent);
    while (!is_percent && inverted_index_query_cache_limit > MemInfo::mem_limit() / 2) {
        // Reason same as buffer_pool_limit
        inverted_index_query_cache_limit = inverted_index_query_cache_limit / 2;
    }
    _inverted_index_query_cache = InvertedIndexQueryCache::create_global_cache(
            inverted_index_query_cache_limit, config::inverted_index_query_cache_shards);
    LOG(INFO) << "Inverted index query match cache memory limit: "
              << PrettyPrinter::print(inverted_index_cache_limit, TUnit::BYTES)
              << ", origin config value: " << config::inverted_index_query_cache_limit;

    // init orc memory pool
    _orc_memory_pool = new doris::vectorized::ORCMemoryPool();
    _arrow_memory_pool = new doris::vectorized::ArrowMemoryPool();

    _query_cache = QueryCache::create_global_cache(config::query_cache_size * 1024L * 1024L);
    LOG(INFO) << "query cache memory limit: " << config::query_cache_size << "MB";

    return Status::OK();
}

void ExecEnv::init_mem_tracker() {
    mem_tracker_limiter_pool.resize(MEM_TRACKER_GROUP_NUM,
                                    TrackerLimiterGroup()); // before all mem tracker init.
    _s_tracking_memory = true;
    _orphan_mem_tracker =
            MemTrackerLimiter::create_shared(MemTrackerLimiter::Type::GLOBAL, "Orphan");
    _brpc_iobuf_block_memory_tracker =
            MemTrackerLimiter::create_shared(MemTrackerLimiter::Type::GLOBAL, "IOBufBlockMemory");
    _segcompaction_mem_tracker =
            MemTrackerLimiter::create_shared(MemTrackerLimiter::Type::COMPACTION, "SegCompaction");
    _tablets_no_cache_mem_tracker = MemTrackerLimiter::create_shared(
            MemTrackerLimiter::Type::METADATA, "Tablets(not in SchemaCache, TabletSchemaCache)");
    _segments_no_cache_mem_tracker = MemTrackerLimiter::create_shared(
            MemTrackerLimiter::Type::METADATA, "Segments(not in SegmentCache)");
    _rowsets_no_cache_mem_tracker =
            MemTrackerLimiter::create_shared(MemTrackerLimiter::Type::METADATA, "Rowsets");
    _point_query_executor_mem_tracker =
            MemTrackerLimiter::create_shared(MemTrackerLimiter::Type::GLOBAL, "PointQueryExecutor");
    _query_cache_mem_tracker =
            MemTrackerLimiter::create_shared(MemTrackerLimiter::Type::CACHE, "QueryCache");
    _block_compression_mem_tracker =
            MemTrackerLimiter::create_shared(MemTrackerLimiter::Type::GLOBAL, "BlockCompression");
    _rowid_storage_reader_tracker =
            MemTrackerLimiter::create_shared(MemTrackerLimiter::Type::GLOBAL, "RowIdStorageReader");
    _subcolumns_tree_tracker =
            MemTrackerLimiter::create_shared(MemTrackerLimiter::Type::GLOBAL, "SubcolumnsTree");
    _s3_file_buffer_tracker =
            MemTrackerLimiter::create_shared(MemTrackerLimiter::Type::GLOBAL, "S3FileBuffer");
    _stream_load_pipe_tracker =
            MemTrackerLimiter::create_shared(MemTrackerLimiter::Type::LOAD, "StreamLoadPipe");
}

Status ExecEnv::_check_deploy_mode() {
    for (auto _path : _store_paths) {
        auto deploy_mode_path = fmt::format("{}/{}", _path.path, DEPLOY_MODE_PREFIX);
        std::string expected_mode = doris::config::is_cloud_mode() ? "cloud" : "local";
        bool exists = false;
        RETURN_IF_ERROR(io::global_local_filesystem()->exists(deploy_mode_path, &exists));
        if (exists) {
            // check if is ok
            io::FileReaderSPtr reader;
            RETURN_IF_ERROR(io::global_local_filesystem()->open_file(deploy_mode_path, &reader));
            size_t fsize = reader->size();
            if (fsize > 0) {
                std::string actual_mode;
                actual_mode.resize(fsize, '\0');
                size_t bytes_read = 0;
                RETURN_IF_ERROR(reader->read_at(0, {actual_mode.data(), fsize}, &bytes_read));
                DCHECK_EQ(fsize, bytes_read);
                if (expected_mode != actual_mode) {
                    return Status::InternalError(
                            "You can't switch deploy mode from {} to {}, "
                            "maybe you need to check be.conf\n",
                            actual_mode.c_str(), expected_mode.c_str());
                }
                LOG(INFO) << "The current deployment mode is " << expected_mode << ".";
            }
        } else {
            io::FileWriterPtr file_writer;
            RETURN_IF_ERROR(
                    io::global_local_filesystem()->create_file(deploy_mode_path, &file_writer));
            RETURN_IF_ERROR(file_writer->append(expected_mode));
            RETURN_IF_ERROR(file_writer->close());
            LOG(INFO) << "The file deploy_mode doesn't exist, create it.";
            auto cluster_id_path = fmt::format("{}/{}", _path.path, CLUSTER_ID_PREFIX);
            RETURN_IF_ERROR(io::global_local_filesystem()->exists(cluster_id_path, &exists));
            if (exists) {
                LOG(WARNING) << "This may be an upgrade from old version,"
                             << "or the deploy_mode file has been manually deleted";
            }
        }
    }
    return Status::OK();
}

void ExecEnv::_register_metrics() {
    REGISTER_HOOK_METRIC(send_batch_thread_pool_thread_num,
                         [this]() { return _send_batch_thread_pool->num_threads(); });

    REGISTER_HOOK_METRIC(send_batch_thread_pool_queue_size,
                         [this]() { return _send_batch_thread_pool->get_queue_size(); });
}

void ExecEnv::_deregister_metrics() {
    DEREGISTER_HOOK_METRIC(scanner_thread_pool_queue_size);
    DEREGISTER_HOOK_METRIC(send_batch_thread_pool_thread_num);
    DEREGISTER_HOOK_METRIC(send_batch_thread_pool_queue_size);
}

// TODO(zhiqiang): Need refactor all thread pool. Each thread pool must have a Stop method.
// We need to stop all threads before releasing resource.
void ExecEnv::destroy() {
    //Only destroy once after init
    if (!ready()) {
        return;
    }
    // Memory barrier to prevent other threads from accessing destructed resources
    _s_ready = false;

    SAFE_STOP(_wal_manager);
    _wal_manager.reset();
    SAFE_STOP(_load_channel_mgr);
    SAFE_STOP(_scanner_scheduler);
    SAFE_STOP(_broker_mgr);
    SAFE_STOP(_load_path_mgr);
    SAFE_STOP(_result_mgr);
    SAFE_STOP(_group_commit_mgr);
    // _routine_load_task_executor should be stopped before _new_load_stream_mgr.
    SAFE_STOP(_routine_load_task_executor);
    // stop workload scheduler
    SAFE_STOP(_workload_sched_mgr);
    // stop pipline step 1, non-cgroup execution
    SAFE_STOP(_without_group_task_scheduler);
    // stop pipline step 2, cgroup execution
    SAFE_STOP(_workload_group_manager);

    SAFE_STOP(_external_scan_context_mgr);
    SAFE_STOP(_fragment_mgr);
    SAFE_STOP(_runtime_filter_timer_queue);
    // NewLoadStreamMgr should be destoried before storage_engine & after fragment_mgr stopped.
    _new_load_stream_mgr.reset();
    _stream_load_executor.reset();
    _memtable_memory_limiter.reset();
    _delta_writer_v2_pool.reset();
    _load_stream_map_pool.reset();
    _file_cache_open_fd_cache.reset();
    SAFE_STOP(_write_cooldown_meta_executors);

    // StorageEngine must be destoried before _cache_manager destory
    SAFE_STOP(_storage_engine);
    _storage_engine.reset();

    SAFE_STOP(_spill_stream_mgr);
    if (_runtime_query_statistics_mgr) {
        _runtime_query_statistics_mgr->stop_report_thread();
    }
    SAFE_SHUTDOWN(_buffered_reader_prefetch_thread_pool);
    SAFE_SHUTDOWN(_s3_file_upload_thread_pool);
    SAFE_SHUTDOWN(_lazy_release_obj_pool);
    SAFE_SHUTDOWN(_non_block_close_thread_pool);
    SAFE_SHUTDOWN(_s3_file_system_thread_pool);
    SAFE_SHUTDOWN(_send_batch_thread_pool);

    _deregister_metrics();
    SAFE_DELETE(_load_channel_mgr);

    SAFE_DELETE(_spill_stream_mgr);
    SAFE_DELETE(_inverted_index_query_cache);
    SAFE_DELETE(_inverted_index_searcher_cache);
    SAFE_DELETE(_lookup_connection_cache);
    SAFE_DELETE(_schema_cache);
    SAFE_DELETE(_segment_loader);
    SAFE_DELETE(_row_cache);
    SAFE_DELETE(_query_cache);

    // Free resource after threads are stopped.
    // Some threads are still running, like threads created by _new_load_stream_mgr ...
    SAFE_DELETE(_tablet_schema_cache);

    // _scanner_scheduler must be desotried before _storage_page_cache
    SAFE_DELETE(_scanner_scheduler);
    // _storage_page_cache must be destoried before _cache_manager
    SAFE_DELETE(_storage_page_cache);

    SAFE_DELETE(_small_file_mgr);
    SAFE_DELETE(_broker_mgr);
    SAFE_DELETE(_load_path_mgr);
    SAFE_DELETE(_result_mgr);
    SAFE_DELETE(_file_meta_cache);
    SAFE_DELETE(_group_commit_mgr);
    SAFE_DELETE(_routine_load_task_executor);
    // _stream_load_executor
    SAFE_DELETE(_function_client_cache);
    SAFE_DELETE(_streaming_client_cache);
    SAFE_DELETE(_internal_client_cache);

    SAFE_DELETE(_bfd_parser);
    SAFE_DELETE(_result_cache);
    SAFE_DELETE(_fragment_mgr);
    SAFE_DELETE(_workload_sched_mgr);
    SAFE_DELETE(_workload_group_manager);
    SAFE_DELETE(_file_cache_factory);
    SAFE_DELETE(_runtime_filter_timer_queue);
    // TODO(zhiqiang): Maybe we should call shutdown before release thread pool?
    _lazy_release_obj_pool.reset(nullptr);
    _non_block_close_thread_pool.reset(nullptr);
    _s3_file_system_thread_pool.reset(nullptr);
    _send_table_stats_thread_pool.reset(nullptr);
    _buffered_reader_prefetch_thread_pool.reset(nullptr);
    _s3_file_upload_thread_pool.reset(nullptr);
    _send_batch_thread_pool.reset(nullptr);
    _file_cache_open_fd_cache.reset(nullptr);
    _write_cooldown_meta_executors.reset(nullptr);

    SAFE_DELETE(_broker_client_cache);
    SAFE_DELETE(_frontend_client_cache);
    SAFE_DELETE(_backend_client_cache);
    SAFE_DELETE(_result_queue_mgr);

    SAFE_DELETE(_vstream_mgr);
    SAFE_DELETE(_external_scan_context_mgr);
    SAFE_DELETE(_user_function_cache);

    // cache_manager must be destoried after all cache.
    // https://github.com/apache/doris/issues/24082#issuecomment-1712544039
    SAFE_DELETE(_cache_manager);

    // _heartbeat_flags must be destoried after staroge engine
    SAFE_DELETE(_heartbeat_flags);

    // Master Info is a thrift object, it could be the last one to deconstruct.
    // Master info should be deconstruct later than fragment manager, because fragment will
    // access cluster_info.backend_id to access some info. If there is a running query and master
    // info is deconstructed then BE process will core at coordinator back method in fragment mgr.
    SAFE_DELETE(_cluster_info);

    // NOTE: runtime query statistics mgr could be visited by query and daemon thread
    // so it should be created before all query begin and deleted after all query and daemon thread stoppped
    SAFE_DELETE(_runtime_query_statistics_mgr);

    // We should free task scheduler finally because task queue / scheduler maybe used by pipelineX.
    SAFE_DELETE(_without_group_task_scheduler);

    SAFE_DELETE(_arrow_memory_pool);
    SAFE_DELETE(_orc_memory_pool);

    // dns cache is a global instance and need to be released at last
    SAFE_DELETE(_dns_cache);

    SAFE_DELETE(_process_profile);
    SAFE_DELETE(_heap_profiler);

    _s_tracking_memory = false;

    LOG(INFO) << "Doris exec envorinment is destoried.";
}

} // namespace doris<|MERGE_RESOLUTION|>--- conflicted
+++ resolved
@@ -400,30 +400,12 @@
 
 void ExecEnv::init_file_cache_factory(std::vector<doris::CachePath>& cache_paths) {
     // Load file cache before starting up daemon threads to make sure StorageEngine is read.
-<<<<<<< HEAD
-    if (doris::config::enable_file_cache) {
-        if (config::file_cache_each_block_size > config::s3_write_buffer_size ||
-            config::s3_write_buffer_size % config::file_cache_each_block_size != 0) {
-            LOG_FATAL(
-                    "The config file_cache_each_block_size {} must less than or equal to config "
-                    "s3_write_buffer_size {} and config::s3_write_buffer_size % "
-                    "config::file_cache_each_block_size must be zero",
-                    config::file_cache_each_block_size, config::s3_write_buffer_size);
-            exit(-1);
-        }
-        std::unordered_set<std::string> cache_path_set;
-        Status rest = doris::parse_conf_cache_paths(doris::config::file_cache_path, cache_paths);
-        if (!rest) {
-            throw Exception(Status::FatalError("parse config file cache path failed, path={}",
-                                               doris::config::file_cache_path));
-=======
     if (!config::enable_file_cache) {
         if (config::is_cloud_mode()) {
             LOG(FATAL) << "Cloud mode requires to enable file cache, plz set "
                           "config::enable_file_cache "
                           "= true";
             exit(-1);
->>>>>>> 4c55b53b
         }
         return;
     }
@@ -451,23 +433,11 @@
             continue;
         }
 
-<<<<<<< HEAD
-        for (std::thread& thread : file_cache_init_threads) {
-            if (thread.joinable()) {
-                thread.join();
-            }
-        }
-        for (const auto& status : cache_status) {
-            if (!status.ok()) {
-                throw Exception(Status::FatalError("failed to init file cache, err: {}", status));
-=======
         cache_status = doris::io::FileCacheFactory::instance()->create_file_cache(
                 cache_path.path, cache_path.init_settings());
         if (!cache_status.ok()) {
             if (!doris::config::ignore_broken_disk) {
-                LOG(FATAL) << "failed to init file cache, err: " << cache_status;
-                exit(-1);
->>>>>>> 4c55b53b
+                throw Exception(Status::FatalError("failed to init file cache, err: {}", status));
             }
             LOG(WARNING) << "failed to init file cache, err: " << cache_status;
         }
