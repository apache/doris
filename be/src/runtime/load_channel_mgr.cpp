// Licensed to the Apache Software Foundation (ASF) under one
// or more contributor license agreements.  See the NOTICE file
// distributed with this work for additional information
// regarding copyright ownership.  The ASF licenses this file
// to you under the Apache License, Version 2.0 (the
// "License"); you may not use this file except in compliance
// with the License.  You may obtain a copy of the License at
//
//   http://www.apache.org/licenses/LICENSE-2.0
//
// Unless required by applicable law or agreed to in writing,
// software distributed under the License is distributed on an
// "AS IS" BASIS, WITHOUT WARRANTIES OR CONDITIONS OF ANY
// KIND, either express or implied.  See the License for the
// specific language governing permissions and limitations
// under the License.

#include "runtime/load_channel_mgr.h"

#include <fmt/format.h>
#include <gen_cpp/internal_service.pb.h>

#include <algorithm>
// IWYU pragma: no_include <bits/chrono.h>
#include <chrono> // IWYU pragma: keep
#include <ctime>
#include <functional>
#include <map>
#include <memory>
#include <ostream>
#include <queue>
#include <string>
#include <tuple>
#include <vector>

#include "common/config.h"
#include "common/logging.h"
#include "runtime/exec_env.h"
#include "runtime/load_channel.h"
#include "runtime/memory/mem_tracker.h"
#include "util/doris_metrics.h"
#include "util/mem_info.h"
#include "util/metrics.h"
#include "util/perf_counters.h"
#include "util/pretty_printer.h"
#include "util/thread.h"

namespace doris {

#ifndef BE_TEST
constexpr uint32_t START_BG_INTERVAL = 60;
#else
constexpr uint32_t START_BG_INTERVAL = 1;
#endif

DEFINE_GAUGE_METRIC_PROTOTYPE_2ARG(load_channel_count, MetricUnit::NOUNIT);
DEFINE_GAUGE_METRIC_PROTOTYPE_5ARG(load_channel_mem_consumption, MetricUnit::BYTES, "",
                                   mem_consumption, Labels({{"type", "load"}}));

// Calculate the total memory limit of all load tasks on this BE
static int64_t calc_process_max_load_memory(int64_t process_mem_limit) {
    if (process_mem_limit == -1) {
        // no limit
        return -1;
    }
    int32_t max_load_memory_percent = config::load_process_max_memory_limit_percent;
    return process_mem_limit * max_load_memory_percent / 100;
}

static int64_t calc_channel_timeout_s(int64_t timeout_in_req_s) {
    int64_t load_channel_timeout_s = config::streaming_load_rpc_max_alive_time_sec;
    if (timeout_in_req_s > 0) {
        load_channel_timeout_s = std::max<int64_t>(load_channel_timeout_s, timeout_in_req_s);
    }
    return load_channel_timeout_s;
}

LoadChannelMgr::LoadChannelMgr() : _stop_background_threads_latch(1) {
    REGISTER_HOOK_METRIC(load_channel_count, [this]() {
        // std::lock_guard<std::mutex> l(_lock);
        return _load_channels.size();
    });
}

LoadChannelMgr::~LoadChannelMgr() {
    DEREGISTER_HOOK_METRIC(load_channel_count);
    DEREGISTER_HOOK_METRIC(load_channel_mem_consumption);
    _stop_background_threads_latch.count_down();
    if (_load_channels_clean_thread) {
        _load_channels_clean_thread->join();
    }
    delete _last_success_channel;
}

Status LoadChannelMgr::init(int64_t process_mem_limit) {
    _load_hard_mem_limit = calc_process_max_load_memory(process_mem_limit);
    _load_soft_mem_limit = _load_hard_mem_limit * config::load_process_soft_mem_limit_percent / 100;
    _mem_tracker =
            std::make_unique<MemTrackerLimiter>(MemTrackerLimiter::Type::LOAD, "LoadChannelMgr");
    _memtable_flush_mgr = ExecEnv::GetInstance()->memtable_flush_mgr();
    REGISTER_HOOK_METRIC(load_channel_mem_consumption,
                         [this]() { return _mem_tracker->consumption(); });
    _last_success_channel = new_lru_cache("LastestSuccessChannelCache", 1024);
    RETURN_IF_ERROR(_start_bg_worker());
    return Status::OK();
}

Status LoadChannelMgr::open(const PTabletWriterOpenRequest& params) {
    UniqueId load_id(params.id());
    std::shared_ptr<LoadChannel> channel;
    {
        std::lock_guard<std::mutex> l(_lock);
        auto it = _load_channels.find(load_id);
        if (it != _load_channels.end()) {
            channel = it->second;
        } else {
            // create a new load channel
            int64_t timeout_in_req_s =
                    params.has_load_channel_timeout_s() ? params.load_channel_timeout_s() : -1;
            int64_t channel_timeout_s = calc_channel_timeout_s(timeout_in_req_s);
            bool is_high_priority = (params.has_is_high_priority() && params.is_high_priority());

            // Use the same mem limit as LoadChannelMgr for a single load channel
#ifndef BE_TEST
            auto channel_mem_tracker = std::make_unique<MemTracker>(
                    fmt::format("LoadChannel#senderIp={}#loadID={}", params.sender_ip(),
                                load_id.to_string()),
                    ExecEnv::GetInstance()->load_channel_mgr()->mem_tracker());
#else
            auto channel_mem_tracker = std::make_unique<MemTracker>(fmt::format(
                    "LoadChannel#senderIp={}#loadID={}", params.sender_ip(), load_id.to_string()));
#endif
            channel.reset(new LoadChannel(load_id, std::move(channel_mem_tracker),
                                          channel_timeout_s, is_high_priority, params.sender_ip(),
                                          params.backend_id(), params.enable_profile()));
            _load_channels.insert({load_id, channel});
            _register_channel_all_writers(channel);
        }
    }

    RETURN_IF_ERROR(channel->open(params));
    return Status::OK();
}

Status LoadChannelMgr::open_partition(const OpenPartitionRequest& params) {
    UniqueId load_id(params.id());
    std::shared_ptr<LoadChannel> channel;
    {
        std::lock_guard<std::mutex> l(_lock);
        auto it = _load_channels.find(load_id);
        if (it != _load_channels.end()) {
            channel = it->second;
        } else {
            return Status::InternalError("unknown load id, load id=" + load_id.to_string());
        }
    }
    RETURN_IF_ERROR(channel->open_partition(params));
    {
        std::lock_guard<std::mutex> l(_lock);
        _register_channel_all_writers(channel);
    }
    return Status::OK();
}

static void dummy_deleter(const CacheKey& key, void* value) {}

Status LoadChannelMgr::_get_load_channel(std::shared_ptr<LoadChannel>& channel, bool& is_eof,
                                         const UniqueId& load_id,
                                         const PTabletWriterAddBlockRequest& request) {
    is_eof = false;
    std::lock_guard<std::mutex> l(_lock);
    auto it = _load_channels.find(load_id);
    if (it == _load_channels.end()) {
        auto handle = _last_success_channel->lookup(load_id.to_string());
        // success only when eos be true
        if (handle != nullptr) {
            _last_success_channel->release(handle);
            if (request.has_eos() && request.eos()) {
                is_eof = true;
                return Status::OK();
            }
        }
        return Status::InternalError("fail to add batch in load channel. unknown load_id={}",
                                     load_id.to_string());
    }
    channel = it->second;
    return Status::OK();
}

Status LoadChannelMgr::add_batch(const PTabletWriterAddBlockRequest& request,
                                 PTabletWriterAddBlockResult* response) {
    UniqueId load_id(request.id());
    // 1. get load channel
    std::shared_ptr<LoadChannel> channel;
    bool is_eof;
    auto status = _get_load_channel(channel, is_eof, load_id, request);
    if (!status.ok() || is_eof) {
        return status;
    }
    SCOPED_TIMER(channel->get_mgr_add_batch_timer());

    if (!channel->is_high_priority()) {
        // 2. check if mem consumption exceed limit
        // If this is a high priority load task, do not handle this.
        // because this may block for a while, which may lead to rpc timeout.
        SCOPED_TIMER(channel->get_handle_mem_limit_timer());
        _memtable_flush_mgr->handle_memtable_flush(_lock);
    }

    // 3. add batch to load channel
    // batch may not exist in request(eg: eos request without batch),
    // this case will be handled in load channel's add batch method.
    Status st = channel->add_batch(request, response);
    if (UNLIKELY(!st.ok())) {
        channel->cancel();
        return st;
    }

    // 4. handle finish
    if (channel->is_finished()) {
        _finish_load_channel(load_id);
    }
    return Status::OK();
}

void LoadChannelMgr::_finish_load_channel(const UniqueId load_id) {
    VLOG_NOTICE << "removing load channel " << load_id << " because it's finished";
    {
        std::lock_guard<std::mutex> l(_lock);
        _deregister_channel_all_writers(_load_channels.find(load_id)->second);
        _load_channels.erase(load_id);
        auto handle = _last_success_channel->insert(load_id.to_string(), nullptr, 1, dummy_deleter);
        _last_success_channel->release(handle);
    }
    VLOG_CRITICAL << "removed load channel " << load_id;
}

Status LoadChannelMgr::cancel(const PTabletWriterCancelRequest& params) {
    UniqueId load_id(params.id());
    std::shared_ptr<LoadChannel> cancelled_channel;
    {
        std::lock_guard<std::mutex> l(_lock);
        if (_load_channels.find(load_id) != _load_channels.end()) {
            cancelled_channel = _load_channels[load_id];
            _deregister_channel_all_writers(cancelled_channel);
            _load_channels.erase(load_id);
        }
    }

    if (cancelled_channel != nullptr) {
        cancelled_channel->cancel();
        LOG(INFO) << "load channel has been cancelled: " << load_id;
    }

    return Status::OK();
}

Status LoadChannelMgr::_start_bg_worker() {
    RETURN_IF_ERROR(Thread::create(
            "LoadChannelMgr", "cancel_timeout_load_channels",
            [this]() {
                while (!_stop_background_threads_latch.wait_for(
                        std::chrono::seconds(START_BG_INTERVAL))) {
                    _start_load_channels_clean();
                }
            },
            &_load_channels_clean_thread));

    return Status::OK();
}

Status LoadChannelMgr::_start_load_channels_clean() {
    std::vector<std::shared_ptr<LoadChannel>> need_delete_channels;
    LOG(INFO) << "cleaning timed out load channels";
    time_t now = time(nullptr);
    {
        std::vector<UniqueId> need_delete_channel_ids;
        std::lock_guard<std::mutex> l(_lock);
        int i = 0;
        for (auto& kv : _load_channels) {
            VLOG_CRITICAL << "load channel[" << i++ << "]: " << *(kv.second);
            time_t last_updated_time = kv.second->last_updated_time();
            if (difftime(now, last_updated_time) >= kv.second->timeout()) {
                need_delete_channel_ids.emplace_back(kv.first);
                need_delete_channels.emplace_back(kv.second);
            }
        }

        for (auto& key : need_delete_channel_ids) {
            _deregister_channel_all_writers(_load_channels.find(key)->second);
            _load_channels.erase(key);
            LOG(INFO) << "erase timeout load channel: " << key;
        }
    }

    // we must cancel these load channels before destroying them.
    // otherwise some object may be invalid before trying to visit it.
    // eg: MemTracker in load channel
    for (auto& channel : need_delete_channels) {
        channel->cancel();
        LOG(INFO) << "load channel has been safely deleted: " << channel->load_id()
                  << ", timeout(s): " << channel->timeout();
    }

    // this log print every 1 min, so that we could observe the mem consumption of load process
    // on this Backend
    LOG(INFO) << "load mem consumption(bytes). limit: " << _load_hard_mem_limit
              << ", current: " << _mem_tracker->consumption()
              << ", peak: " << _mem_tracker->peak_consumption()
              << ", total running load channels: " << _load_channels.size();

    return Status::OK();
}

<<<<<<< HEAD
=======
void LoadChannelMgr::_handle_mem_exceed_limit() {
    // Check the soft limit.
    DCHECK(_load_soft_mem_limit > 0);
    // Record current memory status.
    int64_t process_soft_mem_limit = MemInfo::soft_mem_limit();
    int64_t proc_mem_no_allocator_cache = MemInfo::proc_mem_no_allocator_cache();
    // If process memory is almost full but data load don't consume more than 5% (50% * 10%) of
    // total memory, we don't need to reduce memory of load jobs.
    bool reduce_on_process_soft_mem_limit =
            proc_mem_no_allocator_cache >= process_soft_mem_limit &&
            _mem_tracker->consumption() >= _load_hard_mem_limit / 10;
    if (_mem_tracker->consumption() < _load_soft_mem_limit && !reduce_on_process_soft_mem_limit) {
        return;
    }
    // Indicate whether current thread is reducing mem on hard limit.
    bool reducing_mem_on_hard_limit = false;
    // tuple<LoadChannel, index_id, tablet_id, mem_size>
    std::vector<std::tuple<std::shared_ptr<LoadChannel>, int64_t, int64_t, int64_t>>
            writers_to_reduce_mem;
    {
        MonotonicStopWatch timer;
        timer.start();
        std::unique_lock<std::mutex> l(_lock);
        while (_should_wait_flush) {
            _wait_flush_cond.wait(l);
        }
        LOG(INFO) << "Reached the load hard limit " << _load_hard_mem_limit
                  << ", waited for flush, time_ns:" << timer.elapsed_time();

        bool hard_limit_reached = _mem_tracker->consumption() >= _load_hard_mem_limit ||
                                  proc_mem_no_allocator_cache >= process_soft_mem_limit;
        // Some other thread is flushing data, and not reached hard limit now,
        // we don't need to handle mem limit in current thread.
        if (_soft_reduce_mem_in_progress && !hard_limit_reached) {
            return;
        }

        // tuple<LoadChannel, index_id, multimap<mem size, tablet_id>>
        using WritersMem = std::tuple<std::shared_ptr<LoadChannel>, int64_t,
                                      std::multimap<int64_t, int64_t, std::greater<int64_t>>>;
        std::vector<WritersMem> all_writers_mem;

        // tuple<current iterator in multimap, end iterator in multimap, pos in all_writers_mem>
        using WriterMemItem =
                std::tuple<std::multimap<int64_t, int64_t, std::greater<int64_t>>::iterator,
                           std::multimap<int64_t, int64_t, std::greater<int64_t>>::iterator,
                           size_t>;
        auto cmp = [](WriterMemItem& lhs, WriterMemItem& rhs) {
            return std::get<0>(lhs)->first < std::get<0>(rhs)->first;
        };
        std::priority_queue<WriterMemItem, std::vector<WriterMemItem>, decltype(cmp)>
                tablets_mem_heap(cmp);

        for (auto& kv : _load_channels) {
            if (kv.second->is_high_priority()) {
                // do not select high priority channel to reduce memory
                // to avoid blocking the.
                continue;
            }
            std::vector<std::pair<int64_t, std::multimap<int64_t, int64_t, std::greater<int64_t>>>>
                    writers_mem_snap;
            kv.second->get_active_memtable_mem_consumption(&writers_mem_snap);
            for (auto item : writers_mem_snap) {
                // multimap is empty
                if (item.second.empty()) {
                    continue;
                }
                all_writers_mem.emplace_back(kv.second, item.first, std::move(item.second));
                size_t pos = all_writers_mem.size() - 1;
                tablets_mem_heap.emplace(std::get<2>(all_writers_mem[pos]).begin(),
                                         std::get<2>(all_writers_mem[pos]).end(), pos);
            }
        }

        // reduce 1/10 memory every time
        int64_t mem_to_flushed = _mem_tracker->consumption() / 10;
        int64_t mem_consumption_in_picked_writer = 0;
        while (!tablets_mem_heap.empty()) {
            WriterMemItem tablet_mem_item = tablets_mem_heap.top();
            size_t pos = std::get<2>(tablet_mem_item);
            auto load_channel = std::get<0>(all_writers_mem[pos]);
            int64_t index_id = std::get<1>(all_writers_mem[pos]);
            int64_t tablet_id = std::get<0>(tablet_mem_item)->second;
            int64_t mem_size = std::get<0>(tablet_mem_item)->first;
            writers_to_reduce_mem.emplace_back(load_channel, index_id, tablet_id, mem_size);
            load_channel->flush_memtable_async(index_id, tablet_id);
            mem_consumption_in_picked_writer += std::get<0>(tablet_mem_item)->first;
            if (mem_consumption_in_picked_writer > mem_to_flushed) {
                break;
            }
            tablets_mem_heap.pop();
            if (++std::get<0>(tablet_mem_item) != std::get<1>(tablet_mem_item)) {
                tablets_mem_heap.push(tablet_mem_item);
            }
        }

        if (writers_to_reduce_mem.empty()) {
            // should not happen, add log to observe
            LOG(WARNING) << "failed to find suitable writers to reduce memory"
                         << " when total load mem limit exceed";
            return;
        }

        std::ostringstream oss;
        oss << "reducing memory of " << writers_to_reduce_mem.size()
            << " delta writers (total mem: "
            << PrettyPrinter::print_bytes(mem_consumption_in_picked_writer) << ", max mem: "
            << PrettyPrinter::print_bytes(std::get<3>(writers_to_reduce_mem.front()))
            << ", tablet_id: " << std::get<2>(writers_to_reduce_mem.front())
            << ", min mem:" << PrettyPrinter::print_bytes(std::get<3>(writers_to_reduce_mem.back()))
            << ", tablet_id: " << std::get<2>(writers_to_reduce_mem.back()) << "), ";
        if (proc_mem_no_allocator_cache < process_soft_mem_limit) {
            oss << "because total load mem consumption "
                << PrettyPrinter::print_bytes(_mem_tracker->consumption()) << " has exceeded";
            if (_mem_tracker->consumption() > _load_hard_mem_limit) {
                _should_wait_flush = true;
                reducing_mem_on_hard_limit = true;
                oss << " hard limit: " << PrettyPrinter::print_bytes(_load_hard_mem_limit);
            } else {
                _soft_reduce_mem_in_progress = true;
                oss << " soft limit: " << PrettyPrinter::print_bytes(_load_soft_mem_limit);
            }
        } else {
            _should_wait_flush = true;
            reducing_mem_on_hard_limit = true;
            oss << "because proc_mem_no_allocator_cache consumption "
                << PrettyPrinter::print_bytes(proc_mem_no_allocator_cache)
                << ", has exceeded process soft limit "
                << PrettyPrinter::print_bytes(process_soft_mem_limit)
                << ", total load mem consumption: "
                << PrettyPrinter::print_bytes(_mem_tracker->consumption())
                << ", vm_rss: " << PerfCounters::get_vm_rss_str();
        }
        LOG(INFO) << oss.str();
    }

    // wait all writers flush without lock
    for (auto item : writers_to_reduce_mem) {
        VLOG_NOTICE << "reducing memory, wait flush load_id: " << std::get<0>(item)->load_id()
                    << ", index_id: " << std::get<1>(item) << ", tablet_id: " << std::get<2>(item)
                    << ", mem_size: " << PrettyPrinter::print_bytes(std::get<3>(item));
        std::get<0>(item)->wait_flush(std::get<1>(item), std::get<2>(item));
    }

    {
        std::lock_guard<std::mutex> l(_lock);
        // If a thread have finished the memtable flush for soft limit, and now
        // the hard limit is already reached, it should not update these variables.
        if (reducing_mem_on_hard_limit && _should_wait_flush) {
            _should_wait_flush = false;
            _wait_flush_cond.notify_all();
        }
        if (_soft_reduce_mem_in_progress) {
            _soft_reduce_mem_in_progress = false;
        }
        // refresh mem tacker to avoid duplicate reduce
        _refresh_mem_tracker_without_lock();
    }
}

>>>>>>> d39bca5e
} // namespace doris<|MERGE_RESOLUTION|>--- conflicted
+++ resolved
@@ -311,168 +311,4 @@
 
     return Status::OK();
 }
-
-<<<<<<< HEAD
-=======
-void LoadChannelMgr::_handle_mem_exceed_limit() {
-    // Check the soft limit.
-    DCHECK(_load_soft_mem_limit > 0);
-    // Record current memory status.
-    int64_t process_soft_mem_limit = MemInfo::soft_mem_limit();
-    int64_t proc_mem_no_allocator_cache = MemInfo::proc_mem_no_allocator_cache();
-    // If process memory is almost full but data load don't consume more than 5% (50% * 10%) of
-    // total memory, we don't need to reduce memory of load jobs.
-    bool reduce_on_process_soft_mem_limit =
-            proc_mem_no_allocator_cache >= process_soft_mem_limit &&
-            _mem_tracker->consumption() >= _load_hard_mem_limit / 10;
-    if (_mem_tracker->consumption() < _load_soft_mem_limit && !reduce_on_process_soft_mem_limit) {
-        return;
-    }
-    // Indicate whether current thread is reducing mem on hard limit.
-    bool reducing_mem_on_hard_limit = false;
-    // tuple<LoadChannel, index_id, tablet_id, mem_size>
-    std::vector<std::tuple<std::shared_ptr<LoadChannel>, int64_t, int64_t, int64_t>>
-            writers_to_reduce_mem;
-    {
-        MonotonicStopWatch timer;
-        timer.start();
-        std::unique_lock<std::mutex> l(_lock);
-        while (_should_wait_flush) {
-            _wait_flush_cond.wait(l);
-        }
-        LOG(INFO) << "Reached the load hard limit " << _load_hard_mem_limit
-                  << ", waited for flush, time_ns:" << timer.elapsed_time();
-
-        bool hard_limit_reached = _mem_tracker->consumption() >= _load_hard_mem_limit ||
-                                  proc_mem_no_allocator_cache >= process_soft_mem_limit;
-        // Some other thread is flushing data, and not reached hard limit now,
-        // we don't need to handle mem limit in current thread.
-        if (_soft_reduce_mem_in_progress && !hard_limit_reached) {
-            return;
-        }
-
-        // tuple<LoadChannel, index_id, multimap<mem size, tablet_id>>
-        using WritersMem = std::tuple<std::shared_ptr<LoadChannel>, int64_t,
-                                      std::multimap<int64_t, int64_t, std::greater<int64_t>>>;
-        std::vector<WritersMem> all_writers_mem;
-
-        // tuple<current iterator in multimap, end iterator in multimap, pos in all_writers_mem>
-        using WriterMemItem =
-                std::tuple<std::multimap<int64_t, int64_t, std::greater<int64_t>>::iterator,
-                           std::multimap<int64_t, int64_t, std::greater<int64_t>>::iterator,
-                           size_t>;
-        auto cmp = [](WriterMemItem& lhs, WriterMemItem& rhs) {
-            return std::get<0>(lhs)->first < std::get<0>(rhs)->first;
-        };
-        std::priority_queue<WriterMemItem, std::vector<WriterMemItem>, decltype(cmp)>
-                tablets_mem_heap(cmp);
-
-        for (auto& kv : _load_channels) {
-            if (kv.second->is_high_priority()) {
-                // do not select high priority channel to reduce memory
-                // to avoid blocking the.
-                continue;
-            }
-            std::vector<std::pair<int64_t, std::multimap<int64_t, int64_t, std::greater<int64_t>>>>
-                    writers_mem_snap;
-            kv.second->get_active_memtable_mem_consumption(&writers_mem_snap);
-            for (auto item : writers_mem_snap) {
-                // multimap is empty
-                if (item.second.empty()) {
-                    continue;
-                }
-                all_writers_mem.emplace_back(kv.second, item.first, std::move(item.second));
-                size_t pos = all_writers_mem.size() - 1;
-                tablets_mem_heap.emplace(std::get<2>(all_writers_mem[pos]).begin(),
-                                         std::get<2>(all_writers_mem[pos]).end(), pos);
-            }
-        }
-
-        // reduce 1/10 memory every time
-        int64_t mem_to_flushed = _mem_tracker->consumption() / 10;
-        int64_t mem_consumption_in_picked_writer = 0;
-        while (!tablets_mem_heap.empty()) {
-            WriterMemItem tablet_mem_item = tablets_mem_heap.top();
-            size_t pos = std::get<2>(tablet_mem_item);
-            auto load_channel = std::get<0>(all_writers_mem[pos]);
-            int64_t index_id = std::get<1>(all_writers_mem[pos]);
-            int64_t tablet_id = std::get<0>(tablet_mem_item)->second;
-            int64_t mem_size = std::get<0>(tablet_mem_item)->first;
-            writers_to_reduce_mem.emplace_back(load_channel, index_id, tablet_id, mem_size);
-            load_channel->flush_memtable_async(index_id, tablet_id);
-            mem_consumption_in_picked_writer += std::get<0>(tablet_mem_item)->first;
-            if (mem_consumption_in_picked_writer > mem_to_flushed) {
-                break;
-            }
-            tablets_mem_heap.pop();
-            if (++std::get<0>(tablet_mem_item) != std::get<1>(tablet_mem_item)) {
-                tablets_mem_heap.push(tablet_mem_item);
-            }
-        }
-
-        if (writers_to_reduce_mem.empty()) {
-            // should not happen, add log to observe
-            LOG(WARNING) << "failed to find suitable writers to reduce memory"
-                         << " when total load mem limit exceed";
-            return;
-        }
-
-        std::ostringstream oss;
-        oss << "reducing memory of " << writers_to_reduce_mem.size()
-            << " delta writers (total mem: "
-            << PrettyPrinter::print_bytes(mem_consumption_in_picked_writer) << ", max mem: "
-            << PrettyPrinter::print_bytes(std::get<3>(writers_to_reduce_mem.front()))
-            << ", tablet_id: " << std::get<2>(writers_to_reduce_mem.front())
-            << ", min mem:" << PrettyPrinter::print_bytes(std::get<3>(writers_to_reduce_mem.back()))
-            << ", tablet_id: " << std::get<2>(writers_to_reduce_mem.back()) << "), ";
-        if (proc_mem_no_allocator_cache < process_soft_mem_limit) {
-            oss << "because total load mem consumption "
-                << PrettyPrinter::print_bytes(_mem_tracker->consumption()) << " has exceeded";
-            if (_mem_tracker->consumption() > _load_hard_mem_limit) {
-                _should_wait_flush = true;
-                reducing_mem_on_hard_limit = true;
-                oss << " hard limit: " << PrettyPrinter::print_bytes(_load_hard_mem_limit);
-            } else {
-                _soft_reduce_mem_in_progress = true;
-                oss << " soft limit: " << PrettyPrinter::print_bytes(_load_soft_mem_limit);
-            }
-        } else {
-            _should_wait_flush = true;
-            reducing_mem_on_hard_limit = true;
-            oss << "because proc_mem_no_allocator_cache consumption "
-                << PrettyPrinter::print_bytes(proc_mem_no_allocator_cache)
-                << ", has exceeded process soft limit "
-                << PrettyPrinter::print_bytes(process_soft_mem_limit)
-                << ", total load mem consumption: "
-                << PrettyPrinter::print_bytes(_mem_tracker->consumption())
-                << ", vm_rss: " << PerfCounters::get_vm_rss_str();
-        }
-        LOG(INFO) << oss.str();
-    }
-
-    // wait all writers flush without lock
-    for (auto item : writers_to_reduce_mem) {
-        VLOG_NOTICE << "reducing memory, wait flush load_id: " << std::get<0>(item)->load_id()
-                    << ", index_id: " << std::get<1>(item) << ", tablet_id: " << std::get<2>(item)
-                    << ", mem_size: " << PrettyPrinter::print_bytes(std::get<3>(item));
-        std::get<0>(item)->wait_flush(std::get<1>(item), std::get<2>(item));
-    }
-
-    {
-        std::lock_guard<std::mutex> l(_lock);
-        // If a thread have finished the memtable flush for soft limit, and now
-        // the hard limit is already reached, it should not update these variables.
-        if (reducing_mem_on_hard_limit && _should_wait_flush) {
-            _should_wait_flush = false;
-            _wait_flush_cond.notify_all();
-        }
-        if (_soft_reduce_mem_in_progress) {
-            _soft_reduce_mem_in_progress = false;
-        }
-        // refresh mem tacker to avoid duplicate reduce
-        _refresh_mem_tracker_without_lock();
-    }
-}
-
->>>>>>> d39bca5e
 } // namespace doris