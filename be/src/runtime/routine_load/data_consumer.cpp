--- conflicted
+++ resolved
@@ -260,7 +260,6 @@
                 break;
             }
             [[fallthrough]];
-<<<<<<< HEAD
         case RdKafka::ERR_OFFSET_OUT_OF_RANGE: {
             done = true;
             std::stringstream ss;
@@ -268,7 +267,7 @@
                << msg->offset();
             LOG(WARNING) << "kafka consume failed: " << _id << ", msg: " << ss.str();
             st = Status::InternalError<false>(ss.str());
-=======
+            break;
         case RdKafka::ERR__PARTITION_EOF: {
             LOG(INFO) << "consumer meet partition eof: " << _id
                       << " partition offset: " << msg->offset();
@@ -276,7 +275,6 @@
             if (_consuming_partition_ids.size() <= 0) {
                 done = true;
             }
->>>>>>> 42a52d88
             break;
         }
         default:
