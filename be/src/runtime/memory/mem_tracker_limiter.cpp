// Licensed to the Apache Software Foundation (ASF) under one
// or more contributor license agreements.  See the NOTICE file
// distributed with this work for additional information
// regarding copyright ownership.  The ASF licenses this file
// to you under the Apache License, Version 2.0 (the
// "License"); you may not use this file except in compliance
// with the License.  You may obtain a copy of the License at
//
//   http://www.apache.org/licenses/LICENSE-2.0
//
// Unless required by applicable law or agreed to in writing,
// software distributed under the License is distributed on an
// "AS IS" BASIS, WITHOUT WARRANTIES OR CONDITIONS OF ANY
// KIND, either express or implied.  See the License for the
// specific language governing permissions and limitations
// under the License.

#include "runtime/memory/mem_tracker_limiter.h"

#include <fmt/format.h>
#include <gen_cpp/types.pb.h>
#include <stdlib.h>

#include <functional>
#include <mutex>
#include <queue>
#include <utility>

#include "bvar/bvar.h"
#include "runtime/exec_env.h"
#include "runtime/fragment_mgr.h"
#include "runtime/load_channel_mgr.h"
#include "runtime/task_group/task_group.h"
#include "runtime/thread_context.h"
#include "service/backend_options.h"
#include "util/mem_info.h"
#include "util/perf_counters.h"
#include "util/pretty_printer.h"
#include "util/runtime_profile.h"

namespace doris {

bvar::Adder<int64_t> g_memtrackerlimiter_cnt("memtrackerlimiter_cnt");
constexpr auto GC_MAX_SEEK_TRACKER = 1000;

// Save all MemTrackerLimiters in use.
// Each group corresponds to several MemTrackerLimiters and has a lock.
// Multiple groups are used to reduce the impact of locks.
std::vector<MemTrackerLimiter::TrackerLimiterGroup> MemTrackerLimiter::mem_tracker_limiter_pool(
        MEM_TRACKER_GROUP_NUM);

std::atomic<bool> MemTrackerLimiter::_enable_print_log_process_usage {true};

// Reset before each free
static std::unique_ptr<RuntimeProfile> free_top_memory_task_profile {
        std::make_unique<RuntimeProfile>("-")};
static RuntimeProfile::Counter* find_cost_time =
        ADD_TIMER(free_top_memory_task_profile, "FindCostTime");
static RuntimeProfile::Counter* cancel_cost_time =
        ADD_TIMER(free_top_memory_task_profile, "CancelCostTime");
static RuntimeProfile::Counter* freed_memory_counter =
        ADD_COUNTER(free_top_memory_task_profile, "FreedMemory", TUnit::BYTES);
static RuntimeProfile::Counter* cancel_tasks_counter =
        ADD_COUNTER(free_top_memory_task_profile, "CancelTasksNum", TUnit::UNIT);
static RuntimeProfile::Counter* seek_tasks_counter =
        ADD_COUNTER(free_top_memory_task_profile, "SeekTasksNum", TUnit::UNIT);
static RuntimeProfile::Counter* previously_canceling_tasks_counter =
        ADD_COUNTER(free_top_memory_task_profile, "PreviouslyCancelingTasksNum", TUnit::UNIT);

MemTrackerLimiter::MemTrackerLimiter(Type type, const std::string& label, int64_t byte_limit) {
    DCHECK_GE(byte_limit, -1);
    _consumption = std::make_shared<MemCounter>();
    _type = type;
    _label = label;
    _limit = byte_limit;
    if (_type == Type::GLOBAL) {
        _group_num = 0;
    } else {
        _group_num = random() % 999 + 1;
    }
    {
        std::lock_guard<std::mutex> l(mem_tracker_limiter_pool[_group_num].group_lock);
        _tracker_limiter_group_it = mem_tracker_limiter_pool[_group_num].trackers.insert(
                mem_tracker_limiter_pool[_group_num].trackers.end(), this);
    }
    g_memtrackerlimiter_cnt << 1;
}

MemTrackerLimiter::~MemTrackerLimiter() {
    if (_type == Type::GLOBAL) {
        return;
    }
    consume(_untracked_mem);
    // mem hook record tracker cannot guarantee that the final consumption is 0,
    // nor can it guarantee that the memory alloc and free are recorded in a one-to-one correspondence.
    // In order to ensure `consumption of all limiter trackers` + `orphan tracker consumption` = `process tracker consumption`
    // in real time. Merge its consumption into orphan when parent is process, to avoid repetition.
    if (ExecEnv::GetInstance()->initialized()) {
        ExecEnv::GetInstance()->orphan_mem_tracker()->consume(_consumption->current_value());
    }
    _consumption->set(0);
    {
        std::lock_guard<std::mutex> l(mem_tracker_limiter_pool[_group_num].group_lock);
        if (_tracker_limiter_group_it != mem_tracker_limiter_pool[_group_num].trackers.end()) {
            mem_tracker_limiter_pool[_group_num].trackers.erase(_tracker_limiter_group_it);
            _tracker_limiter_group_it = mem_tracker_limiter_pool[_group_num].trackers.end();
        }
    }
    g_memtrackerlimiter_cnt << -1;
}

MemTracker::Snapshot MemTrackerLimiter::make_snapshot() const {
    Snapshot snapshot;
    snapshot.type = type_string(_type);
    snapshot.label = _label;
    snapshot.limit = _limit;
    snapshot.cur_consumption = _consumption->current_value();
    snapshot.peak_consumption = _consumption->peak_value();
    return snapshot;
}

void MemTrackerLimiter::refresh_global_counter() {
    std::unordered_map<Type, int64_t> type_mem_sum = {
            {Type::GLOBAL, 0},        {Type::QUERY, 0}, {Type::LOAD, 0}, {Type::COMPACTION, 0},
            {Type::SCHEMA_CHANGE, 0}, {Type::CLONE, 0}}; // No need refresh Type::EXPERIMENTAL
    for (unsigned i = 0; i < mem_tracker_limiter_pool.size(); ++i) {
        std::lock_guard<std::mutex> l(mem_tracker_limiter_pool[i].group_lock);
        for (auto tracker : mem_tracker_limiter_pool[i].trackers) {
            type_mem_sum[tracker->type()] += tracker->consumption();
        }
    }
    for (auto it : type_mem_sum) {
        MemTrackerLimiter::TypeMemSum[it.first]->set(it.second);
    }
}

void MemTrackerLimiter::make_process_snapshots(std::vector<MemTracker::Snapshot>* snapshots) {
    MemTrackerLimiter::refresh_global_counter();
    int64_t process_mem_sum = 0;
    Snapshot snapshot;
    for (auto it : MemTrackerLimiter::TypeMemSum) {
        snapshot.type = type_string(it.first);
        snapshot.label = "";
        snapshot.limit = -1;
        snapshot.cur_consumption = it.second->current_value();
        snapshot.peak_consumption = it.second->peak_value();
        (*snapshots).emplace_back(snapshot);
        process_mem_sum += it.second->current_value();
    }

    snapshot.type = "tc/jemalloc_free_memory";
    snapshot.label = "";
    snapshot.limit = -1;
    snapshot.cur_consumption = MemInfo::allocator_cache_mem();
    snapshot.peak_consumption = -1;
    (*snapshots).emplace_back(snapshot);
    process_mem_sum += MemInfo::allocator_cache_mem();

    snapshot.type = "process";
    snapshot.label = "";
    snapshot.limit = -1;
    snapshot.cur_consumption = process_mem_sum;
    snapshot.peak_consumption = -1;
    (*snapshots).emplace_back(snapshot);
}

void MemTrackerLimiter::make_type_snapshots(std::vector<MemTracker::Snapshot>* snapshots,
                                            MemTrackerLimiter::Type type) {
    if (type == Type::GLOBAL) {
        std::lock_guard<std::mutex> l(mem_tracker_limiter_pool[0].group_lock);
        for (auto tracker : mem_tracker_limiter_pool[0].trackers) {
            (*snapshots).emplace_back(tracker->make_snapshot());
            MemTracker::make_group_snapshot(snapshots, tracker->group_num(), tracker->label());
        }
    } else {
        for (unsigned i = 1; i < mem_tracker_limiter_pool.size(); ++i) {
            std::lock_guard<std::mutex> l(mem_tracker_limiter_pool[i].group_lock);
            for (auto tracker : mem_tracker_limiter_pool[i].trackers) {
                if (tracker->type() == type) {
                    (*snapshots).emplace_back(tracker->make_snapshot());
                    MemTracker::make_group_snapshot(snapshots, tracker->group_num(),
                                                    tracker->label());
                }
            }
        }
    }
}

void MemTrackerLimiter::make_top_consumption_snapshots(std::vector<MemTracker::Snapshot>* snapshots,
                                                       int top_num) {
<<<<<<< HEAD
    std::priority_queue<std::pair<int64_t, MemTrackerLimiter*>> max_pq;
    // not include global type.
    for (unsigned i = 1; i < mem_tracker_limiter_pool.size(); ++i) {
        std::lock_guard<std::mutex> l(mem_tracker_limiter_pool[i].group_lock);
        for (auto tracker : mem_tracker_limiter_pool[i].trackers) {
            max_pq.emplace(tracker->consumption(), tracker);
=======
    std::priority_queue<MemTracker::Snapshot> max_pq;
    // not include global type.
    for (unsigned i = 1; i < mem_tracker_limiter_pool.size(); ++i) {
        std::lock_guard<std::mutex> l(mem_tracker_limiter_pool[i].group_lock);
        for (auto* tracker : mem_tracker_limiter_pool[i].trackers) {
            max_pq.emplace(tracker->make_snapshot());
>>>>>>> 9f277a0a
        }
    }

    while (!max_pq.empty() && top_num > 0) {
<<<<<<< HEAD
        auto tracker = max_pq.top().second;
        (*snapshots).emplace_back(tracker->make_snapshot());
=======
        (*snapshots).emplace_back(max_pq.top());
>>>>>>> 9f277a0a
        top_num--;
        max_pq.pop();
    }
}

std::string MemTrackerLimiter::log_usage(MemTracker::Snapshot snapshot) {
    return fmt::format(
            "MemTrackerLimiter Label={}, Type={}, Limit={}({} B), Used={}({} B), Peak={}({} B)",
            snapshot.label, snapshot.type, print_bytes(snapshot.limit), snapshot.limit,
            print_bytes(snapshot.cur_consumption), snapshot.cur_consumption,
            print_bytes(snapshot.peak_consumption), snapshot.peak_consumption);
}

std::string MemTrackerLimiter::type_log_usage(MemTracker::Snapshot snapshot) {
    return fmt::format("Type={}, Used={}({} B), Peak={}({} B)", snapshot.type,
                       print_bytes(snapshot.cur_consumption), snapshot.cur_consumption,
                       print_bytes(snapshot.peak_consumption), snapshot.peak_consumption);
}

std::string MemTrackerLimiter::type_detail_usage(const std::string& msg, Type type) {
    std::string detail = fmt::format("{}, Type:{}, Memory Tracker Summary", msg, type_string(type));
    for (unsigned i = 1; i < mem_tracker_limiter_pool.size(); ++i) {
        std::lock_guard<std::mutex> l(mem_tracker_limiter_pool[i].group_lock);
        for (auto tracker : mem_tracker_limiter_pool[i].trackers) {
            if (tracker->type() == type) {
                detail += "\n    " + MemTrackerLimiter::log_usage(tracker->make_snapshot());
            }
        }
    }
    return detail;
}

void MemTrackerLimiter::print_log_usage(const std::string& msg) {
    if (_enable_print_log_usage) {
        _enable_print_log_usage = false;
        std::string detail = msg;
        detail += "\nProcess Memory Summary:\n    " + MemTrackerLimiter::process_mem_log_str();
        detail += "\nMemory Tracker Summary:    " + log_usage();
        std::string child_trackers_usage;
        std::vector<MemTracker::Snapshot> snapshots;
        MemTracker::make_group_snapshot(&snapshots, _group_num, _label);
        for (const auto& snapshot : snapshots) {
            child_trackers_usage += "\n    " + MemTracker::log_usage(snapshot);
        }
        if (!child_trackers_usage.empty()) {
            detail += child_trackers_usage;
        }

        LOG(WARNING) << detail;
    }
}

std::string MemTrackerLimiter::log_process_usage_str() {
    std::string detail;
    detail += "\nProcess Memory Summary:\n    " + MemTrackerLimiter::process_mem_log_str();
    std::vector<MemTracker::Snapshot> snapshots;
    MemTrackerLimiter::make_process_snapshots(&snapshots);
    MemTrackerLimiter::make_type_snapshots(&snapshots, MemTrackerLimiter::Type::GLOBAL);
    MemTrackerLimiter::make_top_consumption_snapshots(&snapshots, 15);

    // Add additional tracker printed when memory exceeds limit.
    snapshots.emplace_back(
            ExecEnv::GetInstance()->load_channel_mgr()->mem_tracker()->make_snapshot());

    detail += "\nMemory Tracker Summary:";
    for (const auto& snapshot : snapshots) {
        if (snapshot.label == "" && snapshot.parent_label == "") {
            detail += "\n    " + MemTrackerLimiter::type_log_usage(snapshot);
        } else if (snapshot.parent_label == "") {
            detail += "\n    " + MemTrackerLimiter::log_usage(snapshot);
        } else {
            detail += "\n    " + MemTracker::log_usage(snapshot);
        }
    }
    return detail;
}

void MemTrackerLimiter::print_log_process_usage() {
    // The default interval between two prints is 100ms (config::memory_maintenance_sleep_time_ms).
    if (MemTrackerLimiter::_enable_print_log_process_usage) {
        MemTrackerLimiter::_enable_print_log_process_usage = false;
        LOG(WARNING) << log_process_usage_str();
    }
}

bool MemTrackerLimiter::sys_mem_exceed_limit_check(int64_t bytes) {
    // Limit process memory usage using the actual physical memory of the process in `/proc/self/status`.
    // This is independent of the consumption value of the mem tracker, which counts the virtual memory
    // of the process malloc.
    // for fast, expect MemInfo::initialized() to be true.
    //
    // tcmalloc/jemalloc allocator cache does not participate in the mem check as part of the process physical memory.
    // because `new/malloc` will trigger mem hook when using tcmalloc/jemalloc allocator cache,
    // but it may not actually alloc physical memory, which is not expected in mem hook fail.
    if (MemInfo::proc_mem_no_allocator_cache() + bytes >= MemInfo::mem_limit() ||
        MemInfo::sys_mem_available() < MemInfo::sys_mem_available_low_water_mark()) {
        return true;
    }
    return false;
}

std::string MemTrackerLimiter::process_mem_log_str() {
    return fmt::format(
            "os physical memory {}. process memory used {}, limit {}, soft limit {}. sys "
            "available memory {}, low water mark {}, warning water mark {}. Refresh interval "
            "memory growth {} B",
            PrettyPrinter::print(MemInfo::physical_mem(), TUnit::BYTES),
            PerfCounters::get_vm_rss_str(), MemInfo::mem_limit_str(), MemInfo::soft_mem_limit_str(),
            MemInfo::sys_mem_available_str(),
            PrettyPrinter::print(MemInfo::sys_mem_available_low_water_mark(), TUnit::BYTES),
            PrettyPrinter::print(MemInfo::sys_mem_available_warning_water_mark(), TUnit::BYTES),
            MemInfo::refresh_interval_memory_growth);
}

std::string MemTrackerLimiter::process_limit_exceeded_errmsg_str() {
    return fmt::format(
            "process memory used {} exceed limit {} or sys available memory {} less than low "
            "water mark {}",
            PerfCounters::get_vm_rss_str(), MemInfo::mem_limit_str(),
            MemInfo::sys_mem_available_str(),
            PrettyPrinter::print(MemInfo::sys_mem_available_low_water_mark(), TUnit::BYTES));
}

std::string MemTrackerLimiter::process_soft_limit_exceeded_errmsg_str() {
    return fmt::format(
            "process memory used {} exceed soft limit {} or sys available memory {} less than "
            "warning water mark {}.",
            PerfCounters::get_vm_rss_str(), MemInfo::soft_mem_limit_str(),
            MemInfo::sys_mem_available_str(),
            PrettyPrinter::print(MemInfo::sys_mem_available_warning_water_mark(), TUnit::BYTES));
}

std::string MemTrackerLimiter::tracker_limit_exceeded_str() {
    std::string err_msg = fmt::format(
            "memory tracker limit exceeded, tracker label:{}, type:{}, limit "
            "{}, peak used {}, current used {}. backend {} process memory used {}.",
            label(), type_string(_type), print_bytes(limit()),
            print_bytes(_consumption->peak_value()), print_bytes(_consumption->current_value()),
            BackendOptions::get_localhost(), PerfCounters::get_vm_rss_str());
    if (_type == Type::QUERY || _type == Type::LOAD) {
        err_msg += fmt::format(
                " exec node:<{}>, can `set exec_mem_limit=8G` to change limit, details see "
                "be.INFO.",
                doris::thread_context()->thread_mem_tracker_mgr->last_consumer_tracker());
    } else if (_type == Type::SCHEMA_CHANGE) {
        err_msg += fmt::format(
                " can modify `memory_limitation_per_thread_for_schema_change_bytes` in be.conf to "
                "change limit, details see be.INFO.");
    }
    return err_msg;
}

int64_t MemTrackerLimiter::free_top_memory_query(int64_t min_free_mem,
                                                 const std::string& vm_rss_str,
                                                 const std::string& mem_available_str,
                                                 RuntimeProfile* profile, Type type) {
    return free_top_memory_query(
            min_free_mem, type, mem_tracker_limiter_pool,
            [&vm_rss_str, &mem_available_str, &type](int64_t mem_consumption,
                                                     const std::string& label) {
                return fmt::format(
                        "Process has no memory available, cancel top memory used {}: "
                        "{} memory tracker <{}> consumption {}, backend {} "
                        "process memory used {} exceed limit {} or sys available memory {} "
                        "less than low water mark {}. Execute again after enough memory, "
                        "details see be.INFO.",
                        type_string(type), type_string(type), label, print_bytes(mem_consumption),
                        BackendOptions::get_localhost(), vm_rss_str, MemInfo::mem_limit_str(),
                        mem_available_str,
                        print_bytes(MemInfo::sys_mem_available_low_water_mark()));
            },
            profile, GCType::PROCESS);
}

template <typename TrackerGroups>
int64_t MemTrackerLimiter::free_top_memory_query(
        int64_t min_free_mem, Type type, std::vector<TrackerGroups>& tracker_groups,
        const std::function<std::string(int64_t, const std::string&)>& cancel_msg,
        RuntimeProfile* profile, GCType GCtype) {
    using MemTrackerMinQueue = std::priority_queue<std::pair<int64_t, std::string>,
                                                   std::vector<std::pair<int64_t, std::string>>,
                                                   std::greater<std::pair<int64_t, std::string>>>;
    MemTrackerMinQueue min_pq;
    // After greater than min_free_mem, will not be modified.
    int64_t prepare_free_mem = 0;
    std::vector<std::string> canceling_task;
    int seek_num = 0;
    COUNTER_SET(cancel_cost_time, (int64_t)0);
    COUNTER_SET(find_cost_time, (int64_t)0);
    COUNTER_SET(freed_memory_counter, (int64_t)0);
    COUNTER_SET(cancel_tasks_counter, (int64_t)0);
    COUNTER_SET(seek_tasks_counter, (int64_t)0);
    COUNTER_SET(previously_canceling_tasks_counter, (int64_t)0);

    std::string log_prefix = fmt::format("[MemoryGC] GC free {} top memory used {}, ",
                                         gc_type_string(GCtype), type_string(type));
    LOG(INFO) << fmt::format("{}, start seek all {}, running query and load num: {}", log_prefix,
                             type_string(type),
                             ExecEnv::GetInstance()->fragment_mgr()->running_query_num());

    {
        SCOPED_TIMER(find_cost_time);
        for (unsigned i = 1; i < tracker_groups.size(); ++i) {
            if (seek_num > GC_MAX_SEEK_TRACKER) {
                break;
            }
            std::lock_guard<std::mutex> l(tracker_groups[i].group_lock);
            for (auto tracker : tracker_groups[i].trackers) {
                if (tracker->type() == type) {
                    seek_num++;
                    if (tracker->is_query_cancelled()) {
                        canceling_task.push_back(fmt::format("{}:{} Bytes", tracker->label(),
                                                             tracker->consumption()));
                        continue;
                    }
                    if (tracker->consumption() > min_free_mem) {
                        min_pq = MemTrackerMinQueue();
                        min_pq.emplace(tracker->consumption(), tracker->label());
                        prepare_free_mem = tracker->consumption();
                        break;
                    } else if (tracker->consumption() + prepare_free_mem < min_free_mem) {
                        min_pq.emplace(tracker->consumption(), tracker->label());
                        prepare_free_mem += tracker->consumption();
                    } else if (tracker->consumption() > min_pq.top().first) {
                        min_pq.emplace(tracker->consumption(), tracker->label());
                        prepare_free_mem += tracker->consumption();
                        while (prepare_free_mem - min_pq.top().first > min_free_mem) {
                            prepare_free_mem -= min_pq.top().first;
                            min_pq.pop();
                        }
                    }
                }
            }
            if (prepare_free_mem > min_free_mem && min_pq.size() == 1) {
                // Found a big task, short circuit seek.
                break;
            }
<<<<<<< HEAD
        }
    }

    COUNTER_UPDATE(seek_tasks_counter, seek_num);
    COUNTER_UPDATE(previously_canceling_tasks_counter, canceling_task.size());

    LOG(INFO) << log_prefix << "seek finished, seek " << seek_num << " tasks. among them, "
              << min_pq.size() << " tasks will be canceled, " << prepare_free_mem
              << " memory size prepare free; " << canceling_task.size()
              << " tasks is being canceled and has not been completed yet;"
              << (canceling_task.size() > 0 ? " consist of: " + join(canceling_task, ",") : "");

    std::vector<std::string> usage_strings;
    {
        SCOPED_TIMER(cancel_cost_time);
        while (!min_pq.empty()) {
            TUniqueId cancelled_queryid = label_to_queryid(min_pq.top().second);
            if (cancelled_queryid == TUniqueId()) {
                LOG(WARNING) << log_prefix
                             << "Task ID parsing failed, label: " << min_pq.top().second;
                min_pq.pop();
                continue;
            }
            ExecEnv::GetInstance()->fragment_mgr()->cancel_query(
                    cancelled_queryid, PPlanFragmentCancelReason::MEMORY_LIMIT_EXCEED,
                    cancel_msg(min_pq.top().first, min_pq.top().second));

            COUNTER_UPDATE(freed_memory_counter, min_pq.top().first);
            COUNTER_UPDATE(cancel_tasks_counter, 1);
            usage_strings.push_back(fmt::format("{} memory used {} Bytes", min_pq.top().second,
                                                min_pq.top().first));
            min_pq.pop();
        }
    }

=======
        }
    }

    COUNTER_UPDATE(seek_tasks_counter, seek_num);
    COUNTER_UPDATE(previously_canceling_tasks_counter, canceling_task.size());

    LOG(INFO) << log_prefix << "seek finished, seek " << seek_num << " tasks. among them, "
              << min_pq.size() << " tasks will be canceled, " << prepare_free_mem
              << " memory size prepare free; " << canceling_task.size()
              << " tasks is being canceled and has not been completed yet;"
              << (canceling_task.size() > 0 ? " consist of: " + join(canceling_task, ",") : "");

    std::vector<std::string> usage_strings;
    {
        SCOPED_TIMER(cancel_cost_time);
        while (!min_pq.empty()) {
            TUniqueId cancelled_queryid = label_to_queryid(min_pq.top().second);
            if (cancelled_queryid == TUniqueId()) {
                LOG(WARNING) << log_prefix
                             << "Task ID parsing failed, label: " << min_pq.top().second;
                min_pq.pop();
                continue;
            }
            ExecEnv::GetInstance()->fragment_mgr()->cancel_query(
                    cancelled_queryid, PPlanFragmentCancelReason::MEMORY_LIMIT_EXCEED,
                    cancel_msg(min_pq.top().first, min_pq.top().second));

            COUNTER_UPDATE(freed_memory_counter, min_pq.top().first);
            COUNTER_UPDATE(cancel_tasks_counter, 1);
            usage_strings.push_back(fmt::format("{} memory used {} Bytes", min_pq.top().second,
                                                min_pq.top().first));
            min_pq.pop();
        }
    }

>>>>>>> 9f277a0a
    profile->merge(free_top_memory_task_profile.get());
    LOG(INFO) << log_prefix << "cancel finished, " << cancel_tasks_counter->value()
              << " tasks canceled, memory size being freed: " << freed_memory_counter->value()
              << ", consist of: " << join(usage_strings, ",");
    return freed_memory_counter->value();
}

int64_t MemTrackerLimiter::free_top_overcommit_query(int64_t min_free_mem,
                                                     const std::string& vm_rss_str,
                                                     const std::string& mem_available_str,
                                                     RuntimeProfile* profile, Type type) {
    return free_top_overcommit_query(
            min_free_mem, type, mem_tracker_limiter_pool,
            [&vm_rss_str, &mem_available_str, &type](int64_t mem_consumption,
                                                     const std::string& label) {
                return fmt::format(
                        "Process has less memory, cancel top memory overcommit {}: "
                        "{} memory tracker <{}> consumption {}, backend {} "
                        "process memory used {} exceed soft limit {} or sys available memory {} "
                        "less than warning water mark {}. Execute again after enough memory, "
                        "details see be.INFO.",
                        type_string(type), type_string(type), label, print_bytes(mem_consumption),
                        BackendOptions::get_localhost(), vm_rss_str, MemInfo::soft_mem_limit_str(),
                        mem_available_str,
                        print_bytes(MemInfo::sys_mem_available_warning_water_mark()));
            },
            profile, GCType::PROCESS);
}

template <typename TrackerGroups>
int64_t MemTrackerLimiter::free_top_overcommit_query(
        int64_t min_free_mem, Type type, std::vector<TrackerGroups>& tracker_groups,
        const std::function<std::string(int64_t, const std::string&)>& cancel_msg,
        RuntimeProfile* profile, GCType GCtype) {
    std::priority_queue<std::pair<int64_t, std::string>> max_pq;
    std::unordered_map<std::string, int64_t> query_consumption;
    std::vector<std::string> canceling_task;
    int seek_num = 0;
    int small_num = 0;
    COUNTER_SET(cancel_cost_time, (int64_t)0);
    COUNTER_SET(find_cost_time, (int64_t)0);
    COUNTER_SET(freed_memory_counter, (int64_t)0);
    COUNTER_SET(cancel_tasks_counter, (int64_t)0);
    COUNTER_SET(seek_tasks_counter, (int64_t)0);
    COUNTER_SET(previously_canceling_tasks_counter, (int64_t)0);

    std::string log_prefix = fmt::format("[MemoryGC] GC free {} top memory overcommit {}, ",
                                         gc_type_string(GCtype), type_string(type));
    LOG(INFO) << fmt::format("{}, start seek all {}, running query and load num: {}", log_prefix,
                             type_string(type),
                             ExecEnv::GetInstance()->fragment_mgr()->running_query_num());

    {
        SCOPED_TIMER(find_cost_time);
        for (unsigned i = 1; i < tracker_groups.size(); ++i) {
            if (seek_num > GC_MAX_SEEK_TRACKER) {
                break;
            }
            std::lock_guard<std::mutex> l(tracker_groups[i].group_lock);
            for (auto tracker : tracker_groups[i].trackers) {
                if (tracker->type() == type) {
                    seek_num++;
                    // 32M small query does not cancel
                    if (tracker->consumption() <= 33554432 ||
                        tracker->consumption() < tracker->limit()) {
                        small_num++;
                        continue;
                    }
                    if (tracker->is_query_cancelled()) {
                        canceling_task.push_back(fmt::format("{}:{} Bytes", tracker->label(),
                                                             tracker->consumption()));
                        continue;
                    }
                    int64_t overcommit_ratio =
                            (static_cast<double>(tracker->consumption()) / tracker->limit()) *
                            10000;
                    max_pq.emplace(overcommit_ratio, tracker->label());
                    query_consumption[tracker->label()] = tracker->consumption();
                }
            }
        }
    }

    COUNTER_UPDATE(seek_tasks_counter, seek_num);
    COUNTER_UPDATE(previously_canceling_tasks_counter, canceling_task.size());

    LOG(INFO) << log_prefix << "seek finished, seek " << seek_num << " tasks. among them, "
              << query_consumption.size() << " tasks can be canceled; " << small_num
              << " small tasks that were skipped; " << canceling_task.size()
              << " tasks is being canceled and has not been completed yet;"
              << (canceling_task.size() > 0 ? " consist of: " + join(canceling_task, ",") : "");

    // Minor gc does not cancel when there is only one query.
    if (query_consumption.size() == 0) {
        LOG(INFO) << log_prefix << "finished, no task need be canceled.";
        return 0;
    }
    if (query_consumption.size() == 1) {
        auto iter = query_consumption.begin();
        LOG(INFO) << log_prefix << "finished, only one task: " << iter->first
                  << ", memory consumption: " << iter->second << ", no cancel.";
        return 0;
    }

    std::vector<std::string> usage_strings;
    {
        SCOPED_TIMER(cancel_cost_time);
        while (!max_pq.empty()) {
            TUniqueId cancelled_queryid = label_to_queryid(max_pq.top().second);
            if (cancelled_queryid == TUniqueId()) {
                LOG(WARNING) << log_prefix
                             << "Task ID parsing failed, label: " << max_pq.top().second;
                max_pq.pop();
                continue;
            }
            int64_t query_mem = query_consumption[max_pq.top().second];
            ExecEnv::GetInstance()->fragment_mgr()->cancel_query(
                    cancelled_queryid, PPlanFragmentCancelReason::MEMORY_LIMIT_EXCEED,
                    cancel_msg(query_mem, max_pq.top().second));

            usage_strings.push_back(fmt::format("{} memory used {} Bytes, overcommit ratio: {}",
                                                max_pq.top().second, query_mem,
                                                max_pq.top().first));
            COUNTER_UPDATE(freed_memory_counter, query_mem);
            COUNTER_UPDATE(cancel_tasks_counter, 1);
            if (freed_memory_counter->value() > min_free_mem) {
                break;
            }
            max_pq.pop();
        }
    }

    profile->merge(free_top_memory_task_profile.get());
    LOG(INFO) << log_prefix << "cancel finished, " << cancel_tasks_counter->value()
              << " tasks canceled, memory size being freed: " << freed_memory_counter->value()
              << ", consist of: " << join(usage_strings, ",");
    return freed_memory_counter->value();
}

int64_t MemTrackerLimiter::tg_memory_limit_gc(
        int64_t need_free_mem, int64_t used_memory, uint64_t id, const std::string& name,
        int64_t memory_limit, std::vector<taskgroup::TgTrackerLimiterGroup>& tracker_limiter_groups,
        RuntimeProfile* profile) {
    if (need_free_mem <= 0) {
        return 0;
    }

    int64_t freed_mem = 0;

    std::string cancel_str = fmt::format(
            "work load group memory exceeded limit, group id:{}, name:{}, used:{}, limit:{}, "
            "backend:{}.",
            id, name, MemTracker::print_bytes(used_memory), MemTracker::print_bytes(memory_limit),
            BackendOptions::get_localhost());
    auto cancel_top_overcommit_str = [cancel_str](int64_t mem_consumption,
                                                  const std::string& label) {
        return fmt::format(
                "{} cancel top memory overcommit tracker <{}> consumption {}. execute again after "
                "enough memory, details see be.INFO.",
                cancel_str, label, MemTracker::print_bytes(mem_consumption));
    };
    auto cancel_top_usage_str = [cancel_str](int64_t mem_consumption, const std::string& label) {
        return fmt::format(
                "{} cancel top memory used tracker <{}> consumption {}. execute again after "
                "enough memory, details see be.INFO.",
                cancel_str, label, MemTracker::print_bytes(mem_consumption));
    };

    LOG(INFO) << fmt::format(
            "[MemoryGC] work load group start gc, id:{} name:{}, memory limit: {}, used: {}, "
            "need_free_mem: {}.",
            id, name, memory_limit, used_memory, need_free_mem);
    Defer defer {[&]() {
        LOG(INFO) << fmt::format(
                "[MemoryGC] work load group finished gc, id:{} name:{}, memory limit: {}, used: "
                "{}, need_free_mem: {}, freed memory: {}.",
                id, name, memory_limit, used_memory, need_free_mem, freed_mem);
    }};

    // 1. free top overcommit query
    if (config::enable_query_memory_overcommit) {
        RuntimeProfile* tmq_profile = profile->create_child(
                fmt::format("FreeGroupTopOvercommitQuery:Name {}", name), true, true);
        freed_mem += MemTrackerLimiter::free_top_overcommit_query(
                need_free_mem - freed_mem, MemTrackerLimiter::Type::QUERY, tracker_limiter_groups,
                cancel_top_overcommit_str, tmq_profile, GCType::WORK_LOAD_GROUP);
    }
    if (freed_mem >= need_free_mem) {
        return freed_mem;
    }

    // 2. free top usage query
    RuntimeProfile* tmq_profile =
            profile->create_child(fmt::format("FreeGroupTopUsageQuery:Name {}", name), true, true);
    freed_mem += MemTrackerLimiter::free_top_memory_query(
            need_free_mem - freed_mem, MemTrackerLimiter::Type::QUERY, tracker_limiter_groups,
            cancel_top_usage_str, tmq_profile, GCType::WORK_LOAD_GROUP);
    if (freed_mem >= need_free_mem) {
        return freed_mem;
    }

    // 3. free top overcommit load
    if (config::enable_query_memory_overcommit) {
        tmq_profile = profile->create_child(fmt::format("FreeGroupTopOvercommitLoad:Name {}", name),
                                            true, true);
        freed_mem += MemTrackerLimiter::free_top_overcommit_query(
                need_free_mem - freed_mem, MemTrackerLimiter::Type::LOAD, tracker_limiter_groups,
                cancel_top_overcommit_str, tmq_profile, GCType::WORK_LOAD_GROUP);
        if (freed_mem >= need_free_mem) {
            return freed_mem;
        }
    }

    // 4. free top usage load
    tmq_profile =
            profile->create_child(fmt::format("FreeGroupTopUsageLoad:Name {}", name), true, true);
    freed_mem += MemTrackerLimiter::free_top_memory_query(
            need_free_mem - freed_mem, MemTrackerLimiter::Type::LOAD, tracker_limiter_groups,
            cancel_top_usage_str, tmq_profile, GCType::WORK_LOAD_GROUP);
    return freed_mem;
}

} // namespace doris<|MERGE_RESOLUTION|>--- conflicted
+++ resolved
@@ -188,31 +188,17 @@
 
 void MemTrackerLimiter::make_top_consumption_snapshots(std::vector<MemTracker::Snapshot>* snapshots,
                                                        int top_num) {
-<<<<<<< HEAD
-    std::priority_queue<std::pair<int64_t, MemTrackerLimiter*>> max_pq;
-    // not include global type.
-    for (unsigned i = 1; i < mem_tracker_limiter_pool.size(); ++i) {
-        std::lock_guard<std::mutex> l(mem_tracker_limiter_pool[i].group_lock);
-        for (auto tracker : mem_tracker_limiter_pool[i].trackers) {
-            max_pq.emplace(tracker->consumption(), tracker);
-=======
     std::priority_queue<MemTracker::Snapshot> max_pq;
     // not include global type.
     for (unsigned i = 1; i < mem_tracker_limiter_pool.size(); ++i) {
         std::lock_guard<std::mutex> l(mem_tracker_limiter_pool[i].group_lock);
         for (auto* tracker : mem_tracker_limiter_pool[i].trackers) {
             max_pq.emplace(tracker->make_snapshot());
->>>>>>> 9f277a0a
         }
     }
 
     while (!max_pq.empty() && top_num > 0) {
-<<<<<<< HEAD
-        auto tracker = max_pq.top().second;
-        (*snapshots).emplace_back(tracker->make_snapshot());
-=======
         (*snapshots).emplace_back(max_pq.top());
->>>>>>> 9f277a0a
         top_num--;
         max_pq.pop();
     }
@@ -450,7 +436,6 @@
                 // Found a big task, short circuit seek.
                 break;
             }
-<<<<<<< HEAD
         }
     }
 
@@ -486,43 +471,6 @@
         }
     }
 
-=======
-        }
-    }
-
-    COUNTER_UPDATE(seek_tasks_counter, seek_num);
-    COUNTER_UPDATE(previously_canceling_tasks_counter, canceling_task.size());
-
-    LOG(INFO) << log_prefix << "seek finished, seek " << seek_num << " tasks. among them, "
-              << min_pq.size() << " tasks will be canceled, " << prepare_free_mem
-              << " memory size prepare free; " << canceling_task.size()
-              << " tasks is being canceled and has not been completed yet;"
-              << (canceling_task.size() > 0 ? " consist of: " + join(canceling_task, ",") : "");
-
-    std::vector<std::string> usage_strings;
-    {
-        SCOPED_TIMER(cancel_cost_time);
-        while (!min_pq.empty()) {
-            TUniqueId cancelled_queryid = label_to_queryid(min_pq.top().second);
-            if (cancelled_queryid == TUniqueId()) {
-                LOG(WARNING) << log_prefix
-                             << "Task ID parsing failed, label: " << min_pq.top().second;
-                min_pq.pop();
-                continue;
-            }
-            ExecEnv::GetInstance()->fragment_mgr()->cancel_query(
-                    cancelled_queryid, PPlanFragmentCancelReason::MEMORY_LIMIT_EXCEED,
-                    cancel_msg(min_pq.top().first, min_pq.top().second));
-
-            COUNTER_UPDATE(freed_memory_counter, min_pq.top().first);
-            COUNTER_UPDATE(cancel_tasks_counter, 1);
-            usage_strings.push_back(fmt::format("{} memory used {} Bytes", min_pq.top().second,
-                                                min_pq.top().first));
-            min_pq.pop();
-        }
-    }
-
->>>>>>> 9f277a0a
     profile->merge(free_top_memory_task_profile.get());
     LOG(INFO) << log_prefix << "cancel finished, " << cancel_tasks_counter->value()
               << " tasks canceled, memory size being freed: " << freed_memory_counter->value()
