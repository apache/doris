--- conflicted
+++ resolved
@@ -284,46 +284,6 @@
     bool is_group_commit_load {false};
 
 private:
-<<<<<<< HEAD
-    /*
-    * Part 7, Private method
-    */
-
-    static std::string type_string(Type type) {
-        switch (type) {
-        case Type::GLOBAL:
-            return "global";
-        case Type::QUERY:
-            return "query";
-        case Type::LOAD:
-            return "load";
-        case Type::COMPACTION:
-            return "compaction";
-        case Type::SCHEMA_CHANGE:
-            return "schema_change";
-        case Type::OTHER:
-            return "other";
-        default:
-            throw Exception(Status::FatalError("not match type of mem tracker limiter :{}",
-                                                  static_cast<int>(type)));
-        }
-        throw Exception(Status::FatalError("__builtin_unreachable"));
-    }
-
-    static std::string gc_type_string(GCType type) {
-        switch (type) {
-        case GCType::PROCESS:
-            return "process";
-        case GCType::WORK_LOAD_GROUP:
-            return "work load group";
-        default:
-            throw Exception(Status::FatalError("not match gc type:{}", static_cast<int>(type)));
-        }
-        throw Exception(Status::FatalError("__builtin_unreachable"));
-    }
-
-=======
->>>>>>> 4c55b53b
     // only for Type::QUERY or Type::LOAD.
     static TUniqueId label_to_queryid(const std::string& label) {
         if (label.find("#Id=") == std::string::npos) {
