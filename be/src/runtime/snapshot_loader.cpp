--- conflicted
+++ resolved
@@ -413,12 +413,9 @@
 Status SnapshotLoader::remote_http_download(
         const std::vector<TRemoteTabletSnapshot>& remote_tablet_snapshots,
         std::vector<int64_t>* downloaded_tablet_ids) {
-<<<<<<< HEAD
     LOG(INFO) << fmt::format("begin to download snapshots via http. job: {}, task id: {}", _job_id,
                              _task_id);
-=======
-    constexpr uint32_t kListRemoteFileTimeout = 15;
->>>>>>> a413a168
+
     constexpr uint32_t kDownloadFileMaxRetry = 3;
 
     // check if job has already been cancelled
