--- conflicted
+++ resolved
@@ -50,12 +50,10 @@
 namespace taskgroup {
 class TaskGroupManager;
 }
-<<<<<<< HEAD
 namespace stream_load {
 class DeltaWriterV2Pool;
 class LoadStreamStubPool;
 } // namespace stream_load
-=======
 namespace io {
 class S3FileBufferPool;
 class FileCacheFactory;
@@ -65,7 +63,6 @@
 class InvertedIndexQueryCache;
 } // namespace segment_v2
 
->>>>>>> c7ae2a7d
 class BfdParser;
 class BrokerMgr;
 template <class T>
@@ -220,18 +217,6 @@
     void set_memtable_memory_limiter(MemTableMemoryLimiter* limiter) {
         _memtable_memory_limiter.reset(limiter);
     }
-<<<<<<< HEAD
-#endif
-    stream_load::LoadStreamStubPool* load_stream_stub_pool() {
-        return _load_stream_stub_pool.get();
-    }
-    stream_load::DeltaWriterV2Pool* delta_writer_v2_pool() { return _delta_writer_v2_pool.get(); }
-    vectorized::ZoneList& global_zone_cache() { return *_global_zone_cache; }
-    std::shared_mutex& zone_cache_rw_lock() { return _zone_cache_rw_lock; }
-
-    // only for unit test
-=======
->>>>>>> c7ae2a7d
     void set_master_info(TMasterInfo* master_info) { this->_master_info = master_info; }
     void set_new_load_stream_mgr(std::shared_ptr<NewLoadStreamMgr> new_load_stream_mgr) {
         this->_new_load_stream_mgr = new_load_stream_mgr;
@@ -252,6 +237,11 @@
 #endif
     vectorized::ZoneList& global_zone_cache() { return *_global_zone_cache; }
     std::shared_mutex& zone_cache_rw_lock() { return _zone_cache_rw_lock; }
+
+    stream_load::LoadStreamStubPool* load_stream_stub_pool() {
+        return _load_stream_stub_pool.get();
+    }
+    stream_load::DeltaWriterV2Pool* delta_writer_v2_pool() { return _delta_writer_v2_pool.get(); }
 
     void wait_for_all_tasks_done();
 
