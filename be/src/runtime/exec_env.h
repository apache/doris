--- conflicted
+++ resolved
@@ -153,10 +153,6 @@
 
     const std::vector<StorePath>& store_paths() const { return _store_paths; }
     size_t store_path_to_index(const std::string& path) { return _store_path_map[path]; }
-<<<<<<< HEAD
-    void set_store_paths(const std::vector<StorePath>& paths) { _store_paths = paths; }
-=======
->>>>>>> e157c2c2
     StorageEngine* storage_engine() { return _storage_engine; }
     void set_storage_engine(StorageEngine* storage_engine) { _storage_engine = storage_engine; }
 
