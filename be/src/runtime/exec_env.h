// Licensed to the Apache Software Foundation (ASF) under one
// or more contributor license agreements.  See the NOTICE file
// distributed with this work for additional information
// regarding copyright ownership.  The ASF licenses this file
// to you under the Apache License, Version 2.0 (the
// "License"); you may not use this file except in compliance
// with the License.  You may obtain a copy of the License at
//
//   http://www.apache.org/licenses/LICENSE-2.0
//
// Unless required by applicable law or agreed to in writing,
// software distributed under the License is distributed on an
// "AS IS" BASIS, WITHOUT WARRANTIES OR CONDITIONS OF ANY
// KIND, either express or implied.  See the License for the
// specific language governing permissions and limitations
// under the License.

#pragma once

#include <gen_cpp/FrontendService.h>

#include <unordered_map>

#include "common/config.h"
#include "common/status.h"
#include "olap/options.h"
#include "util/threadpool.h"

namespace doris {
namespace vectorized {
class VDataStreamMgr;
class ScannerScheduler;
} // namespace vectorized
namespace pipeline {
class TaskScheduler;
}
class BfdParser;
class BrokerMgr;

template <class T>
class BrpcClientCache;

class BufferPool;
class CgroupsMgr;
class DataStreamMgr;
class DiskIoMgr;
class EtlJobMgr;
class EvHttpServer;
class ExternalScanContextMgr;
class FragmentMgr;
class ResultCache;
class LoadPathMgr;
class LoadStreamMgr;
class NewLoadStreamMgr;
class MemTrackerLimiter;
class MemTracker;
class StorageEngine;
class PriorityThreadPool;
class PriorityWorkStealingThreadPool;
class ResultBufferMgr;
class ResultQueueMgr;
class TMasterInfo;
class LoadChannelMgr;
class ThreadResourceMgr;
class TmpFileMgr;
class WebPageHandler;
class StreamLoadExecutor;
class RoutineLoadTaskExecutor;
class SmallFileMgr;
class StoragePolicyMgr;

class BackendServiceClient;
class TPaloBrokerServiceClient;
class PBackendService_Stub;
class PFunctionService_Stub;

template <class T>
class ClientCache;

class HeartbeatFlags;

// Execution environment for queries/plan fragments.
// Contains all required global structures, and handles to
// singleton services. Clients must call StartServices exactly
// once to properly initialise service state.
class ExecEnv {
public:
    // Initial exec environment. must call this to init all
    static Status init(ExecEnv* env, const std::vector<StorePath>& store_paths);
    static void destroy(ExecEnv* exec_env);

    /// Returns the first created exec env instance. In a normal doris, this is
    /// the only instance. In test setups with multiple ExecEnv's per process,
    /// we return the most recently created instance.
    static ExecEnv* GetInstance() {
        static ExecEnv s_exec_env;
        return &s_exec_env;
    }

    // only used for test
    ExecEnv();

    // Empty destructor because the compiler-generated one requires full
    // declarations for classes in scoped_ptrs.
    ~ExecEnv();

    const bool initialized() const { return _is_init; }
    const std::string& token() const;
    ExternalScanContextMgr* external_scan_context_mgr() { return _external_scan_context_mgr; }
    doris::vectorized::VDataStreamMgr* vstream_mgr() { return _vstream_mgr; }
    ResultBufferMgr* result_mgr() { return _result_mgr; }
    ResultQueueMgr* result_queue_mgr() { return _result_queue_mgr; }
    ClientCache<BackendServiceClient>* client_cache() { return _backend_client_cache; }
    ClientCache<FrontendServiceClient>* frontend_client_cache() { return _frontend_client_cache; }
    ClientCache<TPaloBrokerServiceClient>* broker_client_cache() { return _broker_client_cache; }

    pipeline::TaskScheduler* pipeline_task_scheduler() { return _pipeline_task_scheduler; }

    // using template to simplify client cache management
    template <typename T>
    ClientCache<T>* get_client_cache() {
        return nullptr;
    }

    void set_orphan_mem_tracker(const std::shared_ptr<MemTrackerLimiter>& orphan_tracker) {
        _orphan_mem_tracker = orphan_tracker;
        _orphan_mem_tracker_raw = orphan_tracker.get();
    }
    std::shared_ptr<MemTrackerLimiter> orphan_mem_tracker() { return _orphan_mem_tracker; }
    MemTrackerLimiter* orphan_mem_tracker_raw() { return _orphan_mem_tracker_raw; }
    ThreadResourceMgr* thread_mgr() { return _thread_mgr; }
    PriorityThreadPool* scan_thread_pool() { return _scan_thread_pool; }
    PriorityThreadPool* remote_scan_thread_pool() { return _remote_scan_thread_pool; }
    ThreadPool* limited_scan_thread_pool() { return _limited_scan_thread_pool.get(); }
    ThreadPool* send_batch_thread_pool() { return _send_batch_thread_pool.get(); }
    ThreadPool* download_cache_thread_pool() { return _download_cache_thread_pool.get(); }
    void set_serial_download_cache_thread_token() {
        _serial_download_cache_thread_token =
                download_cache_thread_pool()->new_token(ThreadPool::ExecutionMode::SERIAL, 1);
    }
    ThreadPoolToken* get_serial_download_cache_thread_token() {
        return _serial_download_cache_thread_token.get();
    }
    void init_download_cache_buf();
    void init_download_cache_required_components();
    Status init_pipeline_task_scheduler();
    char* get_download_cache_buf(ThreadPoolToken* token) {
        if (_download_cache_buf_map.find(token) == _download_cache_buf_map.end()) {
            return nullptr;
        }
        return _download_cache_buf_map[token].get();
    }
    CgroupsMgr* cgroups_mgr() { return _cgroups_mgr; }
    FragmentMgr* fragment_mgr() { return _fragment_mgr; }
    ResultCache* result_cache() { return _result_cache; }
    TMasterInfo* master_info() { return _master_info; }
    LoadPathMgr* load_path_mgr() { return _load_path_mgr; }
    DiskIoMgr* disk_io_mgr() { return _disk_io_mgr; }
    TmpFileMgr* tmp_file_mgr() { return _tmp_file_mgr; }
    BfdParser* bfd_parser() const { return _bfd_parser; }
    BrokerMgr* broker_mgr() const { return _broker_mgr; }
    BrpcClientCache<PBackendService_Stub>* brpc_internal_client_cache() const {
        return _internal_client_cache;
    }
    BrpcClientCache<PFunctionService_Stub>* brpc_function_client_cache() const {
        return _function_client_cache;
    }
    BufferPool* buffer_pool() { return _buffer_pool; }
    LoadChannelMgr* load_channel_mgr() { return _load_channel_mgr; }
    LoadStreamMgr* load_stream_mgr() { return _load_stream_mgr; }
    NewLoadStreamMgr* new_load_stream_mgr() { return _new_load_stream_mgr; }
    SmallFileMgr* small_file_mgr() { return _small_file_mgr; }
    StoragePolicyMgr* storage_policy_mgr() { return _storage_policy_mgr; }

    const std::vector<StorePath>& store_paths() const { return _store_paths; }
    size_t store_path_to_index(const std::string& path) { return _store_path_map[path]; }
    StorageEngine* storage_engine() { return _storage_engine; }
    void set_storage_engine(StorageEngine* storage_engine) { _storage_engine = storage_engine; }

    StreamLoadExecutor* stream_load_executor() { return _stream_load_executor; }
    RoutineLoadTaskExecutor* routine_load_task_executor() { return _routine_load_task_executor; }
    HeartbeatFlags* heartbeat_flags() { return _heartbeat_flags; }
    doris::vectorized::ScannerScheduler* scanner_scheduler() { return _scanner_scheduler; }

<<<<<<< HEAD
    int64_t be_start_time_sec() { return _be_start_time_sec; }
=======
    // only for unit test
    void set_master_info(TMasterInfo* master_info) { this->_master_info = master_info; }
    void set_new_load_stream_mgr(NewLoadStreamMgr* new_load_stream_mgr) {
        this->_new_load_stream_mgr = new_load_stream_mgr;
    }
    void set_stream_load_executor(StreamLoadExecutor* stream_load_executor) {
        this->_stream_load_executor = stream_load_executor;
    }
>>>>>>> 34d7eeb5

private:
    Status _init(const std::vector<StorePath>& store_paths);
    void _destroy();

    Status _init_mem_env();
    /// Initialise 'buffer_pool_' with given capacity.
    void _init_buffer_pool(int64_t min_page_len, int64_t capacity, int64_t clean_pages_limit);

    void _register_metrics();
    void _deregister_metrics();

    bool _is_init;
    std::vector<StorePath> _store_paths;
    // path => store index
    std::map<std::string, size_t> _store_path_map;
    // Leave protected so that subclasses can override
    ExternalScanContextMgr* _external_scan_context_mgr = nullptr;
    doris::vectorized::VDataStreamMgr* _vstream_mgr = nullptr;
    ResultBufferMgr* _result_mgr = nullptr;
    ResultQueueMgr* _result_queue_mgr = nullptr;
    ClientCache<BackendServiceClient>* _backend_client_cache = nullptr;
    ClientCache<FrontendServiceClient>* _frontend_client_cache = nullptr;
    ClientCache<TPaloBrokerServiceClient>* _broker_client_cache = nullptr;
    ThreadResourceMgr* _thread_mgr = nullptr;

    // The default tracker consumed by mem hook. If the thread does not attach other trackers,
    // by default all consumption will be passed to the process tracker through the orphan tracker.
    // In real time, `consumption of all limiter trackers` + `orphan tracker consumption` = `process tracker consumption`.
    // Ideally, all threads are expected to attach to the specified tracker, so that "all memory has its own ownership",
    // and the consumption of the orphan mem tracker is close to 0, but greater than 0.
    std::shared_ptr<MemTrackerLimiter> _orphan_mem_tracker;
    MemTrackerLimiter* _orphan_mem_tracker_raw;

    // The following two thread pools are used in different scenarios.
    // _scan_thread_pool is a priority thread pool.
    // Scanner threads for common queries will use this thread pool,
    // and the priority of each scan task is set according to the size of the query.

    // _limited_scan_thread_pool is also the thread pool used for scanner.
    // The difference is that it is no longer a priority queue, but according to the concurrency
    // set by the user to control the number of threads that can be used by a query.

    // TODO(cmy): find a better way to unify these 2 pools.
    PriorityThreadPool* _scan_thread_pool = nullptr;
    PriorityThreadPool* _remote_scan_thread_pool = nullptr;
    std::unique_ptr<ThreadPool> _limited_scan_thread_pool;

    std::unique_ptr<ThreadPool> _send_batch_thread_pool;

    // Threadpool used to download cache from remote storage
    std::unique_ptr<ThreadPool> _download_cache_thread_pool;
    // A token used to submit download cache task serially
    std::unique_ptr<ThreadPoolToken> _serial_download_cache_thread_token;
    // ThreadPoolToken -> buffer
    std::unordered_map<ThreadPoolToken*, std::unique_ptr<char[]>> _download_cache_buf_map;
    CgroupsMgr* _cgroups_mgr = nullptr;
    FragmentMgr* _fragment_mgr = nullptr;
    pipeline::TaskScheduler* _pipeline_task_scheduler = nullptr;
    ResultCache* _result_cache = nullptr;
    TMasterInfo* _master_info = nullptr;
    LoadPathMgr* _load_path_mgr = nullptr;
    DiskIoMgr* _disk_io_mgr = nullptr;
    TmpFileMgr* _tmp_file_mgr = nullptr;

    BfdParser* _bfd_parser = nullptr;
    BrokerMgr* _broker_mgr = nullptr;
    LoadChannelMgr* _load_channel_mgr = nullptr;
    LoadStreamMgr* _load_stream_mgr = nullptr;
    NewLoadStreamMgr* _new_load_stream_mgr = nullptr;
    BrpcClientCache<PBackendService_Stub>* _internal_client_cache = nullptr;
    BrpcClientCache<PFunctionService_Stub>* _function_client_cache = nullptr;

    BufferPool* _buffer_pool = nullptr;

    StorageEngine* _storage_engine = nullptr;

    StreamLoadExecutor* _stream_load_executor = nullptr;
    RoutineLoadTaskExecutor* _routine_load_task_executor = nullptr;
    SmallFileMgr* _small_file_mgr = nullptr;
    HeartbeatFlags* _heartbeat_flags = nullptr;
    StoragePolicyMgr* _storage_policy_mgr = nullptr;
    doris::vectorized::ScannerScheduler* _scanner_scheduler = nullptr;
    int64_t _be_start_time_sec = 0L;
};

template <>
inline ClientCache<BackendServiceClient>* ExecEnv::get_client_cache<BackendServiceClient>() {
    return _backend_client_cache;
}
template <>
inline ClientCache<FrontendServiceClient>* ExecEnv::get_client_cache<FrontendServiceClient>() {
    return _frontend_client_cache;
}
template <>
inline ClientCache<TPaloBrokerServiceClient>*
ExecEnv::get_client_cache<TPaloBrokerServiceClient>() {
    return _broker_client_cache;
}

} // namespace doris<|MERGE_RESOLUTION|>--- conflicted
+++ resolved
@@ -182,9 +182,8 @@
     HeartbeatFlags* heartbeat_flags() { return _heartbeat_flags; }
     doris::vectorized::ScannerScheduler* scanner_scheduler() { return _scanner_scheduler; }
 
-<<<<<<< HEAD
     int64_t be_start_time_sec() { return _be_start_time_sec; }
-=======
+
     // only for unit test
     void set_master_info(TMasterInfo* master_info) { this->_master_info = master_info; }
     void set_new_load_stream_mgr(NewLoadStreamMgr* new_load_stream_mgr) {
@@ -193,7 +192,6 @@
     void set_stream_load_executor(StreamLoadExecutor* stream_load_executor) {
         this->_stream_load_executor = stream_load_executor;
     }
->>>>>>> 34d7eeb5
 
 private:
     Status _init(const std::vector<StorePath>& store_paths);
