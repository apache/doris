// Licensed to the Apache Software Foundation (ASF) under one
// or more contributor license agreements.  See the NOTICE file
// distributed with this work for additional information
// regarding copyright ownership.  The ASF licenses this file
// to you under the Apache License, Version 2.0 (the
// "License"); you may not use this file except in compliance
// with the License.  You may obtain a copy of the License at
//
//   http://www.apache.org/licenses/LICENSE-2.0
//
// Unless required by applicable law or agreed to in writing,
// software distributed under the License is distributed on an
// "AS IS" BASIS, WITHOUT WARRANTIES OR CONDITIONS OF ANY
// KIND, either express or implied.  See the License for the
// specific language governing permissions and limitations
// under the License.
// This file is copied from
// https://github.com/apache/impala/blob/branch-2.9.0/be/src/runtime/runtime-state.h
// and modified by Doris

#pragma once

#include <gen_cpp/PaloInternalService_types.h>
#include <gen_cpp/Types_types.h>
#include <gen_cpp/segment_v2.pb.h>
#include <stdint.h>

#include <atomic>
#include <fstream>
#include <functional>
#include <memory>
#include <mutex>
#include <string>
#include <utility>
#include <vector>

#include "cctz/time_zone.h"
// IWYU pragma: no_include <opentelemetry/common/threadlocal.h>
#include "common/compiler_util.h" // IWYU pragma: keep
#include "common/factory_creator.h"
#include "common/status.h"
#include "gutil/integral_types.h"
#include "util/runtime_profile.h"
#include "util/telemetry/telemetry.h"

namespace doris {

namespace pipeline {
class PipelineXLocalState;
class PipelineXSinkLocalState;
} // namespace pipeline

class DescriptorTbl;
class ObjectPool;
class ExecEnv;
class RuntimeFilterMgr;
class MemTrackerLimiter;
class QueryContext;

// A collection of items that are part of the global state of a
// query and shared across all execution nodes of that query.
class RuntimeState {
    ENABLE_FACTORY_CREATOR(RuntimeState);

public:
    // for ut only
    RuntimeState(const TUniqueId& fragment_instance_id, const TQueryOptions& query_options,
                 const TQueryGlobals& query_globals, ExecEnv* exec_env);

    RuntimeState(const TPlanFragmentExecParams& fragment_exec_params,
                 const TQueryOptions& query_options, const TQueryGlobals& query_globals,
                 ExecEnv* exec_env);

    RuntimeState(const TPipelineInstanceParams& pipeline_params, const TUniqueId& query_id,
                 int32 fragment_id, const TQueryOptions& query_options,
                 const TQueryGlobals& query_globals, ExecEnv* exec_env);

    // Used by pipelineX. This runtime state is only used for setup.
    RuntimeState(const TUniqueId& query_id, int32 fragment_id, const TQueryOptions& query_options,
                 const TQueryGlobals& query_globals, ExecEnv* exec_env);

    // RuntimeState for executing expr in fe-support.
    RuntimeState(const TQueryGlobals& query_globals);

    // for job task only
    RuntimeState();

    // Empty d'tor to avoid issues with unique_ptr.
    ~RuntimeState();

    // Set per-query state.
    Status init(const TUniqueId& fragment_instance_id, const TQueryOptions& query_options,
                const TQueryGlobals& query_globals, ExecEnv* exec_env);

    // for ut and non-query.
    void init_mem_trackers(const TUniqueId& id = TUniqueId(), const std::string& name = "unknown");

    const TQueryOptions& query_options() const { return _query_options; }
    int64_t scan_queue_mem_limit() const {
        return _query_options.__isset.scan_queue_mem_limit ? _query_options.scan_queue_mem_limit
                                                           : _query_options.mem_limit / 20;
    }
    ObjectPool* obj_pool() const { return _obj_pool.get(); }

    const DescriptorTbl& desc_tbl() const { return *_desc_tbl; }
    void set_desc_tbl(const DescriptorTbl* desc_tbl) { _desc_tbl = desc_tbl; }
    int batch_size() const { return _query_options.batch_size; }
    bool abort_on_error() const { return _query_options.abort_on_error; }
    bool abort_on_default_limit_exceeded() const {
        return _query_options.abort_on_default_limit_exceeded;
    }
    int query_parallel_instance_num() const { return _query_options.parallel_instance; }
    int max_errors() const { return _query_options.max_errors; }
    int execution_timeout() const {
        return _query_options.__isset.execution_timeout ? _query_options.execution_timeout
                                                        : _query_options.query_timeout;
    }
    int max_io_buffers() const { return _query_options.max_io_buffers; }
    int num_scanner_threads() const { return _query_options.num_scanner_threads; }
    TQueryType::type query_type() const { return _query_options.query_type; }
    int64_t timestamp_ms() const { return _timestamp_ms; }
    int32_t nano_seconds() const { return _nano_seconds; }
    const std::string& timezone() const { return _timezone; }
    const cctz::time_zone& timezone_obj() const { return _timezone_obj; }
    const std::string& user() const { return _user; }
    const TUniqueId& query_id() const { return _query_id; }
    const TUniqueId& fragment_instance_id() const { return _fragment_instance_id; }
    // should only be called in pipeline engine
    int32_t fragment_id() const { return _fragment_id; }
    ExecEnv* exec_env() { return _exec_env; }
    std::shared_ptr<MemTrackerLimiter> query_mem_tracker() const;

    // Returns runtime state profile
    RuntimeProfile* runtime_profile() { return &_profile; }
    RuntimeProfile* load_channel_profile() { return &_load_channel_profile; }

    bool enable_function_pushdown() const {
        return _query_options.__isset.enable_function_pushdown &&
               _query_options.enable_function_pushdown;
    }

    bool check_overflow_for_decimal() const {
        return _query_options.__isset.check_overflow_for_decimal &&
               _query_options.check_overflow_for_decimal;
    }

    bool enable_common_expr_pushdown() const {
        return _query_options.__isset.enable_common_expr_pushdown &&
               _query_options.enable_common_expr_pushdown;
    }

    Status query_status() {
        std::lock_guard<std::mutex> l(_process_status_lock);
        return _process_status;
    }

    // Appends error to the _error_log if there is space
    bool log_error(const std::string& error);

    // Returns true if the error log has not reached _max_errors.
    bool log_has_space() {
        std::lock_guard<std::mutex> l(_error_log_lock);
        return _error_log.size() < _query_options.max_errors;
    }

    // Append all _error_log[_unreported_error_idx+] to new_errors and set
    // _unreported_error_idx to _errors_log.size()
    void get_unreported_errors(std::vector<std::string>* new_errors);

    [[nodiscard]] bool is_cancelled() const;
    int codegen_level() const { return _query_options.codegen_level; }
    void set_is_cancelled(bool v, std::string msg) {
        _is_cancelled.store(v);
        // Create a error status, so that we could print error stack, and
        // we could know which path call cancel.
        LOG(INFO) << "task is cancelled, st = " << Status::Error<ErrorCode::CANCELLED>(msg);
    }

    void set_backend_id(int64_t backend_id) { _backend_id = backend_id; }
    int64_t backend_id() const { return _backend_id; }

    void set_be_number(int be_number) { _be_number = be_number; }
    int be_number(void) const { return _be_number; }

    // Sets _process_status with err_msg if no error has been set yet.
    void set_process_status(const std::string& err_msg) {
        std::lock_guard<std::mutex> l(_process_status_lock);
        if (!_process_status.ok()) {
            return;
        }
        _process_status = Status::InternalError(err_msg);
    }

    void set_process_status(const Status& status) {
        if (status.ok()) {
            return;
        }
        std::lock_guard<std::mutex> l(_process_status_lock);
        if (!_process_status.ok()) {
            return;
        }
        _process_status = status;
    }

    // Sets _process_status to MEM_LIMIT_EXCEEDED.
    // Subsequent calls to this will be no-ops. Returns _process_status.
    // If 'msg' is non-nullptr, it will be appended to query_status_ in addition to the
    // generic "Memory limit exceeded" error.
    Status set_mem_limit_exceeded(const std::string& msg = "Memory limit exceeded");

    // Returns a non-OK status if query execution should stop (e.g., the query was cancelled
    // or a mem limit was exceeded). Exec nodes should check this periodically so execution
    // doesn't continue if the query terminates abnormally.
    Status check_query_state(const std::string& msg);

    std::vector<std::string>& output_files() { return _output_files; }

    void set_import_label(const std::string& import_label) { _import_label = import_label; }

    const std::vector<std::string>& export_output_files() const { return _export_output_files; }

    void add_export_output_file(const std::string& file) { _export_output_files.push_back(file); }

    void set_db_name(const std::string& db_name) { _db_name = db_name; }

    const std::string& db_name() { return _db_name; }

    const std::string& load_dir() const { return _load_dir; }

    void set_load_job_id(int64_t job_id) { _load_job_id = job_id; }

    int64_t load_job_id() const { return _load_job_id; }

    const std::string get_error_log_file_path() const { return _error_log_file_path; }

    // append error msg and error line to file when loading data.
    // is_summary is true, means we are going to write the summary line
    // If we need to stop the processing, set stop_processing to true
    Status append_error_msg_to_file(std::function<std::string()> line,
                                    std::function<std::string()> error_msg, bool* stop_processing,
                                    bool is_summary = false);

    int64_t num_bytes_load_total() { return _num_bytes_load_total.load(); }

    int64_t num_finished_range() { return _num_finished_scan_range.load(); }

    int64_t num_rows_load_total() { return _num_rows_load_total.load(); }

    int64_t num_rows_load_filtered() { return _num_rows_load_filtered.load(); }

    int64_t num_rows_load_unselected() { return _num_rows_load_unselected.load(); }

    int64_t num_rows_filtered_in_strict_mode_partial_update() {
        return _num_rows_filtered_in_strict_mode_partial_update;
    }

    int64_t num_rows_load_success() {
        return num_rows_load_total() - num_rows_load_filtered() - num_rows_load_unselected();
    }

    void update_num_rows_load_total(int64_t num_rows) { _num_rows_load_total.fetch_add(num_rows); }

    void set_num_rows_load_total(int64_t num_rows) { _num_rows_load_total.store(num_rows); }

    void update_num_bytes_load_total(int64_t bytes_load) {
        _num_bytes_load_total.fetch_add(bytes_load);
    }

    void update_num_finished_scan_range(int64_t finished_range) {
        _num_finished_scan_range.fetch_add(finished_range);
    }

    void update_num_rows_load_filtered(int64_t num_rows) {
        _num_rows_load_filtered.fetch_add(num_rows);
    }

    void update_num_rows_load_unselected(int64_t num_rows) {
        _num_rows_load_unselected.fetch_add(num_rows);
    }

    void update_num_rows_filtered_in_strict_mode_partial_update(int64_t num_rows) {
        _num_rows_filtered_in_strict_mode_partial_update += num_rows;
    }

    void set_per_fragment_instance_idx(int idx) { _per_fragment_instance_idx = idx; }

    int per_fragment_instance_idx() const { return _per_fragment_instance_idx; }

    void set_num_per_fragment_instances(int num_instances) {
        _num_per_fragment_instances = num_instances;
    }

    int num_per_fragment_instances() const { return _num_per_fragment_instances; }

    bool disable_stream_preaggregations() const {
        return _query_options.disable_stream_preaggregations;
    }

    bool enable_spill() const { return _query_options.enable_spilling; }

    int32_t runtime_filter_wait_time_ms() const {
        return _query_options.runtime_filter_wait_time_ms;
    }

    int32_t runtime_filter_max_in_num() const { return _query_options.runtime_filter_max_in_num; }

    int be_exec_version() const {
        if (!_query_options.__isset.be_exec_version) {
            return 0;
        }
        return _query_options.be_exec_version;
    }
    bool enable_pipeline_exec() const {
        return _query_options.__isset.enable_pipeline_engine &&
               _query_options.enable_pipeline_engine;
    }

    bool trim_tailing_spaces_for_external_table_query() const {
        return _query_options.trim_tailing_spaces_for_external_table_query;
    }

    bool return_object_data_as_binary() const {
        return _query_options.return_object_data_as_binary;
    }

    bool enable_exchange_node_parallel_merge() const {
        return _query_options.enable_enable_exchange_node_parallel_merge;
    }

    segment_v2::CompressionTypePB fragement_transmission_compression_type() const {
        if (_query_options.__isset.fragment_transmission_compression_codec) {
            if (_query_options.fragment_transmission_compression_codec == "lz4") {
                return segment_v2::CompressionTypePB::LZ4;
            }
        }
        return segment_v2::CompressionTypePB::SNAPPY;
    }

    bool skip_storage_engine_merge() const {
        return _query_options.__isset.skip_storage_engine_merge &&
               _query_options.skip_storage_engine_merge;
    }

    bool skip_delete_predicate() const {
        return _query_options.__isset.skip_delete_predicate && _query_options.skip_delete_predicate;
    }

    bool skip_delete_bitmap() const {
        return _query_options.__isset.skip_delete_bitmap && _query_options.skip_delete_bitmap;
    }

    int partitioned_hash_join_rows_threshold() const {
        if (!_query_options.__isset.partitioned_hash_join_rows_threshold) {
            return 0;
        }
        return _query_options.partitioned_hash_join_rows_threshold;
    }

    int partitioned_hash_agg_rows_threshold() const {
        if (!_query_options.__isset.partitioned_hash_agg_rows_threshold) {
            return 0;
        }
        return _query_options.partitioned_hash_agg_rows_threshold;
    }

    const std::vector<TTabletCommitInfo>& tablet_commit_infos() const {
        return _tablet_commit_infos;
    }

    std::vector<TTabletCommitInfo>& tablet_commit_infos() { return _tablet_commit_infos; }

    const std::vector<TErrorTabletInfo>& error_tablet_infos() const { return _error_tablet_infos; }

    std::vector<TErrorTabletInfo>& error_tablet_infos() { return _error_tablet_infos; }

    // get mem limit for load channel
    // if load mem limit is not set, or is zero, using query mem limit instead.
    int64_t get_load_mem_limit();

    RuntimeFilterMgr* runtime_filter_mgr() { return _runtime_filter_mgr.get(); }

    void set_query_ctx(QueryContext* ctx) { _query_ctx = ctx; }

    QueryContext* get_query_ctx() { return _query_ctx; }

    void set_query_mem_tracker(const std::shared_ptr<MemTrackerLimiter>& tracker) {
        _query_mem_tracker = tracker;
    }

    OpentelemetryTracer get_tracer() { return _tracer; }

    void set_tracer(OpentelemetryTracer&& tracer) { _tracer = std::move(tracer); }

    bool enable_profile() const { return _query_options.is_report_success; }

    bool enable_scan_node_run_serial() const {
        return _query_options.__isset.enable_scan_node_run_serial &&
               _query_options.enable_scan_node_run_serial;
    }

    bool enable_share_hash_table_for_broadcast_join() const {
        return _query_options.__isset.enable_share_hash_table_for_broadcast_join &&
               _query_options.enable_share_hash_table_for_broadcast_join;
    }

    bool enable_hash_join_early_start_probe() const {
        return _query_options.__isset.enable_hash_join_early_start_probe &&
               _query_options.enable_hash_join_early_start_probe;
    }

    int repeat_max_num() const {
#ifndef BE_TEST
        if (!_query_options.__isset.repeat_max_num) {
            return 10000;
        }
        return _query_options.repeat_max_num;
#else
        return 10;
#endif
    }

    int64_t external_sort_bytes_threshold() const {
        if (_query_options.__isset.external_sort_bytes_threshold) {
            return _query_options.external_sort_bytes_threshold;
        }
        return 0;
    }

    void set_be_exec_version(int32_t version) noexcept { _query_options.be_exec_version = version; }

    int64_t external_agg_bytes_threshold() const {
        return _query_options.__isset.external_agg_bytes_threshold
                       ? _query_options.external_agg_bytes_threshold
                       : 0;
    }

<<<<<<< HEAD
    bool enable_insert_strict() const {
        return _query_options.__isset.enable_insert_strict && _query_options.enable_insert_strict;
    }

    inline bool enable_sub_pred_v2() const {
        return _query_options.__isset.enable_delete_sub_predicate_v2 &&
               _query_options.enable_delete_sub_predicate_v2;
    }

=======
>>>>>>> 2b6d8762
    void emplace_local_state(int id, std::shared_ptr<doris::pipeline::PipelineXLocalState> state);

    std::shared_ptr<doris::pipeline::PipelineXLocalState> get_local_state(int id);

    void emplace_sink_local_state(int id,
                                  std::shared_ptr<doris::pipeline::PipelineXSinkLocalState> state);

    std::shared_ptr<doris::pipeline::PipelineXSinkLocalState> get_sink_local_state(int id);

private:
    Status create_error_log_file();

    static const int DEFAULT_BATCH_SIZE = 2048;

    std::shared_ptr<MemTrackerLimiter> _query_mem_tracker = nullptr;

    // put runtime state before _obj_pool, so that it will be deconstructed after
    // _obj_pool. Because some of object in _obj_pool will use profile when deconstructing.
    RuntimeProfile _profile;
    RuntimeProfile _load_channel_profile;

    const DescriptorTbl* _desc_tbl;
    std::shared_ptr<ObjectPool> _obj_pool;

    // runtime filter
    std::unique_ptr<RuntimeFilterMgr> _runtime_filter_mgr;

    // Protects _data_stream_recvrs_pool
    std::mutex _data_stream_recvrs_lock;

    // Data stream receivers created by a plan fragment are gathered here to make sure
    // they are destroyed before _obj_pool (class members are destroyed in reverse order).
    // Receivers depend on the descriptor table and we need to guarantee that their control
    // blocks are removed from the data stream manager before the objects in the
    // descriptor table are destroyed.
    std::unique_ptr<ObjectPool> _data_stream_recvrs_pool;

    // Lock protecting _error_log and _unreported_error_idx
    std::mutex _error_log_lock;

    // Logs error messages.
    std::vector<std::string> _error_log;

    // _error_log[_unreported_error_idx+] has been not reported to the coordinator.
    int _unreported_error_idx;

    // Username of user that is executing the query to which this RuntimeState belongs.
    std::string _user;

    //Query-global timestamp_ms
    int64_t _timestamp_ms;
    int32_t _nano_seconds;
    std::string _timezone;
    cctz::time_zone _timezone_obj;

    TUniqueId _query_id;
    // fragment id for each TPipelineFragmentParams
    int32_t _fragment_id;
    TUniqueId _fragment_instance_id;
    TQueryOptions _query_options;
    ExecEnv* _exec_env = nullptr;

    // if true, execution should stop with a CANCELLED status
    std::atomic<bool> _is_cancelled;

    int _per_fragment_instance_idx;
    int _num_per_fragment_instances = 0;

    // The backend id on which this fragment instance runs
    int64_t _backend_id = -1;

    // used as send id
    int _be_number;

    // Non-OK if an error has occurred and query execution should abort. Used only for
    // asynchronously reporting such errors (e.g., when a UDF reports an error), so this
    // will not necessarily be set in all error cases.
    std::mutex _process_status_lock;
    Status _process_status;

    // put here to collect files??
    std::vector<std::string> _output_files;
    std::atomic<int64_t> _num_rows_load_total;      // total rows read from source
    std::atomic<int64_t> _num_rows_load_filtered;   // unqualified rows
    std::atomic<int64_t> _num_rows_load_unselected; // rows filtered by predicates
    std::atomic<int64_t> _num_rows_filtered_in_strict_mode_partial_update;
    std::atomic<int64_t> _num_print_error_rows;

    std::atomic<int64_t> _num_bytes_load_total; // total bytes read from source
    std::atomic<int64_t> _num_finished_scan_range;

    std::vector<std::string> _export_output_files;
    std::string _import_label;
    std::string _db_name;
    std::string _load_dir;
    int64_t _load_job_id;

    // mini load
    int64_t _normal_row_number;
    int64_t _error_row_number;
    std::string _error_log_file_path;
    std::ofstream* _error_log_file = nullptr; // error file path, absolute path
    std::vector<TTabletCommitInfo> _tablet_commit_infos;
    std::vector<TErrorTabletInfo> _error_tablet_infos;

    std::map<int, std::shared_ptr<doris::pipeline::PipelineXLocalState>> _op_id_to_local_state;
    std::map<int, std::shared_ptr<doris::pipeline::PipelineXSinkLocalState>>
            _op_id_to_sink_local_state;

    std::mutex _local_state_lock;
    std::mutex _local_sink_state_lock;

    QueryContext* _query_ctx = nullptr;

    // true if max_filter_ratio is 0
    bool _load_zero_tolerance = false;

    OpentelemetryTracer _tracer = telemetry::get_noop_tracer();

    // prohibit copies
    RuntimeState(const RuntimeState&);
};

#define RETURN_IF_CANCELLED(state)                                                    \
    do {                                                                              \
        if (UNLIKELY((state)->is_cancelled())) return Status::Cancelled("Cancelled"); \
    } while (false)

} // namespace doris<|MERGE_RESOLUTION|>--- conflicted
+++ resolved
@@ -434,18 +434,11 @@
                        : 0;
     }
 
-<<<<<<< HEAD
-    bool enable_insert_strict() const {
-        return _query_options.__isset.enable_insert_strict && _query_options.enable_insert_strict;
-    }
-
     inline bool enable_sub_pred_v2() const {
         return _query_options.__isset.enable_delete_sub_predicate_v2 &&
                _query_options.enable_delete_sub_predicate_v2;
     }
-
-=======
->>>>>>> 2b6d8762
+  
     void emplace_local_state(int id, std::shared_ptr<doris::pipeline::PipelineXLocalState> state);
 
     std::shared_ptr<doris::pipeline::PipelineXLocalState> get_local_state(int id);
