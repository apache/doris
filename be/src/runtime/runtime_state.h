// Licensed to the Apache Software Foundation (ASF) under one
// or more contributor license agreements.  See the NOTICE file
// distributed with this work for additional information
// regarding copyright ownership.  The ASF licenses this file
// to you under the Apache License, Version 2.0 (the
// "License"); you may not use this file except in compliance
// with the License.  You may obtain a copy of the License at
//
//   http://www.apache.org/licenses/LICENSE-2.0
//
// Unless required by applicable law or agreed to in writing,
// software distributed under the License is distributed on an
// "AS IS" BASIS, WITHOUT WARRANTIES OR CONDITIONS OF ANY
// KIND, either express or implied.  See the License for the
// specific language governing permissions and limitations
// under the License.
// This file is copied from
// https://github.com/apache/impala/blob/branch-2.9.0/be/src/runtime/runtime-state.h
// and modified by Doris

#pragma once

#include <gen_cpp/PaloInternalService_types.h>
#include <gen_cpp/Types_types.h>
#include <gen_cpp/segment_v2.pb.h>
#include <stdint.h>

#include <atomic>
#include <fstream>
#include <functional>
#include <memory>
#include <mutex>
#include <shared_mutex>
#include <string>
#include <utility>
#include <vector>

#include "cctz/time_zone.h"
#include "common/compiler_util.h" // IWYU pragma: keep
#include "common/factory_creator.h"
#include "common/status.h"
#include "gutil/integral_types.h"
#include "runtime/task_execution_context.h"
#include "util/debug_util.h"
#include "util/runtime_profile.h"

namespace doris {
class IRuntimeFilter;

namespace pipeline {
class PipelineXLocalStateBase;
class PipelineXSinkLocalStateBase;
class PipelineFragmentContext;
class PipelineTask;
} // namespace pipeline

class DescriptorTbl;
class ObjectPool;
class ExecEnv;
class RuntimeFilterMgr;
class MemTrackerLimiter;
class QueryContext;

// A collection of items that are part of the global state of a
// query and shared across all execution nodes of that query.
class RuntimeState {
    ENABLE_FACTORY_CREATOR(RuntimeState);

public:
    RuntimeState(const TPlanFragmentExecParams& fragment_exec_params,
                 const TQueryOptions& query_options, const TQueryGlobals& query_globals,
                 ExecEnv* exec_env, QueryContext* ctx,
                 const std::shared_ptr<MemTrackerLimiter>& query_mem_tracker = nullptr);

    RuntimeState(const TUniqueId& instance_id, const TUniqueId& query_id, int32 fragment_id,
                 const TQueryOptions& query_options, const TQueryGlobals& query_globals,
                 ExecEnv* exec_env, QueryContext* ctx);

    // for only use in pipelineX
    RuntimeState(pipeline::PipelineFragmentContext*, const TUniqueId& instance_id,
                 const TUniqueId& query_id, int32 fragment_id, const TQueryOptions& query_options,
                 const TQueryGlobals& query_globals, ExecEnv* exec_env, QueryContext* ctx);

    // Used by pipelineX. This runtime state is only used for setup.
    RuntimeState(const TUniqueId& query_id, int32 fragment_id, const TQueryOptions& query_options,
                 const TQueryGlobals& query_globals, ExecEnv* exec_env, QueryContext* ctx);

    // RuntimeState for executing expr in fe-support.
    RuntimeState(const TQueryGlobals& query_globals);

    // for job task only
    RuntimeState();

    // Empty d'tor to avoid issues with unique_ptr.
    ~RuntimeState();

    // Set per-query state.
    Status init(const TUniqueId& fragment_instance_id, const TQueryOptions& query_options,
                const TQueryGlobals& query_globals, ExecEnv* exec_env);

    // for ut and non-query.
    void set_exec_env(ExecEnv* exec_env) { _exec_env = exec_env; }

    // for ut and non-query.
    void init_mem_trackers(const std::string& name = "ut", const TUniqueId& id = TUniqueId());

    const TQueryOptions& query_options() const { return _query_options; }
    int64_t scan_queue_mem_limit() const {
        return _query_options.__isset.scan_queue_mem_limit ? _query_options.scan_queue_mem_limit
                                                           : _query_options.mem_limit / 20;
    }
    int64_t query_mem_limit() const {
        if (_query_options.__isset.mem_limit && (_query_options.mem_limit > 0)) {
            return _query_options.mem_limit;
        }
        return 0;
    }

    ObjectPool* obj_pool() const { return _obj_pool.get(); }

    const DescriptorTbl& desc_tbl() const { return *_desc_tbl; }
    void set_desc_tbl(const DescriptorTbl* desc_tbl) { _desc_tbl = desc_tbl; }
    int batch_size() const { return _query_options.batch_size; }
    int wait_full_block_schedule_times() const {
        return _query_options.wait_full_block_schedule_times;
    }
    bool abort_on_error() const { return _query_options.abort_on_error; }
    bool abort_on_default_limit_exceeded() const {
        return _query_options.abort_on_default_limit_exceeded;
    }
    int query_parallel_instance_num() const { return _query_options.parallel_instance; }
    int max_errors() const { return _query_options.max_errors; }
    int execution_timeout() const {
        return _query_options.__isset.execution_timeout ? _query_options.execution_timeout
                                                        : _query_options.query_timeout;
    }
    int max_io_buffers() const { return _query_options.max_io_buffers; }
    int num_scanner_threads() const {
        return _query_options.__isset.num_scanner_threads ? _query_options.num_scanner_threads : 0;
    }
    double scanner_scale_up_ratio() const {
        return _query_options.__isset.scanner_scale_up_ratio ? _query_options.scanner_scale_up_ratio
                                                             : 0;
    }
    TQueryType::type query_type() const { return _query_options.query_type; }
    int64_t timestamp_ms() const { return _timestamp_ms; }
    int32_t nano_seconds() const { return _nano_seconds; }
    // if possible, use timezone_obj() rather than timezone()
    const std::string& timezone() const { return _timezone; }
    const cctz::time_zone& timezone_obj() const { return _timezone_obj; }
    const std::string& user() const { return _user; }
    const TUniqueId& query_id() const { return _query_id; }
    const TUniqueId& fragment_instance_id() const { return _fragment_instance_id; }
    // should only be called in pipeline engine
    int32_t fragment_id() const { return _fragment_id; }
    ExecEnv* exec_env() { return _exec_env; }
    std::shared_ptr<MemTrackerLimiter> query_mem_tracker() const;

    // Returns runtime state profile
    RuntimeProfile* runtime_profile() { return &_profile; }
    RuntimeProfile* load_channel_profile() { return &_load_channel_profile; }

    bool enable_function_pushdown() const {
        return _query_options.__isset.enable_function_pushdown &&
               _query_options.enable_function_pushdown;
    }

    bool check_overflow_for_decimal() const {
        return _query_options.__isset.check_overflow_for_decimal &&
               _query_options.check_overflow_for_decimal;
    }

    bool enable_decima256() const {
        return _query_options.__isset.enable_decimal256 && _query_options.enable_decimal256;
    }

    bool enable_common_expr_pushdown() const {
        return _query_options.__isset.enable_common_expr_pushdown &&
               _query_options.enable_common_expr_pushdown;
    }

    bool enable_common_expr_pushdown_for_inverted_index() const {
        return enable_common_expr_pushdown() &&
               _query_options.__isset.enable_common_expr_pushdown_for_inverted_index &&
               _query_options.enable_common_expr_pushdown_for_inverted_index;
    };

<<<<<<< HEAD
=======
    bool mysql_row_binary_format() const {
        return _query_options.__isset.mysql_row_binary_format &&
               _query_options.mysql_row_binary_format;
    }

    bool enable_faster_float_convert() const {
        return _query_options.__isset.faster_float_convert && _query_options.faster_float_convert;
    }

>>>>>>> 84623fbb
    Status query_status();

    // Appends error to the _error_log if there is space
    bool log_error(const std::string& error);

    // Returns true if the error log has not reached _max_errors.
    bool log_has_space() {
        std::lock_guard<std::mutex> l(_error_log_lock);
        return _error_log.size() < _query_options.max_errors;
    }

    // Append all _error_log[_unreported_error_idx+] to new_errors and set
    // _unreported_error_idx to _errors_log.size()
    void get_unreported_errors(std::vector<std::string>* new_errors);

    [[nodiscard]] bool is_cancelled() const;
    std::string cancel_reason() const;
    int codegen_level() const { return _query_options.codegen_level; }
    void set_is_cancelled(std::string msg) {
        if (!_is_cancelled.exchange(true)) {
            _cancel_reason = msg;
            // Create a error status, so that we could print error stack, and
            // we could know which path call cancel.
            LOG(WARNING) << "Task is cancelled, instance: "
                         << PrintInstanceStandardInfo(_query_id, _fragment_instance_id)
                         << ", st = " << Status::Error<ErrorCode::CANCELLED>(msg);
        } else {
            LOG(WARNING) << "Task is already cancelled, instance: "
                         << PrintInstanceStandardInfo(_query_id, _fragment_instance_id)
                         << ", original cancel msg: " << _cancel_reason
                         << ", new cancel msg: " << Status::Error<ErrorCode::CANCELLED>(msg);
        }
    }

    void set_backend_id(int64_t backend_id) { _backend_id = backend_id; }
    int64_t backend_id() const { return _backend_id; }

    void set_be_number(int be_number) { _be_number = be_number; }
    int be_number(void) const { return _be_number; }

    // Sets _process_status with err_msg if no error has been set yet.
    void set_process_status(const std::string& err_msg) {
        std::lock_guard<std::mutex> l(_process_status_lock);
        if (!_process_status.ok()) {
            return;
        }
        _process_status = Status::InternalError(err_msg);
    }

    void set_process_status(const Status& status) {
        if (status.ok()) {
            return;
        }
        std::lock_guard<std::mutex> l(_process_status_lock);
        if (!_process_status.ok()) {
            return;
        }
        _process_status = status;
    }

    // Sets _process_status to MEM_LIMIT_EXCEEDED.
    // Subsequent calls to this will be no-ops. Returns _process_status.
    // If 'msg' is non-nullptr, it will be appended to query_status_ in addition to the
    // generic "Memory limit exceeded" error.
    Status set_mem_limit_exceeded(const std::string& msg = "Memory limit exceeded");

    std::vector<std::string>& output_files() { return _output_files; }

    void set_import_label(const std::string& import_label) { _import_label = import_label; }

    const std::vector<std::string>& export_output_files() const { return _export_output_files; }

    void add_export_output_file(const std::string& file) { _export_output_files.push_back(file); }

    void set_db_name(const std::string& db_name) { _db_name = db_name; }

    const std::string& db_name() { return _db_name; }

    void set_wal_id(int64_t wal_id) { _wal_id = wal_id; }

    int64_t wal_id() const { return _wal_id; }

    void set_content_length(size_t content_length) { _content_length = content_length; }

    size_t content_length() const { return _content_length; }

    const std::string& import_label() { return _import_label; }

    const std::string& load_dir() const { return _load_dir; }

    void set_load_job_id(int64_t job_id) { _load_job_id = job_id; }

    int64_t load_job_id() const { return _load_job_id; }

    const std::string get_error_log_file_path() const { return _error_log_file_path; }

    // append error msg and error line to file when loading data.
    // is_summary is true, means we are going to write the summary line
    // If we need to stop the processing, set stop_processing to true
    Status append_error_msg_to_file(std::function<std::string()> line,
                                    std::function<std::string()> error_msg, bool* stop_processing,
                                    bool is_summary = false);

    int64_t num_bytes_load_total() { return _num_bytes_load_total.load(); }

    int64_t num_finished_range() { return _num_finished_scan_range.load(); }

    int64_t num_rows_load_total() { return _num_rows_load_total.load(); }

    int64_t num_rows_load_filtered() { return _num_rows_load_filtered.load(); }

    int64_t num_rows_load_unselected() { return _num_rows_load_unselected.load(); }

    int64_t num_rows_filtered_in_strict_mode_partial_update() {
        return _num_rows_filtered_in_strict_mode_partial_update;
    }

    int64_t num_rows_load_success() {
        return num_rows_load_total() - num_rows_load_filtered() - num_rows_load_unselected();
    }

    void update_num_rows_load_total(int64_t num_rows) { _num_rows_load_total.fetch_add(num_rows); }

    void set_num_rows_load_total(int64_t num_rows) { _num_rows_load_total.store(num_rows); }

    void update_num_bytes_load_total(int64_t bytes_load) {
        _num_bytes_load_total.fetch_add(bytes_load);
    }

    void update_num_finished_scan_range(int64_t finished_range) {
        _num_finished_scan_range.fetch_add(finished_range);
    }

    void update_num_rows_load_filtered(int64_t num_rows) {
        _num_rows_load_filtered.fetch_add(num_rows);
    }

    void update_num_rows_load_unselected(int64_t num_rows) {
        _num_rows_load_unselected.fetch_add(num_rows);
    }

    void set_num_rows_filtered_in_strict_mode_partial_update(int64_t num_rows) {
        _num_rows_filtered_in_strict_mode_partial_update = num_rows;
    }

    void set_per_fragment_instance_idx(int idx) { _per_fragment_instance_idx = idx; }

    int per_fragment_instance_idx() const { return _per_fragment_instance_idx; }

    void set_num_per_fragment_instances(int num_instances) {
        _num_per_fragment_instances = num_instances;
    }

    int num_per_fragment_instances() const { return _num_per_fragment_instances; }

    void set_load_stream_per_node(int load_stream_per_node) {
        _load_stream_per_node = load_stream_per_node;
    }

    int load_stream_per_node() const { return _load_stream_per_node; }

    void set_total_load_streams(int total_load_streams) {
        _total_load_streams = total_load_streams;
    }

    int total_load_streams() const { return _total_load_streams; }

    void set_num_local_sink(int num_local_sink) { _num_local_sink = num_local_sink; }

    int num_local_sink() const { return _num_local_sink; }

    bool disable_stream_preaggregations() const {
        return _query_options.disable_stream_preaggregations;
    }

    bool enable_spill() const { return _query_options.enable_spilling; }

    int32_t runtime_filter_wait_time_ms() const {
        return _query_options.runtime_filter_wait_time_ms;
    }

    bool runtime_filter_wait_infinitely() const {
        return _query_options.__isset.runtime_filter_wait_infinitely &&
               _query_options.runtime_filter_wait_infinitely;
    }

    int32_t runtime_filter_max_in_num() const { return _query_options.runtime_filter_max_in_num; }

    int be_exec_version() const {
        if (!_query_options.__isset.be_exec_version) {
            return 0;
        }
        return _query_options.be_exec_version;
    }
    bool enable_pipeline_x_exec() const {
        return (_query_options.__isset.enable_pipeline_x_engine &&
                _query_options.enable_pipeline_x_engine) ||
               (_query_options.__isset.enable_pipeline_engine &&
                _query_options.enable_pipeline_engine);
    }
    bool enable_local_shuffle() const {
        return _query_options.__isset.enable_local_shuffle && _query_options.enable_local_shuffle;
    }

    bool trim_tailing_spaces_for_external_table_query() const {
        return _query_options.trim_tailing_spaces_for_external_table_query;
    }

    bool return_object_data_as_binary() const {
        return _query_options.return_object_data_as_binary;
    }

    bool enable_exchange_node_parallel_merge() const {
        return _query_options.enable_enable_exchange_node_parallel_merge;
    }

    segment_v2::CompressionTypePB fragement_transmission_compression_type() const {
        if (_query_options.__isset.fragment_transmission_compression_codec) {
            if (_query_options.fragment_transmission_compression_codec == "lz4") {
                return segment_v2::CompressionTypePB::LZ4;
            } else if (_query_options.fragment_transmission_compression_codec == "snappy") {
                return segment_v2::CompressionTypePB::SNAPPY;
            } else {
                return segment_v2::CompressionTypePB::NO_COMPRESSION;
            }
        }
        return segment_v2::CompressionTypePB::NO_COMPRESSION;
    }

    bool skip_storage_engine_merge() const {
        return _query_options.__isset.skip_storage_engine_merge &&
               _query_options.skip_storage_engine_merge;
    }

    bool skip_delete_predicate() const {
        return _query_options.__isset.skip_delete_predicate && _query_options.skip_delete_predicate;
    }

    bool skip_delete_bitmap() const {
        return _query_options.__isset.skip_delete_bitmap && _query_options.skip_delete_bitmap;
    }

    bool skip_missing_version() const {
        return _query_options.__isset.skip_missing_version && _query_options.skip_missing_version;
    }

    int64_t data_queue_max_blocks() const {
        return _query_options.__isset.data_queue_max_blocks ? _query_options.data_queue_max_blocks
                                                            : 1;
    }

    bool enable_page_cache() const;

    int partitioned_hash_join_rows_threshold() const {
        if (!_query_options.__isset.partitioned_hash_join_rows_threshold) {
            return 0;
        }
        return _query_options.partitioned_hash_join_rows_threshold;
    }

    int partitioned_hash_agg_rows_threshold() const {
        if (!_query_options.__isset.partitioned_hash_agg_rows_threshold) {
            return 0;
        }
        return _query_options.partitioned_hash_agg_rows_threshold;
    }

    const std::vector<TTabletCommitInfo>& tablet_commit_infos() const {
        return _tablet_commit_infos;
    }

    std::vector<TTabletCommitInfo>& tablet_commit_infos() { return _tablet_commit_infos; }

    std::vector<THivePartitionUpdate>& hive_partition_updates() { return _hive_partition_updates; }

    const std::vector<TErrorTabletInfo>& error_tablet_infos() const { return _error_tablet_infos; }

    std::vector<TErrorTabletInfo>& error_tablet_infos() { return _error_tablet_infos; }

    // get mem limit for load channel
    // if load mem limit is not set, or is zero, using query mem limit instead.
    int64_t get_load_mem_limit();

    // local runtime filter mgr, the runtime filter do not have remote target or
    // not need local merge should regist here. the instance exec finish, the local
    // runtime filter mgr can release the memory of local runtime filter
    RuntimeFilterMgr* local_runtime_filter_mgr() {
        if (_pipeline_x_runtime_filter_mgr) {
            return _pipeline_x_runtime_filter_mgr;
        } else {
            return _runtime_filter_mgr.get();
        }
    }

    RuntimeFilterMgr* global_runtime_filter_mgr();

    void set_pipeline_x_runtime_filter_mgr(RuntimeFilterMgr* pipeline_x_runtime_filter_mgr) {
        _pipeline_x_runtime_filter_mgr = pipeline_x_runtime_filter_mgr;
    }

    QueryContext* get_query_ctx() { return _query_ctx; }

    void set_query_mem_tracker(const std::shared_ptr<MemTrackerLimiter>& tracker) {
        _query_mem_tracker = tracker;
    }

    void set_query_options(const TQueryOptions& query_options) { _query_options = query_options; }

    bool enable_profile() const {
        return _query_options.__isset.enable_profile && _query_options.enable_profile;
    }

    bool enable_scan_node_run_serial() const {
        return _query_options.__isset.enable_scan_node_run_serial &&
               _query_options.enable_scan_node_run_serial;
    }

    bool enable_share_hash_table_for_broadcast_join() const {
        return _query_options.__isset.enable_share_hash_table_for_broadcast_join &&
               _query_options.enable_share_hash_table_for_broadcast_join;
    }

    bool enable_hash_join_early_start_probe() const {
        return _query_options.__isset.enable_hash_join_early_start_probe &&
               _query_options.enable_hash_join_early_start_probe;
    }

    bool enable_parallel_scan() const {
        return _query_options.__isset.enable_parallel_scan && _query_options.enable_parallel_scan;
    }

    int parallel_scan_max_scanners_count() const {
        return _query_options.__isset.parallel_scan_max_scanners_count
                       ? _query_options.parallel_scan_max_scanners_count
                       : 0;
    }

    int64_t parallel_scan_min_rows_per_scanner() const {
        return _query_options.__isset.parallel_scan_min_rows_per_scanner
                       ? _query_options.parallel_scan_min_rows_per_scanner
                       : 0;
    }

    int repeat_max_num() const {
#ifndef BE_TEST
        if (!_query_options.__isset.repeat_max_num) {
            return 10000;
        }
        return _query_options.repeat_max_num;
#else
        return 10;
#endif
    }

    int64_t external_sort_bytes_threshold() const {
        if (_query_options.__isset.external_sort_bytes_threshold) {
            return _query_options.external_sort_bytes_threshold;
        }
        return 0;
    }

    void set_be_exec_version(int32_t version) noexcept { _query_options.be_exec_version = version; }

    int64_t external_agg_bytes_threshold() const {
        return _query_options.__isset.external_agg_bytes_threshold
                       ? _query_options.external_agg_bytes_threshold
                       : 0;
    }

    inline bool enable_delete_sub_pred_v2() const {
        return _query_options.__isset.enable_delete_sub_predicate_v2 &&
               _query_options.enable_delete_sub_predicate_v2;
    }

    using LocalState = doris::pipeline::PipelineXLocalStateBase;
    using SinkLocalState = doris::pipeline::PipelineXSinkLocalStateBase;
    // get result can return an error message, and we will only call it during the prepare.
    void emplace_local_state(int id, std::unique_ptr<LocalState> state);

    LocalState* get_local_state(int id);
    Result<LocalState*> get_local_state_result(int id);

    void emplace_sink_local_state(int id, std::unique_ptr<SinkLocalState> state);

    SinkLocalState* get_sink_local_state();

    Result<SinkLocalState*> get_sink_local_state_result();

    void resize_op_id_to_local_state(int operator_size);

    std::vector<std::shared_ptr<RuntimeProfile>> pipeline_id_to_profile();

    std::vector<std::shared_ptr<RuntimeProfile>> build_pipeline_profile(std::size_t pipeline_size);

    void set_task_execution_context(std::shared_ptr<TaskExecutionContext> context) {
        _task_execution_context_inited = true;
        _task_execution_context = context;
    }

    std::weak_ptr<TaskExecutionContext> get_task_execution_context() {
        CHECK(_task_execution_context_inited)
                << "_task_execution_context_inited == false, the ctx is not inited";
        return _task_execution_context;
    }

    Status register_producer_runtime_filter(const doris::TRuntimeFilterDesc& desc,
                                            bool need_local_merge,
                                            doris::IRuntimeFilter** producer_filter,
                                            bool build_bf_exactly);

    Status register_consumer_runtime_filter(const doris::TRuntimeFilterDesc& desc,
                                            bool need_local_merge, int node_id,
                                            doris::IRuntimeFilter** producer_filter);
    bool is_nereids() const;

    bool enable_join_spill() const {
        return _query_options.__isset.enable_join_spill && _query_options.enable_join_spill;
    }

    bool enable_sort_spill() const {
        return _query_options.__isset.enable_sort_spill && _query_options.enable_sort_spill;
    }

    bool enable_agg_spill() const {
        return _query_options.__isset.enable_agg_spill && _query_options.enable_agg_spill;
    }

    int64_t min_revocable_mem() const {
        if (_query_options.__isset.min_revocable_mem) {
            return _query_options.min_revocable_mem;
        }
        return 0;
    }

    void set_max_operator_id(int max_operator_id) { _max_operator_id = max_operator_id; }

    int max_operator_id() const { return _max_operator_id; }

    void set_task_id(int id) { _task_id = id; }

    int task_id() const { return _task_id; }

    void set_task_num(int task_num) { _task_num = task_num; }

    int task_num() const { return _task_num; }

private:
    Status create_error_log_file();

    static const int DEFAULT_BATCH_SIZE = 4062;

    std::shared_ptr<MemTrackerLimiter> _query_mem_tracker = nullptr;

    // Could not find a better way to record if the weak ptr is inited, use a bool to record
    // it. In some unit test cases, the runtime state's task ctx is not inited, then the test
    // hang, it is very hard to debug.
    bool _task_execution_context_inited = false;
    // Hold execution context for other threads
    std::weak_ptr<TaskExecutionContext> _task_execution_context;

    // put runtime state before _obj_pool, so that it will be deconstructed after
    // _obj_pool. Because some of object in _obj_pool will use profile when deconstructing.
    RuntimeProfile _profile;
    RuntimeProfile _load_channel_profile;

    const DescriptorTbl* _desc_tbl = nullptr;
    std::shared_ptr<ObjectPool> _obj_pool;

    // runtime filter
    std::unique_ptr<RuntimeFilterMgr> _runtime_filter_mgr;

    // owned by PipelineFragmentContext
    RuntimeFilterMgr* _pipeline_x_runtime_filter_mgr = nullptr;

    // Data stream receivers created by a plan fragment are gathered here to make sure
    // they are destroyed before _obj_pool (class members are destroyed in reverse order).
    // Receivers depend on the descriptor table and we need to guarantee that their control
    // blocks are removed from the data stream manager before the objects in the
    // descriptor table are destroyed.
    std::unique_ptr<ObjectPool> _data_stream_recvrs_pool;

    // Lock protecting _error_log and _unreported_error_idx
    std::mutex _error_log_lock;

    // Logs error messages.
    std::vector<std::string> _error_log;

    // _error_log[_unreported_error_idx+] has been not reported to the coordinator.
    int _unreported_error_idx;

    // Username of user that is executing the query to which this RuntimeState belongs.
    std::string _user;

    //Query-global timestamp_ms
    int64_t _timestamp_ms;
    int32_t _nano_seconds;
    std::string _timezone;
    cctz::time_zone _timezone_obj;

    TUniqueId _query_id;
    // fragment id for each TPipelineFragmentParams
    int32_t _fragment_id;
    TUniqueId _fragment_instance_id;
    TQueryOptions _query_options;
    ExecEnv* _exec_env = nullptr;

    // if true, execution should stop with a CANCELLED status
    std::atomic<bool> _is_cancelled;
    std::string _cancel_reason;

    int _per_fragment_instance_idx;
    int _num_per_fragment_instances = 0;
    int _load_stream_per_node = 0;
    int _total_load_streams = 0;
    int _num_local_sink = 0;

    // The backend id on which this fragment instance runs
    int64_t _backend_id = -1;

    // used as send id
    int _be_number;

    // Non-OK if an error has occurred and query execution should abort. Used only for
    // asynchronously reporting such errors (e.g., when a UDF reports an error), so this
    // will not necessarily be set in all error cases.
    std::mutex _process_status_lock;
    Status _process_status;

    // put here to collect files??
    std::vector<std::string> _output_files;
    std::atomic<int64_t> _num_rows_load_total;      // total rows read from source
    std::atomic<int64_t> _num_rows_load_filtered;   // unqualified rows
    std::atomic<int64_t> _num_rows_load_unselected; // rows filtered by predicates
    std::atomic<int64_t> _num_rows_filtered_in_strict_mode_partial_update;
    std::atomic<int64_t> _num_print_error_rows;

    std::atomic<int64_t> _num_bytes_load_total; // total bytes read from source
    std::atomic<int64_t> _num_finished_scan_range;

    std::vector<std::string> _export_output_files;
    std::string _import_label;
    std::string _db_name;
    std::string _load_dir;
    int64_t _load_job_id;
    int64_t _wal_id = -1;
    size_t _content_length = 0;

    // mini load
    int64_t _normal_row_number;
    int64_t _error_row_number;
    std::string _error_log_file_path;
    std::ofstream* _error_log_file = nullptr; // error file path, absolute path
    std::vector<TTabletCommitInfo> _tablet_commit_infos;
    std::vector<TErrorTabletInfo> _error_tablet_infos;
    int _max_operator_id = 0;
    int _task_id = -1;
    int _task_num = 0;

    std::vector<THivePartitionUpdate> _hive_partition_updates;

    std::vector<std::unique_ptr<doris::pipeline::PipelineXLocalStateBase>> _op_id_to_local_state;

    std::unique_ptr<doris::pipeline::PipelineXSinkLocalStateBase> _sink_local_state;

    QueryContext* _query_ctx = nullptr;

    // true if max_filter_ratio is 0
    bool _load_zero_tolerance = false;

    // only to lock _pipeline_id_to_profile
    std::shared_mutex _pipeline_profile_lock;
    std::vector<std::shared_ptr<RuntimeProfile>> _pipeline_id_to_profile;

    // prohibit copies
    RuntimeState(const RuntimeState&);
};

#define RETURN_IF_CANCELLED(state)                                                    \
    do {                                                                              \
        if (UNLIKELY((state)->is_cancelled())) return Status::Cancelled("Cancelled"); \
    } while (false)

} // namespace doris<|MERGE_RESOLUTION|>--- conflicted
+++ resolved
@@ -185,18 +185,10 @@
                _query_options.enable_common_expr_pushdown_for_inverted_index;
     };
 
-<<<<<<< HEAD
-=======
     bool mysql_row_binary_format() const {
         return _query_options.__isset.mysql_row_binary_format &&
                _query_options.mysql_row_binary_format;
     }
-
-    bool enable_faster_float_convert() const {
-        return _query_options.__isset.faster_float_convert && _query_options.faster_float_convert;
-    }
-
->>>>>>> 84623fbb
     Status query_status();
 
     // Appends error to the _error_log if there is space
