// Licensed to the Apache Software Foundation (ASF) under one
// or more contributor license agreements.  See the NOTICE file
// distributed with this work for additional information
// regarding copyright ownership.  The ASF licenses this file
// to you under the Apache License, Version 2.0 (the
// "License"); you may not use this file except in compliance
// with the License.  You may obtain a copy of the License at
//
//   http://www.apache.org/licenses/LICENSE-2.0
//
// Unless required by applicable law or agreed to in writing,
// software distributed under the License is distributed on an
// "AS IS" BASIS, WITHOUT WARRANTIES OR CONDITIONS OF ANY
// KIND, either express or implied.  See the License for the
// specific language governing permissions and limitations
// under the License.
// This file is copied from
// https://github.com/apache/impala/blob/branch-2.9.0/be/src/runtime/runtime-state.h
// and modified by Doris

#pragma once

#include <gen_cpp/PaloInternalService_types.h>
#include <gen_cpp/Types_types.h>
#include <gen_cpp/segment_v2.pb.h>
#include <stdint.h>

#include <atomic>
#include <fstream>
#include <functional>
#include <memory>
#include <mutex>
#include <string>
#include <utility>
#include <vector>

#include "cctz/time_zone.h"
// IWYU pragma: no_include <opentelemetry/common/threadlocal.h>
#include "common/compiler_util.h" // IWYU pragma: keep
#include "common/factory_creator.h"
#include "common/status.h"
#include "gutil/integral_types.h"
#include "util/runtime_profile.h"
#include "util/telemetry/telemetry.h"

namespace doris {

namespace pipeline {
class PipelineXLocalState;
class PipelineXSinkLocalState;
} // namespace pipeline

class DescriptorTbl;
class ObjectPool;
class ExecEnv;
class RuntimeFilterMgr;
class MemTrackerLimiter;
class QueryContext;

// A collection of items that are part of the global state of a
// query and shared across all execution nodes of that query.
class RuntimeState {
    ENABLE_FACTORY_CREATOR(RuntimeState);

public:
    // for ut only
    RuntimeState(const TUniqueId& fragment_instance_id, const TQueryOptions& query_options,
                 const TQueryGlobals& query_globals, ExecEnv* exec_env);

    RuntimeState(const TPlanFragmentExecParams& fragment_exec_params,
                 const TQueryOptions& query_options, const TQueryGlobals& query_globals,
                 ExecEnv* exec_env);

    RuntimeState(const TPipelineInstanceParams& pipeline_params, const TUniqueId& query_id,
                 int32 fragment_id, const TQueryOptions& query_options,
                 const TQueryGlobals& query_globals, ExecEnv* exec_env);

    // Used by pipelineX. This runtime state is only used for setup.
    RuntimeState(const TUniqueId& query_id, int32 fragment_id, const TQueryOptions& query_options,
                 const TQueryGlobals& query_globals, ExecEnv* exec_env);

    // RuntimeState for executing expr in fe-support.
    RuntimeState(const TQueryGlobals& query_globals);

    // for job task only
    RuntimeState();

    // Empty d'tor to avoid issues with unique_ptr.
    ~RuntimeState();

    // Set per-query state.
    Status init(const TUniqueId& fragment_instance_id, const TQueryOptions& query_options,
                const TQueryGlobals& query_globals, ExecEnv* exec_env);

    // for ut and non-query.
    void init_mem_trackers(const TUniqueId& id = TUniqueId(), const std::string& name = "unknown");

    const TQueryOptions& query_options() const { return _query_options; }
    int64_t scan_queue_mem_limit() const {
        return _query_options.__isset.scan_queue_mem_limit ? _query_options.scan_queue_mem_limit
                                                           : _query_options.mem_limit / 20;
    }
    ObjectPool* obj_pool() const { return _obj_pool.get(); }

    const DescriptorTbl& desc_tbl() const { return *_desc_tbl; }
    void set_desc_tbl(const DescriptorTbl* desc_tbl) { _desc_tbl = desc_tbl; }
    int batch_size() const { return _query_options.batch_size; }
    bool abort_on_error() const { return _query_options.abort_on_error; }
    bool abort_on_default_limit_exceeded() const {
        return _query_options.abort_on_default_limit_exceeded;
    }
    int query_parallel_instance_num() const { return _query_options.parallel_instance; }
    int max_errors() const { return _query_options.max_errors; }
    int execution_timeout() const {
        return _query_options.__isset.execution_timeout ? _query_options.execution_timeout
                                                        : _query_options.query_timeout;
    }
    int max_io_buffers() const { return _query_options.max_io_buffers; }
    int num_scanner_threads() const { return _query_options.num_scanner_threads; }
    TQueryType::type query_type() const { return _query_options.query_type; }
    int64_t timestamp_ms() const { return _timestamp_ms; }
    int32_t nano_seconds() const { return _nano_seconds; }
    const std::string& timezone() const { return _timezone; }
    const cctz::time_zone& timezone_obj() const { return _timezone_obj; }
    const std::string& user() const { return _user; }
    const TUniqueId& query_id() const { return _query_id; }
    const TUniqueId& fragment_instance_id() const { return _fragment_instance_id; }
    // should only be called in pipeline engine
    int32_t fragment_id() const { return _fragment_id; }
    ExecEnv* exec_env() { return _exec_env; }
    std::shared_ptr<MemTrackerLimiter> query_mem_tracker() const;

    // Returns runtime state profile
    RuntimeProfile* runtime_profile() { return &_profile; }
    RuntimeProfile* load_channel_profile() { return &_load_channel_profile; }

    bool enable_function_pushdown() const {
        return _query_options.__isset.enable_function_pushdown &&
               _query_options.enable_function_pushdown;
    }

    bool check_overflow_for_decimal() const {
        return _query_options.__isset.check_overflow_for_decimal &&
               _query_options.check_overflow_for_decimal;
    }

    bool enable_common_expr_pushdown() const {
        return _query_options.__isset.enable_common_expr_pushdown &&
               _query_options.enable_common_expr_pushdown;
    }

    Status query_status() {
        std::lock_guard<std::mutex> l(_process_status_lock);
        return _process_status;
    }

    // Appends error to the _error_log if there is space
    bool log_error(const std::string& error);

    // Returns true if the error log has not reached _max_errors.
    bool log_has_space() {
        std::lock_guard<std::mutex> l(_error_log_lock);
        return _error_log.size() < _query_options.max_errors;
    }

    // Append all _error_log[_unreported_error_idx+] to new_errors and set
    // _unreported_error_idx to _errors_log.size()
    void get_unreported_errors(std::vector<std::string>* new_errors);

    [[nodiscard]] bool is_cancelled() const;
    int codegen_level() const { return _query_options.codegen_level; }
    void set_is_cancelled(bool v, std::string msg) {
        _is_cancelled.store(v);
        // Create a error status, so that we could print error stack, and
        // we could know which path call cancel.
        LOG(INFO) << "task is cancelled, st = " << Status::Error<ErrorCode::CANCELLED>(msg);
    }

    void set_backend_id(int64_t backend_id) { _backend_id = backend_id; }
    int64_t backend_id() const { return _backend_id; }

    void set_be_number(int be_number) { _be_number = be_number; }
    int be_number(void) const { return _be_number; }

    // Sets _process_status with err_msg if no error has been set yet.
    void set_process_status(const std::string& err_msg) {
        std::lock_guard<std::mutex> l(_process_status_lock);
        if (!_process_status.ok()) {
            return;
        }
        _process_status = Status::InternalError(err_msg);
    }

    void set_process_status(const Status& status) {
        if (status.ok()) {
            return;
        }
        std::lock_guard<std::mutex> l(_process_status_lock);
        if (!_process_status.ok()) {
            return;
        }
        _process_status = status;
    }

    // Sets _process_status to MEM_LIMIT_EXCEEDED.
    // Subsequent calls to this will be no-ops. Returns _process_status.
    // If 'msg' is non-nullptr, it will be appended to query_status_ in addition to the
    // generic "Memory limit exceeded" error.
    Status set_mem_limit_exceeded(const std::string& msg = "Memory limit exceeded");

    // Returns a non-OK status if query execution should stop (e.g., the query was cancelled
    // or a mem limit was exceeded). Exec nodes should check this periodically so execution
    // doesn't continue if the query terminates abnormally.
    Status check_query_state(const std::string& msg);

    std::vector<std::string>& output_files() { return _output_files; }

    void set_import_label(const std::string& import_label) { _import_label = import_label; }

    const std::vector<std::string>& export_output_files() const { return _export_output_files; }

    void add_export_output_file(const std::string& file) { _export_output_files.push_back(file); }

    void set_db_name(const std::string& db_name) { _db_name = db_name; }

    const std::string& db_name() { return _db_name; }

    const std::string& load_dir() const { return _load_dir; }

    void set_load_job_id(int64_t job_id) { _load_job_id = job_id; }

    int64_t load_job_id() const { return _load_job_id; }

    const std::string get_error_log_file_path() const { return _error_log_file_path; }

    // append error msg and error line to file when loading data.
    // is_summary is true, means we are going to write the summary line
    // If we need to stop the processing, set stop_processing to true
    Status append_error_msg_to_file(std::function<std::string()> line,
                                    std::function<std::string()> error_msg, bool* stop_processing,
                                    bool is_summary = false);

    int64_t num_bytes_load_total() { return _num_bytes_load_total.load(); }

    int64_t num_finished_range() { return _num_finished_scan_range.load(); }

    int64_t num_rows_load_total() { return _num_rows_load_total.load(); }

    int64_t num_rows_load_filtered() { return _num_rows_load_filtered.load(); }

    int64_t num_rows_load_unselected() { return _num_rows_load_unselected.load(); }

    int64_t num_rows_filtered_in_strict_mode_partial_update() {
        return _num_rows_filtered_in_strict_mode_partial_update;
    }

    int64_t num_rows_load_success() {
        return num_rows_load_total() - num_rows_load_filtered() - num_rows_load_unselected();
    }

    void update_num_rows_load_total(int64_t num_rows) { _num_rows_load_total.fetch_add(num_rows); }

    void set_num_rows_load_total(int64_t num_rows) { _num_rows_load_total.store(num_rows); }

    void update_num_bytes_load_total(int64_t bytes_load) {
        _num_bytes_load_total.fetch_add(bytes_load);
    }

    void update_num_finished_scan_range(int64_t finished_range) {
        _num_finished_scan_range.fetch_add(finished_range);
    }

    void update_num_rows_load_filtered(int64_t num_rows) {
        _num_rows_load_filtered.fetch_add(num_rows);
    }

    void update_num_rows_load_unselected(int64_t num_rows) {
        _num_rows_load_unselected.fetch_add(num_rows);
    }

    void update_num_rows_filtered_in_strict_mode_partial_update(int64_t num_rows) {
        _num_rows_filtered_in_strict_mode_partial_update += num_rows;
    }

    void set_per_fragment_instance_idx(int idx) { _per_fragment_instance_idx = idx; }

    int per_fragment_instance_idx() const { return _per_fragment_instance_idx; }

    void set_num_per_fragment_instances(int num_instances) {
        _num_per_fragment_instances = num_instances;
    }

    int num_per_fragment_instances() const { return _num_per_fragment_instances; }

    bool disable_stream_preaggregations() const {
        return _query_options.disable_stream_preaggregations;
    }

    bool enable_spill() const { return _query_options.enable_spilling; }

    int32_t runtime_filter_wait_time_ms() const {
        return _query_options.runtime_filter_wait_time_ms;
    }

    int32_t runtime_filter_max_in_num() const { return _query_options.runtime_filter_max_in_num; }

    int be_exec_version() const {
        if (!_query_options.__isset.be_exec_version) {
            return 0;
        }
        return _query_options.be_exec_version;
    }
    bool enable_pipeline_exec() const {
        return _query_options.__isset.enable_pipeline_engine &&
               _query_options.enable_pipeline_engine;
    }

    bool trim_tailing_spaces_for_external_table_query() const {
        return _query_options.trim_tailing_spaces_for_external_table_query;
    }

    bool return_object_data_as_binary() const {
        return _query_options.return_object_data_as_binary;
    }

    bool enable_exchange_node_parallel_merge() const {
        return _query_options.enable_enable_exchange_node_parallel_merge;
    }

    segment_v2::CompressionTypePB fragement_transmission_compression_type() const {
        if (_query_options.__isset.fragment_transmission_compression_codec) {
            if (_query_options.fragment_transmission_compression_codec == "lz4") {
                return segment_v2::CompressionTypePB::LZ4;
            }
        }
        return segment_v2::CompressionTypePB::SNAPPY;
    }

    bool skip_storage_engine_merge() const {
        return _query_options.__isset.skip_storage_engine_merge &&
               _query_options.skip_storage_engine_merge;
    }

    bool skip_delete_predicate() const {
        return _query_options.__isset.skip_delete_predicate && _query_options.skip_delete_predicate;
    }

    bool skip_delete_bitmap() const {
        return _query_options.__isset.skip_delete_bitmap && _query_options.skip_delete_bitmap;
    }

    int partitioned_hash_join_rows_threshold() const {
        if (!_query_options.__isset.partitioned_hash_join_rows_threshold) {
            return 0;
        }
        return _query_options.partitioned_hash_join_rows_threshold;
    }

    int partitioned_hash_agg_rows_threshold() const {
        if (!_query_options.__isset.partitioned_hash_agg_rows_threshold) {
            return 0;
        }
        return _query_options.partitioned_hash_agg_rows_threshold;
    }

    const std::vector<TTabletCommitInfo>& tablet_commit_infos() const {
        return _tablet_commit_infos;
    }

    std::vector<TTabletCommitInfo>& tablet_commit_infos() { return _tablet_commit_infos; }

    const std::vector<TErrorTabletInfo>& error_tablet_infos() const { return _error_tablet_infos; }

    std::vector<TErrorTabletInfo>& error_tablet_infos() { return _error_tablet_infos; }

    // get mem limit for load channel
    // if load mem limit is not set, or is zero, using query mem limit instead.
    int64_t get_load_mem_limit();

    RuntimeFilterMgr* runtime_filter_mgr() { return _runtime_filter_mgr.get(); }

    void set_query_ctx(QueryContext* ctx) { _query_ctx = ctx; }

    QueryContext* get_query_ctx() { return _query_ctx; }

    void set_query_mem_tracker(const std::shared_ptr<MemTrackerLimiter>& tracker) {
        _query_mem_tracker = tracker;
    }

    OpentelemetryTracer get_tracer() { return _tracer; }

    void set_tracer(OpentelemetryTracer&& tracer) { _tracer = std::move(tracer); }

    bool enable_profile() const { return _query_options.is_report_success; }

    bool enable_scan_node_run_serial() const {
        return _query_options.__isset.enable_scan_node_run_serial &&
               _query_options.enable_scan_node_run_serial;
    }

    bool enable_share_hash_table_for_broadcast_join() const {
        return _query_options.__isset.enable_share_hash_table_for_broadcast_join &&
               _query_options.enable_share_hash_table_for_broadcast_join;
    }

    bool enable_hash_join_early_start_probe() const {
        return _query_options.__isset.enable_hash_join_early_start_probe &&
               _query_options.enable_hash_join_early_start_probe;
    }

    int repeat_max_num() const {
#ifndef BE_TEST
        if (!_query_options.__isset.repeat_max_num) {
            return 10000;
        }
        return _query_options.repeat_max_num;
#else
        return 10;
#endif
    }

    int64_t external_sort_bytes_threshold() const {
        if (_query_options.__isset.external_sort_bytes_threshold) {
            return _query_options.external_sort_bytes_threshold;
        }
        return 0;
    }

    void set_be_exec_version(int32_t version) noexcept { _query_options.be_exec_version = version; }

    int64_t external_agg_bytes_threshold() const {
        return _query_options.__isset.external_agg_bytes_threshold
                       ? _query_options.external_agg_bytes_threshold
                       : 0;
    }

<<<<<<< HEAD
    bool enable_insert_strict() const {
        return _query_options.__isset.enable_insert_strict && _query_options.enable_insert_strict;
    }

    inline bool enable_delete_sub_pred_v2() const {
=======
    inline bool enable_sub_pred_v2() const {
>>>>>>> a4c61f19
        return _query_options.__isset.enable_delete_sub_predicate_v2 &&
               _query_options.enable_delete_sub_predicate_v2;
    }

    void emplace_local_state(int id, std::shared_ptr<doris::pipeline::PipelineXLocalState> state);

    std::shared_ptr<doris::pipeline::PipelineXLocalState> get_local_state(int id);

    void emplace_sink_local_state(int id,
                                  std::shared_ptr<doris::pipeline::PipelineXSinkLocalState> state);

    std::shared_ptr<doris::pipeline::PipelineXSinkLocalState> get_sink_local_state(int id);

private:
    Status create_error_log_file();

    static const int DEFAULT_BATCH_SIZE = 2048;

    std::shared_ptr<MemTrackerLimiter> _query_mem_tracker = nullptr;

    // put runtime state before _obj_pool, so that it will be deconstructed after
    // _obj_pool. Because some of object in _obj_pool will use profile when deconstructing.
    RuntimeProfile _profile;
    RuntimeProfile _load_channel_profile;

    const DescriptorTbl* _desc_tbl;
    std::shared_ptr<ObjectPool> _obj_pool;

    // runtime filter
    std::unique_ptr<RuntimeFilterMgr> _runtime_filter_mgr;

    // Protects _data_stream_recvrs_pool
    std::mutex _data_stream_recvrs_lock;

    // Data stream receivers created by a plan fragment are gathered here to make sure
    // they are destroyed before _obj_pool (class members are destroyed in reverse order).
    // Receivers depend on the descriptor table and we need to guarantee that their control
    // blocks are removed from the data stream manager before the objects in the
    // descriptor table are destroyed.
    std::unique_ptr<ObjectPool> _data_stream_recvrs_pool;

    // Lock protecting _error_log and _unreported_error_idx
    std::mutex _error_log_lock;

    // Logs error messages.
    std::vector<std::string> _error_log;

    // _error_log[_unreported_error_idx+] has been not reported to the coordinator.
    int _unreported_error_idx;

    // Username of user that is executing the query to which this RuntimeState belongs.
    std::string _user;

    //Query-global timestamp_ms
    int64_t _timestamp_ms;
    int32_t _nano_seconds;
    std::string _timezone;
    cctz::time_zone _timezone_obj;

    TUniqueId _query_id;
    // fragment id for each TPipelineFragmentParams
    int32_t _fragment_id;
    TUniqueId _fragment_instance_id;
    TQueryOptions _query_options;
    ExecEnv* _exec_env = nullptr;

    // if true, execution should stop with a CANCELLED status
    std::atomic<bool> _is_cancelled;

    int _per_fragment_instance_idx;
    int _num_per_fragment_instances = 0;

    // The backend id on which this fragment instance runs
    int64_t _backend_id = -1;

    // used as send id
    int _be_number;

    // Non-OK if an error has occurred and query execution should abort. Used only for
    // asynchronously reporting such errors (e.g., when a UDF reports an error), so this
    // will not necessarily be set in all error cases.
    std::mutex _process_status_lock;
    Status _process_status;

    // put here to collect files??
    std::vector<std::string> _output_files;
    std::atomic<int64_t> _num_rows_load_total;      // total rows read from source
    std::atomic<int64_t> _num_rows_load_filtered;   // unqualified rows
    std::atomic<int64_t> _num_rows_load_unselected; // rows filtered by predicates
    std::atomic<int64_t> _num_rows_filtered_in_strict_mode_partial_update;
    std::atomic<int64_t> _num_print_error_rows;

    std::atomic<int64_t> _num_bytes_load_total; // total bytes read from source
    std::atomic<int64_t> _num_finished_scan_range;

    std::vector<std::string> _export_output_files;
    std::string _import_label;
    std::string _db_name;
    std::string _load_dir;
    int64_t _load_job_id;

    // mini load
    int64_t _normal_row_number;
    int64_t _error_row_number;
    std::string _error_log_file_path;
    std::ofstream* _error_log_file = nullptr; // error file path, absolute path
    std::vector<TTabletCommitInfo> _tablet_commit_infos;
    std::vector<TErrorTabletInfo> _error_tablet_infos;

    std::map<int, std::shared_ptr<doris::pipeline::PipelineXLocalState>> _op_id_to_local_state;
    std::map<int, std::shared_ptr<doris::pipeline::PipelineXSinkLocalState>>
            _op_id_to_sink_local_state;

    std::mutex _local_state_lock;
    std::mutex _local_sink_state_lock;

    QueryContext* _query_ctx = nullptr;

    // true if max_filter_ratio is 0
    bool _load_zero_tolerance = false;

    OpentelemetryTracer _tracer = telemetry::get_noop_tracer();

    // prohibit copies
    RuntimeState(const RuntimeState&);
};

#define RETURN_IF_CANCELLED(state)                                                    \
    do {                                                                              \
        if (UNLIKELY((state)->is_cancelled())) return Status::Cancelled("Cancelled"); \
    } while (false)

} // namespace doris<|MERGE_RESOLUTION|>--- conflicted
+++ resolved
@@ -434,15 +434,7 @@
                        : 0;
     }
 
-<<<<<<< HEAD
-    bool enable_insert_strict() const {
-        return _query_options.__isset.enable_insert_strict && _query_options.enable_insert_strict;
-    }
-
     inline bool enable_delete_sub_pred_v2() const {
-=======
-    inline bool enable_sub_pred_v2() const {
->>>>>>> a4c61f19
         return _query_options.__isset.enable_delete_sub_predicate_v2 &&
                _query_options.enable_delete_sub_predicate_v2;
     }
