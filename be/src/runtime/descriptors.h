--- conflicted
+++ resolved
@@ -148,11 +148,8 @@
     const bool _is_key;
     const bool _need_materialize;
     const std::vector<std::string> _column_paths;
-<<<<<<< HEAD
-=======
 
     const std::string _col_default_value;
->>>>>>> 87c4d1c2
 
     SlotDescriptor(const TSlotDescriptor& tdesc);
     SlotDescriptor(const PSlotDescriptor& pdesc);
