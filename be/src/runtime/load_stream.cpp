--- conflicted
+++ resolved
@@ -676,12 +676,8 @@
     std::stringstream ss;
     ss << *this;
     auto remaining_streams = _total_streams - _close_rpc_cnt.fetch_add(1) - 1;
-<<<<<<< HEAD
-    LOG(DEBUG) << "stream " << id << " on_closed, remaining streams = " << remaining_streams;
-=======
-    LOG(INFO) << "stream " << id << " on_closed, remaining streams = " << remaining_streams << ", "
+    LOG(DEBUG) << "stream " << id << " on_closed, remaining streams = " << remaining_streams << ", "
               << ss.str();
->>>>>>> 66cb95ff
     if (remaining_streams == 0) {
         _load_stream_mgr->clear_load(_load_id);
     }
