--- conflicted
+++ resolved
@@ -710,11 +710,7 @@
 
 #ifndef NDEBUG
     std::string str = apache::thrift::ThriftDebugString(params);
-<<<<<<< HEAD
-    if (str.find("partial_histogram") != std::string::npos) {
-=======
     if (str.find("histogram") != std::string::npos) {
->>>>>>> acd50f8a
         LOG_INFO("Query {}, plan\n{}", print_id(params.query_id), str);
     }
 #endif
