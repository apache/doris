--- conflicted
+++ resolved
@@ -819,12 +819,8 @@
         const TUniqueId& fragment_instance_id = local_params.fragment_instance_id;
         {
             std::lock_guard<std::mutex> lock(_lock);
-<<<<<<< HEAD
-            if (_pipeline_map.find(fragment_instance_id) != _pipeline_map.end()) {
-=======
             auto iter = _pipeline_map.find(fragment_instance_id);
             if (iter != _pipeline_map.end()) {
->>>>>>> af20b2c9
                 // Duplicated
                 continue;
             }
