--- conflicted
+++ resolved
@@ -392,30 +392,15 @@
     }
 
     if (_remote_scan_task_sched == nullptr) {
-<<<<<<< HEAD
-        int remote_max_thread_num =
-                config::doris_max_remote_scanner_thread_pool_thread_num != -1
-                        ? config::doris_max_remote_scanner_thread_pool_thread_num
-                        : std::max(512, CpuInfo::num_cores() * 10);
-        remote_max_thread_num =
-                std::max(remote_max_thread_num, config::doris_scanner_thread_pool_thread_num);
+        int remote_max_thread_num = vectorized::ScannerScheduler::get_remote_scan_thread_num();
+        int remote_scan_thread_queue_size =
+                vectorized::ScannerScheduler::get_remote_scan_thread_queue_size();
         std::string real_name = "RScan_" + tg_name;
         std::unique_ptr<vectorized::SimplifiedScanScheduler> remote_scan_scheduler =
                 std::make_unique<vectorized::SimplifiedScanScheduler>(
                         real_name, real_name.substr(0, TG_THREAD_NAME_MAX_LENGTH), cg_cpu_ctl_ptr);
-        Status ret =
-                remote_scan_scheduler->start(remote_max_thread_num, remote_max_thread_num,
-                                             config::doris_remote_scanner_thread_pool_queue_size);
-=======
-        int remote_max_thread_num = vectorized::ScannerScheduler::get_remote_scan_thread_num();
-        int remote_scan_thread_queue_size =
-                vectorized::ScannerScheduler::get_remote_scan_thread_queue_size();
-        std::unique_ptr<vectorized::SimplifiedScanScheduler> remote_scan_scheduler =
-                std::make_unique<vectorized::SimplifiedScanScheduler>("RScan_" + tg_name,
-                                                                      cg_cpu_ctl_ptr);
         Status ret = remote_scan_scheduler->start(remote_max_thread_num, remote_max_thread_num,
                                                   remote_scan_thread_queue_size);
->>>>>>> 04cfa162
         if (ret.ok()) {
             _remote_scan_task_sched = std::move(remote_scan_scheduler);
         } else {
