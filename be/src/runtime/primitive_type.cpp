// Licensed to the Apache Software Foundation (ASF) under one
// or more contributor license agreements.  See the NOTICE file
// distributed with this work for additional information
// regarding copyright ownership.  The ASF licenses this file
// to you under the Apache License, Version 2.0 (the
// "License"); you may not use this file except in compliance
// with the License.  You may obtain a copy of the License at
//
//   http://www.apache.org/licenses/LICENSE-2.0
//
// Unless required by applicable law or agreed to in writing,
// software distributed under the License is distributed on an
// "AS IS" BASIS, WITHOUT WARRANTIES OR CONDITIONS OF ANY
// KIND, either express or implied.  See the License for the
// specific language governing permissions and limitations
// under the License.

#include "runtime/primitive_type.h"

#include <gen_cpp/Types_types.h>

#include <vector>

#include "runtime/define_primitive_type.h"

namespace doris {

bool is_type_compatible(PrimitiveType lhs, PrimitiveType rhs) {
    if (lhs == TYPE_VARCHAR) {
        return rhs == TYPE_CHAR || rhs == TYPE_VARCHAR || rhs == TYPE_HLL || rhs == TYPE_OBJECT ||
               rhs == TYPE_QUANTILE_STATE || rhs == TYPE_STRING;
    }

    if (lhs == TYPE_OBJECT) {
        return rhs == TYPE_VARCHAR || rhs == TYPE_OBJECT || rhs == TYPE_STRING;
    }

    if (lhs == TYPE_CHAR || lhs == TYPE_HLL) {
        return rhs == TYPE_CHAR || rhs == TYPE_VARCHAR || rhs == TYPE_HLL || rhs == TYPE_STRING;
    }

    if (lhs == TYPE_STRING) {
        return rhs == TYPE_CHAR || rhs == TYPE_VARCHAR || rhs == TYPE_HLL || rhs == TYPE_OBJECT ||
               rhs == TYPE_STRING;
    }

    if (lhs == TYPE_QUANTILE_STATE) {
        return rhs == TYPE_VARCHAR || rhs == TYPE_QUANTILE_STATE || rhs == TYPE_STRING;
    }

    return lhs == rhs;
}

TExprOpcode::type to_in_opcode(PrimitiveType t) {
    return TExprOpcode::FILTER_IN;
}

PrimitiveType thrift_to_type(TPrimitiveType::type ttype) {
    switch (ttype) {
    case TPrimitiveType::INVALID_TYPE:
        return INVALID_TYPE;

    case TPrimitiveType::NULL_TYPE:
        return TYPE_NULL;

    case TPrimitiveType::BOOLEAN:
        return TYPE_BOOLEAN;

    case TPrimitiveType::TINYINT:
        return TYPE_TINYINT;

    case TPrimitiveType::SMALLINT:
        return TYPE_SMALLINT;

    case TPrimitiveType::INT:
        return TYPE_INT;

    case TPrimitiveType::BIGINT:
        return TYPE_BIGINT;

    case TPrimitiveType::LARGEINT:
        return TYPE_LARGEINT;

    case TPrimitiveType::FLOAT:
        return TYPE_FLOAT;

    case TPrimitiveType::DOUBLE:
        return TYPE_DOUBLE;

    case TPrimitiveType::DATE:
        return TYPE_DATE;

    case TPrimitiveType::DATETIME:
        return TYPE_DATETIME;

    case TPrimitiveType::DATEV2:
        return TYPE_DATEV2;

    case TPrimitiveType::DATETIMEV2:
        return TYPE_DATETIMEV2;

    case TPrimitiveType::TIMEV2:
        return TYPE_TIMEV2;

    case TPrimitiveType::TIME:
        return TYPE_TIME;

    case TPrimitiveType::VARCHAR:
        return TYPE_VARCHAR;

    case TPrimitiveType::STRING:
        return TYPE_STRING;

    case TPrimitiveType::JSONB:
        return TYPE_JSONB;

    case TPrimitiveType::BINARY:
        return TYPE_BINARY;

    case TPrimitiveType::DECIMALV2:
        return TYPE_DECIMALV2;

    case TPrimitiveType::DECIMAL32:
        return TYPE_DECIMAL32;

    case TPrimitiveType::DECIMAL64:
        return TYPE_DECIMAL64;

    case TPrimitiveType::DECIMAL128I:
        return TYPE_DECIMAL128I;

    case TPrimitiveType::CHAR:
        return TYPE_CHAR;

    case TPrimitiveType::HLL:
        return TYPE_HLL;

    case TPrimitiveType::OBJECT:
        return TYPE_OBJECT;

    case TPrimitiveType::QUANTILE_STATE:
        return TYPE_QUANTILE_STATE;

    case TPrimitiveType::ARRAY:
        return TYPE_ARRAY;

    case TPrimitiveType::MAP:
        return TYPE_MAP;

    case TPrimitiveType::STRUCT:
        return TYPE_STRUCT;

    case TPrimitiveType::LAMBDA_FUNCTION:
        return TYPE_LAMBDA_FUNCTION;

    case TPrimitiveType::AGG_STATE:
        return TYPE_AGG_STATE;

    case TPrimitiveType::VARIANT:
        return TYPE_VARIANT;
<<<<<<< HEAD
=======

>>>>>>> 87c4d1c2
    default:
        CHECK(false) << ", meet unknown type " << ttype;
        return INVALID_TYPE;
    }
}

TPrimitiveType::type to_thrift(PrimitiveType ptype) {
    switch (ptype) {
    case INVALID_TYPE:
        return TPrimitiveType::INVALID_TYPE;

    case TYPE_NULL:
        return TPrimitiveType::NULL_TYPE;

    case TYPE_BOOLEAN:
        return TPrimitiveType::BOOLEAN;

    case TYPE_TINYINT:
        return TPrimitiveType::TINYINT;

    case TYPE_SMALLINT:
        return TPrimitiveType::SMALLINT;

    case TYPE_INT:
        return TPrimitiveType::INT;

    case TYPE_BIGINT:
        return TPrimitiveType::BIGINT;

    case TYPE_LARGEINT:
        return TPrimitiveType::LARGEINT;

    case TYPE_FLOAT:
        return TPrimitiveType::FLOAT;

    case TYPE_DOUBLE:
        return TPrimitiveType::DOUBLE;

    case TYPE_DATE:
        return TPrimitiveType::DATE;

    case TYPE_DATETIME:
        return TPrimitiveType::DATETIME;

    case TYPE_TIME:
        return TPrimitiveType::TIME;

    case TYPE_DATEV2:
        return TPrimitiveType::DATEV2;

    case TYPE_DATETIMEV2:
        return TPrimitiveType::DATETIMEV2;

    case TYPE_TIMEV2:
        return TPrimitiveType::TIMEV2;

    case TYPE_VARCHAR:
        return TPrimitiveType::VARCHAR;

    case TYPE_STRING:
        return TPrimitiveType::STRING;

    case TYPE_JSONB:
        return TPrimitiveType::JSONB;

    case TYPE_VARIANT:
        return TPrimitiveType::VARIANT;

    case TYPE_BINARY:
        return TPrimitiveType::BINARY;

    case TYPE_DECIMALV2:
        return TPrimitiveType::DECIMALV2;

    case TYPE_DECIMAL32:
        return TPrimitiveType::DECIMAL32;

    case TYPE_DECIMAL64:
        return TPrimitiveType::DECIMAL64;

    case TYPE_DECIMAL128I:
        return TPrimitiveType::DECIMAL128I;

    case TYPE_CHAR:
        return TPrimitiveType::CHAR;

    case TYPE_HLL:
        return TPrimitiveType::HLL;

    case TYPE_OBJECT:
        return TPrimitiveType::OBJECT;

    case TYPE_QUANTILE_STATE:
        return TPrimitiveType::QUANTILE_STATE;

    case TYPE_ARRAY:
        return TPrimitiveType::ARRAY;

    case TYPE_MAP:
        return TPrimitiveType::MAP;

    case TYPE_STRUCT:
        return TPrimitiveType::STRUCT;
    case TYPE_LAMBDA_FUNCTION:
        return TPrimitiveType::LAMBDA_FUNCTION;
    case TYPE_AGG_STATE:
        return TPrimitiveType::AGG_STATE;

    default:
        return TPrimitiveType::INVALID_TYPE;
    }
}

std::string type_to_string(PrimitiveType t) {
    switch (t) {
    case INVALID_TYPE:
        return "INVALID";

    case TYPE_NULL:
        return "NULL";

    case TYPE_BOOLEAN:
        return "BOOL";

    case TYPE_TINYINT:
        return "TINYINT";

    case TYPE_SMALLINT:
        return "SMALLINT";

    case TYPE_INT:
        return "INT";

    case TYPE_BIGINT:
        return "BIGINT";

    case TYPE_LARGEINT:
        return "LARGEINT";

    case TYPE_FLOAT:
        return "FLOAT";

    case TYPE_DOUBLE:
        return "DOUBLE";

    case TYPE_DATE:
        return "DATE";

    case TYPE_DATETIME:
        return "DATETIME";

    case TYPE_TIME:
        return "TIME";

    case TYPE_DATEV2:
        return "DATEV2";

    case TYPE_DATETIMEV2:
        return "DATETIMEV2";

    case TYPE_TIMEV2:
        return "TIMEV2";

    case TYPE_VARCHAR:
        return "VARCHAR";

    case TYPE_STRING:
        return "STRING";

    case TYPE_JSONB:
        return "JSONB";

    case TYPE_BINARY:
        return "BINARY";

    case TYPE_DECIMALV2:
        return "DECIMALV2";

    case TYPE_DECIMAL32:
        return "DECIMAL32";

    case TYPE_DECIMAL64:
        return "DECIMAL64";

    case TYPE_DECIMAL128I:
        return "DECIMAL128I";

    case TYPE_CHAR:
        return "CHAR";

    case TYPE_HLL:
        return "HLL";

    case TYPE_OBJECT:
        return "OBJECT";

    case TYPE_QUANTILE_STATE:
        return "QUANTILE_STATE";

    case TYPE_AGG_STATE:
        return "AGG_STATE";

    case TYPE_ARRAY:
        return "ARRAY";

    case TYPE_MAP:
        return "MAP";

    case TYPE_STRUCT:
        return "STRUCT";
    case TYPE_LAMBDA_FUNCTION:
        return "LAMBDA_FUNCTION TYPE";

    case TYPE_VARIANT:
        return "VARIANT";

    default:
        return "";
    };

    return "";
}

std::string type_to_odbc_string(PrimitiveType t) {
    // ODBC driver requires types in lower case
    switch (t) {
    default:
    case INVALID_TYPE:
        return "invalid";

    case TYPE_NULL:
        return "null";

    case TYPE_BOOLEAN:
        return "boolean";

    case TYPE_TINYINT:
        return "tinyint";

    case TYPE_SMALLINT:
        return "smallint";

    case TYPE_INT:
        return "int";

    case TYPE_BIGINT:
        return "bigint";

    case TYPE_LARGEINT:
        return "largeint";

    case TYPE_FLOAT:
        return "float";

    case TYPE_DOUBLE:
        return "double";

    case TYPE_DATE:
        return "date";

    case TYPE_DATETIME:
        return "datetime";

    case TYPE_DATEV2:
        return "datev2";

    case TYPE_DATETIMEV2:
        return "datetimev2";

    case TYPE_TIMEV2:
        return "timev2";

    case TYPE_VARCHAR:
        return "string";

    case TYPE_STRING:
        return "string";

    case TYPE_JSONB:
        return "jsonb";

    case TYPE_BINARY:
        return "binary";

    case TYPE_DECIMALV2:
        return "decimalv2";

    case TYPE_DECIMAL32:
        return "decimal32";

    case TYPE_DECIMAL64:
        return "decimal64";

    case TYPE_DECIMAL128I:
        return "decimal128";

    case TYPE_CHAR:
        return "char";

    case TYPE_HLL:
        return "hll";

    case TYPE_OBJECT:
        return "object";

    case TYPE_QUANTILE_STATE:
        return "quantile_state";

    case TYPE_AGG_STATE:
        return "agg_state";
    };

    return "unknown";
}

// for test only
TTypeDesc gen_type_desc(const TPrimitiveType::type val) {
    std::vector<TTypeNode> types_list;
    TTypeNode type_node;
    TTypeDesc type_desc;
    TScalarType scalar_type;
    scalar_type.__set_type(val);
    type_node.__set_scalar_type(scalar_type);
    types_list.push_back(type_node);
    type_desc.__set_types(types_list);
    return type_desc;
}

// for test only
TTypeDesc gen_type_desc(const TPrimitiveType::type val, const std::string& name) {
    std::vector<TTypeNode> types_list;
    TTypeNode type_node;
    TTypeDesc type_desc;
    TScalarType scalar_type;
    scalar_type.__set_type(val);
    std::vector<TStructField> fields;
    TStructField field;
    field.__set_name(name);
    fields.push_back(field);
    type_node.__set_struct_fields(fields);
    type_node.__set_scalar_type(scalar_type);
    types_list.push_back(type_node);
    type_desc.__set_types(types_list);
    return type_desc;
}

} // namespace doris<|MERGE_RESOLUTION|>--- conflicted
+++ resolved
@@ -158,10 +158,6 @@
 
     case TPrimitiveType::VARIANT:
         return TYPE_VARIANT;
-<<<<<<< HEAD
-=======
-
->>>>>>> 87c4d1c2
     default:
         CHECK(false) << ", meet unknown type " << ttype;
         return INVALID_TYPE;
