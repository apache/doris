// Licensed to the Apache Software Foundation (ASF) under one
// or more contributor license agreements.  See the NOTICE file
// distributed with this work for additional information
// regarding copyright ownership.  The ASF licenses this file
// to you under the Apache License, Version 2.0 (the
// "License"); you may not use this file except in compliance
// with the License.  You may obtain a copy of the License at
//
//   http://www.apache.org/licenses/LICENSE-2.0
//
// Unless required by applicable law or agreed to in writing,
// software distributed under the License is distributed on an
// "AS IS" BASIS, WITHOUT WARRANTIES OR CONDITIONS OF ANY
// KIND, either express or implied.  See the License for the
// specific language governing permissions and limitations
// under the License.

#include "runtime/primitive_type.h"

#include "gen_cpp/Types_types.h"
#include "runtime/collection_value.h"
#include "runtime/define_primitive_type.h"
#include "runtime/jsonb_value.h"
#include "runtime/map_value.h"
#include "runtime/string_value.h"
#include "runtime/struct_value.h"

namespace doris {

PrimitiveType convert_type_to_primitive(FunctionContext::Type type) {
    switch (type) {
    case FunctionContext::Type::INVALID_TYPE:
        return PrimitiveType::INVALID_TYPE;
    case FunctionContext::Type::TYPE_DOUBLE:
        return PrimitiveType::TYPE_DOUBLE;
    case FunctionContext::Type::TYPE_NULL:
        return PrimitiveType::TYPE_NULL;
    case FunctionContext::Type::TYPE_CHAR:
        return PrimitiveType::TYPE_CHAR;
    case FunctionContext::Type::TYPE_VARCHAR:
        return PrimitiveType::TYPE_VARCHAR;
    case FunctionContext::Type::TYPE_STRING:
        return PrimitiveType::TYPE_STRING;
    case FunctionContext::Type::TYPE_DATETIME:
        return PrimitiveType::TYPE_DATETIME;
    case FunctionContext::Type::TYPE_DECIMALV2:
        return PrimitiveType::TYPE_DECIMALV2;
    case FunctionContext::Type::TYPE_DECIMAL32:
        return PrimitiveType::TYPE_DECIMAL32;
    case FunctionContext::Type::TYPE_DECIMAL64:
        return PrimitiveType::TYPE_DECIMAL64;
    case FunctionContext::Type::TYPE_DECIMAL128I:
        return PrimitiveType::TYPE_DECIMAL128I;
    case FunctionContext::Type::TYPE_BOOLEAN:
        return PrimitiveType::TYPE_BOOLEAN;
    case FunctionContext::Type::TYPE_ARRAY:
        return PrimitiveType::TYPE_ARRAY;
<<<<<<< HEAD
    case FunctionContext::Type::TYPE_MAP:
        return PrimitiveType::TYPE_MAP;
=======
    case FunctionContext::Type::TYPE_STRUCT:
        return PrimitiveType::TYPE_STRUCT;
>>>>>>> 5175a45f
    case FunctionContext::Type::TYPE_OBJECT:
        return PrimitiveType::TYPE_OBJECT;
    case FunctionContext::Type::TYPE_HLL:
        return PrimitiveType::TYPE_HLL;
    case FunctionContext::Type::TYPE_QUANTILE_STATE:
        return PrimitiveType::TYPE_QUANTILE_STATE;
    case FunctionContext::Type::TYPE_TINYINT:
        return PrimitiveType::TYPE_TINYINT;
    case FunctionContext::Type::TYPE_SMALLINT:
        return PrimitiveType::TYPE_SMALLINT;
    case FunctionContext::Type::TYPE_INT:
        return PrimitiveType::TYPE_INT;
    case FunctionContext::Type::TYPE_BIGINT:
        return PrimitiveType::TYPE_BIGINT;
    case FunctionContext::Type::TYPE_LARGEINT:
        return PrimitiveType::TYPE_LARGEINT;
    case FunctionContext::Type::TYPE_DATE:
        return PrimitiveType::TYPE_DATE;
    case FunctionContext::Type::TYPE_DATEV2:
        return PrimitiveType::TYPE_DATEV2;
    case FunctionContext::Type::TYPE_DATETIMEV2:
        return PrimitiveType::TYPE_DATETIMEV2;
    case FunctionContext::Type::TYPE_TIMEV2:
        return PrimitiveType::TYPE_TIMEV2;
    case FunctionContext::Type::TYPE_JSONB:
        return PrimitiveType::TYPE_JSONB;
    default:
        DCHECK(false);
    }

    return PrimitiveType::INVALID_TYPE;
}

// Returns the byte size of 'type'  Returns 0 for variable length types.
int get_byte_size(PrimitiveType type) {
    switch (type) {
    case TYPE_VARCHAR:
    case TYPE_STRING:
    case TYPE_OBJECT:
    case TYPE_HLL:
    case TYPE_QUANTILE_STATE:
    case TYPE_ARRAY:
    case TYPE_STRUCT:
    case TYPE_MAP:
        return 0;

    case TYPE_NULL:
    case TYPE_BOOLEAN:
    case TYPE_TINYINT:
        return 1;

    case TYPE_SMALLINT:
        return 2;

    case TYPE_INT:
    case TYPE_FLOAT:
    case TYPE_DECIMAL32:
        return 4;

    case TYPE_BIGINT:
    case TYPE_DOUBLE:
    case TYPE_TIME:
    case TYPE_DECIMAL64:
        return 8;

    case TYPE_DATETIME:
    case TYPE_DATE:
    case TYPE_LARGEINT:
    case TYPE_DECIMALV2:
    case TYPE_DECIMAL128I:
        return 16;

    case INVALID_TYPE:
    // datev2/datetimev2/timev2 is not supported on row-based engine
    case TYPE_DATEV2:
    case TYPE_DATETIMEV2:
    case TYPE_TIMEV2:
    default:
        DCHECK(false);
    }

    return 0;
}

bool is_type_compatible(PrimitiveType lhs, PrimitiveType rhs) {
    if (lhs == TYPE_VARCHAR) {
        return rhs == TYPE_CHAR || rhs == TYPE_VARCHAR || rhs == TYPE_HLL || rhs == TYPE_OBJECT ||
               rhs == TYPE_QUANTILE_STATE || rhs == TYPE_STRING;
    }

    if (lhs == TYPE_OBJECT) {
        return rhs == TYPE_VARCHAR || rhs == TYPE_OBJECT || rhs == TYPE_STRING;
    }

    if (lhs == TYPE_CHAR || lhs == TYPE_HLL) {
        return rhs == TYPE_CHAR || rhs == TYPE_VARCHAR || rhs == TYPE_HLL || rhs == TYPE_STRING;
    }

    if (lhs == TYPE_STRING) {
        return rhs == TYPE_CHAR || rhs == TYPE_VARCHAR || rhs == TYPE_HLL || rhs == TYPE_OBJECT ||
               rhs == TYPE_STRING;
    }

    if (lhs == TYPE_QUANTILE_STATE) {
        return rhs == TYPE_VARCHAR || rhs == TYPE_QUANTILE_STATE || rhs == TYPE_STRING;
    }

    return lhs == rhs;
}

//to_tcolumn_type_thrift only test
TColumnType to_tcolumn_type_thrift(TPrimitiveType::type ttype) {
    TColumnType t;
    t.__set_type(ttype);
    return t;
}

TExprOpcode::type to_in_opcode(PrimitiveType t) {
    return TExprOpcode::FILTER_IN;
}

PrimitiveType thrift_to_type(TPrimitiveType::type ttype) {
    switch (ttype) {
    case TPrimitiveType::INVALID_TYPE:
        return INVALID_TYPE;

    case TPrimitiveType::NULL_TYPE:
        return TYPE_NULL;

    case TPrimitiveType::BOOLEAN:
        return TYPE_BOOLEAN;

    case TPrimitiveType::TINYINT:
        return TYPE_TINYINT;

    case TPrimitiveType::SMALLINT:
        return TYPE_SMALLINT;

    case TPrimitiveType::INT:
        return TYPE_INT;

    case TPrimitiveType::BIGINT:
        return TYPE_BIGINT;

    case TPrimitiveType::LARGEINT:
        return TYPE_LARGEINT;

    case TPrimitiveType::FLOAT:
        return TYPE_FLOAT;

    case TPrimitiveType::DOUBLE:
        return TYPE_DOUBLE;

    case TPrimitiveType::DATE:
        return TYPE_DATE;

    case TPrimitiveType::DATETIME:
        return TYPE_DATETIME;

    case TPrimitiveType::DATEV2:
        return TYPE_DATEV2;

    case TPrimitiveType::DATETIMEV2:
        return TYPE_DATETIMEV2;

    case TPrimitiveType::TIMEV2:
        return TYPE_TIMEV2;

    case TPrimitiveType::TIME:
        return TYPE_TIME;

    case TPrimitiveType::VARCHAR:
        return TYPE_VARCHAR;

    case TPrimitiveType::STRING:
        return TYPE_STRING;

    case TPrimitiveType::JSONB:
        return TYPE_JSONB;

    case TPrimitiveType::BINARY:
        return TYPE_BINARY;

    case TPrimitiveType::DECIMALV2:
        return TYPE_DECIMALV2;

    case TPrimitiveType::DECIMAL32:
        return TYPE_DECIMAL32;

    case TPrimitiveType::DECIMAL64:
        return TYPE_DECIMAL64;

    case TPrimitiveType::DECIMAL128I:
        return TYPE_DECIMAL128I;

    case TPrimitiveType::CHAR:
        return TYPE_CHAR;

    case TPrimitiveType::HLL:
        return TYPE_HLL;

    case TPrimitiveType::OBJECT:
        return TYPE_OBJECT;

    case TPrimitiveType::QUANTILE_STATE:
        return TYPE_QUANTILE_STATE;

    case TPrimitiveType::ARRAY:
        return TYPE_ARRAY;

<<<<<<< HEAD
    case TPrimitiveType::MAP:
        return TYPE_MAP;
=======
    case TPrimitiveType::STRUCT:
        return TYPE_STRUCT;
>>>>>>> 5175a45f

    default:
        return INVALID_TYPE;
    }
}

TPrimitiveType::type to_thrift(PrimitiveType ptype) {
    switch (ptype) {
    case INVALID_TYPE:
        return TPrimitiveType::INVALID_TYPE;

    case TYPE_NULL:
        return TPrimitiveType::NULL_TYPE;

    case TYPE_BOOLEAN:
        return TPrimitiveType::BOOLEAN;

    case TYPE_TINYINT:
        return TPrimitiveType::TINYINT;

    case TYPE_SMALLINT:
        return TPrimitiveType::SMALLINT;

    case TYPE_INT:
        return TPrimitiveType::INT;

    case TYPE_BIGINT:
        return TPrimitiveType::BIGINT;

    case TYPE_LARGEINT:
        return TPrimitiveType::LARGEINT;

    case TYPE_FLOAT:
        return TPrimitiveType::FLOAT;

    case TYPE_DOUBLE:
        return TPrimitiveType::DOUBLE;

    case TYPE_DATE:
        return TPrimitiveType::DATE;

    case TYPE_DATETIME:
        return TPrimitiveType::DATETIME;

    case TYPE_TIME:
        return TPrimitiveType::TIME;

    case TYPE_DATEV2:
        return TPrimitiveType::DATEV2;

    case TYPE_DATETIMEV2:
        return TPrimitiveType::DATETIMEV2;

    case TYPE_TIMEV2:
        return TPrimitiveType::TIMEV2;

    case TYPE_VARCHAR:
        return TPrimitiveType::VARCHAR;

    case TYPE_STRING:
        return TPrimitiveType::STRING;

    case TYPE_JSONB:
        return TPrimitiveType::JSONB;

    case TYPE_BINARY:
        return TPrimitiveType::BINARY;

    case TYPE_DECIMALV2:
        return TPrimitiveType::DECIMALV2;

    case TYPE_DECIMAL32:
        return TPrimitiveType::DECIMAL32;

    case TYPE_DECIMAL64:
        return TPrimitiveType::DECIMAL64;

    case TYPE_DECIMAL128I:
        return TPrimitiveType::DECIMAL128I;

    case TYPE_CHAR:
        return TPrimitiveType::CHAR;

    case TYPE_HLL:
        return TPrimitiveType::HLL;

    case TYPE_OBJECT:
        return TPrimitiveType::OBJECT;

    case TYPE_QUANTILE_STATE:
        return TPrimitiveType::QUANTILE_STATE;

    case TYPE_ARRAY:
        return TPrimitiveType::ARRAY;
<<<<<<< HEAD
    case TYPE_MAP:
        return TPrimitiveType::MAP;
=======

    case TYPE_STRUCT:
        return TPrimitiveType::STRUCT;

>>>>>>> 5175a45f
    default:
        return TPrimitiveType::INVALID_TYPE;
    }
}

std::string type_to_string(PrimitiveType t) {
    switch (t) {
    case INVALID_TYPE:
        return "INVALID";

    case TYPE_NULL:
        return "NULL";

    case TYPE_BOOLEAN:
        return "BOOL";

    case TYPE_TINYINT:
        return "TINYINT";

    case TYPE_SMALLINT:
        return "SMALLINT";

    case TYPE_INT:
        return "INT";

    case TYPE_BIGINT:
        return "BIGINT";

    case TYPE_LARGEINT:
        return "LARGEINT";

    case TYPE_FLOAT:
        return "FLOAT";

    case TYPE_DOUBLE:
        return "DOUBLE";

    case TYPE_DATE:
        return "DATE";

    case TYPE_DATETIME:
        return "DATETIME";

    case TYPE_TIME:
        return "TIME";

    case TYPE_DATEV2:
        return "DATEV2";

    case TYPE_DATETIMEV2:
        return "DATETIMEV2";

    case TYPE_TIMEV2:
        return "TIMEV2";

    case TYPE_VARCHAR:
        return "VARCHAR";

    case TYPE_STRING:
        return "STRING";

    case TYPE_JSONB:
        return "JSONB";

    case TYPE_BINARY:
        return "BINARY";

    case TYPE_DECIMALV2:
        return "DECIMALV2";

    case TYPE_DECIMAL32:
        return "DECIMAL32";

    case TYPE_DECIMAL64:
        return "DECIMAL64";

    case TYPE_DECIMAL128I:
        return "DECIMAL128I";

    case TYPE_CHAR:
        return "CHAR";

    case TYPE_HLL:
        return "HLL";

    case TYPE_OBJECT:
        return "OBJECT";

    case TYPE_QUANTILE_STATE:
        return "QUANTILE_STATE";

    case TYPE_ARRAY:
        return "ARRAY";
<<<<<<< HEAD
    case TYPE_MAP:
        return "MAP";
=======

    case TYPE_STRUCT:
        return "STRUCT";

>>>>>>> 5175a45f
    default:
        return "";
    };

    return "";
}

std::string type_to_odbc_string(PrimitiveType t) {
    // ODBC driver requires types in lower case
    switch (t) {
    default:
    case INVALID_TYPE:
        return "invalid";

    case TYPE_NULL:
        return "null";

    case TYPE_BOOLEAN:
        return "boolean";

    case TYPE_TINYINT:
        return "tinyint";

    case TYPE_SMALLINT:
        return "smallint";

    case TYPE_INT:
        return "int";

    case TYPE_BIGINT:
        return "bigint";

    case TYPE_LARGEINT:
        return "largeint";

    case TYPE_FLOAT:
        return "float";

    case TYPE_DOUBLE:
        return "double";

    case TYPE_DATE:
        return "date";

    case TYPE_DATETIME:
        return "datetime";

    case TYPE_DATEV2:
        return "datev2";

    case TYPE_DATETIMEV2:
        return "datetimev2";

    case TYPE_TIMEV2:
        return "timev2";

    case TYPE_VARCHAR:
        return "string";

    case TYPE_STRING:
        return "string";

    case TYPE_JSONB:
        return "jsonb";

    case TYPE_BINARY:
        return "binary";

    case TYPE_DECIMALV2:
        return "decimalv2";

    case TYPE_DECIMAL32:
        return "decimal32";

    case TYPE_DECIMAL64:
        return "decimal64";

    case TYPE_DECIMAL128I:
        return "decimal128";

    case TYPE_CHAR:
        return "char";

    case TYPE_HLL:
        return "hll";

    case TYPE_OBJECT:
        return "object";
    case TYPE_QUANTILE_STATE:
        return "quantile_state";
    };

    return "unknown";
}

// for test only
TTypeDesc gen_type_desc(const TPrimitiveType::type val) {
    std::vector<TTypeNode> types_list;
    TTypeNode type_node;
    TTypeDesc type_desc;
    TScalarType scalar_type;
    scalar_type.__set_type(val);
    type_node.__set_scalar_type(scalar_type);
    types_list.push_back(type_node);
    type_desc.__set_types(types_list);
    return type_desc;
}

// for test only
TTypeDesc gen_type_desc(const TPrimitiveType::type val, const std::string& name) {
    std::vector<TTypeNode> types_list;
    TTypeNode type_node;
    TTypeDesc type_desc;
    TScalarType scalar_type;
    scalar_type.__set_type(val);
    std::vector<TStructField> fields;
    TStructField field;
    field.__set_name(name);
    fields.push_back(field);
    type_node.__set_struct_fields(fields);
    type_node.__set_scalar_type(scalar_type);
    types_list.push_back(type_node);
    type_desc.__set_types(types_list);
    return type_desc;
}

int get_slot_size(PrimitiveType type) {
    switch (type) {
    case TYPE_CHAR:
    case TYPE_VARCHAR:
    case TYPE_STRING:
    case TYPE_OBJECT:
    case TYPE_HLL:
    case TYPE_QUANTILE_STATE:
        return sizeof(StringValue);
    case TYPE_JSONB:
        return sizeof(JsonBinaryValue);
    case TYPE_ARRAY:
        return sizeof(CollectionValue);
<<<<<<< HEAD
    case TYPE_MAP:
        return sizeof(MapValue);
=======
    case TYPE_STRUCT:
        return sizeof(StructValue);

>>>>>>> 5175a45f
    case TYPE_NULL:
    case TYPE_BOOLEAN:
    case TYPE_TINYINT:
        return 1;

    case TYPE_SMALLINT:
        return 2;

    case TYPE_INT:
    case TYPE_DATEV2:
    case TYPE_FLOAT:
    case TYPE_DECIMAL32:
        return 4;

    case TYPE_BIGINT:
    case TYPE_DOUBLE:
    case TYPE_TIME:
    case TYPE_DECIMAL64:
    case TYPE_DATETIMEV2:
    case TYPE_TIMEV2:
        return 8;

    case TYPE_LARGEINT:
        return sizeof(__int128);

    case TYPE_DATE:
    case TYPE_DATETIME:
        // This is the size of the slot, the actual size of the data is 12.
        return sizeof(DateTimeValue);

    case TYPE_DECIMALV2:
    case TYPE_DECIMAL128I:
        return 16;

    case INVALID_TYPE:
    default:
        DCHECK(false);
    }

    return 0;
}

} // namespace doris<|MERGE_RESOLUTION|>--- conflicted
+++ resolved
@@ -55,13 +55,10 @@
         return PrimitiveType::TYPE_BOOLEAN;
     case FunctionContext::Type::TYPE_ARRAY:
         return PrimitiveType::TYPE_ARRAY;
-<<<<<<< HEAD
     case FunctionContext::Type::TYPE_MAP:
         return PrimitiveType::TYPE_MAP;
-=======
     case FunctionContext::Type::TYPE_STRUCT:
         return PrimitiveType::TYPE_STRUCT;
->>>>>>> 5175a45f
     case FunctionContext::Type::TYPE_OBJECT:
         return PrimitiveType::TYPE_OBJECT;
     case FunctionContext::Type::TYPE_HLL:
@@ -272,13 +269,11 @@
     case TPrimitiveType::ARRAY:
         return TYPE_ARRAY;
 
-<<<<<<< HEAD
     case TPrimitiveType::MAP:
         return TYPE_MAP;
-=======
+        
     case TPrimitiveType::STRUCT:
         return TYPE_STRUCT;
->>>>>>> 5175a45f
 
     default:
         return INVALID_TYPE;
@@ -373,15 +368,13 @@
 
     case TYPE_ARRAY:
         return TPrimitiveType::ARRAY;
-<<<<<<< HEAD
+
     case TYPE_MAP:
         return TPrimitiveType::MAP;
-=======
 
     case TYPE_STRUCT:
         return TPrimitiveType::STRUCT;
 
->>>>>>> 5175a45f
     default:
         return TPrimitiveType::INVALID_TYPE;
     }
@@ -475,15 +468,13 @@
 
     case TYPE_ARRAY:
         return "ARRAY";
-<<<<<<< HEAD
+
     case TYPE_MAP:
         return "MAP";
-=======
 
     case TYPE_STRUCT:
         return "STRUCT";
 
->>>>>>> 5175a45f
     default:
         return "";
     };
@@ -623,14 +614,11 @@
         return sizeof(JsonBinaryValue);
     case TYPE_ARRAY:
         return sizeof(CollectionValue);
-<<<<<<< HEAD
     case TYPE_MAP:
         return sizeof(MapValue);
-=======
     case TYPE_STRUCT:
         return sizeof(StructValue);
 
->>>>>>> 5175a45f
     case TYPE_NULL:
     case TYPE_BOOLEAN:
     case TYPE_TINYINT:
