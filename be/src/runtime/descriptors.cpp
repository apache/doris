// Licensed to the Apache Software Foundation (ASF) under one
// or more contributor license agreements.  See the NOTICE file
// distributed with this work for additional information
// regarding copyright ownership.  The ASF licenses this file
// to you under the Apache License, Version 2.0 (the
// "License"); you may not use this file except in compliance
// with the License.  You may obtain a copy of the License at
//
//   http://www.apache.org/licenses/LICENSE-2.0
//
// Unless required by applicable law or agreed to in writing,
// software distributed under the License is distributed on an
// "AS IS" BASIS, WITHOUT WARRANTIES OR CONDITIONS OF ANY
// KIND, either express or implied.  See the License for the
// specific language governing permissions and limitations
// under the License.
// This file is copied from
// https://github.com/apache/impala/blob/branch-2.9.0/be/src/runtime/descriptors.cc
// and modified by Doris

#include "runtime/descriptors.h"

#include <fmt/format.h>
#include <gen_cpp/Descriptors_types.h>
#include <gen_cpp/Types_types.h>
#include <gen_cpp/descriptors.pb.h>
#include <stddef.h>

#include <algorithm>
#include <boost/algorithm/string/join.hpp>
#include <memory>

#include "common/object_pool.h"
#include "runtime/primitive_type.h"
#include "util/string_util.h"
#include "vec/aggregate_functions/aggregate_function.h"
#include "vec/data_types/data_type_factory.hpp"

namespace doris {

const int RowDescriptor::INVALID_IDX = -1;
std::string NullIndicatorOffset::debug_string() const {
    std::stringstream out;
    out << "(offset=" << byte_offset << " mask=" << std::hex << static_cast<int>(bit_mask)
        << std::dec << ")";
    return out.str();
}

std::ostream& operator<<(std::ostream& os, const NullIndicatorOffset& null_indicator) {
    os << null_indicator.debug_string();
    return os;
}

SlotDescriptor::SlotDescriptor(const TSlotDescriptor& tdesc)
        : _id(tdesc.id),
          _type(TypeDescriptor::from_thrift(tdesc.slotType)),
          _parent(tdesc.parent),
          _col_pos(tdesc.columnPos),
          _null_indicator_offset(tdesc.nullIndicatorByte, tdesc.nullIndicatorBit),
          _col_name(tdesc.colName),
          _col_name_lower_case(to_lower(tdesc.colName)),
          _col_unique_id(tdesc.col_unique_id),
          _col_type(thrift_to_type(tdesc.primitive_type)),
          _slot_idx(tdesc.slotIdx),
          _field_idx(-1),
          _is_materialized(tdesc.isMaterialized),
          _is_key(tdesc.is_key),
          _need_materialize(tdesc.need_materialize),
<<<<<<< HEAD
          _column_paths(tdesc.column_paths) {}
=======
          _column_paths(tdesc.column_paths),
          _col_default_value(tdesc.__isset.col_default_value ? tdesc.col_default_value : "") {}
>>>>>>> 87c4d1c2

SlotDescriptor::SlotDescriptor(const PSlotDescriptor& pdesc)
        : _id(pdesc.id()),
          _type(TypeDescriptor::from_protobuf(pdesc.slot_type())),
          _parent(pdesc.parent()),
          _col_pos(pdesc.column_pos()),
          _null_indicator_offset(pdesc.null_indicator_byte(), pdesc.null_indicator_bit()),
          _col_name(pdesc.col_name()),
          _col_name_lower_case(to_lower(pdesc.col_name())),
          _col_unique_id(pdesc.col_unique_id()),
          _col_type(static_cast<PrimitiveType>(pdesc.col_type())),
          _slot_idx(pdesc.slot_idx()),
          _field_idx(-1),
          _is_materialized(pdesc.is_materialized()),
          _is_key(pdesc.is_key()),
          _need_materialize(true) {}

void SlotDescriptor::to_protobuf(PSlotDescriptor* pslot) const {
    pslot->set_id(_id);
    pslot->set_parent(_parent);
    _type.to_protobuf(pslot->mutable_slot_type());
    pslot->set_column_pos(_col_pos);
    pslot->set_byte_offset(0);
    pslot->set_null_indicator_byte(_null_indicator_offset.byte_offset);
    pslot->set_null_indicator_bit(_null_indicator_offset.bit_offset);
    DCHECK_LE(_null_indicator_offset.bit_offset, 8);
    pslot->set_col_name(_col_name);
    pslot->set_slot_idx(_slot_idx);
    pslot->set_is_materialized(_is_materialized);
    pslot->set_col_unique_id(_col_unique_id);
    pslot->set_is_key(_is_key);
    pslot->set_col_type(_col_type);
}

vectorized::MutableColumnPtr SlotDescriptor::get_empty_mutable_column() const {
    auto data_type = get_data_type_ptr();
    if (data_type) {
        return data_type->create_column();
    }
    return nullptr;
}

vectorized::DataTypePtr SlotDescriptor::get_data_type_ptr() const {
    return vectorized::DataTypeFactory::instance().create_data_type(type(), is_nullable());
}

std::string SlotDescriptor::debug_string() const {
    std::stringstream out;
    out << "Slot(id=" << _id << " type=" << _type << " col=" << _col_pos
        << ", colname=" << _col_name << ", nullable=" << is_nullable() << ")";
    return out.str();
}

TableDescriptor::TableDescriptor(const TTableDescriptor& tdesc)
        : _table_type(tdesc.tableType),
          _name(tdesc.tableName),
          _database(tdesc.dbName),
          _table_id(tdesc.id),
          _num_cols(tdesc.numCols),
          _num_clustering_cols(tdesc.numClusteringCols) {}

std::string TableDescriptor::debug_string() const {
    std::stringstream out;
    out << "#cols=" << _num_cols << " #clustering_cols=" << _num_clustering_cols;
    return out.str();
}

OlapTableDescriptor::OlapTableDescriptor(const TTableDescriptor& tdesc) : TableDescriptor(tdesc) {}

std::string OlapTableDescriptor::debug_string() const {
    std::stringstream out;
    out << "OlapTable(" << TableDescriptor::debug_string() << ")";
    return out.str();
}

SchemaTableDescriptor::SchemaTableDescriptor(const TTableDescriptor& tdesc)
        : TableDescriptor(tdesc), _schema_table_type(tdesc.schemaTable.tableType) {}
SchemaTableDescriptor::~SchemaTableDescriptor() = default;

std::string SchemaTableDescriptor::debug_string() const {
    std::stringstream out;
    out << "SchemaTable(" << TableDescriptor::debug_string() << ")";
    return out.str();
}

BrokerTableDescriptor::BrokerTableDescriptor(const TTableDescriptor& tdesc)
        : TableDescriptor(tdesc) {}

BrokerTableDescriptor::~BrokerTableDescriptor() = default;

std::string BrokerTableDescriptor::debug_string() const {
    std::stringstream out;
    out << "BrokerTable(" << TableDescriptor::debug_string() << ")";
    return out.str();
}

HiveTableDescriptor::HiveTableDescriptor(const TTableDescriptor& tdesc) : TableDescriptor(tdesc) {}

HiveTableDescriptor::~HiveTableDescriptor() = default;

std::string HiveTableDescriptor::debug_string() const {
    std::stringstream out;
    out << "HiveTable(" << TableDescriptor::debug_string() << ")";
    return out.str();
}

IcebergTableDescriptor::IcebergTableDescriptor(const TTableDescriptor& tdesc)
        : TableDescriptor(tdesc) {}

IcebergTableDescriptor::~IcebergTableDescriptor() = default;

std::string IcebergTableDescriptor::debug_string() const {
    std::stringstream out;
    out << "IcebergTable(" << TableDescriptor::debug_string() << ")";
    return out.str();
}

MaxComputeTableDescriptor::MaxComputeTableDescriptor(const TTableDescriptor& tdesc)
        : TableDescriptor(tdesc),
          _region(tdesc.mcTable.region),
          _project(tdesc.mcTable.project),
          _table(tdesc.mcTable.table),
          _access_key(tdesc.mcTable.access_key),
          _secret_key(tdesc.mcTable.secret_key),
          _partition_spec(tdesc.mcTable.partition_spec),
          _public_access(tdesc.mcTable.public_access) {}

MaxComputeTableDescriptor::~MaxComputeTableDescriptor() = default;

std::string MaxComputeTableDescriptor::debug_string() const {
    std::stringstream out;
    out << "MaxComputeTable(" << TableDescriptor::debug_string() << ")";
    return out.str();
}

EsTableDescriptor::EsTableDescriptor(const TTableDescriptor& tdesc) : TableDescriptor(tdesc) {}

EsTableDescriptor::~EsTableDescriptor() = default;

std::string EsTableDescriptor::debug_string() const {
    std::stringstream out;
    out << "EsTable(" << TableDescriptor::debug_string() << ")";
    return out.str();
}

MySQLTableDescriptor::MySQLTableDescriptor(const TTableDescriptor& tdesc)
        : TableDescriptor(tdesc),
          _mysql_db(tdesc.mysqlTable.db),
          _mysql_table(tdesc.mysqlTable.table),
          _host(tdesc.mysqlTable.host),
          _port(tdesc.mysqlTable.port),
          _user(tdesc.mysqlTable.user),
          _passwd(tdesc.mysqlTable.passwd),
          _charset(tdesc.mysqlTable.charset) {}

std::string MySQLTableDescriptor::debug_string() const {
    std::stringstream out;
    out << "MySQLTable(" << TableDescriptor::debug_string() << " _db" << _mysql_db
        << " table=" << _mysql_table << " host=" << _host << " port=" << _port << " user=" << _user
        << " passwd=" << _passwd << " charset=" << _charset;
    return out.str();
}

ODBCTableDescriptor::ODBCTableDescriptor(const TTableDescriptor& tdesc)
        : TableDescriptor(tdesc),
          _db(tdesc.odbcTable.db),
          _table(tdesc.odbcTable.table),
          _host(tdesc.odbcTable.host),
          _port(tdesc.odbcTable.port),
          _user(tdesc.odbcTable.user),
          _passwd(tdesc.odbcTable.passwd),
          _driver(tdesc.odbcTable.driver),
          _type(tdesc.odbcTable.type) {}

std::string ODBCTableDescriptor::debug_string() const {
    std::stringstream out;
    out << "ODBCTable(" << TableDescriptor::debug_string() << " _db" << _db << " table=" << _table
        << " host=" << _host << " port=" << _port << " user=" << _user << " passwd=" << _passwd
        << " driver=" << _driver << " type" << _type;
    return out.str();
}

JdbcTableDescriptor::JdbcTableDescriptor(const TTableDescriptor& tdesc)
        : TableDescriptor(tdesc),
          _jdbc_resource_name(tdesc.jdbcTable.jdbc_resource_name),
          _jdbc_driver_url(tdesc.jdbcTable.jdbc_driver_url),
          _jdbc_driver_class(tdesc.jdbcTable.jdbc_driver_class),
          _jdbc_driver_checksum(tdesc.jdbcTable.jdbc_driver_checksum),
          _jdbc_url(tdesc.jdbcTable.jdbc_url),
          _jdbc_table_name(tdesc.jdbcTable.jdbc_table_name),
          _jdbc_user(tdesc.jdbcTable.jdbc_user),
          _jdbc_passwd(tdesc.jdbcTable.jdbc_password) {}

std::string JdbcTableDescriptor::debug_string() const {
    fmt::memory_buffer buf;
    fmt::format_to(buf,
                   "JDBCTable({} ,_jdbc_resource_name={} ,_jdbc_driver_url={} "
                   ",_jdbc_driver_class={} ,_jdbc_driver_checksum={} ,_jdbc_url={} "
                   ",_jdbc_table_name={} ,_jdbc_user={} ,_jdbc_passwd={})",
                   TableDescriptor::debug_string(), _jdbc_resource_name, _jdbc_driver_url,
                   _jdbc_driver_class, _jdbc_driver_checksum, _jdbc_url, _jdbc_table_name,
                   _jdbc_user, _jdbc_passwd);
    return fmt::to_string(buf);
}

TupleDescriptor::TupleDescriptor(const TTupleDescriptor& tdesc, bool own_slots)
        : _id(tdesc.id),
          _table_desc(nullptr),
          _num_null_bytes(tdesc.numNullBytes),
          _num_materialized_slots(0),
          _has_varlen_slots(false),
          _own_slots(own_slots) {
    if (false == tdesc.__isset.numNullSlots) {
        //be compatible for existing tables with no nullptr value
        _num_null_slots = 0;
    } else {
        _num_null_slots = tdesc.numNullSlots;
    }
}

TupleDescriptor::TupleDescriptor(const PTupleDescriptor& pdesc, bool own_slots)
        : _id(pdesc.id()),
          _table_desc(nullptr),
          _num_null_bytes(pdesc.num_null_bytes()),
          _num_materialized_slots(0),
          _has_varlen_slots(false),
          _own_slots(own_slots) {
    if (!pdesc.has_num_null_slots()) {
        //be compatible for existing tables with no nullptr value
        _num_null_slots = 0;
    } else {
        _num_null_slots = pdesc.num_null_slots();
    }
}

void TupleDescriptor::add_slot(SlotDescriptor* slot) {
    _slots.push_back(slot);

    if (slot->is_materialized()) {
        ++_num_materialized_slots;

        if (slot->type().is_string_type()) {
            _string_slots.push_back(slot);
            _has_varlen_slots = true;
        } else if (slot->type().is_collection_type()) {
            _collection_slots.push_back(slot);
            _has_varlen_slots = true;
        } else {
            _no_string_slots.push_back(slot);
        }
    }
}

std::vector<SlotDescriptor*> TupleDescriptor::slots_ordered_by_idx() const {
    std::vector<SlotDescriptor*> sorted_slots(slots().size());
    for (SlotDescriptor* slot : slots()) {
        sorted_slots[slot->_slot_idx] = slot;
    }
    return sorted_slots;
}

void TupleDescriptor::to_protobuf(PTupleDescriptor* ptuple) const {
    ptuple->Clear();
    ptuple->set_id(_id);
    // Useless not set
    ptuple->set_byte_size(0);
    ptuple->set_num_null_bytes(_num_null_bytes);
    ptuple->set_table_id(-1);
    ptuple->set_num_null_slots(_num_null_slots);
}

std::string TupleDescriptor::debug_string() const {
    std::stringstream out;
    out << "Tuple(id=" << _id;
    if (_table_desc != nullptr) {
        //out << " " << _table_desc->debug_string();
    }

    out << " slots=[";
    for (size_t i = 0; i < _slots.size(); ++i) {
        if (i > 0) {
            out << ", ";
        }
        out << _slots[i]->debug_string();
    }

    out << "]";
    out << " has_varlen_slots=" << _has_varlen_slots;
    out << ")";
    return out.str();
}

RowDescriptor::RowDescriptor(const DescriptorTbl& desc_tbl, const std::vector<TTupleId>& row_tuples,
                             const std::vector<bool>& nullable_tuples)
        : _tuple_idx_nullable_map(nullable_tuples) {
    DCHECK(nullable_tuples.size() == row_tuples.size())
            << "nullable_tuples size " << nullable_tuples.size() << " != row_tuples size "
            << row_tuples.size();
    DCHECK_GT(row_tuples.size(), 0);
    _num_materialized_slots = 0;
    _num_null_slots = 0;

    for (int i = 0; i < row_tuples.size(); ++i) {
        TupleDescriptor* tupleDesc = desc_tbl.get_tuple_descriptor(row_tuples[i]);
        _num_materialized_slots += tupleDesc->num_materialized_slots();
        _num_null_slots += tupleDesc->num_null_slots();
        _tuple_desc_map.push_back(tupleDesc);
        DCHECK(_tuple_desc_map.back() != nullptr);
    }
    _num_null_bytes = (_num_null_slots + 7) / 8;

    init_tuple_idx_map();
    init_has_varlen_slots();
}

RowDescriptor::RowDescriptor(TupleDescriptor* tuple_desc, bool is_nullable)
        : _tuple_desc_map(1, tuple_desc), _tuple_idx_nullable_map(1, is_nullable) {
    init_tuple_idx_map();
    init_has_varlen_slots();
}

RowDescriptor::RowDescriptor(const RowDescriptor& lhs_row_desc, const RowDescriptor& rhs_row_desc) {
    _tuple_desc_map.insert(_tuple_desc_map.end(), lhs_row_desc._tuple_desc_map.begin(),
                           lhs_row_desc._tuple_desc_map.end());
    _tuple_desc_map.insert(_tuple_desc_map.end(), rhs_row_desc._tuple_desc_map.begin(),
                           rhs_row_desc._tuple_desc_map.end());
    _tuple_idx_nullable_map.insert(_tuple_idx_nullable_map.end(),
                                   lhs_row_desc._tuple_idx_nullable_map.begin(),
                                   lhs_row_desc._tuple_idx_nullable_map.end());
    _tuple_idx_nullable_map.insert(_tuple_idx_nullable_map.end(),
                                   rhs_row_desc._tuple_idx_nullable_map.begin(),
                                   rhs_row_desc._tuple_idx_nullable_map.end());
    init_tuple_idx_map();
    init_has_varlen_slots();
}

void RowDescriptor::init_tuple_idx_map() {
    // find max id
    TupleId max_id = 0;
    for (int i = 0; i < _tuple_desc_map.size(); ++i) {
        max_id = std::max(_tuple_desc_map[i]->id(), max_id);
    }

    _tuple_idx_map.resize(max_id + 1, INVALID_IDX);
    for (int i = 0; i < _tuple_desc_map.size(); ++i) {
        _tuple_idx_map[_tuple_desc_map[i]->id()] = i;
    }
}

void RowDescriptor::init_has_varlen_slots() {
    _has_varlen_slots = false;
    for (int i = 0; i < _tuple_desc_map.size(); ++i) {
        if (_tuple_desc_map[i]->has_varlen_slots()) {
            _has_varlen_slots = true;
            break;
        }
    }
}

int RowDescriptor::get_row_size() const {
    int size = 0;

    for (int i = 0; i < _tuple_desc_map.size(); ++i) {
        size += _tuple_desc_map[i]->byte_size();
    }

    return size;
}

int RowDescriptor::get_tuple_idx(TupleId id) const {
    // comment CHECK temporarily to make fuzzy test run smoothly
    // DCHECK_LT(id, _tuple_idx_map.size()) << "RowDescriptor: " << debug_string();
    if (_tuple_idx_map.size() <= id) {
        return RowDescriptor::INVALID_IDX;
    }
    return _tuple_idx_map[id];
}

bool RowDescriptor::tuple_is_nullable(int tuple_idx) const {
    DCHECK_LT(tuple_idx, _tuple_idx_nullable_map.size()) << "RowDescriptor: " << debug_string();
    return _tuple_idx_nullable_map[tuple_idx];
}

bool RowDescriptor::is_any_tuple_nullable() const {
    for (int i = 0; i < _tuple_idx_nullable_map.size(); ++i) {
        if (_tuple_idx_nullable_map[i]) {
            return true;
        }
    }
    return false;
}

void RowDescriptor::to_thrift(std::vector<TTupleId>* row_tuple_ids) {
    row_tuple_ids->clear();

    for (int i = 0; i < _tuple_desc_map.size(); ++i) {
        row_tuple_ids->push_back(_tuple_desc_map[i]->id());
    }
}

void RowDescriptor::to_protobuf(
        google::protobuf::RepeatedField<google::protobuf::int32>* row_tuple_ids) const {
    row_tuple_ids->Clear();
    for (auto desc : _tuple_desc_map) {
        row_tuple_ids->Add(desc->id());
    }
}

bool RowDescriptor::is_prefix_of(const RowDescriptor& other_desc) const {
    if (_tuple_desc_map.size() > other_desc._tuple_desc_map.size()) {
        return false;
    }

    for (int i = 0; i < _tuple_desc_map.size(); ++i) {
        // pointer comparison okay, descriptors are unique
        if (_tuple_desc_map[i] != other_desc._tuple_desc_map[i]) {
            return false;
        }
    }

    return true;
}

bool RowDescriptor::equals(const RowDescriptor& other_desc) const {
    if (_tuple_desc_map.size() != other_desc._tuple_desc_map.size()) {
        return false;
    }

    for (int i = 0; i < _tuple_desc_map.size(); ++i) {
        // pointer comparison okay, descriptors are unique
        if (_tuple_desc_map[i] != other_desc._tuple_desc_map[i]) {
            return false;
        }
    }

    return true;
}

std::string RowDescriptor::debug_string() const {
    std::stringstream ss;

    ss << "tuple_desc_map: [";
    for (int i = 0; i < _tuple_desc_map.size(); ++i) {
        ss << _tuple_desc_map[i]->debug_string();
        if (i != _tuple_desc_map.size() - 1) {
            ss << ", ";
        }
    }
    ss << "] ";

    ss << "tuple_id_map: [";
    for (int i = 0; i < _tuple_idx_map.size(); ++i) {
        ss << _tuple_idx_map[i];
        if (i != _tuple_idx_map.size() - 1) {
            ss << ", ";
        }
    }
    ss << "] ";

    ss << "tuple_is_nullable: [";
    for (int i = 0; i < _tuple_idx_nullable_map.size(); ++i) {
        ss << _tuple_idx_nullable_map[i];
        if (i != _tuple_idx_nullable_map.size() - 1) {
            ss << ", ";
        }
    }
    ss << "] ";

    return ss.str();
}

int RowDescriptor::get_column_id(int slot_id, bool force_materialize_slot) const {
    int column_id_counter = 0;
    for (const auto tuple_desc : _tuple_desc_map) {
        for (const auto slot : tuple_desc->slots()) {
            if (!force_materialize_slot && !slot->need_materialize()) {
                continue;
            }
            if (slot->id() == slot_id) {
                return column_id_counter;
            }
            column_id_counter++;
        }
    }
    return -1;
}

Status DescriptorTbl::create(ObjectPool* pool, const TDescriptorTable& thrift_tbl,
                             DescriptorTbl** tbl) {
    *tbl = pool->add(new DescriptorTbl());

    // deserialize table descriptors first, they are being referenced by tuple descriptors
    for (size_t i = 0; i < thrift_tbl.tableDescriptors.size(); ++i) {
        const TTableDescriptor& tdesc = thrift_tbl.tableDescriptors[i];
        TableDescriptor* desc = nullptr;

        switch (tdesc.tableType) {
        case TTableType::MYSQL_TABLE:
            desc = pool->add(new MySQLTableDescriptor(tdesc));
            break;

        case TTableType::ODBC_TABLE:
            desc = pool->add(new ODBCTableDescriptor(tdesc));
            break;

        case TTableType::OLAP_TABLE:
            desc = pool->add(new OlapTableDescriptor(tdesc));
            break;

        case TTableType::SCHEMA_TABLE:
            desc = pool->add(new SchemaTableDescriptor(tdesc));
            break;
        case TTableType::BROKER_TABLE:
            desc = pool->add(new BrokerTableDescriptor(tdesc));
            break;
        case TTableType::ES_TABLE:
            desc = pool->add(new EsTableDescriptor(tdesc));
            break;
        case TTableType::HIVE_TABLE:
            desc = pool->add(new HiveTableDescriptor(tdesc));
            break;
        case TTableType::ICEBERG_TABLE:
            desc = pool->add(new IcebergTableDescriptor(tdesc));
            break;
        case TTableType::JDBC_TABLE:
            desc = pool->add(new JdbcTableDescriptor(tdesc));
            break;
        case TTableType::MAX_COMPUTE_TABLE:
            desc = pool->add(new MaxComputeTableDescriptor(tdesc));
            break;
        default:
            DCHECK(false) << "invalid table type: " << tdesc.tableType;
        }

        (*tbl)->_tbl_desc_map[tdesc.id] = desc;
    }

    for (size_t i = 0; i < thrift_tbl.tupleDescriptors.size(); ++i) {
        const TTupleDescriptor& tdesc = thrift_tbl.tupleDescriptors[i];
        TupleDescriptor* desc = pool->add(new TupleDescriptor(tdesc));

        // fix up table pointer
        if (tdesc.__isset.tableId) {
            desc->_table_desc = (*tbl)->get_table_descriptor(tdesc.tableId);
            DCHECK(desc->_table_desc != nullptr);
        }

        (*tbl)->_tuple_desc_map[tdesc.id] = desc;
        (*tbl)->_row_tuples.emplace_back(tdesc.id);
    }

    for (size_t i = 0; i < thrift_tbl.slotDescriptors.size(); ++i) {
        const TSlotDescriptor& tdesc = thrift_tbl.slotDescriptors[i];
        SlotDescriptor* slot_d = pool->add(new SlotDescriptor(tdesc));
        (*tbl)->_slot_desc_map[tdesc.id] = slot_d;

        // link to parent
        TupleDescriptorMap::iterator entry = (*tbl)->_tuple_desc_map.find(tdesc.parent);

        if (entry == (*tbl)->_tuple_desc_map.end()) {
            return Status::InternalError("unknown tid in slot descriptor msg");
        }
        entry->second->add_slot(slot_d);
    }

    return Status::OK();
}

TableDescriptor* DescriptorTbl::get_table_descriptor(TableId id) const {
    // TODO: is there some boost function to do exactly this?
    TableDescriptorMap::const_iterator i = _tbl_desc_map.find(id);

    if (i == _tbl_desc_map.end()) {
        return nullptr;
    } else {
        return i->second;
    }
}

TupleDescriptor* DescriptorTbl::get_tuple_descriptor(TupleId id) const {
    // TODO: is there some boost function to do exactly this?
    TupleDescriptorMap::const_iterator i = _tuple_desc_map.find(id);

    if (i == _tuple_desc_map.end()) {
        return nullptr;
    } else {
        return i->second;
    }
}

SlotDescriptor* DescriptorTbl::get_slot_descriptor(SlotId id) const {
    // TODO: is there some boost function to do exactly this?
    SlotDescriptorMap::const_iterator i = _slot_desc_map.find(id);

    if (i == _slot_desc_map.end()) {
        return nullptr;
    } else {
        return i->second;
    }
}

std::string DescriptorTbl::debug_string() const {
    std::stringstream out;
    out << "tuples:\n";

    for (TupleDescriptorMap::const_iterator i = _tuple_desc_map.begin(); i != _tuple_desc_map.end();
         ++i) {
        out << i->second->debug_string() << '\n';
    }

    return out.str();
}

} // namespace doris<|MERGE_RESOLUTION|>--- conflicted
+++ resolved
@@ -66,12 +66,8 @@
           _is_materialized(tdesc.isMaterialized),
           _is_key(tdesc.is_key),
           _need_materialize(tdesc.need_materialize),
-<<<<<<< HEAD
-          _column_paths(tdesc.column_paths) {}
-=======
           _column_paths(tdesc.column_paths),
           _col_default_value(tdesc.__isset.col_default_value ? tdesc.col_default_value : "") {}
->>>>>>> 87c4d1c2
 
 SlotDescriptor::SlotDescriptor(const PSlotDescriptor& pdesc)
         : _id(pdesc.id()),
