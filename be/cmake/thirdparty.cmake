# Licensed to the Apache Software Foundation (ASF) under one
# or more contributor license agreements.  See the NOTICE file
# distributed with this work for additional information
# regarding copyright ownership.  The ASF licenses this file
# to you under the Apache License, Version 2.0 (the
# "License"); you may not use this file except in compliance
# with the License.  You may obtain a copy of the License at
#
#   http://www.apache.org/licenses/LICENSE-2.0
#
# Unless required by applicable law or agreed to in writing,
# software distributed under the License is distributed on an
# "AS IS" BASIS, WITHOUT WARRANTIES OR CONDITIONS OF ANY
# KIND, either express or implied.  See the License for the
# specific language governing permissions and limitations
# under the License.

# Set all libraries

# define COMMON_THIRDPARTY list variable
set(COMMON_THIRDPARTY)

# define add_thirdparty function, append thirdparty libraries to COMMON_THIRDPARTY variable, and pass arg too add_library
# if arg exist lib64, use lib64, else use lib
# if arg exist noadd, not append to COMMON_THIRDPARTY variable
# if arg exist libname, use libname to find library
# if arg exist wholelibpath, use wholelibpath to find library
function(add_thirdparty)
    cmake_parse_arguments(DORIS_THIRDPARTY
        "NOTADD;LIB64"
        "LIBNAME;WHOLELIBPATH"
        ""
        ${ARGN})

    set(DORIS_THIRDPARTY_NAME ${DORIS_THIRDPARTY_UNPARSED_ARGUMENTS})
    add_library(${DORIS_THIRDPARTY_NAME} STATIC IMPORTED)

    if (NOT DORIS_THIRDPARTY_NOTADD)
        set(COMMON_THIRDPARTY ${COMMON_THIRDPARTY} ${DORIS_THIRDPARTY_NAME} PARENT_SCOPE)
    endif()

    if (DORIS_THIRDPARTY_LIB64)
        set(DORIS_THIRDPARTY_LIBPATH ${THIRDPARTY_DIR}/lib64/lib${DORIS_THIRDPARTY_NAME}.a)
    elseif (DORIS_THIRDPARTY_LIBNAME)
        set(DORIS_THIRDPARTY_LIBPATH ${THIRDPARTY_DIR}/${DORIS_THIRDPARTY_LIBNAME})
    elseif (DORIS_THIRDPARTY_WHOLELIBPATH)
        set(DORIS_THIRDPARTY_LIBPATH ${DORIS_THIRDPARTY_WHOLELIBPATH})
    else()
        set(DORIS_THIRDPARTY_LIBPATH ${THIRDPARTY_DIR}/lib/lib${DORIS_THIRDPARTY_NAME}.a)
    endif()
    set_target_properties(${DORIS_THIRDPARTY_NAME} PROPERTIES IMPORTED_LOCATION ${DORIS_THIRDPARTY_LIBPATH})
endfunction()

add_thirdparty(gflags)
add_thirdparty(glog)
add_thirdparty(backtrace)
add_thirdparty(re2)
add_thirdparty(hyperscan LIBNAME "lib64/libhs.a")
add_thirdparty(odbc)
add_thirdparty(pprof WHOLELIBPATH ${GPERFTOOLS_HOME}/lib/libprofiler.a)
add_thirdparty(protobuf)
add_thirdparty(gtest)
add_thirdparty(gtest_main)
add_thirdparty(benchmark)
add_thirdparty(gmock)
add_thirdparty(snappy)
add_thirdparty(curl)
add_thirdparty(lz4)
add_thirdparty(thrift)
add_thirdparty(thriftnb)

add_thirdparty(libevent LIBNAME "lib/libevent.a")
add_thirdparty(libevent_pthreads LIBNAME "lib/libevent_pthreads.a")
add_thirdparty(libbz2 LIBNAME "lib/libbz2.a")
add_thirdparty(libz LIBNAME "lib/libz.a")
add_thirdparty(crypto)
add_thirdparty(openssl LIBNAME "lib/libssl.a")
add_thirdparty(leveldb)
if (USE_JEMALLOC)
    add_thirdparty(jemalloc LIBNAME "lib/libjemalloc_doris.a")
else()
    add_thirdparty(tcmalloc WHOLELIBPATH ${GPERFTOOLS_HOME}/lib/libtcmalloc.a NOTADD)
endif()

if (WITH_MYSQL)
    add_thirdparty(mysql LIBNAME "lib/libmysqlclient.a")
endif()

if (USE_UNWIND)
    add_thirdparty(libunwind LIBNAME "lib64/libunwind.a")
endif()

add_thirdparty(grpc++_reflection LIB64)
add_thirdparty(grpc LIB64)
add_thirdparty(grpc++ LIB64)
add_thirdparty(grpc++_unsecure LIB64)
add_thirdparty(gpr LIB64)
add_thirdparty(upb LIB64)
add_thirdparty(cares LIB64)
add_thirdparty(address_sorting LIB64)
add_thirdparty(z LIB64)

add_thirdparty(brotlicommon LIB64)
add_thirdparty(brotlidec LIB64)
add_thirdparty(brotlienc LIB64)
add_thirdparty(zstd LIB64)
add_thirdparty(arrow LIB64)
add_thirdparty(arrow_flight LIB64)
add_thirdparty(arrow_flight_sql LIB64)
add_thirdparty(parquet LIB64)
add_thirdparty(brpc LIB64)
add_thirdparty(rocksdb)
add_thirdparty(cyrus-sasl LIBNAME "lib/libsasl2.a")
# put this after lz4 to avoid using lz4 lib in librdkafka
add_thirdparty(rdkafka_cpp LIBNAME "lib/librdkafka++.a")
add_thirdparty(rdkafka)
add_thirdparty(s2)
add_thirdparty(bitshuffle)
add_thirdparty(roaring)
add_thirdparty(fmt)
add_thirdparty(cctz)
add_thirdparty(base64)

add_thirdparty(aws-cpp-sdk-core LIB64)
add_thirdparty(aws-cpp-sdk-s3 LIB64)
add_thirdparty(aws-cpp-sdk-transfer LIB64)
add_thirdparty(aws-cpp-sdk-s3-crt LIB64)
add_thirdparty(aws-crt-cpp LIB64)
add_thirdparty(aws-c-cal LIB64)
add_thirdparty(aws-c-auth LIB64)
add_thirdparty(aws-c-compression LIB64)
add_thirdparty(aws-c-common LIB64)
add_thirdparty(aws-c-event-stream LIB64)
add_thirdparty(aws-c-io LIB64)
add_thirdparty(aws-c-http LIB64)
add_thirdparty(aws-c-mqtt LIB64)
add_thirdparty(aws-checksums LIB64)
add_thirdparty(aws-c-s3 LIB64)
add_thirdparty(aws-c-sdkutils LIB64)
if (NOT OS_MACOSX)
    add_thirdparty(aws-s2n LIBNAME "lib/libs2n.a")
endif()

if(BUILD_AZURE STREQUAL "ON")
    add_thirdparty(azure-core)
    add_thirdparty(azure-identity)
    add_thirdparty(azure-storage-blobs)
    add_thirdparty(azure-storage-common)
endif()

add_thirdparty(minizip LIB64)
add_thirdparty(simdjson LIB64)
add_thirdparty(idn LIB64)
add_thirdparty(xml2 LIB64)
add_thirdparty(lzma LIB64)
add_thirdparty(gsasl)
add_thirdparty(krb5support)
add_thirdparty(krb5)
add_thirdparty(com_err)
add_thirdparty(k5crypto)
add_thirdparty(gssapi_krb5)
add_thirdparty(streamvbyte LIB64)

if (OS_MACOSX)
    add_thirdparty(bfd)
    add_thirdparty(iberty)
    add_thirdparty(intl)
endif()

# Only used on x86 or x86_64
if ("${CMAKE_BUILD_TARGET_ARCH}" STREQUAL "x86" OR "${CMAKE_BUILD_TARGET_ARCH}" STREQUAL "x86_64")
    add_thirdparty(deflate)
endif()

add_thirdparty(icuuc LIB64)
add_thirdparty(icui18n LIB64)
add_thirdparty(icudata LIB64)

<<<<<<< HEAD
add_thirdparty(pugixml LIB64)
=======
if (BUILD_FAISS)
    add_thirdparty(openblas LIB64)
    add_thirdparty(faiss LIB64)
endif()
>>>>>>> 3497f67f
<|MERGE_RESOLUTION|>--- conflicted
+++ resolved
@@ -176,11 +176,10 @@
 add_thirdparty(icui18n LIB64)
 add_thirdparty(icudata LIB64)
 
-<<<<<<< HEAD
+
 add_thirdparty(pugixml LIB64)
-=======
+
 if (BUILD_FAISS)
     add_thirdparty(openblas LIB64)
     add_thirdparty(faiss LIB64)
-endif()
->>>>>>> 3497f67f
+endif()