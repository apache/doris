// Licensed to the Apache Software Foundation (ASF) under one
// or more contributor license agreements.  See the NOTICE file
// distributed with this work for additional information
// regarding copyright ownership.  The ASF licenses this file
// to you under the Apache License, Version 2.0 (the
// "License"); you may not use this file except in compliance
// with the License.  You may obtain a copy of the License at
//
//   http://www.apache.org/licenses/LICENSE-2.0
//
// Unless required by applicable law or agreed to in writing,
// software distributed under the License is distributed on an
// "AS IS" BASIS, WITHOUT WARRANTIES OR CONDITIONS OF ANY
// KIND, either express or implied.  See the License for the
// specific language governing permissions and limitations
// under the License.

#include "recycler/recycler.h"

#include <butil/strings/string_split.h>
#include <fmt/core.h>
#include <gen_cpp/cloud.pb.h>
#include <gen_cpp/olap_file.pb.h>
#include <glog/logging.h>
#include <gtest/gtest.h>

#include <chrono>
#include <cstdint>
#include <cstdlib>
#include <future>
#include <memory>
#include <random>
#include <string>
#include <thread>

#include "common/config.h"
#include "common/logging.h"
#include "common/simple_thread_pool.h"
#include "common/util.h"
#include "cpp/sync_point.h"
#include "meta-service/meta_service.h"
#include "meta-store/blob_message.h"
#include "meta-store/keys.h"
#include "meta-store/mem_txn_kv.h"
#include "meta-store/txn_kv.h"
#include "meta-store/txn_kv_error.h"
#include "mock_accessor.h"
#include "mock_resource_manager.h"
#include "rate-limiter/rate_limiter.h"
#include "recycler/checker.h"
#include "recycler/recycler.cpp"
#include "recycler/storage_vault_accessor.h"
#include "recycler/util.h"
#include "recycler/white_black_list.h"

using namespace doris;

std::string instance_id = "instance_id_recycle_test";
int64_t current_time = 0;
static constexpr int64_t db_id = 1000;
static RecyclerMetricsContext ctx;

std::vector<std::string> index_v2_file_path = {
        "data/1753202639945/0200000000001a5c92f4e7d9j8f2b4c8a3e6f8b1c9d2e5f8_0.idx",
        "data/1753202639947/0200000000001b8d45a74r6c7sf3e9c2b6d4a8e1f7c3d9e2_0.idx",
        "data/1753202639951/0200000000001c9e56b8g4f0x8s7g2f0d3c7e5b9f2e8d4f0_0.idx",
        "data/1753202639953/0200000000001d0f67c9h5g8a3e6f8b1e4d8f6c0g3f9e5g1_0.idx",
        "data/1753202639955/0200000000001e1g78d067c9h5g8i6h2f5e9g7d1h4g0f6h2_0.idx",
        "data/1753202639957/0200000000001f2h89e1jg7d1h4g07i3g6f0h8e2i5h1g7i3_0.idx",
        "data/1753202639959/020000000000208i90f2k0h8e2i5h8j4h7g1i9f3j6i2h8j4_0.idx",
        "data/1753202639961/02000000000021aj01g3l9k5i8h2j8e2i5h8j0g4k7j3i9k5_0.idx",
        "data/1753202639963/02000000000022bk12h4m0lk0h8e2i56j9i3k1h5l8k4j0l6_0.idx",
        "data/1753202639965/02000000000023cl23i5n1m7g3l9k5i8k0j4l2i6m9l5k1m7_0.idx",
        "data/1753202639967/02000000000024dm34j1m7g3l9k6o2n8l1k5m3j7n0m6l2n8_0.idx",
        "data/1753202639969/02000000000025en45k7p3o9m2l6n4k34j1m7g38o1n7m3o9_0.idx",
        "data/1753202639971/02000000000026fo56l8q4p0n2l6n4k343m7o5l9p2o8n4p0_0.idx",
        "data/1753202639973/02000000000027gp67m9r5q8q4p0n2l1o4n8p6m0q3p9o5q1_0.idx",
        "data/1753202639975/02000000000028hq78n0s6rm9r5q8q42p5o9q7n1r4q0p6r2_0.idx",
        "data/1753202639977/02000000000029ir89o1t7s78n0s6rm3q6p0r8o2s5r1q7s3_0.idx",
        "data/1753202639979/0200000000002ajs90p2u8t4m3q6p0r8r7q1s9p3t6s2r8t4_0.idx",
        "data/1753202639981/0200000000002bkt01q3v9u2u8t4m3q5s8r2t0q4u7t3s9u5_0.idx",
        "data/1753202639983/0200000000002clu12r4w1q3v9u2u0v6t9s3u1r5v8u4t0v6_0.idx",
        "data/1753202639985/0200000000002dmv23s5x1w7u0t4t9s3u1r5v2s6w9v5u1w7_0.idx"};

// clang-format off
std::vector<std::string> index_v1_file_path = {
        "data/1753202846974/0200000000007864994f6aa97288842758c2e89b03e65682_0_1753202846943.idx",
        "data/1753202845724/020000000000786635407b55b72242ac167cf83cd4c598a2_0_1753202841593.idx",
        "data/1753202846984/020000000000788bdd40fcf18bcaa1bbd4058ef92606e79a_0_1753202846923.idx",
        "data/1753202846986/02000000000078e635407b55b72242ac167cf83cd4c598a0_0_1753202846963.idx",
        "data/1753202846986/02000000000078e635407b55b72242ac167cf83cd4c598a1_0_1753202846963.idx",
        "data/1753202847030/020000000000791335407b55b72242ac167cf83cd4c598a0_0_1753202844931.idx",
        "data/1753202847030/020000000000791335407b55b72242ac167cf83cd4c598a1_0_1753202844931.idx",
        "data/1753202847030/020000000000791335407b55b72242ac167cf83cd4c598a2_0_1753202844931.idx",
        "data/1753202858558/0200000000007aed994f6aa97288842758c2e89b03e65680_0_1753202843931.idx",
        "data/1753202858558/0200000000007aed994f6aa97288842758c2e89b03e65681_0_1753202843931.idx",
        "data/1753202858558/0200000000007aed994f6aa97288842758c2e89b03e65682_0_1753202843931.idx",
        "data/1753202858458/0200000000007afc994f6aa97288842758c2e89b03e65680_0_1753202824931.idx",
        "data/1753202858458/0200000000007afc994f6aa97288842758c2e89b03e65681_0_1753202824931.idx",
        "data/1753202858458/0200000000007afc994f6aa97288842758c2e89b03e65682_0_1753202824931.idx"};
// clang-format on

doris::cloud::RecyclerThreadPoolGroup thread_group;

int main(int argc, char** argv) {
    auto conf_file = "doris_cloud.conf";
    if (!cloud::config::init(conf_file, true)) {
        std::cerr << "failed to init config file, conf=" << conf_file << std::endl;
        return -1;
    }
    if (!cloud::init_glog("recycler")) {
        std::cerr << "failed to init glog" << std::endl;
        return -1;
    }

    using namespace std::chrono;
    current_time = duration_cast<seconds>(system_clock::now().time_since_epoch()).count();
    config::recycler_sleep_before_scheduling_seconds = 0; // we dont have to wait in UT

    ::testing::InitGoogleTest(&argc, argv);
    auto s3_producer_pool = std::make_shared<SimpleThreadPool>(config::recycle_pool_parallelism);
    s3_producer_pool->start();
    auto recycle_tablet_pool = std::make_shared<SimpleThreadPool>(config::recycle_pool_parallelism);
    recycle_tablet_pool->start();
    auto group_recycle_function_pool =
            std::make_shared<SimpleThreadPool>(config::recycle_pool_parallelism);
    group_recycle_function_pool->start();
    thread_group =
            RecyclerThreadPoolGroup(std::move(s3_producer_pool), std::move(recycle_tablet_pool),
                                    std::move(group_recycle_function_pool));
    return RUN_ALL_TESTS();
}

namespace doris::cloud {

TEST(RecyclerTest, WhiteBlackList) {
    WhiteBlackList filter;
    EXPECT_FALSE(filter.filter_out("instance1"));
    EXPECT_FALSE(filter.filter_out("instance2"));
    filter.reset({}, {"instance1", "instance2"});
    EXPECT_TRUE(filter.filter_out("instance1"));
    EXPECT_TRUE(filter.filter_out("instance2"));
    EXPECT_FALSE(filter.filter_out("instance3"));
    filter.reset({"instance1", "instance2"}, {});
    EXPECT_FALSE(filter.filter_out("instance1"));
    EXPECT_FALSE(filter.filter_out("instance2"));
    EXPECT_TRUE(filter.filter_out("instance3"));
    filter.reset({"instance1"}, {"instance1"}); // whitelist overrides blacklist
    EXPECT_FALSE(filter.filter_out("instance1"));
    EXPECT_TRUE(filter.filter_out("instance2"));
}

static std::string next_rowset_id() {
    static int64_t cnt = 0;
    return std::to_string(++cnt);
}

static doris::RowsetMetaCloudPB create_rowset(const std::string& resource_id, int64_t tablet_id,
                                              int64_t index_id, int num_segments,
                                              const doris::TabletSchemaCloudPB& schema,
                                              int64_t txn_id = 0) {
    doris::RowsetMetaCloudPB rowset;
    rowset.set_rowset_id(0); // useless but required
    rowset.set_rowset_id_v2(next_rowset_id());
    rowset.set_txn_id(txn_id);
    rowset.set_num_segments(num_segments);
    rowset.set_tablet_id(tablet_id);
    rowset.set_index_id(index_id);
    rowset.set_resource_id(resource_id);
    rowset.set_schema_version(schema.schema_version());
    rowset.mutable_tablet_schema()->CopyFrom(schema);
    return rowset;
}

static doris::RowsetMetaCloudPB create_rowset(const std::string& resource_id, int64_t tablet_id,
                                              int64_t index_id, int num_segments,
                                              const doris::TabletSchemaCloudPB& schema,
                                              RowsetStatePB rowset_state, int64_t txn_id = 0) {
    doris::RowsetMetaCloudPB rowset;
    rowset.set_rowset_id(0); // useless but required
    rowset.set_rowset_id_v2(next_rowset_id());
    rowset.set_txn_id(txn_id);
    rowset.set_num_segments(num_segments);
    rowset.set_tablet_id(tablet_id);
    rowset.set_index_id(index_id);
    rowset.set_resource_id(resource_id);
    rowset.set_schema_version(schema.schema_version());
    rowset.mutable_tablet_schema()->CopyFrom(schema);
    rowset.set_rowset_state(rowset_state);
    return rowset;
}

static int create_recycle_rowset(TxnKv* txn_kv, StorageVaultAccessor* accessor,
                                 const doris::RowsetMetaCloudPB& rowset, RecycleRowsetPB::Type type,
                                 bool write_schema_kv) {
    std::string key;
    std::string val;

    RecycleRowsetKeyInfo key_info {instance_id, rowset.tablet_id(), rowset.rowset_id_v2()};
    recycle_rowset_key(key_info, &key);

    RecycleRowsetPB rowset_pb;
    rowset_pb.set_creation_time(current_time);
    if (type != RecycleRowsetPB::UNKNOWN) {
        rowset_pb.set_type(type);
        rowset_pb.mutable_rowset_meta()->CopyFrom(rowset);
        if (write_schema_kv) { // Detach schema
            rowset_pb.mutable_rowset_meta()->set_allocated_tablet_schema(nullptr);
        }
    } else { // old version RecycleRowsetPB
        rowset_pb.set_tablet_id(rowset.tablet_id());
        rowset_pb.set_resource_id(rowset.resource_id());
    }
    rowset_pb.SerializeToString(&val);

    std::unique_ptr<Transaction> txn;
    if (txn_kv->create_txn(&txn) != TxnErrorCode::TXN_OK) {
        return -1;
    }
    txn->put(key, val);
    std::string schema_key, schema_val;
    if (write_schema_kv) {
        meta_schema_key({instance_id, rowset.index_id(), rowset.schema_version()}, &schema_key);
        rowset.tablet_schema().SerializeToString(&schema_val);
        txn->put(schema_key, schema_val);
    }
    if (txn->commit() != TxnErrorCode::TXN_OK) {
        return -1;
    }

    for (int i = 0; i < rowset.num_segments(); ++i) {
        auto path = segment_path(rowset.tablet_id(), rowset.rowset_id_v2(), i);
        accessor->put_file(path, "");
        for (auto& index : rowset.tablet_schema().index()) {
            auto path = inverted_index_path_v1(rowset.tablet_id(), rowset.rowset_id_v2(), i,
                                               index.index_id(), index.index_suffix_name());
            accessor->put_file(path, "");
        }
    }
    return 0;
}

static int create_tmp_rowset(TxnKv* txn_kv, StorageVaultAccessor* accessor,
                             const doris::RowsetMetaCloudPB& rowset, bool write_schema_kv,
                             bool is_inverted_idx_v2 = false) {
    std::string key, val;
    meta_rowset_tmp_key({instance_id, rowset.txn_id(), rowset.tablet_id()}, &key);
    if (write_schema_kv) {
        auto rowset_copy = rowset;
        rowset_copy.clear_tablet_schema();
        rowset_copy.SerializeToString(&val);
    } else {
        rowset.SerializeToString(&val);
    }
    std::unique_ptr<Transaction> txn;
    if (txn_kv->create_txn(&txn) != TxnErrorCode::TXN_OK) {
        return -1;
    }
    txn->put(key, val);
    std::string schema_key, schema_val;
    if (write_schema_kv) {
        meta_schema_key({instance_id, rowset.index_id(), rowset.schema_version()}, &schema_key);
        rowset.tablet_schema().SerializeToString(&schema_val);
        txn->put(schema_key, schema_val);
    }
    // Add rowset ref count key
    std::string rowset_ref_count_key = versioned::data_rowset_ref_count_key(
            {instance_id, rowset.tablet_id(), rowset.rowset_id_v2()});
    LOG(INFO) << "add rowset ref count key, instance_id=" << instance_id
              << "key=" << hex(rowset_ref_count_key);
    txn->atomic_add(rowset_ref_count_key, 1);
    if (txn->commit() != TxnErrorCode::TXN_OK) {
        return -1;
    }

    for (int i = 0; i < rowset.num_segments(); ++i) {
        auto path = segment_path(rowset.tablet_id(), rowset.rowset_id_v2(), i);
        accessor->put_file(path, path);
        for (auto& index : rowset.tablet_schema().index()) {
            std::string path;
            if (!is_inverted_idx_v2) {
                path = inverted_index_path_v1(rowset.tablet_id(), rowset.rowset_id_v2(), i,
                                              index.index_id(), index.index_suffix_name());
            } else {
                path = inverted_index_path_v2(rowset.tablet_id(), rowset.rowset_id_v2(), i);
            }
            accessor->put_file(path, path);
        }
    }
    return 0;
}

static int create_committed_rowset_by_real_index_v2_file(TxnKv* txn_kv,
                                                         StorageVaultAccessor* accessor,
                                                         const std::string& resource_id,
                                                         const std::string& file_path,
                                                         int64_t version = 1) {
    std::string val;
    std::unique_ptr<Transaction> txn;
    TxnErrorCode err;

    // Parse file path to extract tablet_id and rowset_id
    // Expected format: data/{tablet_id}/{rowset_id}_{segment_id}.{ext}
    std::vector<std::string> path_parts;
    butil::SplitString(file_path, '/', &path_parts);

    if (path_parts.size() < 3 || path_parts[0] != "data") {
        LOG(WARNING) << "Invalid file path format: " << file_path;
        return -1;
    }

    int64_t tablet_id = std::stoll(path_parts[1]);
    std::string filename = path_parts[2];

    // Extract rowset_id and segment_id from filename
    size_t underscore_pos = filename.find_last_of('_');
    size_t dot_pos = filename.find_last_of('.');

    if (underscore_pos == std::string::npos || dot_pos == std::string::npos ||
        underscore_pos >= dot_pos) {
        LOG(WARNING) << "Invalid filename format: " << filename;
        return -1;
    }

    std::string rowset_id = filename.substr(0, underscore_pos);
    std::string segment_str = filename.substr(underscore_pos + 1, dot_pos - underscore_pos - 1);
    std::string extension = filename.substr(dot_pos + 1);

    int64_t segment_id = stoll(segment_str);
    int64_t tablet_index_id = tablet_id + 10;
    // take the last 4 digits of tablet_id as the unique identifier
    int64_t schema_version =
            std::atoll(path_parts[1].substr(path_parts[1].size() - 4).c_str()) + version;

    // Create rowset meta data
    MetaRowsetKeyInfo key_info {instance_id, tablet_id, version};
    std::string rowset_meta_key = meta_rowset_key(key_info);

    doris::RowsetMetaCloudPB rowset_pb;
    rowset_pb.set_rowset_id(0); // useless but required
    rowset_pb.set_rowset_id_v2(rowset_id);
    rowset_pb.set_num_segments(segment_id + 1); // segment_id is 0-based
    rowset_pb.set_tablet_id(tablet_id);
    rowset_pb.set_resource_id(resource_id);
    rowset_pb.set_creation_time(current_time);
    rowset_pb.set_schema_version(schema_version);
    rowset_pb.SerializeToString(&val);

    err = txn_kv->create_txn(&txn);
    EXPECT_EQ(err, TxnErrorCode::TXN_OK) << err;
    txn->put(rowset_meta_key, val);

    // Create tablet index meta data
    TabletIndexPB tablet_index;
    tablet_index.set_index_id(tablet_index_id);
    tablet_index.set_tablet_id(tablet_id);
    std::string tablet_index_key = meta_tablet_idx_key({instance_id, tablet_id});
    tablet_index.SerializeToString(&val);
    txn->put(tablet_index_key, val);

    // Create tablet schema if dealing with index files
    if (extension == "idx") {
        std::string tablet_schema_key =
                meta_schema_key({instance_id, tablet_index_id, schema_version});

        doris::TabletSchemaCloudPB tablet_schema;
        tablet_schema.set_inverted_index_storage_format(InvertedIndexStorageFormatPB::V2);
        tablet_schema.set_schema_version(schema_version);
        auto index = tablet_schema.add_index();
        index->set_index_id(tablet_schema.index().size());
        index->set_index_type(IndexType::INVERTED);

        MetaServiceCode code;
        std::string msg;
        put_schema_kv(code, msg, txn.get(), tablet_schema_key, tablet_schema);
    }

    err = txn->commit();
    EXPECT_EQ(err, TxnErrorCode::TXN_OK) << err;

    std::string segment_path = file_path.substr(0, file_path.size() - 4) + ".dat";
    accessor->put_file(segment_path, "");
    accessor->put_file(file_path, "");

    return 0;
}

static int create_committed_rowset_by_real_index_v1_file(TxnKv* txn_kv,
                                                         StorageVaultAccessor* accessor,
                                                         const std::string& resource_id,
                                                         const std::string& file_path,
                                                         size_t& version) {
    std::string val;
    std::unique_ptr<Transaction> txn;
    TxnErrorCode err;

    // Parse file path to extract tablet_id and rowset_id
    // Expected format: data/{tablet_id}/{rowset_id}_{segment_id}_{index_id}{suffix}.idx
    std::vector<std::string> path_parts;
    butil::SplitString(file_path, '/', &path_parts);

    if (path_parts.size() < 3 || path_parts[0] != "data") {
        LOG(WARNING) << "Invalid file path format: " << file_path;
        return -1;
    }

    int64_t tablet_id = std::stoll(path_parts[1]);
    std::string filename = path_parts[2];

    // Extract rowset_id, segment_id, index_id, and suffix from filename
    // Format: {rowset_id}_{segment_id}_{index_id}{suffix}.idx
    size_t first_underscore_pos = filename.find('_');
    size_t second_underscore_pos = filename.find('_', first_underscore_pos + 1);
    size_t dot_pos = filename.find_last_of('.');

    if (first_underscore_pos == std::string::npos || second_underscore_pos == std::string::npos ||
        dot_pos == std::string::npos || first_underscore_pos >= second_underscore_pos ||
        second_underscore_pos >= dot_pos) {
        LOG(WARNING) << "Invalid filename format: " << filename;
        return -1;
    }

    std::string rowset_id = filename.substr(0, first_underscore_pos);
    std::string segment_str = filename.substr(first_underscore_pos + 1,
                                              second_underscore_pos - first_underscore_pos - 1);
    std::string remaining =
            filename.substr(second_underscore_pos + 1, dot_pos - second_underscore_pos - 1);
    std::string extension = filename.substr(dot_pos + 1);

    // Parse index_id and suffix from remaining part
    // Format: {index_id}{suffix} or just {index_id}
    std::string index_id_str = remaining;
    std::string index_suffix = "";

    int segment_id = stoll(segment_str);
    int64_t index_id = std::stoll(index_id_str);
    int64_t tablet_index_id = tablet_id + 10;
    int64_t schema_version =
            std::atoll(path_parts[1].substr(path_parts[1].size() - 4).c_str()) + version;

    // Create rowset meta data
    MetaRowsetKeyInfo key_info {instance_id, tablet_id, version};
    std::string rowset_meta_key = meta_rowset_key(key_info);

    doris::RowsetMetaCloudPB rowset_pb;
    rowset_pb.set_rowset_id(0); // useless but required
    rowset_pb.set_rowset_id_v2(rowset_id);
    rowset_pb.set_num_segments(segment_id + 1); // segment_id is 0-based
    rowset_pb.set_tablet_id(tablet_id);
    rowset_pb.set_resource_id(resource_id);
    rowset_pb.set_creation_time(current_time);
    rowset_pb.set_schema_version(schema_version);
    rowset_pb.SerializeToString(&val);

    err = txn_kv->create_txn(&txn);
    EXPECT_EQ(err, TxnErrorCode::TXN_OK) << err;
    txn->put(rowset_meta_key, val);

    // Create tablet index meta data
    TabletIndexPB tablet_index;
    tablet_index.set_index_id(tablet_index_id);
    tablet_index.set_tablet_id(tablet_id);
    std::string tablet_index_key = meta_tablet_idx_key({instance_id, tablet_id});
    tablet_index.SerializeToString(&val);

    txn->put(tablet_index_key, val);

    // Create tablet schema if dealing with index files
    if (extension == "idx") {
        std::string tablet_schema_key =
                meta_schema_key({instance_id, tablet_index_id, schema_version});

        doris::TabletSchemaCloudPB tablet_schema;
        tablet_schema.set_inverted_index_storage_format(InvertedIndexStorageFormatPB::V1);
        tablet_schema.set_schema_version(schema_version);

        auto index = tablet_schema.add_index();
        index->set_index_id(index_id);
        index->set_index_type(IndexType::INVERTED);
        if (!index_suffix.empty()) {
            index->set_index_suffix_name(index_suffix);
        }

        MetaServiceCode code;
        std::string msg;
        put_schema_kv(code, msg, txn.get(), tablet_schema_key, tablet_schema);
    }
    err = txn->commit();
    EXPECT_EQ(err, TxnErrorCode::TXN_OK) << err;
    std::string segment_path = fmt::format("data/{}/{}_{}.dat", tablet_id, rowset_id, segment_id);
    accessor->put_file(segment_path, "");
    accessor->put_file(file_path, "");

    return 0;
}

static int create_committed_rowset(TxnKv* txn_kv, StorageVaultAccessor* accessor,
                                   const std::string& resource_id, int64_t tablet_id,
                                   int64_t version, int64_t index_id, int num_segments = 1,
                                   int num_inverted_indexes = 1) {
    std::string key;
    std::string val;
    int64_t schema_version = tablet_id + version + num_inverted_indexes + 1;

    auto rowset_id = next_rowset_id();
    MetaRowsetKeyInfo key_info {instance_id, tablet_id, version};
    meta_rowset_key(key_info, &key);

    doris::RowsetMetaCloudPB rowset_pb;
    rowset_pb.set_rowset_id(0); // useless but required
    rowset_pb.set_rowset_id_v2(rowset_id);
    rowset_pb.set_num_segments(num_segments);
    rowset_pb.set_tablet_id(tablet_id);
    rowset_pb.set_resource_id(resource_id);
    rowset_pb.set_creation_time(current_time);
    rowset_pb.set_schema_version(schema_version);
    rowset_pb.set_index_id(index_id);
    rowset_pb.SerializeToString(&val);

    std::unique_ptr<Transaction> txn;
    if (txn_kv->create_txn(&txn) != TxnErrorCode::TXN_OK) {
        return -1;
    }
    txn->put(key, val);

    std::string key1;
    std::string val1;
    MetaTabletIdxKeyInfo key_info1 {instance_id, tablet_id};
    meta_tablet_idx_key(key_info1, &key1);
    TabletIndexPB tablet_idx_pb;
    tablet_idx_pb.set_db_id(db_id);
    tablet_idx_pb.set_index_id(index_id);
    tablet_idx_pb.set_tablet_id(tablet_id);
    if (!tablet_idx_pb.SerializeToString(&val1)) {
        return -1;
    }

    txn->put(key1, val1);

    int64_t tablet_schema_version_cnt = tablet_id + version + 1;

    for (size_t i = 0; i < num_inverted_indexes; i++) {
        std::string tablet_schema_key =
                meta_schema_key({instance_id, index_id, ++tablet_schema_version_cnt});
        doris::TabletSchemaCloudPB tablet_schema;
        tablet_schema.set_inverted_index_storage_format(InvertedIndexStorageFormatPB::V1);
        tablet_schema.set_schema_version(tablet_schema_version_cnt);
        auto index = tablet_schema.add_index();
        index->set_index_id(i);
        index->set_index_type(IndexType::INVERTED);
        MetaServiceCode code;
        std::string msg;
        put_schema_kv(code, msg, txn.get(), tablet_schema_key, tablet_schema);
    }

    if (txn->commit() != TxnErrorCode::TXN_OK) {
        return -1;
    }

    for (int i = 0; i < num_segments; ++i) {
        auto path = segment_path(tablet_id, rowset_id, i);
        accessor->put_file(path, "");
        for (int j = 0; j < num_inverted_indexes; ++j) {
            auto path = inverted_index_path_v1(tablet_id, rowset_id, i, j, "");
            accessor->put_file(path, "");
        }
    }
    return 0;
}

static int create_committed_rowset_with_rowset_id(TxnKv* txn_kv, StorageVaultAccessor* accessor,
                                                  const std::string& resource_id, int64_t tablet_id,
                                                  int64_t start_version, int64_t end_version,
                                                  std::string rowset_id, bool segments_overlap,
                                                  int num_segments,
                                                  int64_t create_time = current_time) {
    std::string key;
    std::string val;

    MetaRowsetKeyInfo key_info {instance_id, tablet_id, end_version};
    meta_rowset_key(key_info, &key);

    doris::RowsetMetaCloudPB rowset_pb;
    rowset_pb.set_rowset_id(0); // useless but required
    rowset_pb.set_rowset_id_v2(rowset_id);
    rowset_pb.set_num_segments(num_segments);
    rowset_pb.set_tablet_id(tablet_id);
    rowset_pb.set_resource_id(resource_id);
    rowset_pb.set_creation_time(create_time);
    rowset_pb.set_start_version(start_version);
    rowset_pb.set_end_version(end_version);
    rowset_pb.set_segments_overlap_pb(segments_overlap ? OVERLAPPING : NONOVERLAPPING);
    rowset_pb.SerializeToString(&val);

    std::unique_ptr<Transaction> txn;
    if (txn_kv->create_txn(&txn) != TxnErrorCode::TXN_OK) {
        return -1;
    }
    txn->put(key, val);
    if (txn->commit() != TxnErrorCode::TXN_OK) {
        return -1;
    }

    for (int i = 0; i < num_segments; ++i) {
        auto path = segment_path(tablet_id, rowset_id, i);
        accessor->put_file(path, "");
    }
    return 0;
}

static int create_restore_job_rowset(TxnKv* txn_kv, StorageVaultAccessor* accessor,
                                     const std::string& resource_id, int64_t tablet_id,
                                     int64_t version, int num_segments = 1,
                                     int num_inverted_indexes = 1) {
    std::string key;
    std::string val;

    auto rowset_id = next_rowset_id();
    JobRestoreRowsetKeyInfo key_info {instance_id, tablet_id, version};
    job_restore_rowset_key(key_info, &key);

    doris::RowsetMetaCloudPB rowset_pb;
    rowset_pb.set_rowset_id(0); // useless but required
    rowset_pb.set_rowset_id_v2(rowset_id);
    rowset_pb.set_num_segments(num_segments);
    rowset_pb.set_tablet_id(tablet_id);
    rowset_pb.set_resource_id(resource_id);
    rowset_pb.set_creation_time(current_time);
    if (num_inverted_indexes > 0) {
        auto schema = rowset_pb.mutable_tablet_schema();
        for (int i = 0; i < num_inverted_indexes; ++i) {
            schema->add_index()->set_index_id(i);
        }
    }
    rowset_pb.SerializeToString(&val);

    std::unique_ptr<Transaction> txn;
    if (txn_kv->create_txn(&txn) != TxnErrorCode::TXN_OK) {
        return -1;
    }
    txn->put(key, val);
    LOG(INFO) << "rowset_pb:" << rowset_pb.DebugString() << " key=" << hex(key);

    if (txn->commit() != TxnErrorCode::TXN_OK) {
        return -1;
    }

    for (int i = 0; i < num_segments; ++i) {
        auto path = segment_path(tablet_id, rowset_id, i);
        accessor->put_file(path, "");
        for (int j = 0; j < num_inverted_indexes; ++j) {
            auto path = inverted_index_path_v1(tablet_id, rowset_id, i, j, "");
            accessor->put_file(path, "");
        }
    }
    return 0;
}

static int create_restore_job_tablet(TxnKv* txn_kv, int64_t tablet_id) {
    std::string key;
    std::string val;

    JobRestoreTabletKeyInfo key_info {instance_id, tablet_id};
    job_restore_tablet_key(key_info, &key);

    RestoreJobCloudPB restore_job_pb;
    restore_job_pb.set_tablet_id(tablet_id);
    restore_job_pb.set_creation_time(::time(nullptr) - 3600);
    restore_job_pb.set_expiration(0);
    restore_job_pb.set_state(RestoreJobCloudPB::DROPPED);
    restore_job_pb.SerializeToString(&val);

    std::unique_ptr<Transaction> txn;
    if (txn_kv->create_txn(&txn) != TxnErrorCode::TXN_OK) {
        return -1;
    }
    txn->put(key, val);
    LOG(INFO) << "restore_job_pb:" << restore_job_pb.DebugString() << " key=" << hex(key);

    if (txn->commit() != TxnErrorCode::TXN_OK) {
        return -1;
    }
    return 0;
}

static void create_delete_bitmaps(Transaction* txn, int64_t tablet_id, std::string rowset_id,
                                  int64_t start_version, int64_t end_version) {
    for (int64_t ver {start_version}; ver <= end_version; ver++) {
        auto key = meta_delete_bitmap_key({instance_id, tablet_id, rowset_id, ver, 0});
        std::string val {"test_data"};
        txn->put(key, val);
    }
}

static void create_delete_bitmaps(Transaction* txn, int64_t tablet_id, std::string rowset_id,
                                  std::vector<int64_t> versions, int64_t segment_num = 1) {
    for (int64_t ver : versions) {
        for (int64_t segment_id {0}; segment_id < segment_num; segment_id++) {
            auto key = meta_delete_bitmap_key({instance_id, tablet_id, rowset_id, ver, segment_id});
            if (segment_id % 2 == 0) {
                std::string val {"test_data"};
                txn->put(key, val);
            } else {
                std::string val(1000, 'A');
                cloud::blob_put(txn, key, val, 0, 300);
            }
        }
    }
}

static int create_tablet(TxnKv* txn_kv, int64_t table_id, int64_t index_id, int64_t partition_id,
                         int64_t tablet_id, bool is_mow = false, bool has_sequence_col = false) {
    std::unique_ptr<Transaction> txn;
    if (txn_kv->create_txn(&txn) != TxnErrorCode::TXN_OK) {
        return -1;
    }
    doris::TabletMetaCloudPB tablet_meta;
    tablet_meta.set_tablet_id(tablet_id);
    tablet_meta.set_enable_unique_key_merge_on_write(is_mow);
    if (has_sequence_col) {
        tablet_meta.mutable_schema()->set_sequence_col_idx(1);
    }
    auto val = tablet_meta.SerializeAsString();
    auto key = meta_tablet_key({instance_id, table_id, index_id, partition_id, tablet_id});
    txn->put(key, val);
    key = stats_tablet_key({instance_id, table_id, index_id, partition_id, tablet_id});
    txn->put(key, val); // val is not necessary
    key = job_tablet_key({instance_id, table_id, index_id, partition_id, tablet_id});
    txn->put(key, val); // val is not necessary

    // mock tablet index
    TabletIndexPB tablet_idx_pb;
    tablet_idx_pb.set_db_id(db_id);
    tablet_idx_pb.set_table_id(table_id);
    tablet_idx_pb.set_index_id(index_id);
    tablet_idx_pb.set_partition_id(partition_id);
    tablet_idx_pb.set_tablet_id(tablet_id);
    auto idx_val = tablet_idx_pb.SerializeAsString();
    key = meta_tablet_idx_key({instance_id, tablet_id});
    txn->put(key, idx_val);
    LOG(INFO) << "tablet_idx_pb:" << tablet_idx_pb.DebugString() << " key=" << hex(key);

    if (txn->commit() != TxnErrorCode::TXN_OK) {
        return -1;
    }
    return 0;
}

static int create_partition_meta_and_index_keys(TxnKv* txn_kv, int64_t db_id, int64_t table_id,
                                                int64_t partition_id) {
    std::string meta_key = versioned::meta_partition_key({instance_id, partition_id});
    std::string meta_index_key = versioned::partition_index_key({instance_id, partition_id});
    std::string meta_inverted_index_key =
            versioned::partition_inverted_index_key({instance_id, db_id, table_id, partition_id});
    std::unique_ptr<Transaction> txn;
    if (txn_kv->create_txn(&txn) != TxnErrorCode::TXN_OK) {
        return -1;
    }
    std::string val;
    PartitionIndexPB partition_index_pb;
    partition_index_pb.set_db_id(db_id);
    partition_index_pb.set_table_id(table_id);
    partition_index_pb.SerializeToString(&val);
    versioned_put(txn.get(), meta_key, "");
    txn->put(meta_index_key, partition_index_pb.SerializeAsString());
    txn->put(meta_inverted_index_key, "");
    if (txn->commit() != TxnErrorCode::TXN_OK) {
        return -1;
    }
    return 0;
}

static int create_recycle_partiton(TxnKv* txn_kv, int64_t table_id, int64_t partition_id,
                                   const std::vector<int64_t>& index_ids) {
    std::string key;
    std::string val;

    RecyclePartKeyInfo key_info {instance_id, partition_id};
    recycle_partition_key(key_info, &key);

    RecyclePartitionPB partition_pb;
    partition_pb.set_db_id(db_id);
    partition_pb.set_table_id(table_id);
    for (auto index_id : index_ids) {
        partition_pb.add_index_id(index_id);
    }
    partition_pb.set_creation_time(current_time);
    partition_pb.set_state(RecyclePartitionPB::DROPPED);
    partition_pb.SerializeToString(&val);

    std::unique_ptr<Transaction> txn;
    if (txn_kv->create_txn(&txn) != TxnErrorCode::TXN_OK) {
        return -1;
    }
    txn->put(key, val);
    if (txn->commit() != TxnErrorCode::TXN_OK) {
        return -1;
    }
    return 0;
}

static int create_partition_version_kv(TxnKv* txn_kv, int64_t table_id, int64_t partition_id) {
    auto key = partition_version_key({instance_id, db_id, table_id, partition_id});
    VersionPB version;
    version.set_version(1);
    auto val = version.SerializeAsString();
    std::unique_ptr<Transaction> txn;
    if (txn_kv->create_txn(&txn) != TxnErrorCode::TXN_OK) {
        return -1;
    }
    txn->put(key, val);
    if (txn->commit() != TxnErrorCode::TXN_OK) {
        return -1;
    }
    return 0;
}

static int create_delete_bitmap_update_lock_kv(TxnKv* txn_kv, int64_t table_id, int64_t lock_id,
                                               int64_t initiator, int64_t expiration) {
    auto key = meta_delete_bitmap_update_lock_key({instance_id, table_id, -1});
    DeleteBitmapUpdateLockPB lock_info;
    lock_info.set_lock_id(lock_id);
    auto val = lock_info.SerializeAsString();
    std::unique_ptr<Transaction> txn;
    if (txn_kv->create_txn(&txn) != TxnErrorCode::TXN_OK) {
        return -1;
    }
    txn->put(key, val);
    std::string tablet_job_key = mow_tablet_job_key({instance_id, table_id, initiator});
    std::string tablet_job_val;
    MowTabletJobPB mow_tablet_job;
    mow_tablet_job.set_expiration(expiration);
    mow_tablet_job.SerializeToString(&tablet_job_val);
    txn->put(tablet_job_key, tablet_job_val);
    if (txn->commit() != TxnErrorCode::TXN_OK) {
        return -1;
    }
    return 0;
}

static int create_table_version_kv(TxnKv* txn_kv, int64_t table_id) {
    auto key = table_version_key({instance_id, db_id, table_id});
    std::string val(sizeof(int64_t), 0);
    *reinterpret_cast<int64_t*>(val.data()) = (int64_t)1;
    std::unique_ptr<Transaction> txn;
    if (txn_kv->create_txn(&txn) != TxnErrorCode::TXN_OK) {
        return -1;
    }
    txn->put(key, val);
    if (txn->commit() != TxnErrorCode::TXN_OK) {
        return -1;
    }
    return 0;
}

static int create_txn_label_kv(TxnKv* txn_kv, std::string label, int64_t db_id) {
    std::string txn_label_key_;
    std::string txn_label_val;
    auto keyinfo = TxnLabelKeyInfo({instance_id, db_id, label});
    txn_label_key(keyinfo, &txn_label_key_);
    std::unique_ptr<Transaction> txn;
    if (txn_kv->create_txn(&txn) != TxnErrorCode::TXN_OK) {
        return -1;
    }
    txn->put(txn_label_key_, label);
    if (txn->commit() != TxnErrorCode::TXN_OK) {
        return -1;
    }
    return 0;
}

static int create_recycle_index(TxnKv* txn_kv, int64_t table_id, int64_t index_id) {
    std::string key;
    std::string val;

    RecycleIndexKeyInfo key_info {instance_id, index_id};
    recycle_index_key(key_info, &key);

    RecycleIndexPB index_pb;

    index_pb.set_table_id(table_id);
    index_pb.set_creation_time(current_time);
    index_pb.set_state(RecycleIndexPB::DROPPED);
    index_pb.SerializeToString(&val);

    std::unique_ptr<Transaction> txn;
    if (txn_kv->create_txn(&txn) != TxnErrorCode::TXN_OK) {
        return -1;
    }
    txn->put(key, val);
    if (txn->commit() != TxnErrorCode::TXN_OK) {
        return -1;
    }
    return 0;
}

static int get_txn_info(std::shared_ptr<TxnKv> txn_kv, std::string instance_id, int64_t db_id,
                        int64_t txn_id, TxnInfoPB& txn_info_pb) {
    std::string txn_inf_key;
    std::string txn_inf_val;
    TxnInfoKeyInfo txn_inf_key_info {instance_id, db_id, txn_id};

    LOG(INFO) << instance_id << "|" << db_id << "|" << txn_id;

    std::unique_ptr<Transaction> txn;
    if (txn_kv->create_txn(&txn) != TxnErrorCode::TXN_OK) {
        return -1;
    }
    txn_info_key(txn_inf_key_info, &txn_inf_key);
    LOG(INFO) << "txn_inf_key:" << hex(txn_inf_key);
    TxnErrorCode err = txn->get(txn_inf_key, &txn_inf_val);
    if (err != TxnErrorCode::TXN_OK) {
        LOG(WARNING) << "txn->get failed, err=" << err;
        return -2;
    }

    if (!txn_info_pb.ParseFromString(txn_inf_val)) {
        LOG(WARNING) << "ParseFromString failed";
        return -3;
    }
    LOG(INFO) << "txn_info_pb" << txn_info_pb.DebugString();
    err = txn->commit();
    if (err != TxnErrorCode::TXN_OK) {
        LOG(WARNING) << "txn->commit failed, err=" << err;
        return -4;
    }
    return 0;
}

static int check_recycle_txn_keys(std::shared_ptr<TxnKv> txn_kv, std::string instance_id,
                                  int64_t db_id, int64_t txn_id, const std::string& label) {
    std::string txn_inf_key;
    std::string txn_inf_val;
    TxnInfoKeyInfo txn_inf_key_info {instance_id, db_id, txn_id};

    LOG(INFO) << instance_id << "|" << db_id << "|" << txn_id;

    std::unique_ptr<Transaction> txn;
    if (txn_kv->create_txn(&txn) != TxnErrorCode::TXN_OK) {
        return -1;
    }
    txn_info_key(txn_inf_key_info, &txn_inf_key);
    TxnErrorCode err = txn->get(txn_inf_key, &txn_inf_val);
    if (err != TxnErrorCode::TXN_KEY_NOT_FOUND) {
        return -2;
    }

    std::string label_key, label_val;
    txn_label_key({instance_id, db_id, label}, &label_key);
    err = txn->get(label_key, &label_val);
    if (err != TxnErrorCode::TXN_KEY_NOT_FOUND) {
        return -3;
    }

    std::string index_key, index_val;
    index_key = txn_index_key({instance_id, txn_id});
    err = txn->get(index_key, &index_val);
    if (err != TxnErrorCode::TXN_KEY_NOT_FOUND) {
        return -4;
    }

    std::string running_key;
    std::string running_value;
    TxnRunningKeyInfo running_key_info {instance_id, db_id, txn_id};
    txn_running_key(running_key_info, &running_key);
    err = txn->get(running_key, &running_value);
    if (err != TxnErrorCode::TXN_KEY_NOT_FOUND) {
        return -5;
    }

    std::string rec_txn_key;
    std::string rec_txn_val;
    RecycleTxnKeyInfo recycle_txn_key_info {instance_id, db_id, txn_id};
    recycle_txn_key(recycle_txn_key_info, &rec_txn_key);
    err = txn->get(rec_txn_key, &rec_txn_val);
    if (err != TxnErrorCode::TXN_KEY_NOT_FOUND) {
        return -6;
    }

    return 0;
}

static int create_instance(const std::string& internal_stage_id,
                           const std::string& external_stage_id, InstanceInfoPB& instance_info) {
    // create internal stage
    {
        std::string s3_prefix = "internal_prefix";
        std::string stage_prefix = fmt::format("{}/stage/root/{}/", s3_prefix, internal_stage_id);
        ObjectStoreInfoPB object_info;
        object_info.set_id(internal_stage_id); // test use accessor_map_ in recycle

        StagePB internal_stage;
        internal_stage.set_type(StagePB::INTERNAL);
        internal_stage.set_stage_id(internal_stage_id);
        ObjectStoreInfoPB internal_object_info;
        internal_object_info.set_prefix(stage_prefix);
        internal_object_info.set_id("0");
        internal_stage.mutable_obj_info()->CopyFrom(internal_object_info);

        instance_info.add_obj_info()->CopyFrom(object_info);
        instance_info.add_stages()->CopyFrom(internal_stage);
    }

    // create external stage
    {
        ObjectStoreInfoPB object_info;
        object_info.set_id(external_stage_id);

        StagePB external_stage;
        external_stage.set_type(StagePB::EXTERNAL);
        external_stage.set_stage_id(external_stage_id);
        external_stage.mutable_obj_info()->CopyFrom(object_info);

        instance_info.add_obj_info()->CopyFrom(object_info);
        instance_info.add_stages()->CopyFrom(external_stage);
    }

    instance_info.set_instance_id(instance_id);
    return 0;
}

static int create_copy_job(TxnKv* txn_kv, const std::string& stage_id, int64_t table_id,
                           StagePB::StageType stage_type, CopyJobPB::JobStatus job_status,
                           std::vector<ObjectFilePB> object_files, int64_t timeout_time,
                           int64_t start_time = 0, int64_t finish_time = 0) {
    std::string key;
    std::string val;
    CopyJobKeyInfo key_info {instance_id, stage_id, table_id, "copy_id", 0};
    copy_job_key(key_info, &key);

    CopyJobPB copy_job;
    copy_job.set_stage_type(stage_type);
    copy_job.set_job_status(job_status);
    copy_job.set_timeout_time_ms(timeout_time);
    if (start_time != 0) {
        copy_job.set_start_time_ms(start_time);
    }
    if (finish_time != 0) {
        copy_job.set_finish_time_ms(finish_time);
    }
    for (const auto& file : object_files) {
        copy_job.add_object_files()->CopyFrom(file);
    }
    copy_job.SerializeToString(&val);

    std::vector<std::string> file_keys;
    std::string file_val;
    CopyFilePB copy_file;
    copy_file.set_copy_id("copy_id");
    copy_file.set_group_id(0);
    file_val = copy_file.SerializeAsString();

    // create job files
    for (const auto& file : object_files) {
        CopyFileKeyInfo file_info {instance_id, stage_id, table_id, file.relative_path(),
                                   file.etag()};
        std::string file_key;
        copy_file_key(file_info, &file_key);
        file_keys.push_back(file_key);
    }

    std::unique_ptr<Transaction> txn;
    if (txn_kv->create_txn(&txn) != TxnErrorCode::TXN_OK) {
        return -1;
    }
    txn->put(key, val);
    for (const auto& file_key : file_keys) {
        txn->put(file_key, file_val);
    }
    if (txn->commit() != TxnErrorCode::TXN_OK) {
        return -1;
    }
    return 0;
}

static int copy_job_exists(TxnKv* txn_kv, const std::string& stage_id, int64_t table_id,
                           bool* exist) {
    std::string key;
    std::string val;
    CopyJobKeyInfo key_info {instance_id, stage_id, table_id, "copy_id", 0};
    copy_job_key(key_info, &key);

    std::unique_ptr<Transaction> txn;
    if (txn_kv->create_txn(&txn) != TxnErrorCode::TXN_OK) {
        return -1;
    }
    TxnErrorCode err = txn->get(key, &val);
    if (err != TxnErrorCode::TXN_OK && err != TxnErrorCode::TXN_KEY_NOT_FOUND) {
        return -1;
    }
    *exist = err == TxnErrorCode::TXN_OK;
    return 0;
}

static int create_object_files(StorageVaultAccessor* accessor,
                               std::vector<ObjectFilePB>* object_files) {
    for (auto& file : *object_files) {
        auto key = file.relative_path();
        if (accessor->put_file(key, "") != 0) {
            return -1;
        }
        file.set_etag("");
    }
    return 0;
}

static int get_copy_file_num(TxnKv* txn_kv, const std::string& stage_id, int64_t table_id,
                             int* file_num) {
    *file_num = 0;
    std::string key0;
    std::string key1;
    CopyFileKeyInfo key_info0 {instance_id, stage_id, table_id, "", ""};
    CopyFileKeyInfo key_info1 {instance_id, stage_id, table_id + 1, "", ""};
    copy_file_key(key_info0, &key0);
    copy_file_key(key_info1, &key1);

    std::unique_ptr<Transaction> txn;
    if (txn_kv->create_txn(&txn) != TxnErrorCode::TXN_OK) {
        return -1;
    }
    std::unique_ptr<RangeGetIterator> it;
    do {
        if (txn->get(key0, key1, &it) != TxnErrorCode::TXN_OK) {
            return -1;
        }
        while (it->has_next()) {
            it->next();
            ++(*file_num);
        }
        key0.push_back('\x00');
    } while (it->more());
    return 0;
}

TEST(RecyclerTest, recycle_empty) {
    auto txn_kv = std::make_shared<MemTxnKv>();
    ASSERT_EQ(txn_kv->init(), 0);

    InstanceInfoPB instance;
    instance.set_instance_id(instance_id);
    auto obj_info = instance.add_obj_info();
    obj_info->set_id("recycle_empty");
    obj_info->set_ak(config::test_s3_ak);
    obj_info->set_sk(config::test_s3_sk);
    obj_info->set_endpoint(config::test_s3_endpoint);
    obj_info->set_region(config::test_s3_region);
    obj_info->set_bucket(config::test_s3_bucket);
    obj_info->set_prefix("recycle_empty");

    InstanceRecycler recycler(txn_kv, instance, thread_group,
                              std::make_shared<TxnLazyCommitter>(txn_kv));
    ASSERT_EQ(recycler.init(), 0);

    ASSERT_EQ(recycler.recycle_rowsets(), 0);
}

TEST(RecyclerTest, recycle_rowsets) {
    config::retention_seconds = 0;
    auto txn_kv = std::make_shared<MemTxnKv>();
    ASSERT_EQ(txn_kv->init(), 0);

    InstanceInfoPB instance;
    instance.set_instance_id(instance_id);
    auto obj_info = instance.add_obj_info();
    obj_info->set_id("recycle_rowsets");
    obj_info->set_ak(config::test_s3_ak);
    obj_info->set_sk(config::test_s3_sk);
    obj_info->set_endpoint(config::test_s3_endpoint);
    obj_info->set_region(config::test_s3_region);
    obj_info->set_bucket(config::test_s3_bucket);
    obj_info->set_prefix("recycle_rowsets");

    config::instance_recycler_worker_pool_size = 1;

    int insert_no_inverted_index = 0;
    int insert_inverted_index = 0;
    auto sp = SyncPoint::get_instance();
    DORIS_CLOUD_DEFER {
        SyncPoint::get_instance()->clear_all_call_backs();
    };
    sp->set_call_back("InvertedIndexIdCache::insert1", [&](auto&&) { ++insert_no_inverted_index; });
    sp->set_call_back("InvertedIndexIdCache::insert2", [&](auto&&) { ++insert_inverted_index; });
    sp->enable_processing();

    InstanceRecycler recycler(txn_kv, instance, thread_group,
                              std::make_shared<TxnLazyCommitter>(txn_kv));
    ASSERT_EQ(recycler.init(), 0);

    std::vector<doris::TabletSchemaCloudPB> schemas;
    for (int i = 0; i < 5; ++i) {
        auto& schema = schemas.emplace_back();
        schema.set_schema_version(i);
        schema.set_inverted_index_storage_format(InvertedIndexStorageFormatPB::V1);
        for (int j = 0; j < i; ++j) {
            auto index = schema.add_index();
            index->set_index_id(j);
            index->set_index_type(IndexType::INVERTED);
        }
    }

    auto accessor = recycler.accessor_map_.begin()->second;
    constexpr int index_id = 10001, tablet_id = 10002;
    for (int i = 0; i < 1000; ++i) {
        auto rowset = create_rowset("recycle_rowsets", tablet_id, index_id, 5, schemas[i % 5]);
        create_recycle_rowset(
                txn_kv.get(), accessor.get(), rowset,
                static_cast<RecycleRowsetPB::Type>(i % (RecycleRowsetPB::Type_MAX + 1)), i & 1);
    }
    for (int i = 0; i < 1000; ++i) {
        auto rowset = create_rowset("recycle_rowsets", tablet_id, index_id, 5, schemas[i % 5]);
        create_recycle_rowset(txn_kv.get(), accessor.get(), rowset, RecycleRowsetPB::COMPACT, true);
    }

    ASSERT_EQ(recycler.recycle_rowsets(), 0);

    // check rowset does not exist on obj store
    std::unique_ptr<ListIterator> list_iter;
    ASSERT_EQ(0, accessor->list_directory(tablet_path_prefix(tablet_id), &list_iter));
    EXPECT_FALSE(list_iter->has_next());
    // check all recycle rowset kv have been deleted
    std::unique_ptr<Transaction> txn;
    ASSERT_EQ(txn_kv->create_txn(&txn), TxnErrorCode::TXN_OK);
    std::unique_ptr<RangeGetIterator> it;
    auto begin_key = recycle_key_prefix(instance_id);
    auto end_key = recycle_key_prefix(instance_id + '\xff');
    ASSERT_EQ(txn->get(begin_key, end_key, &it), TxnErrorCode::TXN_OK);
    EXPECT_EQ(it->size(), 0);
    // Check InvertedIndexIdCache
    EXPECT_EQ(insert_inverted_index, 4);
    EXPECT_EQ(insert_no_inverted_index, 1);
}

TEST(RecyclerTest, recycle_rowsets_with_data_ref_count) {
    config::retention_seconds = 0;
    auto txn_kv = std::make_shared<MemTxnKv>();
    ASSERT_EQ(txn_kv->init(), 0);

    InstanceInfoPB instance;
    instance.set_instance_id(instance_id);
    instance.set_multi_version_status(MultiVersionStatus::MULTI_VERSION_WRITE_ONLY);
    auto obj_info = instance.add_obj_info();
    obj_info->set_id("recycle_rowsets_with_data_ref_count");
    obj_info->set_ak(config::test_s3_ak);
    obj_info->set_sk(config::test_s3_sk);
    obj_info->set_endpoint(config::test_s3_endpoint);
    obj_info->set_region(config::test_s3_region);
    obj_info->set_bucket(config::test_s3_bucket);
    obj_info->set_prefix("recycle_rowsets_with_data_ref_count");

    config::instance_recycler_worker_pool_size = 1;

    InstanceRecycler recycler(txn_kv, instance, thread_group,
                              std::make_shared<TxnLazyCommitter>(txn_kv));
    ASSERT_EQ(recycler.init(), 0);

    doris::TabletSchemaCloudPB schema;
    std::vector<doris::TabletSchemaCloudPB> schemas;
    schema.set_schema_version(1);
    schema.set_inverted_index_storage_format(InvertedIndexStorageFormatPB::V1);
    auto* index = schema.add_index();
    index->set_index_id(1);
    index->set_index_type(IndexType::INVERTED);

    auto accessor = recycler.accessor_map_.begin()->second;
    constexpr int index_id = 10001, tablet_id = 10002;
    for (int i = 0; i < 5; ++i) {
        auto rowset = create_rowset("recycle_rowsets_with_data_ref_count", tablet_id, index_id, 5,
                                    schema);
        // Add rowset ref count key for i < 3, so that the rowset data will not be deleted
        if (i < 3) {
            std::string rowset_ref_count_key = versioned::data_rowset_ref_count_key(
                    {instance_id, rowset.tablet_id(), rowset.rowset_id_v2()});
            LOG(INFO) << "add rowset ref count key, instance_id=" << instance_id
                      << "key=" << hex(rowset_ref_count_key);
            std::unique_ptr<Transaction> txn;
            ASSERT_EQ(txn_kv->create_txn(&txn), TxnErrorCode::TXN_OK);
            txn->atomic_add(rowset_ref_count_key, 2); // base + 1 ref
            ASSERT_EQ(txn->commit(), TxnErrorCode::TXN_OK);
        }

        // Only DROP or COMPACT will delete the rowset data
        create_recycle_rowset(txn_kv.get(), accessor.get(), rowset,
                              i % 2 == 0 ? RecycleRowsetPB::COMPACT : RecycleRowsetPB::DROP, i & 1);
    }

    ASSERT_EQ(recycler.recycle_rowsets(), 0);

    // // check rowset does not exist on obj store
    // std::unique_ptr<ListIterator> list_iter;
    // ASSERT_EQ(0, accessor->list_directory(tablet_path_prefix(tablet_id), &list_iter));
    // EXPECT_FALSE(list_iter->has_next());
    // check all recycle rowset kv have been deleted
    std::unique_ptr<Transaction> txn;
    ASSERT_EQ(txn_kv->create_txn(&txn), TxnErrorCode::TXN_OK);
    std::unique_ptr<RangeGetIterator> it;
    auto begin_key = recycle_key_prefix(instance_id);
    auto end_key = recycle_key_prefix(instance_id + '\xff');
    ASSERT_EQ(txn->get(begin_key, end_key, &it), TxnErrorCode::TXN_OK);
    EXPECT_EQ(it->size(), 0);
    // check the rowset ref count key exists
    begin_key = versioned::data_rowset_ref_count_key({instance_id, tablet_id, ""});
    end_key = versioned::data_rowset_ref_count_key({instance_id, tablet_id + 1, ""});
    ASSERT_EQ(txn->get(begin_key, end_key, &it), TxnErrorCode::TXN_OK);
    size_t total_ref_count_keys = 0;
    while (it->has_next()) {
        auto [k, v] = it->next();
        int64_t ref_count = 0;
        ASSERT_TRUE(txn->decode_atomic_int(v, &ref_count));
        ASSERT_EQ(ref_count, 1);
        ++total_ref_count_keys;
    }
    ASSERT_EQ(total_ref_count_keys, 3);
}

TEST(RecyclerTest, bench_recycle_rowsets) {
    config::retention_seconds = 0;
    auto txn_kv = std::make_shared<MemTxnKv>();
    ASSERT_EQ(txn_kv->init(), 0);

    InstanceInfoPB instance;
    instance.set_instance_id(instance_id);
    auto obj_info = instance.add_obj_info();
    obj_info->set_id("recycle_rowsets");
    obj_info->set_ak(config::test_s3_ak);
    obj_info->set_sk(config::test_s3_sk);
    obj_info->set_endpoint(config::test_s3_endpoint);
    obj_info->set_region(config::test_s3_region);
    obj_info->set_bucket(config::test_s3_bucket);
    obj_info->set_prefix("recycle_rowsets");

    config::instance_recycler_worker_pool_size = 10;
    config::recycle_task_threshold_seconds = 0;
    InstanceRecycler recycler(txn_kv, instance, thread_group,
                              std::make_shared<TxnLazyCommitter>(txn_kv));
    ASSERT_EQ(recycler.init(), 0);

    auto sp = SyncPoint::get_instance();
    DORIS_CLOUD_DEFER {
        SyncPoint::get_instance()->clear_all_call_backs();
    };
    sp->set_call_back("memkv::Transaction::get", [](auto&& args) {
        auto* limit = try_any_cast<int*>(args[0]);
        *limit = 100;
        std::this_thread::sleep_for(std::chrono::milliseconds(5));
    });
    sp->set_call_back("MockAccessor::delete_files", [&](auto&& args) {
        std::this_thread::sleep_for(std::chrono::seconds(1));
        bool found = recycler.check_recycle_tasks();
        ASSERT_EQ(found, true);
    });
    sp->set_call_back("MockAccessor::delete_prefix",
                      [&](auto&&) { std::this_thread::sleep_for(std::chrono::milliseconds(20)); });
    sp->enable_processing();

    std::vector<doris::TabletSchemaCloudPB> schemas;
    for (int i = 0; i < 5; ++i) {
        auto& schema = schemas.emplace_back();
        schema.set_schema_version(i);
        schema.set_inverted_index_storage_format(InvertedIndexStorageFormatPB::V1);
        for (int j = 0; j < i; ++j) {
            auto index = schema.add_index();
            index->set_index_id(j);
            index->set_index_type(IndexType::INVERTED);
        }
    }

    auto accessor = recycler.accessor_map_.begin()->second;
    constexpr int index_id = 10001, tablet_id = 10002;
    for (int i = 0; i < 2000; ++i) {
        auto rowset = create_rowset("recycle_rowsets", tablet_id, index_id, 5, schemas[i % 5]);
        create_recycle_rowset(txn_kv.get(), accessor.get(), rowset,
                              i % 10 < 2 ? RecycleRowsetPB::PREPARE : RecycleRowsetPB::COMPACT,
                              i & 1);
    }

    ASSERT_EQ(recycler.recycle_rowsets(), 0);
    ASSERT_EQ(recycler.check_recycle_tasks(), false);

    // check rowset does not exist on obj store
    std::unique_ptr<ListIterator> list_iter;
    ASSERT_EQ(0, accessor->list_directory(tablet_path_prefix(tablet_id), &list_iter));
    ASSERT_FALSE(list_iter->has_next());
    // check all recycle rowset kv have been deleted
    std::unique_ptr<Transaction> txn;
    ASSERT_EQ(txn_kv->create_txn(&txn), TxnErrorCode::TXN_OK);
    std::unique_ptr<RangeGetIterator> it;
    auto begin_key = recycle_key_prefix(instance_id);
    auto end_key = recycle_key_prefix(instance_id + '\xff');
    ASSERT_EQ(txn->get(begin_key, end_key, &it), TxnErrorCode::TXN_OK);
    ASSERT_EQ(it->size(), 0);
}

TEST(RecyclerTest, recycle_tmp_rowsets) {
    config::retention_seconds = 0;
    // cloud::config::fdb_cluster_file_path = fdb.cluster";
    // auto txn_kv = std::dynamic_pointer_cast<cloud::TxnKv>(std::make_shared<cloud::FdbTxnKv>());
    auto txn_kv = std::make_shared<MemTxnKv>();
    ASSERT_EQ(txn_kv->init(), 0);
    config::instance_recycler_worker_pool_size = 10;
    InstanceInfoPB instance;
    instance.set_instance_id(instance_id);
    instance.set_multi_version_status(MULTI_VERSION_WRITE_ONLY);
    auto obj_info = instance.add_obj_info();
    obj_info->set_id("recycle_tmp_rowsets");
    obj_info->set_ak(config::test_s3_ak);
    obj_info->set_sk(config::test_s3_sk);
    obj_info->set_endpoint(config::test_s3_endpoint);
    obj_info->set_region(config::test_s3_region);
    obj_info->set_bucket(config::test_s3_bucket);
    obj_info->set_prefix("recycle_tmp_rowsets");

    int insert_no_inverted_index = 0;
    int insert_inverted_index = 0;
    auto sp = SyncPoint::get_instance();
    DORIS_CLOUD_DEFER {
        SyncPoint::get_instance()->clear_all_call_backs();
    };
    sp->set_call_back("InvertedIndexIdCache::insert1", [&](auto&&) { ++insert_no_inverted_index; });
    sp->set_call_back("InvertedIndexIdCache::insert2", [&](auto&&) { ++insert_inverted_index; });
    sp->enable_processing();

    InstanceRecycler recycler(txn_kv, instance, thread_group,
                              std::make_shared<TxnLazyCommitter>(txn_kv));
    ASSERT_EQ(recycler.init(), 0);

    std::vector<doris::TabletSchemaCloudPB> schemas;
    for (int i = 0; i < 5; ++i) {
        auto& schema = schemas.emplace_back();
        schema.set_inverted_index_storage_format(InvertedIndexStorageFormatPB::V1);
        schema.set_schema_version(i);
        for (int j = 0; j < i; ++j) {
            auto index = schema.add_index();
            index->set_index_id(j);
            index->set_index_type(IndexType::INVERTED);
        }
    }

    auto accessor = recycler.accessor_map_.begin()->second;
    int64_t txn_id_base = 114115;
    int64_t tablet_id_base = 10015;
    int64_t index_id_base = 1000;
    for (int i = 0; i < 50; ++i) {
        int64_t txn_id = txn_id_base + i;
        for (int j = 0; j < 1000; ++j) {
            auto rowset = create_rowset("recycle_tmp_rowsets", tablet_id_base + j,
                                        index_id_base + j, 5, schemas[i % 5], txn_id);
            create_tmp_rowset(txn_kv.get(), accessor.get(), rowset, i & 1);
        }
    }

    auto start = std::chrono::steady_clock::now();
    ASSERT_EQ(recycler.recycle_tmp_rowsets(), 0);
    auto finish = std::chrono::steady_clock::now();
    std::cout << "recycle tmp rowsets cost="
              << std::chrono::duration_cast<std::chrono::milliseconds>(finish - start).count()
              << std::endl;

    // check rowset does not exist on obj store
    std::unique_ptr<ListIterator> list_iter;
    ASSERT_EQ(0, accessor->list_directory("data/", &list_iter));
    ASSERT_FALSE(list_iter->has_next());
    // check all tmp rowset kv have been deleted
    std::unique_ptr<Transaction> txn;
    ASSERT_EQ(txn_kv->create_txn(&txn), TxnErrorCode::TXN_OK);
    std::unique_ptr<RangeGetIterator> it;
    auto begin_key = meta_rowset_tmp_key({instance_id, 0, 0});
    auto end_key = meta_rowset_tmp_key({instance_id, INT64_MAX, 0});
    ASSERT_EQ(txn->get(begin_key, end_key, &it), TxnErrorCode::TXN_OK);
    ASSERT_EQ(it->size(), 0);
    // Check InvertedIndexIdCache
<<<<<<< HEAD
    // EXPECT_GE for InvertedIndexIdCache::get
    EXPECT_GE(insert_inverted_index, 4000);
    EXPECT_GE(insert_no_inverted_index, 1000);
=======
    EXPECT_EQ(insert_inverted_index, 16);
    EXPECT_EQ(insert_no_inverted_index, 4);
    // check rowset ref count key has been deleted
    begin_key = versioned::data_rowset_ref_count_key({instance_id, 0, ""});
    end_key = versioned::data_rowset_ref_count_key({instance_id, INT64_MAX, ""});
    ASSERT_EQ(txn->get(begin_key, end_key, &it), TxnErrorCode::TXN_OK);
    ASSERT_EQ(it->size(), 0);
>>>>>>> 48e0ef10
}

TEST(RecyclerTest, recycle_tmp_rowsets_partial_update) {
    config::retention_seconds = 0;
    auto txn_kv = std::make_shared<MemTxnKv>();
    ASSERT_EQ(txn_kv->init(), 0);

    InstanceInfoPB instance;
    instance.set_instance_id(instance_id);
    instance.set_multi_version_status(MULTI_VERSION_WRITE_ONLY);
    auto obj_info = instance.add_obj_info();
    obj_info->set_id("recycle_tmp_rowsets_partial_update");
    obj_info->set_ak(config::test_s3_ak);
    obj_info->set_sk(config::test_s3_sk);
    obj_info->set_endpoint(config::test_s3_endpoint);
    obj_info->set_region(config::test_s3_region);
    obj_info->set_bucket(config::test_s3_bucket);
    obj_info->set_prefix("recycle_tmp_rowsets_partial_update");

    InstanceRecycler recycler(txn_kv, instance, thread_group,
                              std::make_shared<TxnLazyCommitter>(txn_kv));
    ASSERT_EQ(recycler.init(), 0);

    doris::TabletSchemaCloudPB schema;

    auto accessor = recycler.accessor_map_.begin()->second;
    int64_t tablet_id = 10015;
    int64_t index_id = 1000;
    int64_t txn_id_base = 293039;
    for (int j = 0; j < 20; ++j) {
        int64_t txn_id = txn_id_base + j;
        int segment_num = 5;
        if (j < 15) {
            auto rowset = create_rowset("recycle_tmp_rowsets_partial_update", tablet_id, index_id,
                                        segment_num, schema, RowsetStatePB::VISIBLE, txn_id);
            create_tmp_rowset(txn_kv.get(), accessor.get(), rowset, false);
        } else {
            auto rowset =
                    create_rowset("recycle_tmp_rowsets_partial_update", tablet_id, tablet_id,
                                  segment_num, schema, RowsetStatePB::BEGIN_PARTIAL_UPDATE, txn_id);
            create_tmp_rowset(txn_kv.get(), accessor.get(), rowset, false);

            // partial update may write new segment to an existing tmp rowsets
            // we simulate that partial update load fails after it writes a segment
            // and before it updates the segments num in tmp rowset meta
            int extra_segment_id = segment_num;
            auto path = segment_path(rowset.tablet_id(), rowset.rowset_id_v2(), extra_segment_id);
            accessor->put_file(path, path);
        }
    }

    ASSERT_EQ(recycler.recycle_tmp_rowsets(), 0);
    // check rowset does not exist on obj store
    std::unique_ptr<ListIterator> list_iter;
    ASSERT_EQ(0, accessor->list_directory("data/", &list_iter));
    ASSERT_FALSE(list_iter->has_next());
    // check all tmp rowset kv have been deleted
    std::unique_ptr<Transaction> txn;
    ASSERT_EQ(txn_kv->create_txn(&txn), TxnErrorCode::TXN_OK);
    std::unique_ptr<RangeGetIterator> it;
    auto begin_key = meta_rowset_tmp_key({instance_id, 0, 0});
    auto end_key = meta_rowset_tmp_key({instance_id, INT64_MAX, 0});
    ASSERT_EQ(txn->get(begin_key, end_key, &it), TxnErrorCode::TXN_OK);
    ASSERT_EQ(it->size(), 0);
    // check rowset ref count key has been deleted
    begin_key = versioned::data_rowset_ref_count_key({instance_id, 0, ""});
    end_key = versioned::data_rowset_ref_count_key({instance_id, INT64_MAX, ""});
    ASSERT_EQ(txn->get(begin_key, end_key, &it), TxnErrorCode::TXN_OK);
    ASSERT_EQ(it->size(), 0);
}

TEST(RecyclerTest, recycle_tablet) {
    auto txn_kv = std::make_shared<MemTxnKv>();
    ASSERT_EQ(txn_kv->init(), 0);

    InstanceInfoPB instance;
    instance.set_instance_id(instance_id);
    instance.set_multi_version_status(MultiVersionStatus::MULTI_VERSION_WRITE_ONLY);
    auto obj_info = instance.add_obj_info();
    obj_info->set_id("recycle_tablet");
    obj_info->set_ak(config::test_s3_ak);
    obj_info->set_sk(config::test_s3_sk);
    obj_info->set_endpoint(config::test_s3_endpoint);
    obj_info->set_region(config::test_s3_region);
    obj_info->set_bucket(config::test_s3_bucket);
    obj_info->set_prefix("recycle_tablet");

    InstanceRecycler recycler(txn_kv, instance, thread_group,
                              std::make_shared<TxnLazyCommitter>(txn_kv));
    ASSERT_EQ(recycler.init(), 0);

    std::vector<doris::TabletSchemaCloudPB> schemas;
    for (int i = 0; i < 5; ++i) {
        auto& schema = schemas.emplace_back();
        schema.set_schema_version(i);
        for (int j = 0; j < i; ++j) {
            auto index = schema.add_index();
            index->set_index_id(j);
            index->set_index_type(IndexType::INVERTED);
        }
    }

    constexpr int table_id = 10000, index_id = 10001, partition_id = 10002, tablet_id = 10003;
    auto accessor = recycler.accessor_map_.begin()->second;
    create_tablet(txn_kv.get(), table_id, index_id, partition_id, tablet_id);
    for (int i = 0; i < 500; ++i) {
        auto rowset = create_rowset("recycle_tablet", tablet_id, index_id, 5, schemas[i % 5]);
        create_recycle_rowset(txn_kv.get(), accessor.get(), rowset,
                              i % 10 < 2 ? RecycleRowsetPB::PREPARE : RecycleRowsetPB::COMPACT,
                              i & 1);
    }
    for (int i = 0; i < 500; ++i) {
        create_committed_rowset(txn_kv.get(), accessor.get(), "recycle_tablet", tablet_id, i,
                                index_id);
    }

    ASSERT_EQ(create_partition_version_kv(txn_kv.get(), table_id, partition_id), 0);

    ASSERT_EQ(0, recycler.recycle_tablets(table_id, index_id, ctx));

    // check rowset does not exist on s3
    std::unique_ptr<ListIterator> list_iter;
    ASSERT_EQ(0, accessor->list_directory(tablet_path_prefix(tablet_id), &list_iter));
    ASSERT_FALSE(list_iter->has_next());
    // check all related kv have been deleted
    std::unique_ptr<Transaction> txn;
    ASSERT_EQ(txn_kv->create_txn(&txn), TxnErrorCode::TXN_OK);
    std::unique_ptr<RangeGetIterator> it;
    // meta_tablet_key, meta_tablet_idx_key, meta_rowset_key
    auto begin_key = meta_key_prefix(instance_id);
    auto end_key = meta_key_prefix(instance_id + '\xff');
    ASSERT_EQ(txn->get(begin_key, end_key, &it), TxnErrorCode::TXN_OK);
    ASSERT_EQ(it->size(), 0);
    // job_tablet_key
    begin_key = job_tablet_key({instance_id, table_id, 0, 0, 0});
    end_key = job_tablet_key({instance_id, table_id + 1, 0, 0, 0});
    ASSERT_EQ(txn->get(begin_key, end_key, &it), TxnErrorCode::TXN_OK);
    ASSERT_EQ(it->size(), 0);
    // stats_tablet_key
    begin_key = stats_tablet_key({instance_id, table_id, 0, 0, 0});
    end_key = stats_tablet_key({instance_id, table_id + 1, 0, 0, 0});
    ASSERT_EQ(txn->get(begin_key, end_key, &it), TxnErrorCode::TXN_OK);
    ASSERT_EQ(it->size(), 0);
    // recycle_rowset_key
    begin_key = recycle_key_prefix(instance_id);
    end_key = recycle_key_prefix(instance_id + '\xff');
    ASSERT_EQ(txn->get(begin_key, end_key, &it), TxnErrorCode::TXN_OK);
    ASSERT_EQ(it->size(), 0);
    // recycle tablet index/inverted index keys
    std::string idx_key = versioned::tablet_index_key({instance_id, table_id});
    std::string inverted_idx_key = versioned::tablet_inverted_index_key(
            {instance_id, db_id, table_id, index_id, partition_id, tablet_id});
    std::string empty_value;
    ASSERT_EQ(txn->get(idx_key, &empty_value), TxnErrorCode::TXN_KEY_NOT_FOUND);
    ASSERT_EQ(txn->get(inverted_idx_key, &empty_value), TxnErrorCode::TXN_KEY_NOT_FOUND);
}

TEST(RecyclerTest, recycle_tablet_with_rowset_ref_count) {
    auto txn_kv = std::make_shared<MemTxnKv>();
    ASSERT_EQ(txn_kv->init(), 0);

    InstanceInfoPB instance;
    instance.set_instance_id(instance_id);
    instance.set_multi_version_status(MultiVersionStatus::MULTI_VERSION_WRITE_ONLY);
    auto obj_info = instance.add_obj_info();
    obj_info->set_id("recycle_tablet");
    obj_info->set_ak(config::test_s3_ak);
    obj_info->set_sk(config::test_s3_sk);
    obj_info->set_endpoint(config::test_s3_endpoint);
    obj_info->set_region(config::test_s3_region);
    obj_info->set_bucket(config::test_s3_bucket);
    obj_info->set_prefix("recycle_tablet");

    InstanceRecycler recycler(txn_kv, instance, thread_group,
                              std::make_shared<TxnLazyCommitter>(txn_kv));
    ASSERT_EQ(recycler.init(), 0);

    std::vector<doris::TabletSchemaCloudPB> schemas;
    for (int i = 0; i < 5; ++i) {
        auto& schema = schemas.emplace_back();
        schema.set_schema_version(i);
        for (int j = 0; j < i; ++j) {
            auto index = schema.add_index();
            index->set_index_id(j);
            index->set_index_type(IndexType::INVERTED);
        }
    }

    constexpr int table_id = 10000, index_id = 10001, partition_id = 10002, tablet_id = 10003;
    auto accessor = recycler.accessor_map_.begin()->second;
    create_tablet(txn_kv.get(), table_id, index_id, partition_id, tablet_id);
    create_committed_rowset(txn_kv.get(), accessor.get(), "recycle_tablet", tablet_id, 1, index_id);

    std::string rowset_id = next_rowset_id();
    {
        ASSERT_EQ(create_committed_rowset_with_rowset_id(txn_kv.get(), accessor.get(),
                                                         "recycle_tablet", tablet_id, 500, 501,
                                                         rowset_id, 1, 1),
                  0);
        // Make a reference to rowset 0
        std::unique_ptr<Transaction> txn;
        ASSERT_EQ(txn_kv->create_txn(&txn), TxnErrorCode::TXN_OK);
        auto rowset_ref_count_key =
                versioned::data_rowset_ref_count_key({instance_id, tablet_id, rowset_id});
        txn->atomic_add(rowset_ref_count_key,
                        2); // since create_committed_rowset will not add ref count.
        ASSERT_EQ(txn->commit(), TxnErrorCode::TXN_OK);
    }

    ASSERT_EQ(create_partition_version_kv(txn_kv.get(), table_id, partition_id), 0);

    ASSERT_EQ(0, recycler.recycle_tablets(table_id, index_id, ctx));

    // check rowset does not exist on s3
    std::unique_ptr<ListIterator> list_iter;
    ASSERT_EQ(0, accessor->list_directory(tablet_path_prefix(tablet_id), &list_iter));
    ASSERT_TRUE(list_iter->has_next());
    ASSERT_EQ(list_iter->next().value().path, rowset_path_prefix(tablet_id, rowset_id) + "0.dat");
    ASSERT_FALSE(list_iter->has_next());
    // check all related kv have been deleted
    std::unique_ptr<Transaction> txn;
    ASSERT_EQ(txn_kv->create_txn(&txn), TxnErrorCode::TXN_OK);
    std::unique_ptr<RangeGetIterator> it;
    // meta_tablet_key, meta_tablet_idx_key, meta_rowset_key
    auto begin_key = meta_key_prefix(instance_id);
    auto end_key = meta_key_prefix(instance_id + '\xff');
    ASSERT_EQ(txn->get(begin_key, end_key, &it), TxnErrorCode::TXN_OK);
    ASSERT_EQ(it->size(), 0);
    // job_tablet_key
    begin_key = job_tablet_key({instance_id, table_id, 0, 0, 0});
    end_key = job_tablet_key({instance_id, table_id + 1, 0, 0, 0});
    ASSERT_EQ(txn->get(begin_key, end_key, &it), TxnErrorCode::TXN_OK);
    ASSERT_EQ(it->size(), 0);
    // stats_tablet_key
    begin_key = stats_tablet_key({instance_id, table_id, 0, 0, 0});
    end_key = stats_tablet_key({instance_id, table_id + 1, 0, 0, 0});
    ASSERT_EQ(txn->get(begin_key, end_key, &it), TxnErrorCode::TXN_OK);
    ASSERT_EQ(it->size(), 0);
    // recycle_rowset_key
    begin_key = recycle_key_prefix(instance_id);
    end_key = recycle_key_prefix(instance_id + '\xff');
    ASSERT_EQ(txn->get(begin_key, end_key, &it), TxnErrorCode::TXN_OK);
    ASSERT_EQ(it->size(), 0);

    // check the rowset ref count key exists
    begin_key = versioned::data_rowset_ref_count_key({instance_id, tablet_id, ""});
    end_key = versioned::data_rowset_ref_count_key({instance_id, tablet_id + 1, ""});
    ASSERT_EQ(txn->get(begin_key, end_key, &it), TxnErrorCode::TXN_OK);
    size_t total_ref_count_keys = 0;
    while (it->has_next()) {
        auto [k, v] = it->next();
        int64_t ref_count = 0;
        ASSERT_TRUE(txn->decode_atomic_int(v, &ref_count));
        ASSERT_EQ(ref_count, 1);
        ++total_ref_count_keys;
    }
    ASSERT_EQ(total_ref_count_keys, 1);
}

TEST(RecyclerTest, recycle_tablet_with_rowset_ref_count_concurrent) {
    for (size_t times = 0; times < 10; ++times) {
        auto txn_kv = std::make_shared<MemTxnKv>();
        ASSERT_EQ(txn_kv->init(), 0);

        InstanceInfoPB instance;
        instance.set_instance_id(instance_id);
        instance.set_multi_version_status(MultiVersionStatus::MULTI_VERSION_WRITE_ONLY);
        auto obj_info = instance.add_obj_info();
        obj_info->set_id("recycle_tablet_concurrent");
        obj_info->set_ak(config::test_s3_ak);
        obj_info->set_sk(config::test_s3_sk);
        obj_info->set_endpoint(config::test_s3_endpoint);
        obj_info->set_region(config::test_s3_region);
        obj_info->set_bucket(config::test_s3_bucket);
        obj_info->set_prefix("recycle_tablet_concurrent");

        InstanceRecycler recycler(txn_kv, instance, thread_group,
                                  std::make_shared<TxnLazyCommitter>(txn_kv));
        ASSERT_EQ(recycler.init(), 0);

        constexpr int table_id = 20000, index_id = 20001, partition_id = 20002, tablet_id = 20003;
        constexpr int num_rowsets = 6; // 6 rowset，2 threads
        constexpr int num_threads = 2;

        auto accessor = recycler.accessor_map_.begin()->second;

        std::vector<std::string> rowset_ids;
        std::string shared_data_key_rowset_id = next_rowset_id();

        for (int j = 0; j < 100; ++j) {
            auto path = segment_path(tablet_id, shared_data_key_rowset_id, j);
            accessor->put_file(path, "");
        }
        for (int i = 0; i < num_rowsets; ++i) {
            create_tablet(txn_kv.get(), table_id, index_id, partition_id, tablet_id + i);

            std::string rowset_id = next_rowset_id();
            rowset_ids.push_back(rowset_id);

            std::string key = meta_rowset_key({instance_id, tablet_id + i, 2});
            std::string val;

            doris::RowsetMetaCloudPB rowset_pb;
            rowset_pb.set_rowset_id(0); // useless but required
            rowset_pb.set_rowset_id_v2(shared_data_key_rowset_id);
            rowset_pb.set_num_segments(100);
            rowset_pb.set_tablet_id(tablet_id); // shared_tablet_id
            rowset_pb.set_resource_id("recycle_tablet_concurrent");
            rowset_pb.set_creation_time(time(NULL));
            rowset_pb.set_start_version(2);
            rowset_pb.set_end_version(2);
            rowset_pb.set_segments_overlap_pb(NONOVERLAPPING);
            rowset_pb.SerializeToString(&val);

            std::unique_ptr<Transaction> txn;
            ASSERT_EQ(txn_kv->create_txn(&txn), TxnErrorCode::TXN_OK);
            auto shared_data_key = versioned::data_rowset_ref_count_key(
                    {instance_id, tablet_id, shared_data_key_rowset_id});
            txn->atomic_add(shared_data_key, 1);
            txn->put(key, val);
            ASSERT_EQ(txn->commit(), TxnErrorCode::TXN_OK);
        }

        ASSERT_EQ(create_partition_version_kv(txn_kv.get(), table_id, partition_id), 0);

        std::vector<std::thread> threads;
        std::vector<std::future<int>> futures;

        auto split_work = [&](int thread_id) -> int {
            try {
                return recycler.recycle_tablets(table_id + thread_id, index_id, ctx);
            } catch (const std::exception& e) {
                LOG(ERROR) << "Thread " << thread_id << " exception: " << e.what();
                return -1;
            }
        };

        std::vector<std::promise<int>> promises(num_threads);
        for (int i = 0; i < num_threads; ++i) {
            futures.push_back(promises[i].get_future());
            threads.emplace_back([&split_work, &promises, i]() {
                int result = split_work(i);
                promises[i].set_value(result);
            });
        }

        for (auto& thread : threads) {
            thread.join();
        }

        int success_count = 0;
        for (auto& future : futures) {
            int result = future.get();
            if (result == 0) {
                success_count++;
            }
        }

        ASSERT_GE(success_count, 1);

        std::unique_ptr<ListIterator> list_iter;
        ASSERT_EQ(0, accessor->list_directory(tablet_path_prefix(tablet_id), &list_iter));
        ASSERT_FALSE(list_iter->has_next()) << [&] {
            // list all files
            std::vector<std::string> files;
            while (list_iter->has_next()) {
                auto file_meta = list_iter->next().value();
                files.push_back(file_meta.path);
            }
            return fmt::format("Files still exist in tablet path: {}", fmt::join(files, ", "));
        }();

        std::unique_ptr<Transaction> txn;
        ASSERT_EQ(txn_kv->create_txn(&txn), TxnErrorCode::TXN_OK);
        std::unique_ptr<RangeGetIterator> it;

        // meta_tablet_key, meta_tablet_idx_key, meta_rowset_key
        auto begin_key = meta_key_prefix(instance_id);
        auto end_key = meta_key_prefix(instance_id + '\xff');
        ASSERT_EQ(txn->get(begin_key, end_key, &it), TxnErrorCode::TXN_OK);
        ASSERT_EQ(it->size(), 0);

        // job_tablet_key
        begin_key = job_tablet_key({instance_id, table_id, 0, 0, 0});
        end_key = job_tablet_key({instance_id, table_id + 1, 0, 0, 0});
        ASSERT_EQ(txn->get(begin_key, end_key, &it), TxnErrorCode::TXN_OK);
        ASSERT_EQ(it->size(), 0);

        // stats_tablet_key
        begin_key = stats_tablet_key({instance_id, table_id, 0, 0, 0});
        end_key = stats_tablet_key({instance_id, table_id + 1, 0, 0, 0});
        ASSERT_EQ(txn->get(begin_key, end_key, &it), TxnErrorCode::TXN_OK);
        ASSERT_EQ(it->size(), 0);

        // recycle_rowset_key
        begin_key = recycle_key_prefix(instance_id);
        end_key = recycle_key_prefix(instance_id + '\xff');
        ASSERT_EQ(txn->get(begin_key, end_key, &it), TxnErrorCode::TXN_OK);
        ASSERT_EQ(it->size(), 0);

        begin_key = versioned::data_rowset_ref_count_key({instance_id, tablet_id, ""});
        end_key = versioned::data_rowset_ref_count_key({instance_id, tablet_id + 1, ""});
        ASSERT_EQ(txn->get(begin_key, end_key, &it), TxnErrorCode::TXN_OK);

        size_t total_ref_count_keys = 0;
        int64_t total_ref_count = 0;
        while (it->has_next()) {
            auto [k, v] = it->next();
            int64_t ref_count = 0;
            ASSERT_TRUE(txn->decode_atomic_int(v, &ref_count));
            total_ref_count += ref_count;
            ++total_ref_count_keys;
        }

        ASSERT_EQ(total_ref_count_keys, 0);
        ASSERT_EQ(total_ref_count, 0);
    }
}

TEST(RecyclerTest, recycle_indexes) {
    config::retention_seconds = 0;
    auto txn_kv = std::make_shared<MemTxnKv>();
    ASSERT_EQ(txn_kv->init(), 0);

    InstanceInfoPB instance;
    instance.set_instance_id(instance_id);
    auto obj_info = instance.add_obj_info();
    obj_info->set_id("recycle_indexes");
    obj_info->set_ak(config::test_s3_ak);
    obj_info->set_sk(config::test_s3_sk);
    obj_info->set_endpoint(config::test_s3_endpoint);
    obj_info->set_region(config::test_s3_region);
    obj_info->set_bucket(config::test_s3_bucket);
    obj_info->set_prefix("recycle_indexes");

    InstanceRecycler recycler(txn_kv, instance, thread_group,
                              std::make_shared<TxnLazyCommitter>(txn_kv));
    ASSERT_EQ(recycler.init(), 0);

    std::vector<doris::TabletSchemaCloudPB> schemas;
    for (int i = 0; i < 5; ++i) {
        auto& schema = schemas.emplace_back();
        schema.set_schema_version(i);
        schema.set_inverted_index_storage_format(InvertedIndexStorageFormatPB::V1);
        for (int j = 0; j < i; ++j) {
            auto index = schema.add_index();
            index->set_index_id(j);
            index->set_index_type(IndexType::INVERTED);
        }
    }

    constexpr int table_id = 10000, index_id = 10001, partition_id = 10002;
    auto accessor = recycler.accessor_map_.begin()->second;
    int64_t tablet_id_base = 10100;
    int64_t txn_id_base = 114115;
    for (int i = 0; i < 100; ++i) {
        int64_t tablet_id = tablet_id_base + i;
        create_tablet(txn_kv.get(), table_id, index_id, partition_id, tablet_id);
        for (int j = 0; j < 10; ++j) {
            auto rowset = create_rowset("recycle_tablet", tablet_id, index_id, 5, schemas[j % 5]);
            rowset.set_resource_id("recycle_indexes");
            create_recycle_rowset(txn_kv.get(), accessor.get(), rowset,
                                  j % 10 < 2 ? RecycleRowsetPB::PREPARE : RecycleRowsetPB::COMPACT,
                                  j & 1);
            auto tmp_rowset = create_rowset("recycle_tmp_rowsets", tablet_id, index_id, 5,
                                            schemas[j % 5], txn_id_base + j);
            tmp_rowset.set_resource_id("recycle_indexes");
            create_tmp_rowset(txn_kv.get(), accessor.get(), tmp_rowset, j & 1);
        }
        for (int j = 0; j < 10; ++j) {
            create_committed_rowset(txn_kv.get(), accessor.get(), "recycle_indexes", tablet_id, j,
                                    index_id);
        }
    }

    ASSERT_EQ(create_partition_version_kv(txn_kv.get(), table_id, partition_id), 0);
    create_recycle_index(txn_kv.get(), table_id, index_id);
    ASSERT_EQ(recycler.recycle_indexes(), 0);
    ASSERT_EQ(recycler.recycle_tmp_rowsets(), 0); // Recycle tmp rowsets too, since
                                                  // recycle_indexes does not recycle tmp rowsets

    // check rowset does not exist on s3
    std::unique_ptr<ListIterator> list_iter;
    ASSERT_EQ(0, accessor->list_directory("data/", &list_iter));
    ASSERT_FALSE(list_iter->has_next()) << [&]() -> std::string {
        std::string out;
        while (list_iter->has_next()) {
            out += list_iter->next().value().path + "\n";
        }
        return out;
    }();
    // check all related kv have been deleted
    std::unique_ptr<Transaction> txn;
    ASSERT_EQ(txn_kv->create_txn(&txn), TxnErrorCode::TXN_OK);
    std::unique_ptr<RangeGetIterator> it;
    // meta_rowset_key
    auto begin_key = meta_rowset_key({instance_id, 0, 0});
    auto end_key = meta_rowset_key({instance_id, INT64_MAX, 0});
    ASSERT_EQ(txn->get(begin_key, end_key, &it), TxnErrorCode::TXN_OK);
    ASSERT_EQ(it->size(), 0);
    // meta_rowset_tmp_key
    begin_key = meta_rowset_tmp_key({instance_id, 0, 0});
    end_key = meta_rowset_tmp_key({instance_id, INT64_MAX, 0});
    ASSERT_EQ(txn->get(begin_key, end_key, &it), TxnErrorCode::TXN_OK);
    ASSERT_EQ(it->size(), 0);
    // meta_tablet_idx_key
    begin_key = meta_tablet_idx_key({instance_id, 0});
    end_key = meta_tablet_idx_key({instance_id, INT64_MAX});
    ASSERT_EQ(txn->get(begin_key, end_key, &it), TxnErrorCode::TXN_OK);
    ASSERT_EQ(it->size(), 0);
    // meta_tablet_key
    begin_key = meta_tablet_key({instance_id, 0, 0, 0, 0});
    end_key = meta_tablet_key({instance_id, INT64_MAX, 0, 0, 0});
    ASSERT_EQ(txn->get(begin_key, end_key, &it), TxnErrorCode::TXN_OK);
    ASSERT_EQ(it->size(), 0);
    // meta_schema_key
    begin_key = meta_schema_key({instance_id, 0, 0});
    end_key = meta_schema_key({instance_id, INT64_MAX, 0});
    ASSERT_EQ(txn->get(begin_key, end_key, &it), TxnErrorCode::TXN_OK);
    ASSERT_EQ(it->size(), 0);
    // job_tablet_key
    begin_key = job_tablet_key({instance_id, table_id, 0, 0, 0});
    end_key = job_tablet_key({instance_id, table_id + 1, 0, 0, 0});
    ASSERT_EQ(txn->get(begin_key, end_key, &it), TxnErrorCode::TXN_OK);
    ASSERT_EQ(it->size(), 0);
    // stats_tablet_key
    begin_key = stats_tablet_key({instance_id, table_id, 0, 0, 0});
    end_key = stats_tablet_key({instance_id, table_id + 1, 0, 0, 0});
    ASSERT_EQ(txn->get(begin_key, end_key, &it), TxnErrorCode::TXN_OK);
    ASSERT_EQ(it->size(), 0);
    // recycle_rowset_key
    begin_key = recycle_key_prefix(instance_id);
    end_key = recycle_key_prefix(instance_id + '\xff');
    ASSERT_EQ(txn->get(begin_key, end_key, &it), TxnErrorCode::TXN_OK);
    ASSERT_EQ(it->size(), 0);

    // Test recycle tmp rowsets after recycle indexes
    ASSERT_EQ(recycler.recycle_tmp_rowsets(), 0);
    ASSERT_EQ(txn_kv->create_txn(&txn), TxnErrorCode::TXN_OK);
    begin_key = meta_rowset_tmp_key({instance_id, 0, 0});
    end_key = meta_rowset_tmp_key({instance_id, INT64_MAX, 0});
    ASSERT_EQ(txn->get(begin_key, end_key, &it), TxnErrorCode::TXN_OK);
    ASSERT_EQ(it->size(), 0);
}

TEST(RecyclerTest, recycle_partitions) {
    config::retention_seconds = 0;
    auto txn_kv = std::make_shared<MemTxnKv>();
    ASSERT_EQ(txn_kv->init(), 0);

    InstanceInfoPB instance;
    instance.set_instance_id(instance_id);
    auto obj_info = instance.add_obj_info();
    obj_info->set_id("recycle_partitions");
    obj_info->set_ak(config::test_s3_ak);
    obj_info->set_sk(config::test_s3_sk);
    obj_info->set_endpoint(config::test_s3_endpoint);
    obj_info->set_region(config::test_s3_region);
    obj_info->set_bucket(config::test_s3_bucket);
    obj_info->set_prefix("recycle_partitions");

    InstanceRecycler recycler(txn_kv, instance, thread_group,
                              std::make_shared<TxnLazyCommitter>(txn_kv));
    ASSERT_EQ(recycler.init(), 0);

    std::vector<doris::TabletSchemaCloudPB> schemas;
    for (int i = 0; i < 5; ++i) {
        auto& schema = schemas.emplace_back();
        schema.set_schema_version(i);
        schema.set_inverted_index_storage_format(InvertedIndexStorageFormatPB::V1);
        for (int j = 0; j < i; ++j) {
            auto index = schema.add_index();
            index->set_index_id(j);
            index->set_index_type(IndexType::INVERTED);
        }
    }

    constexpr int table_id = 10000, partition_id = 30020;
    auto accessor = recycler.accessor_map_.begin()->second;
    std::vector<int64_t> index_ids {20200, 20201, 20202, 20203, 20204};

    int64_t tablet_id_base = 10100;
    for (auto index_id : index_ids) {
        for (int i = 0; i < 20; ++i) {
            int64_t tablet_id = tablet_id_base++;
            ASSERT_EQ(create_tablet(txn_kv.get(), table_id, index_id, partition_id, tablet_id), 0);
            for (int j = 0; j < 10; ++j) {
                auto rowset =
                        create_rowset("recycle_tablet", tablet_id, index_id, 5, schemas[j % 5]);
                rowset.set_resource_id("recycle_partitions");
                create_recycle_rowset(
                        txn_kv.get(), accessor.get(), rowset,
                        j % 10 < 2 ? RecycleRowsetPB::PREPARE : RecycleRowsetPB::COMPACT, j & 1);
            }
            for (int j = 0; j < 10; ++j) {
                create_committed_rowset(txn_kv.get(), accessor.get(), "recycle_partitions",
                                        tablet_id, j, index_id);
            }
        }
    }

    ASSERT_EQ(create_partition_meta_and_index_keys(txn_kv.get(), db_id, table_id, partition_id), 0);
    ASSERT_EQ(create_partition_version_kv(txn_kv.get(), table_id, partition_id), 0);

    create_recycle_partiton(txn_kv.get(), table_id, partition_id, index_ids);
    ASSERT_EQ(recycler.recycle_partitions(), 0);

    // check rowset does not exist on s3
    std::unique_ptr<ListIterator> list_iter;
    ASSERT_EQ(0, accessor->list_directory("data/", &list_iter));
    ASSERT_FALSE(list_iter->has_next());
    // check all related kv have been deleted
    std::unique_ptr<Transaction> txn;
    ASSERT_EQ(txn_kv->create_txn(&txn), TxnErrorCode::TXN_OK);
    std::unique_ptr<RangeGetIterator> it;
    // meta_rowset_key
    auto begin_key = meta_rowset_key({instance_id, 0, 0});
    auto end_key = meta_rowset_key({instance_id, INT64_MAX, 0});
    ASSERT_EQ(txn->get(begin_key, end_key, &it), TxnErrorCode::TXN_OK);
    ASSERT_EQ(it->size(), 0);
    // meta_rowset_tmp_key
    begin_key = meta_rowset_tmp_key({instance_id, 0, 0});
    end_key = meta_rowset_tmp_key({instance_id, INT64_MAX, 0});
    ASSERT_EQ(txn->get(begin_key, end_key, &it), TxnErrorCode::TXN_OK);
    ASSERT_EQ(it->size(), 0);
    // meta_tablet_idx_key
    begin_key = meta_tablet_idx_key({instance_id, 0});
    end_key = meta_tablet_idx_key({instance_id, INT64_MAX});
    ASSERT_EQ(txn->get(begin_key, end_key, &it), TxnErrorCode::TXN_OK);
    ASSERT_EQ(it->size(), 0);
    // meta_tablet_key
    begin_key = meta_tablet_key({instance_id, 0, 0, 0, 0});
    end_key = meta_tablet_key({instance_id, INT64_MAX, 0, 0, 0});
    ASSERT_EQ(txn->get(begin_key, end_key, &it), TxnErrorCode::TXN_OK);
    ASSERT_EQ(it->size(), 0);
    // job_tablet_key
    begin_key = job_tablet_key({instance_id, table_id, 0, 0, 0});
    end_key = job_tablet_key({instance_id, table_id + 1, 0, 0, 0});
    ASSERT_EQ(txn->get(begin_key, end_key, &it), TxnErrorCode::TXN_OK);
    ASSERT_EQ(it->size(), 0);
    // stats_tablet_key
    begin_key = stats_tablet_key({instance_id, table_id, 0, 0, 0});
    end_key = stats_tablet_key({instance_id, table_id + 1, 0, 0, 0});
    ASSERT_EQ(txn->get(begin_key, end_key, &it), TxnErrorCode::TXN_OK);
    ASSERT_EQ(it->size(), 0);
    // recycle_rowset_key
    begin_key = recycle_key_prefix(instance_id);
    end_key = recycle_key_prefix(instance_id + '\xff');
    ASSERT_EQ(txn->get(begin_key, end_key, &it), TxnErrorCode::TXN_OK);
    ASSERT_EQ(it->size(), 0);
    // meta_partition_key
    std::string meta_partition_key = versioned::meta_partition_key({instance_id, partition_id});
    std::string index_key = versioned::partition_index_key({instance_id, partition_id});
    std::string inverted_index_key =
            versioned::partition_inverted_index_key({instance_id, db_id, table_id, partition_id});
    std::string empty_value;
    Versionstamp versionstamp;
    ASSERT_EQ(versioned_get(txn.get(), meta_partition_key, &versionstamp, &empty_value),
              TxnErrorCode::TXN_KEY_NOT_FOUND);
    // meta_partition_index_key
    ASSERT_EQ(txn->get(index_key, &empty_value), TxnErrorCode::TXN_KEY_NOT_FOUND);
    // meta_partition_inverted_index_key
    ASSERT_EQ(txn->get(inverted_index_key, &empty_value), TxnErrorCode::TXN_KEY_NOT_FOUND);
}

TEST(RecyclerTest, recycle_versions) {
    config::retention_seconds = 0;
    auto txn_kv = std::make_shared<MemTxnKv>();
    ASSERT_EQ(txn_kv->init(), 0);

    std::vector<int64_t> index_ids {20001, 20002, 20003, 20004, 20005};
    std::vector<int64_t> partition_ids {30001, 30002, 30003, 30004, 30005, 30006};
    constexpr int table_id = 10000;

    int64_t tablet_id = 40000;
    for (auto index_id : index_ids) {
        for (auto partition_id : partition_ids) {
            create_tablet(txn_kv.get(), table_id, index_id, partition_id, ++tablet_id);
        }
    }
    for (auto partition_id : partition_ids) {
        create_partition_version_kv(txn_kv.get(), table_id, partition_id);
    }
    create_table_version_kv(txn_kv.get(), table_id);
    // Drop partitions
    for (int i = 0; i < 5; ++i) {
        create_recycle_partiton(txn_kv.get(), table_id, partition_ids[i], index_ids);
    }
    // create delete bitmap update lock kv
    create_delete_bitmap_update_lock_kv(txn_kv.get(), table_id, -1, 100, 60);
    create_delete_bitmap_update_lock_kv(txn_kv.get(), table_id, -1, 110, 60);

    InstanceInfoPB instance;
    instance.set_instance_id(instance_id);
    InstanceRecycler recycler(txn_kv, instance, thread_group,
                              std::make_shared<TxnLazyCommitter>(txn_kv));
    ASSERT_EQ(recycler.init(), 0);
    // Recycle all partitions in table except 30006
    ASSERT_EQ(recycler.recycle_partitions(), 0);
    ASSERT_EQ(recycler.recycle_versions(), 0); // `recycle_versions` should do nothing
    // All partition version kvs except version of partition 30006 must have been deleted
    std::unique_ptr<Transaction> txn;
    ASSERT_EQ(txn_kv->create_txn(&txn), TxnErrorCode::TXN_OK);
    auto partition_key_begin = partition_version_key({instance_id, db_id, table_id, 0});
    auto partition_key_end = partition_version_key({instance_id, db_id, table_id, INT64_MAX});
    std::unique_ptr<RangeGetIterator> iter;
    ASSERT_EQ(txn->get(partition_key_begin, partition_key_end, &iter), TxnErrorCode::TXN_OK);
    ASSERT_EQ(iter->size(), 1);
    auto [pk, pv] = iter->next();
    EXPECT_EQ(pk, partition_version_key({instance_id, db_id, table_id, 30006}));
    // Table 10000's table version must not be deleted
    auto table_key_begin = table_version_key({instance_id, db_id, 0});
    auto table_key_end = table_version_key({instance_id, db_id, INT64_MAX});
    ASSERT_EQ(txn->get(table_key_begin, table_key_end, &iter), TxnErrorCode::TXN_OK);
    ASSERT_EQ(iter->size(), 1);
    auto [tk, tv] = iter->next();
    EXPECT_EQ(tk, table_version_key({instance_id, db_id, 10000}));
    // delete bitmap update lock must not be deleted
    auto delete_bitmap_update_lock_key =
            meta_delete_bitmap_update_lock_key({instance_id, table_id, -1});
    std::string delete_bitmap_update_lock_val;
    ASSERT_EQ(txn->get(delete_bitmap_update_lock_key, &delete_bitmap_update_lock_val),
              TxnErrorCode::TXN_OK);
    auto tablet_job_key0 = mow_tablet_job_key({instance_id, table_id, 0});
    auto tablet_job_key1 = mow_tablet_job_key({instance_id, table_id + 1, 0});
    ASSERT_EQ(txn->get(tablet_job_key0, tablet_job_key1, &iter), TxnErrorCode::TXN_OK);
    ASSERT_EQ(iter->size(), 2);

    // Drop indexes
    for (auto index_id : index_ids) {
        create_recycle_index(txn_kv.get(), table_id, index_id);
    }
    // Recycle all indexes of the table, that is, the table has been dropped
    ASSERT_EQ(recycler.recycle_indexes(), 0);
    // `recycle_versions` should delete all version kvs of the dropped table
    ASSERT_EQ(recycler.recycle_versions(), 0);
    ASSERT_EQ(txn_kv->create_txn(&txn), TxnErrorCode::TXN_OK);
    ASSERT_EQ(txn->get(partition_key_begin, partition_key_end, &iter), TxnErrorCode::TXN_OK);
    ASSERT_EQ(iter->size(), 0);
    ASSERT_EQ(txn->get(table_key_begin, table_key_end, &iter), TxnErrorCode::TXN_OK);
    ASSERT_EQ(iter->size(), 0);
    // delete bitmap update lock must be deleted
    ASSERT_EQ(txn->get(delete_bitmap_update_lock_key, &delete_bitmap_update_lock_val),
              TxnErrorCode::TXN_KEY_NOT_FOUND);
    ASSERT_EQ(txn->get(tablet_job_key0, tablet_job_key1, &iter), TxnErrorCode::TXN_OK);
    ASSERT_EQ(iter->size(), 0);
}

TEST(RecyclerTest, recycle_restore_jobs) {
    config::retention_seconds = 0;
    auto txn_kv = std::make_shared<MemTxnKv>();
    ASSERT_EQ(txn_kv->init(), 0);

    InstanceInfoPB instance;
    instance.set_instance_id(instance_id);
    auto obj_info = instance.add_obj_info();
    obj_info->set_id("recycle_restore_jobs");
    obj_info->set_ak(config::test_s3_ak);
    obj_info->set_sk(config::test_s3_sk);
    obj_info->set_endpoint(config::test_s3_endpoint);
    obj_info->set_region(config::test_s3_region);
    obj_info->set_bucket(config::test_s3_bucket);
    obj_info->set_prefix("recycle_restore_jobs");

    InstanceRecycler recycler(txn_kv, instance, thread_group,
                              std::make_shared<TxnLazyCommitter>(txn_kv));
    ASSERT_EQ(recycler.init(), 0);

    std::vector<doris::TabletSchemaCloudPB> schemas;
    for (int i = 0; i < 5; ++i) {
        auto& schema = schemas.emplace_back();
        schema.set_schema_version(i);
        schema.set_inverted_index_storage_format(InvertedIndexStorageFormatPB::V1);
        for (int j = 0; j < i; ++j) {
            auto index = schema.add_index();
            index->set_index_id(j);
            index->set_index_type(IndexType::INVERTED);
        }
    }

    constexpr int table_id = 10000, partition_id = 30020;
    auto accessor = recycler.accessor_map_.begin()->second;
    int64_t tablet_id_base = 10100;

    for (int i = 0; i < 20; ++i) {
        int64_t tablet_id = tablet_id_base + i;
        ASSERT_EQ(create_tablet(txn_kv.get(), table_id, i, partition_id, tablet_id), 0);
        create_restore_job_tablet(txn_kv.get(), tablet_id);
        for (int j = 0; j < 5; ++j) {
            ASSERT_EQ(
                    create_restore_job_rowset(txn_kv.get(), accessor.get(), "recycle_restore_jobs",
                                              tablet_id, j, 5, schemas[j % 5].index_size()),
                    0);
        }
    }

    ASSERT_EQ(recycler.recycle_restore_jobs(), 0);

    std::unique_ptr<Transaction> txn;
    ASSERT_EQ(txn_kv->create_txn(&txn), TxnErrorCode::TXN_OK);
    std::unique_ptr<RangeGetIterator> it;

    auto begin_key = job_restore_tablet_key({instance_id, 0});
    auto end_key = job_restore_tablet_key({instance_id, INT64_MAX});
    ASSERT_EQ(txn->get(begin_key, end_key, &it), TxnErrorCode::TXN_OK);
    ASSERT_EQ(it->size(), 0);

    begin_key = job_restore_rowset_key({instance_id, 0, 0});
    end_key = job_restore_rowset_key({instance_id, INT64_MAX, 0});
    ASSERT_EQ(txn->get(begin_key, end_key, &it), TxnErrorCode::TXN_OK);
    ASSERT_EQ(it->size(), 0);

    // check rowset does not exist on s3
    std::unique_ptr<ListIterator> list_iter;
    ASSERT_EQ(0, accessor->list_directory("data/", &list_iter));
}

TEST(RecyclerTest, advance_pending_txn) {
    auto txn_kv = std::dynamic_pointer_cast<TxnKv>(std::make_shared<MemTxnKv>());
    ASSERT_NE(txn_kv.get(), nullptr);
    auto rs = std::make_shared<MockResourceManager>(txn_kv);
    auto rl = std::make_shared<RateLimiter>();
    auto meta_service = std::make_unique<MetaServiceImpl>(txn_kv, rs, rl);
    ASSERT_EQ(txn_kv->init(), 0);

    int64_t db_id = 666;
    int64_t table_id = 1234;
    int64_t txn_id = -1;
    {
        brpc::Controller cntl;
        BeginTxnRequest req;

        req.set_cloud_unique_id("test_cloud_unique_id");
        TxnInfoPB txn_info_pb;
        txn_info_pb.set_db_id(db_id);
        txn_info_pb.set_label("advance_pending_txn");
        txn_info_pb.add_table_ids(table_id);
        txn_info_pb.set_timeout_ms(1);
        req.mutable_txn_info()->CopyFrom(txn_info_pb);
        BeginTxnResponse res;
        meta_service->begin_txn(reinterpret_cast<::google::protobuf::RpcController*>(&cntl), &req,
                                &res, nullptr);
        txn_id = res.txn_id();
        ASSERT_GT(txn_id, -1);
        ASSERT_EQ(res.status().code(), MetaServiceCode::OK);
    }
    InstanceInfoPB instance;
    instance.set_instance_id(mock_instance);
    InstanceRecycler recycler(txn_kv, instance, thread_group,
                              std::make_shared<TxnLazyCommitter>(txn_kv));
    ASSERT_EQ(recycler.init(), 0);
    sleep(1);
    ASSERT_EQ(recycler.abort_timeout_txn(), 0);
    TxnInfoPB txn_info_pb;
    get_txn_info(txn_kv, mock_instance, db_id, txn_id, txn_info_pb);
    ASSERT_EQ(txn_info_pb.status(), TxnStatusPB::TXN_STATUS_ABORTED);
}

TEST(RecyclerTest, advance_pending_txn_and_rebegin) {
    config::label_keep_max_second = 0;
    auto txn_kv = std::dynamic_pointer_cast<TxnKv>(std::make_shared<MemTxnKv>());
    ASSERT_NE(txn_kv.get(), nullptr);
    auto rs = std::make_shared<MockResourceManager>(txn_kv);
    auto rl = std::make_shared<RateLimiter>();
    auto meta_service = std::make_unique<MetaServiceImpl>(txn_kv, rs, rl);
    ASSERT_EQ(txn_kv->init(), 0);

    int64_t db_id = 888;
    int64_t table_id = 1234;
    int64_t txn_id = -1;
    std::string cloud_unique_id = "test_cloud_unique_id22131";
    std::string label = "advance_pending_txn_and_rebegin";
    {
        brpc::Controller cntl;
        BeginTxnRequest req;

        req.set_cloud_unique_id(cloud_unique_id);
        TxnInfoPB txn_info_pb;
        txn_info_pb.set_db_id(db_id);
        txn_info_pb.set_label(label);
        txn_info_pb.add_table_ids(table_id);
        txn_info_pb.set_timeout_ms(1);
        req.mutable_txn_info()->CopyFrom(txn_info_pb);
        BeginTxnResponse res;
        meta_service->begin_txn(reinterpret_cast<::google::protobuf::RpcController*>(&cntl), &req,
                                &res, nullptr);
        txn_id = res.txn_id();
        ASSERT_GT(txn_id, -1);
        ASSERT_EQ(res.status().code(), MetaServiceCode::OK);
    }
    InstanceInfoPB instance;
    instance.set_instance_id(mock_instance);
    InstanceRecycler recycler(txn_kv, instance, thread_group,
                              std::make_shared<TxnLazyCommitter>(txn_kv));
    ASSERT_EQ(recycler.init(), 0);
    sleep(1);
    ASSERT_EQ(recycler.abort_timeout_txn(), 0);
    TxnInfoPB txn_info_pb;
    get_txn_info(txn_kv, mock_instance, db_id, txn_id, txn_info_pb);
    ASSERT_EQ(txn_info_pb.status(), TxnStatusPB::TXN_STATUS_ABORTED);

    {
        brpc::Controller cntl;
        BeginTxnRequest req;

        req.set_cloud_unique_id(cloud_unique_id);
        TxnInfoPB txn_info_pb;
        txn_info_pb.set_db_id(db_id);
        txn_info_pb.set_label(label);
        txn_info_pb.add_table_ids(table_id);
        txn_info_pb.set_timeout_ms(1);
        req.mutable_txn_info()->CopyFrom(txn_info_pb);
        BeginTxnResponse res;
        meta_service->begin_txn(reinterpret_cast<::google::protobuf::RpcController*>(&cntl), &req,
                                &res, nullptr);
        txn_id = res.txn_id();
        ASSERT_GT(txn_id, -1);
        ASSERT_EQ(res.status().code(), MetaServiceCode::OK);
    }
}

TEST(RecyclerTest, recycle_expired_txn_label) {
    config::label_keep_max_second = 0;
    auto txn_kv = std::dynamic_pointer_cast<TxnKv>(std::make_shared<MemTxnKv>());
    ASSERT_NE(txn_kv.get(), nullptr);
    auto rs = std::make_shared<MockResourceManager>(txn_kv);
    auto rl = std::make_shared<RateLimiter>();
    auto meta_service = std::make_unique<MetaServiceImpl>(txn_kv, rs, rl);
    ASSERT_EQ(txn_kv->init(), 0);

    int64_t db_id = 88812123;
    int64_t table_id = 12131234;
    int64_t txn_id = -1;
    std::string cloud_unique_id = "test_cloud_unique_id2";
    std::string label = "recycle_expired_txn_label";
    {
        // 1. begin_txn
        // 2. abort_txn by db_id and label
        // 3. recycle_expired_txn_label
        // 4. check
        {
            brpc::Controller cntl;
            BeginTxnRequest req;

            req.set_cloud_unique_id(cloud_unique_id);
            TxnInfoPB txn_info_pb;
            txn_info_pb.set_db_id(db_id);
            txn_info_pb.set_label(label);
            txn_info_pb.add_table_ids(table_id);
            txn_info_pb.set_timeout_ms(100000);
            req.mutable_txn_info()->CopyFrom(txn_info_pb);
            BeginTxnResponse res;
            meta_service->begin_txn(reinterpret_cast<::google::protobuf::RpcController*>(&cntl),
                                    &req, &res, nullptr);
            txn_id = res.txn_id();
            ASSERT_GT(txn_id, -1);
            ASSERT_EQ(res.status().code(), MetaServiceCode::OK);
        }
        InstanceInfoPB instance;
        instance.set_instance_id(mock_instance);
        InstanceRecycler recycler(txn_kv, instance, thread_group,
                                  std::make_shared<TxnLazyCommitter>(txn_kv));
        ASSERT_EQ(recycler.init(), 0);
        recycler.abort_timeout_txn();
        TxnInfoPB txn_info_pb;
        ASSERT_EQ(get_txn_info(txn_kv, mock_instance, db_id, txn_id, txn_info_pb), 0);
        ASSERT_EQ(txn_info_pb.status(), TxnStatusPB::TXN_STATUS_PREPARED);

        // abort txn by db_id and label
        {
            brpc::Controller cntl;
            AbortTxnRequest req;
            req.set_cloud_unique_id(cloud_unique_id);
            req.set_db_id(db_id);
            req.set_label(label);
            req.set_reason("test");
            AbortTxnResponse res;
            meta_service->abort_txn(reinterpret_cast<::google::protobuf::RpcController*>(&cntl),
                                    &req, &res, nullptr);
            ASSERT_EQ(res.status().code(), MetaServiceCode::OK);
            ASSERT_EQ(res.txn_info().status(), TxnStatusPB::TXN_STATUS_ABORTED);
        }
        recycler.recycle_expired_txn_label();
        ASSERT_EQ(get_txn_info(txn_kv, mock_instance, db_id, txn_id, txn_info_pb), -2);
        ASSERT_EQ(check_recycle_txn_keys(txn_kv, mock_instance, db_id, txn_id, label), 0);
    }

    {
        // 1. begin_txn
        // 2. abort_txn by db_id and txn_id
        // 3. recycle_expired_txn_label
        // 4. check
        {
            brpc::Controller cntl;
            BeginTxnRequest req;

            req.set_cloud_unique_id(cloud_unique_id);
            TxnInfoPB txn_info_pb;
            txn_info_pb.set_db_id(db_id);
            txn_info_pb.set_label(label);
            txn_info_pb.add_table_ids(table_id);
            txn_info_pb.set_timeout_ms(10000);
            req.mutable_txn_info()->CopyFrom(txn_info_pb);
            BeginTxnResponse res;
            meta_service->begin_txn(reinterpret_cast<::google::protobuf::RpcController*>(&cntl),
                                    &req, &res, nullptr);
            txn_id = res.txn_id();
            ASSERT_GT(txn_id, -1);
            ASSERT_EQ(res.status().code(), MetaServiceCode::OK);
        }
        InstanceInfoPB instance;
        instance.set_instance_id(mock_instance);
        InstanceRecycler recycler(txn_kv, instance, thread_group,
                                  std::make_shared<TxnLazyCommitter>(txn_kv));
        ASSERT_EQ(recycler.init(), 0);
        sleep(1);
        recycler.abort_timeout_txn();
        TxnInfoPB txn_info_pb;
        get_txn_info(txn_kv, mock_instance, db_id, txn_id, txn_info_pb);
        ASSERT_EQ(txn_info_pb.status(), TxnStatusPB::TXN_STATUS_PREPARED);

        // abort txn by db_id and label
        {
            brpc::Controller cntl;
            AbortTxnRequest req;
            req.set_cloud_unique_id(cloud_unique_id);
            req.set_db_id(db_id);
            req.set_txn_id(txn_id);
            req.set_reason("test");
            AbortTxnResponse res;
            meta_service->abort_txn(reinterpret_cast<::google::protobuf::RpcController*>(&cntl),
                                    &req, &res, nullptr);
            ASSERT_EQ(res.status().code(), MetaServiceCode::OK);
            ASSERT_EQ(res.txn_info().status(), TxnStatusPB::TXN_STATUS_ABORTED);
        }
        recycler.recycle_expired_txn_label();
        ASSERT_EQ(get_txn_info(txn_kv, mock_instance, db_id, txn_id, txn_info_pb), -2);
        ASSERT_EQ(check_recycle_txn_keys(txn_kv, mock_instance, db_id, txn_id, label), 0);
    }

    {
        // 1. begin_txn
        // 2. commit_txn
        // 3. recycle_expired_txn_label
        // 4. check
        {
            brpc::Controller cntl;
            BeginTxnRequest req;

            req.set_cloud_unique_id(cloud_unique_id);
            TxnInfoPB txn_info_pb;
            txn_info_pb.set_db_id(db_id);
            txn_info_pb.set_label(label);
            txn_info_pb.add_table_ids(table_id);
            txn_info_pb.set_timeout_ms(10000);
            req.mutable_txn_info()->CopyFrom(txn_info_pb);
            BeginTxnResponse res;
            meta_service->begin_txn(reinterpret_cast<::google::protobuf::RpcController*>(&cntl),
                                    &req, &res, nullptr);
            txn_id = res.txn_id();
            ASSERT_GT(txn_id, -1);
            ASSERT_EQ(res.status().code(), MetaServiceCode::OK);
        }
        InstanceInfoPB instance;
        instance.set_instance_id(mock_instance);
        InstanceRecycler recycler(txn_kv, instance, thread_group,
                                  std::make_shared<TxnLazyCommitter>(txn_kv));
        ASSERT_EQ(recycler.init(), 0);
        sleep(1);
        recycler.abort_timeout_txn();
        TxnInfoPB txn_info_pb;
        get_txn_info(txn_kv, mock_instance, db_id, txn_id, txn_info_pb);
        ASSERT_EQ(txn_info_pb.status(), TxnStatusPB::TXN_STATUS_PREPARED);

        // commit_txn
        {
            brpc::Controller cntl;
            CommitTxnRequest req;
            req.set_cloud_unique_id(cloud_unique_id);
            req.set_db_id(db_id);
            req.set_txn_id(txn_id);
            CommitTxnResponse res;
            meta_service->commit_txn(reinterpret_cast<::google::protobuf::RpcController*>(&cntl),
                                     &req, &res, nullptr);
            ASSERT_EQ(res.status().code(), MetaServiceCode::OK);
        }
        recycler.recycle_expired_txn_label();
        ASSERT_EQ(get_txn_info(txn_kv, mock_instance, db_id, txn_id, txn_info_pb), -2);
        ASSERT_EQ(check_recycle_txn_keys(txn_kv, mock_instance, db_id, txn_id, label), 0);
    }

    label = "recycle_expired_txn_label_with_sub_txn";
    int64_t table2_id = 12131278;
    {
        // 1. begin_txn
        // 2. begin_sub_txn2
        // 3. begin_sub_txn3
        // 4. abort_sub_txn3
        // 5. commit_txn
        // 6. recycle_expired_txn_label
        // 7. check
        [[maybe_unused]] int64_t sub_txn_id1 = -1;
        int64_t sub_txn_id2 = -1;
        int64_t sub_txn_id3 = -1;
        {
            brpc::Controller cntl;
            BeginTxnRequest req;

            req.set_cloud_unique_id(cloud_unique_id);
            TxnInfoPB txn_info_pb;
            txn_info_pb.set_db_id(db_id);
            txn_info_pb.set_label(label);
            txn_info_pb.add_table_ids(table_id);
            txn_info_pb.set_timeout_ms(10000);
            req.mutable_txn_info()->CopyFrom(txn_info_pb);
            BeginTxnResponse res;
            meta_service->begin_txn(reinterpret_cast<::google::protobuf::RpcController*>(&cntl),
                                    &req, &res, nullptr);
            txn_id = res.txn_id();
            sub_txn_id1 = txn_id;
            ASSERT_GT(txn_id, -1);
            ASSERT_EQ(res.status().code(), MetaServiceCode::OK);
        }
        InstanceInfoPB instance;
        instance.set_instance_id(mock_instance);
        InstanceRecycler recycler(txn_kv, instance, thread_group,
                                  std::make_shared<TxnLazyCommitter>(txn_kv));
        ASSERT_EQ(recycler.init(), 0);
        sleep(1);
        recycler.abort_timeout_txn();
        TxnInfoPB txn_info_pb;
        get_txn_info(txn_kv, mock_instance, db_id, txn_id, txn_info_pb);
        ASSERT_EQ(txn_info_pb.status(), TxnStatusPB::TXN_STATUS_PREPARED);

        // 2. begin sub_txn2
        {
            brpc::Controller cntl;
            BeginSubTxnRequest req;
            req.set_cloud_unique_id(cloud_unique_id);
            req.set_txn_id(txn_id);
            req.set_sub_txn_num(0);
            req.set_db_id(db_id);
            req.set_label("test_sub_label1");
            req.mutable_table_ids()->Add(table_id);
            req.mutable_table_ids()->Add(table2_id);
            BeginSubTxnResponse res;
            meta_service->begin_sub_txn(reinterpret_cast<::google::protobuf::RpcController*>(&cntl),
                                        &req, &res, nullptr);
            ASSERT_EQ(res.status().code(), MetaServiceCode::OK);
            ASSERT_EQ(res.txn_info().table_ids().size(), 2);
            ASSERT_EQ(res.txn_info().sub_txn_ids().size(), 1);
            ASSERT_TRUE(res.has_sub_txn_id());
            sub_txn_id2 = res.sub_txn_id();
            ASSERT_EQ(sub_txn_id2, res.txn_info().sub_txn_ids()[0]);
        }

        // 3. begin sub_txn3
        {
            brpc::Controller cntl;
            BeginSubTxnRequest req;
            req.set_cloud_unique_id(cloud_unique_id);
            req.set_txn_id(txn_id);
            req.set_sub_txn_num(1);
            req.set_db_id(db_id);
            req.set_label("test_sub_label2");
            req.mutable_table_ids()->Add(table_id);
            req.mutable_table_ids()->Add(table2_id);
            req.mutable_table_ids()->Add(table_id);
            BeginSubTxnResponse res;
            meta_service->begin_sub_txn(reinterpret_cast<::google::protobuf::RpcController*>(&cntl),
                                        &req, &res, nullptr);
            ASSERT_EQ(res.status().code(), MetaServiceCode::OK);
            ASSERT_EQ(res.txn_info().table_ids().size(), 3);
            ASSERT_EQ(res.txn_info().sub_txn_ids().size(), 2);
            ASSERT_TRUE(res.has_sub_txn_id());
            sub_txn_id3 = res.sub_txn_id();
            ASSERT_EQ(sub_txn_id2, res.txn_info().sub_txn_ids()[0]);
            ASSERT_EQ(sub_txn_id3, res.txn_info().sub_txn_ids()[1]);
        }

        // 4. abort sub_txn3
        {
            brpc::Controller cntl;
            AbortSubTxnRequest req;
            req.set_cloud_unique_id("test_cloud_unique_id");
            req.set_txn_id(txn_id);
            req.set_sub_txn_num(2);
            req.set_sub_txn_id(sub_txn_id3);
            req.set_db_id(db_id);
            req.mutable_table_ids()->Add(table_id);
            req.mutable_table_ids()->Add(table2_id);
            AbortSubTxnResponse res;
            meta_service->abort_sub_txn(reinterpret_cast<::google::protobuf::RpcController*>(&cntl),
                                        &req, &res, nullptr);
            ASSERT_EQ(res.status().code(), MetaServiceCode::OK);
            // check txn state
            ASSERT_EQ(res.txn_info().table_ids().size(), 2);
            ASSERT_EQ(res.txn_info().sub_txn_ids().size(), 2);
            ASSERT_EQ(sub_txn_id2, res.txn_info().sub_txn_ids()[0]);
            ASSERT_EQ(sub_txn_id3, res.txn_info().sub_txn_ids()[1]);
        }

        // 4. commit_txn
        {
            brpc::Controller cntl;
            CommitTxnRequest req;
            req.set_cloud_unique_id(cloud_unique_id);
            req.set_db_id(db_id);
            req.set_txn_id(txn_id);
            req.set_is_txn_load(true);
            CommitTxnResponse res;
            meta_service->commit_txn(reinterpret_cast<::google::protobuf::RpcController*>(&cntl),
                                     &req, &res, nullptr);
            ASSERT_EQ(res.status().code(), MetaServiceCode::OK);
        }
        // check txn_index_key for sub_txn_id exist
        for (auto i : {sub_txn_id2, sub_txn_id3}) {
            std::string key = txn_index_key({mock_instance, i});
            std::string val;
            std::unique_ptr<Transaction> txn;
            ASSERT_EQ(meta_service->txn_kv()->create_txn(&txn), TxnErrorCode::TXN_OK);
            ASSERT_EQ(txn->get(key, &val), TxnErrorCode::TXN_OK);
        }
        // 5. recycle
        recycler.recycle_expired_txn_label();
        ASSERT_EQ(get_txn_info(txn_kv, mock_instance, db_id, txn_id, txn_info_pb), -2);
        ASSERT_EQ(check_recycle_txn_keys(txn_kv, mock_instance, db_id, txn_id, label), 0);
        // check txn_index_key for sub_txn_id are deleted
        for (auto i : {sub_txn_id2, sub_txn_id3}) {
            std::string key = txn_index_key({mock_instance, i});
            std::string val;
            std::unique_ptr<Transaction> txn;
            ASSERT_EQ(meta_service->txn_kv()->create_txn(&txn), TxnErrorCode::TXN_OK);
            ASSERT_EQ(txn->get(key, &val), TxnErrorCode::TXN_KEY_NOT_FOUND);
        }
    }
}

void create_object_file_pb(std::string prefix, std::vector<ObjectFilePB>* object_files,
                           int file_num = 10) {
    for (int i = 0; i < file_num; ++i) {
        ObjectFilePB object_file;
        // create object in S3, pay attention to the relative path
        object_file.set_relative_path(prefix + "/obj_" + std::to_string(i));
        object_file.set_etag("");
        object_files->push_back(object_file);
    }
}

TEST(RecyclerTest, recycle_copy_jobs) {
    using namespace std::chrono;
    auto txn_kv = std::dynamic_pointer_cast<TxnKv>(std::make_shared<MemTxnKv>());
    ASSERT_NE(txn_kv.get(), nullptr);
    ASSERT_EQ(txn_kv->init(), 0);

    // create internal/external stage
    std::string internal_stage_id = "internal";
    std::string external_stage_id = "external";
    std::string nonexist_internal_stage_id = "non_exist_internal";
    std::string nonexist_external_stage_id = "non_exist_external";

    InstanceInfoPB instance_info;
    create_instance(internal_stage_id, external_stage_id, instance_info);
    InstanceRecycler recycler(txn_kv, instance_info, thread_group,
                              std::make_shared<TxnLazyCommitter>(txn_kv));
    ASSERT_EQ(recycler.init(), 0);
    auto internal_accessor = recycler.accessor_map_.find(internal_stage_id)->second;

    // create internal stage copy job with finish status
    {
        std::vector<ObjectFilePB> object_files;
        create_object_file_pb("0", &object_files);
        ASSERT_EQ(create_object_files(internal_accessor.get(), &object_files), 0);
        create_copy_job(txn_kv.get(), internal_stage_id, 0, StagePB::INTERNAL, CopyJobPB::FINISH,
                        object_files, 0);
    }
    // create internal stage copy job and files with loading status which is timeout
    {
        std::vector<ObjectFilePB> object_files;
        create_object_file_pb("5", &object_files);
        ASSERT_EQ(create_object_files(internal_accessor.get(), &object_files), 0);
        create_copy_job(txn_kv.get(), internal_stage_id, 5, StagePB::INTERNAL, CopyJobPB::LOADING,
                        object_files, 0);
    }
    // create internal stage copy job and files with loading status which is not timeout
    {
        std::vector<ObjectFilePB> object_files;
        create_object_file_pb("6", &object_files);
        ASSERT_EQ(create_object_files(internal_accessor.get(), &object_files), 0);
        create_copy_job(txn_kv.get(), internal_stage_id, 6, StagePB::INTERNAL, CopyJobPB::LOADING,
                        object_files, 9963904963479L);
    }
    // create internal stage copy job with deleted stage id
    {
        std::vector<ObjectFilePB> object_files;
        create_object_file_pb("8", &object_files);
        ASSERT_EQ(create_object_files(internal_accessor.get(), &object_files), 0);
        ASSERT_EQ(0, create_copy_job(txn_kv.get(), nonexist_internal_stage_id, 8, StagePB::INTERNAL,
                                     CopyJobPB::FINISH, object_files, 0));
    }
    // ----- external stage ----
    // <table_id, timeout_time, start_time, finish_time, job_status>
    std::vector<std::tuple<int, int64_t, int64_t, int64_t, CopyJobPB::JobStatus>>
            external_copy_jobs;
    uint64_t current_time =
            duration_cast<milliseconds>(system_clock::now().time_since_epoch()).count();
    int64_t expire_time = current_time - config::copy_job_max_retention_second * 1000 - 1000;
    int64_t not_expire_time = current_time - config::copy_job_max_retention_second * 1000 / 2;
    // create external stage copy job with start time not expired and no finish time
    external_copy_jobs.emplace_back(1, 0, 9963904963479L, 0, CopyJobPB::FINISH);
    // create external stage copy job with start time expired and no finish time
    external_copy_jobs.emplace_back(2, 0, expire_time, 0, CopyJobPB::FINISH);
    // create external stage copy job with start time not expired and finish time not expired
    external_copy_jobs.emplace_back(9, 0, expire_time, not_expire_time, CopyJobPB::FINISH);
    // create external stage copy job with start time expired and finish time expired
    external_copy_jobs.emplace_back(10, 0, expire_time, expire_time + 1, CopyJobPB::FINISH);
    // create external stage copy job and files with loading status which is timeout
    external_copy_jobs.emplace_back(3, 0, 0, 0, CopyJobPB::LOADING);
    // create external stage copy job and files with loading status which is not timeout
    external_copy_jobs.emplace_back(4, 9963904963479L, 0, 0, CopyJobPB::LOADING);
    for (const auto& [table_id, timeout_time, start_time, finish_time, job_status] :
         external_copy_jobs) {
        std::vector<ObjectFilePB> object_files;
        create_object_file_pb(external_stage_id + "_" + std::to_string(table_id), &object_files);
        create_copy_job(txn_kv.get(), external_stage_id, table_id, StagePB::EXTERNAL, job_status,
                        object_files, timeout_time, start_time, finish_time);
    }
    // create external stage copy job with deleted stage id
    {
        std::vector<ObjectFilePB> object_files;
        create_object_file_pb(nonexist_external_stage_id + "_7", &object_files);
        ASSERT_EQ(0, create_copy_job(txn_kv.get(), nonexist_external_stage_id, 7, StagePB::EXTERNAL,
                                     CopyJobPB::FINISH, object_files, 0));
    }
    {
        // <stage_id, table_id>
        std::vector<std::tuple<std::string, int>> stage_table_files;
        stage_table_files.emplace_back(internal_stage_id, 0);
        stage_table_files.emplace_back(nonexist_internal_stage_id, 8);
        stage_table_files.emplace_back(external_stage_id, 1);
        stage_table_files.emplace_back(external_stage_id, 2);
        stage_table_files.emplace_back(external_stage_id, 9);
        stage_table_files.emplace_back(external_stage_id, 10);
        stage_table_files.emplace_back(external_stage_id, 3);
        stage_table_files.emplace_back(external_stage_id, 4);
        stage_table_files.emplace_back(external_stage_id, 9);
        stage_table_files.emplace_back(nonexist_external_stage_id, 7);
        // check copy files
        for (const auto& [stage_id, table_id] : stage_table_files) {
            int file_num = 0;
            ASSERT_EQ(0, get_copy_file_num(txn_kv.get(), stage_id, table_id, &file_num));
            ASSERT_EQ(10, file_num);
        }
    }

    ASSERT_EQ(recycler.recycle_copy_jobs(), 0);

    // check object files
    std::vector<std::tuple<std::shared_ptr<StorageVaultAccessor>, std::string, int>>
            prefix_and_files_list;
    prefix_and_files_list.emplace_back(internal_accessor, "0/", 0);
    prefix_and_files_list.emplace_back(internal_accessor, "5/", 10);
    prefix_and_files_list.emplace_back(internal_accessor, "6/", 10);
    prefix_and_files_list.emplace_back(internal_accessor, "8/", 10);
    for (const auto& [accessor, relative_path, file_num] : prefix_and_files_list) {
        std::unique_ptr<ListIterator> list_iter;
        ASSERT_EQ(0, accessor->list_directory(relative_path, &list_iter));
        int cnt = 0;
        while (list_iter->next().has_value()) {
            ++cnt;
        }
        ASSERT_EQ(file_num, cnt) << relative_path;
    }

    // check fdb kvs
    // <stage_id, table_id, expected_files, expected_job_exists>
    std::vector<std::tuple<std::string, int, int, bool>> stage_table_files;
    stage_table_files.emplace_back(internal_stage_id, 0, 0, false);
    stage_table_files.emplace_back(nonexist_internal_stage_id, 8, 0, false);
    stage_table_files.emplace_back(internal_stage_id, 5, 0, false);
    stage_table_files.emplace_back(internal_stage_id, 6, 10, true);
    stage_table_files.emplace_back(external_stage_id, 1, 10, true);
    stage_table_files.emplace_back(external_stage_id, 2, 0, false);
    stage_table_files.emplace_back(external_stage_id, 9, 10, true);
    stage_table_files.emplace_back(external_stage_id, 10, 0, false);
    stage_table_files.emplace_back(external_stage_id, 3, 0, false);
    stage_table_files.emplace_back(external_stage_id, 4, 10, true);
    stage_table_files.emplace_back(nonexist_external_stage_id, 7, 0, false);
    for (const auto& [stage_id, table_id, files, expected_job_exists] : stage_table_files) {
        // check copy files
        int file_num = 0;
        ASSERT_EQ(0, get_copy_file_num(txn_kv.get(), stage_id, table_id, &file_num)) << table_id;
        EXPECT_EQ(files, file_num) << table_id;
        // check copy jobs
        bool exist = false;
        ASSERT_EQ(0, copy_job_exists(txn_kv.get(), stage_id, table_id, &exist)) << table_id;
        EXPECT_EQ(expected_job_exists, exist) << table_id;
    }
}

TEST(RecyclerTest, recycle_batch_copy_jobs) {
    auto sp = SyncPoint::get_instance();
    DORIS_CLOUD_DEFER {
        SyncPoint::get_instance()->clear_all_call_backs();
    };
    sp->set_call_back("MockAccessor::delete_files", [](auto&& args) {
        auto* ret = try_any_cast_ret<int>(args);
        ret->first = -1;
        ret->second = true;
    });
    sp->enable_processing();
    using namespace std::chrono;
    auto txn_kv = std::dynamic_pointer_cast<TxnKv>(std::make_shared<MemTxnKv>());
    ASSERT_NE(txn_kv.get(), nullptr);
    ASSERT_EQ(txn_kv->init(), 0);

    // create internal/external stage
    std::string internal_stage_id = "internal";
    std::string external_stage_id = "external";
    std::string nonexist_internal_stage_id = "non_exist_internal";
    std::string nonexist_external_stage_id = "non_exist_external";

    InstanceInfoPB instance_info;
    create_instance(internal_stage_id, external_stage_id, instance_info);
    InstanceRecycler recycler(txn_kv, instance_info, thread_group,
                              std::make_shared<TxnLazyCommitter>(txn_kv));
    ASSERT_EQ(recycler.init(), 0);
    const auto& internal_accessor = recycler.accessor_map_.find(internal_stage_id)->second;

    // create internal stage copy job with finish status
    {
        std::vector<ObjectFilePB> object_files;
        create_object_file_pb("0", &object_files, 1000);
        ASSERT_EQ(create_object_files(internal_accessor.get(), &object_files), 0);
        create_copy_job(txn_kv.get(), internal_stage_id, 0, StagePB::INTERNAL, CopyJobPB::FINISH,
                        object_files, 0);
    }
    {
        std::vector<ObjectFilePB> object_files;
        create_object_file_pb("4", &object_files);
        ASSERT_EQ(create_object_files(internal_accessor.get(), &object_files), 0);
        create_copy_job(txn_kv.get(), internal_stage_id, 4, StagePB::INTERNAL, CopyJobPB::FINISH,
                        object_files, 0);
    }
    // create internal stage copy job with deleted stage id
    {
        std::vector<ObjectFilePB> object_files;
        create_object_file_pb("8", &object_files);
        ASSERT_EQ(create_object_files(internal_accessor.get(), &object_files), 0);
        ASSERT_EQ(0, create_copy_job(txn_kv.get(), nonexist_internal_stage_id, 8, StagePB::INTERNAL,
                                     CopyJobPB::FINISH, object_files, 0));
    }

    ASSERT_EQ(recycler.recycle_copy_jobs(), 0);

    // check object files
    std::vector<std::tuple<std::shared_ptr<StorageVaultAccessor>, std::string, int>>
            prefix_and_files_list;
    prefix_and_files_list.emplace_back(internal_accessor, "0/", 1000);
    prefix_and_files_list.emplace_back(internal_accessor, "4/", 10);
    prefix_and_files_list.emplace_back(internal_accessor, "8/", 10);
    for (const auto& [accessor, relative_path, file_num] : prefix_and_files_list) {
        std::unique_ptr<ListIterator> list_iter;
        ASSERT_EQ(0, accessor->list_directory(relative_path, &list_iter));
        int cnt = 0;
        while (list_iter->next().has_value()) {
            ++cnt;
        }
        ASSERT_EQ(file_num, cnt);
    }

    // check fdb kvs
    // <stage_id, table_id, expected_files, expected_job_exists>
    std::vector<std::tuple<std::string, int, int, bool>> stage_table_files;
    stage_table_files.emplace_back(internal_stage_id, 0, 1000, true);
    stage_table_files.emplace_back(internal_stage_id, 4, 10, true);
    stage_table_files.emplace_back(nonexist_internal_stage_id, 8, 0, false);
    for (const auto& [stage_id, table_id, files, expected_job_exists] : stage_table_files) {
        // check copy files
        int file_num = 0;
        ASSERT_EQ(0, get_copy_file_num(txn_kv.get(), stage_id, table_id, &file_num)) << table_id;
        EXPECT_EQ(files, file_num) << table_id;
        // check copy jobs
        bool exist = false;
        ASSERT_EQ(0, copy_job_exists(txn_kv.get(), stage_id, table_id, &exist)) << table_id;
        EXPECT_EQ(expected_job_exists, exist) << table_id;
    }

    sp->clear_call_back("MockAccessor::delete_files");
    ASSERT_EQ(recycler.recycle_copy_jobs(), 0);

    // check object files
    prefix_and_files_list.clear();
    prefix_and_files_list.emplace_back(internal_accessor, "0/", 0);
    prefix_and_files_list.emplace_back(internal_accessor, "4/", 0);
    prefix_and_files_list.emplace_back(internal_accessor, "8/", 10);
    for (const auto& [accessor, relative_path, file_num] : prefix_and_files_list) {
        std::unique_ptr<ListIterator> list_iter;
        ASSERT_EQ(0, accessor->list_directory(relative_path, &list_iter));
        int cnt = 0;
        while (list_iter->next().has_value()) {
            ++cnt;
        }
        ASSERT_EQ(file_num, cnt);
    }

    // check fdb kvs
    // <stage_id, table_id, expected_files, expected_job_exists>
    stage_table_files.clear();
    stage_table_files.emplace_back(internal_stage_id, 0, 0, false);
    stage_table_files.emplace_back(internal_stage_id, 4, 0, false);
    stage_table_files.emplace_back(nonexist_internal_stage_id, 8, 0, false);
    for (const auto& [stage_id, table_id, files, expected_job_exists] : stage_table_files) {
        // check copy files
        int file_num = 0;
        ASSERT_EQ(0, get_copy_file_num(txn_kv.get(), stage_id, table_id, &file_num)) << table_id;
        EXPECT_EQ(files, file_num) << table_id;
        // check copy jobs
        bool exist = false;
        ASSERT_EQ(0, copy_job_exists(txn_kv.get(), stage_id, table_id, &exist)) << table_id;
        EXPECT_EQ(expected_job_exists, exist) << table_id;
    }
}

TEST(RecyclerTest, recycle_stage) {
    [[maybe_unused]] auto sp = SyncPoint::get_instance();
    DORIS_CLOUD_DEFER {
        SyncPoint::get_instance()->clear_all_call_backs();
    };
    auto txn_kv = std::dynamic_pointer_cast<TxnKv>(std::make_shared<MemTxnKv>());
    ASSERT_NE(txn_kv.get(), nullptr);
    ASSERT_EQ(txn_kv->init(), 0);

    std::string stage_prefix = "prefix/stage/bob/bc9fff5e-5f91-4168-8eaa-0afd6667f7ef";
    ObjectStoreInfoPB object_info;
    object_info.set_id("obj_id");
    InstanceInfoPB instance;
    instance.set_instance_id(mock_instance);
    instance.add_obj_info()->CopyFrom(object_info);

    InstanceRecycler recycler(txn_kv, instance, thread_group,
                              std::make_shared<TxnLazyCommitter>(txn_kv));
    ASSERT_EQ(recycler.init(), 0);
    auto accessor = recycler.accessor_map_.begin()->second;
    for (int i = 0; i < 10; ++i) {
        accessor->put_file(std::to_string(i) + ".csv", "");
    }

    SyncPoint::CallbackGuard guard;
    sp->set_call_back(
            "recycle_stage:get_accessor",
            [&](auto&& args) {
                *try_any_cast<std::shared_ptr<StorageVaultAccessor>*>(args[0]) = accessor;
                auto* ret = try_any_cast_ret<int>(args);
                ret->first = 0;
                ret->second = true;
            },
            &guard);
    sp->enable_processing();

    std::string key;
    std::string val;
    RecycleStageKeyInfo key_info {mock_instance, "stage_id"};
    recycle_stage_key(key_info, &key);
    StagePB stage;
    stage.add_mysql_user_name("user_name");
    stage.add_mysql_user_id("user_id");
    stage.mutable_obj_info()->set_id("1");
    stage.mutable_obj_info()->set_prefix(stage_prefix);
    RecycleStagePB recycle_stage;
    recycle_stage.set_instance_id(mock_instance);
    recycle_stage.mutable_stage()->CopyFrom(stage);
    val = recycle_stage.SerializeAsString();
    std::unique_ptr<Transaction> txn;
    ASSERT_EQ(TxnErrorCode::TXN_OK, txn_kv->create_txn(&txn));
    txn->put(key, val);
    ASSERT_EQ(txn->commit(), TxnErrorCode::TXN_OK);
    ASSERT_EQ(TxnErrorCode::TXN_OK, txn_kv->create_txn(&txn));
    ASSERT_EQ(TxnErrorCode::TXN_OK, txn->get(key, &val));

    // recycle stage
    ASSERT_EQ(0, recycler.recycle_stage());
    std::unique_ptr<ListIterator> list_iter;
    ASSERT_EQ(0, accessor->list_all(&list_iter));
    ASSERT_FALSE(list_iter->has_next());
    ASSERT_EQ(TxnErrorCode::TXN_OK, txn_kv->create_txn(&txn));
    ASSERT_EQ(TxnErrorCode::TXN_KEY_NOT_FOUND, txn->get(key, &val));
}

TEST(RecyclerTest, recycle_deleted_instance) {
    auto txn_kv = std::dynamic_pointer_cast<TxnKv>(std::make_shared<MemTxnKv>());
    ASSERT_NE(txn_kv.get(), nullptr);
    ASSERT_EQ(txn_kv->init(), 0);
    // create internal/external stage
    std::string internal_stage_id = "internal";
    std::string external_stage_id = "external";
    std::string nonexist_internal_stage_id = "non_exist_internal";
    std::string nonexist_external_stage_id = "non_exist_external";

    InstanceInfoPB instance_info;
    create_instance(internal_stage_id, external_stage_id, instance_info);
    InstanceRecycler recycler(txn_kv, instance_info, thread_group,
                              std::make_shared<TxnLazyCommitter>(txn_kv));
    ASSERT_EQ(recycler.init(), 0);
    // create txn key
    for (size_t i = 0; i < 100; i++) {
        ASSERT_EQ(0, create_txn_label_kv(txn_kv.get(), fmt::format("fake_label{}", i), i));
    }
    // create partition version key
    for (size_t i = 101; i < 200; i += 2) {
        ASSERT_EQ(0, create_partition_version_kv(txn_kv.get(), i, i + 1));
    }
    // create table version key
    for (size_t i = 101; i < 200; i += 2) {
        ASSERT_EQ(0, create_table_version_kv(txn_kv.get(), i));
    }
    // create meta key
    std::vector<doris::TabletSchemaCloudPB> schemas;
    for (int i = 0; i < 5; ++i) {
        auto& schema = schemas.emplace_back();
        schema.set_schema_version(i);
        for (int j = 0; j < i; ++j) {
            auto index = schema.add_index();
            index->set_index_id(j);
            index->set_index_type(IndexType::INVERTED);
        }
    }

    constexpr int table_id = 10000, index_id = 10001, partition_id = 10002;
    auto accessor = recycler.accessor_map_.begin()->second;
    int64_t tablet_id_base = 10100;
    int64_t txn_id_base = 114115;
    for (int i = 0; i < 100; ++i) {
        int64_t tablet_id = tablet_id_base + i;
        // creare stats key
        create_tablet(txn_kv.get(), table_id, index_id, partition_id, tablet_id);
        for (int j = 0; j < 10; ++j) {
            auto rowset = create_rowset("recycle_tablet", tablet_id, index_id, 5, schemas[j % 5]);
            // create recycle key
            create_recycle_rowset(txn_kv.get(), accessor.get(), rowset,
                                  j % 10 < 2 ? RecycleRowsetPB::PREPARE : RecycleRowsetPB::COMPACT,
                                  j & 1);
            auto tmp_rowset = create_rowset("recycle_tmp_rowsets", tablet_id, index_id, 5,
                                            schemas[j % 5], txn_id_base + j);
            // create meta key
            create_tmp_rowset(txn_kv.get(), accessor.get(), tmp_rowset, j & 1);
        }
        for (int j = 0; j < 10; ++j) {
            // create meta key
            create_committed_rowset(txn_kv.get(), accessor.get(), "recycle_indexes", tablet_id, j,
                                    index_id);
        }
    }

    ASSERT_EQ(0, recycler.recycle_deleted_instance());

    // check if all the objects are deleted
    std::for_each(recycler.accessor_map_.begin(), recycler.accessor_map_.end(),
                  [&](const auto& entry) {
                      std::unique_ptr<ListIterator> list_iter;
                      auto& acc = entry.second;
                      ASSERT_EQ(0, acc->list_all(&list_iter));
                      ASSERT_FALSE(list_iter->has_next());
                  });

    // check if all the keys are deleted
    // check all related kv have been deleted
    std::unique_ptr<Transaction> txn;
    ASSERT_EQ(txn_kv->create_txn(&txn), TxnErrorCode::TXN_OK);
    std::unique_ptr<RangeGetIterator> it;

    std::string start_txn_key = txn_key_prefix(instance_id);
    std::string end_txn_key = txn_key_prefix(instance_id + '\x00');
    ASSERT_EQ(txn->get(start_txn_key, end_txn_key, &it), TxnErrorCode::TXN_OK);
    ASSERT_EQ(it->size(), 0);

    std::string start_partition_version_key = partition_version_key({instance_id, 0, 0, 0});
    std::string end_partition_version_key = partition_version_key({instance_id, INT64_MAX, 0, 0});
    ASSERT_EQ(txn->get(start_partition_version_key, end_partition_version_key, &it),
              TxnErrorCode::TXN_OK);
    ASSERT_EQ(it->size(), 0);

    std::string start_table_version_key = table_version_key({instance_id, 0, 0});
    std::string end_table_version_key = table_version_key({instance_id, INT64_MAX, 0});
    ASSERT_EQ(txn->get(start_table_version_key, end_table_version_key, &it), TxnErrorCode::TXN_OK);
    ASSERT_EQ(it->size(), 0);

    std::string start_version_key = version_key_prefix(instance_id);
    std::string end_version_key = version_key_prefix(instance_id + '\x00');
    ASSERT_EQ(txn->get(start_version_key, end_version_key, &it), TxnErrorCode::TXN_OK);
    ASSERT_EQ(it->size(), 0);

    std::string start_meta_key = meta_key_prefix(instance_id);
    std::string end_meta_key = meta_key_prefix(instance_id + '\x00');
    ASSERT_EQ(txn->get(start_meta_key, end_meta_key, &it), TxnErrorCode::TXN_OK);
    ASSERT_EQ(it->size(), 0);

    auto begin_recycle_key = recycle_key_prefix(instance_id);
    auto end_recycle_key = recycle_key_prefix(instance_id + '\x00');
    ASSERT_EQ(txn->get(begin_recycle_key, end_recycle_key, &it), TxnErrorCode::TXN_OK);
    ASSERT_EQ(it->size(), 0);

    std::string start_stats_tablet_key = stats_tablet_key({instance_id, 0, 0, 0, 0});
    std::string end_stats_tablet_key = stats_tablet_key({instance_id, INT64_MAX, 0, 0, 0});
    ASSERT_EQ(txn->get(start_stats_tablet_key, end_stats_tablet_key, &it), TxnErrorCode::TXN_OK);
    ASSERT_EQ(it->size(), 0);

    std::string start_copy_key = copy_key_prefix(instance_id);
    std::string end_copy_key = copy_key_prefix(instance_id + '\x00');
    ASSERT_EQ(txn->get(start_copy_key, end_copy_key, &it), TxnErrorCode::TXN_OK);
    ASSERT_EQ(it->size(), 0);
}

TEST(RecyclerTest, multi_recycler) {
    config::recycle_concurrency = 2;
    config::recycle_interval_seconds = 10;
    config::recycle_job_lease_expired_ms = 1000;
    auto mem_kv = std::make_shared<MemTxnKv>();
    ASSERT_EQ(mem_kv->init(), 0);

    std::atomic_int count {0};
    auto sp = SyncPoint::get_instance();

    SyncPoint::CallbackGuard guard;
    sp->set_call_back(
            "InstanceRecycler.do_recycle",
            [&count](auto&&) {
                sleep(1);
                ++count;
            },
            &guard);
    sp->enable_processing();

    std::unique_ptr<Transaction> txn;
    ASSERT_EQ(TxnErrorCode::TXN_OK, mem_kv->create_txn(&txn));
    for (int i = 0; i < 10; ++i) {
        InstanceInfoPB instance;
        instance.set_instance_id(std::to_string(i));
        auto obj_info = instance.add_obj_info();
        obj_info->set_id("multi_recycler_test");
        obj_info->set_ak(config::test_s3_ak);
        obj_info->set_sk(config::test_s3_sk);
        obj_info->set_endpoint(config::test_s3_endpoint);
        obj_info->set_region(config::test_s3_region);
        obj_info->set_bucket(config::test_s3_bucket);
        obj_info->set_prefix("multi_recycler_test");
        InstanceKeyInfo key_info {std::to_string(i)};
        std::string key;
        instance_key(key_info, &key);
        std::string val = instance.SerializeAsString();
        txn->put(key, val);
    }
    ASSERT_EQ(TxnErrorCode::TXN_OK, txn->commit());

    Recycler r1(mem_kv);
    r1.ip_port_ = "r1:p1";
    r1.start(nullptr);
    Recycler r2(mem_kv);
    r2.ip_port_ = "r2:p2";
    r2.start(nullptr);
    Recycler r3(mem_kv);
    r3.ip_port_ = "r3:p3";
    std::this_thread::sleep_for(std::chrono::milliseconds(500));
    r3.start(nullptr);

    std::this_thread::sleep_for(std::chrono::seconds(5));
    r1.stop();
    r2.stop();
    r3.stop();

    ASSERT_EQ(TxnErrorCode::TXN_OK, mem_kv->create_txn(&txn));
    for (int i = 0; i < 10; ++i) {
        JobRecycleKeyInfo key_info {std::to_string(i)};
        JobRecyclePB job_info;
        std::string key;
        std::string val;
        job_recycle_key(key_info, &key);
        ASSERT_EQ(TxnErrorCode::TXN_OK, txn->get(key, &val)) << i;
        ASSERT_TRUE(job_info.ParseFromString(val));
        EXPECT_EQ(JobRecyclePB::IDLE, job_info.status());
        EXPECT_GT(job_info.last_finish_time_ms(), 0);
        std::cout << "host: " << job_info.ip_port() << " finish recycle job of instance_id: " << i
                  << std::endl;
    }
    EXPECT_EQ(count, 10);
}

TEST(RecyclerTest, safe_exit) {
    auto txn_kv = std::make_shared<MemTxnKv>();
    ASSERT_EQ(txn_kv->init(), 0);
    auto checker_ = std::make_unique<Recycler>(txn_kv);
    brpc::Server server;
    int ret = checker_->start(&server);
    ASSERT_TRUE(ret == 0);
    checker_->stop();
}

TEST(CheckerTest, safe_exit) {
    auto txn_kv = std::make_shared<MemTxnKv>();
    ASSERT_EQ(txn_kv->init(), 0);
    auto checker_ = std::make_unique<Checker>(txn_kv);
    int ret = checker_->start();
    ASSERT_TRUE(ret == 0);
    checker_->stop();
}

TEST(CheckerTest, normal_inverted_check) {
    auto txn_kv = std::make_shared<MemTxnKv>();
    ASSERT_EQ(txn_kv->init(), 0);

    InstanceInfoPB instance;
    instance.set_instance_id(instance_id);
    auto obj_info = instance.add_obj_info();
    obj_info->set_id("1");

    auto sp = SyncPoint::get_instance();
    SyncPoint::CallbackGuard guard;
    sp->set_call_back(
            "InstanceChecker::do_inverted_check",
            [](auto&& args) {
                auto* ret = try_any_cast_ret<int>(args);
                ret->first = 0;
                ret->second = true;
            },
            &guard);
    sp->enable_processing();
    DORIS_CLOUD_DEFER {
        SyncPoint::get_instance()->disable_processing();
    };

    InstanceChecker checker(txn_kv, instance_id);
    ASSERT_EQ(checker.init(instance), 0);
    // Add some visible rowsets along with some rowsets that should be recycled
    // call inverted check after do recycle which would sweep all the rowsets not visible
    auto accessor = checker.accessor_map_.begin()->second;
    for (int t = 10001; t <= 10100; ++t) {
        for (int v = 0; v < 10; ++v) {
            create_committed_rowset(txn_kv.get(), accessor.get(), "1", t, v, t * 2, 1);
        }
    }
    for (int t = 10101; t <= 10200; ++t) {
        for (int v = 0; v < 10; ++v) {
            create_committed_rowset(txn_kv.get(), accessor.get(), "1", t, v, t * 2, 5);
        }
    }
    ASSERT_EQ(checker.do_inverted_check(), 0);
}

// TODO(Xiaocc): We need one mocked accessor which provides one async stream like list function
// to do the following test
TEST(CheckerTest, DISABLED_abnormal_inverted_check) {
    auto txn_kv = std::make_shared<MemTxnKv>();
    ASSERT_EQ(txn_kv->init(), 0);

    InstanceInfoPB instance;
    instance.set_instance_id(instance_id);
    auto obj_info = instance.add_obj_info();
    obj_info->set_id("1");
    obj_info->set_ak(config::test_s3_ak);
    obj_info->set_sk(config::test_s3_sk);
    obj_info->set_endpoint(config::test_s3_endpoint);
    obj_info->set_region(config::test_s3_region);
    obj_info->set_bucket(config::test_s3_bucket);
    obj_info->set_prefix("CheckerTest");

    auto sp = SyncPoint::get_instance();
    SyncPoint::CallbackGuard guard;
    sp->set_call_back(
            "InstanceChecker::do_inverted_check",
            [](auto&& args) {
                auto* ret = try_any_cast_ret<int>(args);
                ret->first = 0;
                ret->second = true;
            },
            &guard);
    sp->enable_processing();
    DORIS_CLOUD_DEFER {
        SyncPoint::get_instance()->disable_processing();
    };

    InstanceChecker checker(txn_kv, instance_id);
    ASSERT_EQ(checker.init(instance), 0);
    // Add some visible rowsets along with some rowsets that should be recycled
    // call inverted check after do recycle which would sweep all the rowsets not visible
    auto accessor = checker.accessor_map_.begin()->second;
    for (int t = 10001; t <= 10100; ++t) {
        for (int v = 0; v < 10; ++v) {
            create_committed_rowset(txn_kv.get(), accessor.get(), "1", t, v, t * 2, 1);
        }
    }
    std::vector<doris::TabletSchemaCloudPB> schemas;
    for (int i = 0; i < 5; ++i) {
        auto& schema = schemas.emplace_back();
        schema.set_schema_version(i);
        for (int j = 0; j < i; ++j) {
            auto index = schema.add_index();
            index->set_index_id(j);
            index->set_index_type(IndexType::INVERTED);
        }
    }

    // Create some rowsets not visible in S3
    constexpr int table_id = 10101, index_id = 10102, partition_id = 10103, tablet_id = 10104;
    create_tablet(txn_kv.get(), table_id, index_id, partition_id, tablet_id);
    for (int i = 0; i < 500; ++i) {
        auto rowset = create_rowset("recycle_tablet", tablet_id, index_id, 5, schemas[i % 5]);
        create_recycle_rowset(txn_kv.get(), accessor.get(), rowset,
                              i % 10 < 2 ? RecycleRowsetPB::PREPARE : RecycleRowsetPB::COMPACT,
                              i & 1);
    }
    ASSERT_NE(checker.do_inverted_check(), 0);
}

TEST(CheckerTest, normal_check_index_file_v1) {
    auto txn_kv = std::make_shared<MemTxnKv>();
    ASSERT_EQ(txn_kv->init(), 0);

    InstanceInfoPB instance;
    instance.set_instance_id(instance_id);
    auto obj_info = instance.add_obj_info();
    obj_info->set_id("1");

    auto sp = SyncPoint::get_instance();
    SyncPoint::CallbackGuard guard;
    sp->set_call_back(
            "InstanceChecker::do_inverted_check",
            [](auto&& args) {
                auto* ret = try_any_cast_ret<int>(args);
                ret->first = 0;
                ret->second = true;
            },
            &guard);
    sp->enable_processing();
    DORIS_CLOUD_DEFER {
        SyncPoint::get_instance()->disable_processing();
    };

    InstanceChecker checker(txn_kv, instance_id);
    ASSERT_EQ(checker.init(instance), 0);
    // Add some visible rowsets along with some rowsets that should be recycled
    // call inverted check after do recycle which would sweep all the rowsets not visible
    auto accessor = checker.accessor_map_.begin()->second;
    size_t version = 0;
    for (const auto& file : index_v1_file_path) {
        create_committed_rowset_by_real_index_v1_file(txn_kv.get(), accessor.get(), "1", file,
                                                      version);
    }

    ASSERT_EQ(checker.do_check(), 0);
}

TEST(CheckerTest, normal_inverted_check_index_file_v1) {
    auto txn_kv = std::make_shared<MemTxnKv>();
    ASSERT_EQ(txn_kv->init(), 0);

    InstanceInfoPB instance;
    instance.set_instance_id(instance_id);
    auto obj_info = instance.add_obj_info();
    obj_info->set_id("1");

    auto sp = SyncPoint::get_instance();
    SyncPoint::CallbackGuard guard;
    sp->set_call_back(
            "InstanceChecker::do_inverted_check",
            [](auto&& args) {
                auto* ret = try_any_cast_ret<int>(args);
                ret->first = 0;
                ret->second = true;
            },
            &guard);
    sp->enable_processing();
    DORIS_CLOUD_DEFER {
        SyncPoint::get_instance()->disable_processing();
    };

    InstanceChecker checker(txn_kv, instance_id);
    ASSERT_EQ(checker.init(instance), 0);
    // Add some visible rowsets along with some rowsets that should be recycled
    // call inverted check after do recycle which would sweep all the rowsets not visible
    auto accessor = checker.accessor_map_.begin()->second;
    size_t version = 0;
    for (const auto& file : index_v1_file_path) {
        create_committed_rowset_by_real_index_v1_file(txn_kv.get(), accessor.get(), "1", file,
                                                      version);
    }

    ASSERT_EQ(checker.do_inverted_check(), 0);
}

TEST(CheckerTest, normal_check_index_file_v2) {
    auto* sp = SyncPoint::get_instance();
    std::unique_ptr<int, std::function<void(int*)>> defer((int*)0x01, [&sp](int*) {
        sp->clear_all_call_backs();
        sp->disable_processing();
    });

    auto txn_kv = std::make_shared<MemTxnKv>();
    ASSERT_EQ(txn_kv->init(), 0);

    InstanceInfoPB instance;
    instance.set_instance_id(instance_id);
    auto obj_info = instance.add_obj_info();
    obj_info->set_id("1");
    obj_info->set_ak(config::test_s3_ak);
    obj_info->set_sk(config::test_s3_sk);
    obj_info->set_endpoint(config::test_s3_endpoint);
    obj_info->set_region(config::test_s3_region);
    obj_info->set_bucket(config::test_s3_bucket);
    obj_info->set_prefix("CheckerTest");

    InstanceChecker checker(txn_kv, instance_id);
    ASSERT_EQ(checker.init(instance), 0);
    // Add some visible rowsets along with some rowsets that should be recycled
    // call inverted check after do recycle which would sweep all the rowsets not visible
    auto accessor = checker.accessor_map_.begin()->second;

    sp->set_call_back(
            "InstanceRecycler::init_storage_vault_accessors.mock_vault", [&accessor](auto&& args) {
                auto* map = try_any_cast<
                        std::unordered_map<std::string, std::shared_ptr<StorageVaultAccessor>>*>(
                        args[0]);
                auto* vault = try_any_cast<StorageVaultPB*>(args[1]);
                if (vault->name() == "test_success_hdfs_vault") {
                    map->emplace(vault->id(), accessor);
                }
            });
    sp->enable_processing();

    size_t version = 1;
    for (const auto& file : index_v2_file_path) {
        create_committed_rowset_by_real_index_v2_file(txn_kv.get(), accessor.get(), "1", file,
                                                      version++);
    }

    std::unique_ptr<ListIterator> list_iter;
    int ret = accessor->list_directory("data", &list_iter);
    ASSERT_EQ(ret, 0) << "Failed to list directory: " << ret;

    ASSERT_EQ(checker.do_check(), 0);
}

TEST(CheckerTest, normal_inverted_check_index_file_v2) {
    auto* sp = SyncPoint::get_instance();
    std::unique_ptr<int, std::function<void(int*)>> defer((int*)0x01, [&sp](int*) {
        sp->clear_all_call_backs();
        sp->disable_processing();
    });

    auto txn_kv = std::make_shared<MemTxnKv>();
    ASSERT_EQ(txn_kv->init(), 0);

    InstanceInfoPB instance;
    instance.set_instance_id(instance_id);
    auto obj_info = instance.add_obj_info();
    obj_info->set_id("1");
    obj_info->set_ak(config::test_s3_ak);
    obj_info->set_sk(config::test_s3_sk);
    obj_info->set_endpoint(config::test_s3_endpoint);
    obj_info->set_region(config::test_s3_region);
    obj_info->set_bucket(config::test_s3_bucket);
    obj_info->set_prefix("CheckerTest");

    InstanceChecker checker(txn_kv, instance_id);
    ASSERT_EQ(checker.init(instance), 0);
    // Add some visible rowsets along with some rowsets that should be recycled
    // call inverted check after do recycle which would sweep all the rowsets not visible
    auto accessor = checker.accessor_map_.begin()->second;

    sp->set_call_back(
            "InstanceRecycler::init_storage_vault_accessors.mock_vault", [&accessor](auto&& args) {
                auto* map = try_any_cast<
                        std::unordered_map<std::string, std::shared_ptr<StorageVaultAccessor>>*>(
                        args[0]);
                auto* vault = try_any_cast<StorageVaultPB*>(args[1]);
                if (vault->name() == "test_success_hdfs_vault") {
                    map->emplace(vault->id(), accessor);
                }
            });
    sp->enable_processing();

    size_t version = 1;
    for (const auto& file : index_v2_file_path) {
        create_committed_rowset_by_real_index_v2_file(txn_kv.get(), accessor.get(), "1", file,
                                                      version++);
    }

    std::unique_ptr<ListIterator> list_iter;
    int ret = accessor->list_directory("data", &list_iter);
    ASSERT_EQ(ret, 0) << "Failed to list directory: " << ret;

    ASSERT_EQ(checker.do_inverted_check(), 0);
}

TEST(CheckerTest, abnormal_check_index_file_v1) {
    auto* sp = SyncPoint::get_instance();
    std::unique_ptr<int, std::function<void(int*)>> defer((int*)0x01, [&sp](int*) {
        sp->clear_all_call_backs();
        sp->disable_processing();
    });

    auto txn_kv = std::make_shared<MemTxnKv>();
    ASSERT_EQ(txn_kv->init(), 0);

    InstanceInfoPB instance;
    instance.set_instance_id(instance_id);
    auto obj_info = instance.add_obj_info();
    obj_info->set_id("1");
    obj_info->set_ak(config::test_s3_ak);
    obj_info->set_sk(config::test_s3_sk);
    obj_info->set_endpoint(config::test_s3_endpoint);
    obj_info->set_region(config::test_s3_region);
    obj_info->set_bucket(config::test_s3_bucket);
    obj_info->set_prefix("CheckerTest");

    InstanceChecker checker(txn_kv, instance_id);
    ASSERT_EQ(checker.init(instance), 0);
    // Add some visible rowsets along with some rowsets that should be recycled
    // call inverted check after do recycle which would sweep all the rowsets not visible
    auto accessor = checker.accessor_map_.begin()->second;

    sp->set_call_back(
            "InstanceRecycler::init_storage_vault_accessors.mock_vault", [&accessor](auto&& args) {
                auto* map = try_any_cast<
                        std::unordered_map<std::string, std::shared_ptr<StorageVaultAccessor>>*>(
                        args[0]);
                auto* vault = try_any_cast<StorageVaultPB*>(args[1]);
                if (vault->name() == "test_success_hdfs_vault") {
                    map->emplace(vault->id(), accessor);
                }
            });
    sp->enable_processing();
    size_t version = 0;
    for (const auto& file : index_v1_file_path) {
        create_committed_rowset_by_real_index_v1_file(txn_kv.get(), accessor.get(), "1", file,
                                                      version);
    }

    std::unique_ptr<ListIterator> list_iter;
    int ret = accessor->list_directory("data", &list_iter);
    ASSERT_EQ(ret, 0) << "Failed to list directory: " << ret;

    int64_t tablet_to_delete = -1;
    for (auto file = list_iter->next(); file.has_value(); file = list_iter->next()) {
        std::vector<std::string> str;
        butil::SplitString(file->path, '/', &str);
        int64_t tablet_id = atol(str[1].c_str());

        // delete all index files of ever tablet for mock missing
        if (file->path.ends_with(".idx") && tablet_to_delete != tablet_id) {
            tablet_to_delete = tablet_id;
            accessor->delete_file(file->path);
        }
    }
    ASSERT_EQ(checker.do_check(), 1);
}

TEST(CheckerTest, abnormal_inverted_check_index_file_v1) {
    auto* sp = SyncPoint::get_instance();
    std::unique_ptr<int, std::function<void(int*)>> defer((int*)0x01, [&sp](int*) {
        sp->clear_all_call_backs();
        sp->disable_processing();
    });

    auto txn_kv = std::make_shared<MemTxnKv>();
    ASSERT_EQ(txn_kv->init(), 0);

    InstanceInfoPB instance;
    instance.set_instance_id(instance_id);
    auto obj_info = instance.add_obj_info();
    obj_info->set_id("1");
    obj_info->set_ak(config::test_s3_ak);
    obj_info->set_sk(config::test_s3_sk);
    obj_info->set_endpoint(config::test_s3_endpoint);
    obj_info->set_region(config::test_s3_region);
    obj_info->set_bucket(config::test_s3_bucket);
    obj_info->set_prefix("CheckerTest");

    InstanceChecker checker(txn_kv, instance_id);
    ASSERT_EQ(checker.init(instance), 0);
    // Add some visible rowsets along with some rowsets that should be recycled
    // call inverted check after do recycle which would sweep all the rowsets not visible
    auto accessor = checker.accessor_map_.begin()->second;

    sp->set_call_back(
            "InstanceRecycler::init_storage_vault_accessors.mock_vault", [&accessor](auto&& args) {
                auto* map = try_any_cast<
                        std::unordered_map<std::string, std::shared_ptr<StorageVaultAccessor>>*>(
                        args[0]);
                auto* vault = try_any_cast<StorageVaultPB*>(args[1]);
                if (vault->name() == "test_success_hdfs_vault") {
                    map->emplace(vault->id(), accessor);
                }
            });
    sp->enable_processing();
    size_t version = 0;
    for (const auto& file : index_v1_file_path) {
        create_committed_rowset_by_real_index_v1_file(txn_kv.get(), accessor.get(), "1", file,
                                                      version);
    }

    size_t delete_kv_num = 5;
    std::string meta_rowset_key_begin, meta_rowset_key_end;
    meta_rowset_key({instance_id, 0, 1}, &meta_rowset_key_begin);
    meta_rowset_key({instance_id, INT64_MAX, 1}, &meta_rowset_key_end);
    std::vector<std::string> rowset_key_to_delete;
    std::unique_ptr<Transaction> txn;
    TxnErrorCode err = txn_kv->create_txn(&txn);
    DCHECK_EQ(err, TxnErrorCode::TXN_OK) << err;

    std::unique_ptr<RangeGetIterator> it;
    do {
        err = txn->get(meta_rowset_key_begin, meta_rowset_key_end, &it);
        while (it->has_next()) {
            auto [k, v] = it->next();
            if (rowset_key_to_delete.size() < delete_kv_num) {
                rowset_key_to_delete.emplace_back(k);
            }
            if (!it->has_next()) {
                meta_rowset_key_begin = k;
            }
        }
        meta_rowset_key_begin.push_back('\x00');
    } while (it->more());

    for (const auto& key : rowset_key_to_delete) {
        std::unique_ptr<Transaction> txn;
        TxnErrorCode err = txn_kv->create_txn(&txn);
        DCHECK_EQ(err, TxnErrorCode::TXN_OK) << err;
        txn->remove(key);
        err = txn->commit();
        DCHECK_EQ(err, TxnErrorCode::TXN_OK) << err;
    }

    std::unique_ptr<ListIterator> list_iter;
    int ret = accessor->list_directory("data", &list_iter);
    ASSERT_EQ(ret, 0) << "Failed to list directory: " << ret;

    ASSERT_EQ(checker.do_inverted_check(), 1);
}

TEST(CheckerTest, abnormal_inverted_check_index_file_v2) {
    auto* sp = SyncPoint::get_instance();
    std::unique_ptr<int, std::function<void(int*)>> defer((int*)0x01, [&sp](int*) {
        sp->clear_all_call_backs();
        sp->disable_processing();
    });

    auto txn_kv = std::make_shared<MemTxnKv>();
    ASSERT_EQ(txn_kv->init(), 0);

    InstanceInfoPB instance;
    instance.set_instance_id(instance_id);
    auto obj_info = instance.add_obj_info();
    obj_info->set_id("1");
    obj_info->set_ak(config::test_s3_ak);
    obj_info->set_sk(config::test_s3_sk);
    obj_info->set_endpoint(config::test_s3_endpoint);
    obj_info->set_region(config::test_s3_region);
    obj_info->set_bucket(config::test_s3_bucket);
    obj_info->set_prefix("CheckerTest");

    InstanceChecker checker(txn_kv, instance_id);
    ASSERT_EQ(checker.init(instance), 0);
    // Add some visible rowsets along with some rowsets that should be recycled
    // call inverted check after do recycle which would sweep all the rowsets not visible
    auto accessor = checker.accessor_map_.begin()->second;

    sp->set_call_back(
            "InstanceRecycler::init_storage_vault_accessors.mock_vault", [&accessor](auto&& args) {
                auto* map = try_any_cast<
                        std::unordered_map<std::string, std::shared_ptr<StorageVaultAccessor>>*>(
                        args[0]);
                auto* vault = try_any_cast<StorageVaultPB*>(args[1]);
                if (vault->name() == "test_success_hdfs_vault") {
                    map->emplace(vault->id(), accessor);
                }
            });
    sp->enable_processing();

    size_t version = 1;
    for (const auto& file : index_v2_file_path) {
        create_committed_rowset_by_real_index_v2_file(txn_kv.get(), accessor.get(), "1", file,
                                                      version++);
    }

    size_t delete_kv_num = 5;
    std::string meta_rowset_key_begin, meta_rowset_key_end;
    meta_rowset_key({instance_id, 0, 1}, &meta_rowset_key_begin);
    meta_rowset_key({instance_id, INT64_MAX, 1}, &meta_rowset_key_end);
    std::vector<std::string> rowset_key_to_delete;
    std::unique_ptr<Transaction> txn;
    TxnErrorCode err = txn_kv->create_txn(&txn);
    DCHECK_EQ(err, TxnErrorCode::TXN_OK) << err;

    std::unique_ptr<RangeGetIterator> it;
    do {
        err = txn->get(meta_rowset_key_begin, meta_rowset_key_end, &it);
        while (it->has_next()) {
            auto [k, v] = it->next();
            if (rowset_key_to_delete.size() < delete_kv_num) {
                rowset_key_to_delete.emplace_back(k);
            }
            if (!it->has_next()) {
                meta_rowset_key_begin = k;
            }
        }
        meta_rowset_key_begin.push_back('\x00');
    } while (it->more());

    for (const auto& key : rowset_key_to_delete) {
        std::unique_ptr<Transaction> txn;
        TxnErrorCode err = txn_kv->create_txn(&txn);
        DCHECK_EQ(err, TxnErrorCode::TXN_OK) << err;
        txn->remove(key);
        err = txn->commit();
        DCHECK_EQ(err, TxnErrorCode::TXN_OK) << err;
    }

    std::unique_ptr<ListIterator> list_iter;
    int ret = accessor->list_directory("data", &list_iter);
    ASSERT_EQ(ret, 0) << "Failed to list directory: " << ret;

    ASSERT_EQ(checker.do_inverted_check(), 1);
}

TEST(CheckerTest, abnormal_check_index_file_v2) {
    auto* sp = SyncPoint::get_instance();
    std::unique_ptr<int, std::function<void(int*)>> defer((int*)0x01, [&sp](int*) {
        sp->clear_all_call_backs();
        sp->disable_processing();
    });

    auto txn_kv = std::make_shared<MemTxnKv>();
    ASSERT_EQ(txn_kv->init(), 0);

    InstanceInfoPB instance;
    instance.set_instance_id(instance_id);
    auto obj_info = instance.add_obj_info();
    obj_info->set_id("1");
    obj_info->set_ak(config::test_s3_ak);
    obj_info->set_sk(config::test_s3_sk);
    obj_info->set_endpoint(config::test_s3_endpoint);
    obj_info->set_region(config::test_s3_region);
    obj_info->set_bucket(config::test_s3_bucket);
    obj_info->set_prefix("CheckerTest");

    InstanceChecker checker(txn_kv, instance_id);
    ASSERT_EQ(checker.init(instance), 0);
    // Add some visible rowsets along with some rowsets that should be recycled
    // call inverted check after do recycle which would sweep all the rowsets not visible
    auto accessor = checker.accessor_map_.begin()->second;

    sp->set_call_back(
            "InstanceRecycler::init_storage_vault_accessors.mock_vault", [&accessor](auto&& args) {
                auto* map = try_any_cast<
                        std::unordered_map<std::string, std::shared_ptr<StorageVaultAccessor>>*>(
                        args[0]);
                auto* vault = try_any_cast<StorageVaultPB*>(args[1]);
                if (vault->name() == "test_success_hdfs_vault") {
                    map->emplace(vault->id(), accessor);
                }
            });
    sp->enable_processing();

    size_t version = 1;
    for (const auto& file : index_v2_file_path) {
        create_committed_rowset_by_real_index_v2_file(txn_kv.get(), accessor.get(), "1", file,
                                                      version++);
    }

    std::unique_ptr<ListIterator> list_iter;
    int ret = accessor->list_directory("data", &list_iter);
    ASSERT_EQ(ret, 0) << "Failed to list directory: " << ret;

    int64_t tablet_to_delete = -1;
    for (auto file = list_iter->next(); file.has_value(); file = list_iter->next()) {
        std::vector<std::string> str;
        butil::SplitString(file->path, '/', &str);
        int64_t tablet_id = atol(str[1].c_str());

        // delete all index files of ever tablet for mock missing
        if (file->path.ends_with(".idx") && tablet_to_delete != tablet_id) {
            accessor->delete_file(file->path);
            tablet_to_delete = tablet_id;
        }
    }
    ASSERT_EQ(checker.do_check(), 1);
}

TEST(CheckerTest, normal) {
    auto txn_kv = std::make_shared<MemTxnKv>();
    ASSERT_EQ(txn_kv->init(), 0);

    InstanceInfoPB instance;
    instance.set_instance_id(instance_id);
    auto obj_info = instance.add_obj_info();
    obj_info->set_id("1");
    InstanceChecker checker(txn_kv, instance_id);
    ASSERT_EQ(checker.init(instance), 0);

    auto accessor = checker.accessor_map_.begin()->second;
    for (int t = 10001; t <= 10100; ++t) {
        for (int v = 0; v < 10; ++v) {
            create_committed_rowset(txn_kv.get(), accessor.get(), "1", t, v, t * 2, 1);
        }
    }
    for (int t = 10101; t <= 10200; ++t) {
        for (int v = 0; v < 10; ++v) {
            create_committed_rowset(txn_kv.get(), accessor.get(), "1", t, v, t * 2, 5);
        }
    }
    ASSERT_EQ(checker.do_check(), 0);
}

TEST(CheckerTest, abnormal) {
    auto txn_kv = std::make_shared<MemTxnKv>();
    ASSERT_EQ(txn_kv->init(), 0);

    InstanceInfoPB instance;
    instance.set_instance_id(instance_id);
    auto obj_info = instance.add_obj_info();
    obj_info->set_id("1");

    InstanceChecker checker(txn_kv, instance_id);
    ASSERT_EQ(checker.init(instance), 0);

    auto accessor = checker.accessor_map_.begin()->second;
    for (int t = 10001; t <= 10100; ++t) {
        for (int v = 0; v < 10; ++v) {
            create_committed_rowset(txn_kv.get(), accessor.get(), "1", t, v, t * 2, 1, 0);
        }
    }
    for (int t = 10101; t <= 10200; ++t) {
        for (int v = 0; v < 10; ++v) {
            create_committed_rowset(txn_kv.get(), accessor.get(), "1", t, v, t * 2, 5, 0);
        }
    }

    // Delete some objects
    std::mt19937 gen(std::chrono::system_clock::now().time_since_epoch().count());
    std::vector<std::string> deleted_paths;
    std::unique_ptr<ListIterator> list_iter;
    ASSERT_EQ(0, accessor->list_directory(tablet_path_prefix(10001 + gen() % 100), &list_iter));
    auto file = list_iter->next();
    deleted_paths.push_back(file->path);
    for (auto file = list_iter->next(); file.has_value(); file = list_iter->next()) {
        if (gen() % 10 < 2) {
            deleted_paths.push_back(std::move(file->path));
        }
    }
    ASSERT_EQ(0, accessor->list_directory(tablet_path_prefix(10101 + gen() % 100), &list_iter));
    for (auto file = list_iter->next(); file.has_value(); file = list_iter->next()) {
        if (gen() % 10 < 2) {
            deleted_paths.push_back(std::move(file->path));
        }
    }

    ASSERT_EQ(0, accessor->delete_files(deleted_paths));

    std::vector<std::string> lost_paths;
    auto sp = SyncPoint::get_instance();
    SyncPoint::CallbackGuard guard;
    sp->set_call_back(
            "InstanceChecker.do_check1",
            [&lost_paths](auto&& args) {
                lost_paths.push_back(*try_any_cast<std::string*>(args[0]));
            },
            &guard);
    sp->enable_processing();

    ASSERT_NE(checker.do_check(), 0);
    EXPECT_EQ(deleted_paths, lost_paths);
}

TEST(CheckerTest, multi_checker) {
    config::recycle_concurrency = 2;
    config::scan_instances_interval_seconds = 10;
    config::recycle_job_lease_expired_ms = 1000;
    auto mem_kv = std::make_shared<MemTxnKv>();
    ASSERT_EQ(mem_kv->init(), 0);

    std::atomic_int count {0};
    auto sp = SyncPoint::get_instance();
    SyncPoint::CallbackGuard guard;
    sp->set_call_back(
            "InstanceChecker.do_check",
            [&count](auto&&) {
                sleep(1);
                ++count;
            },
            &guard);
    sp->enable_processing();

    std::unique_ptr<Transaction> txn;
    ASSERT_EQ(TxnErrorCode::TXN_OK, mem_kv->create_txn(&txn));
    for (int i = 0; i < 10; ++i) {
        InstanceInfoPB instance;
        instance.set_instance_id(std::to_string(i));
        auto obj_info = instance.add_obj_info();
        obj_info->set_id("1");
        InstanceKeyInfo key_info {std::to_string(i)};
        std::string key;
        instance_key(key_info, &key);
        std::string val = instance.SerializeAsString();
        txn->put(key, val);
    }
    ASSERT_EQ(TxnErrorCode::TXN_OK, txn->commit());

    Checker c1(mem_kv);
    c1.ip_port_ = "r1:p1";
    c1.start();
    Checker c2(mem_kv);
    c2.ip_port_ = "r2:p2";
    c2.start();
    Checker c3(mem_kv);
    c3.ip_port_ = "r3:p3";
    std::this_thread::sleep_for(std::chrono::milliseconds(500));
    c3.start();

    std::this_thread::sleep_for(std::chrono::seconds(5));
    c1.stop();
    c2.stop();
    c3.stop();

    ASSERT_EQ(TxnErrorCode::TXN_OK, mem_kv->create_txn(&txn));
    for (int i = 0; i < 10; ++i) {
        JobRecycleKeyInfo key_info {std::to_string(i)};
        JobRecyclePB job_info;
        std::string key;
        std::string val;
        job_check_key(key_info, &key);
        ASSERT_EQ(TxnErrorCode::TXN_OK, txn->get(key, &val)) << i;
        ASSERT_TRUE(job_info.ParseFromString(val));
        EXPECT_EQ(JobRecyclePB::IDLE, job_info.status());
        EXPECT_GT(job_info.last_finish_time_ms(), 0);
        std::cout << "host: " << job_info.ip_port() << " finish check job of instance_id: " << i
                  << std::endl;
    }
    EXPECT_EQ(count, 10);
}

TEST(CheckerTest, do_inspect) {
    using namespace std::chrono;
    {
        auto mem_kv = std::make_shared<MemTxnKv>();
        ASSERT_EQ(mem_kv->init(), 0);

        InstanceInfoPB instance;
        instance.set_instance_id(instance_id);
        instance.set_ctime(11111);
        auto obj_info = instance.add_obj_info();
        obj_info->set_id("1");

        Checker checker(mem_kv);
        checker.do_inspect(instance);

        {
            // empty job info
            auto sp = SyncPoint::get_instance();
            DORIS_CLOUD_DEFER {
                SyncPoint::get_instance()->clear_all_call_backs();
            };
            sp->set_call_back("Checker:do_inspect", [](auto&& args) {
                auto last_ctime = *try_any_cast<int64_t*>(args[0]);
                ASSERT_EQ(last_ctime, 11111);
                std::cout << "last_ctime: " << last_ctime << std::endl;
            });
            sp->enable_processing();
        }

        {
            // add job_info but no last ctime
            std::unique_ptr<Transaction> txn;
            ASSERT_EQ(TxnErrorCode::TXN_OK, mem_kv->create_txn(&txn));
            JobRecyclePB job_info;
            job_info.set_instance_id(instance_id);
            std::string key = job_check_key({instance_id});
            std::string val = job_info.SerializeAsString();
            txn->put(key, val);
            ASSERT_EQ(TxnErrorCode::TXN_OK, txn->commit());
            checker.do_inspect(instance);
            auto sp = SyncPoint::get_instance();
            DORIS_CLOUD_DEFER {
                SyncPoint::get_instance()->clear_all_call_backs();
            };
            sp->set_call_back("Checker:do_inspect", [](auto&& args) {
                ASSERT_EQ(*try_any_cast<int64_t*>(args[0]), 11111);
            });
            sp->enable_processing();
        }

        {
            // add job_info with last ctime
            std::unique_ptr<Transaction> txn;
            ASSERT_EQ(TxnErrorCode::TXN_OK, mem_kv->create_txn(&txn));
            JobRecyclePB job_info;
            job_info.set_instance_id(instance_id);
            job_info.set_last_ctime_ms(12345);
            auto sp = SyncPoint::get_instance();
            DORIS_CLOUD_DEFER {
                SyncPoint::get_instance()->clear_all_call_backs();
            };
            sp->set_call_back("Checker:do_inspect", [](auto&& args) {
                ASSERT_EQ(*try_any_cast<int64_t*>(args[0]), 12345);
            });
            sp->enable_processing();
            std::string key = job_check_key({instance_id});
            std::string val = job_info.SerializeAsString();
            txn->put(key, val);
            ASSERT_EQ(TxnErrorCode::TXN_OK, txn->commit());
            checker.do_inspect(instance);
        }
        {
            // alarm
            int64_t expiration_ms = 7 > config::reserved_buffer_days
                                            ? (7 - config::reserved_buffer_days) * 3600000
                                            : 7 * 3600000;
            auto now = duration_cast<milliseconds>(system_clock::now().time_since_epoch()).count();
            std::unique_ptr<Transaction> txn;
            ASSERT_EQ(TxnErrorCode::TXN_OK, mem_kv->create_txn(&txn));
            JobRecyclePB job_info;
            job_info.set_instance_id(instance_id);
            job_info.set_last_ctime_ms(now - expiration_ms - 10);
            auto sp = SyncPoint::get_instance();
            DORIS_CLOUD_DEFER {
                SyncPoint::get_instance()->clear_all_call_backs();
            };

            bool alarm = false;
            sp->set_call_back("Checker:do_inspect", [&alarm](auto&&) { alarm = true; });
            sp->enable_processing();
            std::string key = job_check_key({instance_id});
            std::string val = job_info.SerializeAsString();
            txn->put(key, val);
            ASSERT_EQ(TxnErrorCode::TXN_OK, txn->commit());
            checker.do_inspect(instance);
            // FIXME(plat1ko): Unify SyncPoint in be and cloud
            //ASSERT_TRUE(alarm);
        }
    }
}

TEST(CheckerTest, delete_bitmap_inverted_check_normal) {
    // normal case, all delete bitmaps belong to a rowset
    auto txn_kv = std::make_shared<MemTxnKv>();
    ASSERT_EQ(txn_kv->init(), 0);

    InstanceInfoPB instance;
    instance.set_instance_id(instance_id);
    auto obj_info = instance.add_obj_info();
    obj_info->set_id("1");

    InstanceChecker checker(txn_kv, instance_id);
    ASSERT_EQ(checker.init(instance), 0);
    auto accessor = checker.accessor_map_.begin()->second;

    std::unique_ptr<Transaction> txn;
    ASSERT_EQ(TxnErrorCode::TXN_OK, txn_kv->create_txn(&txn));

    constexpr int table_id = 10000, index_id = 10001, partition_id = 10002;
    // create some rowsets with delete bitmaps in merge-on-write tablet
    for (int tablet_id = 600001; tablet_id <= 600010; ++tablet_id) {
        // for last tablet, create pending delete bitmap
        bool is_last_tablet = tablet_id == 600010;
        ASSERT_EQ(0,
                  create_tablet(txn_kv.get(), table_id, index_id, partition_id, tablet_id, true));
        int64_t rowset_start_id = 400;
        std::vector<std::string> rowset_ids;
        for (int ver = 2; ver <= 10; ++ver) {
            std::string rowset_id = std::to_string(rowset_start_id++);
            bool is_last_version = ver == 10;
            bool skip_create_rowset = is_last_tablet && is_last_version;
            rowset_ids.push_back(rowset_id);
            if (!skip_create_rowset) {
                create_committed_rowset_with_rowset_id(txn_kv.get(), accessor.get(), "1", tablet_id,
                                                       ver, ver, rowset_id, false, 1);
            }
            if (ver >= 5) {
                auto delete_bitmap_key =
                        meta_delete_bitmap_key({instance_id, tablet_id, rowset_id, ver, 0});
                std::string delete_bitmap_val {"test"};
                txn->put(delete_bitmap_key, delete_bitmap_val);
            } else {
                // delete bitmaps may be spilitted into mulitiple KVs if too large
                auto delete_bitmap_key =
                        meta_delete_bitmap_key({instance_id, tablet_id, rowset_id, ver, 0});
                std::string delete_bitmap_val(1000, 'A');
                cloud::blob_put(txn.get(), delete_bitmap_key, delete_bitmap_val, 0, 300);
            }
        }
        if (is_last_tablet) {
            std::string pending_key = meta_pending_delete_bitmap_key({instance_id, tablet_id});
            std::string pending_val;
            PendingDeleteBitmapPB delete_bitmap_keys;
            for (int j = 0; j < rowset_ids.size(); j++) {
                MetaDeleteBitmapInfo key_info {instance_id, tablet_id, rowset_ids[j], 10, 0};
                std::string key;
                meta_delete_bitmap_key(key_info, &key);
                delete_bitmap_keys.add_delete_bitmap_keys(key);
            }
            delete_bitmap_keys.SerializeToString(&pending_val);
            txn->put(pending_key, pending_val);
        }
    }

    // also create some rowsets without delete bitmaps in non merge-on-write tablet
    for (int tablet_id = 700001; tablet_id <= 700010; ++tablet_id) {
        ASSERT_EQ(0,
                  create_tablet(txn_kv.get(), table_id, index_id, partition_id, tablet_id, false));
        int64_t rowset_start_id = 500;
        for (int ver = 2; ver < 10; ++ver) {
            std::string rowset_id = std::to_string(rowset_start_id++);
            create_committed_rowset_with_rowset_id(txn_kv.get(), accessor.get(), "1", tablet_id,
                                                   ver, ver, rowset_id, false, 1);
        }
    }

    ASSERT_EQ(TxnErrorCode::TXN_OK, txn->commit());

    ASSERT_EQ(checker.do_delete_bitmap_inverted_check(), 0);
}

TEST(CheckerTest, delete_bitmap_inverted_check_abnormal) {
    // abnormal case, some delete bitmaps arem leaked
    auto txn_kv = std::make_shared<MemTxnKv>();
    ASSERT_EQ(txn_kv->init(), 0);

    InstanceInfoPB instance;
    instance.set_instance_id(instance_id);
    auto obj_info = instance.add_obj_info();
    obj_info->set_id("1");

    InstanceChecker checker(txn_kv, instance_id);
    ASSERT_EQ(checker.init(instance), 0);
    auto accessor = checker.accessor_map_.begin()->second;

    // tablet_id -> [rowset_id, version, segment_id]
    std::map<std::int64_t, std::set<std::tuple<std::string, int64_t, int64_t>>>
            expected_abnormal_delete_bitmaps {}, real_abnormal_delete_bitmaps {};
    std::map<std::int64_t, std::set<std::tuple<std::string, int64_t, int64_t>>>
            expected_leaked_delete_bitmaps {}, real_leaked_delete_bitmaps {};
    auto sp = SyncPoint::get_instance();
    DORIS_CLOUD_DEFER {
        SyncPoint::get_instance()->clear_all_call_backs();
    };
    sp->set_call_back(
            "InstanceChecker::do_delete_bitmap_inverted_check.get_abnormal_delete_bitmap",
            [&real_abnormal_delete_bitmaps](auto&& args) {
                int64_t tablet_id = *try_any_cast<int64_t*>(args[0]);
                std::string rowset_id = *try_any_cast<std::string*>(args[1]);
                int64_t version = *try_any_cast<int64_t*>(args[2]);
                int64_t segment_id = *try_any_cast<int64_t*>(args[3]);
                real_abnormal_delete_bitmaps[tablet_id].insert({rowset_id, version, segment_id});
            });
    sp->set_call_back(
            "InstanceChecker::do_delete_bitmap_inverted_check.get_leaked_delete_bitmap",
            [&real_leaked_delete_bitmaps](auto&& args) {
                int64_t tablet_id = *try_any_cast<int64_t*>(args[0]);
                std::string rowset_id = *try_any_cast<std::string*>(args[1]);
                int64_t version = *try_any_cast<int64_t*>(args[2]);
                int64_t segment_id = *try_any_cast<int64_t*>(args[3]);
                real_leaked_delete_bitmaps[tablet_id].insert({rowset_id, version, segment_id});
            });
    sp->enable_processing();

    std::unique_ptr<Transaction> txn;
    ASSERT_EQ(TxnErrorCode::TXN_OK, txn_kv->create_txn(&txn));

    constexpr int table_id = 10000, index_id = 10001, partition_id = 10002;
    // create some rowsets with delete bitmaps in merge-on-write tablet
    for (int tablet_id = 800001; tablet_id <= 800010; ++tablet_id) {
        ASSERT_EQ(0,
                  create_tablet(txn_kv.get(), table_id, index_id, partition_id, tablet_id, true));
        int64_t rowset_start_id = 600;
        for (int ver = 2; ver <= 20; ++ver) {
            std::string rowset_id = std::to_string(rowset_start_id++);

            if (ver >= 10) {
                // only create rowsets for some versions
                create_committed_rowset_with_rowset_id(txn_kv.get(), accessor.get(), "1", tablet_id,
                                                       ver, ver, rowset_id, false, 1);
            } else {
                expected_leaked_delete_bitmaps[tablet_id].insert({rowset_id, ver, 0});
            }

            if (ver >= 5) {
                auto delete_bitmap_key =
                        meta_delete_bitmap_key({instance_id, tablet_id, rowset_id, ver, 0});
                std::string delete_bitmap_val {"test"};
                txn->put(delete_bitmap_key, delete_bitmap_val);
            } else {
                // delete bitmaps may be spilitted into mulitiple KVs if too large
                auto delete_bitmap_key =
                        meta_delete_bitmap_key({instance_id, tablet_id, rowset_id, ver, 0});
                std::string delete_bitmap_val(1000, 'A');
                cloud::blob_put(txn.get(), delete_bitmap_key, delete_bitmap_val, 0, 300);
            }
        }
    }

    // create some rowsets with delete bitmaps in non merge-on-write tablet
    for (int tablet_id = 900001; tablet_id <= 900010; ++tablet_id) {
        ASSERT_EQ(0,
                  create_tablet(txn_kv.get(), table_id, index_id, partition_id, tablet_id, false));
        int64_t rowset_start_id = 700;
        for (int ver = 2; ver < 6; ++ver) {
            std::string rowset_id = std::to_string(rowset_start_id++);
            create_committed_rowset_with_rowset_id(txn_kv.get(), accessor.get(), "1", tablet_id,
                                                   ver, ver, rowset_id, false, 1);
            auto delete_bitmap_key =
                    meta_delete_bitmap_key({instance_id, tablet_id, rowset_id, ver, 0});
            std::string delete_bitmap_val {"test2"};
            txn->put(delete_bitmap_key, delete_bitmap_val);

            expected_abnormal_delete_bitmaps[tablet_id].insert({rowset_id, ver, 0});
        }
    }

    // create some rowsets without delete bitmaps in non merge-on-write tablet
    for (int tablet_id = 700001; tablet_id <= 700010; ++tablet_id) {
        ASSERT_EQ(0,
                  create_tablet(txn_kv.get(), table_id, index_id, partition_id, tablet_id, false));
        int64_t rowset_start_id = 500;
        for (int ver = 2; ver < 10; ++ver) {
            std::string rowset_id = std::to_string(rowset_start_id++);
            create_committed_rowset_with_rowset_id(txn_kv.get(), accessor.get(), "1", tablet_id,
                                                   ver, ver, rowset_id, false, 1);
        }
    }

    ASSERT_EQ(TxnErrorCode::TXN_OK, txn->commit());

    ASSERT_EQ(checker.do_delete_bitmap_inverted_check(), 1);
    ASSERT_EQ(expected_leaked_delete_bitmaps, real_leaked_delete_bitmaps);
    ASSERT_EQ(expected_abnormal_delete_bitmaps, real_abnormal_delete_bitmaps);
}

TEST(CheckerTest, delete_bitmap_storage_optimize_check_normal) {
    auto txn_kv = std::make_shared<MemTxnKv>();
    ASSERT_EQ(txn_kv->init(), 0);

    InstanceInfoPB instance;
    instance.set_instance_id(instance_id);
    auto obj_info = instance.add_obj_info();
    obj_info->set_id("1");

    InstanceChecker checker(txn_kv, instance_id);
    ASSERT_EQ(checker.init(instance), 0);
    auto accessor = checker.accessor_map_.begin()->second;

    std::unique_ptr<Transaction> txn;
    ASSERT_EQ(TxnErrorCode::TXN_OK, txn_kv->create_txn(&txn));

    constexpr int table_id = 10000, index_id = 10001, partition_id = 10002;
    int64_t rowset_start_id = 600;

    for (int tablet_id = 800001; tablet_id <= 800005; ++tablet_id) {
        ASSERT_EQ(0,
                  create_tablet(txn_kv.get(), table_id, index_id, partition_id, tablet_id, true));
        std::vector<std::pair<int64_t, int64_t>> rowset_vers {{2, 2}, {3, 3}, {4, 4}, {5, 5},
                                                              {6, 7}, {8, 8}, {9, 9}};
        std::vector<std::pair<int64_t, int64_t>> delete_bitmaps_vers {
                {7, 9}, {8, 9}, {7, 9}, {7, 9}, {7, 9}, {8, 9}, {9, 9}};
        std::vector<bool> segments_overlap {true, true, true, true, false, true, true};
        for (size_t i {0}; i < 7; i++) {
            std::string rowset_id = std::to_string(rowset_start_id++);
            create_committed_rowset_with_rowset_id(txn_kv.get(), accessor.get(), "1", tablet_id,
                                                   rowset_vers[i].first, rowset_vers[i].second,
                                                   rowset_id, segments_overlap[i], 1);
            create_delete_bitmaps(txn.get(), tablet_id, rowset_id, delete_bitmaps_vers[i].first,
                                  delete_bitmaps_vers[i].second);
        }
    }

    for (int tablet_id = 800006; tablet_id <= 800010; ++tablet_id) {
        // [7-7] cumu compaction output rowset start_version == end_version
        ASSERT_EQ(0,
                  create_tablet(txn_kv.get(), table_id, index_id, partition_id, tablet_id, true));
        std::vector<std::pair<int64_t, int64_t>> rowset_vers {{2, 2}, {3, 3}, {4, 4}, {5, 5},
                                                              {6, 6}, {7, 7}, {8, 8}, {9, 9}};
        std::vector<std::pair<int64_t, int64_t>> delete_bitmaps_vers {
                {7, 9}, {8, 9}, {7, 9}, {7, 9}, {7, 9}, {7, 9}, {8, 9}, {9, 9}};
        std::vector<bool> segments_overlap {true, true, false, true, false, true, true, true};
        for (size_t i {0}; i < 8; i++) {
            std::string rowset_id = std::to_string(rowset_start_id++);
            create_committed_rowset_with_rowset_id(txn_kv.get(), accessor.get(), "1", tablet_id,
                                                   rowset_vers[i].first, rowset_vers[i].second,
                                                   rowset_id, segments_overlap[i], 1);
            create_delete_bitmaps(txn.get(), tablet_id, rowset_id, delete_bitmaps_vers[i].first,
                                  delete_bitmaps_vers[i].second);
        }
    }

    for (int tablet_id = 800011; tablet_id <= 800015; ++tablet_id) {
        // no rowsets are compacted
        ASSERT_EQ(0,
                  create_tablet(txn_kv.get(), table_id, index_id, partition_id, tablet_id, true));
        std::vector<std::pair<int64_t, int64_t>> rowset_vers {{2, 2}, {3, 3}, {4, 4}, {5, 5},
                                                              {6, 6}, {7, 7}, {8, 8}, {9, 9}};
        std::vector<std::pair<int64_t, int64_t>> delete_bitmaps_vers {
                {2, 9}, {3, 9}, {4, 9}, {5, 9}, {6, 9}, {7, 9}, {8, 9}, {9, 9}};
        std::vector<bool> segments_overlap {true, true, true, true, true, true, true, true};
        for (size_t i {0}; i < 8; i++) {
            std::string rowset_id = std::to_string(rowset_start_id++);
            create_committed_rowset_with_rowset_id(txn_kv.get(), accessor.get(), "1", tablet_id,
                                                   rowset_vers[i].first, rowset_vers[i].second,
                                                   rowset_id, segments_overlap[i], 1);
            create_delete_bitmaps(txn.get(), tablet_id, rowset_id, delete_bitmaps_vers[i].first,
                                  delete_bitmaps_vers[i].second);
        }
    }

    for (int tablet_id = 800016; tablet_id <= 800020; ++tablet_id) {
        ASSERT_EQ(0,
                  create_tablet(txn_kv.get(), table_id, index_id, partition_id, tablet_id, true));
        std::vector<std::pair<int64_t, int64_t>> rowset_vers {
                {2, 5}, {6, 6}, {7, 7}, {8, 8}, {9, 9}};
        std::vector<std::pair<int64_t, int64_t>> delete_bitmaps_vers {
                {5, 9}, {6, 9}, {7, 9}, {8, 9}, {9, 9}};
        std::vector<bool> segments_overlap {false, true, true, true, true};
        for (size_t i {0}; i < 5; i++) {
            std::string rowset_id = std::to_string(rowset_start_id++);
            create_committed_rowset_with_rowset_id(txn_kv.get(), accessor.get(), "1", tablet_id,
                                                   rowset_vers[i].first, rowset_vers[i].second,
                                                   rowset_id, segments_overlap[i], 1);
            create_delete_bitmaps(txn.get(), tablet_id, rowset_id, delete_bitmaps_vers[i].first,
                                  delete_bitmaps_vers[i].second);
        }
    }

    // also create some rowsets without delete bitmaps in non merge-on-write tablet
    for (int tablet_id = 700001; tablet_id <= 700010; ++tablet_id) {
        ASSERT_EQ(0,
                  create_tablet(txn_kv.get(), table_id, index_id, partition_id, tablet_id, false));
        int64_t rowset_start_id = 500;
        for (int ver = 2; ver < 10; ++ver) {
            std::string rowset_id = std::to_string(rowset_start_id++);
            create_committed_rowset_with_rowset_id(txn_kv.get(), accessor.get(), "1", tablet_id,
                                                   ver, ver, rowset_id, false, 1);
        }
    }

    ASSERT_EQ(TxnErrorCode::TXN_OK, txn->commit());
    ASSERT_EQ(checker.do_delete_bitmap_storage_optimize_check(2), 0);
}

std::unique_ptr<MetaServiceProxy> get_meta_service() {
    int ret = 0;
    // MemKv
    auto txn_kv = std::dynamic_pointer_cast<TxnKv>(std::make_shared<MemTxnKv>());
    if (txn_kv != nullptr) {
        ret = txn_kv->init();
        [&] { ASSERT_EQ(ret, 0); }();
    }
    [&] { ASSERT_NE(txn_kv.get(), nullptr); }();

    std::unique_ptr<Transaction> txn;
    EXPECT_EQ(txn_kv->create_txn(&txn), TxnErrorCode::TXN_OK);
    txn->remove("\x00", "\xfe"); // This is dangerous if the fdb is not correctly set
    EXPECT_EQ(txn->commit(), TxnErrorCode::TXN_OK);

    auto rs = std::make_shared<MockResourceManager>(txn_kv);
    auto rl = std::make_shared<RateLimiter>();
    auto meta_service = std::make_unique<MetaServiceImpl>(txn_kv, rs, rl);
    return std::make_unique<MetaServiceProxy>(std::move(meta_service));
}

MetaServiceCode get_delete_bitmap_lock(MetaServiceProxy* meta_service, int64_t table_id,
                                       int64_t lock_id, int64_t initiator, int64_t expiration = 5) {
    brpc::Controller cntl;
    GetDeleteBitmapUpdateLockRequest req;
    GetDeleteBitmapUpdateLockResponse res;
    req.set_cloud_unique_id("test_cloud_unique_id");
    req.set_table_id(table_id);
    req.set_expiration(expiration);
    req.set_lock_id(lock_id);
    req.set_initiator(initiator);
    meta_service->get_delete_bitmap_update_lock(
            reinterpret_cast<::google::protobuf::RpcController*>(&cntl), &req, &res, nullptr);
    return res.status().code();
}

MetaServiceCode remove_delete_bitmap_lock(MetaServiceProxy* meta_service, int64_t table_id,
                                          int64_t lock_id, int64_t initiator) {
    brpc::Controller cntl;
    RemoveDeleteBitmapUpdateLockRequest req;
    RemoveDeleteBitmapUpdateLockResponse res;
    req.set_cloud_unique_id("test_cloud_unique_id");
    req.set_table_id(table_id);
    req.set_lock_id(lock_id);
    req.set_initiator(initiator);
    meta_service->remove_delete_bitmap_update_lock(
            reinterpret_cast<::google::protobuf::RpcController*>(&cntl), &req, &res, nullptr);
    return res.status().code();
}

void remove_delete_bitmap_lock(MetaServiceProxy* meta_service, int64_t table_id) {
    std::string lock_key = meta_delete_bitmap_update_lock_key({"test_check_job_key", table_id, -1});
    std::unique_ptr<Transaction> txn;
    ASSERT_EQ(meta_service->txn_kv()->create_txn(&txn), TxnErrorCode::TXN_OK);
    txn->remove(lock_key);
    ASSERT_EQ(txn->commit(), TxnErrorCode::TXN_OK);
} // namespace

TEST(CheckerTest, check_job_key) {
    config::enable_mow_job_key_check = true;
    config::mow_job_key_check_expiration_diff_seconds = 0;
    config::delete_bitmap_lock_v2_white_list = "*";
    std::string instance_id = "test_check_job_key";
    [[maybe_unused]] auto sp = SyncPoint::get_instance();
    DORIS_CLOUD_DEFER {
        SyncPoint::get_instance()->clear_all_call_backs();
    };
    sp->set_call_back("get_instance_id", [&](auto&& args) {
        auto* ret = try_any_cast_ret<std::string>(args);
        ret->first = instance_id;
        ret->second = true;
    });
    sp->enable_processing();
    int64_t table_id = 2;

    //test 1:
    //1.compaction get lock and write compaction key, but not release lock
    //2.after lock expired, load get lock, compaction key is removed
    auto meta_service = get_meta_service();
    auto res_code = get_delete_bitmap_lock(meta_service.get(), table_id, -1, 123);
    ASSERT_EQ(res_code, MetaServiceCode::OK);
    std::this_thread::sleep_for(std::chrono::seconds(6));
    res_code = get_delete_bitmap_lock(meta_service.get(), table_id, 100, -1);
    ASSERT_EQ(res_code, MetaServiceCode::OK);

    auto txn_kv = std::make_shared<MemTxnKv>();
    ASSERT_EQ(txn_kv->init(), 0);

    InstanceInfoPB instance;
    instance.set_instance_id(instance_id);
    auto obj_info = instance.add_obj_info();
    obj_info->set_id("1");
    InstanceChecker checker(meta_service->txn_kv(), instance_id);
    ASSERT_EQ(checker.init(instance), 0);
    ASSERT_EQ(checker.do_mow_job_key_check(), 0);
    res_code = remove_delete_bitmap_lock(meta_service.get(), table_id, 100, -1);

    //test 2:
    //1.compaction a get lock and write compaction key, but not release lock
    //2.compaction key is expired
    //3.remove delete bitmap lock accidentally（it should not happen）
    //4.load get lock
    //5.checker found residual compaction key
    res_code = get_delete_bitmap_lock(meta_service.get(), table_id, -1, 124, 0);
    ASSERT_EQ(res_code, MetaServiceCode::OK);
    std::this_thread::sleep_for(std::chrono::seconds(1));
    remove_delete_bitmap_lock(meta_service.get(), table_id);
    res_code = get_delete_bitmap_lock(meta_service.get(), table_id, 101, -1);
    ASSERT_EQ(checker.do_mow_job_key_check(), -1);
    std::this_thread::sleep_for(std::chrono::seconds(6));

    //test 3:
    //1.compaction a get lock and write compaction key, but not release lock
    //2.compaction key is expired
    //3.remove delete bitmap lock accidentally（it should not happen）
    //4.checker found residual compaction key
    table_id = 3;
    res_code = get_delete_bitmap_lock(meta_service.get(), table_id, -1, 126, 0);
    ASSERT_EQ(res_code, MetaServiceCode::OK);
    std::this_thread::sleep_for(std::chrono::seconds(1));
    remove_delete_bitmap_lock(meta_service.get(), table_id);
    ASSERT_EQ(checker.do_mow_job_key_check(), -1);
}

TEST(CheckerTest, delete_bitmap_storage_optimize_v2_check_normal) {
    auto txn_kv = std::make_shared<MemTxnKv>();
    ASSERT_EQ(txn_kv->init(), 0);

    InstanceInfoPB instance;
    instance.set_instance_id(instance_id);
    auto obj_info = instance.add_obj_info();
    obj_info->set_id("1");

    InstanceChecker checker(txn_kv, instance_id);
    ASSERT_EQ(checker.init(instance), 0);
    auto accessor = checker.accessor_map_.begin()->second;

    std::unique_ptr<Transaction> txn;
    ASSERT_EQ(TxnErrorCode::TXN_OK, txn_kv->create_txn(&txn));

    constexpr int table_id = 10000, index_id = 10001, partition_id = 10002;
    int64_t rowset_start_id = 600;

    for (int tablet_id = 900011; tablet_id <= 900015; ++tablet_id) {
        bool has_sequence_col = tablet_id % 2 == 0;
        ASSERT_EQ(0, create_tablet(txn_kv.get(), table_id, index_id, partition_id, tablet_id, true,
                                   has_sequence_col));
        std::vector<std::pair<int64_t, int64_t>> rowset_vers {{2, 2}, {3, 3}, {4, 4}, {5, 5},
                                                              {6, 7}, {8, 8}, {9, 9}};
        std::vector<std::vector<int64_t>> delete_bitmaps_vers {
                {3, 5, 7, 9}, {4, 5, 7, 8, 9}, {7, 8, 9}, {8, 9}, {8, 9}, {}, {9}};
        std::vector<bool> segments_overlap {true, true, true, true, false, true, true};
        for (size_t i {0}; i < 7; i++) {
            std::string rowset_id = std::to_string(rowset_start_id++);
            create_committed_rowset_with_rowset_id(txn_kv.get(), accessor.get(), "1", tablet_id,
                                                   rowset_vers[i].first, rowset_vers[i].second,
                                                   rowset_id, segments_overlap[i], 1);
            create_delete_bitmaps(txn.get(), tablet_id, rowset_id, delete_bitmaps_vers[i],
                                  i == 2 ? 2 : 1 /*segment_num*/);
        }
    }

    ASSERT_EQ(TxnErrorCode::TXN_OK, txn->commit());
    ASSERT_EQ(checker.do_delete_bitmap_storage_optimize_check(2), 0);
}

TEST(CheckerTest, delete_bitmap_storage_optimize_v2_check_abnormal) {
    auto txn_kv = std::make_shared<MemTxnKv>();
    ASSERT_EQ(txn_kv->init(), 0);

    InstanceInfoPB instance;
    instance.set_instance_id(instance_id);
    auto obj_info = instance.add_obj_info();
    obj_info->set_id("1");

    InstanceChecker checker(txn_kv, instance_id);
    ASSERT_EQ(checker.init(instance), 0);
    auto accessor = checker.accessor_map_.begin()->second;

    // tablet_id -> [rowset_id]
    std::map<std::int64_t, std::set<std::string>> expected_abnormal_rowsets {};
    std::map<std::int64_t, std::set<std::string>> real_abnormal_rowsets {};
    auto sp = SyncPoint::get_instance();
    DORIS_CLOUD_DEFER {
        SyncPoint::get_instance()->clear_all_call_backs();
    };
    sp->set_call_back(
            "InstanceChecker::check_delete_bitmap_storage_optimize_v2.get_abnormal_rowset",
            [&](auto&& args) {
                int64_t tablet_id = *try_any_cast<int64_t*>(args[0]);
                std::string rowset_id = *try_any_cast<std::string*>(args[1]);
                real_abnormal_rowsets[tablet_id].insert(rowset_id);
            });
    sp->enable_processing();

    std::unique_ptr<Transaction> txn;
    ASSERT_EQ(TxnErrorCode::TXN_OK, txn_kv->create_txn(&txn));

    constexpr int table_id = 10000, index_id = 10001, partition_id = 10002;
    int64_t rowset_start_id = 600;
    int64_t expire_time = current_time - 500;

    struct Rowset {
        int64_t start_version;
        int64_t end_version;
        std::vector<int64_t> delete_bitmap_versions;
        int64_t create_time;
        int segment_num;
        bool is_abnormal;
        std::string rowset_id;
    };
    struct Tablet {
        std::vector<Rowset> rowsets;
        bool skip_create_rowset = false;
        std::unordered_set<int> skip_create_rowset_index;
        bool has_seq_col = false;
        bool create_pending_delete_bitmap;
        int64_t pending_delete_bitmap_version;
    };

    std::vector<Tablet> tablets;
    // current_time is skipped
    tablets.push_back({{{2, 2, {3, 5, 7, 9}, current_time, 2, false},
                        {3, 3, {5, 7, 8, 9, 10}, current_time, 1, false},
                        {4, 4, {7, 11}, current_time, 3, false},
                        {5, 7, {8, 10}, current_time, 1, false},
                        {8, 11, {}, current_time, 2, false}}});
    tablets.push_back({{{2, 2, {3, 5, 7, 9}, expire_time, 2, true},
                        {3, 3, {5, 7, 8, 9, 10}, expire_time, 1, true},
                        {4, 4, {7, 11}, expire_time, 3, false},
                        {5, 7, {8, 10}, expire_time, 1, true},
                        {8, 11, {12}, expire_time, 1, true}}});
    // skip create rowset
    tablets.push_back({{{2, 2, {5}, expire_time, 2, false},
                        {3, 3, {4}, expire_time, 1, false} /*skip create rowset*/,
                        {3, 5, {}, expire_time, 2, false}},
                       true /* skip_create_rowset */,
                       {1}});
    // pending delete bitmap
    Tablet tablet3 {{{{2, 2, {3, 4, 5}, expire_time, 2, false},
                      {3, 3, {4, 5}, expire_time, 1, false},
                      {4, 4, {5}, expire_time, 3, false}}}};
    tablet3.create_pending_delete_bitmap = true;
    tablet3.pending_delete_bitmap_version = 5;
    tablets.push_back(tablet3);
    // tablet with sequence col
    Tablet tablet4 = {{{2, 2, {3, 7, 11}, current_time, 2, false},
                       {3, 3, {7, 11}, current_time, 1, false},
                       {4, 4, {7, 11}, current_time, 3, false},
                       {5, 7, {5, 6, 7, 11}, expire_time, 1, false},
                       {8, 11, {8, 9, 10}, expire_time, 2, false}}};
    tablet4.has_seq_col = true;
    tablets.push_back(tablet4);

    for (int i = 0; i < tablets.size(); ++i) {
        int tablet_id = 900021 + i;
        auto& tablet = tablets[i];
        ASSERT_EQ(0, create_tablet(txn_kv.get(), table_id, index_id, partition_id, tablet_id, true,
                                   tablet.has_seq_col));
        auto& rowsets = tablet.rowsets;
        for (int j = 0; j < rowsets.size(); j++) {
            auto& rowset = rowsets[j];
            std::string rowset_id = std::to_string(rowset_start_id++);
            rowset.rowset_id = rowset_id;
            bool skip_create_rowset =
                    tablet.skip_create_rowset && tablet.skip_create_rowset_index.contains(j);
            if (!skip_create_rowset) {
                create_committed_rowset_with_rowset_id(txn_kv.get(), accessor.get(), "1", tablet_id,
                                                       rowset.start_version, rowset.end_version,
                                                       rowset_id, true, 1, rowset.create_time);
            }
            create_delete_bitmaps(txn.get(), tablet_id, rowset_id, rowset.delete_bitmap_versions,
                                  rowset.segment_num /*segment_num*/);
            if (rowset.is_abnormal) {
                expected_abnormal_rowsets[tablet_id].insert(rowset_id);
            }
        }
        if (tablet.create_pending_delete_bitmap) {
            std::string pending_key = meta_pending_delete_bitmap_key({instance_id, tablet_id});
            std::string pending_val;
            PendingDeleteBitmapPB delete_bitmap_keys;
            for (int j = 0; j < rowsets.size(); j++) {
                MetaDeleteBitmapInfo key_info {instance_id, tablet_id, rowsets[j].rowset_id,
                                               tablet.pending_delete_bitmap_version, 0};
                std::string key;
                meta_delete_bitmap_key(key_info, &key);
                delete_bitmap_keys.add_delete_bitmap_keys(key);
            }
            delete_bitmap_keys.SerializeToString(&pending_val);
            txn->put(pending_key, pending_val);
        }
    }
    ASSERT_EQ(TxnErrorCode::TXN_OK, txn->commit());
    ASSERT_EQ(checker.do_delete_bitmap_storage_optimize_check(2), 1);
    ASSERT_EQ(expected_abnormal_rowsets, real_abnormal_rowsets);
}

TEST(RecyclerTest, delete_rowset_data) {
    auto txn_kv = std::make_shared<MemTxnKv>();
    ASSERT_EQ(txn_kv->init(), 0);

    InstanceInfoPB instance;
    instance.set_instance_id(instance_id);
    auto obj_info = instance.add_obj_info();
    obj_info->set_id("recycle_tmp_rowsets");
    obj_info->set_ak(config::test_s3_ak);
    obj_info->set_sk(config::test_s3_sk);
    obj_info->set_endpoint(config::test_s3_endpoint);
    obj_info->set_region(config::test_s3_region);
    obj_info->set_bucket(config::test_s3_bucket);
    obj_info->set_prefix("recycle_tmp_rowsets");

    std::vector<doris::TabletSchemaCloudPB> schemas;
    for (int i = 0; i < 5; ++i) {
        auto& schema = schemas.emplace_back();
        schema.set_schema_version(i);
        schema.set_inverted_index_storage_format(InvertedIndexStorageFormatPB::V1);
        for (int j = 0; j < i; ++j) {
            auto index = schema.add_index();
            index->set_index_id(j);
            index->set_index_type(IndexType::INVERTED);
        }
    }

    {
        InstanceRecycler recycler(txn_kv, instance, thread_group,
                                  std::make_shared<TxnLazyCommitter>(txn_kv));
        ASSERT_EQ(recycler.init(), 0);
        auto accessor = recycler.accessor_map_.begin()->second;
        int64_t txn_id_base = 114115;
        int64_t tablet_id_base = 10015;
        int64_t index_id_base = 1000;
        // Delete each rowset directly using one RowsetPB
        for (int i = 0; i < 100; ++i) {
            int64_t txn_id = txn_id_base + i;
            for (int j = 0; j < 20; ++j) {
                auto rowset = create_rowset("recycle_tmp_rowsets", tablet_id_base + j,
                                            index_id_base + j % 4, 5, schemas[i % 5], txn_id);
                create_tmp_rowset(txn_kv.get(), accessor.get(), rowset, i & 1);
                ASSERT_EQ(0, recycler.delete_rowset_data(rowset));
            }
        }

        std::unique_ptr<ListIterator> list_iter;
        ASSERT_EQ(0, accessor->list_all(&list_iter));
        ASSERT_FALSE(list_iter->has_next());
    }
    {
        InstanceInfoPB tmp_instance;
        std::string resource_id = "recycle_tmp_rowsets";
        tmp_instance.set_instance_id(instance_id);
        auto tmp_obj_info = tmp_instance.add_obj_info();
        tmp_obj_info->set_id(resource_id);
        tmp_obj_info->set_ak(config::test_s3_ak);
        tmp_obj_info->set_sk(config::test_s3_sk);
        tmp_obj_info->set_endpoint(config::test_s3_endpoint);
        tmp_obj_info->set_region(config::test_s3_region);
        tmp_obj_info->set_bucket(config::test_s3_bucket);
        tmp_obj_info->set_prefix(resource_id);

        InstanceRecycler recycler(txn_kv, tmp_instance, thread_group,
                                  std::make_shared<TxnLazyCommitter>(txn_kv));
        ASSERT_EQ(recycler.init(), 0);
        auto accessor = recycler.accessor_map_.begin()->second;
        // Delete multiple rowset files using one series of RowsetPB
        constexpr int index_id = 10001, tablet_id = 10002;
        std::map<std::string, doris::RowsetMetaCloudPB> rowset_pbs;
        for (int i = 0; i < 10; ++i) {
            auto rowset = create_rowset(resource_id, tablet_id, index_id, 5, schemas[i % 5]);
            create_recycle_rowset(
                    txn_kv.get(), accessor.get(), rowset,
                    static_cast<RecycleRowsetPB::Type>(i % (RecycleRowsetPB::Type_MAX + 1)), true);

            rowset_pbs.emplace(rowset.rowset_id_v2(), std::move(rowset));
        }
        ASSERT_EQ(0, recycler.delete_rowset_data(rowset_pbs, RowsetRecyclingState::FORMAL_ROWSET,
                                                 ctx));
        std::unique_ptr<ListIterator> list_iter;
        ASSERT_EQ(0, accessor->list_all(&list_iter));
        ASSERT_FALSE(list_iter->has_next());
    }
    {
        InstanceRecycler recycler(txn_kv, instance, thread_group,
                                  std::make_shared<TxnLazyCommitter>(txn_kv));
        ASSERT_EQ(recycler.init(), 0);
        auto accessor = recycler.accessor_map_.begin()->second;
        // Delete multiple rowset files using one series of RowsetPB
        constexpr int index_id = 20001, tablet_id = 20002;
        // Delete each rowset file directly using it's id to construct one path
        for (int i = 0; i < 1000; ++i) {
            auto rowset =
                    create_rowset("recycle_tmp_rowsets", tablet_id, index_id, 5, schemas[i % 5]);
            create_recycle_rowset(txn_kv.get(), accessor.get(), rowset, RecycleRowsetPB::COMPACT,
                                  true);
            ASSERT_EQ(0, recycler.delete_rowset_data(rowset.resource_id(), rowset.tablet_id(),
                                                     rowset.rowset_id_v2()));
        }
        std::unique_ptr<ListIterator> list_iter;
        ASSERT_EQ(0, accessor->list_all(&list_iter));
        ASSERT_FALSE(list_iter->has_next());
    }
}

TEST(RecyclerTest, delete_rowset_data_without_inverted_index_storage_format) {
    auto txn_kv = std::make_shared<MemTxnKv>();
    ASSERT_EQ(txn_kv->init(), 0);

    InstanceInfoPB instance;
    instance.set_instance_id(instance_id);
    auto obj_info = instance.add_obj_info();
    obj_info->set_id("recycle_tmp_rowsets");
    obj_info->set_ak(config::test_s3_ak);
    obj_info->set_sk(config::test_s3_sk);
    obj_info->set_endpoint(config::test_s3_endpoint);
    obj_info->set_region(config::test_s3_region);
    obj_info->set_bucket(config::test_s3_bucket);
    obj_info->set_prefix("recycle_tmp_rowsets");

    std::vector<doris::TabletSchemaCloudPB> schemas;
    for (int i = 0; i < 5; ++i) {
        auto& schema = schemas.emplace_back();
        schema.set_schema_version(i);
        //schema.set_inverted_index_storage_format(InvertedIndexStorageFormatPB::V1);
        for (int j = 0; j < i; ++j) {
            auto index = schema.add_index();
            index->set_index_id(j);
            index->set_index_type(IndexType::INVERTED);
        }
    }

    {
        InstanceRecycler recycler(txn_kv, instance, thread_group,
                                  std::make_shared<TxnLazyCommitter>(txn_kv));
        ASSERT_EQ(recycler.init(), 0);
        auto accessor = recycler.accessor_map_.begin()->second;
        int64_t txn_id_base = 114115;
        int64_t tablet_id_base = 10015;
        int64_t index_id_base = 1000;
        // Delete each rowset directly using one RowsetPB
        for (int i = 0; i < 100; ++i) {
            int64_t txn_id = txn_id_base + i;
            for (int j = 0; j < 20; ++j) {
                auto rowset = create_rowset("recycle_tmp_rowsets", tablet_id_base + j,
                                            index_id_base + j % 4, 5, schemas[i % 5], txn_id);
                create_tmp_rowset(txn_kv.get(), accessor.get(), rowset, i & 1);
                ASSERT_EQ(0, recycler.delete_rowset_data(rowset));
            }
        }

        std::unique_ptr<ListIterator> list_iter;
        ASSERT_EQ(0, accessor->list_all(&list_iter));
        ASSERT_FALSE(list_iter->has_next());
    }
    {
        InstanceInfoPB tmp_instance;
        std::string resource_id = "recycle_tmp_rowsets";
        tmp_instance.set_instance_id(instance_id);
        auto tmp_obj_info = tmp_instance.add_obj_info();
        tmp_obj_info->set_id(resource_id);
        tmp_obj_info->set_ak(config::test_s3_ak);
        tmp_obj_info->set_sk(config::test_s3_sk);
        tmp_obj_info->set_endpoint(config::test_s3_endpoint);
        tmp_obj_info->set_region(config::test_s3_region);
        tmp_obj_info->set_bucket(config::test_s3_bucket);
        tmp_obj_info->set_prefix(resource_id);

        InstanceRecycler recycler(txn_kv, tmp_instance, thread_group,
                                  std::make_shared<TxnLazyCommitter>(txn_kv));
        ASSERT_EQ(recycler.init(), 0);
        auto accessor = recycler.accessor_map_.begin()->second;
        // Delete multiple rowset files using one series of RowsetPB
        constexpr int index_id = 10001, tablet_id = 10002;
        std::map<std::string, doris::RowsetMetaCloudPB> rowset_pbs;
        for (int i = 0; i < 10; ++i) {
            auto rowset = create_rowset(resource_id, tablet_id, index_id, 5, schemas[i % 5]);
            create_recycle_rowset(
                    txn_kv.get(), accessor.get(), rowset,
                    static_cast<RecycleRowsetPB::Type>(i % (RecycleRowsetPB::Type_MAX + 1)), true);

            rowset_pbs.emplace(rowset.rowset_id_v2(), std::move(rowset));
        }
        ASSERT_EQ(0, recycler.delete_rowset_data(rowset_pbs, RowsetRecyclingState::FORMAL_ROWSET,
                                                 ctx));
        std::unique_ptr<ListIterator> list_iter;
        ASSERT_EQ(0, accessor->list_all(&list_iter));
        ASSERT_FALSE(list_iter->has_next());
    }
    {
        InstanceRecycler recycler(txn_kv, instance, thread_group,
                                  std::make_shared<TxnLazyCommitter>(txn_kv));
        ASSERT_EQ(recycler.init(), 0);
        auto accessor = recycler.accessor_map_.begin()->second;
        // Delete multiple rowset files using one series of RowsetPB
        constexpr int index_id = 20001, tablet_id = 20002;
        // Delete each rowset file directly using it's id to construct one path
        for (int i = 0; i < 1000; ++i) {
            auto rowset =
                    create_rowset("recycle_tmp_rowsets", tablet_id, index_id, 5, schemas[i % 5]);
            create_recycle_rowset(txn_kv.get(), accessor.get(), rowset, RecycleRowsetPB::COMPACT,
                                  true);
            ASSERT_EQ(0, recycler.delete_rowset_data(rowset.resource_id(), rowset.tablet_id(),
                                                     rowset.rowset_id_v2()));
        }
        std::unique_ptr<ListIterator> list_iter;
        ASSERT_EQ(0, accessor->list_all(&list_iter));
        ASSERT_FALSE(list_iter->has_next());
    }
}

TEST(RecyclerTest, init_vault_accessor_failed_test) {
    auto* sp = SyncPoint::get_instance();
    DORIS_CLOUD_DEFER {
        sp->clear_all_call_backs();
        sp->clear_trace();
        sp->disable_processing();
    };

    auto txn_kv = std::make_shared<MemTxnKv>();
    EXPECT_EQ(txn_kv->init(), 0);
    std::unique_ptr<Transaction> txn;
    ASSERT_EQ(txn_kv->create_txn(&txn), TxnErrorCode::TXN_OK);
    std::string key;
    std::string val;

    InstanceKeyInfo key_info {"test_instance"};
    instance_key(key_info, &key);
    InstanceInfoPB instance;
    instance.set_instance_id("GetObjStoreInfoTestInstance");
    // failed to init because S3Conf::from_obj_store_info() fails
    {
        ObjectStoreInfoPB obj_info;
        StorageVaultPB vault;
        obj_info.set_id("id");
        obj_info.set_ak("ak");
        obj_info.set_sk("sk");
        vault.mutable_obj_info()->MergeFrom(obj_info);
        vault.set_name("test_failed_s3_vault_1");
        vault.set_id("failed_s3_1");
        instance.add_storage_vault_names(vault.name());
        instance.add_resource_ids(vault.id());
        txn->put(storage_vault_key({instance.instance_id(), "1"}), vault.SerializeAsString());
    }

    // succeed to init but unuseful
    {
        ObjectStoreInfoPB obj_info;
        StorageVaultPB vault;
        obj_info.set_id("id");
        obj_info.set_ak("ak");
        obj_info.set_sk("sk");
        obj_info.set_provider(ObjectStoreInfoPB_Provider_COS);
        vault.mutable_obj_info()->MergeFrom(obj_info);
        vault.set_name("test_failed_s3_vault_2");
        vault.set_id("failed_s3_2");
        instance.add_storage_vault_names(vault.name());
        instance.add_resource_ids(vault.id());
        instance.set_instance_id("GetObjStoreInfoTestInstance");
        txn->put(storage_vault_key({instance.instance_id(), "2"}), vault.SerializeAsString());
    }

    // failed to init because accessor->init() fails
    {
        HdfsBuildConf hdfs_build_conf;
        StorageVaultPB vault;
        hdfs_build_conf.set_fs_name("fs_name");
        hdfs_build_conf.set_user("root");
        HdfsVaultInfo hdfs_info;
        hdfs_info.set_prefix("root_path");
        hdfs_info.mutable_build_conf()->MergeFrom(hdfs_build_conf);
        vault.mutable_hdfs_info()->MergeFrom(hdfs_info);
        vault.set_name("test_failed_hdfs_vault_1");
        vault.set_id("failed_hdfs_1");
        instance.add_storage_vault_names(vault.name());
        instance.add_resource_ids(vault.id());
        instance.set_instance_id("GetObjStoreInfoTestInstance");
        txn->put(storage_vault_key({instance.instance_id(), "3"}), vault.SerializeAsString());
    }

    auto accessor = std::make_shared<MockAccessor>();
    EXPECT_EQ(accessor->put_file("data/0/rowset_id_test.csv", ""), 0);
    sp->set_call_back(
            "InstanceRecycler::init_storage_vault_accessors.mock_vault", [&accessor](auto&& args) {
                auto* map = try_any_cast<
                        std::unordered_map<std::string, std::shared_ptr<StorageVaultAccessor>>*>(
                        args[0]);
                auto* vault = try_any_cast<StorageVaultPB*>(args[1]);
                if (vault->name() == "test_success_hdfs_vault") {
                    map->emplace(vault->id(), accessor);
                }
            });
    sp->set_call_back("InstanceRecycler::recycle_tablet.create_rowset_meta", [](auto&& args) {
        auto* resp = try_any_cast<GetRowsetResponse*>(args[0]);
        auto* rs = resp->add_rowset_meta();
        rs->set_num_segments(1); // force delete rowset data
        rs->set_resource_id("failed_s3_2");
        rs->set_rowset_id_v2("rowset_id");
        rs = resp->add_rowset_meta();
        rs->set_num_segments(1); // force delete rowset data
        rs->set_rowset_id_v2("rowset_id");
        rs->set_resource_id("success_vault");
    });
    sp->set_call_back("HdfsAccessor::init.hdfs_init_failed", [](auto&& args) {
        auto* ret = try_any_cast_ret<int>(args);
        ret->first = -1;
        ret->second = true;
    });
    sp->enable_processing();

    // succeed to init MockAccessor
    {
        HdfsBuildConf hdfs_build_conf;
        StorageVaultPB vault;
        hdfs_build_conf.set_fs_name("fs_name");
        hdfs_build_conf.set_user("root");
        HdfsVaultInfo hdfs_info;
        hdfs_info.set_prefix("root_path");
        hdfs_info.mutable_build_conf()->MergeFrom(hdfs_build_conf);
        vault.mutable_hdfs_info()->MergeFrom(hdfs_info);
        vault.set_name("test_success_hdfs_vault");
        vault.set_id("success_vault");
        instance.add_storage_vault_names(vault.name());
        instance.add_resource_ids(vault.id());
        instance.set_instance_id("GetObjStoreInfoTestInstance");
        txn->put(storage_vault_key({instance.instance_id(), "4"}), vault.SerializeAsString());
    }

    val = instance.SerializeAsString();
    txn->put(key, val);
    EXPECT_EQ(txn->commit(), TxnErrorCode::TXN_OK);

    EXPECT_EQ(accessor->exists("data/0/rowset_id_test.csv"), 0);

    InstanceRecycler recycler(txn_kv, instance, thread_group,
                              std::make_shared<TxnLazyCommitter>(txn_kv));
    EXPECT_EQ(recycler.init(), 0);
    EXPECT_EQ(recycler.accessor_map_.size(), 2);

    // unuseful obj accessor
    EXPECT_EQ(recycler.accessor_map_.at("failed_s3_2")->exists("data/0/rowset_id_test.csv"), -1);
    // useful mock accessor
    EXPECT_EQ(recycler.accessor_map_.at("success_vault")->exists("data/0/rowset_id_test.csv"), 0);

    // recycle tablet will fail because unuseful obj accessor can not connectted
    EXPECT_EQ(recycler.recycle_tablet(0, ctx), -1);
    // however, useful mock accessor can recycle tablet
    EXPECT_EQ(recycler.accessor_map_.at("success_vault")->exists("data/0/rowset_id_test.csv"), 1);
}

TEST(RecyclerTest, recycle_tablet_without_resource_id) {
    auto* sp = SyncPoint::get_instance();
    DORIS_CLOUD_DEFER {
        sp->clear_all_call_backs();
        sp->clear_trace();
        sp->disable_processing();
    };

    auto txn_kv = std::make_shared<MemTxnKv>();
    EXPECT_EQ(txn_kv->init(), 0);
    std::unique_ptr<Transaction> txn;
    ASSERT_EQ(txn_kv->create_txn(&txn), TxnErrorCode::TXN_OK);
    std::string key;
    std::string val;

    InstanceKeyInfo key_info {"test_instance"};
    instance_key(key_info, &key);
    InstanceInfoPB instance;
    instance.set_instance_id("GetObjStoreInfoTestInstance");

    auto accessor = std::make_shared<MockAccessor>();
    EXPECT_EQ(accessor->put_file("data/0/test.csv", ""), 0);
    sp->set_call_back(
            "InstanceRecycler::init_storage_vault_accessors.mock_vault", [&accessor](auto&& args) {
                auto* map = try_any_cast<
                        std::unordered_map<std::string, std::shared_ptr<StorageVaultAccessor>>*>(
                        args[0]);
                auto* vault = try_any_cast<StorageVaultPB*>(args[1]);
                if (vault->name() == "test_success_hdfs_vault") {
                    map->emplace(vault->id(), accessor);
                }
            });
    sp->set_call_back("InstanceRecycler::recycle_tablet.create_rowset_meta", [](auto&& args) {
        auto* resp = try_any_cast<GetRowsetResponse*>(args[0]);
        auto* rs = resp->add_rowset_meta();
        rs->set_num_segments(1); // force delete rowset data
        EXPECT_EQ(rs->has_resource_id(), false);
    });
    sp->set_call_back("HdfsAccessor::init.hdfs_init_failed", [](auto&& args) {
        auto* ret = try_any_cast_ret<int>(args);
        ret->first = -1;
        ret->second = true;
    });
    sp->enable_processing();

    // succeed to init MockAccessor
    {
        HdfsBuildConf hdfs_build_conf;
        StorageVaultPB vault;
        hdfs_build_conf.set_fs_name("fs_name");
        hdfs_build_conf.set_user("root");
        HdfsVaultInfo hdfs_info;
        hdfs_info.set_prefix("root_path");
        hdfs_info.mutable_build_conf()->MergeFrom(hdfs_build_conf);
        vault.mutable_hdfs_info()->MergeFrom(hdfs_info);
        vault.set_name("test_success_hdfs_vault");
        vault.set_id("success_vault");
        instance.add_storage_vault_names(vault.name());
        instance.add_resource_ids(vault.id());
        instance.set_instance_id("GetObjStoreInfoTestInstance");
        txn->put(storage_vault_key({instance.instance_id(), "4"}), vault.SerializeAsString());
    }

    val = instance.SerializeAsString();
    txn->put(key, val);
    EXPECT_EQ(txn->commit(), TxnErrorCode::TXN_OK);

    EXPECT_EQ(accessor->exists("data/0/test.csv"), 0);

    InstanceRecycler recycler(txn_kv, instance, thread_group,
                              std::make_shared<TxnLazyCommitter>(txn_kv));
    EXPECT_EQ(recycler.init(), 0);
    EXPECT_EQ(recycler.accessor_map_.size(), 1);

    // useful mock accessor
    EXPECT_EQ(recycler.accessor_map_.at("success_vault")->exists("data/0/test.csv"), 0);

    // recycle tablet will fail because unuseful obj accessor can not connectted
    EXPECT_EQ(recycler.recycle_tablet(0, ctx), -1);
    // no resource id, cannot recycle
    EXPECT_EQ(recycler.accessor_map_.at("success_vault")->exists("data/0/test.csv"), 0);
}

TEST(RecyclerTest, recycle_tablet_with_wrong_resource_id) {
    auto* sp = SyncPoint::get_instance();
    DORIS_CLOUD_DEFER {
        sp->clear_all_call_backs();
        sp->clear_trace();
        sp->disable_processing();
    };

    auto txn_kv = std::make_shared<MemTxnKv>();
    EXPECT_EQ(txn_kv->init(), 0);
    std::unique_ptr<Transaction> txn;
    ASSERT_EQ(txn_kv->create_txn(&txn), TxnErrorCode::TXN_OK);
    std::string key;
    std::string val;

    InstanceKeyInfo key_info {"test_instance"};
    instance_key(key_info, &key);
    InstanceInfoPB instance;
    instance.set_instance_id("GetObjStoreInfoTestInstance");

    auto accessor = std::make_shared<MockAccessor>();
    EXPECT_EQ(accessor->put_file("data/0/test.csv", ""), 0);
    sp->set_call_back(
            "InstanceRecycler::init_storage_vault_accessors.mock_vault", [&accessor](auto&& args) {
                auto* map = try_any_cast<
                        std::unordered_map<std::string, std::shared_ptr<StorageVaultAccessor>>*>(
                        args[0]);
                auto* vault = try_any_cast<StorageVaultPB*>(args[1]);
                if (vault->name() == "test_success_hdfs_vault") {
                    map->emplace(vault->id(), accessor);
                }
            });
    sp->set_call_back("InstanceRecycler::recycle_tablet.create_rowset_meta", [](auto&& args) {
        auto* resp = try_any_cast<GetRowsetResponse*>(args[0]);
        auto* rs = resp->add_rowset_meta();
        rs->set_num_segments(1); // force delete rowset data
        rs->set_resource_id("no_id");
    });
    sp->set_call_back("HdfsAccessor::init.hdfs_init_failed", [](auto&& args) {
        auto* ret = try_any_cast_ret<int>(args);
        ret->first = -1;
        ret->second = true;
    });
    sp->enable_processing();

    // succeed to init MockAccessor
    {
        HdfsBuildConf hdfs_build_conf;
        StorageVaultPB vault;
        hdfs_build_conf.set_fs_name("fs_name");
        hdfs_build_conf.set_user("root");
        HdfsVaultInfo hdfs_info;
        hdfs_info.set_prefix("root_path");
        hdfs_info.mutable_build_conf()->MergeFrom(hdfs_build_conf);
        vault.mutable_hdfs_info()->MergeFrom(hdfs_info);
        vault.set_name("test_success_hdfs_vault");
        vault.set_id("success_vault");
        instance.add_storage_vault_names(vault.name());
        instance.add_resource_ids(vault.id());
        instance.set_instance_id("GetObjStoreInfoTestInstance");
        txn->put(storage_vault_key({instance.instance_id(), "4"}), vault.SerializeAsString());
    }

    val = instance.SerializeAsString();
    txn->put(key, val);
    EXPECT_EQ(txn->commit(), TxnErrorCode::TXN_OK);

    EXPECT_EQ(accessor->exists("data/0/test.csv"), 0);

    InstanceRecycler recycler(txn_kv, instance, thread_group,
                              std::make_shared<TxnLazyCommitter>(txn_kv));
    EXPECT_EQ(recycler.init(), 0);
    EXPECT_EQ(recycler.accessor_map_.size(), 1);

    // useful mock accessor
    EXPECT_EQ(recycler.accessor_map_.at("success_vault")->exists("data/0/test.csv"), 0);

    // recycle tablet will fail because unuseful obj accessor can not connectted
    EXPECT_EQ(recycler.recycle_tablet(0, ctx), -1);
    // no resource id, cannot recycle
    EXPECT_EQ(recycler.accessor_map_.at("success_vault")->exists("data/0/test.csv"), 0);
}

TEST(RecyclerTest, init_all_vault_accessors_failed_test) {
    auto* sp = SyncPoint::get_instance();
    DORIS_CLOUD_DEFER {
        sp->clear_all_call_backs();
        sp->clear_trace();
        sp->disable_processing();
    };

    auto txn_kv = std::make_shared<MemTxnKv>();
    EXPECT_EQ(txn_kv->init(), 0);
    std::unique_ptr<Transaction> txn;
    ASSERT_EQ(txn_kv->create_txn(&txn), TxnErrorCode::TXN_OK);
    std::string key;
    std::string val;

    InstanceKeyInfo key_info {"test_instance"};
    instance_key(key_info, &key);
    InstanceInfoPB instance;
    instance.set_instance_id("GetObjStoreInfoTestInstance");
    // failed to init because S3Conf::from_obj_store_info() fails
    {
        ObjectStoreInfoPB obj_info;
        StorageVaultPB vault;
        obj_info.set_id("id");
        obj_info.set_ak("ak");
        obj_info.set_sk("sk");
        vault.mutable_obj_info()->MergeFrom(obj_info);
        vault.set_name("test_failed_s3_vault");
        vault.set_id("failed_s3");
        instance.add_storage_vault_names(vault.name());
        instance.add_resource_ids(vault.id());
        txn->put(storage_vault_key({instance.instance_id(), "1"}), vault.SerializeAsString());
    }

    sp->set_call_back("S3Accessor::init.s3_init_failed", [](auto&& args) {
        auto* ret = try_any_cast_ret<int>(args);
        ret->first = -1;
        ret->second = true;
    });
    sp->enable_processing();

    InstanceRecycler recycler(txn_kv, instance, thread_group,
                              std::make_shared<TxnLazyCommitter>(txn_kv));
    EXPECT_EQ(recycler.init(), -2);
}

TEST(RecyclerTest, recycler_storage_vault_white_list_test) {
    auto* sp = SyncPoint::get_instance();
    DORIS_CLOUD_DEFER {
        sp->clear_all_call_backs();
        sp->clear_trace();
        sp->disable_processing();
    };

    auto txn_kv = std::make_shared<MemTxnKv>();
    EXPECT_EQ(txn_kv->init(), 0);
    std::unique_ptr<Transaction> txn;
    ASSERT_EQ(txn_kv->create_txn(&txn), TxnErrorCode::TXN_OK);
    std::string key;
    std::string val;

    InstanceKeyInfo key_info {"test_instance"};
    instance_key(key_info, &key);
    InstanceInfoPB instance;
    instance.set_instance_id("GetObjStoreInfoTestInstance");
    {
        ObjectStoreInfoPB obj_info;
        StorageVaultPB vault;
        obj_info.set_id("id");
        obj_info.set_ak("ak");
        obj_info.set_sk("sk");
        obj_info.set_provider(ObjectStoreInfoPB_Provider_COS);
        vault.mutable_obj_info()->MergeFrom(obj_info);
        vault.set_name("s3_1");
        vault.set_id("s3_1");
        instance.add_storage_vault_names(vault.name());
        instance.add_resource_ids(vault.id());
        txn->put(storage_vault_key({instance.instance_id(), "1"}), vault.SerializeAsString());
    }

    {
        ObjectStoreInfoPB obj_info;
        StorageVaultPB vault;
        obj_info.set_id("id");
        obj_info.set_ak("ak");
        obj_info.set_sk("sk");
        obj_info.set_provider(ObjectStoreInfoPB_Provider_COS);
        vault.mutable_obj_info()->MergeFrom(obj_info);
        vault.set_name("s3_2");
        vault.set_id("s3_2");
        instance.add_storage_vault_names(vault.name());
        instance.add_resource_ids(vault.id());
        instance.set_instance_id("GetObjStoreInfoTestInstance");
        txn->put(storage_vault_key({instance.instance_id(), "2"}), vault.SerializeAsString());
    }

    {
        HdfsBuildConf hdfs_build_conf;
        StorageVaultPB vault;
        hdfs_build_conf.set_fs_name("fs_name");
        hdfs_build_conf.set_user("root");
        HdfsVaultInfo hdfs_info;
        hdfs_info.set_prefix("root_path");
        hdfs_info.mutable_build_conf()->MergeFrom(hdfs_build_conf);
        vault.mutable_hdfs_info()->MergeFrom(hdfs_info);
        vault.set_name("hdfs_1");
        vault.set_id("hdfs_1");
        instance.add_storage_vault_names(vault.name());
        instance.add_resource_ids(vault.id());
        instance.set_instance_id("GetObjStoreInfoTestInstance");
        txn->put(storage_vault_key({instance.instance_id(), "3"}), vault.SerializeAsString());
    }

    {
        HdfsBuildConf hdfs_build_conf;
        StorageVaultPB vault;
        hdfs_build_conf.set_fs_name("fs_name");
        hdfs_build_conf.set_user("root");
        HdfsVaultInfo hdfs_info;
        hdfs_info.set_prefix("root_path");
        hdfs_info.mutable_build_conf()->MergeFrom(hdfs_build_conf);
        vault.mutable_hdfs_info()->MergeFrom(hdfs_info);
        vault.set_name("hdfs_2");
        vault.set_id("hdfs_2");
        instance.add_storage_vault_names(vault.name());
        instance.add_resource_ids(vault.id());
        instance.set_instance_id("GetObjStoreInfoTestInstance");
        txn->put(storage_vault_key({instance.instance_id(), "4"}), vault.SerializeAsString());
    }

    auto accessor = std::make_shared<MockAccessor>();
    EXPECT_EQ(accessor->put_file("data/0/test.csv", ""), 0);
    sp->set_call_back("HdfsAccessor::init.hdfs_init_failed", [](auto&& args) {
        auto* ret = try_any_cast_ret<int>(args);
        ret->first = 0;
        ret->second = true;
    });
    sp->set_call_back(
            "InstanceRecycler::init_storage_vault_accessors.mock_vault", [&accessor](auto&& args) {
                auto* map = try_any_cast<
                        std::unordered_map<std::string, std::shared_ptr<StorageVaultAccessor>>*>(
                        args[0]);
                auto* vault = try_any_cast<StorageVaultPB*>(args[1]);
                map->emplace(vault->id(), accessor);
            });
    sp->enable_processing();

    val = instance.SerializeAsString();
    txn->put(key, val);
    EXPECT_EQ(txn->commit(), TxnErrorCode::TXN_OK);

    EXPECT_EQ(accessor->exists("data/0/test.csv"), 0);

    {
        config::recycler_storage_vault_white_list = {};
        InstanceRecycler recycler(txn_kv, instance, thread_group,
                                  std::make_shared<TxnLazyCommitter>(txn_kv));
        EXPECT_EQ(recycler.init(), 0);
        EXPECT_EQ(recycler.accessor_map_.size(), 4);
    }

    {
        config::recycler_storage_vault_white_list = {"s3_1", "s3_2", "hdfs_1", "hdfs_2"};
        InstanceRecycler recycler(txn_kv, instance, thread_group,
                                  std::make_shared<TxnLazyCommitter>(txn_kv));
        EXPECT_EQ(recycler.init(), 0);
        EXPECT_EQ(recycler.accessor_map_.size(), 4);
    }

    {
        config::recycler_storage_vault_white_list = {"s3_1", "hdfs_1"};
        InstanceRecycler recycler(txn_kv, instance, thread_group,
                                  std::make_shared<TxnLazyCommitter>(txn_kv));
        EXPECT_EQ(recycler.init(), 0);
        EXPECT_EQ(recycler.accessor_map_.size(), 2);
        EXPECT_EQ(recycler.accessor_map_.at("s3_1")->exists("data/0/test.csv"), 0);
        EXPECT_EQ(recycler.accessor_map_.at("hdfs_1")->exists("data/0/test.csv"), 0);
    }
}

TEST(RecyclerTest, delete_tmp_rowset_data_with_idx_v1) {
    auto* sp = SyncPoint::get_instance();
    DORIS_CLOUD_DEFER {
        sp->clear_all_call_backs();
        sp->clear_trace();
        sp->disable_processing();
    };
    auto txn_kv = std::make_shared<MemTxnKv>();
    ASSERT_EQ(txn_kv->init(), 0);

    InstanceInfoPB instance;
    instance.set_instance_id(instance_id);
    auto obj_info = instance.add_obj_info();
    obj_info->set_id("delete_tmp_rowset_data_with_idx_v1");
    obj_info->set_ak(config::test_s3_ak);
    obj_info->set_sk(config::test_s3_sk);
    obj_info->set_endpoint(config::test_s3_endpoint);
    obj_info->set_region(config::test_s3_region);
    obj_info->set_bucket(config::test_s3_bucket);
    obj_info->set_prefix("delete_tmp_rowset_data_with_idx_v1");

    doris::TabletSchemaCloudPB schema;
    schema.set_schema_version(1);
    auto index = schema.add_index();
    index->set_index_id(1);
    index->set_index_type(IndexType::INVERTED);

    sp->set_call_back("InstanceRecycler::delete_rowset_data.tmp_rowset", [](auto&& args) {
        auto* ret = try_any_cast<int*>(args[0]);
        *ret = 1;
    });
    sp->enable_processing();

    {
        InstanceRecycler recycler(txn_kv, instance, thread_group,
                                  std::make_shared<TxnLazyCommitter>(txn_kv));
        ASSERT_EQ(recycler.init(), 0);
        auto accessor = recycler.accessor_map_.begin()->second;
        std::map<std::string, doris::RowsetMetaCloudPB> rowset_pbs;
        doris::RowsetMetaCloudPB rowset;
        rowset.set_rowset_id(0); // useless but required
        rowset.set_rowset_id_v2("1");
        rowset.set_num_segments(1);
        rowset.set_tablet_id(10000);
        rowset.set_index_id(10001);
        rowset.set_resource_id("delete_tmp_rowset_data_with_idx_v1");
        rowset.set_schema_version(schema.schema_version());
        rowset.mutable_tablet_schema()->CopyFrom(schema);
        create_tmp_rowset(txn_kv.get(), accessor.get(), rowset, 1);
        rowset.clear_tablet_schema();
        rowset_pbs.emplace(rowset.rowset_id_v2(), rowset);

        std::unordered_set<std::string> list_files;
        std::unique_ptr<ListIterator> iter;
        EXPECT_EQ(accessor->list_all(&iter), 0);
        EXPECT_TRUE(iter->has_next());
        list_files.clear();
        for (auto file = iter->next(); file.has_value(); file = iter->next()) {
            list_files.insert(file->path);
        }
        EXPECT_EQ(list_files.size(), 2);
        // before delete tmp rowset, segment file and idx v1 exist
        EXPECT_TRUE(list_files.contains("data/10000/1_0.dat"));
        EXPECT_TRUE(list_files.contains("data/10000/1_0_1.idx"));

        ASSERT_EQ(0,
                  recycler.delete_rowset_data(rowset_pbs, RowsetRecyclingState::TMP_ROWSET, ctx));
        list_files.clear();
        iter.reset();
        EXPECT_EQ(accessor->list_all(&iter), 0);
        EXPECT_TRUE(iter->has_next());
        for (auto file = iter->next(); file.has_value(); file = iter->next()) {
            list_files.insert(file->path);
        }
        EXPECT_EQ(list_files.size(), 1);
        // after delete tmp rowset, idx v1 exists
        EXPECT_TRUE(list_files.contains("data/10000/1_0_1.idx"));
    }
}

TEST(RecyclerTest, delete_tmp_rowset_data_with_idx_v2) {
    auto* sp = SyncPoint::get_instance();
    DORIS_CLOUD_DEFER {
        sp->clear_all_call_backs();
        sp->clear_trace();
        sp->disable_processing();
    };
    auto txn_kv = std::make_shared<MemTxnKv>();
    ASSERT_EQ(txn_kv->init(), 0);

    InstanceInfoPB instance;
    instance.set_instance_id(instance_id);
    auto obj_info = instance.add_obj_info();
    obj_info->set_id("delete_tmp_rowset_data_with_idx_v2");
    obj_info->set_ak(config::test_s3_ak);
    obj_info->set_sk(config::test_s3_sk);
    obj_info->set_endpoint(config::test_s3_endpoint);
    obj_info->set_region(config::test_s3_region);
    obj_info->set_bucket(config::test_s3_bucket);
    obj_info->set_prefix("delete_tmp_rowset_data_with_idx_v2");

    doris::TabletSchemaCloudPB schema;
    schema.set_schema_version(1);
    auto index = schema.add_index();
    index->set_index_id(1);
    index->set_index_type(IndexType::INVERTED);

    sp->set_call_back("InstanceRecycler::delete_rowset_data.tmp_rowset", [](auto&& args) {
        auto* ret = try_any_cast<int*>(args[0]);
        *ret = 1;
    });
    sp->enable_processing();

    {
        InstanceRecycler recycler(txn_kv, instance, thread_group,
                                  std::make_shared<TxnLazyCommitter>(txn_kv));
        ASSERT_EQ(recycler.init(), 0);
        auto accessor = recycler.accessor_map_.begin()->second;
        std::map<std::string, doris::RowsetMetaCloudPB> rowset_pbs;
        doris::RowsetMetaCloudPB rowset;
        rowset.set_rowset_id(0); // useless but required
        rowset.set_rowset_id_v2("1");
        rowset.set_num_segments(1);
        rowset.set_tablet_id(10000);
        rowset.set_index_id(10001);
        rowset.set_resource_id("delete_tmp_rowset_data_with_idx_v2");
        rowset.set_schema_version(schema.schema_version());
        rowset.mutable_tablet_schema()->CopyFrom(schema);
        create_tmp_rowset(txn_kv.get(), accessor.get(), rowset, 1, true);
        rowset.clear_tablet_schema();
        rowset_pbs.emplace(rowset.rowset_id_v2(), rowset);

        std::unordered_set<std::string> list_files;
        std::unique_ptr<ListIterator> iter;
        EXPECT_EQ(accessor->list_all(&iter), 0);
        EXPECT_TRUE(iter->has_next());
        list_files.clear();
        for (auto file = iter->next(); file.has_value(); file = iter->next()) {
            list_files.insert(file->path);
        }
        EXPECT_EQ(list_files.size(), 2);
        // before delete tmp rowset, segment file and idx v2 exist
        EXPECT_TRUE(list_files.contains("data/10000/1_0.dat"));
        EXPECT_TRUE(list_files.contains("data/10000/1_0.idx"));

        ASSERT_EQ(0,
                  recycler.delete_rowset_data(rowset_pbs, RowsetRecyclingState::TMP_ROWSET, ctx));
        list_files.clear();
        iter.reset();
        EXPECT_EQ(accessor->list_all(&iter), 0);
        EXPECT_FALSE(iter->has_next());
        for (auto file = iter->next(); file.has_value(); file = iter->next()) {
            list_files.insert(file->path);
        }
        // after delete tmp rowset, both file and idx v2 are removed
        EXPECT_EQ(list_files.size(), 0);
    }
}

TEST(RecyclerTest, delete_tmp_rowset_without_resource_id) {
    auto* sp = SyncPoint::get_instance();
    DORIS_CLOUD_DEFER {
        sp->clear_all_call_backs();
        sp->clear_trace();
        sp->disable_processing();
    };
    auto txn_kv = std::make_shared<MemTxnKv>();
    ASSERT_EQ(txn_kv->init(), 0);

    InstanceInfoPB instance;
    instance.set_instance_id(instance_id);
    auto obj_info = instance.add_obj_info();
    obj_info->set_id("delete_tmp_rowset_data_with_idx_v2");
    obj_info->set_ak(config::test_s3_ak);
    obj_info->set_sk(config::test_s3_sk);
    obj_info->set_endpoint(config::test_s3_endpoint);
    obj_info->set_region(config::test_s3_region);
    obj_info->set_bucket(config::test_s3_bucket);
    obj_info->set_prefix("delete_tmp_rowset_data_with_idx_v2");

    doris::TabletSchemaCloudPB schema;
    schema.set_schema_version(1);
    auto index = schema.add_index();
    index->set_index_id(1);
    index->set_index_type(IndexType::INVERTED);

    sp->set_call_back("InstanceRecycler::delete_rowset_data.tmp_rowset", [](auto&& args) {
        auto* ret = try_any_cast<int*>(args[0]);
        *ret = 1;
    });
    sp->set_call_back("InstanceRecycler::delete_rowset_data.no_resource_id", [](auto&& args) {
        auto* map = try_any_cast<
                std::unordered_map<std::string, std::shared_ptr<StorageVaultAccessor>>*>(args[0]);
        map->erase("no_resource_id");
        ;
    });
    sp->enable_processing();

    {
        InstanceRecycler recycler(txn_kv, instance, thread_group,
                                  std::make_shared<TxnLazyCommitter>(txn_kv));
        ASSERT_EQ(recycler.init(), 0);
        auto accessor = recycler.accessor_map_.begin()->second;
        std::map<std::string, doris::RowsetMetaCloudPB> rowset_pbs;
        doris::RowsetMetaCloudPB rowset;
        rowset.set_rowset_id(0); // useless but required
        rowset.set_rowset_id_v2("1");
        rowset.set_num_segments(1);
        rowset.set_tablet_id(10000);
        rowset.set_index_id(10001);
        rowset.set_resource_id("delete_tmp_rowset_data_with_idx_v2");
        rowset.set_schema_version(schema.schema_version());
        rowset.mutable_tablet_schema()->CopyFrom(schema);
        create_tmp_rowset(txn_kv.get(), accessor.get(), rowset, 1, true);
        rowset.clear_tablet_schema();
        rowset_pbs.emplace(rowset.rowset_id_v2(), rowset);

        rowset.set_rowset_id(0); // useless but required
        rowset.set_rowset_id_v2("2");
        rowset.set_num_segments(1);
        rowset.set_tablet_id(20000);
        rowset.set_index_id(20001);
        rowset.set_resource_id("no_resource_id");
        rowset.set_schema_version(schema.schema_version());
        rowset.mutable_tablet_schema()->CopyFrom(schema);
        create_tmp_rowset(txn_kv.get(), accessor.get(), rowset, 1, true);
        rowset.clear_tablet_schema();
        rowset_pbs.emplace(rowset.rowset_id_v2(), rowset);

        std::unordered_set<std::string> list_files;
        std::unique_ptr<ListIterator> iter;
        EXPECT_EQ(accessor->list_all(&iter), 0);
        EXPECT_TRUE(iter->has_next());
        list_files.clear();
        for (auto file = iter->next(); file.has_value(); file = iter->next()) {
            list_files.insert(file->path);
        }
        EXPECT_EQ(list_files.size(), 4);
        // before delete tmp rowset, segment file and idx v2 exist
        EXPECT_TRUE(list_files.contains("data/10000/1_0.dat"));
        EXPECT_TRUE(list_files.contains("data/10000/1_0.idx"));
        EXPECT_TRUE(list_files.contains("data/20000/2_0.dat"));
        EXPECT_TRUE(list_files.contains("data/20000/2_0.idx"));

        EXPECT_EQ(-1,
                  recycler.delete_rowset_data(rowset_pbs, RowsetRecyclingState::TMP_ROWSET, ctx));
        list_files.clear();
        iter.reset();
        EXPECT_EQ(accessor->list_all(&iter), 0);
        EXPECT_TRUE(iter->has_next());
        for (auto file = iter->next(); file.has_value(); file = iter->next()) {
            list_files.insert(file->path);
        }
        EXPECT_TRUE(list_files.contains("data/20000/2_0.dat"));
        EXPECT_TRUE(list_files.contains("data/20000/2_0.idx"));
        // after delete tmp rowset, for valit resource id rowset, both file and idx v2 are removed
        EXPECT_EQ(list_files.size(), 2);
    }
}

static std::string generate_random_string(int length) {
    std::string char_set = "abcdefghijklmnopqrstuvwxyzABCDEFGHIJKLMNOPQRSTUVWXYZ0123456789";
    std::random_device rd;
    std::mt19937 generator(rd());
    std::uniform_int_distribution<int> distribution(0, char_set.length() - 1);

    std::string randomString;
    for (int i = 0; i < length; ++i) {
        randomString += char_set[distribution(generator)];
    }
    return randomString;
}

std::string instance_id = "concurrent_recycle_txn_label_test_" + generate_random_string(10);

/**
 * Creates key-value pairs for a single transaction
 * Includes key-value pairs for RecycleTxnKeyInfo, TxnIndexKey, TxnInfoKey, SubTxnIndex, and TxnLabel
 * @param txn_kv Transaction key-value storage object
 * @param i Index number used to generate unique IDs
 * @param expired_kv_num Number of expired key-value pairs
 */
void make_single_txn_related_kvs(std::shared_ptr<cloud::TxnKv> txn_kv, int64_t i,
                                 int64_t expired_kv_num) {
    std::unique_ptr<Transaction> txn;
    ASSERT_EQ(txn_kv->create_txn(&txn), TxnErrorCode::TXN_OK);

    std::string recycle_txn_info_key;
    std::string recycle_txn_info_val;
    int64_t db_id = i;
    int64_t txn_id = 1000000 + i;
    int64_t sub_txn_id = 2000000 + i;
    int64_t current_time = duration_cast<std::chrono::milliseconds>(
                                   std::chrono::system_clock::now().time_since_epoch())
                                   .count();

    // RecycleTxnKeyInfo -> RecycleTxnPB
    RecycleTxnKeyInfo recycle_txn_key_info {instance_id, db_id, txn_id};
    recycle_txn_key(recycle_txn_key_info, &recycle_txn_info_key);
    RecycleTxnPB recycle_txn_pb;
    if (i < expired_kv_num) {
        recycle_txn_pb.set_creation_time(current_time - 4 * 24 * 3600 * 1000L);
    } else {
        recycle_txn_pb.set_creation_time(current_time);
    }
    recycle_txn_pb.set_label("recycle_txn_key_info_label_" + std::to_string(i));
    if (!recycle_txn_pb.SerializeToString(&recycle_txn_info_val)) {
        LOG_WARNING("failed to serialize recycle txn info")
                .tag("key", hex(recycle_txn_info_key))
                .tag("db_id", db_id)
                .tag("txn_id", txn_id);
        return;
    }
    LOG(INFO) << fmt::format("instance_id: {}, db_id: {}, label: {}, k: {}", instance_id, db_id,
                             recycle_txn_pb.label(), hex(recycle_txn_info_key));
    txn->put(recycle_txn_info_key, recycle_txn_info_val);

    // TxnIndexKey -> TxnIndexPB
    std::string txn_idx_key = txn_index_key({instance_id, txn_id});
    std::string txn_idx_val;
    TxnIndexPB txn_index_pb;
    if (!txn_index_pb.SerializeToString(&txn_idx_val)) {
        LOG_WARNING("failed to serialize txn index")
                .tag("key", hex(txn_idx_key))
                .tag("db_id", db_id)
                .tag("txn_id", txn_id);
        return;
    }
    txn->put(txn_idx_key, txn_idx_val);

    // TxnInfoKey -> TxnInfoPB
    std::string info_key = txn_info_key({instance_id, db_id, txn_id});
    std::string info_val;
    TxnInfoPB txn_info_pb;
    txn_info_pb.add_sub_txn_ids(sub_txn_id);
    txn_info_pb.set_label("txn_info_label_" + std::to_string(i));
    if (!txn_info_pb.SerializeToString(&info_val)) {
        LOG_WARNING("failed to serialize txn info")
                .tag("key", hex(info_key))
                .tag("db_id", db_id)
                .tag("txn_id", txn_id);
        return;
    }
    txn->put(info_key, info_val);

    // SubTxnIndex -> TxnIndexPB
    std::string idx_key = txn_index_key({instance_id, sub_txn_id});
    std::string idx_val;
    TxnIndexPB sub_txn_index_pb;
    if (!sub_txn_index_pb.SerializeToString(&idx_val)) {
        LOG_WARNING("failed to serialize sub txn index")
                .tag("key", hex(idx_key))
                .tag("db_id", db_id)
                .tag("txn_id", txn_id);
        return;
    }
    txn->put(idx_key, idx_val);

    // TxnLabel -> TxnLabelPB
    std::string label_key;
    std::string label_val;
    txn_label_key({instance_id, db_id, txn_info_pb.label()}, &label_key);
    TxnLabelPB txn_label_pb;
    txn_label_pb.add_txn_ids(txn_id);
    LOG(INFO) << fmt::format("instance_id: {}, db_id: {}, label: {}, k: {}", instance_id, db_id,
                             txn_info_pb.label(), hex(label_key));
    if (!txn_label_pb.SerializeToString(&label_val)) {
        LOG_WARNING("failed to serialize txn label")
                .tag("key", hex(label_key))
                .tag("db_id", db_id)
                .tag("txn_id", txn_id);
        return;
    }

    uint32_t offset = label_val.size();
    label_val.append(10, '\x00'); // 10 bytes for versionstamp
    label_val.append((const char*)&offset, 4);
    MemTxnKv::gen_version_timestamp(123456790, 0, &label_val);
    txn->put(label_key, label_val);

    ASSERT_EQ(txn->commit(), TxnErrorCode::TXN_OK);
}

/**
 * Creates multiple transaction info key-value pairs in batches
 * Processes in batches of 2000 entries
 * @param txn_kv Transaction key-value storage object
 * @param total_kv_num Total number of key-value pairs to create
 * @param expired_kv_num Number of expired key-value pairs
 */
void make_multiple_txn_info_kvs(std::shared_ptr<cloud::TxnKv> txn_kv, int64_t total_kv_num,
                                int64_t expired_kv_num) {
    using namespace doris::cloud;
    for (int64_t i = 0; i < total_kv_num; i += 2000) {
        for (int64_t j = i; j < i + 2000; j++) {
            make_single_txn_related_kvs(txn_kv, j, expired_kv_num);
        }
    }
}

/**
 * Verifies key-value pairs related to a single transaction
 * Validates existence and format of RecycleTxnInfo, TxnIndex, TxnInfo, SubTxnIndex, and TxnLabel
 * @param k Key
 * @param v Value
 * @param txn_kv Transaction key-value storage object
 */
void check_single_txn_info_kvs(const std::string_view& k, const std::string_view& v,
                               std::shared_ptr<cloud::TxnKv> txn_kv) {
    std::unique_ptr<Transaction> txn;
    ASSERT_EQ(txn_kv->create_txn(&txn), TxnErrorCode::TXN_OK);

    // check RecycleTxnInfo
    RecycleTxnPB recycle_txn_pb;
    ASSERT_TRUE(recycle_txn_pb.ParseFromArray(v.data(), v.size()));
    std::string_view k1 = k;

    // check TxnIndex
    std::string index_key, index_value;
    k1.remove_prefix(1); // Remove key space
    std::vector<std::tuple<std::variant<int64_t, std::string>, int, int>> out;
    ASSERT_EQ(decode_key(&k1, &out), 0);
    int64_t db_id = std::get<int64_t>(std::get<0>(out[3]));
    int64_t txn_id = std::get<int64_t>(std::get<0>(out[4]));
    index_key = txn_index_key({instance_id, txn_id});
    ASSERT_EQ(txn->get(index_key, &index_value), TxnErrorCode::TXN_OK);

    // check TxnInfo
    std::string info_key, info_val;
    txn_info_key({instance_id, db_id, txn_id}, &info_key);
    ASSERT_EQ(txn->get(info_key, &info_val), TxnErrorCode::TXN_OK);

    // check SubTxnIndex
    TxnInfoPB txn_info;
    ASSERT_TRUE(txn_info.ParseFromString(info_val));
    std::vector<std::string> sub_txn_index_keys;
    std::string sub_txn_index_value;
    for (auto sub_txn_id : txn_info.sub_txn_ids()) {
        auto sub_txn_index_key = txn_index_key({instance_id, sub_txn_id});
        sub_txn_index_keys.push_back(sub_txn_index_key);
    }
    for (auto& sub_txn_index_key : sub_txn_index_keys) {
        ASSERT_EQ(txn->get(sub_txn_index_key, &sub_txn_index_value), TxnErrorCode::TXN_OK);
    }

    // check TxnLabel
    std::string label_key, label_val;
    txn_label_key({instance_id, db_id, txn_info.label()}, &label_key);
    ASSERT_EQ(txn->get(label_key, &label_val), TxnErrorCode::TXN_OK)
            << fmt::format("instance_id: {}, db_id: {}, label: {}, k: {}", instance_id, db_id,
                           txn_info.label(), hex(label_key));
}

/**
 * Verifies multiple transaction info key-value pairs
 * Uses an iterator to traverse and validate key-value pairs within a specified range
 * @param txn_kv Transaction key-value storage object
 * @param size Expected number of key-value pairs
 */
void check_multiple_txn_info_kvs(std::shared_ptr<cloud::TxnKv> txn_kv, int64_t size) {
    using namespace doris::cloud;
    std::unique_ptr<Transaction> txn;
    ASSERT_EQ(txn_kv->create_txn(&txn), TxnErrorCode::TXN_OK);
    RecycleTxnKeyInfo recycle_txn_key_info0 {instance_id, 0, 0};
    RecycleTxnKeyInfo recycle_txn_key_info1 {instance_id, INT64_MAX, INT64_MAX};
    std::string begin = recycle_txn_key(recycle_txn_key_info0);
    std::string end = recycle_txn_key(recycle_txn_key_info1);
    int64_t total_kv = 0;

    std::unique_ptr<RangeGetIterator> it;
    do {
        int get_ret = txn_get(txn_kv.get(), begin, end, it);
        if (get_ret != 0) { // txn kv may complain "Request for future version"
            LOG(WARNING) << "failed to get kv, range=[" << hex(begin) << "," << hex(end)
                         << ") txn_get_ret=" << get_ret;
            ASSERT_TRUE(false);
        }
        if (!it->has_next()) {
            LOG(INFO) << "no keys in the given range=[" << hex(begin) << "," << hex(end) << ")";
            break; // scan finished
        }
        while (it->has_next()) {
            // recycle corresponding resources
            auto [k, v] = it->next();
            if (!it->has_next()) {
                begin = k;
                VLOG_DEBUG << "iterator has no more kvs. key=" << hex(k);
            }
            check_single_txn_info_kvs(k, v, txn_kv);
            total_kv++;
        }
        begin.push_back('\x00'); // Update to next smallest key for iteration
    } while (it->more());
    ASSERT_EQ(total_kv, size);
}

TEST(RecyclerTest, concurrent_recycle_txn_label_test) {
    config::label_keep_max_second = 259200;
    doris::cloud::RecyclerThreadPoolGroup recycle_txn_label_thread_group;
    config::recycle_pool_parallelism = 10;
    auto recycle_txn_label_s3_producer_pool =
            std::make_shared<SimpleThreadPool>(config::recycle_pool_parallelism);
    recycle_txn_label_s3_producer_pool->start();
    auto recycle_txn_label_recycle_tablet_pool =
            std::make_shared<SimpleThreadPool>(config::recycle_pool_parallelism);
    recycle_txn_label_recycle_tablet_pool->start();
    auto recycle_txn_label_group_recycle_function_pool =
            std::make_shared<SimpleThreadPool>(config::recycle_pool_parallelism);
    recycle_txn_label_group_recycle_function_pool->start();
    recycle_txn_label_thread_group =
            RecyclerThreadPoolGroup(std::move(recycle_txn_label_s3_producer_pool),
                                    std::move(recycle_txn_label_recycle_tablet_pool),
                                    std::move(recycle_txn_label_group_recycle_function_pool));

    auto mem_txn_kv = std::make_shared<MemTxnKv>();

    // cloud::config::fdb_cluster_file_path = "fdb.cluster";
    // auto fdb_txn_kv = std::dynamic_pointer_cast<cloud::TxnKv>(std::make_shared<cloud::FdbTxnKv>());
    // fdb_txn_kv->init();

    auto txn_kv = mem_txn_kv;
    ASSERT_TRUE(txn_kv.get()) << "exit get MemTxnKv error" << std::endl;
    make_multiple_txn_info_kvs(txn_kv, 10000, 8000);
    check_multiple_txn_info_kvs(txn_kv, 10000);

    InstanceInfoPB instance;
    instance.set_instance_id(instance_id);
    InstanceRecycler recycler(txn_kv, instance, recycle_txn_label_thread_group,
                              std::make_shared<TxnLazyCommitter>(txn_kv));
    ASSERT_EQ(recycler.init(), 0);
    auto start = std::chrono::steady_clock::now();
    ASSERT_EQ(recycler.recycle_expired_txn_label(), 0);
    auto finish = std::chrono::steady_clock::now();
    std::cout << "recycle expired txn label cost="
              << std::chrono::duration_cast<std::chrono::milliseconds>(finish - start).count()
              << "ms" << std::endl;
    check_multiple_txn_info_kvs(txn_kv, 2000);
}

TEST(RecyclerTest, concurrent_recycle_txn_label_failure_test) {
    config::label_keep_max_second = 259200;
    doris::cloud::RecyclerThreadPoolGroup recycle_txn_label_thread_group;
    config::recycle_pool_parallelism = 40;
    auto recycle_txn_label_s3_producer_pool =
            std::make_shared<SimpleThreadPool>(config::recycle_pool_parallelism);
    recycle_txn_label_s3_producer_pool->start();
    auto recycle_txn_label_recycle_tablet_pool =
            std::make_shared<SimpleThreadPool>(config::recycle_pool_parallelism);
    recycle_txn_label_recycle_tablet_pool->start();
    auto recycle_txn_label_group_recycle_function_pool =
            std::make_shared<SimpleThreadPool>(config::recycle_pool_parallelism);
    recycle_txn_label_group_recycle_function_pool->start();
    recycle_txn_label_thread_group =
            RecyclerThreadPoolGroup(std::move(recycle_txn_label_s3_producer_pool),
                                    std::move(recycle_txn_label_recycle_tablet_pool),
                                    std::move(recycle_txn_label_group_recycle_function_pool));

    auto mem_txn_kv = std::make_shared<MemTxnKv>();

    auto txn_kv = mem_txn_kv;
    ASSERT_TRUE(txn_kv.get()) << "exit get MemTxnKv error" << std::endl;
    make_multiple_txn_info_kvs(txn_kv, 20000, 15000);
    check_multiple_txn_info_kvs(txn_kv, 20000);

    auto* sp = SyncPoint::get_instance();
    DORIS_CLOUD_DEFER {
        SyncPoint::get_instance()->clear_all_call_backs();
    };
    sp->set_call_back("InstanceRecycler::recycle_expired_txn_label.check_recycle_txn_info_keys",
                      [](auto&& args) {
                          auto* recycle_txn_info_keys =
                                  try_any_cast<std::vector<std::string>*>(args[0]);

                          ASSERT_LE(recycle_txn_info_keys->size(), 10000);
                      });
    sp->set_call_back("InstanceRecycler::recycle_expired_txn_label.failure", [](auto&& args) {
        auto* ret = try_any_cast<int*>(args[0]);
        *ret = -1;
    });
    sp->enable_processing();

    InstanceInfoPB instance;
    instance.set_instance_id(instance_id);
    InstanceRecycler recycler(txn_kv, instance, recycle_txn_label_thread_group,
                              std::make_shared<TxnLazyCommitter>(txn_kv));
    ASSERT_EQ(recycler.init(), 0);
    auto start = std::chrono::steady_clock::now();
    ASSERT_EQ(recycler.recycle_expired_txn_label(), -1);
    auto finish = std::chrono::steady_clock::now();
    std::cout << "recycle expired txn label cost="
              << std::chrono::duration_cast<std::chrono::milliseconds>(finish - start).count()
              << "ms" << std::endl;
    check_multiple_txn_info_kvs(txn_kv, 5000);
}
} // namespace doris::cloud<|MERGE_RESOLUTION|>--- conflicted
+++ resolved
@@ -1468,19 +1468,14 @@
     ASSERT_EQ(txn->get(begin_key, end_key, &it), TxnErrorCode::TXN_OK);
     ASSERT_EQ(it->size(), 0);
     // Check InvertedIndexIdCache
-<<<<<<< HEAD
     // EXPECT_GE for InvertedIndexIdCache::get
     EXPECT_GE(insert_inverted_index, 4000);
     EXPECT_GE(insert_no_inverted_index, 1000);
-=======
-    EXPECT_EQ(insert_inverted_index, 16);
-    EXPECT_EQ(insert_no_inverted_index, 4);
     // check rowset ref count key has been deleted
     begin_key = versioned::data_rowset_ref_count_key({instance_id, 0, ""});
     end_key = versioned::data_rowset_ref_count_key({instance_id, INT64_MAX, ""});
     ASSERT_EQ(txn->get(begin_key, end_key, &it), TxnErrorCode::TXN_OK);
     ASSERT_EQ(it->size(), 0);
->>>>>>> 48e0ef10
 }
 
 TEST(RecyclerTest, recycle_tmp_rowsets_partial_update) {
