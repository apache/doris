// Licensed to the Apache Software Foundation (ASF) under one
// or more contributor license agreements.  See the NOTICE file
// distributed with this work for additional information
// regarding copyright ownership.  The ASF licenses this file
// to you under the Apache License, Version 2.0 (the
// "License"); you may not use this file except in compliance
// with the License.  You may obtain a copy of the License at
//
//   http://www.apache.org/licenses/LICENSE-2.0
//
// Unless required by applicable law or agreed to in writing,
// software distributed under the License is distributed on an
// "AS IS" BASIS, WITHOUT WARRANTIES OR CONDITIONS OF ANY
// KIND, either express or implied.  See the License for the
// specific language governing permissions and limitations
// under the License.

#include "recycler/recycler.h"

#include <butil/strings/string_split.h>
#include <fmt/core.h>
#include <gen_cpp/cloud.pb.h>
#include <gen_cpp/olap_file.pb.h>
#include <glog/logging.h>
#include <gtest/gtest.h>

#include <chrono>
#include <cstdint>
#include <cstdlib>
#include <future>
#include <memory>
#include <random>
#include <string>
#include <thread>

#include "common/config.h"
#include "common/logging.h"
#include "common/simple_thread_pool.h"
#include "common/util.h"
#include "cpp/sync_point.h"
#include "meta-service/meta_service.h"
#include "meta-store/blob_message.h"
#include "meta-store/document_message.h"
#include "meta-store/keys.h"
#include "meta-store/mem_txn_kv.h"
#include "meta-store/txn_kv.h"
#include "meta-store/txn_kv_error.h"
#include "mock_accessor.h"
#include "mock_resource_manager.h"
#include "rate-limiter/rate_limiter.h"
#include "recycler/checker.h"
#include "recycler/recycler.cpp"
#include "recycler/storage_vault_accessor.h"
#include "recycler/util.h"
#include "recycler/white_black_list.h"

using namespace doris;

std::string instance_id = "instance_id_recycle_test";
int64_t current_time = 0;
static constexpr int64_t db_id = 1000;
static RecyclerMetricsContext ctx;

std::vector<std::string> index_v2_file_path = {
        "data/1753202639945/0200000000001a5c92f4e7d9j8f2b4c8a3e6f8b1c9d2e5f8_0.idx",
        "data/1753202639947/0200000000001b8d45a74r6c7sf3e9c2b6d4a8e1f7c3d9e2_0.idx",
        "data/1753202639951/0200000000001c9e56b8g4f0x8s7g2f0d3c7e5b9f2e8d4f0_0.idx",
        "data/1753202639953/0200000000001d0f67c9h5g8a3e6f8b1e4d8f6c0g3f9e5g1_0.idx",
        "data/1753202639955/0200000000001e1g78d067c9h5g8i6h2f5e9g7d1h4g0f6h2_0.idx",
        "data/1753202639957/0200000000001f2h89e1jg7d1h4g07i3g6f0h8e2i5h1g7i3_0.idx",
        "data/1753202639959/020000000000208i90f2k0h8e2i5h8j4h7g1i9f3j6i2h8j4_0.idx",
        "data/1753202639961/02000000000021aj01g3l9k5i8h2j8e2i5h8j0g4k7j3i9k5_0.idx",
        "data/1753202639963/02000000000022bk12h4m0lk0h8e2i56j9i3k1h5l8k4j0l6_0.idx",
        "data/1753202639965/02000000000023cl23i5n1m7g3l9k5i8k0j4l2i6m9l5k1m7_0.idx",
        "data/1753202639967/02000000000024dm34j1m7g3l9k6o2n8l1k5m3j7n0m6l2n8_0.idx",
        "data/1753202639969/02000000000025en45k7p3o9m2l6n4k34j1m7g38o1n7m3o9_0.idx",
        "data/1753202639971/02000000000026fo56l8q4p0n2l6n4k343m7o5l9p2o8n4p0_0.idx",
        "data/1753202639973/02000000000027gp67m9r5q8q4p0n2l1o4n8p6m0q3p9o5q1_0.idx",
        "data/1753202639975/02000000000028hq78n0s6rm9r5q8q42p5o9q7n1r4q0p6r2_0.idx",
        "data/1753202639977/02000000000029ir89o1t7s78n0s6rm3q6p0r8o2s5r1q7s3_0.idx",
        "data/1753202639979/0200000000002ajs90p2u8t4m3q6p0r8r7q1s9p3t6s2r8t4_0.idx",
        "data/1753202639981/0200000000002bkt01q3v9u2u8t4m3q5s8r2t0q4u7t3s9u5_0.idx",
        "data/1753202639983/0200000000002clu12r4w1q3v9u2u0v6t9s3u1r5v8u4t0v6_0.idx",
        "data/1753202639985/0200000000002dmv23s5x1w7u0t4t9s3u1r5v2s6w9v5u1w7_0.idx"};

// clang-format off
std::vector<std::string> index_v1_file_path = {
        "data/1753202846974/0200000000007864994f6aa97288842758c2e89b03e65682_0_1753202846943.idx",
        "data/1753202845724/020000000000786635407b55b72242ac167cf83cd4c598a2_0_1753202841593.idx",
        "data/1753202846984/020000000000788bdd40fcf18bcaa1bbd4058ef92606e79a_0_1753202846923.idx",
        "data/1753202846986/02000000000078e635407b55b72242ac167cf83cd4c598a0_0_1753202846963.idx",
        "data/1753202846986/02000000000078e635407b55b72242ac167cf83cd4c598a1_0_1753202846963.idx",
        "data/1753202847030/020000000000791335407b55b72242ac167cf83cd4c598a0_0_1753202844931.idx",
        "data/1753202847030/020000000000791335407b55b72242ac167cf83cd4c598a1_0_1753202844931.idx",
        "data/1753202847030/020000000000791335407b55b72242ac167cf83cd4c598a2_0_1753202844931.idx",
        "data/1753202858558/0200000000007aed994f6aa97288842758c2e89b03e65680_0_1753202843931.idx",
        "data/1753202858558/0200000000007aed994f6aa97288842758c2e89b03e65681_0_1753202843931.idx",
        "data/1753202858558/0200000000007aed994f6aa97288842758c2e89b03e65682_0_1753202843931.idx",
        "data/1753202858458/0200000000007afc994f6aa97288842758c2e89b03e65680_0_1753202824931.idx",
        "data/1753202858458/0200000000007afc994f6aa97288842758c2e89b03e65681_0_1753202824931.idx",
        "data/1753202858458/0200000000007afc994f6aa97288842758c2e89b03e65682_0_1753202824931.idx"};
// clang-format on

doris::cloud::RecyclerThreadPoolGroup thread_group;

int main(int argc, char** argv) {
    auto conf_file = "doris_cloud.conf";
    if (!cloud::config::init(conf_file, true)) {
        std::cerr << "failed to init config file, conf=" << conf_file << std::endl;
        return -1;
    }
    if (!cloud::init_glog("recycler")) {
        std::cerr << "failed to init glog" << std::endl;
        return -1;
    }

    using namespace std::chrono;
    current_time = duration_cast<seconds>(system_clock::now().time_since_epoch()).count();
    config::recycler_sleep_before_scheduling_seconds = 0; // we dont have to wait in UT

    ::testing::InitGoogleTest(&argc, argv);
    auto s3_producer_pool = std::make_shared<SimpleThreadPool>(config::recycle_pool_parallelism);
    s3_producer_pool->start();
    auto recycle_tablet_pool = std::make_shared<SimpleThreadPool>(config::recycle_pool_parallelism);
    recycle_tablet_pool->start();
    auto group_recycle_function_pool =
            std::make_shared<SimpleThreadPool>(config::recycle_pool_parallelism);
    group_recycle_function_pool->start();
    thread_group =
            RecyclerThreadPoolGroup(std::move(s3_producer_pool), std::move(recycle_tablet_pool),
                                    std::move(group_recycle_function_pool));
    return RUN_ALL_TESTS();
}

namespace doris::cloud {

TEST(RecyclerTest, WhiteBlackList) {
    WhiteBlackList filter;
    EXPECT_FALSE(filter.filter_out("instance1"));
    EXPECT_FALSE(filter.filter_out("instance2"));
    filter.reset({}, {"instance1", "instance2"});
    EXPECT_TRUE(filter.filter_out("instance1"));
    EXPECT_TRUE(filter.filter_out("instance2"));
    EXPECT_FALSE(filter.filter_out("instance3"));
    filter.reset({"instance1", "instance2"}, {});
    EXPECT_FALSE(filter.filter_out("instance1"));
    EXPECT_FALSE(filter.filter_out("instance2"));
    EXPECT_TRUE(filter.filter_out("instance3"));
    filter.reset({"instance1"}, {"instance1"}); // whitelist overrides blacklist
    EXPECT_FALSE(filter.filter_out("instance1"));
    EXPECT_TRUE(filter.filter_out("instance2"));
}

static std::string next_rowset_id() {
    static int64_t cnt = 0;
    return std::to_string(++cnt);
}

static doris::RowsetMetaCloudPB create_rowset(const std::string& resource_id, int64_t tablet_id,
                                              int64_t index_id, int num_segments,
                                              const doris::TabletSchemaCloudPB& schema,
                                              int64_t txn_id = 0) {
    doris::RowsetMetaCloudPB rowset;
    rowset.set_rowset_id(0); // useless but required
    rowset.set_rowset_id_v2(next_rowset_id());
    rowset.set_txn_id(txn_id);
    rowset.set_num_segments(num_segments);
    rowset.set_tablet_id(tablet_id);
    rowset.set_index_id(index_id);
    rowset.set_resource_id(resource_id);
    rowset.set_schema_version(schema.schema_version());
    rowset.mutable_tablet_schema()->CopyFrom(schema);
    return rowset;
}

static doris::RowsetMetaCloudPB create_rowset(const std::string& resource_id, int64_t tablet_id,
                                              int64_t index_id, int num_segments,
                                              const doris::TabletSchemaCloudPB& schema,
                                              RowsetStatePB rowset_state, int64_t txn_id = 0) {
    doris::RowsetMetaCloudPB rowset;
    rowset.set_rowset_id(0); // useless but required
    rowset.set_rowset_id_v2(next_rowset_id());
    rowset.set_txn_id(txn_id);
    rowset.set_num_segments(num_segments);
    rowset.set_tablet_id(tablet_id);
    rowset.set_index_id(index_id);
    rowset.set_resource_id(resource_id);
    rowset.set_schema_version(schema.schema_version());
    rowset.mutable_tablet_schema()->CopyFrom(schema);
    rowset.set_rowset_state(rowset_state);
    return rowset;
}

static int create_delete_bitmaps_v2(TxnKv* txn_kv, StorageVaultAccessor* accessor,
                                    int64_t tablet_id, std::string rowset_id) {
    std::unique_ptr<Transaction> txn;
    if (txn_kv->create_txn(&txn) != TxnErrorCode::TXN_OK) {
        return -1;
    }

    DeleteBitmapPB delete_bitmap;
    DeleteBitmapStoragePB delete_bitmap_storage;
    delete_bitmap_storage.set_store_in_fdb(false);
    auto key = versioned::meta_delete_bitmap_key({instance_id, tablet_id, rowset_id});
    std::string val;
    delete_bitmap_storage.SerializeToString(&val);
    txn->put(key, val);
    if (txn->commit() != TxnErrorCode::TXN_OK) {
        return -1;
    }
    return accessor->put_file(delete_bitmap_path(tablet_id, rowset_id), "");
}

static int create_recycle_rowset(TxnKv* txn_kv, StorageVaultAccessor* accessor,
                                 const doris::RowsetMetaCloudPB& rowset, RecycleRowsetPB::Type type,
                                 bool write_schema_kv,
                                 bool enable_create_delete_bitmaps_v2 = false) {
    std::string key;
    std::string val;

    RecycleRowsetKeyInfo key_info {instance_id, rowset.tablet_id(), rowset.rowset_id_v2()};
    recycle_rowset_key(key_info, &key);

    RecycleRowsetPB rowset_pb;
    rowset_pb.set_creation_time(current_time);
    if (type != RecycleRowsetPB::UNKNOWN) {
        rowset_pb.set_type(type);
        rowset_pb.mutable_rowset_meta()->CopyFrom(rowset);
        if (write_schema_kv) { // Detach schema
            rowset_pb.mutable_rowset_meta()->set_allocated_tablet_schema(nullptr);
        }
    } else { // old version RecycleRowsetPB
        rowset_pb.set_tablet_id(rowset.tablet_id());
        rowset_pb.set_resource_id(rowset.resource_id());
    }
    rowset_pb.SerializeToString(&val);

    std::unique_ptr<Transaction> txn;
    if (txn_kv->create_txn(&txn) != TxnErrorCode::TXN_OK) {
        return -1;
    }
    txn->put(key, val);
    std::string schema_key, schema_val;
    if (write_schema_kv) {
        meta_schema_key({instance_id, rowset.index_id(), rowset.schema_version()}, &schema_key);
        rowset.tablet_schema().SerializeToString(&schema_val);
        txn->put(schema_key, schema_val);
        auto versioned_schema_key = versioned::meta_schema_key(
                {instance_id, rowset.index_id(), rowset.schema_version()});
        doris::TabletSchemaCloudPB tablet_schema(rowset.tablet_schema());
        versioned::document_put(txn.get(), versioned_schema_key, std::move(tablet_schema));
    }
    if (txn->commit() != TxnErrorCode::TXN_OK) {
        return -1;
    }

    for (int i = 0; i < rowset.num_segments(); ++i) {
        auto path = segment_path(rowset.tablet_id(), rowset.rowset_id_v2(), i);
        accessor->put_file(path, "");
        for (auto& index : rowset.tablet_schema().index()) {
            auto path = inverted_index_path_v1(rowset.tablet_id(), rowset.rowset_id_v2(), i,
                                               index.index_id(), index.index_suffix_name());
            accessor->put_file(path, "");
        }
    }
    if (enable_create_delete_bitmaps_v2) {
        return create_delete_bitmaps_v2(txn_kv, accessor, rowset.tablet_id(),
                                        rowset.rowset_id_v2());
    }
    return 0;
}

static int create_tmp_rowset(TxnKv* txn_kv, StorageVaultAccessor* accessor,
                             const doris::RowsetMetaCloudPB& rowset, bool write_schema_kv,
                             bool is_inverted_idx_v2 = false,
                             bool enable_create_delete_bitmaps_v2 = false) {
    std::string key, val;
    meta_rowset_tmp_key({instance_id, rowset.txn_id(), rowset.tablet_id()}, &key);
    if (write_schema_kv) {
        auto rowset_copy = rowset;
        rowset_copy.clear_tablet_schema();
        rowset_copy.SerializeToString(&val);
    } else {
        rowset.SerializeToString(&val);
    }
    std::unique_ptr<Transaction> txn;
    if (txn_kv->create_txn(&txn) != TxnErrorCode::TXN_OK) {
        return -1;
    }
    txn->put(key, val);
    std::string schema_key, schema_val;
    if (write_schema_kv) {
        meta_schema_key({instance_id, rowset.index_id(), rowset.schema_version()}, &schema_key);
        rowset.tablet_schema().SerializeToString(&schema_val);
        txn->put(schema_key, schema_val);
    }
    // Add rowset ref count key
    std::string rowset_ref_count_key = versioned::data_rowset_ref_count_key(
            {instance_id, rowset.tablet_id(), rowset.rowset_id_v2()});
    LOG(INFO) << "add rowset ref count key, instance_id=" << instance_id
              << "key=" << hex(rowset_ref_count_key);
    txn->atomic_add(rowset_ref_count_key, 1);
    if (txn->commit() != TxnErrorCode::TXN_OK) {
        return -1;
    }

    for (int i = 0; i < rowset.num_segments(); ++i) {
        auto path = segment_path(rowset.tablet_id(), rowset.rowset_id_v2(), i);
        accessor->put_file(path, path);
        for (auto& index : rowset.tablet_schema().index()) {
            std::string path;
            if (!is_inverted_idx_v2) {
                path = inverted_index_path_v1(rowset.tablet_id(), rowset.rowset_id_v2(), i,
                                              index.index_id(), index.index_suffix_name());
            } else {
                path = inverted_index_path_v2(rowset.tablet_id(), rowset.rowset_id_v2(), i);
            }
            accessor->put_file(path, path);
        }
    }
    if (enable_create_delete_bitmaps_v2) {
        return create_delete_bitmaps_v2(txn_kv, accessor, rowset.tablet_id(),
                                        rowset.rowset_id_v2());
    }
    return 0;
}

static int create_committed_rowset_by_real_index_v2_file(TxnKv* txn_kv,
                                                         StorageVaultAccessor* accessor,
                                                         const std::string& resource_id,
                                                         const std::string& file_path,
                                                         int64_t version = 1) {
    std::string val;
    std::unique_ptr<Transaction> txn;
    TxnErrorCode err;

    // Parse file path to extract tablet_id and rowset_id
    // Expected format: data/{tablet_id}/{rowset_id}_{segment_id}.{ext}
    std::vector<std::string> path_parts;
    butil::SplitString(file_path, '/', &path_parts);

    if (path_parts.size() < 3 || path_parts[0] != "data") {
        LOG(WARNING) << "Invalid file path format: " << file_path;
        return -1;
    }

    int64_t tablet_id = std::stoll(path_parts[1]);
    std::string filename = path_parts[2];

    // Extract rowset_id and segment_id from filename
    size_t underscore_pos = filename.find_last_of('_');
    size_t dot_pos = filename.find_last_of('.');

    if (underscore_pos == std::string::npos || dot_pos == std::string::npos ||
        underscore_pos >= dot_pos) {
        LOG(WARNING) << "Invalid filename format: " << filename;
        return -1;
    }

    std::string rowset_id = filename.substr(0, underscore_pos);
    std::string segment_str = filename.substr(underscore_pos + 1, dot_pos - underscore_pos - 1);
    std::string extension = filename.substr(dot_pos + 1);

    int64_t segment_id = stoll(segment_str);
    int64_t tablet_index_id = tablet_id + 10;
    // take the last 4 digits of tablet_id as the unique identifier
    int64_t schema_version =
            std::atoll(path_parts[1].substr(path_parts[1].size() - 4).c_str()) + version;

    // Create rowset meta data
    MetaRowsetKeyInfo key_info {instance_id, tablet_id, version};
    std::string rowset_meta_key = meta_rowset_key(key_info);

    doris::RowsetMetaCloudPB rowset_pb;
    rowset_pb.set_rowset_id(0); // useless but required
    rowset_pb.set_rowset_id_v2(rowset_id);
    rowset_pb.set_num_segments(segment_id + 1); // segment_id is 0-based
    rowset_pb.set_tablet_id(tablet_id);
    rowset_pb.set_resource_id(resource_id);
    rowset_pb.set_creation_time(current_time);
    rowset_pb.set_schema_version(schema_version);
    rowset_pb.SerializeToString(&val);

    err = txn_kv->create_txn(&txn);
    EXPECT_EQ(err, TxnErrorCode::TXN_OK) << err;
    txn->put(rowset_meta_key, val);

    // Create tablet index meta data
    TabletIndexPB tablet_index;
    tablet_index.set_index_id(tablet_index_id);
    tablet_index.set_tablet_id(tablet_id);
    std::string tablet_index_key = meta_tablet_idx_key({instance_id, tablet_id});
    tablet_index.SerializeToString(&val);
    txn->put(tablet_index_key, val);

    // Create tablet schema if dealing with index files
    if (extension == "idx") {
        std::string tablet_schema_key =
                meta_schema_key({instance_id, tablet_index_id, schema_version});

        doris::TabletSchemaCloudPB tablet_schema;
        tablet_schema.set_inverted_index_storage_format(InvertedIndexStorageFormatPB::V2);
        tablet_schema.set_schema_version(schema_version);
        auto index = tablet_schema.add_index();
        index->set_index_id(tablet_schema.index().size());
        index->set_index_type(IndexType::INVERTED);

        MetaServiceCode code;
        std::string msg;
        put_schema_kv(code, msg, txn.get(), tablet_schema_key, tablet_schema);
    }

    err = txn->commit();
    EXPECT_EQ(err, TxnErrorCode::TXN_OK) << err;

    std::string segment_path = file_path.substr(0, file_path.size() - 4) + ".dat";
    accessor->put_file(segment_path, "");
    accessor->put_file(file_path, "");

    return 0;
}

static int create_committed_rowset_by_real_index_v1_file(TxnKv* txn_kv,
                                                         StorageVaultAccessor* accessor,
                                                         const std::string& resource_id,
                                                         const std::string& file_path,
                                                         size_t& version) {
    std::string val;
    std::unique_ptr<Transaction> txn;
    TxnErrorCode err;

    // Parse file path to extract tablet_id and rowset_id
    // Expected format: data/{tablet_id}/{rowset_id}_{segment_id}_{index_id}{suffix}.idx
    std::vector<std::string> path_parts;
    butil::SplitString(file_path, '/', &path_parts);

    if (path_parts.size() < 3 || path_parts[0] != "data") {
        LOG(WARNING) << "Invalid file path format: " << file_path;
        return -1;
    }

    int64_t tablet_id = std::stoll(path_parts[1]);
    std::string filename = path_parts[2];

    // Extract rowset_id, segment_id, index_id, and suffix from filename
    // Format: {rowset_id}_{segment_id}_{index_id}{suffix}.idx
    size_t first_underscore_pos = filename.find('_');
    size_t second_underscore_pos = filename.find('_', first_underscore_pos + 1);
    size_t dot_pos = filename.find_last_of('.');

    if (first_underscore_pos == std::string::npos || second_underscore_pos == std::string::npos ||
        dot_pos == std::string::npos || first_underscore_pos >= second_underscore_pos ||
        second_underscore_pos >= dot_pos) {
        LOG(WARNING) << "Invalid filename format: " << filename;
        return -1;
    }

    std::string rowset_id = filename.substr(0, first_underscore_pos);
    std::string segment_str = filename.substr(first_underscore_pos + 1,
                                              second_underscore_pos - first_underscore_pos - 1);
    std::string remaining =
            filename.substr(second_underscore_pos + 1, dot_pos - second_underscore_pos - 1);
    std::string extension = filename.substr(dot_pos + 1);

    // Parse index_id and suffix from remaining part
    // Format: {index_id}{suffix} or just {index_id}
    std::string index_id_str = remaining;
    std::string index_suffix = "";

    int segment_id = stoll(segment_str);
    int64_t index_id = std::stoll(index_id_str);
    int64_t tablet_index_id = tablet_id + 10;
    int64_t schema_version =
            std::atoll(path_parts[1].substr(path_parts[1].size() - 4).c_str()) + version;

    // Create rowset meta data
    MetaRowsetKeyInfo key_info {instance_id, tablet_id, version};
    std::string rowset_meta_key = meta_rowset_key(key_info);

    doris::RowsetMetaCloudPB rowset_pb;
    rowset_pb.set_rowset_id(0); // useless but required
    rowset_pb.set_rowset_id_v2(rowset_id);
    rowset_pb.set_num_segments(segment_id + 1); // segment_id is 0-based
    rowset_pb.set_tablet_id(tablet_id);
    rowset_pb.set_resource_id(resource_id);
    rowset_pb.set_creation_time(current_time);
    rowset_pb.set_schema_version(schema_version);
    rowset_pb.SerializeToString(&val);

    err = txn_kv->create_txn(&txn);
    EXPECT_EQ(err, TxnErrorCode::TXN_OK) << err;
    txn->put(rowset_meta_key, val);

    // Create tablet index meta data
    TabletIndexPB tablet_index;
    tablet_index.set_index_id(tablet_index_id);
    tablet_index.set_tablet_id(tablet_id);
    std::string tablet_index_key = meta_tablet_idx_key({instance_id, tablet_id});
    tablet_index.SerializeToString(&val);

    txn->put(tablet_index_key, val);

    // Create tablet schema if dealing with index files
    if (extension == "idx") {
        std::string tablet_schema_key =
                meta_schema_key({instance_id, tablet_index_id, schema_version});

        doris::TabletSchemaCloudPB tablet_schema;
        tablet_schema.set_inverted_index_storage_format(InvertedIndexStorageFormatPB::V1);
        tablet_schema.set_schema_version(schema_version);

        auto index = tablet_schema.add_index();
        index->set_index_id(index_id);
        index->set_index_type(IndexType::INVERTED);
        if (!index_suffix.empty()) {
            index->set_index_suffix_name(index_suffix);
        }

        MetaServiceCode code;
        std::string msg;
        put_schema_kv(code, msg, txn.get(), tablet_schema_key, tablet_schema);
    }
    err = txn->commit();
    EXPECT_EQ(err, TxnErrorCode::TXN_OK) << err;
    std::string segment_path = fmt::format("data/{}/{}_{}.dat", tablet_id, rowset_id, segment_id);
    accessor->put_file(segment_path, "");
    accessor->put_file(file_path, "");

    return 0;
}

static int create_committed_rowset(TxnKv* txn_kv, StorageVaultAccessor* accessor,
                                   const std::string& resource_id, int64_t tablet_id,
                                   int64_t version, int64_t index_id, int num_segments = 1,
                                   int num_inverted_indexes = 1,
                                   bool enable_create_delete_bitmaps_v2 = false) {
    std::string key;
    std::string val;
    int64_t schema_version = tablet_id + version + num_inverted_indexes + 1;

    auto rowset_id = next_rowset_id();
    MetaRowsetKeyInfo key_info {instance_id, tablet_id, version};
    meta_rowset_key(key_info, &key);

    doris::RowsetMetaCloudPB rowset_pb;
    rowset_pb.set_rowset_id(0); // useless but required
    rowset_pb.set_rowset_id_v2(rowset_id);
    rowset_pb.set_num_segments(num_segments);
    rowset_pb.set_tablet_id(tablet_id);
    rowset_pb.set_resource_id(resource_id);
    rowset_pb.set_creation_time(current_time);
    rowset_pb.set_schema_version(schema_version);
    rowset_pb.set_index_id(index_id);
    rowset_pb.SerializeToString(&val);

    std::unique_ptr<Transaction> txn;
    if (txn_kv->create_txn(&txn) != TxnErrorCode::TXN_OK) {
        return -1;
    }
    txn->put(key, val);

    std::string key1;
    std::string val1;
    MetaTabletIdxKeyInfo key_info1 {instance_id, tablet_id};
    meta_tablet_idx_key(key_info1, &key1);
    TabletIndexPB tablet_idx_pb;
    tablet_idx_pb.set_db_id(db_id);
    tablet_idx_pb.set_index_id(index_id);
    tablet_idx_pb.set_tablet_id(tablet_id);
    if (!tablet_idx_pb.SerializeToString(&val1)) {
        return -1;
    }

    txn->put(key1, val1);

    int64_t tablet_schema_version_cnt = tablet_id + version + 1;

    for (size_t i = 0; i < num_inverted_indexes; i++) {
        std::string tablet_schema_key =
                meta_schema_key({instance_id, index_id, ++tablet_schema_version_cnt});
        doris::TabletSchemaCloudPB tablet_schema;
        tablet_schema.set_inverted_index_storage_format(InvertedIndexStorageFormatPB::V1);
        tablet_schema.set_schema_version(tablet_schema_version_cnt);
        auto index = tablet_schema.add_index();
        index->set_index_id(i);
        index->set_index_type(IndexType::INVERTED);
        MetaServiceCode code;
        std::string msg;
        put_schema_kv(code, msg, txn.get(), tablet_schema_key, tablet_schema);
    }

    if (txn->commit() != TxnErrorCode::TXN_OK) {
        return -1;
    }

    for (int i = 0; i < num_segments; ++i) {
        auto path = segment_path(tablet_id, rowset_id, i);
        accessor->put_file(path, "");
        for (int j = 0; j < num_inverted_indexes; ++j) {
            auto path = inverted_index_path_v1(tablet_id, rowset_id, i, j, "");
            accessor->put_file(path, "");
        }
    }
    if (enable_create_delete_bitmaps_v2) {
        return create_delete_bitmaps_v2(txn_kv, accessor, tablet_id, rowset_id);
    }
    return 0;
}

static int create_committed_rowset_with_rowset_id(TxnKv* txn_kv, StorageVaultAccessor* accessor,
                                                  const std::string& resource_id, int64_t tablet_id,
                                                  int64_t start_version, int64_t end_version,
                                                  std::string rowset_id, bool segments_overlap,
                                                  int num_segments,
                                                  int64_t create_time = current_time) {
    std::string key;
    std::string val;

    MetaRowsetKeyInfo key_info {instance_id, tablet_id, end_version};
    meta_rowset_key(key_info, &key);

    doris::RowsetMetaCloudPB rowset_pb;
    rowset_pb.set_rowset_id(0); // useless but required
    rowset_pb.set_rowset_id_v2(rowset_id);
    rowset_pb.set_num_segments(num_segments);
    rowset_pb.set_tablet_id(tablet_id);
    rowset_pb.set_resource_id(resource_id);
    rowset_pb.set_creation_time(create_time);
    rowset_pb.set_start_version(start_version);
    rowset_pb.set_end_version(end_version);
    rowset_pb.set_segments_overlap_pb(segments_overlap ? OVERLAPPING : NONOVERLAPPING);
    rowset_pb.SerializeToString(&val);

    std::unique_ptr<Transaction> txn;
    if (txn_kv->create_txn(&txn) != TxnErrorCode::TXN_OK) {
        return -1;
    }
    txn->put(key, val);
    if (txn->commit() != TxnErrorCode::TXN_OK) {
        return -1;
    }

    for (int i = 0; i < num_segments; ++i) {
        auto path = segment_path(tablet_id, rowset_id, i);
        accessor->put_file(path, "");
    }
    return 0;
}

static int create_restore_job_rowset(TxnKv* txn_kv, StorageVaultAccessor* accessor,
                                     const std::string& resource_id, int64_t tablet_id,
                                     int64_t version, int num_segments = 1,
                                     int num_inverted_indexes = 1) {
    std::string key;
    std::string val;

    auto rowset_id = next_rowset_id();
    JobRestoreRowsetKeyInfo key_info {instance_id, tablet_id, version};
    job_restore_rowset_key(key_info, &key);

    doris::RowsetMetaCloudPB rowset_pb;
    rowset_pb.set_rowset_id(0); // useless but required
    rowset_pb.set_rowset_id_v2(rowset_id);
    rowset_pb.set_num_segments(num_segments);
    rowset_pb.set_tablet_id(tablet_id);
    rowset_pb.set_resource_id(resource_id);
    rowset_pb.set_creation_time(current_time);
    if (num_inverted_indexes > 0) {
        auto schema = rowset_pb.mutable_tablet_schema();
        for (int i = 0; i < num_inverted_indexes; ++i) {
            schema->add_index()->set_index_id(i);
        }
    }
    rowset_pb.SerializeToString(&val);

    std::unique_ptr<Transaction> txn;
    if (txn_kv->create_txn(&txn) != TxnErrorCode::TXN_OK) {
        return -1;
    }
    txn->put(key, val);
    LOG(INFO) << "rowset_pb:" << rowset_pb.DebugString() << " key=" << hex(key);

    if (txn->commit() != TxnErrorCode::TXN_OK) {
        return -1;
    }

    for (int i = 0; i < num_segments; ++i) {
        auto path = segment_path(tablet_id, rowset_id, i);
        accessor->put_file(path, "");
        for (int j = 0; j < num_inverted_indexes; ++j) {
            auto path = inverted_index_path_v1(tablet_id, rowset_id, i, j, "");
            accessor->put_file(path, "");
        }
    }
    return 0;
}

static int create_restore_job_tablet(TxnKv* txn_kv, int64_t tablet_id,
                                     RestoreJobCloudPB::State state) {
    std::string key;
    std::string val;

    JobRestoreTabletKeyInfo key_info {instance_id, tablet_id};
    job_restore_tablet_key(key_info, &key);

    RestoreJobCloudPB restore_job_pb;
    restore_job_pb.set_tablet_id(tablet_id);
    restore_job_pb.set_ctime_s(::time(nullptr) - 3600);
    restore_job_pb.set_expired_at_s(0);
    restore_job_pb.set_state(state);
    restore_job_pb.SerializeToString(&val);

    std::unique_ptr<Transaction> txn;
    if (txn_kv->create_txn(&txn) != TxnErrorCode::TXN_OK) {
        return -1;
    }
    txn->put(key, val);
    LOG(INFO) << "restore_job_pb:" << restore_job_pb.DebugString() << " key=" << hex(key);

    if (txn->commit() != TxnErrorCode::TXN_OK) {
        return -1;
    }
    return 0;
}

static void create_delete_bitmaps(Transaction* txn, int64_t tablet_id, std::string rowset_id,
                                  int64_t start_version, int64_t end_version) {
    for (int64_t ver {start_version}; ver <= end_version; ver++) {
        auto key = meta_delete_bitmap_key({instance_id, tablet_id, rowset_id, ver, 0});
        std::string val {"test_data"};
        txn->put(key, val);
    }
}

static void create_delete_bitmaps(Transaction* txn, int64_t tablet_id, std::string rowset_id,
                                  std::vector<int64_t> versions, int64_t segment_num = 1) {
    for (int64_t ver : versions) {
        for (int64_t segment_id {0}; segment_id < segment_num; segment_id++) {
            auto key = meta_delete_bitmap_key({instance_id, tablet_id, rowset_id, ver, segment_id});
            if (segment_id % 2 == 0) {
                std::string val {"test_data"};
                txn->put(key, val);
            } else {
                std::string val(1000, 'A');
                cloud::blob_put(txn, key, val, 0, 300);
            }
        }
    }
}

static int create_tablet(TxnKv* txn_kv, int64_t table_id, int64_t index_id, int64_t partition_id,
                         int64_t tablet_id, bool is_mow = false, bool has_sequence_col = false) {
    std::unique_ptr<Transaction> txn;
    if (txn_kv->create_txn(&txn) != TxnErrorCode::TXN_OK) {
        return -1;
    }
    doris::TabletMetaCloudPB tablet_meta;
    tablet_meta.set_tablet_id(tablet_id);
    tablet_meta.set_enable_unique_key_merge_on_write(is_mow);
    if (has_sequence_col) {
        tablet_meta.mutable_schema()->set_sequence_col_idx(1);
    }
    auto val = tablet_meta.SerializeAsString();
    auto key = meta_tablet_key({instance_id, table_id, index_id, partition_id, tablet_id});
    txn->put(key, val);
    key = stats_tablet_key({instance_id, table_id, index_id, partition_id, tablet_id});
    txn->put(key, val); // val is not necessary
    key = job_tablet_key({instance_id, table_id, index_id, partition_id, tablet_id});
    txn->put(key, val); // val is not necessary

    // mock tablet index
    TabletIndexPB tablet_idx_pb;
    tablet_idx_pb.set_db_id(db_id);
    tablet_idx_pb.set_table_id(table_id);
    tablet_idx_pb.set_index_id(index_id);
    tablet_idx_pb.set_partition_id(partition_id);
    tablet_idx_pb.set_tablet_id(tablet_id);
    auto idx_val = tablet_idx_pb.SerializeAsString();
    key = meta_tablet_idx_key({instance_id, tablet_id});
    txn->put(key, idx_val);
    LOG(INFO) << "tablet_idx_pb:" << tablet_idx_pb.DebugString() << " key=" << hex(key);

    if (txn->commit() != TxnErrorCode::TXN_OK) {
        return -1;
    }
    return 0;
}

static int create_partition_meta_and_index_keys(TxnKv* txn_kv, int64_t db_id, int64_t table_id,
                                                int64_t partition_id) {
    std::string meta_key = versioned::meta_partition_key({instance_id, partition_id});
    std::string meta_index_key = versioned::partition_index_key({instance_id, partition_id});
    std::string meta_inverted_index_key =
            versioned::partition_inverted_index_key({instance_id, db_id, table_id, partition_id});
    std::unique_ptr<Transaction> txn;
    if (txn_kv->create_txn(&txn) != TxnErrorCode::TXN_OK) {
        return -1;
    }
    std::string val;
    PartitionIndexPB partition_index_pb;
    partition_index_pb.set_db_id(db_id);
    partition_index_pb.set_table_id(table_id);
    partition_index_pb.SerializeToString(&val);
    versioned_put(txn.get(), meta_key, "");
    txn->put(meta_index_key, partition_index_pb.SerializeAsString());
    txn->put(meta_inverted_index_key, "");
    if (txn->commit() != TxnErrorCode::TXN_OK) {
        return -1;
    }
    return 0;
}

static int create_recycle_partiton(TxnKv* txn_kv, int64_t table_id, int64_t partition_id,
                                   const std::vector<int64_t>& index_ids) {
    std::string key;
    std::string val;

    RecyclePartKeyInfo key_info {instance_id, partition_id};
    recycle_partition_key(key_info, &key);

    RecyclePartitionPB partition_pb;
    partition_pb.set_db_id(db_id);
    partition_pb.set_table_id(table_id);
    for (auto index_id : index_ids) {
        partition_pb.add_index_id(index_id);
    }
    partition_pb.set_creation_time(current_time);
    partition_pb.set_state(RecyclePartitionPB::DROPPED);
    partition_pb.SerializeToString(&val);

    std::unique_ptr<Transaction> txn;
    if (txn_kv->create_txn(&txn) != TxnErrorCode::TXN_OK) {
        return -1;
    }
    txn->put(key, val);
    if (txn->commit() != TxnErrorCode::TXN_OK) {
        return -1;
    }
    return 0;
}

static int create_partition_version_kv(TxnKv* txn_kv, int64_t table_id, int64_t partition_id) {
    auto key = partition_version_key({instance_id, db_id, table_id, partition_id});
    VersionPB version;
    version.set_version(1);
    auto val = version.SerializeAsString();
    std::unique_ptr<Transaction> txn;
    if (txn_kv->create_txn(&txn) != TxnErrorCode::TXN_OK) {
        return -1;
    }
    txn->put(key, val);
    if (txn->commit() != TxnErrorCode::TXN_OK) {
        return -1;
    }
    return 0;
}

static int create_delete_bitmap_update_lock_kv(TxnKv* txn_kv, int64_t table_id, int64_t lock_id,
                                               int64_t initiator, int64_t expiration) {
    auto key = meta_delete_bitmap_update_lock_key({instance_id, table_id, -1});
    DeleteBitmapUpdateLockPB lock_info;
    lock_info.set_lock_id(lock_id);
    auto val = lock_info.SerializeAsString();
    std::unique_ptr<Transaction> txn;
    if (txn_kv->create_txn(&txn) != TxnErrorCode::TXN_OK) {
        return -1;
    }
    txn->put(key, val);
    std::string tablet_job_key = mow_tablet_job_key({instance_id, table_id, initiator});
    std::string tablet_job_val;
    MowTabletJobPB mow_tablet_job;
    mow_tablet_job.set_expiration(expiration);
    mow_tablet_job.SerializeToString(&tablet_job_val);
    txn->put(tablet_job_key, tablet_job_val);
    if (txn->commit() != TxnErrorCode::TXN_OK) {
        return -1;
    }
    return 0;
}

static int create_table_version_kv(TxnKv* txn_kv, int64_t table_id) {
    auto key = table_version_key({instance_id, db_id, table_id});
    std::string val(sizeof(int64_t), 0);
    *reinterpret_cast<int64_t*>(val.data()) = (int64_t)1;
    std::unique_ptr<Transaction> txn;
    if (txn_kv->create_txn(&txn) != TxnErrorCode::TXN_OK) {
        return -1;
    }
    txn->put(key, val);
    if (txn->commit() != TxnErrorCode::TXN_OK) {
        return -1;
    }
    return 0;
}

static int create_txn_label_kv(TxnKv* txn_kv, std::string label, int64_t db_id) {
    std::string txn_label_key_;
    std::string txn_label_val;
    auto keyinfo = TxnLabelKeyInfo({instance_id, db_id, label});
    txn_label_key(keyinfo, &txn_label_key_);
    std::unique_ptr<Transaction> txn;
    if (txn_kv->create_txn(&txn) != TxnErrorCode::TXN_OK) {
        return -1;
    }
    txn->put(txn_label_key_, label);
    if (txn->commit() != TxnErrorCode::TXN_OK) {
        return -1;
    }
    return 0;
}

static int create_recycle_index(TxnKv* txn_kv, int64_t table_id, int64_t index_id) {
    std::string key;
    std::string val;

    RecycleIndexKeyInfo key_info {instance_id, index_id};
    recycle_index_key(key_info, &key);

    RecycleIndexPB index_pb;

    index_pb.set_table_id(table_id);
    index_pb.set_creation_time(current_time);
    index_pb.set_state(RecycleIndexPB::DROPPED);
    index_pb.SerializeToString(&val);

    std::unique_ptr<Transaction> txn;
    if (txn_kv->create_txn(&txn) != TxnErrorCode::TXN_OK) {
        return -1;
    }
    txn->put(key, val);
    if (txn->commit() != TxnErrorCode::TXN_OK) {
        return -1;
    }
    return 0;
}

static int get_txn_info(std::shared_ptr<TxnKv> txn_kv, std::string instance_id, int64_t db_id,
                        int64_t txn_id, TxnInfoPB& txn_info_pb) {
    std::string txn_inf_key;
    std::string txn_inf_val;
    TxnInfoKeyInfo txn_inf_key_info {instance_id, db_id, txn_id};

    LOG(INFO) << instance_id << "|" << db_id << "|" << txn_id;

    std::unique_ptr<Transaction> txn;
    if (txn_kv->create_txn(&txn) != TxnErrorCode::TXN_OK) {
        return -1;
    }
    txn_info_key(txn_inf_key_info, &txn_inf_key);
    LOG(INFO) << "txn_inf_key:" << hex(txn_inf_key);
    TxnErrorCode err = txn->get(txn_inf_key, &txn_inf_val);
    if (err != TxnErrorCode::TXN_OK) {
        LOG(WARNING) << "txn->get failed, err=" << err;
        return -2;
    }

    if (!txn_info_pb.ParseFromString(txn_inf_val)) {
        LOG(WARNING) << "ParseFromString failed";
        return -3;
    }
    LOG(INFO) << "txn_info_pb" << txn_info_pb.DebugString();
    err = txn->commit();
    if (err != TxnErrorCode::TXN_OK) {
        LOG(WARNING) << "txn->commit failed, err=" << err;
        return -4;
    }
    return 0;
}

static int check_recycle_txn_keys(std::shared_ptr<TxnKv> txn_kv, std::string instance_id,
                                  int64_t db_id, int64_t txn_id, const std::string& label) {
    std::string txn_inf_key;
    std::string txn_inf_val;
    TxnInfoKeyInfo txn_inf_key_info {instance_id, db_id, txn_id};

    LOG(INFO) << instance_id << "|" << db_id << "|" << txn_id;

    std::unique_ptr<Transaction> txn;
    if (txn_kv->create_txn(&txn) != TxnErrorCode::TXN_OK) {
        return -1;
    }
    txn_info_key(txn_inf_key_info, &txn_inf_key);
    TxnErrorCode err = txn->get(txn_inf_key, &txn_inf_val);
    if (err != TxnErrorCode::TXN_KEY_NOT_FOUND) {
        return -2;
    }

    std::string label_key, label_val;
    txn_label_key({instance_id, db_id, label}, &label_key);
    err = txn->get(label_key, &label_val);
    if (err != TxnErrorCode::TXN_KEY_NOT_FOUND) {
        return -3;
    }

    std::string index_key, index_val;
    index_key = txn_index_key({instance_id, txn_id});
    err = txn->get(index_key, &index_val);
    if (err != TxnErrorCode::TXN_KEY_NOT_FOUND) {
        return -4;
    }

    std::string running_key;
    std::string running_value;
    TxnRunningKeyInfo running_key_info {instance_id, db_id, txn_id};
    txn_running_key(running_key_info, &running_key);
    err = txn->get(running_key, &running_value);
    if (err != TxnErrorCode::TXN_KEY_NOT_FOUND) {
        return -5;
    }

    std::string rec_txn_key;
    std::string rec_txn_val;
    RecycleTxnKeyInfo recycle_txn_key_info {instance_id, db_id, txn_id};
    recycle_txn_key(recycle_txn_key_info, &rec_txn_key);
    err = txn->get(rec_txn_key, &rec_txn_val);
    if (err != TxnErrorCode::TXN_KEY_NOT_FOUND) {
        return -6;
    }

    return 0;
}

static int create_instance(const std::string& internal_stage_id,
                           const std::string& external_stage_id, InstanceInfoPB& instance_info) {
    // create internal stage
    {
        std::string s3_prefix = "internal_prefix";
        std::string stage_prefix = fmt::format("{}/stage/root/{}/", s3_prefix, internal_stage_id);
        ObjectStoreInfoPB object_info;
        object_info.set_id(internal_stage_id); // test use accessor_map_ in recycle

        StagePB internal_stage;
        internal_stage.set_type(StagePB::INTERNAL);
        internal_stage.set_stage_id(internal_stage_id);
        ObjectStoreInfoPB internal_object_info;
        internal_object_info.set_prefix(stage_prefix);
        internal_object_info.set_id("0");
        internal_stage.mutable_obj_info()->CopyFrom(internal_object_info);

        instance_info.add_obj_info()->CopyFrom(object_info);
        instance_info.add_stages()->CopyFrom(internal_stage);
    }

    // create external stage
    {
        ObjectStoreInfoPB object_info;
        object_info.set_id(external_stage_id);

        StagePB external_stage;
        external_stage.set_type(StagePB::EXTERNAL);
        external_stage.set_stage_id(external_stage_id);
        external_stage.mutable_obj_info()->CopyFrom(object_info);

        instance_info.add_obj_info()->CopyFrom(object_info);
        instance_info.add_stages()->CopyFrom(external_stage);
    }

    instance_info.set_instance_id(instance_id);
    return 0;
}

static int create_copy_job(TxnKv* txn_kv, const std::string& stage_id, int64_t table_id,
                           StagePB::StageType stage_type, CopyJobPB::JobStatus job_status,
                           std::vector<ObjectFilePB> object_files, int64_t timeout_time,
                           int64_t start_time = 0, int64_t finish_time = 0) {
    std::string key;
    std::string val;
    CopyJobKeyInfo key_info {instance_id, stage_id, table_id, "copy_id", 0};
    copy_job_key(key_info, &key);

    CopyJobPB copy_job;
    copy_job.set_stage_type(stage_type);
    copy_job.set_job_status(job_status);
    copy_job.set_timeout_time_ms(timeout_time);
    if (start_time != 0) {
        copy_job.set_start_time_ms(start_time);
    }
    if (finish_time != 0) {
        copy_job.set_finish_time_ms(finish_time);
    }
    for (const auto& file : object_files) {
        copy_job.add_object_files()->CopyFrom(file);
    }
    copy_job.SerializeToString(&val);

    std::vector<std::string> file_keys;
    std::string file_val;
    CopyFilePB copy_file;
    copy_file.set_copy_id("copy_id");
    copy_file.set_group_id(0);
    file_val = copy_file.SerializeAsString();

    // create job files
    for (const auto& file : object_files) {
        CopyFileKeyInfo file_info {instance_id, stage_id, table_id, file.relative_path(),
                                   file.etag()};
        std::string file_key;
        copy_file_key(file_info, &file_key);
        file_keys.push_back(file_key);
    }

    std::unique_ptr<Transaction> txn;
    if (txn_kv->create_txn(&txn) != TxnErrorCode::TXN_OK) {
        return -1;
    }
    txn->put(key, val);
    for (const auto& file_key : file_keys) {
        txn->put(file_key, file_val);
    }
    if (txn->commit() != TxnErrorCode::TXN_OK) {
        return -1;
    }
    return 0;
}

static int copy_job_exists(TxnKv* txn_kv, const std::string& stage_id, int64_t table_id,
                           bool* exist) {
    std::string key;
    std::string val;
    CopyJobKeyInfo key_info {instance_id, stage_id, table_id, "copy_id", 0};
    copy_job_key(key_info, &key);

    std::unique_ptr<Transaction> txn;
    if (txn_kv->create_txn(&txn) != TxnErrorCode::TXN_OK) {
        return -1;
    }
    TxnErrorCode err = txn->get(key, &val);
    if (err != TxnErrorCode::TXN_OK && err != TxnErrorCode::TXN_KEY_NOT_FOUND) {
        return -1;
    }
    *exist = err == TxnErrorCode::TXN_OK;
    return 0;
}

static int create_object_files(StorageVaultAccessor* accessor,
                               std::vector<ObjectFilePB>* object_files) {
    for (auto& file : *object_files) {
        auto key = file.relative_path();
        if (accessor->put_file(key, "") != 0) {
            return -1;
        }
        file.set_etag("");
    }
    return 0;
}

static int get_copy_file_num(TxnKv* txn_kv, const std::string& stage_id, int64_t table_id,
                             int* file_num) {
    *file_num = 0;
    std::string key0;
    std::string key1;
    CopyFileKeyInfo key_info0 {instance_id, stage_id, table_id, "", ""};
    CopyFileKeyInfo key_info1 {instance_id, stage_id, table_id + 1, "", ""};
    copy_file_key(key_info0, &key0);
    copy_file_key(key_info1, &key1);

    std::unique_ptr<Transaction> txn;
    if (txn_kv->create_txn(&txn) != TxnErrorCode::TXN_OK) {
        return -1;
    }
    std::unique_ptr<RangeGetIterator> it;
    do {
        if (txn->get(key0, key1, &it) != TxnErrorCode::TXN_OK) {
            return -1;
        }
        while (it->has_next()) {
            it->next();
            ++(*file_num);
        }
        key0.push_back('\x00');
    } while (it->more());
    return 0;
}

static void check_delete_bitmap_keys_size(TxnKv* txn_kv, int64_t tablet_id, int expected_size) {
    std::unique_ptr<Transaction> txn;
    ASSERT_EQ(txn_kv->create_txn(&txn), TxnErrorCode::TXN_OK);
    std::unique_ptr<RangeGetIterator> it;
    auto dbm_start_key = versioned::meta_delete_bitmap_key({instance_id, tablet_id, ""});
    std::string dbm_end_key = versioned::meta_delete_bitmap_key({instance_id, tablet_id + 1, ""});
    ASSERT_EQ(txn->get(dbm_start_key, dbm_end_key, &it), TxnErrorCode::TXN_OK);
    EXPECT_EQ(it->size(), expected_size);
}

TEST(RecyclerTest, recycle_empty) {
    auto txn_kv = std::make_shared<MemTxnKv>();
    ASSERT_EQ(txn_kv->init(), 0);

    InstanceInfoPB instance;
    instance.set_instance_id(instance_id);
    auto obj_info = instance.add_obj_info();
    obj_info->set_id("recycle_empty");
    obj_info->set_ak(config::test_s3_ak);
    obj_info->set_sk(config::test_s3_sk);
    obj_info->set_endpoint(config::test_s3_endpoint);
    obj_info->set_region(config::test_s3_region);
    obj_info->set_bucket(config::test_s3_bucket);
    obj_info->set_prefix("recycle_empty");

    InstanceRecycler recycler(txn_kv, instance, thread_group,
                              std::make_shared<TxnLazyCommitter>(txn_kv));
    ASSERT_EQ(recycler.init(), 0);

    ASSERT_EQ(recycler.recycle_rowsets(), 0);
}

TEST(RecyclerTest, recycle_rowsets) {
    config::retention_seconds = 0;
    auto txn_kv = std::make_shared<MemTxnKv>();
    ASSERT_EQ(txn_kv->init(), 0);

    InstanceInfoPB instance;
    instance.set_instance_id(instance_id);
    auto obj_info = instance.add_obj_info();
    obj_info->set_id("recycle_rowsets");
    obj_info->set_ak(config::test_s3_ak);
    obj_info->set_sk(config::test_s3_sk);
    obj_info->set_endpoint(config::test_s3_endpoint);
    obj_info->set_region(config::test_s3_region);
    obj_info->set_bucket(config::test_s3_bucket);
    obj_info->set_prefix("recycle_rowsets");

    config::instance_recycler_worker_pool_size = 1;

    int insert_no_inverted_index = 0;
    int insert_inverted_index = 0;
    auto sp = SyncPoint::get_instance();
    DORIS_CLOUD_DEFER {
        SyncPoint::get_instance()->clear_all_call_backs();
    };
    sp->set_call_back("InvertedIndexIdCache::insert1", [&](auto&&) { ++insert_no_inverted_index; });
    sp->set_call_back("InvertedIndexIdCache::insert2", [&](auto&&) { ++insert_inverted_index; });
    sp->enable_processing();

    InstanceRecycler recycler(txn_kv, instance, thread_group,
                              std::make_shared<TxnLazyCommitter>(txn_kv));
    ASSERT_EQ(recycler.init(), 0);

    std::vector<doris::TabletSchemaCloudPB> schemas;
    for (int i = 0; i < 5; ++i) {
        auto& schema = schemas.emplace_back();
        schema.set_schema_version(i);
        schema.set_inverted_index_storage_format(InvertedIndexStorageFormatPB::V1);
        for (int j = 0; j < i; ++j) {
            auto index = schema.add_index();
            index->set_index_id(j);
            index->set_index_type(IndexType::INVERTED);
        }
    }

    auto accessor = recycler.accessor_map_.begin()->second;
    constexpr int index_id = 10001, tablet_id = 10002;
    for (int i = 0; i < 1000; ++i) {
        auto rowset = create_rowset("recycle_rowsets", tablet_id, index_id, 5, schemas[i % 5]);
        create_recycle_rowset(
                txn_kv.get(), accessor.get(), rowset,
                static_cast<RecycleRowsetPB::Type>(i % (RecycleRowsetPB::Type_MAX + 1)), i & 1,
                i < 500);
    }
    for (int i = 0; i < 1000; ++i) {
        auto rowset = create_rowset("recycle_rowsets", tablet_id, index_id, 5, schemas[i % 5]);
        create_recycle_rowset(txn_kv.get(), accessor.get(), rowset, RecycleRowsetPB::COMPACT, true,
                              i < 500);
    }
    check_delete_bitmap_keys_size(txn_kv.get(), tablet_id, 1000);

    ASSERT_EQ(recycler.recycle_rowsets(), 0);

    // check rowset does not exist on obj store
    std::unique_ptr<ListIterator> list_iter;
    ASSERT_EQ(0, accessor->list_directory(tablet_path_prefix(tablet_id), &list_iter));
    EXPECT_FALSE(list_iter->has_next());
    // check all recycle rowset kv have been deleted
    std::unique_ptr<Transaction> txn;
    ASSERT_EQ(txn_kv->create_txn(&txn), TxnErrorCode::TXN_OK);
    std::unique_ptr<RangeGetIterator> it;
    auto begin_key = recycle_key_prefix(instance_id);
    auto end_key = recycle_key_prefix(instance_id + '\xff');
    ASSERT_EQ(txn->get(begin_key, end_key, &it), TxnErrorCode::TXN_OK);
    EXPECT_EQ(it->size(), 0);
    // Check InvertedIndexIdCache
    EXPECT_EQ(insert_inverted_index, 4);
    EXPECT_EQ(insert_no_inverted_index, 1);
    // check all versioned delete bitmap kv have been deleted
    check_delete_bitmap_keys_size(txn_kv.get(), tablet_id, 0);
}

TEST(RecyclerTest, recycle_rowsets_with_data_ref_count) {
    config::retention_seconds = 0;
    auto txn_kv = std::make_shared<MemTxnKv>();
    ASSERT_EQ(txn_kv->init(), 0);

    InstanceInfoPB instance;
    instance.set_instance_id(instance_id);
    instance.set_multi_version_status(MultiVersionStatus::MULTI_VERSION_WRITE_ONLY);
    auto obj_info = instance.add_obj_info();
    obj_info->set_id("recycle_rowsets_with_data_ref_count");
    obj_info->set_ak(config::test_s3_ak);
    obj_info->set_sk(config::test_s3_sk);
    obj_info->set_endpoint(config::test_s3_endpoint);
    obj_info->set_region(config::test_s3_region);
    obj_info->set_bucket(config::test_s3_bucket);
    obj_info->set_prefix("recycle_rowsets_with_data_ref_count");

    config::instance_recycler_worker_pool_size = 1;

    InstanceRecycler recycler(txn_kv, instance, thread_group,
                              std::make_shared<TxnLazyCommitter>(txn_kv));
    ASSERT_EQ(recycler.init(), 0);

    doris::TabletSchemaCloudPB schema;
    std::vector<doris::TabletSchemaCloudPB> schemas;
    schema.set_schema_version(1);
    schema.set_inverted_index_storage_format(InvertedIndexStorageFormatPB::V1);
    auto* index = schema.add_index();
    index->set_index_id(1);
    index->set_index_type(IndexType::INVERTED);

    auto accessor = recycler.accessor_map_.begin()->second;
    constexpr int index_id = 10001, tablet_id = 10002;
    for (int i = 0; i < 5; ++i) {
        auto rowset = create_rowset("recycle_rowsets_with_data_ref_count", tablet_id, index_id, 5,
                                    schema);
        // Add rowset ref count key for i < 3, so that the rowset data will not be deleted
        if (i < 3) {
            std::string rowset_ref_count_key = versioned::data_rowset_ref_count_key(
                    {instance_id, rowset.tablet_id(), rowset.rowset_id_v2()});
            LOG(INFO) << "add rowset ref count key, instance_id=" << instance_id
                      << "key=" << hex(rowset_ref_count_key);
            std::unique_ptr<Transaction> txn;
            ASSERT_EQ(txn_kv->create_txn(&txn), TxnErrorCode::TXN_OK);
            txn->atomic_add(rowset_ref_count_key, 2); // base + 1 ref
            ASSERT_EQ(txn->commit(), TxnErrorCode::TXN_OK);
        }

        // Only DROP or COMPACT will delete the rowset data
        create_recycle_rowset(txn_kv.get(), accessor.get(), rowset,
                              i % 2 == 0 ? RecycleRowsetPB::COMPACT : RecycleRowsetPB::DROP, i & 1);
    }

    ASSERT_EQ(recycler.recycle_rowsets(), 0);

    // // check rowset does not exist on obj store
    // std::unique_ptr<ListIterator> list_iter;
    // ASSERT_EQ(0, accessor->list_directory(tablet_path_prefix(tablet_id), &list_iter));
    // EXPECT_FALSE(list_iter->has_next());
    // check all recycle rowset kv have been deleted
    std::unique_ptr<Transaction> txn;
    ASSERT_EQ(txn_kv->create_txn(&txn), TxnErrorCode::TXN_OK);
    std::unique_ptr<RangeGetIterator> it;
    auto begin_key = recycle_key_prefix(instance_id);
    auto end_key = recycle_key_prefix(instance_id + '\xff');
    ASSERT_EQ(txn->get(begin_key, end_key, &it), TxnErrorCode::TXN_OK);
    EXPECT_EQ(it->size(), 0);
    // check the rowset ref count key exists
    begin_key = versioned::data_rowset_ref_count_key({instance_id, tablet_id, ""});
    end_key = versioned::data_rowset_ref_count_key({instance_id, tablet_id + 1, ""});
    ASSERT_EQ(txn->get(begin_key, end_key, &it), TxnErrorCode::TXN_OK);
    size_t total_ref_count_keys = 0;
    while (it->has_next()) {
        auto [k, v] = it->next();
        int64_t ref_count = 0;
        ASSERT_TRUE(txn->decode_atomic_int(v, &ref_count));
        ASSERT_EQ(ref_count, 1);
        ++total_ref_count_keys;
    }
    ASSERT_EQ(total_ref_count_keys, 3);
}

TEST(RecyclerTest, bench_recycle_rowsets) {
    config::retention_seconds = 0;
    auto txn_kv = std::make_shared<MemTxnKv>();
    ASSERT_EQ(txn_kv->init(), 0);

    InstanceInfoPB instance;
    instance.set_instance_id(instance_id);
    auto obj_info = instance.add_obj_info();
    obj_info->set_id("recycle_rowsets");
    obj_info->set_ak(config::test_s3_ak);
    obj_info->set_sk(config::test_s3_sk);
    obj_info->set_endpoint(config::test_s3_endpoint);
    obj_info->set_region(config::test_s3_region);
    obj_info->set_bucket(config::test_s3_bucket);
    obj_info->set_prefix("recycle_rowsets");

    config::instance_recycler_worker_pool_size = 10;
    config::recycle_task_threshold_seconds = 0;
    InstanceRecycler recycler(txn_kv, instance, thread_group,
                              std::make_shared<TxnLazyCommitter>(txn_kv));
    ASSERT_EQ(recycler.init(), 0);

    auto sp = SyncPoint::get_instance();
    DORIS_CLOUD_DEFER {
        SyncPoint::get_instance()->clear_all_call_backs();
    };
    sp->set_call_back("memkv::Transaction::get", [](auto&& args) {
        auto* limit = try_any_cast<int*>(args[0]);
        *limit = 100;
        std::this_thread::sleep_for(std::chrono::milliseconds(5));
    });
    sp->set_call_back("MockAccessor::delete_files", [&](auto&& args) {
        std::this_thread::sleep_for(std::chrono::seconds(1));
        bool found = recycler.check_recycle_tasks();
        ASSERT_EQ(found, true);
    });
    sp->set_call_back("MockAccessor::delete_prefix",
                      [&](auto&&) { std::this_thread::sleep_for(std::chrono::milliseconds(20)); });
    sp->enable_processing();

    std::vector<doris::TabletSchemaCloudPB> schemas;
    for (int i = 0; i < 5; ++i) {
        auto& schema = schemas.emplace_back();
        schema.set_schema_version(i);
        schema.set_inverted_index_storage_format(InvertedIndexStorageFormatPB::V1);
        for (int j = 0; j < i; ++j) {
            auto index = schema.add_index();
            index->set_index_id(j);
            index->set_index_type(IndexType::INVERTED);
        }
    }

    auto accessor = recycler.accessor_map_.begin()->second;
    constexpr int index_id = 10001, tablet_id = 10002;
    for (int i = 0; i < 2000; ++i) {
        auto rowset = create_rowset("recycle_rowsets", tablet_id, index_id, 5, schemas[i % 5]);
        create_recycle_rowset(txn_kv.get(), accessor.get(), rowset,
                              i % 10 < 2 ? RecycleRowsetPB::PREPARE : RecycleRowsetPB::COMPACT,
                              i & 1, i < 1000);
    }
    check_delete_bitmap_keys_size(txn_kv.get(), tablet_id, 100);

    ASSERT_EQ(recycler.recycle_rowsets(), 0);
    ASSERT_EQ(recycler.check_recycle_tasks(), false);

    // check rowset does not exist on obj store
    std::unique_ptr<ListIterator> list_iter;
    ASSERT_EQ(0, accessor->list_directory(tablet_path_prefix(tablet_id), &list_iter));
    ASSERT_FALSE(list_iter->has_next());
    // check all recycle rowset kv have been deleted
    std::unique_ptr<Transaction> txn;
    ASSERT_EQ(txn_kv->create_txn(&txn), TxnErrorCode::TXN_OK);
    std::unique_ptr<RangeGetIterator> it;
    auto begin_key = recycle_key_prefix(instance_id);
    auto end_key = recycle_key_prefix(instance_id + '\xff');
    ASSERT_EQ(txn->get(begin_key, end_key, &it), TxnErrorCode::TXN_OK);
    ASSERT_EQ(it->size(), 0);
    check_delete_bitmap_keys_size(txn_kv.get(), tablet_id, 0);
}

TEST(RecyclerTest, recycle_tmp_rowsets) {
    config::retention_seconds = 0;
    // cloud::config::fdb_cluster_file_path = fdb.cluster";
    // auto txn_kv = std::dynamic_pointer_cast<cloud::TxnKv>(std::make_shared<cloud::FdbTxnKv>());
    auto txn_kv = std::make_shared<MemTxnKv>();
    ASSERT_EQ(txn_kv->init(), 0);
    config::instance_recycler_worker_pool_size = 10;
    InstanceInfoPB instance;
    instance.set_instance_id(instance_id);
    instance.set_multi_version_status(MULTI_VERSION_WRITE_ONLY);
    auto obj_info = instance.add_obj_info();
    obj_info->set_id("recycle_tmp_rowsets");
    obj_info->set_ak(config::test_s3_ak);
    obj_info->set_sk(config::test_s3_sk);
    obj_info->set_endpoint(config::test_s3_endpoint);
    obj_info->set_region(config::test_s3_region);
    obj_info->set_bucket(config::test_s3_bucket);
    obj_info->set_prefix("recycle_tmp_rowsets");

    int insert_no_inverted_index = 0;
    int insert_inverted_index = 0;
    auto sp = SyncPoint::get_instance();
    DORIS_CLOUD_DEFER {
        SyncPoint::get_instance()->clear_all_call_backs();
    };
    sp->set_call_back("InvertedIndexIdCache::insert1", [&](auto&&) { ++insert_no_inverted_index; });
    sp->set_call_back("InvertedIndexIdCache::insert2", [&](auto&&) { ++insert_inverted_index; });
    sp->enable_processing();

    InstanceRecycler recycler(txn_kv, instance, thread_group,
                              std::make_shared<TxnLazyCommitter>(txn_kv));
    ASSERT_EQ(recycler.init(), 0);

    std::vector<doris::TabletSchemaCloudPB> schemas;
    for (int i = 0; i < 5; ++i) {
        auto& schema = schemas.emplace_back();
        schema.set_inverted_index_storage_format(InvertedIndexStorageFormatPB::V1);
        schema.set_schema_version(i);
        for (int j = 0; j < i; ++j) {
            auto index = schema.add_index();
            index->set_index_id(j);
            index->set_index_type(IndexType::INVERTED);
        }
    }

    auto accessor = recycler.accessor_map_.begin()->second;
    int64_t txn_id_base = 114115;
    int64_t tablet_id_base = 10015;
    int64_t index_id_base = 1000;
    for (int i = 0; i < 50; ++i) {
        int64_t txn_id = txn_id_base + i;
        for (int j = 0; j < 1000; ++j) {
            auto rowset = create_rowset("recycle_tmp_rowsets", tablet_id_base + j,
<<<<<<< HEAD
                                        index_id_base + j, 5, schemas[i % 5], txn_id);
            create_tmp_rowset(txn_kv.get(), accessor.get(), rowset, i & 1);
=======
                                        index_id_base + j % 4, 5, schemas[i % 5], txn_id);
            create_tmp_rowset(txn_kv.get(), accessor.get(), rowset, i & 1, false, i < 50);
>>>>>>> 5c849ed5
        }
    }
    for (int j = 0; j < 20; ++j) {
        check_delete_bitmap_keys_size(txn_kv.get(), tablet_id_base + j, 50);
    }

    auto start = std::chrono::steady_clock::now();
    ASSERT_EQ(recycler.recycle_tmp_rowsets(), 0);
    auto finish = std::chrono::steady_clock::now();
    std::cout << "recycle tmp rowsets cost="
              << std::chrono::duration_cast<std::chrono::milliseconds>(finish - start).count()
              << std::endl;

    // check rowset does not exist on obj store
    std::unique_ptr<ListIterator> list_iter;
    ASSERT_EQ(0, accessor->list_directory("data/", &list_iter));
    ASSERT_FALSE(list_iter->has_next());
    // check all tmp rowset kv have been deleted
    std::unique_ptr<Transaction> txn;
    ASSERT_EQ(txn_kv->create_txn(&txn), TxnErrorCode::TXN_OK);
    std::unique_ptr<RangeGetIterator> it;
    auto begin_key = meta_rowset_tmp_key({instance_id, 0, 0});
    auto end_key = meta_rowset_tmp_key({instance_id, INT64_MAX, 0});
    ASSERT_EQ(txn->get(begin_key, end_key, &it), TxnErrorCode::TXN_OK);
    ASSERT_EQ(it->size(), 0);
    // Check InvertedIndexIdCache
    // EXPECT_GE for InvertedIndexIdCache::get
    EXPECT_GE(insert_inverted_index, 4000);
    EXPECT_GE(insert_no_inverted_index, 1000);
    // check rowset ref count key has been deleted
    begin_key = versioned::data_rowset_ref_count_key({instance_id, 0, ""});
    end_key = versioned::data_rowset_ref_count_key({instance_id, INT64_MAX, ""});
    ASSERT_EQ(txn->get(begin_key, end_key, &it), TxnErrorCode::TXN_OK);
    ASSERT_EQ(it->size(), 0);
    for (int j = 0; j < 20; ++j) {
        check_delete_bitmap_keys_size(txn_kv.get(), tablet_id_base + j, 0);
    }
}

TEST(RecyclerTest, recycle_tmp_rowsets_partial_update) {
    config::retention_seconds = 0;
    auto txn_kv = std::make_shared<MemTxnKv>();
    ASSERT_EQ(txn_kv->init(), 0);

    InstanceInfoPB instance;
    instance.set_instance_id(instance_id);
    instance.set_multi_version_status(MULTI_VERSION_WRITE_ONLY);
    auto obj_info = instance.add_obj_info();
    obj_info->set_id("recycle_tmp_rowsets_partial_update");
    obj_info->set_ak(config::test_s3_ak);
    obj_info->set_sk(config::test_s3_sk);
    obj_info->set_endpoint(config::test_s3_endpoint);
    obj_info->set_region(config::test_s3_region);
    obj_info->set_bucket(config::test_s3_bucket);
    obj_info->set_prefix("recycle_tmp_rowsets_partial_update");

    InstanceRecycler recycler(txn_kv, instance, thread_group,
                              std::make_shared<TxnLazyCommitter>(txn_kv));
    ASSERT_EQ(recycler.init(), 0);

    doris::TabletSchemaCloudPB schema;

    auto accessor = recycler.accessor_map_.begin()->second;
    int64_t tablet_id = 10015;
    int64_t index_id = 1000;
    int64_t txn_id_base = 293039;
    for (int j = 0; j < 20; ++j) {
        int64_t txn_id = txn_id_base + j;
        int segment_num = 5;
        if (j < 15) {
            auto rowset = create_rowset("recycle_tmp_rowsets_partial_update", tablet_id, index_id,
                                        segment_num, schema, RowsetStatePB::VISIBLE, txn_id);
            create_tmp_rowset(txn_kv.get(), accessor.get(), rowset, false, false, j < 8);
        } else {
            auto rowset =
                    create_rowset("recycle_tmp_rowsets_partial_update", tablet_id, tablet_id,
                                  segment_num, schema, RowsetStatePB::BEGIN_PARTIAL_UPDATE, txn_id);
            create_tmp_rowset(txn_kv.get(), accessor.get(), rowset, false, false, j > 17);

            // partial update may write new segment to an existing tmp rowsets
            // we simulate that partial update load fails after it writes a segment
            // and before it updates the segments num in tmp rowset meta
            int extra_segment_id = segment_num;
            auto path = segment_path(rowset.tablet_id(), rowset.rowset_id_v2(), extra_segment_id);
            accessor->put_file(path, path);
        }
    }
    check_delete_bitmap_keys_size(txn_kv.get(), tablet_id, 10);

    ASSERT_EQ(recycler.recycle_tmp_rowsets(), 0);
    // check rowset does not exist on obj store
    std::unique_ptr<ListIterator> list_iter;
    ASSERT_EQ(0, accessor->list_directory("data/", &list_iter));
    ASSERT_FALSE(list_iter->has_next());
    // check all tmp rowset kv have been deleted
    std::unique_ptr<Transaction> txn;
    ASSERT_EQ(txn_kv->create_txn(&txn), TxnErrorCode::TXN_OK);
    std::unique_ptr<RangeGetIterator> it;
    auto begin_key = meta_rowset_tmp_key({instance_id, 0, 0});
    auto end_key = meta_rowset_tmp_key({instance_id, INT64_MAX, 0});
    ASSERT_EQ(txn->get(begin_key, end_key, &it), TxnErrorCode::TXN_OK);
    ASSERT_EQ(it->size(), 0);
    // check rowset ref count key has been deleted
    begin_key = versioned::data_rowset_ref_count_key({instance_id, 0, ""});
    end_key = versioned::data_rowset_ref_count_key({instance_id, INT64_MAX, ""});
    ASSERT_EQ(txn->get(begin_key, end_key, &it), TxnErrorCode::TXN_OK);
    ASSERT_EQ(it->size(), 0);
    check_delete_bitmap_keys_size(txn_kv.get(), tablet_id, 0);
}

TEST(RecyclerTest, recycle_tablet) {
    auto txn_kv = std::make_shared<MemTxnKv>();
    ASSERT_EQ(txn_kv->init(), 0);

    InstanceInfoPB instance;
    instance.set_instance_id(instance_id);
    instance.set_multi_version_status(MultiVersionStatus::MULTI_VERSION_WRITE_ONLY);
    auto obj_info = instance.add_obj_info();
    obj_info->set_id("recycle_tablet");
    obj_info->set_ak(config::test_s3_ak);
    obj_info->set_sk(config::test_s3_sk);
    obj_info->set_endpoint(config::test_s3_endpoint);
    obj_info->set_region(config::test_s3_region);
    obj_info->set_bucket(config::test_s3_bucket);
    obj_info->set_prefix("recycle_tablet");

    InstanceRecycler recycler(txn_kv, instance, thread_group,
                              std::make_shared<TxnLazyCommitter>(txn_kv));
    ASSERT_EQ(recycler.init(), 0);

    std::vector<doris::TabletSchemaCloudPB> schemas;
    for (int i = 0; i < 5; ++i) {
        auto& schema = schemas.emplace_back();
        schema.set_schema_version(i);
        for (int j = 0; j < i; ++j) {
            auto index = schema.add_index();
            index->set_index_id(j);
            index->set_index_type(IndexType::INVERTED);
        }
    }

    constexpr int table_id = 10000, index_id = 10001, partition_id = 10002, tablet_id = 10003;
    auto accessor = recycler.accessor_map_.begin()->second;
    create_tablet(txn_kv.get(), table_id, index_id, partition_id, tablet_id);
    for (int i = 0; i < 500; ++i) {
        auto rowset = create_rowset("recycle_tablet", tablet_id, index_id, 5, schemas[i % 5]);
        create_recycle_rowset(txn_kv.get(), accessor.get(), rowset,
                              i % 10 < 2 ? RecycleRowsetPB::PREPARE : RecycleRowsetPB::COMPACT,
                              i & 1, i < 200);
    }
    for (int i = 0; i < 500; ++i) {
        create_committed_rowset(txn_kv.get(), accessor.get(), "recycle_tablet", tablet_id, i,
                                index_id, 1, 1, i < 200);
    }
    check_delete_bitmap_keys_size(txn_kv.get(), tablet_id, 400);

    ASSERT_EQ(create_partition_version_kv(txn_kv.get(), table_id, partition_id), 0);

    ASSERT_EQ(0, recycler.recycle_tablets(table_id, index_id, ctx));

    // check rowset does not exist on s3
    std::unique_ptr<ListIterator> list_iter;
    ASSERT_EQ(0, accessor->list_directory(tablet_path_prefix(tablet_id), &list_iter));
    ASSERT_FALSE(list_iter->has_next());
    // check all related kv have been deleted
    std::unique_ptr<Transaction> txn;
    ASSERT_EQ(txn_kv->create_txn(&txn), TxnErrorCode::TXN_OK);
    std::unique_ptr<RangeGetIterator> it;
    // meta_tablet_key, meta_tablet_idx_key, meta_rowset_key
    auto begin_key = meta_key_prefix(instance_id);
    auto end_key = meta_key_prefix(instance_id + '\xff');
    ASSERT_EQ(txn->get(begin_key, end_key, &it), TxnErrorCode::TXN_OK);
    ASSERT_EQ(it->size(), 0);
    // job_tablet_key
    begin_key = job_tablet_key({instance_id, table_id, 0, 0, 0});
    end_key = job_tablet_key({instance_id, table_id + 1, 0, 0, 0});
    ASSERT_EQ(txn->get(begin_key, end_key, &it), TxnErrorCode::TXN_OK);
    ASSERT_EQ(it->size(), 0);
    // stats_tablet_key
    begin_key = stats_tablet_key({instance_id, table_id, 0, 0, 0});
    end_key = stats_tablet_key({instance_id, table_id + 1, 0, 0, 0});
    ASSERT_EQ(txn->get(begin_key, end_key, &it), TxnErrorCode::TXN_OK);
    ASSERT_EQ(it->size(), 0);
    // recycle_rowset_key
    begin_key = recycle_key_prefix(instance_id);
    end_key = recycle_key_prefix(instance_id + '\xff');
    ASSERT_EQ(txn->get(begin_key, end_key, &it), TxnErrorCode::TXN_OK);
    ASSERT_EQ(it->size(), 0);
    // recycle tablet index/inverted index keys
    std::string idx_key = versioned::tablet_index_key({instance_id, table_id});
    std::string inverted_idx_key = versioned::tablet_inverted_index_key(
            {instance_id, db_id, table_id, index_id, partition_id, tablet_id});
    std::string empty_value;
    ASSERT_EQ(txn->get(idx_key, &empty_value), TxnErrorCode::TXN_KEY_NOT_FOUND);
    ASSERT_EQ(txn->get(inverted_idx_key, &empty_value), TxnErrorCode::TXN_KEY_NOT_FOUND);
    check_delete_bitmap_keys_size(txn_kv.get(), tablet_id, 0);
}

TEST(RecyclerTest, recycle_tablet_with_rowset_ref_count) {
    auto txn_kv = std::make_shared<MemTxnKv>();
    ASSERT_EQ(txn_kv->init(), 0);

    InstanceInfoPB instance;
    instance.set_instance_id(instance_id);
    instance.set_multi_version_status(MultiVersionStatus::MULTI_VERSION_WRITE_ONLY);
    auto obj_info = instance.add_obj_info();
    obj_info->set_id("recycle_tablet");
    obj_info->set_ak(config::test_s3_ak);
    obj_info->set_sk(config::test_s3_sk);
    obj_info->set_endpoint(config::test_s3_endpoint);
    obj_info->set_region(config::test_s3_region);
    obj_info->set_bucket(config::test_s3_bucket);
    obj_info->set_prefix("recycle_tablet");

    InstanceRecycler recycler(txn_kv, instance, thread_group,
                              std::make_shared<TxnLazyCommitter>(txn_kv));
    ASSERT_EQ(recycler.init(), 0);

    std::vector<doris::TabletSchemaCloudPB> schemas;
    for (int i = 0; i < 5; ++i) {
        auto& schema = schemas.emplace_back();
        schema.set_schema_version(i);
        for (int j = 0; j < i; ++j) {
            auto index = schema.add_index();
            index->set_index_id(j);
            index->set_index_type(IndexType::INVERTED);
        }
    }

    constexpr int table_id = 10000, index_id = 10001, partition_id = 10002, tablet_id = 10003;
    auto accessor = recycler.accessor_map_.begin()->second;
    create_tablet(txn_kv.get(), table_id, index_id, partition_id, tablet_id);
    create_committed_rowset(txn_kv.get(), accessor.get(), "recycle_tablet", tablet_id, 1, index_id);

    std::string rowset_id = next_rowset_id();
    {
        ASSERT_EQ(create_committed_rowset_with_rowset_id(txn_kv.get(), accessor.get(),
                                                         "recycle_tablet", tablet_id, 500, 501,
                                                         rowset_id, 1, 1),
                  0);
        // Make a reference to rowset 0
        std::unique_ptr<Transaction> txn;
        ASSERT_EQ(txn_kv->create_txn(&txn), TxnErrorCode::TXN_OK);
        auto rowset_ref_count_key =
                versioned::data_rowset_ref_count_key({instance_id, tablet_id, rowset_id});
        txn->atomic_add(rowset_ref_count_key,
                        2); // since create_committed_rowset will not add ref count.
        ASSERT_EQ(txn->commit(), TxnErrorCode::TXN_OK);
    }

    ASSERT_EQ(create_partition_version_kv(txn_kv.get(), table_id, partition_id), 0);

    ASSERT_EQ(0, recycler.recycle_tablets(table_id, index_id, ctx));

    // check rowset does not exist on s3
    std::unique_ptr<ListIterator> list_iter;
    ASSERT_EQ(0, accessor->list_directory(tablet_path_prefix(tablet_id), &list_iter));
    ASSERT_TRUE(list_iter->has_next());
    ASSERT_EQ(list_iter->next().value().path, rowset_path_prefix(tablet_id, rowset_id) + "0.dat");
    ASSERT_FALSE(list_iter->has_next());
    // check all related kv have been deleted
    std::unique_ptr<Transaction> txn;
    ASSERT_EQ(txn_kv->create_txn(&txn), TxnErrorCode::TXN_OK);
    std::unique_ptr<RangeGetIterator> it;
    // meta_tablet_key, meta_tablet_idx_key, meta_rowset_key
    auto begin_key = meta_key_prefix(instance_id);
    auto end_key = meta_key_prefix(instance_id + '\xff');
    ASSERT_EQ(txn->get(begin_key, end_key, &it), TxnErrorCode::TXN_OK);
    ASSERT_EQ(it->size(), 0);
    // job_tablet_key
    begin_key = job_tablet_key({instance_id, table_id, 0, 0, 0});
    end_key = job_tablet_key({instance_id, table_id + 1, 0, 0, 0});
    ASSERT_EQ(txn->get(begin_key, end_key, &it), TxnErrorCode::TXN_OK);
    ASSERT_EQ(it->size(), 0);
    // stats_tablet_key
    begin_key = stats_tablet_key({instance_id, table_id, 0, 0, 0});
    end_key = stats_tablet_key({instance_id, table_id + 1, 0, 0, 0});
    ASSERT_EQ(txn->get(begin_key, end_key, &it), TxnErrorCode::TXN_OK);
    ASSERT_EQ(it->size(), 0);
    // recycle_rowset_key
    begin_key = recycle_key_prefix(instance_id);
    end_key = recycle_key_prefix(instance_id + '\xff');
    ASSERT_EQ(txn->get(begin_key, end_key, &it), TxnErrorCode::TXN_OK);
    ASSERT_EQ(it->size(), 0);

    // check the rowset ref count key exists
    begin_key = versioned::data_rowset_ref_count_key({instance_id, tablet_id, ""});
    end_key = versioned::data_rowset_ref_count_key({instance_id, tablet_id + 1, ""});
    ASSERT_EQ(txn->get(begin_key, end_key, &it), TxnErrorCode::TXN_OK);
    size_t total_ref_count_keys = 0;
    while (it->has_next()) {
        auto [k, v] = it->next();
        int64_t ref_count = 0;
        ASSERT_TRUE(txn->decode_atomic_int(v, &ref_count));
        ASSERT_EQ(ref_count, 1);
        ++total_ref_count_keys;
    }
    ASSERT_EQ(total_ref_count_keys, 1);
}

TEST(RecyclerTest, recycle_tablet_with_rowset_ref_count_concurrent) {
    for (size_t times = 0; times < 10; ++times) {
        auto txn_kv = std::make_shared<MemTxnKv>();
        ASSERT_EQ(txn_kv->init(), 0);

        InstanceInfoPB instance;
        instance.set_instance_id(instance_id);
        instance.set_multi_version_status(MultiVersionStatus::MULTI_VERSION_WRITE_ONLY);
        auto obj_info = instance.add_obj_info();
        obj_info->set_id("recycle_tablet_concurrent");
        obj_info->set_ak(config::test_s3_ak);
        obj_info->set_sk(config::test_s3_sk);
        obj_info->set_endpoint(config::test_s3_endpoint);
        obj_info->set_region(config::test_s3_region);
        obj_info->set_bucket(config::test_s3_bucket);
        obj_info->set_prefix("recycle_tablet_concurrent");

        InstanceRecycler recycler(txn_kv, instance, thread_group,
                                  std::make_shared<TxnLazyCommitter>(txn_kv));
        ASSERT_EQ(recycler.init(), 0);

        constexpr int table_id = 20000, index_id = 20001, partition_id = 20002, tablet_id = 20003;
        constexpr int num_rowsets = 6; // 6 rowset，2 threads
        constexpr int num_threads = 2;

        auto accessor = recycler.accessor_map_.begin()->second;

        std::vector<std::string> rowset_ids;
        std::string shared_data_key_rowset_id = next_rowset_id();

        for (int j = 0; j < 100; ++j) {
            auto path = segment_path(tablet_id, shared_data_key_rowset_id, j);
            accessor->put_file(path, "");
        }
        for (int i = 0; i < num_rowsets; ++i) {
            create_tablet(txn_kv.get(), table_id, index_id, partition_id, tablet_id + i);

            std::string rowset_id = next_rowset_id();
            rowset_ids.push_back(rowset_id);

            std::string key = meta_rowset_key({instance_id, tablet_id + i, 2});
            std::string val;

            doris::RowsetMetaCloudPB rowset_pb;
            rowset_pb.set_rowset_id(0); // useless but required
            rowset_pb.set_rowset_id_v2(shared_data_key_rowset_id);
            rowset_pb.set_num_segments(100);
            rowset_pb.set_tablet_id(tablet_id); // shared_tablet_id
            rowset_pb.set_resource_id("recycle_tablet_concurrent");
            rowset_pb.set_creation_time(time(NULL));
            rowset_pb.set_start_version(2);
            rowset_pb.set_end_version(2);
            rowset_pb.set_segments_overlap_pb(NONOVERLAPPING);
            rowset_pb.SerializeToString(&val);

            std::unique_ptr<Transaction> txn;
            ASSERT_EQ(txn_kv->create_txn(&txn), TxnErrorCode::TXN_OK);
            auto shared_data_key = versioned::data_rowset_ref_count_key(
                    {instance_id, tablet_id, shared_data_key_rowset_id});
            txn->atomic_add(shared_data_key, 1);
            txn->put(key, val);
            ASSERT_EQ(txn->commit(), TxnErrorCode::TXN_OK);
        }

        ASSERT_EQ(create_partition_version_kv(txn_kv.get(), table_id, partition_id), 0);

        std::vector<std::thread> threads;
        std::vector<std::future<int>> futures;

        auto split_work = [&](int thread_id) -> int {
            try {
                return recycler.recycle_tablets(table_id + thread_id, index_id, ctx);
            } catch (const std::exception& e) {
                LOG(ERROR) << "Thread " << thread_id << " exception: " << e.what();
                return -1;
            }
        };

        std::vector<std::promise<int>> promises(num_threads);
        for (int i = 0; i < num_threads; ++i) {
            futures.push_back(promises[i].get_future());
            threads.emplace_back([&split_work, &promises, i]() {
                int result = split_work(i);
                promises[i].set_value(result);
            });
        }

        for (auto& thread : threads) {
            thread.join();
        }

        int success_count = 0;
        for (auto& future : futures) {
            int result = future.get();
            if (result == 0) {
                success_count++;
            }
        }

        ASSERT_GE(success_count, 1);

        std::unique_ptr<ListIterator> list_iter;
        ASSERT_EQ(0, accessor->list_directory(tablet_path_prefix(tablet_id), &list_iter));
        ASSERT_FALSE(list_iter->has_next()) << [&] {
            // list all files
            std::vector<std::string> files;
            while (list_iter->has_next()) {
                auto file_meta = list_iter->next().value();
                files.push_back(file_meta.path);
            }
            return fmt::format("Files still exist in tablet path: {}", fmt::join(files, ", "));
        }();

        std::unique_ptr<Transaction> txn;
        ASSERT_EQ(txn_kv->create_txn(&txn), TxnErrorCode::TXN_OK);
        std::unique_ptr<RangeGetIterator> it;

        // meta_tablet_key, meta_tablet_idx_key, meta_rowset_key
        auto begin_key = meta_key_prefix(instance_id);
        auto end_key = meta_key_prefix(instance_id + '\xff');
        ASSERT_EQ(txn->get(begin_key, end_key, &it), TxnErrorCode::TXN_OK);
        ASSERT_EQ(it->size(), 0);

        // job_tablet_key
        begin_key = job_tablet_key({instance_id, table_id, 0, 0, 0});
        end_key = job_tablet_key({instance_id, table_id + 1, 0, 0, 0});
        ASSERT_EQ(txn->get(begin_key, end_key, &it), TxnErrorCode::TXN_OK);
        ASSERT_EQ(it->size(), 0);

        // stats_tablet_key
        begin_key = stats_tablet_key({instance_id, table_id, 0, 0, 0});
        end_key = stats_tablet_key({instance_id, table_id + 1, 0, 0, 0});
        ASSERT_EQ(txn->get(begin_key, end_key, &it), TxnErrorCode::TXN_OK);
        ASSERT_EQ(it->size(), 0);

        // recycle_rowset_key
        begin_key = recycle_key_prefix(instance_id);
        end_key = recycle_key_prefix(instance_id + '\xff');
        ASSERT_EQ(txn->get(begin_key, end_key, &it), TxnErrorCode::TXN_OK);
        ASSERT_EQ(it->size(), 0);

        begin_key = versioned::data_rowset_ref_count_key({instance_id, tablet_id, ""});
        end_key = versioned::data_rowset_ref_count_key({instance_id, tablet_id + 1, ""});
        ASSERT_EQ(txn->get(begin_key, end_key, &it), TxnErrorCode::TXN_OK);

        size_t total_ref_count_keys = 0;
        int64_t total_ref_count = 0;
        while (it->has_next()) {
            auto [k, v] = it->next();
            int64_t ref_count = 0;
            ASSERT_TRUE(txn->decode_atomic_int(v, &ref_count));
            total_ref_count += ref_count;
            ++total_ref_count_keys;
        }

        ASSERT_EQ(total_ref_count_keys, 0);
        ASSERT_EQ(total_ref_count, 0);
    }
}

TEST(RecyclerTest, recycle_indexes) {
    config::retention_seconds = 0;
    auto txn_kv = std::make_shared<MemTxnKv>();
    ASSERT_EQ(txn_kv->init(), 0);

    InstanceInfoPB instance;
    instance.set_instance_id(instance_id);
    instance.set_multi_version_status(MULTI_VERSION_WRITE_ONLY);
    auto obj_info = instance.add_obj_info();
    obj_info->set_id("recycle_indexes");
    obj_info->set_ak(config::test_s3_ak);
    obj_info->set_sk(config::test_s3_sk);
    obj_info->set_endpoint(config::test_s3_endpoint);
    obj_info->set_region(config::test_s3_region);
    obj_info->set_bucket(config::test_s3_bucket);
    obj_info->set_prefix("recycle_indexes");

    InstanceRecycler recycler(txn_kv, instance, thread_group,
                              std::make_shared<TxnLazyCommitter>(txn_kv));
    ASSERT_EQ(recycler.init(), 0);

    std::vector<doris::TabletSchemaCloudPB> schemas;
    for (int i = 0; i < 5; ++i) {
        auto& schema = schemas.emplace_back();
        schema.set_schema_version(i);
        schema.set_inverted_index_storage_format(InvertedIndexStorageFormatPB::V1);
        for (int j = 0; j < i; ++j) {
            auto index = schema.add_index();
            index->set_index_id(j);
            index->set_index_type(IndexType::INVERTED);
        }
    }

    constexpr int table_id = 10000, index_id = 10001, partition_id = 10002;
    auto accessor = recycler.accessor_map_.begin()->second;
    int64_t tablet_id_base = 10100;
    int64_t txn_id_base = 114115;
    for (int i = 0; i < 100; ++i) {
        int64_t tablet_id = tablet_id_base + i;
        create_tablet(txn_kv.get(), table_id, index_id, partition_id, tablet_id);
        for (int j = 0; j < 10; ++j) {
            auto rowset = create_rowset("recycle_tablet", tablet_id, index_id, 5, schemas[j % 5]);
            rowset.set_resource_id("recycle_indexes");
            create_recycle_rowset(txn_kv.get(), accessor.get(), rowset,
                                  j % 10 < 2 ? RecycleRowsetPB::PREPARE : RecycleRowsetPB::COMPACT,
                                  j & 1);
            auto tmp_rowset = create_rowset("recycle_tmp_rowsets", tablet_id, index_id, 5,
                                            schemas[j % 5], txn_id_base + j);
            tmp_rowset.set_resource_id("recycle_indexes");
            create_tmp_rowset(txn_kv.get(), accessor.get(), tmp_rowset, j & 1, false, j < 5);
        }
        for (int j = 0; j < 10; ++j) {
            create_committed_rowset(txn_kv.get(), accessor.get(), "recycle_indexes", tablet_id, j,
                                    index_id, 1, 1, j < 5);
        }
    }

    ASSERT_EQ(create_partition_version_kv(txn_kv.get(), table_id, partition_id), 0);
    create_recycle_index(txn_kv.get(), table_id, index_id);
    for (int i = 0; i < 100; ++i) {
        int64_t tablet_id = tablet_id_base + i;
        check_delete_bitmap_keys_size(txn_kv.get(), tablet_id, 10);
    }
    ASSERT_EQ(recycler.recycle_indexes(), 0);
    ASSERT_EQ(recycler.recycle_tmp_rowsets(), 0); // Recycle tmp rowsets too, since
                                                  // recycle_indexes does not recycle tmp rowsets

    // check rowset does not exist on s3
    std::unique_ptr<ListIterator> list_iter;
    ASSERT_EQ(0, accessor->list_directory("data/", &list_iter));
    ASSERT_FALSE(list_iter->has_next()) << [&]() -> std::string {
        std::string out;
        while (list_iter->has_next()) {
            out += list_iter->next().value().path + "\n";
        }
        return out;
    }();
    // check all related kv have been deleted
    std::unique_ptr<Transaction> txn;
    ASSERT_EQ(txn_kv->create_txn(&txn), TxnErrorCode::TXN_OK);
    std::unique_ptr<RangeGetIterator> it;
    // meta_rowset_key
    auto begin_key = meta_rowset_key({instance_id, 0, 0});
    auto end_key = meta_rowset_key({instance_id, INT64_MAX, 0});
    ASSERT_EQ(txn->get(begin_key, end_key, &it), TxnErrorCode::TXN_OK);
    ASSERT_EQ(it->size(), 0);
    // meta_rowset_tmp_key
    begin_key = meta_rowset_tmp_key({instance_id, 0, 0});
    end_key = meta_rowset_tmp_key({instance_id, INT64_MAX, 0});
    ASSERT_EQ(txn->get(begin_key, end_key, &it), TxnErrorCode::TXN_OK);
    ASSERT_EQ(it->size(), 0);
    // meta_tablet_idx_key
    begin_key = meta_tablet_idx_key({instance_id, 0});
    end_key = meta_tablet_idx_key({instance_id, INT64_MAX});
    ASSERT_EQ(txn->get(begin_key, end_key, &it), TxnErrorCode::TXN_OK);
    ASSERT_EQ(it->size(), 0);
    // meta_tablet_key
    begin_key = meta_tablet_key({instance_id, 0, 0, 0, 0});
    end_key = meta_tablet_key({instance_id, INT64_MAX, 0, 0, 0});
    ASSERT_EQ(txn->get(begin_key, end_key, &it), TxnErrorCode::TXN_OK);
    ASSERT_EQ(it->size(), 0);
    // meta_schema_key
    begin_key = meta_schema_key({instance_id, 0, 0});
    end_key = meta_schema_key({instance_id, INT64_MAX, 0});
    ASSERT_EQ(txn->get(begin_key, end_key, &it), TxnErrorCode::TXN_OK);
    ASSERT_EQ(it->size(), 0);
    // versioned meta_schema_key
    begin_key = versioned::meta_schema_key({instance_id, 0, 0});
    end_key = versioned::meta_schema_key({instance_id, INT64_MAX, 0});
    ASSERT_EQ(txn->get(begin_key, end_key, &it), TxnErrorCode::TXN_OK);
    ASSERT_EQ(it->size(), 0);
    // job_tablet_key
    begin_key = job_tablet_key({instance_id, table_id, 0, 0, 0});
    end_key = job_tablet_key({instance_id, table_id + 1, 0, 0, 0});
    ASSERT_EQ(txn->get(begin_key, end_key, &it), TxnErrorCode::TXN_OK);
    ASSERT_EQ(it->size(), 0);
    // stats_tablet_key
    begin_key = stats_tablet_key({instance_id, table_id, 0, 0, 0});
    end_key = stats_tablet_key({instance_id, table_id + 1, 0, 0, 0});
    ASSERT_EQ(txn->get(begin_key, end_key, &it), TxnErrorCode::TXN_OK);
    ASSERT_EQ(it->size(), 0);
    // recycle_rowset_key
    begin_key = recycle_key_prefix(instance_id);
    end_key = recycle_key_prefix(instance_id + '\xff');
    ASSERT_EQ(txn->get(begin_key, end_key, &it), TxnErrorCode::TXN_OK);
    ASSERT_EQ(it->size(), 0);

    // Test recycle tmp rowsets after recycle indexes
    ASSERT_EQ(recycler.recycle_tmp_rowsets(), 0);
    ASSERT_EQ(txn_kv->create_txn(&txn), TxnErrorCode::TXN_OK);
    begin_key = meta_rowset_tmp_key({instance_id, 0, 0});
    end_key = meta_rowset_tmp_key({instance_id, INT64_MAX, 0});
    ASSERT_EQ(txn->get(begin_key, end_key, &it), TxnErrorCode::TXN_OK);
    ASSERT_EQ(it->size(), 0);
    for (int i = 0; i < 100; ++i) {
        int64_t tablet_id = tablet_id_base + i;
        check_delete_bitmap_keys_size(txn_kv.get(), tablet_id, 0);
    }
}

TEST(RecyclerTest, recycle_partitions) {
    config::retention_seconds = 0;
    auto txn_kv = std::make_shared<MemTxnKv>();
    ASSERT_EQ(txn_kv->init(), 0);

    InstanceInfoPB instance;
    instance.set_instance_id(instance_id);
    auto obj_info = instance.add_obj_info();
    obj_info->set_id("recycle_partitions");
    obj_info->set_ak(config::test_s3_ak);
    obj_info->set_sk(config::test_s3_sk);
    obj_info->set_endpoint(config::test_s3_endpoint);
    obj_info->set_region(config::test_s3_region);
    obj_info->set_bucket(config::test_s3_bucket);
    obj_info->set_prefix("recycle_partitions");

    InstanceRecycler recycler(txn_kv, instance, thread_group,
                              std::make_shared<TxnLazyCommitter>(txn_kv));
    ASSERT_EQ(recycler.init(), 0);

    std::vector<doris::TabletSchemaCloudPB> schemas;
    for (int i = 0; i < 5; ++i) {
        auto& schema = schemas.emplace_back();
        schema.set_schema_version(i);
        schema.set_inverted_index_storage_format(InvertedIndexStorageFormatPB::V1);
        for (int j = 0; j < i; ++j) {
            auto index = schema.add_index();
            index->set_index_id(j);
            index->set_index_type(IndexType::INVERTED);
        }
    }

    constexpr int table_id = 10000, partition_id = 30020;
    auto accessor = recycler.accessor_map_.begin()->second;
    std::vector<int64_t> index_ids {20200, 20201, 20202, 20203, 20204};

    int64_t tablet_id_base = 10100;
    int64_t tablet_id_base2 = tablet_id_base;
    for (auto index_id : index_ids) {
        for (int i = 0; i < 20; ++i) {
            int64_t tablet_id = tablet_id_base++;
            ASSERT_EQ(create_tablet(txn_kv.get(), table_id, index_id, partition_id, tablet_id), 0);
            for (int j = 0; j < 10; ++j) {
                auto rowset =
                        create_rowset("recycle_tablet", tablet_id, index_id, 5, schemas[j % 5]);
                rowset.set_resource_id("recycle_partitions");
                create_recycle_rowset(
                        txn_kv.get(), accessor.get(), rowset,
                        j % 10 < 2 ? RecycleRowsetPB::PREPARE : RecycleRowsetPB::COMPACT, j & 1,
                        j < 5);
            }
            for (int j = 0; j < 10; ++j) {
                create_committed_rowset(txn_kv.get(), accessor.get(), "recycle_partitions",
                                        tablet_id, j, index_id, 1, 1, j < 5);
            }
        }
    }

    ASSERT_EQ(create_partition_meta_and_index_keys(txn_kv.get(), db_id, table_id, partition_id), 0);
    ASSERT_EQ(create_partition_version_kv(txn_kv.get(), table_id, partition_id), 0);

    create_recycle_partiton(txn_kv.get(), table_id, partition_id, index_ids);
    for (int i = 0; i < 20 * index_ids.size(); ++i) {
        int64_t tablet_id = tablet_id_base2 + i;
        check_delete_bitmap_keys_size(txn_kv.get(), tablet_id, 10);
    }
    ASSERT_EQ(recycler.recycle_partitions(), 0);

    // check rowset does not exist on s3
    std::unique_ptr<ListIterator> list_iter;
    ASSERT_EQ(0, accessor->list_directory("data/", &list_iter));
    ASSERT_FALSE(list_iter->has_next());
    // check all related kv have been deleted
    std::unique_ptr<Transaction> txn;
    ASSERT_EQ(txn_kv->create_txn(&txn), TxnErrorCode::TXN_OK);
    std::unique_ptr<RangeGetIterator> it;
    // meta_rowset_key
    auto begin_key = meta_rowset_key({instance_id, 0, 0});
    auto end_key = meta_rowset_key({instance_id, INT64_MAX, 0});
    ASSERT_EQ(txn->get(begin_key, end_key, &it), TxnErrorCode::TXN_OK);
    ASSERT_EQ(it->size(), 0);
    // meta_rowset_tmp_key
    begin_key = meta_rowset_tmp_key({instance_id, 0, 0});
    end_key = meta_rowset_tmp_key({instance_id, INT64_MAX, 0});
    ASSERT_EQ(txn->get(begin_key, end_key, &it), TxnErrorCode::TXN_OK);
    ASSERT_EQ(it->size(), 0);
    // meta_tablet_idx_key
    begin_key = meta_tablet_idx_key({instance_id, 0});
    end_key = meta_tablet_idx_key({instance_id, INT64_MAX});
    ASSERT_EQ(txn->get(begin_key, end_key, &it), TxnErrorCode::TXN_OK);
    ASSERT_EQ(it->size(), 0);
    // meta_tablet_key
    begin_key = meta_tablet_key({instance_id, 0, 0, 0, 0});
    end_key = meta_tablet_key({instance_id, INT64_MAX, 0, 0, 0});
    ASSERT_EQ(txn->get(begin_key, end_key, &it), TxnErrorCode::TXN_OK);
    ASSERT_EQ(it->size(), 0);
    // job_tablet_key
    begin_key = job_tablet_key({instance_id, table_id, 0, 0, 0});
    end_key = job_tablet_key({instance_id, table_id + 1, 0, 0, 0});
    ASSERT_EQ(txn->get(begin_key, end_key, &it), TxnErrorCode::TXN_OK);
    ASSERT_EQ(it->size(), 0);
    // stats_tablet_key
    begin_key = stats_tablet_key({instance_id, table_id, 0, 0, 0});
    end_key = stats_tablet_key({instance_id, table_id + 1, 0, 0, 0});
    ASSERT_EQ(txn->get(begin_key, end_key, &it), TxnErrorCode::TXN_OK);
    ASSERT_EQ(it->size(), 0);
    // recycle_rowset_key
    begin_key = recycle_key_prefix(instance_id);
    end_key = recycle_key_prefix(instance_id + '\xff');
    ASSERT_EQ(txn->get(begin_key, end_key, &it), TxnErrorCode::TXN_OK);
    ASSERT_EQ(it->size(), 0);
    // meta_partition_key
    std::string meta_partition_key = versioned::meta_partition_key({instance_id, partition_id});
    std::string index_key = versioned::partition_index_key({instance_id, partition_id});
    std::string inverted_index_key =
            versioned::partition_inverted_index_key({instance_id, db_id, table_id, partition_id});
    std::string empty_value;
    Versionstamp versionstamp;
    ASSERT_EQ(versioned_get(txn.get(), meta_partition_key, &versionstamp, &empty_value),
              TxnErrorCode::TXN_KEY_NOT_FOUND);
    // meta_partition_index_key
    ASSERT_EQ(txn->get(index_key, &empty_value), TxnErrorCode::TXN_KEY_NOT_FOUND);
    // meta_partition_inverted_index_key
    ASSERT_EQ(txn->get(inverted_index_key, &empty_value), TxnErrorCode::TXN_KEY_NOT_FOUND);
    for (int i = 0; i < 20 * index_ids.size(); ++i) {
        int64_t tablet_id = tablet_id_base2 + i;
        check_delete_bitmap_keys_size(txn_kv.get(), tablet_id, 0);
    }
}

TEST(RecyclerTest, recycle_versions) {
    config::retention_seconds = 0;
    auto txn_kv = std::make_shared<MemTxnKv>();
    ASSERT_EQ(txn_kv->init(), 0);

    std::vector<int64_t> index_ids {20001, 20002, 20003, 20004, 20005};
    std::vector<int64_t> partition_ids {30001, 30002, 30003, 30004, 30005, 30006};
    constexpr int table_id = 10000;

    int64_t tablet_id = 40000;
    for (auto index_id : index_ids) {
        for (auto partition_id : partition_ids) {
            create_tablet(txn_kv.get(), table_id, index_id, partition_id, ++tablet_id);
        }
    }
    for (auto partition_id : partition_ids) {
        create_partition_version_kv(txn_kv.get(), table_id, partition_id);
    }
    create_table_version_kv(txn_kv.get(), table_id);
    // Drop partitions
    for (int i = 0; i < 5; ++i) {
        create_recycle_partiton(txn_kv.get(), table_id, partition_ids[i], index_ids);
    }
    // create delete bitmap update lock kv
    create_delete_bitmap_update_lock_kv(txn_kv.get(), table_id, -1, 100, 60);
    create_delete_bitmap_update_lock_kv(txn_kv.get(), table_id, -1, 110, 60);

    InstanceInfoPB instance;
    instance.set_instance_id(instance_id);
    InstanceRecycler recycler(txn_kv, instance, thread_group,
                              std::make_shared<TxnLazyCommitter>(txn_kv));
    ASSERT_EQ(recycler.init(), 0);
    // Recycle all partitions in table except 30006
    ASSERT_EQ(recycler.recycle_partitions(), 0);
    ASSERT_EQ(recycler.recycle_versions(), 0); // `recycle_versions` should do nothing
    // All partition version kvs except version of partition 30006 must have been deleted
    std::unique_ptr<Transaction> txn;
    ASSERT_EQ(txn_kv->create_txn(&txn), TxnErrorCode::TXN_OK);
    auto partition_key_begin = partition_version_key({instance_id, db_id, table_id, 0});
    auto partition_key_end = partition_version_key({instance_id, db_id, table_id, INT64_MAX});
    std::unique_ptr<RangeGetIterator> iter;
    ASSERT_EQ(txn->get(partition_key_begin, partition_key_end, &iter), TxnErrorCode::TXN_OK);
    ASSERT_EQ(iter->size(), 1);
    auto [pk, pv] = iter->next();
    EXPECT_EQ(pk, partition_version_key({instance_id, db_id, table_id, 30006}));
    // Table 10000's table version must not be deleted
    auto table_key_begin = table_version_key({instance_id, db_id, 0});
    auto table_key_end = table_version_key({instance_id, db_id, INT64_MAX});
    ASSERT_EQ(txn->get(table_key_begin, table_key_end, &iter), TxnErrorCode::TXN_OK);
    ASSERT_EQ(iter->size(), 1);
    auto [tk, tv] = iter->next();
    EXPECT_EQ(tk, table_version_key({instance_id, db_id, 10000}));
    // delete bitmap update lock must not be deleted
    auto delete_bitmap_update_lock_key =
            meta_delete_bitmap_update_lock_key({instance_id, table_id, -1});
    std::string delete_bitmap_update_lock_val;
    ASSERT_EQ(txn->get(delete_bitmap_update_lock_key, &delete_bitmap_update_lock_val),
              TxnErrorCode::TXN_OK);
    auto tablet_job_key0 = mow_tablet_job_key({instance_id, table_id, 0});
    auto tablet_job_key1 = mow_tablet_job_key({instance_id, table_id + 1, 0});
    ASSERT_EQ(txn->get(tablet_job_key0, tablet_job_key1, &iter), TxnErrorCode::TXN_OK);
    ASSERT_EQ(iter->size(), 2);

    // Drop indexes
    for (auto index_id : index_ids) {
        create_recycle_index(txn_kv.get(), table_id, index_id);
    }
    // Recycle all indexes of the table, that is, the table has been dropped
    ASSERT_EQ(recycler.recycle_indexes(), 0);
    // `recycle_versions` should delete all version kvs of the dropped table
    ASSERT_EQ(recycler.recycle_versions(), 0);
    ASSERT_EQ(txn_kv->create_txn(&txn), TxnErrorCode::TXN_OK);
    ASSERT_EQ(txn->get(partition_key_begin, partition_key_end, &iter), TxnErrorCode::TXN_OK);
    ASSERT_EQ(iter->size(), 0);
    ASSERT_EQ(txn->get(table_key_begin, table_key_end, &iter), TxnErrorCode::TXN_OK);
    ASSERT_EQ(iter->size(), 0);
    // delete bitmap update lock must be deleted
    ASSERT_EQ(txn->get(delete_bitmap_update_lock_key, &delete_bitmap_update_lock_val),
              TxnErrorCode::TXN_KEY_NOT_FOUND);
    ASSERT_EQ(txn->get(tablet_job_key0, tablet_job_key1, &iter), TxnErrorCode::TXN_OK);
    ASSERT_EQ(iter->size(), 0);
}

TEST(RecyclerTest, recycle_restore_jobs) {
    config::retention_seconds = 0;
    auto txn_kv = std::make_shared<MemTxnKv>();
    ASSERT_EQ(txn_kv->init(), 0);

    InstanceInfoPB instance;
    instance.set_instance_id(instance_id);
    auto obj_info = instance.add_obj_info();
    obj_info->set_id("recycle_restore_jobs");
    obj_info->set_ak(config::test_s3_ak);
    obj_info->set_sk(config::test_s3_sk);
    obj_info->set_endpoint(config::test_s3_endpoint);
    obj_info->set_region(config::test_s3_region);
    obj_info->set_bucket(config::test_s3_bucket);
    obj_info->set_prefix("recycle_restore_jobs");

    InstanceRecycler recycler(txn_kv, instance, thread_group,
                              std::make_shared<TxnLazyCommitter>(txn_kv));
    ASSERT_EQ(recycler.init(), 0);

    std::vector<doris::TabletSchemaCloudPB> schemas;
    for (int i = 0; i < 5; ++i) {
        auto& schema = schemas.emplace_back();
        schema.set_schema_version(i);
        schema.set_inverted_index_storage_format(InvertedIndexStorageFormatPB::V1);
        for (int j = 0; j < i; ++j) {
            auto index = schema.add_index();
            index->set_index_id(j);
            index->set_index_type(IndexType::INVERTED);
        }
    }

    constexpr int table_id = 10000, partition_id = 30020;
    auto accessor = recycler.accessor_map_.begin()->second;
    int64_t tablet_id_base = 10100;

    for (int i = 0; i < 20; ++i) {
        int64_t tablet_id = tablet_id_base + i;
        ASSERT_EQ(create_tablet(txn_kv.get(), table_id, i, partition_id, tablet_id), 0);
        // create restore job for recycle
        ASSERT_EQ(create_restore_job_tablet(txn_kv.get(), tablet_id, RestoreJobCloudPB::COMPLETED),
                  0);
        for (int j = 0; j < 5; ++j) {
            ASSERT_EQ(
                    create_restore_job_rowset(txn_kv.get(), accessor.get(), "recycle_restore_jobs",
                                              tablet_id, j, 5, schemas[j % 5].index_size()),
                    0);
        }
    }

    // not recycle and change restore job from COMPLETED to RECYCLING
    ASSERT_EQ(recycler.recycle_restore_jobs(), 0);

    std::unique_ptr<Transaction> txn;
    ASSERT_EQ(txn_kv->create_txn(&txn), TxnErrorCode::TXN_OK);
    std::unique_ptr<RangeGetIterator> it;

    auto begin_key = job_restore_tablet_key({instance_id, 0});
    auto end_key = job_restore_tablet_key({instance_id, INT64_MAX});
    ASSERT_EQ(txn->get(begin_key, end_key, &it), TxnErrorCode::TXN_OK);
    ASSERT_EQ(it->size(), 20);

    begin_key = job_restore_rowset_key({instance_id, 0, 0});
    end_key = job_restore_rowset_key({instance_id, INT64_MAX, 0});
    ASSERT_EQ(txn->get(begin_key, end_key, &it), TxnErrorCode::TXN_OK);
    ASSERT_EQ(it->size(), 100);

    // recycle restore job with status RECYCLING
    ASSERT_EQ(recycler.recycle_restore_jobs(), 0);

    ASSERT_EQ(txn_kv->create_txn(&txn), TxnErrorCode::TXN_OK);

    begin_key = job_restore_tablet_key({instance_id, 0});
    end_key = job_restore_tablet_key({instance_id, INT64_MAX});
    ASSERT_EQ(txn->get(begin_key, end_key, &it), TxnErrorCode::TXN_OK);
    ASSERT_EQ(it->size(), 0);

    begin_key = job_restore_rowset_key({instance_id, 0, 0});
    end_key = job_restore_rowset_key({instance_id, INT64_MAX, 0});
    ASSERT_EQ(txn->get(begin_key, end_key, &it), TxnErrorCode::TXN_OK);
    ASSERT_EQ(it->size(), 0);

    // check rowset does not exist on s3
    std::unique_ptr<ListIterator> list_iter;
    ASSERT_EQ(0, accessor->list_directory("data/", &list_iter));
}

TEST(RecyclerTest, advance_pending_txn) {
    auto txn_kv = std::dynamic_pointer_cast<TxnKv>(std::make_shared<MemTxnKv>());
    ASSERT_NE(txn_kv.get(), nullptr);
    auto rs = std::make_shared<MockResourceManager>(txn_kv);
    auto rl = std::make_shared<RateLimiter>();
    auto meta_service = std::make_unique<MetaServiceImpl>(txn_kv, rs, rl);
    ASSERT_EQ(txn_kv->init(), 0);

    int64_t db_id = 666;
    int64_t table_id = 1234;
    int64_t txn_id = -1;
    {
        brpc::Controller cntl;
        BeginTxnRequest req;

        req.set_cloud_unique_id("test_cloud_unique_id");
        TxnInfoPB txn_info_pb;
        txn_info_pb.set_db_id(db_id);
        txn_info_pb.set_label("advance_pending_txn");
        txn_info_pb.add_table_ids(table_id);
        txn_info_pb.set_timeout_ms(1);
        req.mutable_txn_info()->CopyFrom(txn_info_pb);
        BeginTxnResponse res;
        meta_service->begin_txn(reinterpret_cast<::google::protobuf::RpcController*>(&cntl), &req,
                                &res, nullptr);
        txn_id = res.txn_id();
        ASSERT_GT(txn_id, -1);
        ASSERT_EQ(res.status().code(), MetaServiceCode::OK);
    }
    InstanceInfoPB instance;
    instance.set_instance_id(mock_instance);
    InstanceRecycler recycler(txn_kv, instance, thread_group,
                              std::make_shared<TxnLazyCommitter>(txn_kv));
    ASSERT_EQ(recycler.init(), 0);
    sleep(1);
    ASSERT_EQ(recycler.abort_timeout_txn(), 0);
    TxnInfoPB txn_info_pb;
    get_txn_info(txn_kv, mock_instance, db_id, txn_id, txn_info_pb);
    ASSERT_EQ(txn_info_pb.status(), TxnStatusPB::TXN_STATUS_ABORTED);
}

TEST(RecyclerTest, advance_pending_txn_and_rebegin) {
    config::label_keep_max_second = 0;
    auto txn_kv = std::dynamic_pointer_cast<TxnKv>(std::make_shared<MemTxnKv>());
    ASSERT_NE(txn_kv.get(), nullptr);
    auto rs = std::make_shared<MockResourceManager>(txn_kv);
    auto rl = std::make_shared<RateLimiter>();
    auto meta_service = std::make_unique<MetaServiceImpl>(txn_kv, rs, rl);
    ASSERT_EQ(txn_kv->init(), 0);

    int64_t db_id = 888;
    int64_t table_id = 1234;
    int64_t txn_id = -1;
    std::string cloud_unique_id = "test_cloud_unique_id22131";
    std::string label = "advance_pending_txn_and_rebegin";
    {
        brpc::Controller cntl;
        BeginTxnRequest req;

        req.set_cloud_unique_id(cloud_unique_id);
        TxnInfoPB txn_info_pb;
        txn_info_pb.set_db_id(db_id);
        txn_info_pb.set_label(label);
        txn_info_pb.add_table_ids(table_id);
        txn_info_pb.set_timeout_ms(1);
        req.mutable_txn_info()->CopyFrom(txn_info_pb);
        BeginTxnResponse res;
        meta_service->begin_txn(reinterpret_cast<::google::protobuf::RpcController*>(&cntl), &req,
                                &res, nullptr);
        txn_id = res.txn_id();
        ASSERT_GT(txn_id, -1);
        ASSERT_EQ(res.status().code(), MetaServiceCode::OK);
    }
    InstanceInfoPB instance;
    instance.set_instance_id(mock_instance);
    InstanceRecycler recycler(txn_kv, instance, thread_group,
                              std::make_shared<TxnLazyCommitter>(txn_kv));
    ASSERT_EQ(recycler.init(), 0);
    sleep(1);
    ASSERT_EQ(recycler.abort_timeout_txn(), 0);
    TxnInfoPB txn_info_pb;
    get_txn_info(txn_kv, mock_instance, db_id, txn_id, txn_info_pb);
    ASSERT_EQ(txn_info_pb.status(), TxnStatusPB::TXN_STATUS_ABORTED);

    {
        brpc::Controller cntl;
        BeginTxnRequest req;

        req.set_cloud_unique_id(cloud_unique_id);
        TxnInfoPB txn_info_pb;
        txn_info_pb.set_db_id(db_id);
        txn_info_pb.set_label(label);
        txn_info_pb.add_table_ids(table_id);
        txn_info_pb.set_timeout_ms(1);
        req.mutable_txn_info()->CopyFrom(txn_info_pb);
        BeginTxnResponse res;
        meta_service->begin_txn(reinterpret_cast<::google::protobuf::RpcController*>(&cntl), &req,
                                &res, nullptr);
        txn_id = res.txn_id();
        ASSERT_GT(txn_id, -1);
        ASSERT_EQ(res.status().code(), MetaServiceCode::OK);
    }
}

TEST(RecyclerTest, recycle_expired_txn_label) {
    config::label_keep_max_second = 0;
    auto txn_kv = std::dynamic_pointer_cast<TxnKv>(std::make_shared<MemTxnKv>());
    ASSERT_NE(txn_kv.get(), nullptr);
    auto rs = std::make_shared<MockResourceManager>(txn_kv);
    auto rl = std::make_shared<RateLimiter>();
    auto meta_service = std::make_unique<MetaServiceImpl>(txn_kv, rs, rl);
    ASSERT_EQ(txn_kv->init(), 0);

    int64_t db_id = 88812123;
    int64_t table_id = 12131234;
    int64_t txn_id = -1;
    std::string cloud_unique_id = "test_cloud_unique_id2";
    std::string label = "recycle_expired_txn_label";
    {
        // 1. begin_txn
        // 2. abort_txn by db_id and label
        // 3. recycle_expired_txn_label
        // 4. check
        {
            brpc::Controller cntl;
            BeginTxnRequest req;

            req.set_cloud_unique_id(cloud_unique_id);
            TxnInfoPB txn_info_pb;
            txn_info_pb.set_db_id(db_id);
            txn_info_pb.set_label(label);
            txn_info_pb.add_table_ids(table_id);
            txn_info_pb.set_timeout_ms(100000);
            req.mutable_txn_info()->CopyFrom(txn_info_pb);
            BeginTxnResponse res;
            meta_service->begin_txn(reinterpret_cast<::google::protobuf::RpcController*>(&cntl),
                                    &req, &res, nullptr);
            txn_id = res.txn_id();
            ASSERT_GT(txn_id, -1);
            ASSERT_EQ(res.status().code(), MetaServiceCode::OK);
        }
        InstanceInfoPB instance;
        instance.set_instance_id(mock_instance);
        InstanceRecycler recycler(txn_kv, instance, thread_group,
                                  std::make_shared<TxnLazyCommitter>(txn_kv));
        ASSERT_EQ(recycler.init(), 0);
        recycler.abort_timeout_txn();
        TxnInfoPB txn_info_pb;
        ASSERT_EQ(get_txn_info(txn_kv, mock_instance, db_id, txn_id, txn_info_pb), 0);
        ASSERT_EQ(txn_info_pb.status(), TxnStatusPB::TXN_STATUS_PREPARED);

        // abort txn by db_id and label
        {
            brpc::Controller cntl;
            AbortTxnRequest req;
            req.set_cloud_unique_id(cloud_unique_id);
            req.set_db_id(db_id);
            req.set_label(label);
            req.set_reason("test");
            AbortTxnResponse res;
            meta_service->abort_txn(reinterpret_cast<::google::protobuf::RpcController*>(&cntl),
                                    &req, &res, nullptr);
            ASSERT_EQ(res.status().code(), MetaServiceCode::OK);
            ASSERT_EQ(res.txn_info().status(), TxnStatusPB::TXN_STATUS_ABORTED);
        }
        recycler.recycle_expired_txn_label();
        ASSERT_EQ(get_txn_info(txn_kv, mock_instance, db_id, txn_id, txn_info_pb), -2);
        ASSERT_EQ(check_recycle_txn_keys(txn_kv, mock_instance, db_id, txn_id, label), 0);
    }

    {
        // 1. begin_txn
        // 2. abort_txn by db_id and txn_id
        // 3. recycle_expired_txn_label
        // 4. check
        {
            brpc::Controller cntl;
            BeginTxnRequest req;

            req.set_cloud_unique_id(cloud_unique_id);
            TxnInfoPB txn_info_pb;
            txn_info_pb.set_db_id(db_id);
            txn_info_pb.set_label(label);
            txn_info_pb.add_table_ids(table_id);
            txn_info_pb.set_timeout_ms(10000);
            req.mutable_txn_info()->CopyFrom(txn_info_pb);
            BeginTxnResponse res;
            meta_service->begin_txn(reinterpret_cast<::google::protobuf::RpcController*>(&cntl),
                                    &req, &res, nullptr);
            txn_id = res.txn_id();
            ASSERT_GT(txn_id, -1);
            ASSERT_EQ(res.status().code(), MetaServiceCode::OK);
        }
        InstanceInfoPB instance;
        instance.set_instance_id(mock_instance);
        InstanceRecycler recycler(txn_kv, instance, thread_group,
                                  std::make_shared<TxnLazyCommitter>(txn_kv));
        ASSERT_EQ(recycler.init(), 0);
        sleep(1);
        recycler.abort_timeout_txn();
        TxnInfoPB txn_info_pb;
        get_txn_info(txn_kv, mock_instance, db_id, txn_id, txn_info_pb);
        ASSERT_EQ(txn_info_pb.status(), TxnStatusPB::TXN_STATUS_PREPARED);

        // abort txn by db_id and label
        {
            brpc::Controller cntl;
            AbortTxnRequest req;
            req.set_cloud_unique_id(cloud_unique_id);
            req.set_db_id(db_id);
            req.set_txn_id(txn_id);
            req.set_reason("test");
            AbortTxnResponse res;
            meta_service->abort_txn(reinterpret_cast<::google::protobuf::RpcController*>(&cntl),
                                    &req, &res, nullptr);
            ASSERT_EQ(res.status().code(), MetaServiceCode::OK);
            ASSERT_EQ(res.txn_info().status(), TxnStatusPB::TXN_STATUS_ABORTED);
        }
        recycler.recycle_expired_txn_label();
        ASSERT_EQ(get_txn_info(txn_kv, mock_instance, db_id, txn_id, txn_info_pb), -2);
        ASSERT_EQ(check_recycle_txn_keys(txn_kv, mock_instance, db_id, txn_id, label), 0);
    }

    {
        // 1. begin_txn
        // 2. commit_txn
        // 3. recycle_expired_txn_label
        // 4. check
        {
            brpc::Controller cntl;
            BeginTxnRequest req;

            req.set_cloud_unique_id(cloud_unique_id);
            TxnInfoPB txn_info_pb;
            txn_info_pb.set_db_id(db_id);
            txn_info_pb.set_label(label);
            txn_info_pb.add_table_ids(table_id);
            txn_info_pb.set_timeout_ms(10000);
            req.mutable_txn_info()->CopyFrom(txn_info_pb);
            BeginTxnResponse res;
            meta_service->begin_txn(reinterpret_cast<::google::protobuf::RpcController*>(&cntl),
                                    &req, &res, nullptr);
            txn_id = res.txn_id();
            ASSERT_GT(txn_id, -1);
            ASSERT_EQ(res.status().code(), MetaServiceCode::OK);
        }
        InstanceInfoPB instance;
        instance.set_instance_id(mock_instance);
        InstanceRecycler recycler(txn_kv, instance, thread_group,
                                  std::make_shared<TxnLazyCommitter>(txn_kv));
        ASSERT_EQ(recycler.init(), 0);
        sleep(1);
        recycler.abort_timeout_txn();
        TxnInfoPB txn_info_pb;
        get_txn_info(txn_kv, mock_instance, db_id, txn_id, txn_info_pb);
        ASSERT_EQ(txn_info_pb.status(), TxnStatusPB::TXN_STATUS_PREPARED);

        // commit_txn
        {
            brpc::Controller cntl;
            CommitTxnRequest req;
            req.set_cloud_unique_id(cloud_unique_id);
            req.set_db_id(db_id);
            req.set_txn_id(txn_id);
            CommitTxnResponse res;
            meta_service->commit_txn(reinterpret_cast<::google::protobuf::RpcController*>(&cntl),
                                     &req, &res, nullptr);
            ASSERT_EQ(res.status().code(), MetaServiceCode::OK);
        }
        recycler.recycle_expired_txn_label();
        ASSERT_EQ(get_txn_info(txn_kv, mock_instance, db_id, txn_id, txn_info_pb), -2);
        ASSERT_EQ(check_recycle_txn_keys(txn_kv, mock_instance, db_id, txn_id, label), 0);
    }

    label = "recycle_expired_txn_label_with_sub_txn";
    int64_t table2_id = 12131278;
    {
        // 1. begin_txn
        // 2. begin_sub_txn2
        // 3. begin_sub_txn3
        // 4. abort_sub_txn3
        // 5. commit_txn
        // 6. recycle_expired_txn_label
        // 7. check
        [[maybe_unused]] int64_t sub_txn_id1 = -1;
        int64_t sub_txn_id2 = -1;
        int64_t sub_txn_id3 = -1;
        {
            brpc::Controller cntl;
            BeginTxnRequest req;

            req.set_cloud_unique_id(cloud_unique_id);
            TxnInfoPB txn_info_pb;
            txn_info_pb.set_db_id(db_id);
            txn_info_pb.set_label(label);
            txn_info_pb.add_table_ids(table_id);
            txn_info_pb.set_timeout_ms(10000);
            req.mutable_txn_info()->CopyFrom(txn_info_pb);
            BeginTxnResponse res;
            meta_service->begin_txn(reinterpret_cast<::google::protobuf::RpcController*>(&cntl),
                                    &req, &res, nullptr);
            txn_id = res.txn_id();
            sub_txn_id1 = txn_id;
            ASSERT_GT(txn_id, -1);
            ASSERT_EQ(res.status().code(), MetaServiceCode::OK);
        }
        InstanceInfoPB instance;
        instance.set_instance_id(mock_instance);
        InstanceRecycler recycler(txn_kv, instance, thread_group,
                                  std::make_shared<TxnLazyCommitter>(txn_kv));
        ASSERT_EQ(recycler.init(), 0);
        sleep(1);
        recycler.abort_timeout_txn();
        TxnInfoPB txn_info_pb;
        get_txn_info(txn_kv, mock_instance, db_id, txn_id, txn_info_pb);
        ASSERT_EQ(txn_info_pb.status(), TxnStatusPB::TXN_STATUS_PREPARED);

        // 2. begin sub_txn2
        {
            brpc::Controller cntl;
            BeginSubTxnRequest req;
            req.set_cloud_unique_id(cloud_unique_id);
            req.set_txn_id(txn_id);
            req.set_sub_txn_num(0);
            req.set_db_id(db_id);
            req.set_label("test_sub_label1");
            req.mutable_table_ids()->Add(table_id);
            req.mutable_table_ids()->Add(table2_id);
            BeginSubTxnResponse res;
            meta_service->begin_sub_txn(reinterpret_cast<::google::protobuf::RpcController*>(&cntl),
                                        &req, &res, nullptr);
            ASSERT_EQ(res.status().code(), MetaServiceCode::OK);
            ASSERT_EQ(res.txn_info().table_ids().size(), 2);
            ASSERT_EQ(res.txn_info().sub_txn_ids().size(), 1);
            ASSERT_TRUE(res.has_sub_txn_id());
            sub_txn_id2 = res.sub_txn_id();
            ASSERT_EQ(sub_txn_id2, res.txn_info().sub_txn_ids()[0]);
        }

        // 3. begin sub_txn3
        {
            brpc::Controller cntl;
            BeginSubTxnRequest req;
            req.set_cloud_unique_id(cloud_unique_id);
            req.set_txn_id(txn_id);
            req.set_sub_txn_num(1);
            req.set_db_id(db_id);
            req.set_label("test_sub_label2");
            req.mutable_table_ids()->Add(table_id);
            req.mutable_table_ids()->Add(table2_id);
            req.mutable_table_ids()->Add(table_id);
            BeginSubTxnResponse res;
            meta_service->begin_sub_txn(reinterpret_cast<::google::protobuf::RpcController*>(&cntl),
                                        &req, &res, nullptr);
            ASSERT_EQ(res.status().code(), MetaServiceCode::OK);
            ASSERT_EQ(res.txn_info().table_ids().size(), 3);
            ASSERT_EQ(res.txn_info().sub_txn_ids().size(), 2);
            ASSERT_TRUE(res.has_sub_txn_id());
            sub_txn_id3 = res.sub_txn_id();
            ASSERT_EQ(sub_txn_id2, res.txn_info().sub_txn_ids()[0]);
            ASSERT_EQ(sub_txn_id3, res.txn_info().sub_txn_ids()[1]);
        }

        // 4. abort sub_txn3
        {
            brpc::Controller cntl;
            AbortSubTxnRequest req;
            req.set_cloud_unique_id("test_cloud_unique_id");
            req.set_txn_id(txn_id);
            req.set_sub_txn_num(2);
            req.set_sub_txn_id(sub_txn_id3);
            req.set_db_id(db_id);
            req.mutable_table_ids()->Add(table_id);
            req.mutable_table_ids()->Add(table2_id);
            AbortSubTxnResponse res;
            meta_service->abort_sub_txn(reinterpret_cast<::google::protobuf::RpcController*>(&cntl),
                                        &req, &res, nullptr);
            ASSERT_EQ(res.status().code(), MetaServiceCode::OK);
            // check txn state
            ASSERT_EQ(res.txn_info().table_ids().size(), 2);
            ASSERT_EQ(res.txn_info().sub_txn_ids().size(), 2);
            ASSERT_EQ(sub_txn_id2, res.txn_info().sub_txn_ids()[0]);
            ASSERT_EQ(sub_txn_id3, res.txn_info().sub_txn_ids()[1]);
        }

        // 4. commit_txn
        {
            brpc::Controller cntl;
            CommitTxnRequest req;
            req.set_cloud_unique_id(cloud_unique_id);
            req.set_db_id(db_id);
            req.set_txn_id(txn_id);
            req.set_is_txn_load(true);
            CommitTxnResponse res;
            meta_service->commit_txn(reinterpret_cast<::google::protobuf::RpcController*>(&cntl),
                                     &req, &res, nullptr);
            ASSERT_EQ(res.status().code(), MetaServiceCode::OK);
        }
        // check txn_index_key for sub_txn_id exist
        for (auto i : {sub_txn_id2, sub_txn_id3}) {
            std::string key = txn_index_key({mock_instance, i});
            std::string val;
            std::unique_ptr<Transaction> txn;
            ASSERT_EQ(meta_service->txn_kv()->create_txn(&txn), TxnErrorCode::TXN_OK);
            ASSERT_EQ(txn->get(key, &val), TxnErrorCode::TXN_OK);
        }
        // 5. recycle
        recycler.recycle_expired_txn_label();
        ASSERT_EQ(get_txn_info(txn_kv, mock_instance, db_id, txn_id, txn_info_pb), -2);
        ASSERT_EQ(check_recycle_txn_keys(txn_kv, mock_instance, db_id, txn_id, label), 0);
        // check txn_index_key for sub_txn_id are deleted
        for (auto i : {sub_txn_id2, sub_txn_id3}) {
            std::string key = txn_index_key({mock_instance, i});
            std::string val;
            std::unique_ptr<Transaction> txn;
            ASSERT_EQ(meta_service->txn_kv()->create_txn(&txn), TxnErrorCode::TXN_OK);
            ASSERT_EQ(txn->get(key, &val), TxnErrorCode::TXN_KEY_NOT_FOUND);
        }
    }
}

void create_object_file_pb(std::string prefix, std::vector<ObjectFilePB>* object_files,
                           int file_num = 10) {
    for (int i = 0; i < file_num; ++i) {
        ObjectFilePB object_file;
        // create object in S3, pay attention to the relative path
        object_file.set_relative_path(prefix + "/obj_" + std::to_string(i));
        object_file.set_etag("");
        object_files->push_back(object_file);
    }
}

TEST(RecyclerTest, recycle_copy_jobs) {
    using namespace std::chrono;
    auto txn_kv = std::dynamic_pointer_cast<TxnKv>(std::make_shared<MemTxnKv>());
    ASSERT_NE(txn_kv.get(), nullptr);
    ASSERT_EQ(txn_kv->init(), 0);

    // create internal/external stage
    std::string internal_stage_id = "internal";
    std::string external_stage_id = "external";
    std::string nonexist_internal_stage_id = "non_exist_internal";
    std::string nonexist_external_stage_id = "non_exist_external";

    InstanceInfoPB instance_info;
    create_instance(internal_stage_id, external_stage_id, instance_info);
    InstanceRecycler recycler(txn_kv, instance_info, thread_group,
                              std::make_shared<TxnLazyCommitter>(txn_kv));
    ASSERT_EQ(recycler.init(), 0);
    auto internal_accessor = recycler.accessor_map_.find(internal_stage_id)->second;

    // create internal stage copy job with finish status
    {
        std::vector<ObjectFilePB> object_files;
        create_object_file_pb("0", &object_files);
        ASSERT_EQ(create_object_files(internal_accessor.get(), &object_files), 0);
        create_copy_job(txn_kv.get(), internal_stage_id, 0, StagePB::INTERNAL, CopyJobPB::FINISH,
                        object_files, 0);
    }
    // create internal stage copy job and files with loading status which is timeout
    {
        std::vector<ObjectFilePB> object_files;
        create_object_file_pb("5", &object_files);
        ASSERT_EQ(create_object_files(internal_accessor.get(), &object_files), 0);
        create_copy_job(txn_kv.get(), internal_stage_id, 5, StagePB::INTERNAL, CopyJobPB::LOADING,
                        object_files, 0);
    }
    // create internal stage copy job and files with loading status which is not timeout
    {
        std::vector<ObjectFilePB> object_files;
        create_object_file_pb("6", &object_files);
        ASSERT_EQ(create_object_files(internal_accessor.get(), &object_files), 0);
        create_copy_job(txn_kv.get(), internal_stage_id, 6, StagePB::INTERNAL, CopyJobPB::LOADING,
                        object_files, 9963904963479L);
    }
    // create internal stage copy job with deleted stage id
    {
        std::vector<ObjectFilePB> object_files;
        create_object_file_pb("8", &object_files);
        ASSERT_EQ(create_object_files(internal_accessor.get(), &object_files), 0);
        ASSERT_EQ(0, create_copy_job(txn_kv.get(), nonexist_internal_stage_id, 8, StagePB::INTERNAL,
                                     CopyJobPB::FINISH, object_files, 0));
    }
    // ----- external stage ----
    // <table_id, timeout_time, start_time, finish_time, job_status>
    std::vector<std::tuple<int, int64_t, int64_t, int64_t, CopyJobPB::JobStatus>>
            external_copy_jobs;
    uint64_t current_time =
            duration_cast<milliseconds>(system_clock::now().time_since_epoch()).count();
    int64_t expire_time = current_time - config::copy_job_max_retention_second * 1000 - 1000;
    int64_t not_expire_time = current_time - config::copy_job_max_retention_second * 1000 / 2;
    // create external stage copy job with start time not expired and no finish time
    external_copy_jobs.emplace_back(1, 0, 9963904963479L, 0, CopyJobPB::FINISH);
    // create external stage copy job with start time expired and no finish time
    external_copy_jobs.emplace_back(2, 0, expire_time, 0, CopyJobPB::FINISH);
    // create external stage copy job with start time not expired and finish time not expired
    external_copy_jobs.emplace_back(9, 0, expire_time, not_expire_time, CopyJobPB::FINISH);
    // create external stage copy job with start time expired and finish time expired
    external_copy_jobs.emplace_back(10, 0, expire_time, expire_time + 1, CopyJobPB::FINISH);
    // create external stage copy job and files with loading status which is timeout
    external_copy_jobs.emplace_back(3, 0, 0, 0, CopyJobPB::LOADING);
    // create external stage copy job and files with loading status which is not timeout
    external_copy_jobs.emplace_back(4, 9963904963479L, 0, 0, CopyJobPB::LOADING);
    for (const auto& [table_id, timeout_time, start_time, finish_time, job_status] :
         external_copy_jobs) {
        std::vector<ObjectFilePB> object_files;
        create_object_file_pb(external_stage_id + "_" + std::to_string(table_id), &object_files);
        create_copy_job(txn_kv.get(), external_stage_id, table_id, StagePB::EXTERNAL, job_status,
                        object_files, timeout_time, start_time, finish_time);
    }
    // create external stage copy job with deleted stage id
    {
        std::vector<ObjectFilePB> object_files;
        create_object_file_pb(nonexist_external_stage_id + "_7", &object_files);
        ASSERT_EQ(0, create_copy_job(txn_kv.get(), nonexist_external_stage_id, 7, StagePB::EXTERNAL,
                                     CopyJobPB::FINISH, object_files, 0));
    }
    {
        // <stage_id, table_id>
        std::vector<std::tuple<std::string, int>> stage_table_files;
        stage_table_files.emplace_back(internal_stage_id, 0);
        stage_table_files.emplace_back(nonexist_internal_stage_id, 8);
        stage_table_files.emplace_back(external_stage_id, 1);
        stage_table_files.emplace_back(external_stage_id, 2);
        stage_table_files.emplace_back(external_stage_id, 9);
        stage_table_files.emplace_back(external_stage_id, 10);
        stage_table_files.emplace_back(external_stage_id, 3);
        stage_table_files.emplace_back(external_stage_id, 4);
        stage_table_files.emplace_back(external_stage_id, 9);
        stage_table_files.emplace_back(nonexist_external_stage_id, 7);
        // check copy files
        for (const auto& [stage_id, table_id] : stage_table_files) {
            int file_num = 0;
            ASSERT_EQ(0, get_copy_file_num(txn_kv.get(), stage_id, table_id, &file_num));
            ASSERT_EQ(10, file_num);
        }
    }

    ASSERT_EQ(recycler.recycle_copy_jobs(), 0);

    // check object files
    std::vector<std::tuple<std::shared_ptr<StorageVaultAccessor>, std::string, int>>
            prefix_and_files_list;
    prefix_and_files_list.emplace_back(internal_accessor, "0/", 0);
    prefix_and_files_list.emplace_back(internal_accessor, "5/", 10);
    prefix_and_files_list.emplace_back(internal_accessor, "6/", 10);
    prefix_and_files_list.emplace_back(internal_accessor, "8/", 10);
    for (const auto& [accessor, relative_path, file_num] : prefix_and_files_list) {
        std::unique_ptr<ListIterator> list_iter;
        ASSERT_EQ(0, accessor->list_directory(relative_path, &list_iter));
        int cnt = 0;
        while (list_iter->next().has_value()) {
            ++cnt;
        }
        ASSERT_EQ(file_num, cnt) << relative_path;
    }

    // check fdb kvs
    // <stage_id, table_id, expected_files, expected_job_exists>
    std::vector<std::tuple<std::string, int, int, bool>> stage_table_files;
    stage_table_files.emplace_back(internal_stage_id, 0, 0, false);
    stage_table_files.emplace_back(nonexist_internal_stage_id, 8, 0, false);
    stage_table_files.emplace_back(internal_stage_id, 5, 0, false);
    stage_table_files.emplace_back(internal_stage_id, 6, 10, true);
    stage_table_files.emplace_back(external_stage_id, 1, 10, true);
    stage_table_files.emplace_back(external_stage_id, 2, 0, false);
    stage_table_files.emplace_back(external_stage_id, 9, 10, true);
    stage_table_files.emplace_back(external_stage_id, 10, 0, false);
    stage_table_files.emplace_back(external_stage_id, 3, 0, false);
    stage_table_files.emplace_back(external_stage_id, 4, 10, true);
    stage_table_files.emplace_back(nonexist_external_stage_id, 7, 0, false);
    for (const auto& [stage_id, table_id, files, expected_job_exists] : stage_table_files) {
        // check copy files
        int file_num = 0;
        ASSERT_EQ(0, get_copy_file_num(txn_kv.get(), stage_id, table_id, &file_num)) << table_id;
        EXPECT_EQ(files, file_num) << table_id;
        // check copy jobs
        bool exist = false;
        ASSERT_EQ(0, copy_job_exists(txn_kv.get(), stage_id, table_id, &exist)) << table_id;
        EXPECT_EQ(expected_job_exists, exist) << table_id;
    }
}

TEST(RecyclerTest, recycle_batch_copy_jobs) {
    auto sp = SyncPoint::get_instance();
    DORIS_CLOUD_DEFER {
        SyncPoint::get_instance()->clear_all_call_backs();
    };
    sp->set_call_back("MockAccessor::delete_files", [](auto&& args) {
        auto* ret = try_any_cast_ret<int>(args);
        ret->first = -1;
        ret->second = true;
    });
    sp->enable_processing();
    using namespace std::chrono;
    auto txn_kv = std::dynamic_pointer_cast<TxnKv>(std::make_shared<MemTxnKv>());
    ASSERT_NE(txn_kv.get(), nullptr);
    ASSERT_EQ(txn_kv->init(), 0);

    // create internal/external stage
    std::string internal_stage_id = "internal";
    std::string external_stage_id = "external";
    std::string nonexist_internal_stage_id = "non_exist_internal";
    std::string nonexist_external_stage_id = "non_exist_external";

    InstanceInfoPB instance_info;
    create_instance(internal_stage_id, external_stage_id, instance_info);
    InstanceRecycler recycler(txn_kv, instance_info, thread_group,
                              std::make_shared<TxnLazyCommitter>(txn_kv));
    ASSERT_EQ(recycler.init(), 0);
    const auto& internal_accessor = recycler.accessor_map_.find(internal_stage_id)->second;

    // create internal stage copy job with finish status
    {
        std::vector<ObjectFilePB> object_files;
        create_object_file_pb("0", &object_files, 1000);
        ASSERT_EQ(create_object_files(internal_accessor.get(), &object_files), 0);
        create_copy_job(txn_kv.get(), internal_stage_id, 0, StagePB::INTERNAL, CopyJobPB::FINISH,
                        object_files, 0);
    }
    {
        std::vector<ObjectFilePB> object_files;
        create_object_file_pb("4", &object_files);
        ASSERT_EQ(create_object_files(internal_accessor.get(), &object_files), 0);
        create_copy_job(txn_kv.get(), internal_stage_id, 4, StagePB::INTERNAL, CopyJobPB::FINISH,
                        object_files, 0);
    }
    // create internal stage copy job with deleted stage id
    {
        std::vector<ObjectFilePB> object_files;
        create_object_file_pb("8", &object_files);
        ASSERT_EQ(create_object_files(internal_accessor.get(), &object_files), 0);
        ASSERT_EQ(0, create_copy_job(txn_kv.get(), nonexist_internal_stage_id, 8, StagePB::INTERNAL,
                                     CopyJobPB::FINISH, object_files, 0));
    }

    ASSERT_EQ(recycler.recycle_copy_jobs(), 0);

    // check object files
    std::vector<std::tuple<std::shared_ptr<StorageVaultAccessor>, std::string, int>>
            prefix_and_files_list;
    prefix_and_files_list.emplace_back(internal_accessor, "0/", 1000);
    prefix_and_files_list.emplace_back(internal_accessor, "4/", 10);
    prefix_and_files_list.emplace_back(internal_accessor, "8/", 10);
    for (const auto& [accessor, relative_path, file_num] : prefix_and_files_list) {
        std::unique_ptr<ListIterator> list_iter;
        ASSERT_EQ(0, accessor->list_directory(relative_path, &list_iter));
        int cnt = 0;
        while (list_iter->next().has_value()) {
            ++cnt;
        }
        ASSERT_EQ(file_num, cnt);
    }

    // check fdb kvs
    // <stage_id, table_id, expected_files, expected_job_exists>
    std::vector<std::tuple<std::string, int, int, bool>> stage_table_files;
    stage_table_files.emplace_back(internal_stage_id, 0, 1000, true);
    stage_table_files.emplace_back(internal_stage_id, 4, 10, true);
    stage_table_files.emplace_back(nonexist_internal_stage_id, 8, 0, false);
    for (const auto& [stage_id, table_id, files, expected_job_exists] : stage_table_files) {
        // check copy files
        int file_num = 0;
        ASSERT_EQ(0, get_copy_file_num(txn_kv.get(), stage_id, table_id, &file_num)) << table_id;
        EXPECT_EQ(files, file_num) << table_id;
        // check copy jobs
        bool exist = false;
        ASSERT_EQ(0, copy_job_exists(txn_kv.get(), stage_id, table_id, &exist)) << table_id;
        EXPECT_EQ(expected_job_exists, exist) << table_id;
    }

    sp->clear_call_back("MockAccessor::delete_files");
    ASSERT_EQ(recycler.recycle_copy_jobs(), 0);

    // check object files
    prefix_and_files_list.clear();
    prefix_and_files_list.emplace_back(internal_accessor, "0/", 0);
    prefix_and_files_list.emplace_back(internal_accessor, "4/", 0);
    prefix_and_files_list.emplace_back(internal_accessor, "8/", 10);
    for (const auto& [accessor, relative_path, file_num] : prefix_and_files_list) {
        std::unique_ptr<ListIterator> list_iter;
        ASSERT_EQ(0, accessor->list_directory(relative_path, &list_iter));
        int cnt = 0;
        while (list_iter->next().has_value()) {
            ++cnt;
        }
        ASSERT_EQ(file_num, cnt);
    }

    // check fdb kvs
    // <stage_id, table_id, expected_files, expected_job_exists>
    stage_table_files.clear();
    stage_table_files.emplace_back(internal_stage_id, 0, 0, false);
    stage_table_files.emplace_back(internal_stage_id, 4, 0, false);
    stage_table_files.emplace_back(nonexist_internal_stage_id, 8, 0, false);
    for (const auto& [stage_id, table_id, files, expected_job_exists] : stage_table_files) {
        // check copy files
        int file_num = 0;
        ASSERT_EQ(0, get_copy_file_num(txn_kv.get(), stage_id, table_id, &file_num)) << table_id;
        EXPECT_EQ(files, file_num) << table_id;
        // check copy jobs
        bool exist = false;
        ASSERT_EQ(0, copy_job_exists(txn_kv.get(), stage_id, table_id, &exist)) << table_id;
        EXPECT_EQ(expected_job_exists, exist) << table_id;
    }
}

TEST(RecyclerTest, recycle_stage) {
    [[maybe_unused]] auto sp = SyncPoint::get_instance();
    DORIS_CLOUD_DEFER {
        SyncPoint::get_instance()->clear_all_call_backs();
    };
    auto txn_kv = std::dynamic_pointer_cast<TxnKv>(std::make_shared<MemTxnKv>());
    ASSERT_NE(txn_kv.get(), nullptr);
    ASSERT_EQ(txn_kv->init(), 0);

    std::string stage_prefix = "prefix/stage/bob/bc9fff5e-5f91-4168-8eaa-0afd6667f7ef";
    ObjectStoreInfoPB object_info;
    object_info.set_id("obj_id");
    InstanceInfoPB instance;
    instance.set_instance_id(mock_instance);
    instance.add_obj_info()->CopyFrom(object_info);

    InstanceRecycler recycler(txn_kv, instance, thread_group,
                              std::make_shared<TxnLazyCommitter>(txn_kv));
    ASSERT_EQ(recycler.init(), 0);
    auto accessor = recycler.accessor_map_.begin()->second;
    for (int i = 0; i < 10; ++i) {
        accessor->put_file(std::to_string(i) + ".csv", "");
    }

    SyncPoint::CallbackGuard guard;
    sp->set_call_back(
            "recycle_stage:get_accessor",
            [&](auto&& args) {
                *try_any_cast<std::shared_ptr<StorageVaultAccessor>*>(args[0]) = accessor;
                auto* ret = try_any_cast_ret<int>(args);
                ret->first = 0;
                ret->second = true;
            },
            &guard);
    sp->enable_processing();

    std::string key;
    std::string val;
    RecycleStageKeyInfo key_info {mock_instance, "stage_id"};
    recycle_stage_key(key_info, &key);
    StagePB stage;
    stage.add_mysql_user_name("user_name");
    stage.add_mysql_user_id("user_id");
    stage.mutable_obj_info()->set_id("1");
    stage.mutable_obj_info()->set_prefix(stage_prefix);
    RecycleStagePB recycle_stage;
    recycle_stage.set_instance_id(mock_instance);
    recycle_stage.mutable_stage()->CopyFrom(stage);
    val = recycle_stage.SerializeAsString();
    std::unique_ptr<Transaction> txn;
    ASSERT_EQ(TxnErrorCode::TXN_OK, txn_kv->create_txn(&txn));
    txn->put(key, val);
    ASSERT_EQ(txn->commit(), TxnErrorCode::TXN_OK);
    ASSERT_EQ(TxnErrorCode::TXN_OK, txn_kv->create_txn(&txn));
    ASSERT_EQ(TxnErrorCode::TXN_OK, txn->get(key, &val));

    // recycle stage
    ASSERT_EQ(0, recycler.recycle_stage());
    std::unique_ptr<ListIterator> list_iter;
    ASSERT_EQ(0, accessor->list_all(&list_iter));
    ASSERT_FALSE(list_iter->has_next());
    ASSERT_EQ(TxnErrorCode::TXN_OK, txn_kv->create_txn(&txn));
    ASSERT_EQ(TxnErrorCode::TXN_KEY_NOT_FOUND, txn->get(key, &val));
}

TEST(RecyclerTest, recycle_deleted_instance) {
    auto txn_kv = std::dynamic_pointer_cast<TxnKv>(std::make_shared<MemTxnKv>());
    ASSERT_NE(txn_kv.get(), nullptr);
    ASSERT_EQ(txn_kv->init(), 0);
    // create internal/external stage
    std::string internal_stage_id = "internal";
    std::string external_stage_id = "external";
    std::string nonexist_internal_stage_id = "non_exist_internal";
    std::string nonexist_external_stage_id = "non_exist_external";

    InstanceInfoPB instance_info;
    create_instance(internal_stage_id, external_stage_id, instance_info);
    InstanceRecycler recycler(txn_kv, instance_info, thread_group,
                              std::make_shared<TxnLazyCommitter>(txn_kv));
    ASSERT_EQ(recycler.init(), 0);
    // create txn key
    for (size_t i = 0; i < 100; i++) {
        ASSERT_EQ(0, create_txn_label_kv(txn_kv.get(), fmt::format("fake_label{}", i), i));
    }
    // create partition version key
    for (size_t i = 101; i < 200; i += 2) {
        ASSERT_EQ(0, create_partition_version_kv(txn_kv.get(), i, i + 1));
    }
    // create table version key
    for (size_t i = 101; i < 200; i += 2) {
        ASSERT_EQ(0, create_table_version_kv(txn_kv.get(), i));
    }
    // create meta key
    std::vector<doris::TabletSchemaCloudPB> schemas;
    for (int i = 0; i < 5; ++i) {
        auto& schema = schemas.emplace_back();
        schema.set_schema_version(i);
        for (int j = 0; j < i; ++j) {
            auto index = schema.add_index();
            index->set_index_id(j);
            index->set_index_type(IndexType::INVERTED);
        }
    }

    constexpr int table_id = 10000, index_id = 10001, partition_id = 10002;
    auto accessor = recycler.accessor_map_.begin()->second;
    int64_t tablet_id_base = 10100;
    int64_t txn_id_base = 114115;
    for (int i = 0; i < 100; ++i) {
        int64_t tablet_id = tablet_id_base + i;
        // creare stats key
        create_tablet(txn_kv.get(), table_id, index_id, partition_id, tablet_id);
        for (int j = 0; j < 10; ++j) {
            auto rowset = create_rowset("recycle_tablet", tablet_id, index_id, 5, schemas[j % 5]);
            // create recycle key
            create_recycle_rowset(txn_kv.get(), accessor.get(), rowset,
                                  j % 10 < 2 ? RecycleRowsetPB::PREPARE : RecycleRowsetPB::COMPACT,
                                  j & 1, j < 5);
            auto tmp_rowset = create_rowset("recycle_tmp_rowsets", tablet_id, index_id, 5,
                                            schemas[j % 5], txn_id_base + j);
            // create meta key
            // create meta , 1, 1, key
            create_tmp_rowset(txn_kv.get(), accessor.get(), tmp_rowset, j & 1, j < 5);
        }
        for (int j = 0; j < 10; ++j) {
            // create meta key
            create_committed_rowset(txn_kv.get(), accessor.get(), "recycle_indexes", tablet_id, j,
                                    index_id, 1, 1, j < 5);
        }
    }
    for (int i = 0; i < 100; ++i) {
        int64_t tablet_id = tablet_id_base + i;
        check_delete_bitmap_keys_size(txn_kv.get(), tablet_id, 10);
    }

    ASSERT_EQ(0, recycler.recycle_deleted_instance());

    // check if all the objects are deleted
    std::for_each(recycler.accessor_map_.begin(), recycler.accessor_map_.end(),
                  [&](const auto& entry) {
                      std::unique_ptr<ListIterator> list_iter;
                      auto& acc = entry.second;
                      ASSERT_EQ(0, acc->list_all(&list_iter));
                      ASSERT_FALSE(list_iter->has_next());
                  });

    // check if all the keys are deleted
    // check all related kv have been deleted
    std::unique_ptr<Transaction> txn;
    ASSERT_EQ(txn_kv->create_txn(&txn), TxnErrorCode::TXN_OK);
    std::unique_ptr<RangeGetIterator> it;

    std::string start_txn_key = txn_key_prefix(instance_id);
    std::string end_txn_key = txn_key_prefix(instance_id + '\x00');
    ASSERT_EQ(txn->get(start_txn_key, end_txn_key, &it), TxnErrorCode::TXN_OK);
    ASSERT_EQ(it->size(), 0);

    std::string start_partition_version_key = partition_version_key({instance_id, 0, 0, 0});
    std::string end_partition_version_key = partition_version_key({instance_id, INT64_MAX, 0, 0});
    ASSERT_EQ(txn->get(start_partition_version_key, end_partition_version_key, &it),
              TxnErrorCode::TXN_OK);
    ASSERT_EQ(it->size(), 0);

    std::string start_table_version_key = table_version_key({instance_id, 0, 0});
    std::string end_table_version_key = table_version_key({instance_id, INT64_MAX, 0});
    ASSERT_EQ(txn->get(start_table_version_key, end_table_version_key, &it), TxnErrorCode::TXN_OK);
    ASSERT_EQ(it->size(), 0);

    std::string start_version_key = version_key_prefix(instance_id);
    std::string end_version_key = version_key_prefix(instance_id + '\x00');
    ASSERT_EQ(txn->get(start_version_key, end_version_key, &it), TxnErrorCode::TXN_OK);
    ASSERT_EQ(it->size(), 0);

    std::string start_meta_key = meta_key_prefix(instance_id);
    std::string end_meta_key = meta_key_prefix(instance_id + '\x00');
    ASSERT_EQ(txn->get(start_meta_key, end_meta_key, &it), TxnErrorCode::TXN_OK);
    ASSERT_EQ(it->size(), 0);

    auto begin_recycle_key = recycle_key_prefix(instance_id);
    auto end_recycle_key = recycle_key_prefix(instance_id + '\x00');
    ASSERT_EQ(txn->get(begin_recycle_key, end_recycle_key, &it), TxnErrorCode::TXN_OK);
    ASSERT_EQ(it->size(), 0);

    std::string start_stats_tablet_key = stats_tablet_key({instance_id, 0, 0, 0, 0});
    std::string end_stats_tablet_key = stats_tablet_key({instance_id, INT64_MAX, 0, 0, 0});
    ASSERT_EQ(txn->get(start_stats_tablet_key, end_stats_tablet_key, &it), TxnErrorCode::TXN_OK);
    ASSERT_EQ(it->size(), 0);

    std::string start_copy_key = copy_key_prefix(instance_id);
    std::string end_copy_key = copy_key_prefix(instance_id + '\x00');
    ASSERT_EQ(txn->get(start_copy_key, end_copy_key, &it), TxnErrorCode::TXN_OK);
    ASSERT_EQ(it->size(), 0);
    for (int i = 0; i < 100; ++i) {
        int64_t tablet_id = tablet_id_base + i;
        check_delete_bitmap_keys_size(txn_kv.get(), tablet_id, 0);
    }
}

TEST(RecyclerTest, multi_recycler) {
    config::recycle_concurrency = 2;
    config::recycle_interval_seconds = 10;
    config::recycle_job_lease_expired_ms = 1000;
    auto mem_kv = std::make_shared<MemTxnKv>();
    ASSERT_EQ(mem_kv->init(), 0);

    std::atomic_int count {0};
    auto sp = SyncPoint::get_instance();

    SyncPoint::CallbackGuard guard;
    sp->set_call_back(
            "InstanceRecycler.do_recycle",
            [&count](auto&&) {
                sleep(1);
                ++count;
            },
            &guard);
    sp->enable_processing();

    std::unique_ptr<Transaction> txn;
    ASSERT_EQ(TxnErrorCode::TXN_OK, mem_kv->create_txn(&txn));
    for (int i = 0; i < 10; ++i) {
        InstanceInfoPB instance;
        instance.set_instance_id(std::to_string(i));
        auto obj_info = instance.add_obj_info();
        obj_info->set_id("multi_recycler_test");
        obj_info->set_ak(config::test_s3_ak);
        obj_info->set_sk(config::test_s3_sk);
        obj_info->set_endpoint(config::test_s3_endpoint);
        obj_info->set_region(config::test_s3_region);
        obj_info->set_bucket(config::test_s3_bucket);
        obj_info->set_prefix("multi_recycler_test");
        InstanceKeyInfo key_info {std::to_string(i)};
        std::string key;
        instance_key(key_info, &key);
        std::string val = instance.SerializeAsString();
        txn->put(key, val);
    }
    ASSERT_EQ(TxnErrorCode::TXN_OK, txn->commit());

    Recycler r1(mem_kv);
    r1.ip_port_ = "r1:p1";
    r1.start(nullptr);
    Recycler r2(mem_kv);
    r2.ip_port_ = "r2:p2";
    r2.start(nullptr);
    Recycler r3(mem_kv);
    r3.ip_port_ = "r3:p3";
    std::this_thread::sleep_for(std::chrono::milliseconds(500));
    r3.start(nullptr);

    std::this_thread::sleep_for(std::chrono::seconds(5));
    r1.stop();
    r2.stop();
    r3.stop();

    ASSERT_EQ(TxnErrorCode::TXN_OK, mem_kv->create_txn(&txn));
    for (int i = 0; i < 10; ++i) {
        JobRecycleKeyInfo key_info {std::to_string(i)};
        JobRecyclePB job_info;
        std::string key;
        std::string val;
        job_recycle_key(key_info, &key);
        ASSERT_EQ(TxnErrorCode::TXN_OK, txn->get(key, &val)) << i;
        ASSERT_TRUE(job_info.ParseFromString(val));
        EXPECT_EQ(JobRecyclePB::IDLE, job_info.status());
        EXPECT_GT(job_info.last_finish_time_ms(), 0);
        std::cout << "host: " << job_info.ip_port() << " finish recycle job of instance_id: " << i
                  << std::endl;
    }
    EXPECT_EQ(count, 10);
}

TEST(RecyclerTest, safe_exit) {
    auto txn_kv = std::make_shared<MemTxnKv>();
    ASSERT_EQ(txn_kv->init(), 0);
    auto checker_ = std::make_unique<Recycler>(txn_kv);
    brpc::Server server;
    int ret = checker_->start(&server);
    ASSERT_TRUE(ret == 0);
    checker_->stop();
}

TEST(CheckerTest, safe_exit) {
    auto txn_kv = std::make_shared<MemTxnKv>();
    ASSERT_EQ(txn_kv->init(), 0);
    auto checker_ = std::make_unique<Checker>(txn_kv);
    int ret = checker_->start();
    ASSERT_TRUE(ret == 0);
    checker_->stop();
}

TEST(CheckerTest, normal_inverted_check) {
    auto txn_kv = std::make_shared<MemTxnKv>();
    ASSERT_EQ(txn_kv->init(), 0);

    InstanceInfoPB instance;
    instance.set_instance_id(instance_id);
    auto obj_info = instance.add_obj_info();
    obj_info->set_id("1");

    auto sp = SyncPoint::get_instance();
    SyncPoint::CallbackGuard guard;
    sp->set_call_back(
            "InstanceChecker::do_inverted_check",
            [](auto&& args) {
                auto* ret = try_any_cast_ret<int>(args);
                ret->first = 0;
                ret->second = true;
            },
            &guard);
    sp->enable_processing();
    DORIS_CLOUD_DEFER {
        SyncPoint::get_instance()->disable_processing();
    };

    InstanceChecker checker(txn_kv, instance_id);
    ASSERT_EQ(checker.init(instance), 0);
    // Add some visible rowsets along with some rowsets that should be recycled
    // call inverted check after do recycle which would sweep all the rowsets not visible
    auto accessor = checker.accessor_map_.begin()->second;
    for (int t = 10001; t <= 10100; ++t) {
        for (int v = 0; v < 10; ++v) {
            create_committed_rowset(txn_kv.get(), accessor.get(), "1", t, v, t * 2, 1);
        }
    }
    for (int t = 10101; t <= 10200; ++t) {
        for (int v = 0; v < 10; ++v) {
            create_committed_rowset(txn_kv.get(), accessor.get(), "1", t, v, t * 2, 5);
        }
    }
    ASSERT_EQ(checker.do_inverted_check(), 0);
}

// TODO(Xiaocc): We need one mocked accessor which provides one async stream like list function
// to do the following test
TEST(CheckerTest, DISABLED_abnormal_inverted_check) {
    auto txn_kv = std::make_shared<MemTxnKv>();
    ASSERT_EQ(txn_kv->init(), 0);

    InstanceInfoPB instance;
    instance.set_instance_id(instance_id);
    auto obj_info = instance.add_obj_info();
    obj_info->set_id("1");
    obj_info->set_ak(config::test_s3_ak);
    obj_info->set_sk(config::test_s3_sk);
    obj_info->set_endpoint(config::test_s3_endpoint);
    obj_info->set_region(config::test_s3_region);
    obj_info->set_bucket(config::test_s3_bucket);
    obj_info->set_prefix("CheckerTest");

    auto sp = SyncPoint::get_instance();
    SyncPoint::CallbackGuard guard;
    sp->set_call_back(
            "InstanceChecker::do_inverted_check",
            [](auto&& args) {
                auto* ret = try_any_cast_ret<int>(args);
                ret->first = 0;
                ret->second = true;
            },
            &guard);
    sp->enable_processing();
    DORIS_CLOUD_DEFER {
        SyncPoint::get_instance()->disable_processing();
    };

    InstanceChecker checker(txn_kv, instance_id);
    ASSERT_EQ(checker.init(instance), 0);
    // Add some visible rowsets along with some rowsets that should be recycled
    // call inverted check after do recycle which would sweep all the rowsets not visible
    auto accessor = checker.accessor_map_.begin()->second;
    for (int t = 10001; t <= 10100; ++t) {
        for (int v = 0; v < 10; ++v) {
            create_committed_rowset(txn_kv.get(), accessor.get(), "1", t, v, t * 2, 1);
        }
    }
    std::vector<doris::TabletSchemaCloudPB> schemas;
    for (int i = 0; i < 5; ++i) {
        auto& schema = schemas.emplace_back();
        schema.set_schema_version(i);
        for (int j = 0; j < i; ++j) {
            auto index = schema.add_index();
            index->set_index_id(j);
            index->set_index_type(IndexType::INVERTED);
        }
    }

    // Create some rowsets not visible in S3
    constexpr int table_id = 10101, index_id = 10102, partition_id = 10103, tablet_id = 10104;
    create_tablet(txn_kv.get(), table_id, index_id, partition_id, tablet_id);
    for (int i = 0; i < 500; ++i) {
        auto rowset = create_rowset("recycle_tablet", tablet_id, index_id, 5, schemas[i % 5]);
        create_recycle_rowset(txn_kv.get(), accessor.get(), rowset,
                              i % 10 < 2 ? RecycleRowsetPB::PREPARE : RecycleRowsetPB::COMPACT,
                              i & 1);
    }
    ASSERT_NE(checker.do_inverted_check(), 0);
}

TEST(CheckerTest, normal_check_index_file_v1) {
    auto txn_kv = std::make_shared<MemTxnKv>();
    ASSERT_EQ(txn_kv->init(), 0);

    InstanceInfoPB instance;
    instance.set_instance_id(instance_id);
    auto obj_info = instance.add_obj_info();
    obj_info->set_id("1");

    auto sp = SyncPoint::get_instance();
    SyncPoint::CallbackGuard guard;
    sp->set_call_back(
            "InstanceChecker::do_inverted_check",
            [](auto&& args) {
                auto* ret = try_any_cast_ret<int>(args);
                ret->first = 0;
                ret->second = true;
            },
            &guard);
    sp->enable_processing();
    DORIS_CLOUD_DEFER {
        SyncPoint::get_instance()->disable_processing();
    };

    InstanceChecker checker(txn_kv, instance_id);
    ASSERT_EQ(checker.init(instance), 0);
    // Add some visible rowsets along with some rowsets that should be recycled
    // call inverted check after do recycle which would sweep all the rowsets not visible
    auto accessor = checker.accessor_map_.begin()->second;
    size_t version = 0;
    for (const auto& file : index_v1_file_path) {
        create_committed_rowset_by_real_index_v1_file(txn_kv.get(), accessor.get(), "1", file,
                                                      version);
    }

    ASSERT_EQ(checker.do_check(), 0);
}

TEST(CheckerTest, normal_inverted_check_index_file_v1) {
    auto txn_kv = std::make_shared<MemTxnKv>();
    ASSERT_EQ(txn_kv->init(), 0);

    InstanceInfoPB instance;
    instance.set_instance_id(instance_id);
    auto obj_info = instance.add_obj_info();
    obj_info->set_id("1");

    auto sp = SyncPoint::get_instance();
    SyncPoint::CallbackGuard guard;
    sp->set_call_back(
            "InstanceChecker::do_inverted_check",
            [](auto&& args) {
                auto* ret = try_any_cast_ret<int>(args);
                ret->first = 0;
                ret->second = true;
            },
            &guard);
    sp->enable_processing();
    DORIS_CLOUD_DEFER {
        SyncPoint::get_instance()->disable_processing();
    };

    InstanceChecker checker(txn_kv, instance_id);
    ASSERT_EQ(checker.init(instance), 0);
    // Add some visible rowsets along with some rowsets that should be recycled
    // call inverted check after do recycle which would sweep all the rowsets not visible
    auto accessor = checker.accessor_map_.begin()->second;
    size_t version = 0;
    for (const auto& file : index_v1_file_path) {
        create_committed_rowset_by_real_index_v1_file(txn_kv.get(), accessor.get(), "1", file,
                                                      version);
    }

    ASSERT_EQ(checker.do_inverted_check(), 0);
}

TEST(CheckerTest, normal_check_index_file_v2) {
    auto* sp = SyncPoint::get_instance();
    std::unique_ptr<int, std::function<void(int*)>> defer((int*)0x01, [&sp](int*) {
        sp->clear_all_call_backs();
        sp->disable_processing();
    });

    auto txn_kv = std::make_shared<MemTxnKv>();
    ASSERT_EQ(txn_kv->init(), 0);

    InstanceInfoPB instance;
    instance.set_instance_id(instance_id);
    auto obj_info = instance.add_obj_info();
    obj_info->set_id("1");
    obj_info->set_ak(config::test_s3_ak);
    obj_info->set_sk(config::test_s3_sk);
    obj_info->set_endpoint(config::test_s3_endpoint);
    obj_info->set_region(config::test_s3_region);
    obj_info->set_bucket(config::test_s3_bucket);
    obj_info->set_prefix("CheckerTest");

    InstanceChecker checker(txn_kv, instance_id);
    ASSERT_EQ(checker.init(instance), 0);
    // Add some visible rowsets along with some rowsets that should be recycled
    // call inverted check after do recycle which would sweep all the rowsets not visible
    auto accessor = checker.accessor_map_.begin()->second;

    sp->set_call_back(
            "InstanceRecycler::init_storage_vault_accessors.mock_vault", [&accessor](auto&& args) {
                auto* map = try_any_cast<
                        std::unordered_map<std::string, std::shared_ptr<StorageVaultAccessor>>*>(
                        args[0]);
                auto* vault = try_any_cast<StorageVaultPB*>(args[1]);
                if (vault->name() == "test_success_hdfs_vault") {
                    map->emplace(vault->id(), accessor);
                }
            });
    sp->enable_processing();

    size_t version = 1;
    for (const auto& file : index_v2_file_path) {
        create_committed_rowset_by_real_index_v2_file(txn_kv.get(), accessor.get(), "1", file,
                                                      version++);
    }

    std::unique_ptr<ListIterator> list_iter;
    int ret = accessor->list_directory("data", &list_iter);
    ASSERT_EQ(ret, 0) << "Failed to list directory: " << ret;

    ASSERT_EQ(checker.do_check(), 0);
}

TEST(CheckerTest, normal_inverted_check_index_file_v2) {
    auto* sp = SyncPoint::get_instance();
    std::unique_ptr<int, std::function<void(int*)>> defer((int*)0x01, [&sp](int*) {
        sp->clear_all_call_backs();
        sp->disable_processing();
    });

    auto txn_kv = std::make_shared<MemTxnKv>();
    ASSERT_EQ(txn_kv->init(), 0);

    InstanceInfoPB instance;
    instance.set_instance_id(instance_id);
    auto obj_info = instance.add_obj_info();
    obj_info->set_id("1");
    obj_info->set_ak(config::test_s3_ak);
    obj_info->set_sk(config::test_s3_sk);
    obj_info->set_endpoint(config::test_s3_endpoint);
    obj_info->set_region(config::test_s3_region);
    obj_info->set_bucket(config::test_s3_bucket);
    obj_info->set_prefix("CheckerTest");

    InstanceChecker checker(txn_kv, instance_id);
    ASSERT_EQ(checker.init(instance), 0);
    // Add some visible rowsets along with some rowsets that should be recycled
    // call inverted check after do recycle which would sweep all the rowsets not visible
    auto accessor = checker.accessor_map_.begin()->second;

    sp->set_call_back(
            "InstanceRecycler::init_storage_vault_accessors.mock_vault", [&accessor](auto&& args) {
                auto* map = try_any_cast<
                        std::unordered_map<std::string, std::shared_ptr<StorageVaultAccessor>>*>(
                        args[0]);
                auto* vault = try_any_cast<StorageVaultPB*>(args[1]);
                if (vault->name() == "test_success_hdfs_vault") {
                    map->emplace(vault->id(), accessor);
                }
            });
    sp->enable_processing();

    size_t version = 1;
    for (const auto& file : index_v2_file_path) {
        create_committed_rowset_by_real_index_v2_file(txn_kv.get(), accessor.get(), "1", file,
                                                      version++);
    }

    std::unique_ptr<ListIterator> list_iter;
    int ret = accessor->list_directory("data", &list_iter);
    ASSERT_EQ(ret, 0) << "Failed to list directory: " << ret;

    ASSERT_EQ(checker.do_inverted_check(), 0);
}

TEST(CheckerTest, abnormal_check_index_file_v1) {
    auto* sp = SyncPoint::get_instance();
    std::unique_ptr<int, std::function<void(int*)>> defer((int*)0x01, [&sp](int*) {
        sp->clear_all_call_backs();
        sp->disable_processing();
    });

    auto txn_kv = std::make_shared<MemTxnKv>();
    ASSERT_EQ(txn_kv->init(), 0);

    InstanceInfoPB instance;
    instance.set_instance_id(instance_id);
    auto obj_info = instance.add_obj_info();
    obj_info->set_id("1");
    obj_info->set_ak(config::test_s3_ak);
    obj_info->set_sk(config::test_s3_sk);
    obj_info->set_endpoint(config::test_s3_endpoint);
    obj_info->set_region(config::test_s3_region);
    obj_info->set_bucket(config::test_s3_bucket);
    obj_info->set_prefix("CheckerTest");

    InstanceChecker checker(txn_kv, instance_id);
    ASSERT_EQ(checker.init(instance), 0);
    // Add some visible rowsets along with some rowsets that should be recycled
    // call inverted check after do recycle which would sweep all the rowsets not visible
    auto accessor = checker.accessor_map_.begin()->second;

    sp->set_call_back(
            "InstanceRecycler::init_storage_vault_accessors.mock_vault", [&accessor](auto&& args) {
                auto* map = try_any_cast<
                        std::unordered_map<std::string, std::shared_ptr<StorageVaultAccessor>>*>(
                        args[0]);
                auto* vault = try_any_cast<StorageVaultPB*>(args[1]);
                if (vault->name() == "test_success_hdfs_vault") {
                    map->emplace(vault->id(), accessor);
                }
            });
    sp->enable_processing();
    size_t version = 0;
    for (const auto& file : index_v1_file_path) {
        create_committed_rowset_by_real_index_v1_file(txn_kv.get(), accessor.get(), "1", file,
                                                      version);
    }

    std::unique_ptr<ListIterator> list_iter;
    int ret = accessor->list_directory("data", &list_iter);
    ASSERT_EQ(ret, 0) << "Failed to list directory: " << ret;

    int64_t tablet_to_delete = -1;
    for (auto file = list_iter->next(); file.has_value(); file = list_iter->next()) {
        std::vector<std::string> str;
        butil::SplitString(file->path, '/', &str);
        int64_t tablet_id = atol(str[1].c_str());

        // delete all index files of ever tablet for mock missing
        if (file->path.ends_with(".idx") && tablet_to_delete != tablet_id) {
            tablet_to_delete = tablet_id;
            accessor->delete_file(file->path);
        }
    }
    ASSERT_EQ(checker.do_check(), 1);
}

TEST(CheckerTest, abnormal_inverted_check_index_file_v1) {
    auto* sp = SyncPoint::get_instance();
    std::unique_ptr<int, std::function<void(int*)>> defer((int*)0x01, [&sp](int*) {
        sp->clear_all_call_backs();
        sp->disable_processing();
    });

    auto txn_kv = std::make_shared<MemTxnKv>();
    ASSERT_EQ(txn_kv->init(), 0);

    InstanceInfoPB instance;
    instance.set_instance_id(instance_id);
    auto obj_info = instance.add_obj_info();
    obj_info->set_id("1");
    obj_info->set_ak(config::test_s3_ak);
    obj_info->set_sk(config::test_s3_sk);
    obj_info->set_endpoint(config::test_s3_endpoint);
    obj_info->set_region(config::test_s3_region);
    obj_info->set_bucket(config::test_s3_bucket);
    obj_info->set_prefix("CheckerTest");

    InstanceChecker checker(txn_kv, instance_id);
    ASSERT_EQ(checker.init(instance), 0);
    // Add some visible rowsets along with some rowsets that should be recycled
    // call inverted check after do recycle which would sweep all the rowsets not visible
    auto accessor = checker.accessor_map_.begin()->second;

    sp->set_call_back(
            "InstanceRecycler::init_storage_vault_accessors.mock_vault", [&accessor](auto&& args) {
                auto* map = try_any_cast<
                        std::unordered_map<std::string, std::shared_ptr<StorageVaultAccessor>>*>(
                        args[0]);
                auto* vault = try_any_cast<StorageVaultPB*>(args[1]);
                if (vault->name() == "test_success_hdfs_vault") {
                    map->emplace(vault->id(), accessor);
                }
            });
    sp->enable_processing();
    size_t version = 0;
    for (const auto& file : index_v1_file_path) {
        create_committed_rowset_by_real_index_v1_file(txn_kv.get(), accessor.get(), "1", file,
                                                      version);
    }

    size_t delete_kv_num = 5;
    std::string meta_rowset_key_begin, meta_rowset_key_end;
    meta_rowset_key({instance_id, 0, 1}, &meta_rowset_key_begin);
    meta_rowset_key({instance_id, INT64_MAX, 1}, &meta_rowset_key_end);
    std::vector<std::string> rowset_key_to_delete;
    std::unique_ptr<Transaction> txn;
    TxnErrorCode err = txn_kv->create_txn(&txn);
    DCHECK_EQ(err, TxnErrorCode::TXN_OK) << err;

    std::unique_ptr<RangeGetIterator> it;
    do {
        err = txn->get(meta_rowset_key_begin, meta_rowset_key_end, &it);
        while (it->has_next()) {
            auto [k, v] = it->next();
            if (rowset_key_to_delete.size() < delete_kv_num) {
                rowset_key_to_delete.emplace_back(k);
            }
            if (!it->has_next()) {
                meta_rowset_key_begin = k;
            }
        }
        meta_rowset_key_begin.push_back('\x00');
    } while (it->more());

    for (const auto& key : rowset_key_to_delete) {
        std::unique_ptr<Transaction> txn;
        TxnErrorCode err = txn_kv->create_txn(&txn);
        DCHECK_EQ(err, TxnErrorCode::TXN_OK) << err;
        txn->remove(key);
        err = txn->commit();
        DCHECK_EQ(err, TxnErrorCode::TXN_OK) << err;
    }

    std::unique_ptr<ListIterator> list_iter;
    int ret = accessor->list_directory("data", &list_iter);
    ASSERT_EQ(ret, 0) << "Failed to list directory: " << ret;

    ASSERT_EQ(checker.do_inverted_check(), 1);
}

TEST(CheckerTest, abnormal_inverted_check_index_file_v2) {
    auto* sp = SyncPoint::get_instance();
    std::unique_ptr<int, std::function<void(int*)>> defer((int*)0x01, [&sp](int*) {
        sp->clear_all_call_backs();
        sp->disable_processing();
    });

    auto txn_kv = std::make_shared<MemTxnKv>();
    ASSERT_EQ(txn_kv->init(), 0);

    InstanceInfoPB instance;
    instance.set_instance_id(instance_id);
    auto obj_info = instance.add_obj_info();
    obj_info->set_id("1");
    obj_info->set_ak(config::test_s3_ak);
    obj_info->set_sk(config::test_s3_sk);
    obj_info->set_endpoint(config::test_s3_endpoint);
    obj_info->set_region(config::test_s3_region);
    obj_info->set_bucket(config::test_s3_bucket);
    obj_info->set_prefix("CheckerTest");

    InstanceChecker checker(txn_kv, instance_id);
    ASSERT_EQ(checker.init(instance), 0);
    // Add some visible rowsets along with some rowsets that should be recycled
    // call inverted check after do recycle which would sweep all the rowsets not visible
    auto accessor = checker.accessor_map_.begin()->second;

    sp->set_call_back(
            "InstanceRecycler::init_storage_vault_accessors.mock_vault", [&accessor](auto&& args) {
                auto* map = try_any_cast<
                        std::unordered_map<std::string, std::shared_ptr<StorageVaultAccessor>>*>(
                        args[0]);
                auto* vault = try_any_cast<StorageVaultPB*>(args[1]);
                if (vault->name() == "test_success_hdfs_vault") {
                    map->emplace(vault->id(), accessor);
                }
            });
    sp->enable_processing();

    size_t version = 1;
    for (const auto& file : index_v2_file_path) {
        create_committed_rowset_by_real_index_v2_file(txn_kv.get(), accessor.get(), "1", file,
                                                      version++);
    }

    size_t delete_kv_num = 5;
    std::string meta_rowset_key_begin, meta_rowset_key_end;
    meta_rowset_key({instance_id, 0, 1}, &meta_rowset_key_begin);
    meta_rowset_key({instance_id, INT64_MAX, 1}, &meta_rowset_key_end);
    std::vector<std::string> rowset_key_to_delete;
    std::unique_ptr<Transaction> txn;
    TxnErrorCode err = txn_kv->create_txn(&txn);
    DCHECK_EQ(err, TxnErrorCode::TXN_OK) << err;

    std::unique_ptr<RangeGetIterator> it;
    do {
        err = txn->get(meta_rowset_key_begin, meta_rowset_key_end, &it);
        while (it->has_next()) {
            auto [k, v] = it->next();
            if (rowset_key_to_delete.size() < delete_kv_num) {
                rowset_key_to_delete.emplace_back(k);
            }
            if (!it->has_next()) {
                meta_rowset_key_begin = k;
            }
        }
        meta_rowset_key_begin.push_back('\x00');
    } while (it->more());

    for (const auto& key : rowset_key_to_delete) {
        std::unique_ptr<Transaction> txn;
        TxnErrorCode err = txn_kv->create_txn(&txn);
        DCHECK_EQ(err, TxnErrorCode::TXN_OK) << err;
        txn->remove(key);
        err = txn->commit();
        DCHECK_EQ(err, TxnErrorCode::TXN_OK) << err;
    }

    std::unique_ptr<ListIterator> list_iter;
    int ret = accessor->list_directory("data", &list_iter);
    ASSERT_EQ(ret, 0) << "Failed to list directory: " << ret;

    ASSERT_EQ(checker.do_inverted_check(), 1);
}

TEST(CheckerTest, abnormal_check_index_file_v2) {
    auto* sp = SyncPoint::get_instance();
    std::unique_ptr<int, std::function<void(int*)>> defer((int*)0x01, [&sp](int*) {
        sp->clear_all_call_backs();
        sp->disable_processing();
    });

    auto txn_kv = std::make_shared<MemTxnKv>();
    ASSERT_EQ(txn_kv->init(), 0);

    InstanceInfoPB instance;
    instance.set_instance_id(instance_id);
    auto obj_info = instance.add_obj_info();
    obj_info->set_id("1");
    obj_info->set_ak(config::test_s3_ak);
    obj_info->set_sk(config::test_s3_sk);
    obj_info->set_endpoint(config::test_s3_endpoint);
    obj_info->set_region(config::test_s3_region);
    obj_info->set_bucket(config::test_s3_bucket);
    obj_info->set_prefix("CheckerTest");

    InstanceChecker checker(txn_kv, instance_id);
    ASSERT_EQ(checker.init(instance), 0);
    // Add some visible rowsets along with some rowsets that should be recycled
    // call inverted check after do recycle which would sweep all the rowsets not visible
    auto accessor = checker.accessor_map_.begin()->second;

    sp->set_call_back(
            "InstanceRecycler::init_storage_vault_accessors.mock_vault", [&accessor](auto&& args) {
                auto* map = try_any_cast<
                        std::unordered_map<std::string, std::shared_ptr<StorageVaultAccessor>>*>(
                        args[0]);
                auto* vault = try_any_cast<StorageVaultPB*>(args[1]);
                if (vault->name() == "test_success_hdfs_vault") {
                    map->emplace(vault->id(), accessor);
                }
            });
    sp->enable_processing();

    size_t version = 1;
    for (const auto& file : index_v2_file_path) {
        create_committed_rowset_by_real_index_v2_file(txn_kv.get(), accessor.get(), "1", file,
                                                      version++);
    }

    std::unique_ptr<ListIterator> list_iter;
    int ret = accessor->list_directory("data", &list_iter);
    ASSERT_EQ(ret, 0) << "Failed to list directory: " << ret;

    int64_t tablet_to_delete = -1;
    for (auto file = list_iter->next(); file.has_value(); file = list_iter->next()) {
        std::vector<std::string> str;
        butil::SplitString(file->path, '/', &str);
        int64_t tablet_id = atol(str[1].c_str());

        // delete all index files of ever tablet for mock missing
        if (file->path.ends_with(".idx") && tablet_to_delete != tablet_id) {
            accessor->delete_file(file->path);
            tablet_to_delete = tablet_id;
        }
    }
    ASSERT_EQ(checker.do_check(), 1);
}

TEST(CheckerTest, normal) {
    auto txn_kv = std::make_shared<MemTxnKv>();
    ASSERT_EQ(txn_kv->init(), 0);

    InstanceInfoPB instance;
    instance.set_instance_id(instance_id);
    auto obj_info = instance.add_obj_info();
    obj_info->set_id("1");
    InstanceChecker checker(txn_kv, instance_id);
    ASSERT_EQ(checker.init(instance), 0);

    auto accessor = checker.accessor_map_.begin()->second;
    for (int t = 10001; t <= 10100; ++t) {
        for (int v = 0; v < 10; ++v) {
            create_committed_rowset(txn_kv.get(), accessor.get(), "1", t, v, t * 2, 1);
        }
    }
    for (int t = 10101; t <= 10200; ++t) {
        for (int v = 0; v < 10; ++v) {
            create_committed_rowset(txn_kv.get(), accessor.get(), "1", t, v, t * 2, 5);
        }
    }
    ASSERT_EQ(checker.do_check(), 0);
}

TEST(CheckerTest, abnormal) {
    auto txn_kv = std::make_shared<MemTxnKv>();
    ASSERT_EQ(txn_kv->init(), 0);

    InstanceInfoPB instance;
    instance.set_instance_id(instance_id);
    auto obj_info = instance.add_obj_info();
    obj_info->set_id("1");

    InstanceChecker checker(txn_kv, instance_id);
    ASSERT_EQ(checker.init(instance), 0);

    auto accessor = checker.accessor_map_.begin()->second;
    for (int t = 10001; t <= 10100; ++t) {
        for (int v = 0; v < 10; ++v) {
            create_committed_rowset(txn_kv.get(), accessor.get(), "1", t, v, t * 2, 1, 0);
        }
    }
    for (int t = 10101; t <= 10200; ++t) {
        for (int v = 0; v < 10; ++v) {
            create_committed_rowset(txn_kv.get(), accessor.get(), "1", t, v, t * 2, 5, 0);
        }
    }

    // Delete some objects
    std::mt19937 gen(std::chrono::system_clock::now().time_since_epoch().count());
    std::vector<std::string> deleted_paths;
    std::unique_ptr<ListIterator> list_iter;
    ASSERT_EQ(0, accessor->list_directory(tablet_path_prefix(10001 + gen() % 100), &list_iter));
    auto file = list_iter->next();
    deleted_paths.push_back(file->path);
    for (auto file = list_iter->next(); file.has_value(); file = list_iter->next()) {
        if (gen() % 10 < 2) {
            deleted_paths.push_back(std::move(file->path));
        }
    }
    ASSERT_EQ(0, accessor->list_directory(tablet_path_prefix(10101 + gen() % 100), &list_iter));
    for (auto file = list_iter->next(); file.has_value(); file = list_iter->next()) {
        if (gen() % 10 < 2) {
            deleted_paths.push_back(std::move(file->path));
        }
    }

    ASSERT_EQ(0, accessor->delete_files(deleted_paths));

    std::vector<std::string> lost_paths;
    auto sp = SyncPoint::get_instance();
    SyncPoint::CallbackGuard guard;
    sp->set_call_back(
            "InstanceChecker.do_check1",
            [&lost_paths](auto&& args) {
                lost_paths.push_back(*try_any_cast<std::string*>(args[0]));
            },
            &guard);
    sp->enable_processing();

    ASSERT_NE(checker.do_check(), 0);
    EXPECT_EQ(deleted_paths, lost_paths);
}

TEST(CheckerTest, multi_checker) {
    config::recycle_concurrency = 2;
    config::scan_instances_interval_seconds = 10;
    config::recycle_job_lease_expired_ms = 1000;
    auto mem_kv = std::make_shared<MemTxnKv>();
    ASSERT_EQ(mem_kv->init(), 0);

    std::atomic_int count {0};
    auto sp = SyncPoint::get_instance();
    SyncPoint::CallbackGuard guard;
    sp->set_call_back(
            "InstanceChecker.do_check",
            [&count](auto&&) {
                sleep(1);
                ++count;
            },
            &guard);
    sp->enable_processing();

    std::unique_ptr<Transaction> txn;
    ASSERT_EQ(TxnErrorCode::TXN_OK, mem_kv->create_txn(&txn));
    for (int i = 0; i < 10; ++i) {
        InstanceInfoPB instance;
        instance.set_instance_id(std::to_string(i));
        auto obj_info = instance.add_obj_info();
        obj_info->set_id("1");
        InstanceKeyInfo key_info {std::to_string(i)};
        std::string key;
        instance_key(key_info, &key);
        std::string val = instance.SerializeAsString();
        txn->put(key, val);
    }
    ASSERT_EQ(TxnErrorCode::TXN_OK, txn->commit());

    Checker c1(mem_kv);
    c1.ip_port_ = "r1:p1";
    c1.start();
    Checker c2(mem_kv);
    c2.ip_port_ = "r2:p2";
    c2.start();
    Checker c3(mem_kv);
    c3.ip_port_ = "r3:p3";
    std::this_thread::sleep_for(std::chrono::milliseconds(500));
    c3.start();

    std::this_thread::sleep_for(std::chrono::seconds(5));
    c1.stop();
    c2.stop();
    c3.stop();

    ASSERT_EQ(TxnErrorCode::TXN_OK, mem_kv->create_txn(&txn));
    for (int i = 0; i < 10; ++i) {
        JobRecycleKeyInfo key_info {std::to_string(i)};
        JobRecyclePB job_info;
        std::string key;
        std::string val;
        job_check_key(key_info, &key);
        ASSERT_EQ(TxnErrorCode::TXN_OK, txn->get(key, &val)) << i;
        ASSERT_TRUE(job_info.ParseFromString(val));
        EXPECT_EQ(JobRecyclePB::IDLE, job_info.status());
        EXPECT_GT(job_info.last_finish_time_ms(), 0);
        std::cout << "host: " << job_info.ip_port() << " finish check job of instance_id: " << i
                  << std::endl;
    }
    EXPECT_EQ(count, 10);
}

TEST(CheckerTest, do_inspect) {
    using namespace std::chrono;
    {
        auto mem_kv = std::make_shared<MemTxnKv>();
        ASSERT_EQ(mem_kv->init(), 0);

        InstanceInfoPB instance;
        instance.set_instance_id(instance_id);
        instance.set_ctime(11111);
        auto obj_info = instance.add_obj_info();
        obj_info->set_id("1");

        Checker checker(mem_kv);
        checker.do_inspect(instance);

        {
            // empty job info
            auto sp = SyncPoint::get_instance();
            DORIS_CLOUD_DEFER {
                SyncPoint::get_instance()->clear_all_call_backs();
            };
            sp->set_call_back("Checker:do_inspect", [](auto&& args) {
                auto last_ctime = *try_any_cast<int64_t*>(args[0]);
                ASSERT_EQ(last_ctime, 11111);
                std::cout << "last_ctime: " << last_ctime << std::endl;
            });
            sp->enable_processing();
        }

        {
            // add job_info but no last ctime
            std::unique_ptr<Transaction> txn;
            ASSERT_EQ(TxnErrorCode::TXN_OK, mem_kv->create_txn(&txn));
            JobRecyclePB job_info;
            job_info.set_instance_id(instance_id);
            std::string key = job_check_key({instance_id});
            std::string val = job_info.SerializeAsString();
            txn->put(key, val);
            ASSERT_EQ(TxnErrorCode::TXN_OK, txn->commit());
            checker.do_inspect(instance);
            auto sp = SyncPoint::get_instance();
            DORIS_CLOUD_DEFER {
                SyncPoint::get_instance()->clear_all_call_backs();
            };
            sp->set_call_back("Checker:do_inspect", [](auto&& args) {
                ASSERT_EQ(*try_any_cast<int64_t*>(args[0]), 11111);
            });
            sp->enable_processing();
        }

        {
            // add job_info with last ctime
            std::unique_ptr<Transaction> txn;
            ASSERT_EQ(TxnErrorCode::TXN_OK, mem_kv->create_txn(&txn));
            JobRecyclePB job_info;
            job_info.set_instance_id(instance_id);
            job_info.set_last_ctime_ms(12345);
            auto sp = SyncPoint::get_instance();
            DORIS_CLOUD_DEFER {
                SyncPoint::get_instance()->clear_all_call_backs();
            };
            sp->set_call_back("Checker:do_inspect", [](auto&& args) {
                ASSERT_EQ(*try_any_cast<int64_t*>(args[0]), 12345);
            });
            sp->enable_processing();
            std::string key = job_check_key({instance_id});
            std::string val = job_info.SerializeAsString();
            txn->put(key, val);
            ASSERT_EQ(TxnErrorCode::TXN_OK, txn->commit());
            checker.do_inspect(instance);
        }
        {
            // alarm
            int64_t expiration_ms = 7 > config::reserved_buffer_days
                                            ? (7 - config::reserved_buffer_days) * 3600000
                                            : 7 * 3600000;
            auto now = duration_cast<milliseconds>(system_clock::now().time_since_epoch()).count();
            std::unique_ptr<Transaction> txn;
            ASSERT_EQ(TxnErrorCode::TXN_OK, mem_kv->create_txn(&txn));
            JobRecyclePB job_info;
            job_info.set_instance_id(instance_id);
            job_info.set_last_ctime_ms(now - expiration_ms - 10);
            auto sp = SyncPoint::get_instance();
            DORIS_CLOUD_DEFER {
                SyncPoint::get_instance()->clear_all_call_backs();
            };

            bool alarm = false;
            sp->set_call_back("Checker:do_inspect", [&alarm](auto&&) { alarm = true; });
            sp->enable_processing();
            std::string key = job_check_key({instance_id});
            std::string val = job_info.SerializeAsString();
            txn->put(key, val);
            ASSERT_EQ(TxnErrorCode::TXN_OK, txn->commit());
            checker.do_inspect(instance);
            // FIXME(plat1ko): Unify SyncPoint in be and cloud
            //ASSERT_TRUE(alarm);
        }
    }
}

TEST(CheckerTest, delete_bitmap_inverted_check_normal) {
    // normal case, all delete bitmaps belong to a rowset
    auto txn_kv = std::make_shared<MemTxnKv>();
    ASSERT_EQ(txn_kv->init(), 0);

    InstanceInfoPB instance;
    instance.set_instance_id(instance_id);
    auto obj_info = instance.add_obj_info();
    obj_info->set_id("1");

    InstanceChecker checker(txn_kv, instance_id);
    ASSERT_EQ(checker.init(instance), 0);
    auto accessor = checker.accessor_map_.begin()->second;

    std::unique_ptr<Transaction> txn;
    ASSERT_EQ(TxnErrorCode::TXN_OK, txn_kv->create_txn(&txn));

    constexpr int table_id = 10000, index_id = 10001, partition_id = 10002;
    // create some rowsets with delete bitmaps in merge-on-write tablet
    for (int tablet_id = 600001; tablet_id <= 600010; ++tablet_id) {
        // for last tablet, create pending delete bitmap
        bool is_last_tablet = tablet_id == 600010;
        ASSERT_EQ(0,
                  create_tablet(txn_kv.get(), table_id, index_id, partition_id, tablet_id, true));
        int64_t rowset_start_id = 400;
        std::vector<std::string> rowset_ids;
        for (int ver = 2; ver <= 10; ++ver) {
            std::string rowset_id = std::to_string(rowset_start_id++);
            bool is_last_version = ver == 10;
            bool skip_create_rowset = is_last_tablet && is_last_version;
            rowset_ids.push_back(rowset_id);
            if (!skip_create_rowset) {
                create_committed_rowset_with_rowset_id(txn_kv.get(), accessor.get(), "1", tablet_id,
                                                       ver, ver, rowset_id, false, 1);
            }
            if (ver >= 5) {
                auto delete_bitmap_key =
                        meta_delete_bitmap_key({instance_id, tablet_id, rowset_id, ver, 0});
                std::string delete_bitmap_val {"test"};
                txn->put(delete_bitmap_key, delete_bitmap_val);
            } else {
                // delete bitmaps may be spilitted into mulitiple KVs if too large
                auto delete_bitmap_key =
                        meta_delete_bitmap_key({instance_id, tablet_id, rowset_id, ver, 0});
                std::string delete_bitmap_val(1000, 'A');
                cloud::blob_put(txn.get(), delete_bitmap_key, delete_bitmap_val, 0, 300);
            }
        }
        if (is_last_tablet) {
            std::string pending_key = meta_pending_delete_bitmap_key({instance_id, tablet_id});
            std::string pending_val;
            PendingDeleteBitmapPB delete_bitmap_keys;
            for (int j = 0; j < rowset_ids.size(); j++) {
                MetaDeleteBitmapInfo key_info {instance_id, tablet_id, rowset_ids[j], 10, 0};
                std::string key;
                meta_delete_bitmap_key(key_info, &key);
                delete_bitmap_keys.add_delete_bitmap_keys(key);
            }
            delete_bitmap_keys.SerializeToString(&pending_val);
            txn->put(pending_key, pending_val);
        }
    }

    // also create some rowsets without delete bitmaps in non merge-on-write tablet
    for (int tablet_id = 700001; tablet_id <= 700010; ++tablet_id) {
        ASSERT_EQ(0,
                  create_tablet(txn_kv.get(), table_id, index_id, partition_id, tablet_id, false));
        int64_t rowset_start_id = 500;
        for (int ver = 2; ver < 10; ++ver) {
            std::string rowset_id = std::to_string(rowset_start_id++);
            create_committed_rowset_with_rowset_id(txn_kv.get(), accessor.get(), "1", tablet_id,
                                                   ver, ver, rowset_id, false, 1);
        }
    }

    ASSERT_EQ(TxnErrorCode::TXN_OK, txn->commit());

    ASSERT_EQ(checker.do_delete_bitmap_inverted_check(), 0);
}

TEST(CheckerTest, delete_bitmap_inverted_check_abnormal) {
    // abnormal case, some delete bitmaps arem leaked
    auto txn_kv = std::make_shared<MemTxnKv>();
    ASSERT_EQ(txn_kv->init(), 0);

    InstanceInfoPB instance;
    instance.set_instance_id(instance_id);
    auto obj_info = instance.add_obj_info();
    obj_info->set_id("1");

    InstanceChecker checker(txn_kv, instance_id);
    ASSERT_EQ(checker.init(instance), 0);
    auto accessor = checker.accessor_map_.begin()->second;

    // tablet_id -> [rowset_id, version, segment_id]
    std::map<std::int64_t, std::set<std::tuple<std::string, int64_t, int64_t>>>
            expected_abnormal_delete_bitmaps {}, real_abnormal_delete_bitmaps {};
    std::map<std::int64_t, std::set<std::tuple<std::string, int64_t, int64_t>>>
            expected_leaked_delete_bitmaps {}, real_leaked_delete_bitmaps {};
    auto sp = SyncPoint::get_instance();
    DORIS_CLOUD_DEFER {
        SyncPoint::get_instance()->clear_all_call_backs();
    };
    sp->set_call_back(
            "InstanceChecker::do_delete_bitmap_inverted_check.get_abnormal_delete_bitmap",
            [&real_abnormal_delete_bitmaps](auto&& args) {
                int64_t tablet_id = *try_any_cast<int64_t*>(args[0]);
                std::string rowset_id = *try_any_cast<std::string*>(args[1]);
                int64_t version = *try_any_cast<int64_t*>(args[2]);
                int64_t segment_id = *try_any_cast<int64_t*>(args[3]);
                real_abnormal_delete_bitmaps[tablet_id].insert({rowset_id, version, segment_id});
            });
    sp->set_call_back(
            "InstanceChecker::do_delete_bitmap_inverted_check.get_leaked_delete_bitmap",
            [&real_leaked_delete_bitmaps](auto&& args) {
                int64_t tablet_id = *try_any_cast<int64_t*>(args[0]);
                std::string rowset_id = *try_any_cast<std::string*>(args[1]);
                int64_t version = *try_any_cast<int64_t*>(args[2]);
                int64_t segment_id = *try_any_cast<int64_t*>(args[3]);
                real_leaked_delete_bitmaps[tablet_id].insert({rowset_id, version, segment_id});
            });
    sp->enable_processing();

    std::unique_ptr<Transaction> txn;
    ASSERT_EQ(TxnErrorCode::TXN_OK, txn_kv->create_txn(&txn));

    constexpr int table_id = 10000, index_id = 10001, partition_id = 10002;
    // create some rowsets with delete bitmaps in merge-on-write tablet
    for (int tablet_id = 800001; tablet_id <= 800010; ++tablet_id) {
        ASSERT_EQ(0,
                  create_tablet(txn_kv.get(), table_id, index_id, partition_id, tablet_id, true));
        int64_t rowset_start_id = 600;
        for (int ver = 2; ver <= 20; ++ver) {
            std::string rowset_id = std::to_string(rowset_start_id++);

            if (ver >= 10) {
                // only create rowsets for some versions
                create_committed_rowset_with_rowset_id(txn_kv.get(), accessor.get(), "1", tablet_id,
                                                       ver, ver, rowset_id, false, 1);
            } else {
                expected_leaked_delete_bitmaps[tablet_id].insert({rowset_id, ver, 0});
            }

            if (ver >= 5) {
                auto delete_bitmap_key =
                        meta_delete_bitmap_key({instance_id, tablet_id, rowset_id, ver, 0});
                std::string delete_bitmap_val {"test"};
                txn->put(delete_bitmap_key, delete_bitmap_val);
            } else {
                // delete bitmaps may be spilitted into mulitiple KVs if too large
                auto delete_bitmap_key =
                        meta_delete_bitmap_key({instance_id, tablet_id, rowset_id, ver, 0});
                std::string delete_bitmap_val(1000, 'A');
                cloud::blob_put(txn.get(), delete_bitmap_key, delete_bitmap_val, 0, 300);
            }
        }
    }

    // create some rowsets with delete bitmaps in non merge-on-write tablet
    for (int tablet_id = 900001; tablet_id <= 900010; ++tablet_id) {
        ASSERT_EQ(0,
                  create_tablet(txn_kv.get(), table_id, index_id, partition_id, tablet_id, false));
        int64_t rowset_start_id = 700;
        for (int ver = 2; ver < 6; ++ver) {
            std::string rowset_id = std::to_string(rowset_start_id++);
            create_committed_rowset_with_rowset_id(txn_kv.get(), accessor.get(), "1", tablet_id,
                                                   ver, ver, rowset_id, false, 1);
            auto delete_bitmap_key =
                    meta_delete_bitmap_key({instance_id, tablet_id, rowset_id, ver, 0});
            std::string delete_bitmap_val {"test2"};
            txn->put(delete_bitmap_key, delete_bitmap_val);

            expected_abnormal_delete_bitmaps[tablet_id].insert({rowset_id, ver, 0});
        }
    }

    // create some rowsets without delete bitmaps in non merge-on-write tablet
    for (int tablet_id = 700001; tablet_id <= 700010; ++tablet_id) {
        ASSERT_EQ(0,
                  create_tablet(txn_kv.get(), table_id, index_id, partition_id, tablet_id, false));
        int64_t rowset_start_id = 500;
        for (int ver = 2; ver < 10; ++ver) {
            std::string rowset_id = std::to_string(rowset_start_id++);
            create_committed_rowset_with_rowset_id(txn_kv.get(), accessor.get(), "1", tablet_id,
                                                   ver, ver, rowset_id, false, 1);
        }
    }

    ASSERT_EQ(TxnErrorCode::TXN_OK, txn->commit());

    ASSERT_EQ(checker.do_delete_bitmap_inverted_check(), 1);
    ASSERT_EQ(expected_leaked_delete_bitmaps, real_leaked_delete_bitmaps);
    ASSERT_EQ(expected_abnormal_delete_bitmaps, real_abnormal_delete_bitmaps);
}

TEST(CheckerTest, delete_bitmap_storage_optimize_check_normal) {
    auto txn_kv = std::make_shared<MemTxnKv>();
    ASSERT_EQ(txn_kv->init(), 0);

    InstanceInfoPB instance;
    instance.set_instance_id(instance_id);
    auto obj_info = instance.add_obj_info();
    obj_info->set_id("1");

    InstanceChecker checker(txn_kv, instance_id);
    ASSERT_EQ(checker.init(instance), 0);
    auto accessor = checker.accessor_map_.begin()->second;

    std::unique_ptr<Transaction> txn;
    ASSERT_EQ(TxnErrorCode::TXN_OK, txn_kv->create_txn(&txn));

    constexpr int table_id = 10000, index_id = 10001, partition_id = 10002;
    int64_t rowset_start_id = 600;

    for (int tablet_id = 800001; tablet_id <= 800005; ++tablet_id) {
        ASSERT_EQ(0,
                  create_tablet(txn_kv.get(), table_id, index_id, partition_id, tablet_id, true));
        std::vector<std::pair<int64_t, int64_t>> rowset_vers {{2, 2}, {3, 3}, {4, 4}, {5, 5},
                                                              {6, 7}, {8, 8}, {9, 9}};
        std::vector<std::pair<int64_t, int64_t>> delete_bitmaps_vers {
                {7, 9}, {8, 9}, {7, 9}, {7, 9}, {7, 9}, {8, 9}, {9, 9}};
        std::vector<bool> segments_overlap {true, true, true, true, false, true, true};
        for (size_t i {0}; i < 7; i++) {
            std::string rowset_id = std::to_string(rowset_start_id++);
            create_committed_rowset_with_rowset_id(txn_kv.get(), accessor.get(), "1", tablet_id,
                                                   rowset_vers[i].first, rowset_vers[i].second,
                                                   rowset_id, segments_overlap[i], 1);
            create_delete_bitmaps(txn.get(), tablet_id, rowset_id, delete_bitmaps_vers[i].first,
                                  delete_bitmaps_vers[i].second);
        }
    }

    for (int tablet_id = 800006; tablet_id <= 800010; ++tablet_id) {
        // [7-7] cumu compaction output rowset start_version == end_version
        ASSERT_EQ(0,
                  create_tablet(txn_kv.get(), table_id, index_id, partition_id, tablet_id, true));
        std::vector<std::pair<int64_t, int64_t>> rowset_vers {{2, 2}, {3, 3}, {4, 4}, {5, 5},
                                                              {6, 6}, {7, 7}, {8, 8}, {9, 9}};
        std::vector<std::pair<int64_t, int64_t>> delete_bitmaps_vers {
                {7, 9}, {8, 9}, {7, 9}, {7, 9}, {7, 9}, {7, 9}, {8, 9}, {9, 9}};
        std::vector<bool> segments_overlap {true, true, false, true, false, true, true, true};
        for (size_t i {0}; i < 8; i++) {
            std::string rowset_id = std::to_string(rowset_start_id++);
            create_committed_rowset_with_rowset_id(txn_kv.get(), accessor.get(), "1", tablet_id,
                                                   rowset_vers[i].first, rowset_vers[i].second,
                                                   rowset_id, segments_overlap[i], 1);
            create_delete_bitmaps(txn.get(), tablet_id, rowset_id, delete_bitmaps_vers[i].first,
                                  delete_bitmaps_vers[i].second);
        }
    }

    for (int tablet_id = 800011; tablet_id <= 800015; ++tablet_id) {
        // no rowsets are compacted
        ASSERT_EQ(0,
                  create_tablet(txn_kv.get(), table_id, index_id, partition_id, tablet_id, true));
        std::vector<std::pair<int64_t, int64_t>> rowset_vers {{2, 2}, {3, 3}, {4, 4}, {5, 5},
                                                              {6, 6}, {7, 7}, {8, 8}, {9, 9}};
        std::vector<std::pair<int64_t, int64_t>> delete_bitmaps_vers {
                {2, 9}, {3, 9}, {4, 9}, {5, 9}, {6, 9}, {7, 9}, {8, 9}, {9, 9}};
        std::vector<bool> segments_overlap {true, true, true, true, true, true, true, true};
        for (size_t i {0}; i < 8; i++) {
            std::string rowset_id = std::to_string(rowset_start_id++);
            create_committed_rowset_with_rowset_id(txn_kv.get(), accessor.get(), "1", tablet_id,
                                                   rowset_vers[i].first, rowset_vers[i].second,
                                                   rowset_id, segments_overlap[i], 1);
            create_delete_bitmaps(txn.get(), tablet_id, rowset_id, delete_bitmaps_vers[i].first,
                                  delete_bitmaps_vers[i].second);
        }
    }

    for (int tablet_id = 800016; tablet_id <= 800020; ++tablet_id) {
        ASSERT_EQ(0,
                  create_tablet(txn_kv.get(), table_id, index_id, partition_id, tablet_id, true));
        std::vector<std::pair<int64_t, int64_t>> rowset_vers {
                {2, 5}, {6, 6}, {7, 7}, {8, 8}, {9, 9}};
        std::vector<std::pair<int64_t, int64_t>> delete_bitmaps_vers {
                {5, 9}, {6, 9}, {7, 9}, {8, 9}, {9, 9}};
        std::vector<bool> segments_overlap {false, true, true, true, true};
        for (size_t i {0}; i < 5; i++) {
            std::string rowset_id = std::to_string(rowset_start_id++);
            create_committed_rowset_with_rowset_id(txn_kv.get(), accessor.get(), "1", tablet_id,
                                                   rowset_vers[i].first, rowset_vers[i].second,
                                                   rowset_id, segments_overlap[i], 1);
            create_delete_bitmaps(txn.get(), tablet_id, rowset_id, delete_bitmaps_vers[i].first,
                                  delete_bitmaps_vers[i].second);
        }
    }

    // also create some rowsets without delete bitmaps in non merge-on-write tablet
    for (int tablet_id = 700001; tablet_id <= 700010; ++tablet_id) {
        ASSERT_EQ(0,
                  create_tablet(txn_kv.get(), table_id, index_id, partition_id, tablet_id, false));
        int64_t rowset_start_id = 500;
        for (int ver = 2; ver < 10; ++ver) {
            std::string rowset_id = std::to_string(rowset_start_id++);
            create_committed_rowset_with_rowset_id(txn_kv.get(), accessor.get(), "1", tablet_id,
                                                   ver, ver, rowset_id, false, 1);
        }
    }

    ASSERT_EQ(TxnErrorCode::TXN_OK, txn->commit());
    ASSERT_EQ(checker.do_delete_bitmap_storage_optimize_check(2), 0);
}

std::unique_ptr<MetaServiceProxy> get_meta_service() {
    int ret = 0;
    // MemKv
    auto txn_kv = std::dynamic_pointer_cast<TxnKv>(std::make_shared<MemTxnKv>());
    if (txn_kv != nullptr) {
        ret = txn_kv->init();
        [&] { ASSERT_EQ(ret, 0); }();
    }
    [&] { ASSERT_NE(txn_kv.get(), nullptr); }();

    std::unique_ptr<Transaction> txn;
    EXPECT_EQ(txn_kv->create_txn(&txn), TxnErrorCode::TXN_OK);
    txn->remove("\x00", "\xfe"); // This is dangerous if the fdb is not correctly set
    EXPECT_EQ(txn->commit(), TxnErrorCode::TXN_OK);

    auto rs = std::make_shared<MockResourceManager>(txn_kv);
    auto rl = std::make_shared<RateLimiter>();
    auto meta_service = std::make_unique<MetaServiceImpl>(txn_kv, rs, rl);
    return std::make_unique<MetaServiceProxy>(std::move(meta_service));
}

MetaServiceCode get_delete_bitmap_lock(MetaServiceProxy* meta_service, int64_t table_id,
                                       int64_t lock_id, int64_t initiator, int64_t expiration = 5) {
    brpc::Controller cntl;
    GetDeleteBitmapUpdateLockRequest req;
    GetDeleteBitmapUpdateLockResponse res;
    req.set_cloud_unique_id("test_cloud_unique_id");
    req.set_table_id(table_id);
    req.set_expiration(expiration);
    req.set_lock_id(lock_id);
    req.set_initiator(initiator);
    meta_service->get_delete_bitmap_update_lock(
            reinterpret_cast<::google::protobuf::RpcController*>(&cntl), &req, &res, nullptr);
    return res.status().code();
}

MetaServiceCode remove_delete_bitmap_lock(MetaServiceProxy* meta_service, int64_t table_id,
                                          int64_t lock_id, int64_t initiator) {
    brpc::Controller cntl;
    RemoveDeleteBitmapUpdateLockRequest req;
    RemoveDeleteBitmapUpdateLockResponse res;
    req.set_cloud_unique_id("test_cloud_unique_id");
    req.set_table_id(table_id);
    req.set_lock_id(lock_id);
    req.set_initiator(initiator);
    meta_service->remove_delete_bitmap_update_lock(
            reinterpret_cast<::google::protobuf::RpcController*>(&cntl), &req, &res, nullptr);
    return res.status().code();
}

void remove_delete_bitmap_lock(MetaServiceProxy* meta_service, int64_t table_id) {
    std::string lock_key = meta_delete_bitmap_update_lock_key({"test_check_job_key", table_id, -1});
    std::unique_ptr<Transaction> txn;
    ASSERT_EQ(meta_service->txn_kv()->create_txn(&txn), TxnErrorCode::TXN_OK);
    txn->remove(lock_key);
    ASSERT_EQ(txn->commit(), TxnErrorCode::TXN_OK);
} // namespace

TEST(CheckerTest, check_job_key) {
    config::enable_mow_job_key_check = true;
    config::mow_job_key_check_expiration_diff_seconds = 0;
    config::delete_bitmap_lock_v2_white_list = "*";
    std::string instance_id = "test_check_job_key";
    [[maybe_unused]] auto sp = SyncPoint::get_instance();
    DORIS_CLOUD_DEFER {
        SyncPoint::get_instance()->clear_all_call_backs();
    };
    sp->set_call_back("get_instance_id", [&](auto&& args) {
        auto* ret = try_any_cast_ret<std::string>(args);
        ret->first = instance_id;
        ret->second = true;
    });
    sp->enable_processing();
    int64_t table_id = 2;

    //test 1:
    //1.compaction get lock and write compaction key, but not release lock
    //2.after lock expired, load get lock, compaction key is removed
    auto meta_service = get_meta_service();
    auto res_code = get_delete_bitmap_lock(meta_service.get(), table_id, -1, 123);
    ASSERT_EQ(res_code, MetaServiceCode::OK);
    std::this_thread::sleep_for(std::chrono::seconds(6));
    res_code = get_delete_bitmap_lock(meta_service.get(), table_id, 100, -1);
    ASSERT_EQ(res_code, MetaServiceCode::OK);

    auto txn_kv = std::make_shared<MemTxnKv>();
    ASSERT_EQ(txn_kv->init(), 0);

    InstanceInfoPB instance;
    instance.set_instance_id(instance_id);
    auto obj_info = instance.add_obj_info();
    obj_info->set_id("1");
    InstanceChecker checker(meta_service->txn_kv(), instance_id);
    ASSERT_EQ(checker.init(instance), 0);
    ASSERT_EQ(checker.do_mow_job_key_check(), 0);
    res_code = remove_delete_bitmap_lock(meta_service.get(), table_id, 100, -1);

    //test 2:
    //1.compaction a get lock and write compaction key, but not release lock
    //2.compaction key is expired
    //3.remove delete bitmap lock accidentally（it should not happen）
    //4.load get lock
    //5.checker found residual compaction key
    res_code = get_delete_bitmap_lock(meta_service.get(), table_id, -1, 124, 0);
    ASSERT_EQ(res_code, MetaServiceCode::OK);
    std::this_thread::sleep_for(std::chrono::seconds(1));
    remove_delete_bitmap_lock(meta_service.get(), table_id);
    res_code = get_delete_bitmap_lock(meta_service.get(), table_id, 101, -1);
    ASSERT_EQ(checker.do_mow_job_key_check(), -1);
    std::this_thread::sleep_for(std::chrono::seconds(6));

    //test 3:
    //1.compaction a get lock and write compaction key, but not release lock
    //2.compaction key is expired
    //3.remove delete bitmap lock accidentally（it should not happen）
    //4.checker found residual compaction key
    table_id = 3;
    res_code = get_delete_bitmap_lock(meta_service.get(), table_id, -1, 126, 0);
    ASSERT_EQ(res_code, MetaServiceCode::OK);
    std::this_thread::sleep_for(std::chrono::seconds(1));
    remove_delete_bitmap_lock(meta_service.get(), table_id);
    ASSERT_EQ(checker.do_mow_job_key_check(), -1);
}

TEST(CheckerTest, do_restore_job_check) {
    config::enable_restore_job_check = true;
    std::string instance_id = "test_do_restore_job_check";
    [[maybe_unused]] auto sp = SyncPoint::get_instance();
    DORIS_CLOUD_DEFER {
        SyncPoint::get_instance()->clear_all_call_backs();
    };
    sp->set_call_back("get_instance_id", [&](auto&& args) {
        auto* ret = try_any_cast_ret<std::string>(args);
        ret->first = instance_id;
        ret->second = true;
    });
    sp->enable_processing();

    auto txn_kv = std::make_shared<MemTxnKv>();
    ASSERT_EQ(txn_kv->init(), 0);

    InstanceInfoPB instance;
    instance.set_instance_id(instance_id);
    auto obj_info = instance.add_obj_info();
    obj_info->set_id("1");
    InstanceChecker checker(txn_kv, instance_id);
    ASSERT_EQ(checker.init(instance), 0);

    // Prepare test data: simulate restore jobs in different states
    std::unique_ptr<Transaction> txn;
    ASSERT_EQ(TxnErrorCode::TXN_OK, txn_kv->create_txn(&txn));

    // Add a PREPARED restore job
    RestoreJobCloudPB prepared_job;
    prepared_job.set_tablet_id(10001);
    prepared_job.set_state(RestoreJobCloudPB::PREPARED);
    prepared_job.set_ctime_s(::time(nullptr) - 1800); // 30 minutes ago
    std::string prepared_key;
    job_restore_tablet_key({instance_id, prepared_job.tablet_id()}, &prepared_key);
    txn->put(prepared_key, prepared_job.SerializeAsString());

    // Add a COMMITTED restore job
    RestoreJobCloudPB committed_job;
    committed_job.set_tablet_id(10002);
    committed_job.set_state(RestoreJobCloudPB::COMMITTED);
    committed_job.set_ctime_s(::time(nullptr) - 7200); // 2 hours ago
    std::string committed_key;
    job_restore_tablet_key({instance_id, committed_job.tablet_id()}, &committed_key);
    txn->put(committed_key, committed_job.SerializeAsString());

    // Add a COMPLETED restore job
    RestoreJobCloudPB completed_job;
    completed_job.set_tablet_id(10003);
    completed_job.set_state(RestoreJobCloudPB::COMPLETED);
    completed_job.set_ctime_s(::time(nullptr) - 3600); // 1 hour ago
    std::string completed_key;
    job_restore_tablet_key({instance_id, completed_job.tablet_id()}, &completed_key);
    txn->put(completed_key, completed_job.SerializeAsString());

    ASSERT_EQ(TxnErrorCode::TXN_OK, txn->commit());

    // Run the check
    ASSERT_EQ(checker.do_restore_job_check(), 0);
}

TEST(CheckerTest, delete_bitmap_storage_optimize_v2_check_normal) {
    auto txn_kv = std::make_shared<MemTxnKv>();
    ASSERT_EQ(txn_kv->init(), 0);

    InstanceInfoPB instance;
    instance.set_instance_id(instance_id);
    auto obj_info = instance.add_obj_info();
    obj_info->set_id("1");

    InstanceChecker checker(txn_kv, instance_id);
    ASSERT_EQ(checker.init(instance), 0);
    auto accessor = checker.accessor_map_.begin()->second;

    std::unique_ptr<Transaction> txn;
    ASSERT_EQ(TxnErrorCode::TXN_OK, txn_kv->create_txn(&txn));

    constexpr int table_id = 10000, index_id = 10001, partition_id = 10002;
    int64_t rowset_start_id = 600;

    for (int tablet_id = 900011; tablet_id <= 900015; ++tablet_id) {
        bool has_sequence_col = tablet_id % 2 == 0;
        ASSERT_EQ(0, create_tablet(txn_kv.get(), table_id, index_id, partition_id, tablet_id, true,
                                   has_sequence_col));
        std::vector<std::pair<int64_t, int64_t>> rowset_vers {{2, 2}, {3, 3}, {4, 4}, {5, 5},
                                                              {6, 7}, {8, 8}, {9, 9}};
        std::vector<std::vector<int64_t>> delete_bitmaps_vers {
                {3, 5, 7, 9}, {4, 5, 7, 8, 9}, {7, 8, 9}, {8, 9}, {8, 9}, {}, {9}};
        std::vector<bool> segments_overlap {true, true, true, true, false, true, true};
        for (size_t i {0}; i < 7; i++) {
            std::string rowset_id = std::to_string(rowset_start_id++);
            create_committed_rowset_with_rowset_id(txn_kv.get(), accessor.get(), "1", tablet_id,
                                                   rowset_vers[i].first, rowset_vers[i].second,
                                                   rowset_id, segments_overlap[i], 1);
            create_delete_bitmaps(txn.get(), tablet_id, rowset_id, delete_bitmaps_vers[i],
                                  i == 2 ? 2 : 1 /*segment_num*/);
        }
    }

    ASSERT_EQ(TxnErrorCode::TXN_OK, txn->commit());
    ASSERT_EQ(checker.do_delete_bitmap_storage_optimize_check(2), 0);
}

TEST(CheckerTest, delete_bitmap_storage_optimize_v2_check_abnormal) {
    auto txn_kv = std::make_shared<MemTxnKv>();
    ASSERT_EQ(txn_kv->init(), 0);

    InstanceInfoPB instance;
    instance.set_instance_id(instance_id);
    auto obj_info = instance.add_obj_info();
    obj_info->set_id("1");

    InstanceChecker checker(txn_kv, instance_id);
    ASSERT_EQ(checker.init(instance), 0);
    auto accessor = checker.accessor_map_.begin()->second;

    // tablet_id -> [rowset_id]
    std::map<std::int64_t, std::set<std::string>> expected_abnormal_rowsets {};
    std::map<std::int64_t, std::set<std::string>> real_abnormal_rowsets {};
    auto sp = SyncPoint::get_instance();
    DORIS_CLOUD_DEFER {
        SyncPoint::get_instance()->clear_all_call_backs();
    };
    sp->set_call_back(
            "InstanceChecker::check_delete_bitmap_storage_optimize_v2.get_abnormal_rowset",
            [&](auto&& args) {
                int64_t tablet_id = *try_any_cast<int64_t*>(args[0]);
                std::string rowset_id = *try_any_cast<std::string*>(args[1]);
                real_abnormal_rowsets[tablet_id].insert(rowset_id);
            });
    sp->enable_processing();

    std::unique_ptr<Transaction> txn;
    ASSERT_EQ(TxnErrorCode::TXN_OK, txn_kv->create_txn(&txn));

    constexpr int table_id = 10000, index_id = 10001, partition_id = 10002;
    int64_t rowset_start_id = 600;
    int64_t expire_time = current_time - 500;

    struct Rowset {
        int64_t start_version;
        int64_t end_version;
        std::vector<int64_t> delete_bitmap_versions;
        int64_t create_time;
        int segment_num;
        bool is_abnormal;
        std::string rowset_id;
    };
    struct Tablet {
        std::vector<Rowset> rowsets;
        bool skip_create_rowset = false;
        std::unordered_set<int> skip_create_rowset_index;
        bool has_seq_col = false;
        bool create_pending_delete_bitmap;
        int64_t pending_delete_bitmap_version;
    };

    std::vector<Tablet> tablets;
    // current_time is skipped
    tablets.push_back({{{2, 2, {3, 5, 7, 9}, current_time, 2, false},
                        {3, 3, {5, 7, 8, 9, 10}, current_time, 1, false},
                        {4, 4, {7, 11}, current_time, 3, false},
                        {5, 7, {8, 10}, current_time, 1, false},
                        {8, 11, {}, current_time, 2, false}}});
    tablets.push_back({{{2, 2, {3, 5, 7, 9}, expire_time, 2, true},
                        {3, 3, {5, 7, 8, 9, 10}, expire_time, 1, true},
                        {4, 4, {7, 11}, expire_time, 3, false},
                        {5, 7, {8, 10}, expire_time, 1, true},
                        {8, 11, {12}, expire_time, 1, true}}});
    // skip create rowset
    tablets.push_back({{{2, 2, {5}, expire_time, 2, false},
                        {3, 3, {4}, expire_time, 1, false} /*skip create rowset*/,
                        {3, 5, {}, expire_time, 2, false}},
                       true /* skip_create_rowset */,
                       {1}});
    // pending delete bitmap
    Tablet tablet3 {{{{2, 2, {3, 4, 5}, expire_time, 2, false},
                      {3, 3, {4, 5}, expire_time, 1, false},
                      {4, 4, {5}, expire_time, 3, false}}}};
    tablet3.create_pending_delete_bitmap = true;
    tablet3.pending_delete_bitmap_version = 5;
    tablets.push_back(tablet3);
    // tablet with sequence col
    Tablet tablet4 = {{{2, 2, {3, 7, 11}, current_time, 2, false},
                       {3, 3, {7, 11}, current_time, 1, false},
                       {4, 4, {7, 11}, current_time, 3, false},
                       {5, 7, {5, 6, 7, 11}, expire_time, 1, false},
                       {8, 11, {8, 9, 10}, expire_time, 2, false}}};
    tablet4.has_seq_col = true;
    tablets.push_back(tablet4);

    for (int i = 0; i < tablets.size(); ++i) {
        int tablet_id = 900021 + i;
        auto& tablet = tablets[i];
        ASSERT_EQ(0, create_tablet(txn_kv.get(), table_id, index_id, partition_id, tablet_id, true,
                                   tablet.has_seq_col));
        auto& rowsets = tablet.rowsets;
        for (int j = 0; j < rowsets.size(); j++) {
            auto& rowset = rowsets[j];
            std::string rowset_id = std::to_string(rowset_start_id++);
            rowset.rowset_id = rowset_id;
            bool skip_create_rowset =
                    tablet.skip_create_rowset && tablet.skip_create_rowset_index.contains(j);
            if (!skip_create_rowset) {
                create_committed_rowset_with_rowset_id(txn_kv.get(), accessor.get(), "1", tablet_id,
                                                       rowset.start_version, rowset.end_version,
                                                       rowset_id, true, 1, rowset.create_time);
            }
            create_delete_bitmaps(txn.get(), tablet_id, rowset_id, rowset.delete_bitmap_versions,
                                  rowset.segment_num /*segment_num*/);
            if (rowset.is_abnormal) {
                expected_abnormal_rowsets[tablet_id].insert(rowset_id);
            }
        }
        if (tablet.create_pending_delete_bitmap) {
            std::string pending_key = meta_pending_delete_bitmap_key({instance_id, tablet_id});
            std::string pending_val;
            PendingDeleteBitmapPB delete_bitmap_keys;
            for (int j = 0; j < rowsets.size(); j++) {
                MetaDeleteBitmapInfo key_info {instance_id, tablet_id, rowsets[j].rowset_id,
                                               tablet.pending_delete_bitmap_version, 0};
                std::string key;
                meta_delete_bitmap_key(key_info, &key);
                delete_bitmap_keys.add_delete_bitmap_keys(key);
            }
            delete_bitmap_keys.SerializeToString(&pending_val);
            txn->put(pending_key, pending_val);
        }
    }
    ASSERT_EQ(TxnErrorCode::TXN_OK, txn->commit());
    ASSERT_EQ(checker.do_delete_bitmap_storage_optimize_check(2), 1);
    ASSERT_EQ(expected_abnormal_rowsets, real_abnormal_rowsets);
}

TEST(RecyclerTest, delete_rowset_data) {
    auto txn_kv = std::make_shared<MemTxnKv>();
    ASSERT_EQ(txn_kv->init(), 0);

    InstanceInfoPB instance;
    instance.set_instance_id(instance_id);
    auto obj_info = instance.add_obj_info();
    obj_info->set_id("recycle_tmp_rowsets");
    obj_info->set_ak(config::test_s3_ak);
    obj_info->set_sk(config::test_s3_sk);
    obj_info->set_endpoint(config::test_s3_endpoint);
    obj_info->set_region(config::test_s3_region);
    obj_info->set_bucket(config::test_s3_bucket);
    obj_info->set_prefix("recycle_tmp_rowsets");

    std::vector<doris::TabletSchemaCloudPB> schemas;
    for (int i = 0; i < 5; ++i) {
        auto& schema = schemas.emplace_back();
        schema.set_schema_version(i);
        schema.set_inverted_index_storage_format(InvertedIndexStorageFormatPB::V1);
        for (int j = 0; j < i; ++j) {
            auto index = schema.add_index();
            index->set_index_id(j);
            index->set_index_type(IndexType::INVERTED);
        }
    }

    {
        InstanceRecycler recycler(txn_kv, instance, thread_group,
                                  std::make_shared<TxnLazyCommitter>(txn_kv));
        ASSERT_EQ(recycler.init(), 0);
        auto accessor = recycler.accessor_map_.begin()->second;
        int64_t txn_id_base = 114115;
        int64_t tablet_id_base = 10015;
        int64_t index_id_base = 1000;
        // Delete each rowset directly using one RowsetPB
        for (int i = 0; i < 100; ++i) {
            int64_t txn_id = txn_id_base + i;
            for (int j = 0; j < 20; ++j) {
                auto rowset = create_rowset("recycle_tmp_rowsets", tablet_id_base + j,
                                            index_id_base + j % 4, 5, schemas[i % 5], txn_id);
                create_tmp_rowset(txn_kv.get(), accessor.get(), rowset, i & 1, false, j < 10);
                ASSERT_EQ(0, recycler.delete_rowset_data(rowset));
            }
        }

        std::unique_ptr<ListIterator> list_iter;
        ASSERT_EQ(0, accessor->list_all(&list_iter));
        ASSERT_FALSE(list_iter->has_next());
    }
    {
        InstanceInfoPB tmp_instance;
        std::string resource_id = "recycle_tmp_rowsets";
        tmp_instance.set_instance_id(instance_id);
        auto tmp_obj_info = tmp_instance.add_obj_info();
        tmp_obj_info->set_id(resource_id);
        tmp_obj_info->set_ak(config::test_s3_ak);
        tmp_obj_info->set_sk(config::test_s3_sk);
        tmp_obj_info->set_endpoint(config::test_s3_endpoint);
        tmp_obj_info->set_region(config::test_s3_region);
        tmp_obj_info->set_bucket(config::test_s3_bucket);
        tmp_obj_info->set_prefix(resource_id);

        InstanceRecycler recycler(txn_kv, tmp_instance, thread_group,
                                  std::make_shared<TxnLazyCommitter>(txn_kv));
        ASSERT_EQ(recycler.init(), 0);
        auto accessor = recycler.accessor_map_.begin()->second;
        // Delete multiple rowset files using one series of RowsetPB
        constexpr int index_id = 10001, tablet_id = 10002;
        std::map<std::string, doris::RowsetMetaCloudPB> rowset_pbs;
        for (int i = 0; i < 10; ++i) {
            auto rowset = create_rowset(resource_id, tablet_id, index_id, 5, schemas[i % 5]);
            create_recycle_rowset(
                    txn_kv.get(), accessor.get(), rowset,
                    static_cast<RecycleRowsetPB::Type>(i % (RecycleRowsetPB::Type_MAX + 1)), true,
                    i < 5);

            rowset_pbs.emplace(rowset.rowset_id_v2(), std::move(rowset));
        }
        ASSERT_EQ(0, recycler.delete_rowset_data(rowset_pbs, RowsetRecyclingState::FORMAL_ROWSET,
                                                 ctx));
        std::unique_ptr<ListIterator> list_iter;
        ASSERT_EQ(0, accessor->list_all(&list_iter));
        ASSERT_FALSE(list_iter->has_next());
    }
    {
        InstanceRecycler recycler(txn_kv, instance, thread_group,
                                  std::make_shared<TxnLazyCommitter>(txn_kv));
        ASSERT_EQ(recycler.init(), 0);
        auto accessor = recycler.accessor_map_.begin()->second;
        // Delete multiple rowset files using one series of RowsetPB
        constexpr int index_id = 20001, tablet_id = 20002;
        // Delete each rowset file directly using it's id to construct one path
        for (int i = 0; i < 1000; ++i) {
            auto rowset =
                    create_rowset("recycle_tmp_rowsets", tablet_id, index_id, 5, schemas[i % 5]);
            create_recycle_rowset(txn_kv.get(), accessor.get(), rowset, RecycleRowsetPB::COMPACT,
                                  true, i < 100);
            ASSERT_EQ(0, recycler.delete_rowset_data(rowset.resource_id(), rowset.tablet_id(),
                                                     rowset.rowset_id_v2()));
        }
        std::unique_ptr<ListIterator> list_iter;
        ASSERT_EQ(0, accessor->list_all(&list_iter));
        ASSERT_FALSE(list_iter->has_next());
    }
}

TEST(RecyclerTest, delete_rowset_data_without_inverted_index_storage_format) {
    auto txn_kv = std::make_shared<MemTxnKv>();
    ASSERT_EQ(txn_kv->init(), 0);

    InstanceInfoPB instance;
    instance.set_instance_id(instance_id);
    auto obj_info = instance.add_obj_info();
    obj_info->set_id("recycle_tmp_rowsets");
    obj_info->set_ak(config::test_s3_ak);
    obj_info->set_sk(config::test_s3_sk);
    obj_info->set_endpoint(config::test_s3_endpoint);
    obj_info->set_region(config::test_s3_region);
    obj_info->set_bucket(config::test_s3_bucket);
    obj_info->set_prefix("recycle_tmp_rowsets");

    std::vector<doris::TabletSchemaCloudPB> schemas;
    for (int i = 0; i < 5; ++i) {
        auto& schema = schemas.emplace_back();
        schema.set_schema_version(i);
        //schema.set_inverted_index_storage_format(InvertedIndexStorageFormatPB::V1);
        for (int j = 0; j < i; ++j) {
            auto index = schema.add_index();
            index->set_index_id(j);
            index->set_index_type(IndexType::INVERTED);
        }
    }

    {
        InstanceRecycler recycler(txn_kv, instance, thread_group,
                                  std::make_shared<TxnLazyCommitter>(txn_kv));
        ASSERT_EQ(recycler.init(), 0);
        auto accessor = recycler.accessor_map_.begin()->second;
        int64_t txn_id_base = 114115;
        int64_t tablet_id_base = 10015;
        int64_t index_id_base = 1000;
        // Delete each rowset directly using one RowsetPB
        for (int i = 0; i < 100; ++i) {
            int64_t txn_id = txn_id_base + i;
            for (int j = 0; j < 20; ++j) {
                auto rowset = create_rowset("recycle_tmp_rowsets", tablet_id_base + j,
                                            index_id_base + j % 4, 5, schemas[i % 5], txn_id);
                create_tmp_rowset(txn_kv.get(), accessor.get(), rowset, i & 1, false, j < 10);
                ASSERT_EQ(0, recycler.delete_rowset_data(rowset));
            }
        }

        std::unique_ptr<ListIterator> list_iter;
        ASSERT_EQ(0, accessor->list_all(&list_iter));
        ASSERT_FALSE(list_iter->has_next());
    }
    {
        InstanceInfoPB tmp_instance;
        std::string resource_id = "recycle_tmp_rowsets";
        tmp_instance.set_instance_id(instance_id);
        auto tmp_obj_info = tmp_instance.add_obj_info();
        tmp_obj_info->set_id(resource_id);
        tmp_obj_info->set_ak(config::test_s3_ak);
        tmp_obj_info->set_sk(config::test_s3_sk);
        tmp_obj_info->set_endpoint(config::test_s3_endpoint);
        tmp_obj_info->set_region(config::test_s3_region);
        tmp_obj_info->set_bucket(config::test_s3_bucket);
        tmp_obj_info->set_prefix(resource_id);

        InstanceRecycler recycler(txn_kv, tmp_instance, thread_group,
                                  std::make_shared<TxnLazyCommitter>(txn_kv));
        ASSERT_EQ(recycler.init(), 0);
        auto accessor = recycler.accessor_map_.begin()->second;
        // Delete multiple rowset files using one series of RowsetPB
        constexpr int index_id = 10001, tablet_id = 10002;
        std::map<std::string, doris::RowsetMetaCloudPB> rowset_pbs;
        for (int i = 0; i < 10; ++i) {
            auto rowset = create_rowset(resource_id, tablet_id, index_id, 5, schemas[i % 5]);
            create_recycle_rowset(
                    txn_kv.get(), accessor.get(), rowset,
                    static_cast<RecycleRowsetPB::Type>(i % (RecycleRowsetPB::Type_MAX + 1)), true,
                    i < 5);

            rowset_pbs.emplace(rowset.rowset_id_v2(), std::move(rowset));
        }
        ASSERT_EQ(0, recycler.delete_rowset_data(rowset_pbs, RowsetRecyclingState::FORMAL_ROWSET,
                                                 ctx));
        std::unique_ptr<ListIterator> list_iter;
        ASSERT_EQ(0, accessor->list_all(&list_iter));
        ASSERT_FALSE(list_iter->has_next());
    }
    {
        InstanceRecycler recycler(txn_kv, instance, thread_group,
                                  std::make_shared<TxnLazyCommitter>(txn_kv));
        ASSERT_EQ(recycler.init(), 0);
        auto accessor = recycler.accessor_map_.begin()->second;
        // Delete multiple rowset files using one series of RowsetPB
        constexpr int index_id = 20001, tablet_id = 20002;
        // Delete each rowset file directly using it's id to construct one path
        for (int i = 0; i < 1000; ++i) {
            auto rowset =
                    create_rowset("recycle_tmp_rowsets", tablet_id, index_id, 5, schemas[i % 5]);
            create_recycle_rowset(txn_kv.get(), accessor.get(), rowset, RecycleRowsetPB::COMPACT,
                                  true, i < 100);
            ASSERT_EQ(0, recycler.delete_rowset_data(rowset.resource_id(), rowset.tablet_id(),
                                                     rowset.rowset_id_v2()));
        }
        std::unique_ptr<ListIterator> list_iter;
        ASSERT_EQ(0, accessor->list_all(&list_iter));
        ASSERT_FALSE(list_iter->has_next());
    }
}

TEST(RecyclerTest, init_vault_accessor_failed_test) {
    auto* sp = SyncPoint::get_instance();
    DORIS_CLOUD_DEFER {
        sp->clear_all_call_backs();
        sp->clear_trace();
        sp->disable_processing();
    };

    auto txn_kv = std::make_shared<MemTxnKv>();
    EXPECT_EQ(txn_kv->init(), 0);
    std::unique_ptr<Transaction> txn;
    ASSERT_EQ(txn_kv->create_txn(&txn), TxnErrorCode::TXN_OK);
    std::string key;
    std::string val;

    InstanceKeyInfo key_info {"test_instance"};
    instance_key(key_info, &key);
    InstanceInfoPB instance;
    instance.set_instance_id("GetObjStoreInfoTestInstance");
    // failed to init because S3Conf::from_obj_store_info() fails
    {
        ObjectStoreInfoPB obj_info;
        StorageVaultPB vault;
        obj_info.set_id("id");
        obj_info.set_ak("ak");
        obj_info.set_sk("sk");
        vault.mutable_obj_info()->MergeFrom(obj_info);
        vault.set_name("test_failed_s3_vault_1");
        vault.set_id("failed_s3_1");
        instance.add_storage_vault_names(vault.name());
        instance.add_resource_ids(vault.id());
        txn->put(storage_vault_key({instance.instance_id(), "1"}), vault.SerializeAsString());
    }

    // succeed to init but unuseful
    {
        ObjectStoreInfoPB obj_info;
        StorageVaultPB vault;
        obj_info.set_id("id");
        obj_info.set_ak("ak");
        obj_info.set_sk("sk");
        obj_info.set_provider(ObjectStoreInfoPB_Provider_COS);
        vault.mutable_obj_info()->MergeFrom(obj_info);
        vault.set_name("test_failed_s3_vault_2");
        vault.set_id("failed_s3_2");
        instance.add_storage_vault_names(vault.name());
        instance.add_resource_ids(vault.id());
        instance.set_instance_id("GetObjStoreInfoTestInstance");
        txn->put(storage_vault_key({instance.instance_id(), "2"}), vault.SerializeAsString());
    }

    // failed to init because accessor->init() fails
    {
        HdfsBuildConf hdfs_build_conf;
        StorageVaultPB vault;
        hdfs_build_conf.set_fs_name("fs_name");
        hdfs_build_conf.set_user("root");
        HdfsVaultInfo hdfs_info;
        hdfs_info.set_prefix("root_path");
        hdfs_info.mutable_build_conf()->MergeFrom(hdfs_build_conf);
        vault.mutable_hdfs_info()->MergeFrom(hdfs_info);
        vault.set_name("test_failed_hdfs_vault_1");
        vault.set_id("failed_hdfs_1");
        instance.add_storage_vault_names(vault.name());
        instance.add_resource_ids(vault.id());
        instance.set_instance_id("GetObjStoreInfoTestInstance");
        txn->put(storage_vault_key({instance.instance_id(), "3"}), vault.SerializeAsString());
    }

    auto accessor = std::make_shared<MockAccessor>();
    EXPECT_EQ(accessor->put_file("data/0/rowset_id_test.csv", ""), 0);
    sp->set_call_back(
            "InstanceRecycler::init_storage_vault_accessors.mock_vault", [&accessor](auto&& args) {
                auto* map = try_any_cast<
                        std::unordered_map<std::string, std::shared_ptr<StorageVaultAccessor>>*>(
                        args[0]);
                auto* vault = try_any_cast<StorageVaultPB*>(args[1]);
                if (vault->name() == "test_success_hdfs_vault") {
                    map->emplace(vault->id(), accessor);
                }
            });
    sp->set_call_back("InstanceRecycler::recycle_tablet.create_rowset_meta", [](auto&& args) {
        auto* resp = try_any_cast<GetRowsetResponse*>(args[0]);
        auto* rs = resp->add_rowset_meta();
        rs->set_num_segments(1); // force delete rowset data
        rs->set_resource_id("failed_s3_2");
        rs->set_rowset_id_v2("rowset_id");
        rs = resp->add_rowset_meta();
        rs->set_num_segments(1); // force delete rowset data
        rs->set_rowset_id_v2("rowset_id");
        rs->set_resource_id("success_vault");
    });
    sp->set_call_back("HdfsAccessor::init.hdfs_init_failed", [](auto&& args) {
        auto* ret = try_any_cast_ret<int>(args);
        ret->first = -1;
        ret->second = true;
    });
    sp->enable_processing();

    // succeed to init MockAccessor
    {
        HdfsBuildConf hdfs_build_conf;
        StorageVaultPB vault;
        hdfs_build_conf.set_fs_name("fs_name");
        hdfs_build_conf.set_user("root");
        HdfsVaultInfo hdfs_info;
        hdfs_info.set_prefix("root_path");
        hdfs_info.mutable_build_conf()->MergeFrom(hdfs_build_conf);
        vault.mutable_hdfs_info()->MergeFrom(hdfs_info);
        vault.set_name("test_success_hdfs_vault");
        vault.set_id("success_vault");
        instance.add_storage_vault_names(vault.name());
        instance.add_resource_ids(vault.id());
        instance.set_instance_id("GetObjStoreInfoTestInstance");
        txn->put(storage_vault_key({instance.instance_id(), "4"}), vault.SerializeAsString());
    }

    val = instance.SerializeAsString();
    txn->put(key, val);
    EXPECT_EQ(txn->commit(), TxnErrorCode::TXN_OK);

    EXPECT_EQ(accessor->exists("data/0/rowset_id_test.csv"), 0);

    InstanceRecycler recycler(txn_kv, instance, thread_group,
                              std::make_shared<TxnLazyCommitter>(txn_kv));
    EXPECT_EQ(recycler.init(), 0);
    EXPECT_EQ(recycler.accessor_map_.size(), 2);

    // unuseful obj accessor
    EXPECT_EQ(recycler.accessor_map_.at("failed_s3_2")->exists("data/0/rowset_id_test.csv"), -1);
    // useful mock accessor
    EXPECT_EQ(recycler.accessor_map_.at("success_vault")->exists("data/0/rowset_id_test.csv"), 0);

    // recycle tablet will fail because unuseful obj accessor can not connectted
    EXPECT_EQ(recycler.recycle_tablet(0, ctx), -1);
    // however, useful mock accessor can recycle tablet
    EXPECT_EQ(recycler.accessor_map_.at("success_vault")->exists("data/0/rowset_id_test.csv"), 1);
}

TEST(RecyclerTest, recycle_tablet_without_resource_id) {
    auto* sp = SyncPoint::get_instance();
    DORIS_CLOUD_DEFER {
        sp->clear_all_call_backs();
        sp->clear_trace();
        sp->disable_processing();
    };

    auto txn_kv = std::make_shared<MemTxnKv>();
    EXPECT_EQ(txn_kv->init(), 0);
    std::unique_ptr<Transaction> txn;
    ASSERT_EQ(txn_kv->create_txn(&txn), TxnErrorCode::TXN_OK);
    std::string key;
    std::string val;

    InstanceKeyInfo key_info {"test_instance"};
    instance_key(key_info, &key);
    InstanceInfoPB instance;
    instance.set_instance_id("GetObjStoreInfoTestInstance");

    auto accessor = std::make_shared<MockAccessor>();
    EXPECT_EQ(accessor->put_file("data/0/test.csv", ""), 0);
    sp->set_call_back(
            "InstanceRecycler::init_storage_vault_accessors.mock_vault", [&accessor](auto&& args) {
                auto* map = try_any_cast<
                        std::unordered_map<std::string, std::shared_ptr<StorageVaultAccessor>>*>(
                        args[0]);
                auto* vault = try_any_cast<StorageVaultPB*>(args[1]);
                if (vault->name() == "test_success_hdfs_vault") {
                    map->emplace(vault->id(), accessor);
                }
            });
    sp->set_call_back("InstanceRecycler::recycle_tablet.create_rowset_meta", [](auto&& args) {
        auto* resp = try_any_cast<GetRowsetResponse*>(args[0]);
        auto* rs = resp->add_rowset_meta();
        rs->set_num_segments(1); // force delete rowset data
        EXPECT_EQ(rs->has_resource_id(), false);
    });
    sp->set_call_back("HdfsAccessor::init.hdfs_init_failed", [](auto&& args) {
        auto* ret = try_any_cast_ret<int>(args);
        ret->first = -1;
        ret->second = true;
    });
    sp->enable_processing();

    // succeed to init MockAccessor
    {
        HdfsBuildConf hdfs_build_conf;
        StorageVaultPB vault;
        hdfs_build_conf.set_fs_name("fs_name");
        hdfs_build_conf.set_user("root");
        HdfsVaultInfo hdfs_info;
        hdfs_info.set_prefix("root_path");
        hdfs_info.mutable_build_conf()->MergeFrom(hdfs_build_conf);
        vault.mutable_hdfs_info()->MergeFrom(hdfs_info);
        vault.set_name("test_success_hdfs_vault");
        vault.set_id("success_vault");
        instance.add_storage_vault_names(vault.name());
        instance.add_resource_ids(vault.id());
        instance.set_instance_id("GetObjStoreInfoTestInstance");
        txn->put(storage_vault_key({instance.instance_id(), "4"}), vault.SerializeAsString());
    }

    val = instance.SerializeAsString();
    txn->put(key, val);
    EXPECT_EQ(txn->commit(), TxnErrorCode::TXN_OK);

    EXPECT_EQ(accessor->exists("data/0/test.csv"), 0);

    InstanceRecycler recycler(txn_kv, instance, thread_group,
                              std::make_shared<TxnLazyCommitter>(txn_kv));
    EXPECT_EQ(recycler.init(), 0);
    EXPECT_EQ(recycler.accessor_map_.size(), 1);

    // useful mock accessor
    EXPECT_EQ(recycler.accessor_map_.at("success_vault")->exists("data/0/test.csv"), 0);

    // recycle tablet will fail because unuseful obj accessor can not connectted
    EXPECT_EQ(recycler.recycle_tablet(0, ctx), -1);
    // no resource id, cannot recycle
    EXPECT_EQ(recycler.accessor_map_.at("success_vault")->exists("data/0/test.csv"), 0);
}

TEST(RecyclerTest, recycle_tablet_with_wrong_resource_id) {
    auto* sp = SyncPoint::get_instance();
    DORIS_CLOUD_DEFER {
        sp->clear_all_call_backs();
        sp->clear_trace();
        sp->disable_processing();
    };

    auto txn_kv = std::make_shared<MemTxnKv>();
    EXPECT_EQ(txn_kv->init(), 0);
    std::unique_ptr<Transaction> txn;
    ASSERT_EQ(txn_kv->create_txn(&txn), TxnErrorCode::TXN_OK);
    std::string key;
    std::string val;

    InstanceKeyInfo key_info {"test_instance"};
    instance_key(key_info, &key);
    InstanceInfoPB instance;
    instance.set_instance_id("GetObjStoreInfoTestInstance");

    auto accessor = std::make_shared<MockAccessor>();
    EXPECT_EQ(accessor->put_file("data/0/test.csv", ""), 0);
    sp->set_call_back(
            "InstanceRecycler::init_storage_vault_accessors.mock_vault", [&accessor](auto&& args) {
                auto* map = try_any_cast<
                        std::unordered_map<std::string, std::shared_ptr<StorageVaultAccessor>>*>(
                        args[0]);
                auto* vault = try_any_cast<StorageVaultPB*>(args[1]);
                if (vault->name() == "test_success_hdfs_vault") {
                    map->emplace(vault->id(), accessor);
                }
            });
    sp->set_call_back("InstanceRecycler::recycle_tablet.create_rowset_meta", [](auto&& args) {
        auto* resp = try_any_cast<GetRowsetResponse*>(args[0]);
        auto* rs = resp->add_rowset_meta();
        rs->set_num_segments(1); // force delete rowset data
        rs->set_resource_id("no_id");
    });
    sp->set_call_back("HdfsAccessor::init.hdfs_init_failed", [](auto&& args) {
        auto* ret = try_any_cast_ret<int>(args);
        ret->first = -1;
        ret->second = true;
    });
    sp->enable_processing();

    // succeed to init MockAccessor
    {
        HdfsBuildConf hdfs_build_conf;
        StorageVaultPB vault;
        hdfs_build_conf.set_fs_name("fs_name");
        hdfs_build_conf.set_user("root");
        HdfsVaultInfo hdfs_info;
        hdfs_info.set_prefix("root_path");
        hdfs_info.mutable_build_conf()->MergeFrom(hdfs_build_conf);
        vault.mutable_hdfs_info()->MergeFrom(hdfs_info);
        vault.set_name("test_success_hdfs_vault");
        vault.set_id("success_vault");
        instance.add_storage_vault_names(vault.name());
        instance.add_resource_ids(vault.id());
        instance.set_instance_id("GetObjStoreInfoTestInstance");
        txn->put(storage_vault_key({instance.instance_id(), "4"}), vault.SerializeAsString());
    }

    val = instance.SerializeAsString();
    txn->put(key, val);
    EXPECT_EQ(txn->commit(), TxnErrorCode::TXN_OK);

    EXPECT_EQ(accessor->exists("data/0/test.csv"), 0);

    InstanceRecycler recycler(txn_kv, instance, thread_group,
                              std::make_shared<TxnLazyCommitter>(txn_kv));
    EXPECT_EQ(recycler.init(), 0);
    EXPECT_EQ(recycler.accessor_map_.size(), 1);

    // useful mock accessor
    EXPECT_EQ(recycler.accessor_map_.at("success_vault")->exists("data/0/test.csv"), 0);

    // recycle tablet will fail because unuseful obj accessor can not connectted
    EXPECT_EQ(recycler.recycle_tablet(0, ctx), -1);
    // no resource id, cannot recycle
    EXPECT_EQ(recycler.accessor_map_.at("success_vault")->exists("data/0/test.csv"), 0);
}

TEST(RecyclerTest, init_all_vault_accessors_failed_test) {
    auto* sp = SyncPoint::get_instance();
    DORIS_CLOUD_DEFER {
        sp->clear_all_call_backs();
        sp->clear_trace();
        sp->disable_processing();
    };

    auto txn_kv = std::make_shared<MemTxnKv>();
    EXPECT_EQ(txn_kv->init(), 0);
    std::unique_ptr<Transaction> txn;
    ASSERT_EQ(txn_kv->create_txn(&txn), TxnErrorCode::TXN_OK);
    std::string key;
    std::string val;

    InstanceKeyInfo key_info {"test_instance"};
    instance_key(key_info, &key);
    InstanceInfoPB instance;
    instance.set_instance_id("GetObjStoreInfoTestInstance");
    // failed to init because S3Conf::from_obj_store_info() fails
    {
        ObjectStoreInfoPB obj_info;
        StorageVaultPB vault;
        obj_info.set_id("id");
        obj_info.set_ak("ak");
        obj_info.set_sk("sk");
        vault.mutable_obj_info()->MergeFrom(obj_info);
        vault.set_name("test_failed_s3_vault");
        vault.set_id("failed_s3");
        instance.add_storage_vault_names(vault.name());
        instance.add_resource_ids(vault.id());
        txn->put(storage_vault_key({instance.instance_id(), "1"}), vault.SerializeAsString());
    }

    sp->set_call_back("S3Accessor::init.s3_init_failed", [](auto&& args) {
        auto* ret = try_any_cast_ret<int>(args);
        ret->first = -1;
        ret->second = true;
    });
    sp->enable_processing();

    InstanceRecycler recycler(txn_kv, instance, thread_group,
                              std::make_shared<TxnLazyCommitter>(txn_kv));
    EXPECT_EQ(recycler.init(), -2);
}

TEST(RecyclerTest, recycler_storage_vault_white_list_test) {
    auto* sp = SyncPoint::get_instance();
    DORIS_CLOUD_DEFER {
        sp->clear_all_call_backs();
        sp->clear_trace();
        sp->disable_processing();
    };

    auto txn_kv = std::make_shared<MemTxnKv>();
    EXPECT_EQ(txn_kv->init(), 0);
    std::unique_ptr<Transaction> txn;
    ASSERT_EQ(txn_kv->create_txn(&txn), TxnErrorCode::TXN_OK);
    std::string key;
    std::string val;

    InstanceKeyInfo key_info {"test_instance"};
    instance_key(key_info, &key);
    InstanceInfoPB instance;
    instance.set_instance_id("GetObjStoreInfoTestInstance");
    {
        ObjectStoreInfoPB obj_info;
        StorageVaultPB vault;
        obj_info.set_id("id");
        obj_info.set_ak("ak");
        obj_info.set_sk("sk");
        obj_info.set_provider(ObjectStoreInfoPB_Provider_COS);
        vault.mutable_obj_info()->MergeFrom(obj_info);
        vault.set_name("s3_1");
        vault.set_id("s3_1");
        instance.add_storage_vault_names(vault.name());
        instance.add_resource_ids(vault.id());
        txn->put(storage_vault_key({instance.instance_id(), "1"}), vault.SerializeAsString());
    }

    {
        ObjectStoreInfoPB obj_info;
        StorageVaultPB vault;
        obj_info.set_id("id");
        obj_info.set_ak("ak");
        obj_info.set_sk("sk");
        obj_info.set_provider(ObjectStoreInfoPB_Provider_COS);
        vault.mutable_obj_info()->MergeFrom(obj_info);
        vault.set_name("s3_2");
        vault.set_id("s3_2");
        instance.add_storage_vault_names(vault.name());
        instance.add_resource_ids(vault.id());
        instance.set_instance_id("GetObjStoreInfoTestInstance");
        txn->put(storage_vault_key({instance.instance_id(), "2"}), vault.SerializeAsString());
    }

    {
        HdfsBuildConf hdfs_build_conf;
        StorageVaultPB vault;
        hdfs_build_conf.set_fs_name("fs_name");
        hdfs_build_conf.set_user("root");
        HdfsVaultInfo hdfs_info;
        hdfs_info.set_prefix("root_path");
        hdfs_info.mutable_build_conf()->MergeFrom(hdfs_build_conf);
        vault.mutable_hdfs_info()->MergeFrom(hdfs_info);
        vault.set_name("hdfs_1");
        vault.set_id("hdfs_1");
        instance.add_storage_vault_names(vault.name());
        instance.add_resource_ids(vault.id());
        instance.set_instance_id("GetObjStoreInfoTestInstance");
        txn->put(storage_vault_key({instance.instance_id(), "3"}), vault.SerializeAsString());
    }

    {
        HdfsBuildConf hdfs_build_conf;
        StorageVaultPB vault;
        hdfs_build_conf.set_fs_name("fs_name");
        hdfs_build_conf.set_user("root");
        HdfsVaultInfo hdfs_info;
        hdfs_info.set_prefix("root_path");
        hdfs_info.mutable_build_conf()->MergeFrom(hdfs_build_conf);
        vault.mutable_hdfs_info()->MergeFrom(hdfs_info);
        vault.set_name("hdfs_2");
        vault.set_id("hdfs_2");
        instance.add_storage_vault_names(vault.name());
        instance.add_resource_ids(vault.id());
        instance.set_instance_id("GetObjStoreInfoTestInstance");
        txn->put(storage_vault_key({instance.instance_id(), "4"}), vault.SerializeAsString());
    }

    auto accessor = std::make_shared<MockAccessor>();
    EXPECT_EQ(accessor->put_file("data/0/test.csv", ""), 0);
    sp->set_call_back("HdfsAccessor::init.hdfs_init_failed", [](auto&& args) {
        auto* ret = try_any_cast_ret<int>(args);
        ret->first = 0;
        ret->second = true;
    });
    sp->set_call_back(
            "InstanceRecycler::init_storage_vault_accessors.mock_vault", [&accessor](auto&& args) {
                auto* map = try_any_cast<
                        std::unordered_map<std::string, std::shared_ptr<StorageVaultAccessor>>*>(
                        args[0]);
                auto* vault = try_any_cast<StorageVaultPB*>(args[1]);
                map->emplace(vault->id(), accessor);
            });
    sp->enable_processing();

    val = instance.SerializeAsString();
    txn->put(key, val);
    EXPECT_EQ(txn->commit(), TxnErrorCode::TXN_OK);

    EXPECT_EQ(accessor->exists("data/0/test.csv"), 0);

    {
        config::recycler_storage_vault_white_list = {};
        InstanceRecycler recycler(txn_kv, instance, thread_group,
                                  std::make_shared<TxnLazyCommitter>(txn_kv));
        EXPECT_EQ(recycler.init(), 0);
        EXPECT_EQ(recycler.accessor_map_.size(), 4);
    }

    {
        config::recycler_storage_vault_white_list = {"s3_1", "s3_2", "hdfs_1", "hdfs_2"};
        InstanceRecycler recycler(txn_kv, instance, thread_group,
                                  std::make_shared<TxnLazyCommitter>(txn_kv));
        EXPECT_EQ(recycler.init(), 0);
        EXPECT_EQ(recycler.accessor_map_.size(), 4);
    }

    {
        config::recycler_storage_vault_white_list = {"s3_1", "hdfs_1"};
        InstanceRecycler recycler(txn_kv, instance, thread_group,
                                  std::make_shared<TxnLazyCommitter>(txn_kv));
        EXPECT_EQ(recycler.init(), 0);
        EXPECT_EQ(recycler.accessor_map_.size(), 2);
        EXPECT_EQ(recycler.accessor_map_.at("s3_1")->exists("data/0/test.csv"), 0);
        EXPECT_EQ(recycler.accessor_map_.at("hdfs_1")->exists("data/0/test.csv"), 0);
    }
}

TEST(RecyclerTest, delete_tmp_rowset_data_with_idx_v1) {
    auto* sp = SyncPoint::get_instance();
    DORIS_CLOUD_DEFER {
        sp->clear_all_call_backs();
        sp->clear_trace();
        sp->disable_processing();
    };
    auto txn_kv = std::make_shared<MemTxnKv>();
    ASSERT_EQ(txn_kv->init(), 0);

    InstanceInfoPB instance;
    instance.set_instance_id(instance_id);
    auto obj_info = instance.add_obj_info();
    obj_info->set_id("delete_tmp_rowset_data_with_idx_v1");
    obj_info->set_ak(config::test_s3_ak);
    obj_info->set_sk(config::test_s3_sk);
    obj_info->set_endpoint(config::test_s3_endpoint);
    obj_info->set_region(config::test_s3_region);
    obj_info->set_bucket(config::test_s3_bucket);
    obj_info->set_prefix("delete_tmp_rowset_data_with_idx_v1");

    doris::TabletSchemaCloudPB schema;
    schema.set_schema_version(1);
    auto index = schema.add_index();
    index->set_index_id(1);
    index->set_index_type(IndexType::INVERTED);

    sp->set_call_back("InstanceRecycler::delete_rowset_data.tmp_rowset", [](auto&& args) {
        auto* ret = try_any_cast<int*>(args[0]);
        *ret = 1;
    });
    sp->enable_processing();

    {
        InstanceRecycler recycler(txn_kv, instance, thread_group,
                                  std::make_shared<TxnLazyCommitter>(txn_kv));
        ASSERT_EQ(recycler.init(), 0);
        auto accessor = recycler.accessor_map_.begin()->second;
        std::map<std::string, doris::RowsetMetaCloudPB> rowset_pbs;
        doris::RowsetMetaCloudPB rowset;
        rowset.set_rowset_id(0); // useless but required
        rowset.set_rowset_id_v2("1");
        rowset.set_num_segments(1);
        rowset.set_tablet_id(10000);
        rowset.set_index_id(10001);
        rowset.set_resource_id("delete_tmp_rowset_data_with_idx_v1");
        rowset.set_schema_version(schema.schema_version());
        rowset.mutable_tablet_schema()->CopyFrom(schema);
        create_tmp_rowset(txn_kv.get(), accessor.get(), rowset, 1);
        rowset.clear_tablet_schema();
        rowset_pbs.emplace(rowset.rowset_id_v2(), rowset);

        std::unordered_set<std::string> list_files;
        std::unique_ptr<ListIterator> iter;
        EXPECT_EQ(accessor->list_all(&iter), 0);
        EXPECT_TRUE(iter->has_next());
        list_files.clear();
        for (auto file = iter->next(); file.has_value(); file = iter->next()) {
            list_files.insert(file->path);
        }
        EXPECT_EQ(list_files.size(), 2);
        // before delete tmp rowset, segment file and idx v1 exist
        EXPECT_TRUE(list_files.contains("data/10000/1_0.dat"));
        EXPECT_TRUE(list_files.contains("data/10000/1_0_1.idx"));

        ASSERT_EQ(0,
                  recycler.delete_rowset_data(rowset_pbs, RowsetRecyclingState::TMP_ROWSET, ctx));
        list_files.clear();
        iter.reset();
        EXPECT_EQ(accessor->list_all(&iter), 0);
        EXPECT_TRUE(iter->has_next());
        for (auto file = iter->next(); file.has_value(); file = iter->next()) {
            list_files.insert(file->path);
        }
        EXPECT_EQ(list_files.size(), 1);
        // after delete tmp rowset, idx v1 exists
        EXPECT_TRUE(list_files.contains("data/10000/1_0_1.idx"));
    }
}

TEST(RecyclerTest, delete_tmp_rowset_data_with_idx_v2) {
    auto* sp = SyncPoint::get_instance();
    DORIS_CLOUD_DEFER {
        sp->clear_all_call_backs();
        sp->clear_trace();
        sp->disable_processing();
    };
    auto txn_kv = std::make_shared<MemTxnKv>();
    ASSERT_EQ(txn_kv->init(), 0);

    InstanceInfoPB instance;
    instance.set_instance_id(instance_id);
    auto obj_info = instance.add_obj_info();
    obj_info->set_id("delete_tmp_rowset_data_with_idx_v2");
    obj_info->set_ak(config::test_s3_ak);
    obj_info->set_sk(config::test_s3_sk);
    obj_info->set_endpoint(config::test_s3_endpoint);
    obj_info->set_region(config::test_s3_region);
    obj_info->set_bucket(config::test_s3_bucket);
    obj_info->set_prefix("delete_tmp_rowset_data_with_idx_v2");

    doris::TabletSchemaCloudPB schema;
    schema.set_schema_version(1);
    auto index = schema.add_index();
    index->set_index_id(1);
    index->set_index_type(IndexType::INVERTED);

    sp->set_call_back("InstanceRecycler::delete_rowset_data.tmp_rowset", [](auto&& args) {
        auto* ret = try_any_cast<int*>(args[0]);
        *ret = 1;
    });
    sp->enable_processing();

    {
        InstanceRecycler recycler(txn_kv, instance, thread_group,
                                  std::make_shared<TxnLazyCommitter>(txn_kv));
        ASSERT_EQ(recycler.init(), 0);
        auto accessor = recycler.accessor_map_.begin()->second;
        std::map<std::string, doris::RowsetMetaCloudPB> rowset_pbs;
        doris::RowsetMetaCloudPB rowset;
        rowset.set_rowset_id(0); // useless but required
        rowset.set_rowset_id_v2("1");
        rowset.set_num_segments(1);
        rowset.set_tablet_id(10000);
        rowset.set_index_id(10001);
        rowset.set_resource_id("delete_tmp_rowset_data_with_idx_v2");
        rowset.set_schema_version(schema.schema_version());
        rowset.mutable_tablet_schema()->CopyFrom(schema);
        create_tmp_rowset(txn_kv.get(), accessor.get(), rowset, 1, true);
        rowset.clear_tablet_schema();
        rowset_pbs.emplace(rowset.rowset_id_v2(), rowset);

        std::unordered_set<std::string> list_files;
        std::unique_ptr<ListIterator> iter;
        EXPECT_EQ(accessor->list_all(&iter), 0);
        EXPECT_TRUE(iter->has_next());
        list_files.clear();
        for (auto file = iter->next(); file.has_value(); file = iter->next()) {
            list_files.insert(file->path);
        }
        EXPECT_EQ(list_files.size(), 2);
        // before delete tmp rowset, segment file and idx v2 exist
        EXPECT_TRUE(list_files.contains("data/10000/1_0.dat"));
        EXPECT_TRUE(list_files.contains("data/10000/1_0.idx"));

        ASSERT_EQ(0,
                  recycler.delete_rowset_data(rowset_pbs, RowsetRecyclingState::TMP_ROWSET, ctx));
        list_files.clear();
        iter.reset();
        EXPECT_EQ(accessor->list_all(&iter), 0);
        EXPECT_FALSE(iter->has_next());
        for (auto file = iter->next(); file.has_value(); file = iter->next()) {
            list_files.insert(file->path);
        }
        // after delete tmp rowset, both file and idx v2 are removed
        EXPECT_EQ(list_files.size(), 0);
    }
}

TEST(RecyclerTest, delete_tmp_rowset_without_resource_id) {
    auto* sp = SyncPoint::get_instance();
    DORIS_CLOUD_DEFER {
        sp->clear_all_call_backs();
        sp->clear_trace();
        sp->disable_processing();
    };
    auto txn_kv = std::make_shared<MemTxnKv>();
    ASSERT_EQ(txn_kv->init(), 0);

    InstanceInfoPB instance;
    instance.set_instance_id(instance_id);
    auto obj_info = instance.add_obj_info();
    obj_info->set_id("delete_tmp_rowset_data_with_idx_v2");
    obj_info->set_ak(config::test_s3_ak);
    obj_info->set_sk(config::test_s3_sk);
    obj_info->set_endpoint(config::test_s3_endpoint);
    obj_info->set_region(config::test_s3_region);
    obj_info->set_bucket(config::test_s3_bucket);
    obj_info->set_prefix("delete_tmp_rowset_data_with_idx_v2");

    doris::TabletSchemaCloudPB schema;
    schema.set_schema_version(1);
    auto index = schema.add_index();
    index->set_index_id(1);
    index->set_index_type(IndexType::INVERTED);

    sp->set_call_back("InstanceRecycler::delete_rowset_data.tmp_rowset", [](auto&& args) {
        auto* ret = try_any_cast<int*>(args[0]);
        *ret = 1;
    });
    sp->set_call_back("InstanceRecycler::delete_rowset_data.no_resource_id", [](auto&& args) {
        auto* map = try_any_cast<
                std::unordered_map<std::string, std::shared_ptr<StorageVaultAccessor>>*>(args[0]);
        map->erase("no_resource_id");
        ;
    });
    sp->enable_processing();

    {
        InstanceRecycler recycler(txn_kv, instance, thread_group,
                                  std::make_shared<TxnLazyCommitter>(txn_kv));
        ASSERT_EQ(recycler.init(), 0);
        auto accessor = recycler.accessor_map_.begin()->second;
        std::map<std::string, doris::RowsetMetaCloudPB> rowset_pbs;
        doris::RowsetMetaCloudPB rowset;
        rowset.set_rowset_id(0); // useless but required
        rowset.set_rowset_id_v2("1");
        rowset.set_num_segments(1);
        rowset.set_tablet_id(10000);
        rowset.set_index_id(10001);
        rowset.set_resource_id("delete_tmp_rowset_data_with_idx_v2");
        rowset.set_schema_version(schema.schema_version());
        rowset.mutable_tablet_schema()->CopyFrom(schema);
        create_tmp_rowset(txn_kv.get(), accessor.get(), rowset, 1, true);
        rowset.clear_tablet_schema();
        rowset_pbs.emplace(rowset.rowset_id_v2(), rowset);

        rowset.set_rowset_id(0); // useless but required
        rowset.set_rowset_id_v2("2");
        rowset.set_num_segments(1);
        rowset.set_tablet_id(20000);
        rowset.set_index_id(20001);
        rowset.set_resource_id("no_resource_id");
        rowset.set_schema_version(schema.schema_version());
        rowset.mutable_tablet_schema()->CopyFrom(schema);
        create_tmp_rowset(txn_kv.get(), accessor.get(), rowset, 1, true);
        rowset.clear_tablet_schema();
        rowset_pbs.emplace(rowset.rowset_id_v2(), rowset);

        std::unordered_set<std::string> list_files;
        std::unique_ptr<ListIterator> iter;
        EXPECT_EQ(accessor->list_all(&iter), 0);
        EXPECT_TRUE(iter->has_next());
        list_files.clear();
        for (auto file = iter->next(); file.has_value(); file = iter->next()) {
            list_files.insert(file->path);
        }
        EXPECT_EQ(list_files.size(), 4);
        // before delete tmp rowset, segment file and idx v2 exist
        EXPECT_TRUE(list_files.contains("data/10000/1_0.dat"));
        EXPECT_TRUE(list_files.contains("data/10000/1_0.idx"));
        EXPECT_TRUE(list_files.contains("data/20000/2_0.dat"));
        EXPECT_TRUE(list_files.contains("data/20000/2_0.idx"));

        EXPECT_EQ(-1,
                  recycler.delete_rowset_data(rowset_pbs, RowsetRecyclingState::TMP_ROWSET, ctx));
        list_files.clear();
        iter.reset();
        EXPECT_EQ(accessor->list_all(&iter), 0);
        EXPECT_TRUE(iter->has_next());
        for (auto file = iter->next(); file.has_value(); file = iter->next()) {
            list_files.insert(file->path);
        }
        EXPECT_TRUE(list_files.contains("data/20000/2_0.dat"));
        EXPECT_TRUE(list_files.contains("data/20000/2_0.idx"));
        // after delete tmp rowset, for valit resource id rowset, both file and idx v2 are removed
        EXPECT_EQ(list_files.size(), 2);
    }
}

static std::string generate_random_string(int length) {
    std::string char_set = "abcdefghijklmnopqrstuvwxyzABCDEFGHIJKLMNOPQRSTUVWXYZ0123456789";
    std::random_device rd;
    std::mt19937 generator(rd());
    std::uniform_int_distribution<int> distribution(0, char_set.length() - 1);

    std::string randomString;
    for (int i = 0; i < length; ++i) {
        randomString += char_set[distribution(generator)];
    }
    return randomString;
}

std::string instance_id = "concurrent_recycle_txn_label_test_" + generate_random_string(10);

/**
 * Creates key-value pairs for a single transaction
 * Includes key-value pairs for RecycleTxnKeyInfo, TxnIndexKey, TxnInfoKey, SubTxnIndex, and TxnLabel
 * @param txn_kv Transaction key-value storage object
 * @param i Index number used to generate unique IDs
 * @param expired_kv_num Number of expired key-value pairs
 */
void make_single_txn_related_kvs(std::shared_ptr<cloud::TxnKv> txn_kv, int64_t i,
                                 int64_t expired_kv_num) {
    std::unique_ptr<Transaction> txn;
    ASSERT_EQ(txn_kv->create_txn(&txn), TxnErrorCode::TXN_OK);

    std::string recycle_txn_info_key;
    std::string recycle_txn_info_val;
    int64_t db_id = i;
    int64_t txn_id = 1000000 + i;
    int64_t sub_txn_id = 2000000 + i;
    int64_t current_time = duration_cast<std::chrono::milliseconds>(
                                   std::chrono::system_clock::now().time_since_epoch())
                                   .count();

    // RecycleTxnKeyInfo -> RecycleTxnPB
    RecycleTxnKeyInfo recycle_txn_key_info {instance_id, db_id, txn_id};
    recycle_txn_key(recycle_txn_key_info, &recycle_txn_info_key);
    RecycleTxnPB recycle_txn_pb;
    if (i < expired_kv_num) {
        recycle_txn_pb.set_creation_time(current_time - 4 * 24 * 3600 * 1000L);
    } else {
        recycle_txn_pb.set_creation_time(current_time);
    }
    recycle_txn_pb.set_label("recycle_txn_key_info_label_" + std::to_string(i));
    if (!recycle_txn_pb.SerializeToString(&recycle_txn_info_val)) {
        LOG_WARNING("failed to serialize recycle txn info")
                .tag("key", hex(recycle_txn_info_key))
                .tag("db_id", db_id)
                .tag("txn_id", txn_id);
        return;
    }
    LOG(INFO) << fmt::format("instance_id: {}, db_id: {}, label: {}, k: {}", instance_id, db_id,
                             recycle_txn_pb.label(), hex(recycle_txn_info_key));
    txn->put(recycle_txn_info_key, recycle_txn_info_val);

    // TxnIndexKey -> TxnIndexPB
    std::string txn_idx_key = txn_index_key({instance_id, txn_id});
    std::string txn_idx_val;
    TxnIndexPB txn_index_pb;
    if (!txn_index_pb.SerializeToString(&txn_idx_val)) {
        LOG_WARNING("failed to serialize txn index")
                .tag("key", hex(txn_idx_key))
                .tag("db_id", db_id)
                .tag("txn_id", txn_id);
        return;
    }
    txn->put(txn_idx_key, txn_idx_val);

    // TxnInfoKey -> TxnInfoPB
    std::string info_key = txn_info_key({instance_id, db_id, txn_id});
    std::string info_val;
    TxnInfoPB txn_info_pb;
    txn_info_pb.add_sub_txn_ids(sub_txn_id);
    txn_info_pb.set_label("txn_info_label_" + std::to_string(i));
    if (!txn_info_pb.SerializeToString(&info_val)) {
        LOG_WARNING("failed to serialize txn info")
                .tag("key", hex(info_key))
                .tag("db_id", db_id)
                .tag("txn_id", txn_id);
        return;
    }
    txn->put(info_key, info_val);

    // SubTxnIndex -> TxnIndexPB
    std::string idx_key = txn_index_key({instance_id, sub_txn_id});
    std::string idx_val;
    TxnIndexPB sub_txn_index_pb;
    if (!sub_txn_index_pb.SerializeToString(&idx_val)) {
        LOG_WARNING("failed to serialize sub txn index")
                .tag("key", hex(idx_key))
                .tag("db_id", db_id)
                .tag("txn_id", txn_id);
        return;
    }
    txn->put(idx_key, idx_val);

    // TxnLabel -> TxnLabelPB
    std::string label_key;
    std::string label_val;
    txn_label_key({instance_id, db_id, txn_info_pb.label()}, &label_key);
    TxnLabelPB txn_label_pb;
    txn_label_pb.add_txn_ids(txn_id);
    LOG(INFO) << fmt::format("instance_id: {}, db_id: {}, label: {}, k: {}", instance_id, db_id,
                             txn_info_pb.label(), hex(label_key));
    if (!txn_label_pb.SerializeToString(&label_val)) {
        LOG_WARNING("failed to serialize txn label")
                .tag("key", hex(label_key))
                .tag("db_id", db_id)
                .tag("txn_id", txn_id);
        return;
    }

    uint32_t offset = label_val.size();
    label_val.append(10, '\x00'); // 10 bytes for versionstamp
    label_val.append((const char*)&offset, 4);
    MemTxnKv::gen_version_timestamp(123456790, 0, &label_val);
    txn->put(label_key, label_val);

    ASSERT_EQ(txn->commit(), TxnErrorCode::TXN_OK);
}

/**
 * Creates multiple transaction info key-value pairs in batches
 * Processes in batches of 2000 entries
 * @param txn_kv Transaction key-value storage object
 * @param total_kv_num Total number of key-value pairs to create
 * @param expired_kv_num Number of expired key-value pairs
 */
void make_multiple_txn_info_kvs(std::shared_ptr<cloud::TxnKv> txn_kv, int64_t total_kv_num,
                                int64_t expired_kv_num) {
    using namespace doris::cloud;
    for (int64_t i = 0; i < total_kv_num; i += 2000) {
        for (int64_t j = i; j < i + 2000; j++) {
            make_single_txn_related_kvs(txn_kv, j, expired_kv_num);
        }
    }
}

/**
 * Verifies key-value pairs related to a single transaction
 * Validates existence and format of RecycleTxnInfo, TxnIndex, TxnInfo, SubTxnIndex, and TxnLabel
 * @param k Key
 * @param v Value
 * @param txn_kv Transaction key-value storage object
 */
void check_single_txn_info_kvs(const std::string_view& k, const std::string_view& v,
                               std::shared_ptr<cloud::TxnKv> txn_kv) {
    std::unique_ptr<Transaction> txn;
    ASSERT_EQ(txn_kv->create_txn(&txn), TxnErrorCode::TXN_OK);

    // check RecycleTxnInfo
    RecycleTxnPB recycle_txn_pb;
    ASSERT_TRUE(recycle_txn_pb.ParseFromArray(v.data(), v.size()));
    std::string_view k1 = k;

    // check TxnIndex
    std::string index_key, index_value;
    k1.remove_prefix(1); // Remove key space
    std::vector<std::tuple<std::variant<int64_t, std::string>, int, int>> out;
    ASSERT_EQ(decode_key(&k1, &out), 0);
    int64_t db_id = std::get<int64_t>(std::get<0>(out[3]));
    int64_t txn_id = std::get<int64_t>(std::get<0>(out[4]));
    index_key = txn_index_key({instance_id, txn_id});
    ASSERT_EQ(txn->get(index_key, &index_value), TxnErrorCode::TXN_OK);

    // check TxnInfo
    std::string info_key, info_val;
    txn_info_key({instance_id, db_id, txn_id}, &info_key);
    ASSERT_EQ(txn->get(info_key, &info_val), TxnErrorCode::TXN_OK);

    // check SubTxnIndex
    TxnInfoPB txn_info;
    ASSERT_TRUE(txn_info.ParseFromString(info_val));
    std::vector<std::string> sub_txn_index_keys;
    std::string sub_txn_index_value;
    for (auto sub_txn_id : txn_info.sub_txn_ids()) {
        auto sub_txn_index_key = txn_index_key({instance_id, sub_txn_id});
        sub_txn_index_keys.push_back(sub_txn_index_key);
    }
    for (auto& sub_txn_index_key : sub_txn_index_keys) {
        ASSERT_EQ(txn->get(sub_txn_index_key, &sub_txn_index_value), TxnErrorCode::TXN_OK);
    }

    // check TxnLabel
    std::string label_key, label_val;
    txn_label_key({instance_id, db_id, txn_info.label()}, &label_key);
    ASSERT_EQ(txn->get(label_key, &label_val), TxnErrorCode::TXN_OK)
            << fmt::format("instance_id: {}, db_id: {}, label: {}, k: {}", instance_id, db_id,
                           txn_info.label(), hex(label_key));
}

/**
 * Verifies multiple transaction info key-value pairs
 * Uses an iterator to traverse and validate key-value pairs within a specified range
 * @param txn_kv Transaction key-value storage object
 * @param size Expected number of key-value pairs
 */
void check_multiple_txn_info_kvs(std::shared_ptr<cloud::TxnKv> txn_kv, int64_t size) {
    using namespace doris::cloud;
    std::unique_ptr<Transaction> txn;
    ASSERT_EQ(txn_kv->create_txn(&txn), TxnErrorCode::TXN_OK);
    RecycleTxnKeyInfo recycle_txn_key_info0 {instance_id, 0, 0};
    RecycleTxnKeyInfo recycle_txn_key_info1 {instance_id, INT64_MAX, INT64_MAX};
    std::string begin = recycle_txn_key(recycle_txn_key_info0);
    std::string end = recycle_txn_key(recycle_txn_key_info1);
    int64_t total_kv = 0;

    std::unique_ptr<RangeGetIterator> it;
    do {
        int get_ret = txn_get(txn_kv.get(), begin, end, it);
        if (get_ret != 0) { // txn kv may complain "Request for future version"
            LOG(WARNING) << "failed to get kv, range=[" << hex(begin) << "," << hex(end)
                         << ") txn_get_ret=" << get_ret;
            ASSERT_TRUE(false);
        }
        if (!it->has_next()) {
            LOG(INFO) << "no keys in the given range=[" << hex(begin) << "," << hex(end) << ")";
            break; // scan finished
        }
        while (it->has_next()) {
            // recycle corresponding resources
            auto [k, v] = it->next();
            if (!it->has_next()) {
                begin = k;
                VLOG_DEBUG << "iterator has no more kvs. key=" << hex(k);
            }
            check_single_txn_info_kvs(k, v, txn_kv);
            total_kv++;
        }
        begin.push_back('\x00'); // Update to next smallest key for iteration
    } while (it->more());
    ASSERT_EQ(total_kv, size);
}

TEST(RecyclerTest, concurrent_recycle_txn_label_test) {
    config::label_keep_max_second = 259200;
    doris::cloud::RecyclerThreadPoolGroup recycle_txn_label_thread_group;
    config::recycle_pool_parallelism = 10;
    auto recycle_txn_label_s3_producer_pool =
            std::make_shared<SimpleThreadPool>(config::recycle_pool_parallelism);
    recycle_txn_label_s3_producer_pool->start();
    auto recycle_txn_label_recycle_tablet_pool =
            std::make_shared<SimpleThreadPool>(config::recycle_pool_parallelism);
    recycle_txn_label_recycle_tablet_pool->start();
    auto recycle_txn_label_group_recycle_function_pool =
            std::make_shared<SimpleThreadPool>(config::recycle_pool_parallelism);
    recycle_txn_label_group_recycle_function_pool->start();
    recycle_txn_label_thread_group =
            RecyclerThreadPoolGroup(std::move(recycle_txn_label_s3_producer_pool),
                                    std::move(recycle_txn_label_recycle_tablet_pool),
                                    std::move(recycle_txn_label_group_recycle_function_pool));

    auto mem_txn_kv = std::make_shared<MemTxnKv>();

    // cloud::config::fdb_cluster_file_path = "fdb.cluster";
    // auto fdb_txn_kv = std::dynamic_pointer_cast<cloud::TxnKv>(std::make_shared<cloud::FdbTxnKv>());
    // fdb_txn_kv->init();

    auto txn_kv = mem_txn_kv;
    ASSERT_TRUE(txn_kv.get()) << "exit get MemTxnKv error" << std::endl;
    make_multiple_txn_info_kvs(txn_kv, 10000, 8000);
    check_multiple_txn_info_kvs(txn_kv, 10000);

    InstanceInfoPB instance;
    instance.set_instance_id(instance_id);
    InstanceRecycler recycler(txn_kv, instance, recycle_txn_label_thread_group,
                              std::make_shared<TxnLazyCommitter>(txn_kv));
    ASSERT_EQ(recycler.init(), 0);
    auto start = std::chrono::steady_clock::now();
    ASSERT_EQ(recycler.recycle_expired_txn_label(), 0);
    auto finish = std::chrono::steady_clock::now();
    std::cout << "recycle expired txn label cost="
              << std::chrono::duration_cast<std::chrono::milliseconds>(finish - start).count()
              << "ms" << std::endl;
    check_multiple_txn_info_kvs(txn_kv, 2000);
}

TEST(RecyclerTest, concurrent_recycle_txn_label_failure_test) {
    config::label_keep_max_second = 259200;
    doris::cloud::RecyclerThreadPoolGroup recycle_txn_label_thread_group;
    config::recycle_pool_parallelism = 40;
    auto recycle_txn_label_s3_producer_pool =
            std::make_shared<SimpleThreadPool>(config::recycle_pool_parallelism);
    recycle_txn_label_s3_producer_pool->start();
    auto recycle_txn_label_recycle_tablet_pool =
            std::make_shared<SimpleThreadPool>(config::recycle_pool_parallelism);
    recycle_txn_label_recycle_tablet_pool->start();
    auto recycle_txn_label_group_recycle_function_pool =
            std::make_shared<SimpleThreadPool>(config::recycle_pool_parallelism);
    recycle_txn_label_group_recycle_function_pool->start();
    recycle_txn_label_thread_group =
            RecyclerThreadPoolGroup(std::move(recycle_txn_label_s3_producer_pool),
                                    std::move(recycle_txn_label_recycle_tablet_pool),
                                    std::move(recycle_txn_label_group_recycle_function_pool));

    auto mem_txn_kv = std::make_shared<MemTxnKv>();

    auto txn_kv = mem_txn_kv;
    ASSERT_TRUE(txn_kv.get()) << "exit get MemTxnKv error" << std::endl;
    make_multiple_txn_info_kvs(txn_kv, 20000, 15000);
    check_multiple_txn_info_kvs(txn_kv, 20000);

    auto* sp = SyncPoint::get_instance();
    DORIS_CLOUD_DEFER {
        SyncPoint::get_instance()->clear_all_call_backs();
    };
    sp->set_call_back("InstanceRecycler::recycle_expired_txn_label.check_recycle_txn_info_keys",
                      [](auto&& args) {
                          auto* recycle_txn_info_keys =
                                  try_any_cast<std::vector<std::string>*>(args[0]);

                          ASSERT_LE(recycle_txn_info_keys->size(), 10000);
                      });
    sp->set_call_back("InstanceRecycler::recycle_expired_txn_label.failure", [](auto&& args) {
        auto* ret = try_any_cast<int*>(args[0]);
        *ret = -1;
    });
    sp->enable_processing();

    InstanceInfoPB instance;
    instance.set_instance_id(instance_id);
    InstanceRecycler recycler(txn_kv, instance, recycle_txn_label_thread_group,
                              std::make_shared<TxnLazyCommitter>(txn_kv));
    ASSERT_EQ(recycler.init(), 0);
    auto start = std::chrono::steady_clock::now();
    ASSERT_EQ(recycler.recycle_expired_txn_label(), -1);
    auto finish = std::chrono::steady_clock::now();
    std::cout << "recycle expired txn label cost="
              << std::chrono::duration_cast<std::chrono::milliseconds>(finish - start).count()
              << "ms" << std::endl;
    check_multiple_txn_info_kvs(txn_kv, 5000);
}
TEST(RecyclerTest, concurrent_recycle_txn_label_conflict_test) {
    config::label_keep_max_second = 0;
    config::recycle_pool_parallelism = 20;

    doris::cloud::RecyclerThreadPoolGroup recycle_txn_label_thread_group;
    auto recycle_txn_label_s3_producer_pool =
            std::make_shared<SimpleThreadPool>(config::recycle_pool_parallelism);
    recycle_txn_label_s3_producer_pool->start();
    auto recycle_txn_label_recycle_tablet_pool =
            std::make_shared<SimpleThreadPool>(config::recycle_pool_parallelism);
    recycle_txn_label_recycle_tablet_pool->start();
    auto recycle_txn_label_group_recycle_function_pool =
            std::make_shared<SimpleThreadPool>(config::recycle_pool_parallelism);
    recycle_txn_label_group_recycle_function_pool->start();
    recycle_txn_label_thread_group =
            RecyclerThreadPoolGroup(std::move(recycle_txn_label_s3_producer_pool),
                                    std::move(recycle_txn_label_recycle_tablet_pool),
                                    std::move(recycle_txn_label_group_recycle_function_pool));

    auto mem_txn_kv = std::make_shared<MemTxnKv>();
    ASSERT_EQ(mem_txn_kv->init(), 0);

    std::string shared_label = "shared_conflict_label";
    int64_t shared_db_id = 1000;
    std::vector<int64_t> shared_txn_ids = {2001, 2002, 2003, 2004, 2005,
                                           2006, 2007, 2008, 2009, 2010};

    // create shared TxnLabel
    {
        std::unique_ptr<Transaction> txn;
        ASSERT_EQ(mem_txn_kv->create_txn(&txn), TxnErrorCode::TXN_OK);

        std::string label_key;
        std::string label_val;
        txn_label_key({instance_id, shared_db_id, shared_label}, &label_key);

        TxnLabelPB txn_label_pb;
        for (auto txn_id : shared_txn_ids) {
            txn_label_pb.add_txn_ids(txn_id);
        }

        if (!txn_label_pb.SerializeToString(&label_val)) {
            FAIL() << "Failed to serialize txn label";
        }

        uint32_t offset = label_val.size();
        label_val.append(10, '\x00'); // 10 bytes for versionstamp
        label_val.append((const char*)&offset, 4);
        MemTxnKv::gen_version_timestamp(123456790, 0, &label_val);
        txn->put(label_key, label_val);
        ASSERT_EQ(txn->commit(), TxnErrorCode::TXN_OK);
    }

    int64_t current_time = duration_cast<std::chrono::milliseconds>(
                                   std::chrono::system_clock::now().time_since_epoch())
                                   .count();

    for (auto txn_id : shared_txn_ids) {
        std::unique_ptr<Transaction> txn;
        ASSERT_EQ(mem_txn_kv->create_txn(&txn), TxnErrorCode::TXN_OK);

        // RecycleTxnKeyInfo -> RecycleTxnPB (set to expired)
        std::string recycle_txn_info_key;
        std::string recycle_txn_info_val;
        RecycleTxnKeyInfo recycle_txn_key_info {instance_id, shared_db_id, txn_id};
        recycle_txn_key(recycle_txn_key_info, &recycle_txn_info_key);
        RecycleTxnPB recycle_txn_pb;
        recycle_txn_pb.set_creation_time(current_time - 300000);
        recycle_txn_pb.set_label(shared_label);
        if (!recycle_txn_pb.SerializeToString(&recycle_txn_info_val)) {
            FAIL() << "Failed to serialize recycle txn";
        }
        txn->put(recycle_txn_info_key, recycle_txn_info_val);

        // TxnIndexKey -> TxnIndexPB
        std::string txn_idx_key = txn_index_key({instance_id, txn_id});
        std::string txn_idx_val;
        TxnIndexPB txn_index_pb;
        if (!txn_index_pb.SerializeToString(&txn_idx_val)) {
            FAIL() << "Failed to serialize txn index";
        }
        txn->put(txn_idx_key, txn_idx_val);

        // TxnInfoKey -> TxnInfoPB
        std::string info_key = txn_info_key({instance_id, shared_db_id, txn_id});
        std::string info_val;
        TxnInfoPB txn_info_pb;
        txn_info_pb.set_label(shared_label);
        if (!txn_info_pb.SerializeToString(&info_val)) {
            FAIL() << "Failed to serialize txn info";
        }
        txn->put(info_key, info_val);

        ASSERT_EQ(txn->commit(), TxnErrorCode::TXN_OK);
    }

    auto* sp = SyncPoint::get_instance();
    DORIS_CLOUD_DEFER {
        SyncPoint::get_instance()->clear_all_call_backs();
    };

    std::atomic<int> update_label_before_count {0};
    std::atomic<int> remove_label_before_count {0};
    std::atomic<int> update_label_after_count {0};
    std::atomic<int> txn_conflict_count {0};

    sp->set_call_back("InstanceRecycler::recycle_expired_txn_label.remove_label_before",
                      [&](auto&& args) {
                          remove_label_before_count++;
                          std::this_thread::sleep_for(std::chrono::milliseconds(60));
                      });

    sp->set_call_back("InstanceRecycler::recycle_expired_txn_label.update_label_before",
                      [&](auto&& args) {
                          update_label_before_count++;
                          std::this_thread::sleep_for(std::chrono::milliseconds(80));
                      });

    sp->set_call_back("InstanceRecycler::recycle_expired_txn_label.update_label_after",
                      [&](auto&& args) { update_label_after_count++; });

    sp->set_call_back(
            "InstanceRecycler::recycle_expired_txn_label.before_commit",
            [&](auto&& args) { std::this_thread::sleep_for(std::chrono::milliseconds(20)); });

    sp->set_call_back("InstanceRecycler::recycle_expired_txn_label.txn_conflict", [&](auto&& args) {
        txn_conflict_count++;
        LOG(WARNING) << "Transaction conflict detected in test";
    });

    sp->enable_processing();

    InstanceInfoPB instance;
    instance.set_instance_id(instance_id);
    InstanceRecycler recycler(mem_txn_kv, instance, recycle_txn_label_thread_group,
                              std::make_shared<TxnLazyCommitter>(mem_txn_kv));
    ASSERT_EQ(recycler.init(), 0);

    auto start = std::chrono::steady_clock::now();
    ASSERT_EQ(recycler.recycle_expired_txn_label(), 0);
    auto finish = std::chrono::steady_clock::now();

    std::cout << "Concurrent recycle cost="
              << std::chrono::duration_cast<std::chrono::milliseconds>(finish - start).count()
              << "ms" << std::endl;
    std::cout << "Update label before count: " << update_label_before_count << std::endl;
    std::cout << "Update label after count: " << update_label_after_count << std::endl;
    std::cout << "Transaction conflict count: " << txn_conflict_count << std::endl;

    EXPECT_GT(txn_conflict_count, 0) << "txn_conflict sync point should be triggered";

    std::unique_ptr<Transaction> verify_txn;
    ASSERT_EQ(mem_txn_kv->create_txn(&verify_txn), TxnErrorCode::TXN_OK);

    RecycleTxnKeyInfo recycle_txn_key_info0 {instance_id, 0, 0};
    RecycleTxnKeyInfo recycle_txn_key_info1 {instance_id, INT64_MAX, INT64_MAX};
    std::string begin_key = recycle_txn_key(recycle_txn_key_info0);
    std::string end_key = recycle_txn_key(recycle_txn_key_info1);

    std::unique_ptr<RangeGetIterator> it;
    ASSERT_EQ(verify_txn->get(begin_key, end_key, &it), TxnErrorCode::TXN_OK);
    EXPECT_EQ(it->size(), 0) << "All recycle txn keys should be deleted";

    std::string label_key;
    std::string label_val;
    txn_label_key({instance_id, shared_db_id, shared_label}, &label_key);
    EXPECT_EQ(verify_txn->get(label_key, &label_val), TxnErrorCode::TXN_KEY_NOT_FOUND)
            << "Shared label should be deleted";

    for (auto txn_id : shared_txn_ids) {
        std::string info_key = txn_info_key({instance_id, shared_db_id, txn_id});
        std::string info_val;
        EXPECT_EQ(verify_txn->get(info_key, &info_val), TxnErrorCode::TXN_KEY_NOT_FOUND)
                << "TxnInfo for txn_id " << txn_id << " should be deleted";
    }
}

TEST(RecyclerTest, recycle_txn_label_deal_with_conflict_error_test) {
    config::label_keep_max_second = 0;
    config::recycle_pool_parallelism = 20;

    doris::cloud::RecyclerThreadPoolGroup recycle_txn_label_thread_group;
    auto recycle_txn_label_s3_producer_pool =
            std::make_shared<SimpleThreadPool>(config::recycle_pool_parallelism);
    recycle_txn_label_s3_producer_pool->start();
    auto recycle_txn_label_recycle_tablet_pool =
            std::make_shared<SimpleThreadPool>(config::recycle_pool_parallelism);
    recycle_txn_label_recycle_tablet_pool->start();
    auto recycle_txn_label_group_recycle_function_pool =
            std::make_shared<SimpleThreadPool>(config::recycle_pool_parallelism);
    recycle_txn_label_group_recycle_function_pool->start();
    recycle_txn_label_thread_group =
            RecyclerThreadPoolGroup(std::move(recycle_txn_label_s3_producer_pool),
                                    std::move(recycle_txn_label_recycle_tablet_pool),
                                    std::move(recycle_txn_label_group_recycle_function_pool));

    auto mem_txn_kv = std::make_shared<MemTxnKv>();
    ASSERT_EQ(mem_txn_kv->init(), 0);

    std::string shared_label = "shared_conflict_label";
    int64_t shared_db_id = 1000;
    std::vector<int64_t> shared_txn_ids = {2001, 2002, 2003, 2004, 2005,
                                           2006, 2007, 2008, 2009, 2010};

    // create shared TxnLabel
    {
        std::unique_ptr<Transaction> txn;
        ASSERT_EQ(mem_txn_kv->create_txn(&txn), TxnErrorCode::TXN_OK);

        std::string label_key;
        std::string label_val;
        txn_label_key({instance_id, shared_db_id, shared_label}, &label_key);

        TxnLabelPB txn_label_pb;
        for (auto txn_id : shared_txn_ids) {
            txn_label_pb.add_txn_ids(txn_id);
        }

        if (!txn_label_pb.SerializeToString(&label_val)) {
            FAIL() << "Failed to serialize txn label";
        }

        uint32_t offset = label_val.size();
        label_val.append(10, '\x00'); // 10 bytes for versionstamp
        label_val.append((const char*)&offset, 4);
        MemTxnKv::gen_version_timestamp(123456790, 0, &label_val);
        txn->put(label_key, label_val);
        ASSERT_EQ(txn->commit(), TxnErrorCode::TXN_OK);
    }

    int64_t current_time = duration_cast<std::chrono::milliseconds>(
                                   std::chrono::system_clock::now().time_since_epoch())
                                   .count();

    for (auto txn_id : shared_txn_ids) {
        std::unique_ptr<Transaction> txn;
        ASSERT_EQ(mem_txn_kv->create_txn(&txn), TxnErrorCode::TXN_OK);

        // RecycleTxnKeyInfo -> RecycleTxnPB (set to expired)
        std::string recycle_txn_info_key;
        std::string recycle_txn_info_val;
        RecycleTxnKeyInfo recycle_txn_key_info {instance_id, shared_db_id, txn_id};
        recycle_txn_key(recycle_txn_key_info, &recycle_txn_info_key);
        RecycleTxnPB recycle_txn_pb;
        recycle_txn_pb.set_creation_time(current_time - 300000);
        recycle_txn_pb.set_label(shared_label);
        if (!recycle_txn_pb.SerializeToString(&recycle_txn_info_val)) {
            FAIL() << "Failed to serialize recycle txn";
        }
        txn->put(recycle_txn_info_key, recycle_txn_info_val);

        // TxnIndexKey -> TxnIndexPB
        std::string txn_idx_key = txn_index_key({instance_id, txn_id});
        std::string txn_idx_val;
        TxnIndexPB txn_index_pb;
        if (!txn_index_pb.SerializeToString(&txn_idx_val)) {
            FAIL() << "Failed to serialize txn index";
        }
        txn->put(txn_idx_key, txn_idx_val);

        // TxnInfoKey -> TxnInfoPB
        std::string info_key = txn_info_key({instance_id, shared_db_id, txn_id});
        std::string info_val;
        TxnInfoPB txn_info_pb;
        txn_info_pb.set_label(shared_label);
        if (!txn_info_pb.SerializeToString(&info_val)) {
            FAIL() << "Failed to serialize txn info";
        }
        txn->put(info_key, info_val);

        ASSERT_EQ(txn->commit(), TxnErrorCode::TXN_OK);
    }

    auto* sp = SyncPoint::get_instance();
    DORIS_CLOUD_DEFER {
        SyncPoint::get_instance()->clear_all_call_backs();
    };

    std::atomic<int> update_label_before_count {0};
    std::atomic<int> remove_label_before_count {0};
    std::atomic<int> update_label_after_count {0};
    std::atomic<int> txn_conflict_count {0};

    sp->set_call_back("InstanceRecycler::recycle_expired_txn_label.remove_label_before",
                      [&](auto&& args) {
                          remove_label_before_count++;
                          std::this_thread::sleep_for(std::chrono::milliseconds(60));
                      });

    sp->set_call_back("InstanceRecycler::recycle_expired_txn_label.update_label_before",
                      [&](auto&& args) {
                          update_label_before_count++;
                          std::this_thread::sleep_for(std::chrono::milliseconds(80));
                      });

    sp->set_call_back("InstanceRecycler::recycle_expired_txn_label.update_label_after",
                      [&](auto&& args) { update_label_after_count++; });

    sp->set_call_back(
            "InstanceRecycler::recycle_expired_txn_label.before_commit",
            [&](auto&& args) { std::this_thread::sleep_for(std::chrono::milliseconds(20)); });

    sp->set_call_back("InstanceRecycler::recycle_expired_txn_label.txn_conflict", [&](auto&& args) {
        txn_conflict_count++;
        LOG(WARNING) << "Transaction conflict detected in test";
    });

    sp->set_call_back("InstanceRecycler::recycle_expired_txn_label.delete_recycle_txn_kv_error",
                      [&](auto&& args) {
                          auto ret = try_any_cast<int*>(args[0]);
                          *ret = -1;
                          LOG(WARNING)
                                  << "Simulating delete recycle txn kv error in deal with conflict";
                      });

    sp->enable_processing();

    InstanceInfoPB instance;
    instance.set_instance_id(instance_id);
    InstanceRecycler recycler(mem_txn_kv, instance, recycle_txn_label_thread_group,
                              std::make_shared<TxnLazyCommitter>(mem_txn_kv));
    ASSERT_EQ(recycler.init(), 0);

    // deal with conflict but error during recycle
    ASSERT_EQ(recycler.recycle_expired_txn_label(), -1);

    EXPECT_GT(txn_conflict_count, 0) << "txn_conflict sync point should be triggered";
}

TEST(RecyclerTest, recycle_restore_job_complete_state) {
    // cloud::config::fdb_cluster_file_path = "fdb.cluster";
    // auto txn_kv = std::dynamic_pointer_cast<cloud::TxnKv>(std::make_shared<cloud::FdbTxnKv>());
    // txn_kv->init();
    auto txn_kv = std::make_shared<MemTxnKv>();
    ASSERT_EQ(txn_kv->init(), 0);

    InstanceInfoPB instance;
    instance.set_instance_id(instance_id);
    auto obj_info = instance.add_obj_info();
    obj_info->set_id("recycle_restore_job_transaction");
    obj_info->set_ak(config::test_s3_ak);
    obj_info->set_sk(config::test_s3_sk);
    obj_info->set_endpoint(config::test_s3_endpoint);
    obj_info->set_region(config::test_s3_region);
    obj_info->set_bucket(config::test_s3_bucket);
    obj_info->set_prefix("recycle_restore_job_transaction");

    InstanceRecycler recycler(txn_kv, instance, thread_group,
                              std::make_shared<TxnLazyCommitter>(txn_kv));
    ASSERT_EQ(recycler.init(), 0);
    auto accessor = recycler.accessor_map_.begin()->second;

    int64_t tablet_id = 9876;
    std::string key;
    JobRestoreTabletKeyInfo key_info {instance_id, tablet_id};
    job_restore_tablet_key(key_info, &key);

    RestoreJobCloudPB restore_job_pb;
    restore_job_pb.set_tablet_id(tablet_id);
    restore_job_pb.set_ctime_s(::time(nullptr) - 3600);
    restore_job_pb.set_expired_at_s(0);
    // set job state to COMPLETED
    restore_job_pb.set_state(RestoreJobCloudPB::COMPLETED);

    std::string val = restore_job_pb.SerializeAsString();
    std::unique_ptr<Transaction> setup_txn;
    ASSERT_EQ(txn_kv->create_txn(&setup_txn), TxnErrorCode::TXN_OK);
    setup_txn->put(key, val);
    ASSERT_EQ(setup_txn->commit(), TxnErrorCode::TXN_OK);

    for (int i = 0; i < 3; i++) {
        ASSERT_EQ(create_restore_job_rowset(txn_kv.get(), accessor.get(),
                                            "recycle_restore_job_transaction", tablet_id, i),
                  0);
    }

    ASSERT_EQ(recycler.recycle_restore_jobs(), 0);
}

} // namespace doris::cloud<|MERGE_RESOLUTION|>--- conflicted
+++ resolved
@@ -1449,7 +1449,7 @@
 
 TEST(RecyclerTest, recycle_tmp_rowsets) {
     config::retention_seconds = 0;
-    // cloud::config::fdb_cluster_file_path = fdb.cluster";
+    // cloud::config::fdb_cluster_file_path = "fdb.cluster";
     // auto txn_kv = std::dynamic_pointer_cast<cloud::TxnKv>(std::make_shared<cloud::FdbTxnKv>());
     auto txn_kv = std::make_shared<MemTxnKv>();
     ASSERT_EQ(txn_kv->init(), 0);
@@ -1500,13 +1500,8 @@
         int64_t txn_id = txn_id_base + i;
         for (int j = 0; j < 1000; ++j) {
             auto rowset = create_rowset("recycle_tmp_rowsets", tablet_id_base + j,
-<<<<<<< HEAD
                                         index_id_base + j, 5, schemas[i % 5], txn_id);
-            create_tmp_rowset(txn_kv.get(), accessor.get(), rowset, i & 1);
-=======
-                                        index_id_base + j % 4, 5, schemas[i % 5], txn_id);
             create_tmp_rowset(txn_kv.get(), accessor.get(), rowset, i & 1, false, i < 50);
->>>>>>> 5c849ed5
         }
     }
     for (int j = 0; j < 20; ++j) {
