// Licensed to the Apache Software Foundation (ASF) under one
// or more contributor license agreements.  See the NOTICE file
// distributed with this work for additional information
// regarding copyright ownership.  The ASF licenses this file
// to you under the Apache License, Version 2.0 (the
// "License"); you may not use this file except in compliance
// with the License.  You may obtain a copy of the License at
//
//   http://www.apache.org/licenses/LICENSE-2.0
//
// Unless required by applicable law or agreed to in writing,
// software distributed under the License is distributed on an
// "AS IS" BASIS, WITHOUT WARRANTIES OR CONDITIONS OF ANY
// KIND, either express or implied.  See the License for the
// specific language governing permissions and limitations
// under the License.

#include "recycler/recycler.h"

#include <butil/strings/string_split.h>
#include <fmt/core.h>
#include <gen_cpp/cloud.pb.h>
#include <gen_cpp/olap_file.pb.h>
#include <glog/logging.h>
#include <gtest/gtest.h>

#include <chrono>
#include <cstdint>
#include <cstdlib>
#include <future>
#include <memory>
#include <random>
#include <string>
#include <thread>

#include "common/config.h"
#include "common/logging.h"
#include "common/simple_thread_pool.h"
#include "common/util.h"
#include "cpp/sync_point.h"
#include "meta-service/meta_service.h"
#include "meta-store/blob_message.h"
#include "meta-store/keys.h"
#include "meta-store/mem_txn_kv.h"
#include "meta-store/txn_kv.h"
#include "meta-store/txn_kv_error.h"
#include "mock_accessor.h"
#include "mock_resource_manager.h"
#include "rate-limiter/rate_limiter.h"
#include "recycler/checker.h"
#include "recycler/recycler.cpp"
#include "recycler/storage_vault_accessor.h"
#include "recycler/util.h"
#include "recycler/white_black_list.h"

using namespace doris;

std::string instance_id = "instance_id_recycle_test";
int64_t current_time = 0;
static constexpr int64_t db_id = 1000;
static RecyclerMetricsContext ctx;

std::vector<std::string> index_v2_file_path = {
        "data/1753202639945/0200000000001a5c92f4e7d9j8f2b4c8a3e6f8b1c9d2e5f8_0.idx",
        "data/1753202639947/0200000000001b8d45a74r6c7sf3e9c2b6d4a8e1f7c3d9e2_0.idx",
        "data/1753202639951/0200000000001c9e56b8g4f0x8s7g2f0d3c7e5b9f2e8d4f0_0.idx",
        "data/1753202639953/0200000000001d0f67c9h5g8a3e6f8b1e4d8f6c0g3f9e5g1_0.idx",
        "data/1753202639955/0200000000001e1g78d067c9h5g8i6h2f5e9g7d1h4g0f6h2_0.idx",
        "data/1753202639957/0200000000001f2h89e1jg7d1h4g07i3g6f0h8e2i5h1g7i3_0.idx",
        "data/1753202639959/020000000000208i90f2k0h8e2i5h8j4h7g1i9f3j6i2h8j4_0.idx",
        "data/1753202639961/02000000000021aj01g3l9k5i8h2j8e2i5h8j0g4k7j3i9k5_0.idx",
        "data/1753202639963/02000000000022bk12h4m0lk0h8e2i56j9i3k1h5l8k4j0l6_0.idx",
        "data/1753202639965/02000000000023cl23i5n1m7g3l9k5i8k0j4l2i6m9l5k1m7_0.idx",
        "data/1753202639967/02000000000024dm34j1m7g3l9k6o2n8l1k5m3j7n0m6l2n8_0.idx",
        "data/1753202639969/02000000000025en45k7p3o9m2l6n4k34j1m7g38o1n7m3o9_0.idx",
        "data/1753202639971/02000000000026fo56l8q4p0n2l6n4k343m7o5l9p2o8n4p0_0.idx",
        "data/1753202639973/02000000000027gp67m9r5q8q4p0n2l1o4n8p6m0q3p9o5q1_0.idx",
        "data/1753202639975/02000000000028hq78n0s6rm9r5q8q42p5o9q7n1r4q0p6r2_0.idx",
        "data/1753202639977/02000000000029ir89o1t7s78n0s6rm3q6p0r8o2s5r1q7s3_0.idx",
        "data/1753202639979/0200000000002ajs90p2u8t4m3q6p0r8r7q1s9p3t6s2r8t4_0.idx",
        "data/1753202639981/0200000000002bkt01q3v9u2u8t4m3q5s8r2t0q4u7t3s9u5_0.idx",
        "data/1753202639983/0200000000002clu12r4w1q3v9u2u0v6t9s3u1r5v8u4t0v6_0.idx",
        "data/1753202639985/0200000000002dmv23s5x1w7u0t4t9s3u1r5v2s6w9v5u1w7_0.idx"};

// clang-format off
std::vector<std::string> index_v1_file_path = {
        "data/1753202846974/0200000000007864994f6aa97288842758c2e89b03e65682_0_1753202846943.idx",
        "data/1753202845724/020000000000786635407b55b72242ac167cf83cd4c598a2_0_1753202841593.idx",
        "data/1753202846984/020000000000788bdd40fcf18bcaa1bbd4058ef92606e79a_0_1753202846923.idx",
        "data/1753202846986/02000000000078e635407b55b72242ac167cf83cd4c598a0_0_1753202846963.idx",
        "data/1753202846986/02000000000078e635407b55b72242ac167cf83cd4c598a1_0_1753202846963.idx",
        "data/1753202847030/020000000000791335407b55b72242ac167cf83cd4c598a0_0_1753202844931.idx",
        "data/1753202847030/020000000000791335407b55b72242ac167cf83cd4c598a1_0_1753202844931.idx",
        "data/1753202847030/020000000000791335407b55b72242ac167cf83cd4c598a2_0_1753202844931.idx",
        "data/1753202858558/0200000000007aed994f6aa97288842758c2e89b03e65680_0_1753202843931.idx",
        "data/1753202858558/0200000000007aed994f6aa97288842758c2e89b03e65681_0_1753202843931.idx",
        "data/1753202858558/0200000000007aed994f6aa97288842758c2e89b03e65682_0_1753202843931.idx",
        "data/1753202858458/0200000000007afc994f6aa97288842758c2e89b03e65680_0_1753202824931.idx",
        "data/1753202858458/0200000000007afc994f6aa97288842758c2e89b03e65681_0_1753202824931.idx",
        "data/1753202858458/0200000000007afc994f6aa97288842758c2e89b03e65682_0_1753202824931.idx"};
// clang-format on

doris::cloud::RecyclerThreadPoolGroup thread_group;

int main(int argc, char** argv) {
    auto conf_file = "doris_cloud.conf";
    if (!cloud::config::init(conf_file, true)) {
        std::cerr << "failed to init config file, conf=" << conf_file << std::endl;
        return -1;
    }
    if (!cloud::init_glog("recycler")) {
        std::cerr << "failed to init glog" << std::endl;
        return -1;
    }

    using namespace std::chrono;
    current_time = duration_cast<seconds>(system_clock::now().time_since_epoch()).count();
    config::recycler_sleep_before_scheduling_seconds = 0; // we dont have to wait in UT

    ::testing::InitGoogleTest(&argc, argv);
    auto s3_producer_pool = std::make_shared<SimpleThreadPool>(config::recycle_pool_parallelism);
    s3_producer_pool->start();
    auto recycle_tablet_pool = std::make_shared<SimpleThreadPool>(config::recycle_pool_parallelism);
    recycle_tablet_pool->start();
    auto group_recycle_function_pool =
            std::make_shared<SimpleThreadPool>(config::recycle_pool_parallelism);
    group_recycle_function_pool->start();
    thread_group =
            RecyclerThreadPoolGroup(std::move(s3_producer_pool), std::move(recycle_tablet_pool),
                                    std::move(group_recycle_function_pool));
    return RUN_ALL_TESTS();
}

namespace doris::cloud {

TEST(RecyclerTest, WhiteBlackList) {
    WhiteBlackList filter;
    EXPECT_FALSE(filter.filter_out("instance1"));
    EXPECT_FALSE(filter.filter_out("instance2"));
    filter.reset({}, {"instance1", "instance2"});
    EXPECT_TRUE(filter.filter_out("instance1"));
    EXPECT_TRUE(filter.filter_out("instance2"));
    EXPECT_FALSE(filter.filter_out("instance3"));
    filter.reset({"instance1", "instance2"}, {});
    EXPECT_FALSE(filter.filter_out("instance1"));
    EXPECT_FALSE(filter.filter_out("instance2"));
    EXPECT_TRUE(filter.filter_out("instance3"));
    filter.reset({"instance1"}, {"instance1"}); // whitelist overrides blacklist
    EXPECT_FALSE(filter.filter_out("instance1"));
    EXPECT_TRUE(filter.filter_out("instance2"));
}

static std::string next_rowset_id() {
    static int64_t cnt = 0;
    return std::to_string(++cnt);
}

static doris::RowsetMetaCloudPB create_rowset(const std::string& resource_id, int64_t tablet_id,
                                              int64_t index_id, int num_segments,
                                              const doris::TabletSchemaCloudPB& schema,
                                              int64_t txn_id = 0) {
    doris::RowsetMetaCloudPB rowset;
    rowset.set_rowset_id(0); // useless but required
    rowset.set_rowset_id_v2(next_rowset_id());
    rowset.set_txn_id(txn_id);
    rowset.set_num_segments(num_segments);
    rowset.set_tablet_id(tablet_id);
    rowset.set_index_id(index_id);
    rowset.set_resource_id(resource_id);
    rowset.set_schema_version(schema.schema_version());
    rowset.mutable_tablet_schema()->CopyFrom(schema);
    return rowset;
}

static doris::RowsetMetaCloudPB create_rowset(const std::string& resource_id, int64_t tablet_id,
                                              int64_t index_id, int num_segments,
                                              const doris::TabletSchemaCloudPB& schema,
                                              RowsetStatePB rowset_state, int64_t txn_id = 0) {
    doris::RowsetMetaCloudPB rowset;
    rowset.set_rowset_id(0); // useless but required
    rowset.set_rowset_id_v2(next_rowset_id());
    rowset.set_txn_id(txn_id);
    rowset.set_num_segments(num_segments);
    rowset.set_tablet_id(tablet_id);
    rowset.set_index_id(index_id);
    rowset.set_resource_id(resource_id);
    rowset.set_schema_version(schema.schema_version());
    rowset.mutable_tablet_schema()->CopyFrom(schema);
    rowset.set_rowset_state(rowset_state);
    return rowset;
}

static int create_recycle_rowset(TxnKv* txn_kv, StorageVaultAccessor* accessor,
                                 const doris::RowsetMetaCloudPB& rowset, RecycleRowsetPB::Type type,
                                 bool write_schema_kv) {
    std::string key;
    std::string val;

    RecycleRowsetKeyInfo key_info {instance_id, rowset.tablet_id(), rowset.rowset_id_v2()};
    recycle_rowset_key(key_info, &key);

    RecycleRowsetPB rowset_pb;
    rowset_pb.set_creation_time(current_time);
    if (type != RecycleRowsetPB::UNKNOWN) {
        rowset_pb.set_type(type);
        rowset_pb.mutable_rowset_meta()->CopyFrom(rowset);
        if (write_schema_kv) { // Detach schema
            rowset_pb.mutable_rowset_meta()->set_allocated_tablet_schema(nullptr);
        }
    } else { // old version RecycleRowsetPB
        rowset_pb.set_tablet_id(rowset.tablet_id());
        rowset_pb.set_resource_id(rowset.resource_id());
    }
    rowset_pb.SerializeToString(&val);

    std::unique_ptr<Transaction> txn;
    if (txn_kv->create_txn(&txn) != TxnErrorCode::TXN_OK) {
        return -1;
    }
    txn->put(key, val);
    std::string schema_key, schema_val;
    if (write_schema_kv) {
        meta_schema_key({instance_id, rowset.index_id(), rowset.schema_version()}, &schema_key);
        rowset.tablet_schema().SerializeToString(&schema_val);
        txn->put(schema_key, schema_val);
    }
    if (txn->commit() != TxnErrorCode::TXN_OK) {
        return -1;
    }

    for (int i = 0; i < rowset.num_segments(); ++i) {
        auto path = segment_path(rowset.tablet_id(), rowset.rowset_id_v2(), i);
        accessor->put_file(path, "");
        for (auto& index : rowset.tablet_schema().index()) {
            auto path = inverted_index_path_v1(rowset.tablet_id(), rowset.rowset_id_v2(), i,
                                               index.index_id(), index.index_suffix_name());
            accessor->put_file(path, "");
        }
    }
    return 0;
}

static int create_tmp_rowset(TxnKv* txn_kv, StorageVaultAccessor* accessor,
                             const doris::RowsetMetaCloudPB& rowset, bool write_schema_kv,
                             bool is_inverted_idx_v2 = false) {
    std::string key, val;
    meta_rowset_tmp_key({instance_id, rowset.txn_id(), rowset.tablet_id()}, &key);
    if (write_schema_kv) {
        auto rowset_copy = rowset;
        rowset_copy.clear_tablet_schema();
        rowset_copy.SerializeToString(&val);
    } else {
        rowset.SerializeToString(&val);
    }
    std::unique_ptr<Transaction> txn;
    if (txn_kv->create_txn(&txn) != TxnErrorCode::TXN_OK) {
        return -1;
    }
    txn->put(key, val);
    std::string schema_key, schema_val;
    if (write_schema_kv) {
        meta_schema_key({instance_id, rowset.index_id(), rowset.schema_version()}, &schema_key);
        rowset.tablet_schema().SerializeToString(&schema_val);
        txn->put(schema_key, schema_val);
    }
    // Add rowset ref count key
    std::string rowset_ref_count_key = versioned::data_rowset_ref_count_key(
            {instance_id, rowset.tablet_id(), rowset.rowset_id_v2()});
    LOG(INFO) << "add rowset ref count key, instance_id=" << instance_id
              << "key=" << hex(rowset_ref_count_key);
    txn->atomic_add(rowset_ref_count_key, 1);
    if (txn->commit() != TxnErrorCode::TXN_OK) {
        return -1;
    }

    for (int i = 0; i < rowset.num_segments(); ++i) {
        auto path = segment_path(rowset.tablet_id(), rowset.rowset_id_v2(), i);
        accessor->put_file(path, path);
        for (auto& index : rowset.tablet_schema().index()) {
            std::string path;
            if (!is_inverted_idx_v2) {
                path = inverted_index_path_v1(rowset.tablet_id(), rowset.rowset_id_v2(), i,
                                              index.index_id(), index.index_suffix_name());
            } else {
                path = inverted_index_path_v2(rowset.tablet_id(), rowset.rowset_id_v2(), i);
            }
            accessor->put_file(path, path);
        }
    }
    return 0;
}

static int create_committed_rowset_by_real_index_v2_file(TxnKv* txn_kv,
                                                         StorageVaultAccessor* accessor,
                                                         const std::string& resource_id,
                                                         const std::string& file_path,
                                                         int64_t version = 1) {
    std::string val;
    std::unique_ptr<Transaction> txn;
    TxnErrorCode err;

    // Parse file path to extract tablet_id and rowset_id
    // Expected format: data/{tablet_id}/{rowset_id}_{segment_id}.{ext}
    std::vector<std::string> path_parts;
    butil::SplitString(file_path, '/', &path_parts);

    if (path_parts.size() < 3 || path_parts[0] != "data") {
        LOG(WARNING) << "Invalid file path format: " << file_path;
        return -1;
    }

    int64_t tablet_id = std::stoll(path_parts[1]);
    std::string filename = path_parts[2];

    // Extract rowset_id and segment_id from filename
    size_t underscore_pos = filename.find_last_of('_');
    size_t dot_pos = filename.find_last_of('.');

    if (underscore_pos == std::string::npos || dot_pos == std::string::npos ||
        underscore_pos >= dot_pos) {
        LOG(WARNING) << "Invalid filename format: " << filename;
        return -1;
    }

    std::string rowset_id = filename.substr(0, underscore_pos);
    std::string segment_str = filename.substr(underscore_pos + 1, dot_pos - underscore_pos - 1);
    std::string extension = filename.substr(dot_pos + 1);

    int64_t segment_id = stoll(segment_str);
    int64_t tablet_index_id = tablet_id + 10;
    // take the last 4 digits of tablet_id as the unique identifier
    int64_t schema_version =
            std::atoll(path_parts[1].substr(path_parts[1].size() - 4).c_str()) + version;

    // Create rowset meta data
    MetaRowsetKeyInfo key_info {instance_id, tablet_id, version};
    std::string rowset_meta_key = meta_rowset_key(key_info);

    doris::RowsetMetaCloudPB rowset_pb;
    rowset_pb.set_rowset_id(0); // useless but required
    rowset_pb.set_rowset_id_v2(rowset_id);
    rowset_pb.set_num_segments(segment_id + 1); // segment_id is 0-based
    rowset_pb.set_tablet_id(tablet_id);
    rowset_pb.set_resource_id(resource_id);
    rowset_pb.set_creation_time(current_time);
    rowset_pb.set_schema_version(schema_version);
    rowset_pb.SerializeToString(&val);

    err = txn_kv->create_txn(&txn);
    EXPECT_EQ(err, TxnErrorCode::TXN_OK) << err;
    txn->put(rowset_meta_key, val);

    // Create tablet index meta data
    TabletIndexPB tablet_index;
    tablet_index.set_index_id(tablet_index_id);
    tablet_index.set_tablet_id(tablet_id);
    std::string tablet_index_key = meta_tablet_idx_key({instance_id, tablet_id});
    tablet_index.SerializeToString(&val);
    txn->put(tablet_index_key, val);

    // Create tablet schema if dealing with index files
    if (extension == "idx") {
        std::string tablet_schema_key =
                meta_schema_key({instance_id, tablet_index_id, schema_version});

        doris::TabletSchemaCloudPB tablet_schema;
        tablet_schema.set_inverted_index_storage_format(InvertedIndexStorageFormatPB::V2);
        tablet_schema.set_schema_version(schema_version);
        auto index = tablet_schema.add_index();
        index->set_index_id(tablet_schema.index().size());
        index->set_index_type(IndexType::INVERTED);

        MetaServiceCode code;
        std::string msg;
        put_schema_kv(code, msg, txn.get(), tablet_schema_key, tablet_schema);
    }

    err = txn->commit();
    EXPECT_EQ(err, TxnErrorCode::TXN_OK) << err;

    std::string segment_path = file_path.substr(0, file_path.size() - 4) + ".dat";
    accessor->put_file(segment_path, "");
    accessor->put_file(file_path, "");

    return 0;
}

static int create_committed_rowset_by_real_index_v1_file(TxnKv* txn_kv,
                                                         StorageVaultAccessor* accessor,
                                                         const std::string& resource_id,
                                                         const std::string& file_path,
                                                         size_t& version) {
    std::string val;
    std::unique_ptr<Transaction> txn;
    TxnErrorCode err;

    // Parse file path to extract tablet_id and rowset_id
    // Expected format: data/{tablet_id}/{rowset_id}_{segment_id}_{index_id}{suffix}.idx
    std::vector<std::string> path_parts;
    butil::SplitString(file_path, '/', &path_parts);

    if (path_parts.size() < 3 || path_parts[0] != "data") {
        LOG(WARNING) << "Invalid file path format: " << file_path;
        return -1;
    }

    int64_t tablet_id = std::stoll(path_parts[1]);
    std::string filename = path_parts[2];

    // Extract rowset_id, segment_id, index_id, and suffix from filename
    // Format: {rowset_id}_{segment_id}_{index_id}{suffix}.idx
    size_t first_underscore_pos = filename.find('_');
    size_t second_underscore_pos = filename.find('_', first_underscore_pos + 1);
    size_t dot_pos = filename.find_last_of('.');

    if (first_underscore_pos == std::string::npos || second_underscore_pos == std::string::npos ||
        dot_pos == std::string::npos || first_underscore_pos >= second_underscore_pos ||
        second_underscore_pos >= dot_pos) {
        LOG(WARNING) << "Invalid filename format: " << filename;
        return -1;
    }

    std::string rowset_id = filename.substr(0, first_underscore_pos);
    std::string segment_str = filename.substr(first_underscore_pos + 1,
                                              second_underscore_pos - first_underscore_pos - 1);
    std::string remaining =
            filename.substr(second_underscore_pos + 1, dot_pos - second_underscore_pos - 1);
    std::string extension = filename.substr(dot_pos + 1);

    // Parse index_id and suffix from remaining part
    // Format: {index_id}{suffix} or just {index_id}
    std::string index_id_str = remaining;
    std::string index_suffix = "";

    int segment_id = stoll(segment_str);
    int64_t index_id = std::stoll(index_id_str);
    int64_t tablet_index_id = tablet_id + 10;
    int64_t schema_version =
            std::atoll(path_parts[1].substr(path_parts[1].size() - 4).c_str()) + version;

    // Create rowset meta data
    MetaRowsetKeyInfo key_info {instance_id, tablet_id, version};
    std::string rowset_meta_key = meta_rowset_key(key_info);

    doris::RowsetMetaCloudPB rowset_pb;
    rowset_pb.set_rowset_id(0); // useless but required
    rowset_pb.set_rowset_id_v2(rowset_id);
    rowset_pb.set_num_segments(segment_id + 1); // segment_id is 0-based
    rowset_pb.set_tablet_id(tablet_id);
    rowset_pb.set_resource_id(resource_id);
    rowset_pb.set_creation_time(current_time);
    rowset_pb.set_schema_version(schema_version);
    rowset_pb.SerializeToString(&val);

    err = txn_kv->create_txn(&txn);
    EXPECT_EQ(err, TxnErrorCode::TXN_OK) << err;
    txn->put(rowset_meta_key, val);

    // Create tablet index meta data
    TabletIndexPB tablet_index;
    tablet_index.set_index_id(tablet_index_id);
    tablet_index.set_tablet_id(tablet_id);
    std::string tablet_index_key = meta_tablet_idx_key({instance_id, tablet_id});
    tablet_index.SerializeToString(&val);

    txn->put(tablet_index_key, val);

    // Create tablet schema if dealing with index files
    if (extension == "idx") {
        std::string tablet_schema_key =
                meta_schema_key({instance_id, tablet_index_id, schema_version});

        doris::TabletSchemaCloudPB tablet_schema;
        tablet_schema.set_inverted_index_storage_format(InvertedIndexStorageFormatPB::V1);
        tablet_schema.set_schema_version(schema_version);

        auto index = tablet_schema.add_index();
        index->set_index_id(index_id);
        index->set_index_type(IndexType::INVERTED);
        if (!index_suffix.empty()) {
            index->set_index_suffix_name(index_suffix);
        }

        MetaServiceCode code;
        std::string msg;
        put_schema_kv(code, msg, txn.get(), tablet_schema_key, tablet_schema);
    }
    err = txn->commit();
    EXPECT_EQ(err, TxnErrorCode::TXN_OK) << err;
    std::string segment_path = fmt::format("data/{}/{}_{}.dat", tablet_id, rowset_id, segment_id);
    accessor->put_file(segment_path, "");
    accessor->put_file(file_path, "");

    return 0;
}

static int create_committed_rowset(TxnKv* txn_kv, StorageVaultAccessor* accessor,
                                   const std::string& resource_id, int64_t tablet_id,
                                   int64_t version, int64_t index_id, int num_segments = 1,
                                   int num_inverted_indexes = 1) {
    std::string key;
    std::string val;
    int64_t schema_version = tablet_id + version + num_inverted_indexes + 1;

    auto rowset_id = next_rowset_id();
    MetaRowsetKeyInfo key_info {instance_id, tablet_id, version};
    meta_rowset_key(key_info, &key);

    doris::RowsetMetaCloudPB rowset_pb;
    rowset_pb.set_rowset_id(0); // useless but required
    rowset_pb.set_rowset_id_v2(rowset_id);
    rowset_pb.set_num_segments(num_segments);
    rowset_pb.set_tablet_id(tablet_id);
    rowset_pb.set_resource_id(resource_id);
    rowset_pb.set_creation_time(current_time);
    rowset_pb.set_schema_version(schema_version);
    rowset_pb.set_index_id(index_id);
    rowset_pb.SerializeToString(&val);

    std::unique_ptr<Transaction> txn;
    if (txn_kv->create_txn(&txn) != TxnErrorCode::TXN_OK) {
        return -1;
    }
    txn->put(key, val);

    std::string key1;
    std::string val1;
    MetaTabletIdxKeyInfo key_info1 {instance_id, tablet_id};
    meta_tablet_idx_key(key_info1, &key1);
    TabletIndexPB tablet_idx_pb;
    tablet_idx_pb.set_db_id(db_id);
    tablet_idx_pb.set_index_id(index_id);
    tablet_idx_pb.set_tablet_id(tablet_id);
    if (!tablet_idx_pb.SerializeToString(&val1)) {
        return -1;
    }

    txn->put(key1, val1);

    int64_t tablet_schema_version_cnt = tablet_id + version + 1;

    for (size_t i = 0; i < num_inverted_indexes; i++) {
        std::string tablet_schema_key =
                meta_schema_key({instance_id, index_id, ++tablet_schema_version_cnt});
        doris::TabletSchemaCloudPB tablet_schema;
        tablet_schema.set_inverted_index_storage_format(InvertedIndexStorageFormatPB::V1);
        tablet_schema.set_schema_version(tablet_schema_version_cnt);
        auto index = tablet_schema.add_index();
        index->set_index_id(i);
        index->set_index_type(IndexType::INVERTED);
        MetaServiceCode code;
        std::string msg;
        put_schema_kv(code, msg, txn.get(), tablet_schema_key, tablet_schema);
    }

    if (txn->commit() != TxnErrorCode::TXN_OK) {
        return -1;
    }

    for (int i = 0; i < num_segments; ++i) {
        auto path = segment_path(tablet_id, rowset_id, i);
        accessor->put_file(path, "");
        for (int j = 0; j < num_inverted_indexes; ++j) {
            auto path = inverted_index_path_v1(tablet_id, rowset_id, i, j, "");
            accessor->put_file(path, "");
        }
    }
    return 0;
}

static int create_committed_rowset_with_rowset_id(TxnKv* txn_kv, StorageVaultAccessor* accessor,
                                                  const std::string& resource_id, int64_t tablet_id,
                                                  int64_t start_version, int64_t end_version,
                                                  std::string rowset_id, bool segments_overlap,
                                                  int num_segments,
                                                  int64_t create_time = current_time) {
    std::string key;
    std::string val;

    MetaRowsetKeyInfo key_info {instance_id, tablet_id, end_version};
    meta_rowset_key(key_info, &key);

    doris::RowsetMetaCloudPB rowset_pb;
    rowset_pb.set_rowset_id(0); // useless but required
    rowset_pb.set_rowset_id_v2(rowset_id);
    rowset_pb.set_num_segments(num_segments);
    rowset_pb.set_tablet_id(tablet_id);
    rowset_pb.set_resource_id(resource_id);
    rowset_pb.set_creation_time(create_time);
    rowset_pb.set_start_version(start_version);
    rowset_pb.set_end_version(end_version);
    rowset_pb.set_segments_overlap_pb(segments_overlap ? OVERLAPPING : NONOVERLAPPING);
    rowset_pb.SerializeToString(&val);

    std::unique_ptr<Transaction> txn;
    if (txn_kv->create_txn(&txn) != TxnErrorCode::TXN_OK) {
        return -1;
    }
    txn->put(key, val);
    if (txn->commit() != TxnErrorCode::TXN_OK) {
        return -1;
    }

    for (int i = 0; i < num_segments; ++i) {
        auto path = segment_path(tablet_id, rowset_id, i);
        accessor->put_file(path, "");
    }
    return 0;
}

static int create_restore_job_rowset(TxnKv* txn_kv, StorageVaultAccessor* accessor,
                                     const std::string& resource_id, int64_t tablet_id,
                                     int64_t version, int num_segments = 1,
                                     int num_inverted_indexes = 1) {
    std::string key;
    std::string val;

    auto rowset_id = next_rowset_id();
    JobRestoreRowsetKeyInfo key_info {instance_id, tablet_id, version};
    job_restore_rowset_key(key_info, &key);

    doris::RowsetMetaCloudPB rowset_pb;
    rowset_pb.set_rowset_id(0); // useless but required
    rowset_pb.set_rowset_id_v2(rowset_id);
    rowset_pb.set_num_segments(num_segments);
    rowset_pb.set_tablet_id(tablet_id);
    rowset_pb.set_resource_id(resource_id);
    rowset_pb.set_creation_time(current_time);
    if (num_inverted_indexes > 0) {
        auto schema = rowset_pb.mutable_tablet_schema();
        for (int i = 0; i < num_inverted_indexes; ++i) {
            schema->add_index()->set_index_id(i);
        }
    }
    rowset_pb.SerializeToString(&val);

    std::unique_ptr<Transaction> txn;
    if (txn_kv->create_txn(&txn) != TxnErrorCode::TXN_OK) {
        return -1;
    }
    txn->put(key, val);
    LOG(INFO) << "rowset_pb:" << rowset_pb.DebugString() << " key=" << hex(key);

    if (txn->commit() != TxnErrorCode::TXN_OK) {
        return -1;
    }

    for (int i = 0; i < num_segments; ++i) {
        auto path = segment_path(tablet_id, rowset_id, i);
        accessor->put_file(path, "");
        for (int j = 0; j < num_inverted_indexes; ++j) {
            auto path = inverted_index_path_v1(tablet_id, rowset_id, i, j, "");
            accessor->put_file(path, "");
        }
    }
    return 0;
}

static int create_restore_job_tablet(TxnKv* txn_kv, int64_t tablet_id,
                                     RestoreJobCloudPB::State state) {
    std::string key;
    std::string val;

    JobRestoreTabletKeyInfo key_info {instance_id, tablet_id};
    job_restore_tablet_key(key_info, &key);

    RestoreJobCloudPB restore_job_pb;
    restore_job_pb.set_tablet_id(tablet_id);
    restore_job_pb.set_ctime_s(::time(nullptr) - 3600);
    restore_job_pb.set_expired_at_s(0);
    restore_job_pb.set_state(state);
    restore_job_pb.SerializeToString(&val);

    std::unique_ptr<Transaction> txn;
    if (txn_kv->create_txn(&txn) != TxnErrorCode::TXN_OK) {
        return -1;
    }
    txn->put(key, val);
    LOG(INFO) << "restore_job_pb:" << restore_job_pb.DebugString() << " key=" << hex(key);

    if (txn->commit() != TxnErrorCode::TXN_OK) {
        return -1;
    }
    return 0;
}

static void create_delete_bitmaps(Transaction* txn, int64_t tablet_id, std::string rowset_id,
                                  int64_t start_version, int64_t end_version) {
    for (int64_t ver {start_version}; ver <= end_version; ver++) {
        auto key = meta_delete_bitmap_key({instance_id, tablet_id, rowset_id, ver, 0});
        std::string val {"test_data"};
        txn->put(key, val);
    }
}

static void create_delete_bitmaps(Transaction* txn, int64_t tablet_id, std::string rowset_id,
                                  std::vector<int64_t> versions, int64_t segment_num = 1) {
    for (int64_t ver : versions) {
        for (int64_t segment_id {0}; segment_id < segment_num; segment_id++) {
            auto key = meta_delete_bitmap_key({instance_id, tablet_id, rowset_id, ver, segment_id});
            if (segment_id % 2 == 0) {
                std::string val {"test_data"};
                txn->put(key, val);
            } else {
                std::string val(1000, 'A');
                cloud::blob_put(txn, key, val, 0, 300);
            }
        }
    }
}

static int create_tablet(TxnKv* txn_kv, int64_t table_id, int64_t index_id, int64_t partition_id,
                         int64_t tablet_id, bool is_mow = false, bool has_sequence_col = false) {
    std::unique_ptr<Transaction> txn;
    if (txn_kv->create_txn(&txn) != TxnErrorCode::TXN_OK) {
        return -1;
    }
    doris::TabletMetaCloudPB tablet_meta;
    tablet_meta.set_tablet_id(tablet_id);
    tablet_meta.set_enable_unique_key_merge_on_write(is_mow);
    if (has_sequence_col) {
        tablet_meta.mutable_schema()->set_sequence_col_idx(1);
    }
    auto val = tablet_meta.SerializeAsString();
    auto key = meta_tablet_key({instance_id, table_id, index_id, partition_id, tablet_id});
    txn->put(key, val);
    key = stats_tablet_key({instance_id, table_id, index_id, partition_id, tablet_id});
    txn->put(key, val); // val is not necessary
    key = job_tablet_key({instance_id, table_id, index_id, partition_id, tablet_id});
    txn->put(key, val); // val is not necessary

    // mock tablet index
    TabletIndexPB tablet_idx_pb;
    tablet_idx_pb.set_db_id(db_id);
    tablet_idx_pb.set_table_id(table_id);
    tablet_idx_pb.set_index_id(index_id);
    tablet_idx_pb.set_partition_id(partition_id);
    tablet_idx_pb.set_tablet_id(tablet_id);
    auto idx_val = tablet_idx_pb.SerializeAsString();
    key = meta_tablet_idx_key({instance_id, tablet_id});
    txn->put(key, idx_val);
    LOG(INFO) << "tablet_idx_pb:" << tablet_idx_pb.DebugString() << " key=" << hex(key);

    if (txn->commit() != TxnErrorCode::TXN_OK) {
        return -1;
    }
    return 0;
}

static int create_partition_meta_and_index_keys(TxnKv* txn_kv, int64_t db_id, int64_t table_id,
                                                int64_t partition_id) {
    std::string meta_key = versioned::meta_partition_key({instance_id, partition_id});
    std::string meta_index_key = versioned::partition_index_key({instance_id, partition_id});
    std::string meta_inverted_index_key =
            versioned::partition_inverted_index_key({instance_id, db_id, table_id, partition_id});
    std::unique_ptr<Transaction> txn;
    if (txn_kv->create_txn(&txn) != TxnErrorCode::TXN_OK) {
        return -1;
    }
    std::string val;
    PartitionIndexPB partition_index_pb;
    partition_index_pb.set_db_id(db_id);
    partition_index_pb.set_table_id(table_id);
    partition_index_pb.SerializeToString(&val);
    versioned_put(txn.get(), meta_key, "");
    txn->put(meta_index_key, partition_index_pb.SerializeAsString());
    txn->put(meta_inverted_index_key, "");
    if (txn->commit() != TxnErrorCode::TXN_OK) {
        return -1;
    }
    return 0;
}

static int create_recycle_partiton(TxnKv* txn_kv, int64_t table_id, int64_t partition_id,
                                   const std::vector<int64_t>& index_ids) {
    std::string key;
    std::string val;

    RecyclePartKeyInfo key_info {instance_id, partition_id};
    recycle_partition_key(key_info, &key);

    RecyclePartitionPB partition_pb;
    partition_pb.set_db_id(db_id);
    partition_pb.set_table_id(table_id);
    for (auto index_id : index_ids) {
        partition_pb.add_index_id(index_id);
    }
    partition_pb.set_creation_time(current_time);
    partition_pb.set_state(RecyclePartitionPB::DROPPED);
    partition_pb.SerializeToString(&val);

    std::unique_ptr<Transaction> txn;
    if (txn_kv->create_txn(&txn) != TxnErrorCode::TXN_OK) {
        return -1;
    }
    txn->put(key, val);
    if (txn->commit() != TxnErrorCode::TXN_OK) {
        return -1;
    }
    return 0;
}

static int create_partition_version_kv(TxnKv* txn_kv, int64_t table_id, int64_t partition_id) {
    auto key = partition_version_key({instance_id, db_id, table_id, partition_id});
    VersionPB version;
    version.set_version(1);
    auto val = version.SerializeAsString();
    std::unique_ptr<Transaction> txn;
    if (txn_kv->create_txn(&txn) != TxnErrorCode::TXN_OK) {
        return -1;
    }
    txn->put(key, val);
    if (txn->commit() != TxnErrorCode::TXN_OK) {
        return -1;
    }
    return 0;
}

static int create_delete_bitmap_update_lock_kv(TxnKv* txn_kv, int64_t table_id, int64_t lock_id,
                                               int64_t initiator, int64_t expiration) {
    auto key = meta_delete_bitmap_update_lock_key({instance_id, table_id, -1});
    DeleteBitmapUpdateLockPB lock_info;
    lock_info.set_lock_id(lock_id);
    auto val = lock_info.SerializeAsString();
    std::unique_ptr<Transaction> txn;
    if (txn_kv->create_txn(&txn) != TxnErrorCode::TXN_OK) {
        return -1;
    }
    txn->put(key, val);
    std::string tablet_job_key = mow_tablet_job_key({instance_id, table_id, initiator});
    std::string tablet_job_val;
    MowTabletJobPB mow_tablet_job;
    mow_tablet_job.set_expiration(expiration);
    mow_tablet_job.SerializeToString(&tablet_job_val);
    txn->put(tablet_job_key, tablet_job_val);
    if (txn->commit() != TxnErrorCode::TXN_OK) {
        return -1;
    }
    return 0;
}

static int create_table_version_kv(TxnKv* txn_kv, int64_t table_id) {
    auto key = table_version_key({instance_id, db_id, table_id});
    std::string val(sizeof(int64_t), 0);
    *reinterpret_cast<int64_t*>(val.data()) = (int64_t)1;
    std::unique_ptr<Transaction> txn;
    if (txn_kv->create_txn(&txn) != TxnErrorCode::TXN_OK) {
        return -1;
    }
    txn->put(key, val);
    if (txn->commit() != TxnErrorCode::TXN_OK) {
        return -1;
    }
    return 0;
}

static int create_txn_label_kv(TxnKv* txn_kv, std::string label, int64_t db_id) {
    std::string txn_label_key_;
    std::string txn_label_val;
    auto keyinfo = TxnLabelKeyInfo({instance_id, db_id, label});
    txn_label_key(keyinfo, &txn_label_key_);
    std::unique_ptr<Transaction> txn;
    if (txn_kv->create_txn(&txn) != TxnErrorCode::TXN_OK) {
        return -1;
    }
    txn->put(txn_label_key_, label);
    if (txn->commit() != TxnErrorCode::TXN_OK) {
        return -1;
    }
    return 0;
}

static int create_recycle_index(TxnKv* txn_kv, int64_t table_id, int64_t index_id) {
    std::string key;
    std::string val;

    RecycleIndexKeyInfo key_info {instance_id, index_id};
    recycle_index_key(key_info, &key);

    RecycleIndexPB index_pb;

    index_pb.set_table_id(table_id);
    index_pb.set_creation_time(current_time);
    index_pb.set_state(RecycleIndexPB::DROPPED);
    index_pb.SerializeToString(&val);

    std::unique_ptr<Transaction> txn;
    if (txn_kv->create_txn(&txn) != TxnErrorCode::TXN_OK) {
        return -1;
    }
    txn->put(key, val);
    if (txn->commit() != TxnErrorCode::TXN_OK) {
        return -1;
    }
    return 0;
}

static int get_txn_info(std::shared_ptr<TxnKv> txn_kv, std::string instance_id, int64_t db_id,
                        int64_t txn_id, TxnInfoPB& txn_info_pb) {
    std::string txn_inf_key;
    std::string txn_inf_val;
    TxnInfoKeyInfo txn_inf_key_info {instance_id, db_id, txn_id};

    LOG(INFO) << instance_id << "|" << db_id << "|" << txn_id;

    std::unique_ptr<Transaction> txn;
    if (txn_kv->create_txn(&txn) != TxnErrorCode::TXN_OK) {
        return -1;
    }
    txn_info_key(txn_inf_key_info, &txn_inf_key);
    LOG(INFO) << "txn_inf_key:" << hex(txn_inf_key);
    TxnErrorCode err = txn->get(txn_inf_key, &txn_inf_val);
    if (err != TxnErrorCode::TXN_OK) {
        LOG(WARNING) << "txn->get failed, err=" << err;
        return -2;
    }

    if (!txn_info_pb.ParseFromString(txn_inf_val)) {
        LOG(WARNING) << "ParseFromString failed";
        return -3;
    }
    LOG(INFO) << "txn_info_pb" << txn_info_pb.DebugString();
    err = txn->commit();
    if (err != TxnErrorCode::TXN_OK) {
        LOG(WARNING) << "txn->commit failed, err=" << err;
        return -4;
    }
    return 0;
}

static int check_recycle_txn_keys(std::shared_ptr<TxnKv> txn_kv, std::string instance_id,
                                  int64_t db_id, int64_t txn_id, const std::string& label) {
    std::string txn_inf_key;
    std::string txn_inf_val;
    TxnInfoKeyInfo txn_inf_key_info {instance_id, db_id, txn_id};

    LOG(INFO) << instance_id << "|" << db_id << "|" << txn_id;

    std::unique_ptr<Transaction> txn;
    if (txn_kv->create_txn(&txn) != TxnErrorCode::TXN_OK) {
        return -1;
    }
    txn_info_key(txn_inf_key_info, &txn_inf_key);
    TxnErrorCode err = txn->get(txn_inf_key, &txn_inf_val);
    if (err != TxnErrorCode::TXN_KEY_NOT_FOUND) {
        return -2;
    }

    std::string label_key, label_val;
    txn_label_key({instance_id, db_id, label}, &label_key);
    err = txn->get(label_key, &label_val);
    if (err != TxnErrorCode::TXN_KEY_NOT_FOUND) {
        return -3;
    }

    std::string index_key, index_val;
    index_key = txn_index_key({instance_id, txn_id});
    err = txn->get(index_key, &index_val);
    if (err != TxnErrorCode::TXN_KEY_NOT_FOUND) {
        return -4;
    }

    std::string running_key;
    std::string running_value;
    TxnRunningKeyInfo running_key_info {instance_id, db_id, txn_id};
    txn_running_key(running_key_info, &running_key);
    err = txn->get(running_key, &running_value);
    if (err != TxnErrorCode::TXN_KEY_NOT_FOUND) {
        return -5;
    }

    std::string rec_txn_key;
    std::string rec_txn_val;
    RecycleTxnKeyInfo recycle_txn_key_info {instance_id, db_id, txn_id};
    recycle_txn_key(recycle_txn_key_info, &rec_txn_key);
    err = txn->get(rec_txn_key, &rec_txn_val);
    if (err != TxnErrorCode::TXN_KEY_NOT_FOUND) {
        return -6;
    }

    return 0;
}

static int create_instance(const std::string& internal_stage_id,
                           const std::string& external_stage_id, InstanceInfoPB& instance_info) {
    // create internal stage
    {
        std::string s3_prefix = "internal_prefix";
        std::string stage_prefix = fmt::format("{}/stage/root/{}/", s3_prefix, internal_stage_id);
        ObjectStoreInfoPB object_info;
        object_info.set_id(internal_stage_id); // test use accessor_map_ in recycle

        StagePB internal_stage;
        internal_stage.set_type(StagePB::INTERNAL);
        internal_stage.set_stage_id(internal_stage_id);
        ObjectStoreInfoPB internal_object_info;
        internal_object_info.set_prefix(stage_prefix);
        internal_object_info.set_id("0");
        internal_stage.mutable_obj_info()->CopyFrom(internal_object_info);

        instance_info.add_obj_info()->CopyFrom(object_info);
        instance_info.add_stages()->CopyFrom(internal_stage);
    }

    // create external stage
    {
        ObjectStoreInfoPB object_info;
        object_info.set_id(external_stage_id);

        StagePB external_stage;
        external_stage.set_type(StagePB::EXTERNAL);
        external_stage.set_stage_id(external_stage_id);
        external_stage.mutable_obj_info()->CopyFrom(object_info);

        instance_info.add_obj_info()->CopyFrom(object_info);
        instance_info.add_stages()->CopyFrom(external_stage);
    }

    instance_info.set_instance_id(instance_id);
    return 0;
}

static int create_copy_job(TxnKv* txn_kv, const std::string& stage_id, int64_t table_id,
                           StagePB::StageType stage_type, CopyJobPB::JobStatus job_status,
                           std::vector<ObjectFilePB> object_files, int64_t timeout_time,
                           int64_t start_time = 0, int64_t finish_time = 0) {
    std::string key;
    std::string val;
    CopyJobKeyInfo key_info {instance_id, stage_id, table_id, "copy_id", 0};
    copy_job_key(key_info, &key);

    CopyJobPB copy_job;
    copy_job.set_stage_type(stage_type);
    copy_job.set_job_status(job_status);
    copy_job.set_timeout_time_ms(timeout_time);
    if (start_time != 0) {
        copy_job.set_start_time_ms(start_time);
    }
    if (finish_time != 0) {
        copy_job.set_finish_time_ms(finish_time);
    }
    for (const auto& file : object_files) {
        copy_job.add_object_files()->CopyFrom(file);
    }
    copy_job.SerializeToString(&val);

    std::vector<std::string> file_keys;
    std::string file_val;
    CopyFilePB copy_file;
    copy_file.set_copy_id("copy_id");
    copy_file.set_group_id(0);
    file_val = copy_file.SerializeAsString();

    // create job files
    for (const auto& file : object_files) {
        CopyFileKeyInfo file_info {instance_id, stage_id, table_id, file.relative_path(),
                                   file.etag()};
        std::string file_key;
        copy_file_key(file_info, &file_key);
        file_keys.push_back(file_key);
    }

    std::unique_ptr<Transaction> txn;
    if (txn_kv->create_txn(&txn) != TxnErrorCode::TXN_OK) {
        return -1;
    }
    txn->put(key, val);
    for (const auto& file_key : file_keys) {
        txn->put(file_key, file_val);
    }
    if (txn->commit() != TxnErrorCode::TXN_OK) {
        return -1;
    }
    return 0;
}

static int copy_job_exists(TxnKv* txn_kv, const std::string& stage_id, int64_t table_id,
                           bool* exist) {
    std::string key;
    std::string val;
    CopyJobKeyInfo key_info {instance_id, stage_id, table_id, "copy_id", 0};
    copy_job_key(key_info, &key);

    std::unique_ptr<Transaction> txn;
    if (txn_kv->create_txn(&txn) != TxnErrorCode::TXN_OK) {
        return -1;
    }
    TxnErrorCode err = txn->get(key, &val);
    if (err != TxnErrorCode::TXN_OK && err != TxnErrorCode::TXN_KEY_NOT_FOUND) {
        return -1;
    }
    *exist = err == TxnErrorCode::TXN_OK;
    return 0;
}

static int create_object_files(StorageVaultAccessor* accessor,
                               std::vector<ObjectFilePB>* object_files) {
    for (auto& file : *object_files) {
        auto key = file.relative_path();
        if (accessor->put_file(key, "") != 0) {
            return -1;
        }
        file.set_etag("");
    }
    return 0;
}

static int get_copy_file_num(TxnKv* txn_kv, const std::string& stage_id, int64_t table_id,
                             int* file_num) {
    *file_num = 0;
    std::string key0;
    std::string key1;
    CopyFileKeyInfo key_info0 {instance_id, stage_id, table_id, "", ""};
    CopyFileKeyInfo key_info1 {instance_id, stage_id, table_id + 1, "", ""};
    copy_file_key(key_info0, &key0);
    copy_file_key(key_info1, &key1);

    std::unique_ptr<Transaction> txn;
    if (txn_kv->create_txn(&txn) != TxnErrorCode::TXN_OK) {
        return -1;
    }
    std::unique_ptr<RangeGetIterator> it;
    do {
        if (txn->get(key0, key1, &it) != TxnErrorCode::TXN_OK) {
            return -1;
        }
        while (it->has_next()) {
            it->next();
            ++(*file_num);
        }
        key0.push_back('\x00');
    } while (it->more());
    return 0;
}

TEST(RecyclerTest, recycle_empty) {
    auto txn_kv = std::make_shared<MemTxnKv>();
    ASSERT_EQ(txn_kv->init(), 0);

    InstanceInfoPB instance;
    instance.set_instance_id(instance_id);
    auto obj_info = instance.add_obj_info();
    obj_info->set_id("recycle_empty");
    obj_info->set_ak(config::test_s3_ak);
    obj_info->set_sk(config::test_s3_sk);
    obj_info->set_endpoint(config::test_s3_endpoint);
    obj_info->set_region(config::test_s3_region);
    obj_info->set_bucket(config::test_s3_bucket);
    obj_info->set_prefix("recycle_empty");

    InstanceRecycler recycler(txn_kv, instance, thread_group,
                              std::make_shared<TxnLazyCommitter>(txn_kv));
    ASSERT_EQ(recycler.init(), 0);

    ASSERT_EQ(recycler.recycle_rowsets(), 0);
}

TEST(RecyclerTest, recycle_rowsets) {
    config::retention_seconds = 0;
    auto txn_kv = std::make_shared<MemTxnKv>();
    ASSERT_EQ(txn_kv->init(), 0);

    InstanceInfoPB instance;
    instance.set_instance_id(instance_id);
    auto obj_info = instance.add_obj_info();
    obj_info->set_id("recycle_rowsets");
    obj_info->set_ak(config::test_s3_ak);
    obj_info->set_sk(config::test_s3_sk);
    obj_info->set_endpoint(config::test_s3_endpoint);
    obj_info->set_region(config::test_s3_region);
    obj_info->set_bucket(config::test_s3_bucket);
    obj_info->set_prefix("recycle_rowsets");

    config::instance_recycler_worker_pool_size = 1;

    int insert_no_inverted_index = 0;
    int insert_inverted_index = 0;
    auto sp = SyncPoint::get_instance();
    DORIS_CLOUD_DEFER {
        SyncPoint::get_instance()->clear_all_call_backs();
    };
    sp->set_call_back("InvertedIndexIdCache::insert1", [&](auto&&) { ++insert_no_inverted_index; });
    sp->set_call_back("InvertedIndexIdCache::insert2", [&](auto&&) { ++insert_inverted_index; });
    sp->enable_processing();

    InstanceRecycler recycler(txn_kv, instance, thread_group,
                              std::make_shared<TxnLazyCommitter>(txn_kv));
    ASSERT_EQ(recycler.init(), 0);

    std::vector<doris::TabletSchemaCloudPB> schemas;
    for (int i = 0; i < 5; ++i) {
        auto& schema = schemas.emplace_back();
        schema.set_schema_version(i);
        schema.set_inverted_index_storage_format(InvertedIndexStorageFormatPB::V1);
        for (int j = 0; j < i; ++j) {
            auto index = schema.add_index();
            index->set_index_id(j);
            index->set_index_type(IndexType::INVERTED);
        }
    }

    auto accessor = recycler.accessor_map_.begin()->second;
    constexpr int index_id = 10001, tablet_id = 10002;
    for (int i = 0; i < 1000; ++i) {
        auto rowset = create_rowset("recycle_rowsets", tablet_id, index_id, 5, schemas[i % 5]);
        create_recycle_rowset(
                txn_kv.get(), accessor.get(), rowset,
                static_cast<RecycleRowsetPB::Type>(i % (RecycleRowsetPB::Type_MAX + 1)), i & 1);
    }
    for (int i = 0; i < 1000; ++i) {
        auto rowset = create_rowset("recycle_rowsets", tablet_id, index_id, 5, schemas[i % 5]);
        create_recycle_rowset(txn_kv.get(), accessor.get(), rowset, RecycleRowsetPB::COMPACT, true);
    }

    ASSERT_EQ(recycler.recycle_rowsets(), 0);

    // check rowset does not exist on obj store
    std::unique_ptr<ListIterator> list_iter;
    ASSERT_EQ(0, accessor->list_directory(tablet_path_prefix(tablet_id), &list_iter));
    EXPECT_FALSE(list_iter->has_next());
    // check all recycle rowset kv have been deleted
    std::unique_ptr<Transaction> txn;
    ASSERT_EQ(txn_kv->create_txn(&txn), TxnErrorCode::TXN_OK);
    std::unique_ptr<RangeGetIterator> it;
    auto begin_key = recycle_key_prefix(instance_id);
    auto end_key = recycle_key_prefix(instance_id + '\xff');
    ASSERT_EQ(txn->get(begin_key, end_key, &it), TxnErrorCode::TXN_OK);
    EXPECT_EQ(it->size(), 0);
    // Check InvertedIndexIdCache
    EXPECT_EQ(insert_inverted_index, 4);
    EXPECT_EQ(insert_no_inverted_index, 1);
}

TEST(RecyclerTest, recycle_rowsets_with_data_ref_count) {
    config::retention_seconds = 0;
    auto txn_kv = std::make_shared<MemTxnKv>();
    ASSERT_EQ(txn_kv->init(), 0);

    InstanceInfoPB instance;
    instance.set_instance_id(instance_id);
    instance.set_multi_version_status(MultiVersionStatus::MULTI_VERSION_WRITE_ONLY);
    auto obj_info = instance.add_obj_info();
    obj_info->set_id("recycle_rowsets_with_data_ref_count");
    obj_info->set_ak(config::test_s3_ak);
    obj_info->set_sk(config::test_s3_sk);
    obj_info->set_endpoint(config::test_s3_endpoint);
    obj_info->set_region(config::test_s3_region);
    obj_info->set_bucket(config::test_s3_bucket);
    obj_info->set_prefix("recycle_rowsets_with_data_ref_count");

    config::instance_recycler_worker_pool_size = 1;

    InstanceRecycler recycler(txn_kv, instance, thread_group,
                              std::make_shared<TxnLazyCommitter>(txn_kv));
    ASSERT_EQ(recycler.init(), 0);

    doris::TabletSchemaCloudPB schema;
    std::vector<doris::TabletSchemaCloudPB> schemas;
    schema.set_schema_version(1);
    schema.set_inverted_index_storage_format(InvertedIndexStorageFormatPB::V1);
    auto* index = schema.add_index();
    index->set_index_id(1);
    index->set_index_type(IndexType::INVERTED);

    auto accessor = recycler.accessor_map_.begin()->second;
    constexpr int index_id = 10001, tablet_id = 10002;
    for (int i = 0; i < 5; ++i) {
        auto rowset = create_rowset("recycle_rowsets_with_data_ref_count", tablet_id, index_id, 5,
                                    schema);
        // Add rowset ref count key for i < 3, so that the rowset data will not be deleted
        if (i < 3) {
            std::string rowset_ref_count_key = versioned::data_rowset_ref_count_key(
                    {instance_id, rowset.tablet_id(), rowset.rowset_id_v2()});
            LOG(INFO) << "add rowset ref count key, instance_id=" << instance_id
                      << "key=" << hex(rowset_ref_count_key);
            std::unique_ptr<Transaction> txn;
            ASSERT_EQ(txn_kv->create_txn(&txn), TxnErrorCode::TXN_OK);
            txn->atomic_add(rowset_ref_count_key, 2); // base + 1 ref
            ASSERT_EQ(txn->commit(), TxnErrorCode::TXN_OK);
        }

        // Only DROP or COMPACT will delete the rowset data
        create_recycle_rowset(txn_kv.get(), accessor.get(), rowset,
                              i % 2 == 0 ? RecycleRowsetPB::COMPACT : RecycleRowsetPB::DROP, i & 1);
    }

    ASSERT_EQ(recycler.recycle_rowsets(), 0);

    // // check rowset does not exist on obj store
    // std::unique_ptr<ListIterator> list_iter;
    // ASSERT_EQ(0, accessor->list_directory(tablet_path_prefix(tablet_id), &list_iter));
    // EXPECT_FALSE(list_iter->has_next());
    // check all recycle rowset kv have been deleted
    std::unique_ptr<Transaction> txn;
    ASSERT_EQ(txn_kv->create_txn(&txn), TxnErrorCode::TXN_OK);
    std::unique_ptr<RangeGetIterator> it;
    auto begin_key = recycle_key_prefix(instance_id);
    auto end_key = recycle_key_prefix(instance_id + '\xff');
    ASSERT_EQ(txn->get(begin_key, end_key, &it), TxnErrorCode::TXN_OK);
    EXPECT_EQ(it->size(), 0);
    // check the rowset ref count key exists
    begin_key = versioned::data_rowset_ref_count_key({instance_id, tablet_id, ""});
    end_key = versioned::data_rowset_ref_count_key({instance_id, tablet_id + 1, ""});
    ASSERT_EQ(txn->get(begin_key, end_key, &it), TxnErrorCode::TXN_OK);
    size_t total_ref_count_keys = 0;
    while (it->has_next()) {
        auto [k, v] = it->next();
        int64_t ref_count = 0;
        ASSERT_TRUE(txn->decode_atomic_int(v, &ref_count));
        ASSERT_EQ(ref_count, 1);
        ++total_ref_count_keys;
    }
    ASSERT_EQ(total_ref_count_keys, 3);
}

TEST(RecyclerTest, bench_recycle_rowsets) {
    config::retention_seconds = 0;
    auto txn_kv = std::make_shared<MemTxnKv>();
    ASSERT_EQ(txn_kv->init(), 0);

    InstanceInfoPB instance;
    instance.set_instance_id(instance_id);
    auto obj_info = instance.add_obj_info();
    obj_info->set_id("recycle_rowsets");
    obj_info->set_ak(config::test_s3_ak);
    obj_info->set_sk(config::test_s3_sk);
    obj_info->set_endpoint(config::test_s3_endpoint);
    obj_info->set_region(config::test_s3_region);
    obj_info->set_bucket(config::test_s3_bucket);
    obj_info->set_prefix("recycle_rowsets");

    config::instance_recycler_worker_pool_size = 10;
    config::recycle_task_threshold_seconds = 0;
    InstanceRecycler recycler(txn_kv, instance, thread_group,
                              std::make_shared<TxnLazyCommitter>(txn_kv));
    ASSERT_EQ(recycler.init(), 0);

    auto sp = SyncPoint::get_instance();
    DORIS_CLOUD_DEFER {
        SyncPoint::get_instance()->clear_all_call_backs();
    };
    sp->set_call_back("memkv::Transaction::get", [](auto&& args) {
        auto* limit = try_any_cast<int*>(args[0]);
        *limit = 100;
        std::this_thread::sleep_for(std::chrono::milliseconds(5));
    });
    sp->set_call_back("MockAccessor::delete_files", [&](auto&& args) {
        std::this_thread::sleep_for(std::chrono::seconds(1));
        bool found = recycler.check_recycle_tasks();
        ASSERT_EQ(found, true);
    });
    sp->set_call_back("MockAccessor::delete_prefix",
                      [&](auto&&) { std::this_thread::sleep_for(std::chrono::milliseconds(20)); });
    sp->enable_processing();

    std::vector<doris::TabletSchemaCloudPB> schemas;
    for (int i = 0; i < 5; ++i) {
        auto& schema = schemas.emplace_back();
        schema.set_schema_version(i);
        schema.set_inverted_index_storage_format(InvertedIndexStorageFormatPB::V1);
        for (int j = 0; j < i; ++j) {
            auto index = schema.add_index();
            index->set_index_id(j);
            index->set_index_type(IndexType::INVERTED);
        }
    }

    auto accessor = recycler.accessor_map_.begin()->second;
    constexpr int index_id = 10001, tablet_id = 10002;
    for (int i = 0; i < 2000; ++i) {
        auto rowset = create_rowset("recycle_rowsets", tablet_id, index_id, 5, schemas[i % 5]);
        create_recycle_rowset(txn_kv.get(), accessor.get(), rowset,
                              i % 10 < 2 ? RecycleRowsetPB::PREPARE : RecycleRowsetPB::COMPACT,
                              i & 1);
    }

    ASSERT_EQ(recycler.recycle_rowsets(), 0);
    ASSERT_EQ(recycler.check_recycle_tasks(), false);

    // check rowset does not exist on obj store
    std::unique_ptr<ListIterator> list_iter;
    ASSERT_EQ(0, accessor->list_directory(tablet_path_prefix(tablet_id), &list_iter));
    ASSERT_FALSE(list_iter->has_next());
    // check all recycle rowset kv have been deleted
    std::unique_ptr<Transaction> txn;
    ASSERT_EQ(txn_kv->create_txn(&txn), TxnErrorCode::TXN_OK);
    std::unique_ptr<RangeGetIterator> it;
    auto begin_key = recycle_key_prefix(instance_id);
    auto end_key = recycle_key_prefix(instance_id + '\xff');
    ASSERT_EQ(txn->get(begin_key, end_key, &it), TxnErrorCode::TXN_OK);
    ASSERT_EQ(it->size(), 0);
}

TEST(RecyclerTest, recycle_tmp_rowsets) {
    config::retention_seconds = 0;
    auto txn_kv = std::make_shared<MemTxnKv>();
    ASSERT_EQ(txn_kv->init(), 0);

    InstanceInfoPB instance;
    instance.set_instance_id(instance_id);
    instance.set_multi_version_status(MULTI_VERSION_WRITE_ONLY);
    auto obj_info = instance.add_obj_info();
    obj_info->set_id("recycle_tmp_rowsets");
    obj_info->set_ak(config::test_s3_ak);
    obj_info->set_sk(config::test_s3_sk);
    obj_info->set_endpoint(config::test_s3_endpoint);
    obj_info->set_region(config::test_s3_region);
    obj_info->set_bucket(config::test_s3_bucket);
    obj_info->set_prefix("recycle_tmp_rowsets");

    int insert_no_inverted_index = 0;
    int insert_inverted_index = 0;
    auto sp = SyncPoint::get_instance();
    DORIS_CLOUD_DEFER {
        SyncPoint::get_instance()->clear_all_call_backs();
    };
    sp->set_call_back("InvertedIndexIdCache::insert1", [&](auto&&) { ++insert_no_inverted_index; });
    sp->set_call_back("InvertedIndexIdCache::insert2", [&](auto&&) { ++insert_inverted_index; });
    sp->enable_processing();

    InstanceRecycler recycler(txn_kv, instance, thread_group,
                              std::make_shared<TxnLazyCommitter>(txn_kv));
    ASSERT_EQ(recycler.init(), 0);

    std::vector<doris::TabletSchemaCloudPB> schemas;
    for (int i = 0; i < 5; ++i) {
        auto& schema = schemas.emplace_back();
        schema.set_inverted_index_storage_format(InvertedIndexStorageFormatPB::V1);
        schema.set_schema_version(i);
        for (int j = 0; j < i; ++j) {
            auto index = schema.add_index();
            index->set_index_id(j);
            index->set_index_type(IndexType::INVERTED);
        }
    }

    auto accessor = recycler.accessor_map_.begin()->second;
    int64_t txn_id_base = 114115;
    int64_t tablet_id_base = 10015;
    int64_t index_id_base = 1000;
    for (int i = 0; i < 100; ++i) {
        int64_t txn_id = txn_id_base + i;
        for (int j = 0; j < 20; ++j) {
            auto rowset = create_rowset("recycle_tmp_rowsets", tablet_id_base + j,
                                        index_id_base + j % 4, 5, schemas[i % 5], txn_id);
            create_tmp_rowset(txn_kv.get(), accessor.get(), rowset, i & 1);
        }
    }

    ASSERT_EQ(recycler.recycle_tmp_rowsets(), 0);

    // check rowset does not exist on obj store
    std::unique_ptr<ListIterator> list_iter;
    ASSERT_EQ(0, accessor->list_directory("data/", &list_iter));
    ASSERT_FALSE(list_iter->has_next());
    // check all tmp rowset kv have been deleted
    std::unique_ptr<Transaction> txn;
    ASSERT_EQ(txn_kv->create_txn(&txn), TxnErrorCode::TXN_OK);
    std::unique_ptr<RangeGetIterator> it;
    auto begin_key = meta_rowset_tmp_key({instance_id, 0, 0});
    auto end_key = meta_rowset_tmp_key({instance_id, INT64_MAX, 0});
    ASSERT_EQ(txn->get(begin_key, end_key, &it), TxnErrorCode::TXN_OK);
    ASSERT_EQ(it->size(), 0);
    // Check InvertedIndexIdCache
    EXPECT_EQ(insert_inverted_index, 16);
    EXPECT_EQ(insert_no_inverted_index, 4);
    // check rowset ref count key has been deleted
    begin_key = versioned::data_rowset_ref_count_key({instance_id, 0, ""});
    end_key = versioned::data_rowset_ref_count_key({instance_id, INT64_MAX, ""});
    ASSERT_EQ(txn->get(begin_key, end_key, &it), TxnErrorCode::TXN_OK);
    ASSERT_EQ(it->size(), 0);
}

TEST(RecyclerTest, recycle_tmp_rowsets_partial_update) {
    config::retention_seconds = 0;
    auto txn_kv = std::make_shared<MemTxnKv>();
    ASSERT_EQ(txn_kv->init(), 0);

    InstanceInfoPB instance;
    instance.set_instance_id(instance_id);
    instance.set_multi_version_status(MULTI_VERSION_WRITE_ONLY);
    auto obj_info = instance.add_obj_info();
    obj_info->set_id("recycle_tmp_rowsets_partial_update");
    obj_info->set_ak(config::test_s3_ak);
    obj_info->set_sk(config::test_s3_sk);
    obj_info->set_endpoint(config::test_s3_endpoint);
    obj_info->set_region(config::test_s3_region);
    obj_info->set_bucket(config::test_s3_bucket);
    obj_info->set_prefix("recycle_tmp_rowsets_partial_update");

    InstanceRecycler recycler(txn_kv, instance, thread_group,
                              std::make_shared<TxnLazyCommitter>(txn_kv));
    ASSERT_EQ(recycler.init(), 0);

    doris::TabletSchemaCloudPB schema;

    auto accessor = recycler.accessor_map_.begin()->second;
    int64_t tablet_id = 10015;
    int64_t index_id = 1000;
    int64_t txn_id_base = 293039;
    for (int j = 0; j < 20; ++j) {
        int64_t txn_id = txn_id_base + j;
        int segment_num = 5;
        if (j < 15) {
            auto rowset = create_rowset("recycle_tmp_rowsets_partial_update", tablet_id, index_id,
                                        segment_num, schema, RowsetStatePB::VISIBLE, txn_id);
            create_tmp_rowset(txn_kv.get(), accessor.get(), rowset, false);
        } else {
            auto rowset =
                    create_rowset("recycle_tmp_rowsets_partial_update", tablet_id, tablet_id,
                                  segment_num, schema, RowsetStatePB::BEGIN_PARTIAL_UPDATE, txn_id);
            create_tmp_rowset(txn_kv.get(), accessor.get(), rowset, false);

            // partial update may write new segment to an existing tmp rowsets
            // we simulate that partial update load fails after it writes a segment
            // and before it updates the segments num in tmp rowset meta
            int extra_segment_id = segment_num;
            auto path = segment_path(rowset.tablet_id(), rowset.rowset_id_v2(), extra_segment_id);
            accessor->put_file(path, path);
        }
    }

    ASSERT_EQ(recycler.recycle_tmp_rowsets(), 0);
    // check rowset does not exist on obj store
    std::unique_ptr<ListIterator> list_iter;
    ASSERT_EQ(0, accessor->list_directory("data/", &list_iter));
    ASSERT_FALSE(list_iter->has_next());
    // check all tmp rowset kv have been deleted
    std::unique_ptr<Transaction> txn;
    ASSERT_EQ(txn_kv->create_txn(&txn), TxnErrorCode::TXN_OK);
    std::unique_ptr<RangeGetIterator> it;
    auto begin_key = meta_rowset_tmp_key({instance_id, 0, 0});
    auto end_key = meta_rowset_tmp_key({instance_id, INT64_MAX, 0});
    ASSERT_EQ(txn->get(begin_key, end_key, &it), TxnErrorCode::TXN_OK);
    ASSERT_EQ(it->size(), 0);
    // check rowset ref count key has been deleted
    begin_key = versioned::data_rowset_ref_count_key({instance_id, 0, ""});
    end_key = versioned::data_rowset_ref_count_key({instance_id, INT64_MAX, ""});
    ASSERT_EQ(txn->get(begin_key, end_key, &it), TxnErrorCode::TXN_OK);
    ASSERT_EQ(it->size(), 0);
}

TEST(RecyclerTest, recycle_tablet) {
    auto txn_kv = std::make_shared<MemTxnKv>();
    ASSERT_EQ(txn_kv->init(), 0);

    InstanceInfoPB instance;
    instance.set_instance_id(instance_id);
    instance.set_multi_version_status(MultiVersionStatus::MULTI_VERSION_WRITE_ONLY);
    auto obj_info = instance.add_obj_info();
    obj_info->set_id("recycle_tablet");
    obj_info->set_ak(config::test_s3_ak);
    obj_info->set_sk(config::test_s3_sk);
    obj_info->set_endpoint(config::test_s3_endpoint);
    obj_info->set_region(config::test_s3_region);
    obj_info->set_bucket(config::test_s3_bucket);
    obj_info->set_prefix("recycle_tablet");

    InstanceRecycler recycler(txn_kv, instance, thread_group,
                              std::make_shared<TxnLazyCommitter>(txn_kv));
    ASSERT_EQ(recycler.init(), 0);

    std::vector<doris::TabletSchemaCloudPB> schemas;
    for (int i = 0; i < 5; ++i) {
        auto& schema = schemas.emplace_back();
        schema.set_schema_version(i);
        for (int j = 0; j < i; ++j) {
            auto index = schema.add_index();
            index->set_index_id(j);
            index->set_index_type(IndexType::INVERTED);
        }
    }

    constexpr int table_id = 10000, index_id = 10001, partition_id = 10002, tablet_id = 10003;
    auto accessor = recycler.accessor_map_.begin()->second;
    create_tablet(txn_kv.get(), table_id, index_id, partition_id, tablet_id);
    for (int i = 0; i < 500; ++i) {
        auto rowset = create_rowset("recycle_tablet", tablet_id, index_id, 5, schemas[i % 5]);
        create_recycle_rowset(txn_kv.get(), accessor.get(), rowset,
                              i % 10 < 2 ? RecycleRowsetPB::PREPARE : RecycleRowsetPB::COMPACT,
                              i & 1);
    }
    for (int i = 0; i < 500; ++i) {
        create_committed_rowset(txn_kv.get(), accessor.get(), "recycle_tablet", tablet_id, i,
                                index_id);
    }

    ASSERT_EQ(create_partition_version_kv(txn_kv.get(), table_id, partition_id), 0);

    ASSERT_EQ(0, recycler.recycle_tablets(table_id, index_id, ctx));

    // check rowset does not exist on s3
    std::unique_ptr<ListIterator> list_iter;
    ASSERT_EQ(0, accessor->list_directory(tablet_path_prefix(tablet_id), &list_iter));
    ASSERT_FALSE(list_iter->has_next());
    // check all related kv have been deleted
    std::unique_ptr<Transaction> txn;
    ASSERT_EQ(txn_kv->create_txn(&txn), TxnErrorCode::TXN_OK);
    std::unique_ptr<RangeGetIterator> it;
    // meta_tablet_key, meta_tablet_idx_key, meta_rowset_key
    auto begin_key = meta_key_prefix(instance_id);
    auto end_key = meta_key_prefix(instance_id + '\xff');
    ASSERT_EQ(txn->get(begin_key, end_key, &it), TxnErrorCode::TXN_OK);
    ASSERT_EQ(it->size(), 0);
    // job_tablet_key
    begin_key = job_tablet_key({instance_id, table_id, 0, 0, 0});
    end_key = job_tablet_key({instance_id, table_id + 1, 0, 0, 0});
    ASSERT_EQ(txn->get(begin_key, end_key, &it), TxnErrorCode::TXN_OK);
    ASSERT_EQ(it->size(), 0);
    // stats_tablet_key
    begin_key = stats_tablet_key({instance_id, table_id, 0, 0, 0});
    end_key = stats_tablet_key({instance_id, table_id + 1, 0, 0, 0});
    ASSERT_EQ(txn->get(begin_key, end_key, &it), TxnErrorCode::TXN_OK);
    ASSERT_EQ(it->size(), 0);
    // recycle_rowset_key
    begin_key = recycle_key_prefix(instance_id);
    end_key = recycle_key_prefix(instance_id + '\xff');
    ASSERT_EQ(txn->get(begin_key, end_key, &it), TxnErrorCode::TXN_OK);
    ASSERT_EQ(it->size(), 0);
    // recycle tablet index/inverted index keys
    std::string idx_key = versioned::tablet_index_key({instance_id, table_id});
    std::string inverted_idx_key = versioned::tablet_inverted_index_key(
            {instance_id, db_id, table_id, index_id, partition_id, tablet_id});
    std::string empty_value;
    ASSERT_EQ(txn->get(idx_key, &empty_value), TxnErrorCode::TXN_KEY_NOT_FOUND);
    ASSERT_EQ(txn->get(inverted_idx_key, &empty_value), TxnErrorCode::TXN_KEY_NOT_FOUND);
}

TEST(RecyclerTest, recycle_tablet_with_rowset_ref_count) {
    auto txn_kv = std::make_shared<MemTxnKv>();
    ASSERT_EQ(txn_kv->init(), 0);

    InstanceInfoPB instance;
    instance.set_instance_id(instance_id);
    instance.set_multi_version_status(MultiVersionStatus::MULTI_VERSION_WRITE_ONLY);
    auto obj_info = instance.add_obj_info();
    obj_info->set_id("recycle_tablet");
    obj_info->set_ak(config::test_s3_ak);
    obj_info->set_sk(config::test_s3_sk);
    obj_info->set_endpoint(config::test_s3_endpoint);
    obj_info->set_region(config::test_s3_region);
    obj_info->set_bucket(config::test_s3_bucket);
    obj_info->set_prefix("recycle_tablet");

    InstanceRecycler recycler(txn_kv, instance, thread_group,
                              std::make_shared<TxnLazyCommitter>(txn_kv));
    ASSERT_EQ(recycler.init(), 0);

    std::vector<doris::TabletSchemaCloudPB> schemas;
    for (int i = 0; i < 5; ++i) {
        auto& schema = schemas.emplace_back();
        schema.set_schema_version(i);
        for (int j = 0; j < i; ++j) {
            auto index = schema.add_index();
            index->set_index_id(j);
            index->set_index_type(IndexType::INVERTED);
        }
    }

    constexpr int table_id = 10000, index_id = 10001, partition_id = 10002, tablet_id = 10003;
    auto accessor = recycler.accessor_map_.begin()->second;
    create_tablet(txn_kv.get(), table_id, index_id, partition_id, tablet_id);
    create_committed_rowset(txn_kv.get(), accessor.get(), "recycle_tablet", tablet_id, 1, index_id);

    std::string rowset_id = next_rowset_id();
    {
        ASSERT_EQ(create_committed_rowset_with_rowset_id(txn_kv.get(), accessor.get(),
                                                         "recycle_tablet", tablet_id, 500, 501,
                                                         rowset_id, 1, 1),
                  0);
        // Make a reference to rowset 0
        std::unique_ptr<Transaction> txn;
        ASSERT_EQ(txn_kv->create_txn(&txn), TxnErrorCode::TXN_OK);
        auto rowset_ref_count_key =
                versioned::data_rowset_ref_count_key({instance_id, tablet_id, rowset_id});
        txn->atomic_add(rowset_ref_count_key,
                        2); // since create_committed_rowset will not add ref count.
        ASSERT_EQ(txn->commit(), TxnErrorCode::TXN_OK);
    }

    ASSERT_EQ(create_partition_version_kv(txn_kv.get(), table_id, partition_id), 0);

    ASSERT_EQ(0, recycler.recycle_tablets(table_id, index_id, ctx));

    // check rowset does not exist on s3
    std::unique_ptr<ListIterator> list_iter;
    ASSERT_EQ(0, accessor->list_directory(tablet_path_prefix(tablet_id), &list_iter));
    ASSERT_TRUE(list_iter->has_next());
    ASSERT_EQ(list_iter->next().value().path, rowset_path_prefix(tablet_id, rowset_id) + "0.dat");
    ASSERT_FALSE(list_iter->has_next());
    // check all related kv have been deleted
    std::unique_ptr<Transaction> txn;
    ASSERT_EQ(txn_kv->create_txn(&txn), TxnErrorCode::TXN_OK);
    std::unique_ptr<RangeGetIterator> it;
    // meta_tablet_key, meta_tablet_idx_key, meta_rowset_key
    auto begin_key = meta_key_prefix(instance_id);
    auto end_key = meta_key_prefix(instance_id + '\xff');
    ASSERT_EQ(txn->get(begin_key, end_key, &it), TxnErrorCode::TXN_OK);
    ASSERT_EQ(it->size(), 0);
    // job_tablet_key
    begin_key = job_tablet_key({instance_id, table_id, 0, 0, 0});
    end_key = job_tablet_key({instance_id, table_id + 1, 0, 0, 0});
    ASSERT_EQ(txn->get(begin_key, end_key, &it), TxnErrorCode::TXN_OK);
    ASSERT_EQ(it->size(), 0);
    // stats_tablet_key
    begin_key = stats_tablet_key({instance_id, table_id, 0, 0, 0});
    end_key = stats_tablet_key({instance_id, table_id + 1, 0, 0, 0});
    ASSERT_EQ(txn->get(begin_key, end_key, &it), TxnErrorCode::TXN_OK);
    ASSERT_EQ(it->size(), 0);
    // recycle_rowset_key
    begin_key = recycle_key_prefix(instance_id);
    end_key = recycle_key_prefix(instance_id + '\xff');
    ASSERT_EQ(txn->get(begin_key, end_key, &it), TxnErrorCode::TXN_OK);
    ASSERT_EQ(it->size(), 0);

    // check the rowset ref count key exists
    begin_key = versioned::data_rowset_ref_count_key({instance_id, tablet_id, ""});
    end_key = versioned::data_rowset_ref_count_key({instance_id, tablet_id + 1, ""});
    ASSERT_EQ(txn->get(begin_key, end_key, &it), TxnErrorCode::TXN_OK);
    size_t total_ref_count_keys = 0;
    while (it->has_next()) {
        auto [k, v] = it->next();
        int64_t ref_count = 0;
        ASSERT_TRUE(txn->decode_atomic_int(v, &ref_count));
        ASSERT_EQ(ref_count, 1);
        ++total_ref_count_keys;
    }
    ASSERT_EQ(total_ref_count_keys, 1);
}

TEST(RecyclerTest, recycle_tablet_with_rowset_ref_count_concurrent) {
    for (size_t times = 0; times < 10; ++times) {
        auto txn_kv = std::make_shared<MemTxnKv>();
        ASSERT_EQ(txn_kv->init(), 0);

        InstanceInfoPB instance;
        instance.set_instance_id(instance_id);
        instance.set_multi_version_status(MultiVersionStatus::MULTI_VERSION_WRITE_ONLY);
        auto obj_info = instance.add_obj_info();
        obj_info->set_id("recycle_tablet_concurrent");
        obj_info->set_ak(config::test_s3_ak);
        obj_info->set_sk(config::test_s3_sk);
        obj_info->set_endpoint(config::test_s3_endpoint);
        obj_info->set_region(config::test_s3_region);
        obj_info->set_bucket(config::test_s3_bucket);
        obj_info->set_prefix("recycle_tablet_concurrent");

        InstanceRecycler recycler(txn_kv, instance, thread_group,
                                  std::make_shared<TxnLazyCommitter>(txn_kv));
        ASSERT_EQ(recycler.init(), 0);

        constexpr int table_id = 20000, index_id = 20001, partition_id = 20002, tablet_id = 20003;
        constexpr int num_rowsets = 6; // 6 rowset，2 threads
        constexpr int num_threads = 2;

        auto accessor = recycler.accessor_map_.begin()->second;

        std::vector<std::string> rowset_ids;
        std::string shared_data_key_rowset_id = next_rowset_id();

        for (int j = 0; j < 100; ++j) {
            auto path = segment_path(tablet_id, shared_data_key_rowset_id, j);
            accessor->put_file(path, "");
        }
        for (int i = 0; i < num_rowsets; ++i) {
            create_tablet(txn_kv.get(), table_id, index_id, partition_id, tablet_id + i);

            std::string rowset_id = next_rowset_id();
            rowset_ids.push_back(rowset_id);

            std::string key = meta_rowset_key({instance_id, tablet_id + i, 2});
            std::string val;

            doris::RowsetMetaCloudPB rowset_pb;
            rowset_pb.set_rowset_id(0); // useless but required
            rowset_pb.set_rowset_id_v2(shared_data_key_rowset_id);
            rowset_pb.set_num_segments(100);
            rowset_pb.set_tablet_id(tablet_id); // shared_tablet_id
            rowset_pb.set_resource_id("recycle_tablet_concurrent");
            rowset_pb.set_creation_time(time(NULL));
            rowset_pb.set_start_version(2);
            rowset_pb.set_end_version(2);
            rowset_pb.set_segments_overlap_pb(NONOVERLAPPING);
            rowset_pb.SerializeToString(&val);

            std::unique_ptr<Transaction> txn;
            ASSERT_EQ(txn_kv->create_txn(&txn), TxnErrorCode::TXN_OK);
            auto shared_data_key = versioned::data_rowset_ref_count_key(
                    {instance_id, tablet_id, shared_data_key_rowset_id});
            txn->atomic_add(shared_data_key, 1);
            txn->put(key, val);
            ASSERT_EQ(txn->commit(), TxnErrorCode::TXN_OK);
        }

        ASSERT_EQ(create_partition_version_kv(txn_kv.get(), table_id, partition_id), 0);

        std::vector<std::thread> threads;
        std::vector<std::future<int>> futures;

        auto split_work = [&](int thread_id) -> int {
            try {
                return recycler.recycle_tablets(table_id + thread_id, index_id, ctx);
            } catch (const std::exception& e) {
                LOG(ERROR) << "Thread " << thread_id << " exception: " << e.what();
                return -1;
            }
        };

        std::vector<std::promise<int>> promises(num_threads);
        for (int i = 0; i < num_threads; ++i) {
            futures.push_back(promises[i].get_future());
            threads.emplace_back([&split_work, &promises, i]() {
                int result = split_work(i);
                promises[i].set_value(result);
            });
        }

        for (auto& thread : threads) {
            thread.join();
        }

        int success_count = 0;
        for (auto& future : futures) {
            int result = future.get();
            if (result == 0) {
                success_count++;
            }
        }

        ASSERT_GE(success_count, 1);

        std::unique_ptr<ListIterator> list_iter;
        ASSERT_EQ(0, accessor->list_directory(tablet_path_prefix(tablet_id), &list_iter));
        ASSERT_FALSE(list_iter->has_next()) << [&] {
            // list all files
            std::vector<std::string> files;
            while (list_iter->has_next()) {
                auto file_meta = list_iter->next().value();
                files.push_back(file_meta.path);
            }
            return fmt::format("Files still exist in tablet path: {}", fmt::join(files, ", "));
        }();

        std::unique_ptr<Transaction> txn;
        ASSERT_EQ(txn_kv->create_txn(&txn), TxnErrorCode::TXN_OK);
        std::unique_ptr<RangeGetIterator> it;

        // meta_tablet_key, meta_tablet_idx_key, meta_rowset_key
        auto begin_key = meta_key_prefix(instance_id);
        auto end_key = meta_key_prefix(instance_id + '\xff');
        ASSERT_EQ(txn->get(begin_key, end_key, &it), TxnErrorCode::TXN_OK);
        ASSERT_EQ(it->size(), 0);

        // job_tablet_key
        begin_key = job_tablet_key({instance_id, table_id, 0, 0, 0});
        end_key = job_tablet_key({instance_id, table_id + 1, 0, 0, 0});
        ASSERT_EQ(txn->get(begin_key, end_key, &it), TxnErrorCode::TXN_OK);
        ASSERT_EQ(it->size(), 0);

        // stats_tablet_key
        begin_key = stats_tablet_key({instance_id, table_id, 0, 0, 0});
        end_key = stats_tablet_key({instance_id, table_id + 1, 0, 0, 0});
        ASSERT_EQ(txn->get(begin_key, end_key, &it), TxnErrorCode::TXN_OK);
        ASSERT_EQ(it->size(), 0);

        // recycle_rowset_key
        begin_key = recycle_key_prefix(instance_id);
        end_key = recycle_key_prefix(instance_id + '\xff');
        ASSERT_EQ(txn->get(begin_key, end_key, &it), TxnErrorCode::TXN_OK);
        ASSERT_EQ(it->size(), 0);

        begin_key = versioned::data_rowset_ref_count_key({instance_id, tablet_id, ""});
        end_key = versioned::data_rowset_ref_count_key({instance_id, tablet_id + 1, ""});
        ASSERT_EQ(txn->get(begin_key, end_key, &it), TxnErrorCode::TXN_OK);

        size_t total_ref_count_keys = 0;
        int64_t total_ref_count = 0;
        while (it->has_next()) {
            auto [k, v] = it->next();
            int64_t ref_count = 0;
            ASSERT_TRUE(txn->decode_atomic_int(v, &ref_count));
            total_ref_count += ref_count;
            ++total_ref_count_keys;
        }

        ASSERT_EQ(total_ref_count_keys, 0);
        ASSERT_EQ(total_ref_count, 0);
    }
}

TEST(RecyclerTest, recycle_indexes) {
    config::retention_seconds = 0;
    auto txn_kv = std::make_shared<MemTxnKv>();
    ASSERT_EQ(txn_kv->init(), 0);

    InstanceInfoPB instance;
    instance.set_instance_id(instance_id);
    auto obj_info = instance.add_obj_info();
    obj_info->set_id("recycle_indexes");
    obj_info->set_ak(config::test_s3_ak);
    obj_info->set_sk(config::test_s3_sk);
    obj_info->set_endpoint(config::test_s3_endpoint);
    obj_info->set_region(config::test_s3_region);
    obj_info->set_bucket(config::test_s3_bucket);
    obj_info->set_prefix("recycle_indexes");

    InstanceRecycler recycler(txn_kv, instance, thread_group,
                              std::make_shared<TxnLazyCommitter>(txn_kv));
    ASSERT_EQ(recycler.init(), 0);

    std::vector<doris::TabletSchemaCloudPB> schemas;
    for (int i = 0; i < 5; ++i) {
        auto& schema = schemas.emplace_back();
        schema.set_schema_version(i);
        schema.set_inverted_index_storage_format(InvertedIndexStorageFormatPB::V1);
        for (int j = 0; j < i; ++j) {
            auto index = schema.add_index();
            index->set_index_id(j);
            index->set_index_type(IndexType::INVERTED);
        }
    }

    constexpr int table_id = 10000, index_id = 10001, partition_id = 10002;
    auto accessor = recycler.accessor_map_.begin()->second;
    int64_t tablet_id_base = 10100;
    int64_t txn_id_base = 114115;
    for (int i = 0; i < 100; ++i) {
        int64_t tablet_id = tablet_id_base + i;
        create_tablet(txn_kv.get(), table_id, index_id, partition_id, tablet_id);
        for (int j = 0; j < 10; ++j) {
            auto rowset = create_rowset("recycle_tablet", tablet_id, index_id, 5, schemas[j % 5]);
            rowset.set_resource_id("recycle_indexes");
            create_recycle_rowset(txn_kv.get(), accessor.get(), rowset,
                                  j % 10 < 2 ? RecycleRowsetPB::PREPARE : RecycleRowsetPB::COMPACT,
                                  j & 1);
            auto tmp_rowset = create_rowset("recycle_tmp_rowsets", tablet_id, index_id, 5,
                                            schemas[j % 5], txn_id_base + j);
            tmp_rowset.set_resource_id("recycle_indexes");
            create_tmp_rowset(txn_kv.get(), accessor.get(), tmp_rowset, j & 1);
        }
        for (int j = 0; j < 10; ++j) {
            create_committed_rowset(txn_kv.get(), accessor.get(), "recycle_indexes", tablet_id, j,
                                    index_id);
        }
    }

    ASSERT_EQ(create_partition_version_kv(txn_kv.get(), table_id, partition_id), 0);
    create_recycle_index(txn_kv.get(), table_id, index_id);
    ASSERT_EQ(recycler.recycle_indexes(), 0);
    ASSERT_EQ(recycler.recycle_tmp_rowsets(), 0); // Recycle tmp rowsets too, since
                                                  // recycle_indexes does not recycle tmp rowsets

    // check rowset does not exist on s3
    std::unique_ptr<ListIterator> list_iter;
    ASSERT_EQ(0, accessor->list_directory("data/", &list_iter));
    ASSERT_FALSE(list_iter->has_next()) << [&]() -> std::string {
        std::string out;
        while (list_iter->has_next()) {
            out += list_iter->next().value().path + "\n";
        }
        return out;
    }();
    // check all related kv have been deleted
    std::unique_ptr<Transaction> txn;
    ASSERT_EQ(txn_kv->create_txn(&txn), TxnErrorCode::TXN_OK);
    std::unique_ptr<RangeGetIterator> it;
    // meta_rowset_key
    auto begin_key = meta_rowset_key({instance_id, 0, 0});
    auto end_key = meta_rowset_key({instance_id, INT64_MAX, 0});
    ASSERT_EQ(txn->get(begin_key, end_key, &it), TxnErrorCode::TXN_OK);
    ASSERT_EQ(it->size(), 0);
    // meta_rowset_tmp_key
    begin_key = meta_rowset_tmp_key({instance_id, 0, 0});
    end_key = meta_rowset_tmp_key({instance_id, INT64_MAX, 0});
    ASSERT_EQ(txn->get(begin_key, end_key, &it), TxnErrorCode::TXN_OK);
    ASSERT_EQ(it->size(), 0);
    // meta_tablet_idx_key
    begin_key = meta_tablet_idx_key({instance_id, 0});
    end_key = meta_tablet_idx_key({instance_id, INT64_MAX});
    ASSERT_EQ(txn->get(begin_key, end_key, &it), TxnErrorCode::TXN_OK);
    ASSERT_EQ(it->size(), 0);
    // meta_tablet_key
    begin_key = meta_tablet_key({instance_id, 0, 0, 0, 0});
    end_key = meta_tablet_key({instance_id, INT64_MAX, 0, 0, 0});
    ASSERT_EQ(txn->get(begin_key, end_key, &it), TxnErrorCode::TXN_OK);
    ASSERT_EQ(it->size(), 0);
    // meta_schema_key
    begin_key = meta_schema_key({instance_id, 0, 0});
    end_key = meta_schema_key({instance_id, INT64_MAX, 0});
    ASSERT_EQ(txn->get(begin_key, end_key, &it), TxnErrorCode::TXN_OK);
    ASSERT_EQ(it->size(), 0);
    // job_tablet_key
    begin_key = job_tablet_key({instance_id, table_id, 0, 0, 0});
    end_key = job_tablet_key({instance_id, table_id + 1, 0, 0, 0});
    ASSERT_EQ(txn->get(begin_key, end_key, &it), TxnErrorCode::TXN_OK);
    ASSERT_EQ(it->size(), 0);
    // stats_tablet_key
    begin_key = stats_tablet_key({instance_id, table_id, 0, 0, 0});
    end_key = stats_tablet_key({instance_id, table_id + 1, 0, 0, 0});
    ASSERT_EQ(txn->get(begin_key, end_key, &it), TxnErrorCode::TXN_OK);
    ASSERT_EQ(it->size(), 0);
    // recycle_rowset_key
    begin_key = recycle_key_prefix(instance_id);
    end_key = recycle_key_prefix(instance_id + '\xff');
    ASSERT_EQ(txn->get(begin_key, end_key, &it), TxnErrorCode::TXN_OK);
    ASSERT_EQ(it->size(), 0);

    // Test recycle tmp rowsets after recycle indexes
    ASSERT_EQ(recycler.recycle_tmp_rowsets(), 0);
    ASSERT_EQ(txn_kv->create_txn(&txn), TxnErrorCode::TXN_OK);
    begin_key = meta_rowset_tmp_key({instance_id, 0, 0});
    end_key = meta_rowset_tmp_key({instance_id, INT64_MAX, 0});
    ASSERT_EQ(txn->get(begin_key, end_key, &it), TxnErrorCode::TXN_OK);
    ASSERT_EQ(it->size(), 0);
}

TEST(RecyclerTest, recycle_partitions) {
    config::retention_seconds = 0;
    auto txn_kv = std::make_shared<MemTxnKv>();
    ASSERT_EQ(txn_kv->init(), 0);

    InstanceInfoPB instance;
    instance.set_instance_id(instance_id);
    auto obj_info = instance.add_obj_info();
    obj_info->set_id("recycle_partitions");
    obj_info->set_ak(config::test_s3_ak);
    obj_info->set_sk(config::test_s3_sk);
    obj_info->set_endpoint(config::test_s3_endpoint);
    obj_info->set_region(config::test_s3_region);
    obj_info->set_bucket(config::test_s3_bucket);
    obj_info->set_prefix("recycle_partitions");

    InstanceRecycler recycler(txn_kv, instance, thread_group,
                              std::make_shared<TxnLazyCommitter>(txn_kv));
    ASSERT_EQ(recycler.init(), 0);

    std::vector<doris::TabletSchemaCloudPB> schemas;
    for (int i = 0; i < 5; ++i) {
        auto& schema = schemas.emplace_back();
        schema.set_schema_version(i);
        schema.set_inverted_index_storage_format(InvertedIndexStorageFormatPB::V1);
        for (int j = 0; j < i; ++j) {
            auto index = schema.add_index();
            index->set_index_id(j);
            index->set_index_type(IndexType::INVERTED);
        }
    }

    constexpr int table_id = 10000, partition_id = 30020;
    auto accessor = recycler.accessor_map_.begin()->second;
    std::vector<int64_t> index_ids {20200, 20201, 20202, 20203, 20204};

    int64_t tablet_id_base = 10100;
    for (auto index_id : index_ids) {
        for (int i = 0; i < 20; ++i) {
            int64_t tablet_id = tablet_id_base++;
            ASSERT_EQ(create_tablet(txn_kv.get(), table_id, index_id, partition_id, tablet_id), 0);
            for (int j = 0; j < 10; ++j) {
                auto rowset =
                        create_rowset("recycle_tablet", tablet_id, index_id, 5, schemas[j % 5]);
                rowset.set_resource_id("recycle_partitions");
                create_recycle_rowset(
                        txn_kv.get(), accessor.get(), rowset,
                        j % 10 < 2 ? RecycleRowsetPB::PREPARE : RecycleRowsetPB::COMPACT, j & 1);
            }
            for (int j = 0; j < 10; ++j) {
                create_committed_rowset(txn_kv.get(), accessor.get(), "recycle_partitions",
                                        tablet_id, j, index_id);
            }
        }
    }

    ASSERT_EQ(create_partition_meta_and_index_keys(txn_kv.get(), db_id, table_id, partition_id), 0);
    ASSERT_EQ(create_partition_version_kv(txn_kv.get(), table_id, partition_id), 0);

    create_recycle_partiton(txn_kv.get(), table_id, partition_id, index_ids);
    ASSERT_EQ(recycler.recycle_partitions(), 0);

    // check rowset does not exist on s3
    std::unique_ptr<ListIterator> list_iter;
    ASSERT_EQ(0, accessor->list_directory("data/", &list_iter));
    ASSERT_FALSE(list_iter->has_next());
    // check all related kv have been deleted
    std::unique_ptr<Transaction> txn;
    ASSERT_EQ(txn_kv->create_txn(&txn), TxnErrorCode::TXN_OK);
    std::unique_ptr<RangeGetIterator> it;
    // meta_rowset_key
    auto begin_key = meta_rowset_key({instance_id, 0, 0});
    auto end_key = meta_rowset_key({instance_id, INT64_MAX, 0});
    ASSERT_EQ(txn->get(begin_key, end_key, &it), TxnErrorCode::TXN_OK);
    ASSERT_EQ(it->size(), 0);
    // meta_rowset_tmp_key
    begin_key = meta_rowset_tmp_key({instance_id, 0, 0});
    end_key = meta_rowset_tmp_key({instance_id, INT64_MAX, 0});
    ASSERT_EQ(txn->get(begin_key, end_key, &it), TxnErrorCode::TXN_OK);
    ASSERT_EQ(it->size(), 0);
    // meta_tablet_idx_key
    begin_key = meta_tablet_idx_key({instance_id, 0});
    end_key = meta_tablet_idx_key({instance_id, INT64_MAX});
    ASSERT_EQ(txn->get(begin_key, end_key, &it), TxnErrorCode::TXN_OK);
    ASSERT_EQ(it->size(), 0);
    // meta_tablet_key
    begin_key = meta_tablet_key({instance_id, 0, 0, 0, 0});
    end_key = meta_tablet_key({instance_id, INT64_MAX, 0, 0, 0});
    ASSERT_EQ(txn->get(begin_key, end_key, &it), TxnErrorCode::TXN_OK);
    ASSERT_EQ(it->size(), 0);
    // job_tablet_key
    begin_key = job_tablet_key({instance_id, table_id, 0, 0, 0});
    end_key = job_tablet_key({instance_id, table_id + 1, 0, 0, 0});
    ASSERT_EQ(txn->get(begin_key, end_key, &it), TxnErrorCode::TXN_OK);
    ASSERT_EQ(it->size(), 0);
    // stats_tablet_key
    begin_key = stats_tablet_key({instance_id, table_id, 0, 0, 0});
    end_key = stats_tablet_key({instance_id, table_id + 1, 0, 0, 0});
    ASSERT_EQ(txn->get(begin_key, end_key, &it), TxnErrorCode::TXN_OK);
    ASSERT_EQ(it->size(), 0);
    // recycle_rowset_key
    begin_key = recycle_key_prefix(instance_id);
    end_key = recycle_key_prefix(instance_id + '\xff');
    ASSERT_EQ(txn->get(begin_key, end_key, &it), TxnErrorCode::TXN_OK);
    ASSERT_EQ(it->size(), 0);
    // meta_partition_key
    std::string meta_partition_key = versioned::meta_partition_key({instance_id, partition_id});
    std::string index_key = versioned::partition_index_key({instance_id, partition_id});
    std::string inverted_index_key =
            versioned::partition_inverted_index_key({instance_id, db_id, table_id, partition_id});
    std::string empty_value;
    Versionstamp versionstamp;
    ASSERT_EQ(versioned_get(txn.get(), meta_partition_key, &versionstamp, &empty_value),
              TxnErrorCode::TXN_KEY_NOT_FOUND);
    // meta_partition_index_key
    ASSERT_EQ(txn->get(index_key, &empty_value), TxnErrorCode::TXN_KEY_NOT_FOUND);
    // meta_partition_inverted_index_key
    ASSERT_EQ(txn->get(inverted_index_key, &empty_value), TxnErrorCode::TXN_KEY_NOT_FOUND);
}

TEST(RecyclerTest, recycle_versions) {
    config::retention_seconds = 0;
    auto txn_kv = std::make_shared<MemTxnKv>();
    ASSERT_EQ(txn_kv->init(), 0);

    std::vector<int64_t> index_ids {20001, 20002, 20003, 20004, 20005};
    std::vector<int64_t> partition_ids {30001, 30002, 30003, 30004, 30005, 30006};
    constexpr int table_id = 10000;

    int64_t tablet_id = 40000;
    for (auto index_id : index_ids) {
        for (auto partition_id : partition_ids) {
            create_tablet(txn_kv.get(), table_id, index_id, partition_id, ++tablet_id);
        }
    }
    for (auto partition_id : partition_ids) {
        create_partition_version_kv(txn_kv.get(), table_id, partition_id);
    }
    create_table_version_kv(txn_kv.get(), table_id);
    // Drop partitions
    for (int i = 0; i < 5; ++i) {
        create_recycle_partiton(txn_kv.get(), table_id, partition_ids[i], index_ids);
    }
    // create delete bitmap update lock kv
    create_delete_bitmap_update_lock_kv(txn_kv.get(), table_id, -1, 100, 60);
    create_delete_bitmap_update_lock_kv(txn_kv.get(), table_id, -1, 110, 60);

    InstanceInfoPB instance;
    instance.set_instance_id(instance_id);
    InstanceRecycler recycler(txn_kv, instance, thread_group,
                              std::make_shared<TxnLazyCommitter>(txn_kv));
    ASSERT_EQ(recycler.init(), 0);
    // Recycle all partitions in table except 30006
    ASSERT_EQ(recycler.recycle_partitions(), 0);
    ASSERT_EQ(recycler.recycle_versions(), 0); // `recycle_versions` should do nothing
    // All partition version kvs except version of partition 30006 must have been deleted
    std::unique_ptr<Transaction> txn;
    ASSERT_EQ(txn_kv->create_txn(&txn), TxnErrorCode::TXN_OK);
    auto partition_key_begin = partition_version_key({instance_id, db_id, table_id, 0});
    auto partition_key_end = partition_version_key({instance_id, db_id, table_id, INT64_MAX});
    std::unique_ptr<RangeGetIterator> iter;
    ASSERT_EQ(txn->get(partition_key_begin, partition_key_end, &iter), TxnErrorCode::TXN_OK);
    ASSERT_EQ(iter->size(), 1);
    auto [pk, pv] = iter->next();
    EXPECT_EQ(pk, partition_version_key({instance_id, db_id, table_id, 30006}));
    // Table 10000's table version must not be deleted
    auto table_key_begin = table_version_key({instance_id, db_id, 0});
    auto table_key_end = table_version_key({instance_id, db_id, INT64_MAX});
    ASSERT_EQ(txn->get(table_key_begin, table_key_end, &iter), TxnErrorCode::TXN_OK);
    ASSERT_EQ(iter->size(), 1);
    auto [tk, tv] = iter->next();
    EXPECT_EQ(tk, table_version_key({instance_id, db_id, 10000}));
    // delete bitmap update lock must not be deleted
    auto delete_bitmap_update_lock_key =
            meta_delete_bitmap_update_lock_key({instance_id, table_id, -1});
    std::string delete_bitmap_update_lock_val;
    ASSERT_EQ(txn->get(delete_bitmap_update_lock_key, &delete_bitmap_update_lock_val),
              TxnErrorCode::TXN_OK);
    auto tablet_job_key0 = mow_tablet_job_key({instance_id, table_id, 0});
    auto tablet_job_key1 = mow_tablet_job_key({instance_id, table_id + 1, 0});
    ASSERT_EQ(txn->get(tablet_job_key0, tablet_job_key1, &iter), TxnErrorCode::TXN_OK);
    ASSERT_EQ(iter->size(), 2);

    // Drop indexes
    for (auto index_id : index_ids) {
        create_recycle_index(txn_kv.get(), table_id, index_id);
    }
    // Recycle all indexes of the table, that is, the table has been dropped
    ASSERT_EQ(recycler.recycle_indexes(), 0);
    // `recycle_versions` should delete all version kvs of the dropped table
    ASSERT_EQ(recycler.recycle_versions(), 0);
    ASSERT_EQ(txn_kv->create_txn(&txn), TxnErrorCode::TXN_OK);
    ASSERT_EQ(txn->get(partition_key_begin, partition_key_end, &iter), TxnErrorCode::TXN_OK);
    ASSERT_EQ(iter->size(), 0);
    ASSERT_EQ(txn->get(table_key_begin, table_key_end, &iter), TxnErrorCode::TXN_OK);
    ASSERT_EQ(iter->size(), 0);
    // delete bitmap update lock must be deleted
    ASSERT_EQ(txn->get(delete_bitmap_update_lock_key, &delete_bitmap_update_lock_val),
              TxnErrorCode::TXN_KEY_NOT_FOUND);
    ASSERT_EQ(txn->get(tablet_job_key0, tablet_job_key1, &iter), TxnErrorCode::TXN_OK);
    ASSERT_EQ(iter->size(), 0);
}

TEST(RecyclerTest, recycle_restore_jobs) {
    config::retention_seconds = 0;
    auto txn_kv = std::make_shared<MemTxnKv>();
    ASSERT_EQ(txn_kv->init(), 0);

    InstanceInfoPB instance;
    instance.set_instance_id(instance_id);
    auto obj_info = instance.add_obj_info();
    obj_info->set_id("recycle_restore_jobs");
    obj_info->set_ak(config::test_s3_ak);
    obj_info->set_sk(config::test_s3_sk);
    obj_info->set_endpoint(config::test_s3_endpoint);
    obj_info->set_region(config::test_s3_region);
    obj_info->set_bucket(config::test_s3_bucket);
    obj_info->set_prefix("recycle_restore_jobs");

    InstanceRecycler recycler(txn_kv, instance, thread_group,
                              std::make_shared<TxnLazyCommitter>(txn_kv));
    ASSERT_EQ(recycler.init(), 0);

    std::vector<doris::TabletSchemaCloudPB> schemas;
    for (int i = 0; i < 5; ++i) {
        auto& schema = schemas.emplace_back();
        schema.set_schema_version(i);
        schema.set_inverted_index_storage_format(InvertedIndexStorageFormatPB::V1);
        for (int j = 0; j < i; ++j) {
            auto index = schema.add_index();
            index->set_index_id(j);
            index->set_index_type(IndexType::INVERTED);
        }
    }

    constexpr int table_id = 10000, partition_id = 30020;
    auto accessor = recycler.accessor_map_.begin()->second;
    int64_t tablet_id_base = 10100;

    for (int i = 0; i < 20; ++i) {
        int64_t tablet_id = tablet_id_base + i;
        ASSERT_EQ(create_tablet(txn_kv.get(), table_id, i, partition_id, tablet_id), 0);
        // create restore job for recycle
        create_restore_job_tablet(txn_kv.get(), tablet_id, RestoreJobCloudPB::RECYCLING);
        for (int j = 0; j < 5; ++j) {
            ASSERT_EQ(
                    create_restore_job_rowset(txn_kv.get(), accessor.get(), "recycle_restore_jobs",
                                              tablet_id, j, 5, schemas[j % 5].index_size()),
                    0);
        }
    }

    ASSERT_EQ(recycler.recycle_restore_jobs(), 0);

    std::unique_ptr<Transaction> txn;
    ASSERT_EQ(txn_kv->create_txn(&txn), TxnErrorCode::TXN_OK);
    std::unique_ptr<RangeGetIterator> it;

    auto begin_key = job_restore_tablet_key({instance_id, 0});
    auto end_key = job_restore_tablet_key({instance_id, INT64_MAX});
    ASSERT_EQ(txn->get(begin_key, end_key, &it), TxnErrorCode::TXN_OK);
    ASSERT_EQ(it->size(), 20);

    begin_key = job_restore_rowset_key({instance_id, 0, 0});
    end_key = job_restore_rowset_key({instance_id, INT64_MAX, 0});
    ASSERT_EQ(txn->get(begin_key, end_key, &it), TxnErrorCode::TXN_OK);
    ASSERT_EQ(it->size(), 100);

    ASSERT_EQ(recycler.recycle_restore_jobs(), 0);

    ASSERT_EQ(txn_kv->create_txn(&txn), TxnErrorCode::TXN_OK);

    begin_key = job_restore_tablet_key({instance_id, 0});
    end_key = job_restore_tablet_key({instance_id, INT64_MAX});
    ASSERT_EQ(txn->get(begin_key, end_key, &it), TxnErrorCode::TXN_OK);
    ASSERT_EQ(it->size(), 0);

    begin_key = job_restore_rowset_key({instance_id, 0, 0});
    end_key = job_restore_rowset_key({instance_id, INT64_MAX, 0});
    ASSERT_EQ(txn->get(begin_key, end_key, &it), TxnErrorCode::TXN_OK);
    ASSERT_EQ(it->size(), 0);

    // check rowset does not exist on s3
    std::unique_ptr<ListIterator> list_iter;
    ASSERT_EQ(0, accessor->list_directory("data/", &list_iter));
}

TEST(RecyclerTest, advance_pending_txn) {
    auto txn_kv = std::dynamic_pointer_cast<TxnKv>(std::make_shared<MemTxnKv>());
    ASSERT_NE(txn_kv.get(), nullptr);
    auto rs = std::make_shared<MockResourceManager>(txn_kv);
    auto rl = std::make_shared<RateLimiter>();
    auto meta_service = std::make_unique<MetaServiceImpl>(txn_kv, rs, rl);
    ASSERT_EQ(txn_kv->init(), 0);

    int64_t db_id = 666;
    int64_t table_id = 1234;
    int64_t txn_id = -1;
    {
        brpc::Controller cntl;
        BeginTxnRequest req;

        req.set_cloud_unique_id("test_cloud_unique_id");
        TxnInfoPB txn_info_pb;
        txn_info_pb.set_db_id(db_id);
        txn_info_pb.set_label("advance_pending_txn");
        txn_info_pb.add_table_ids(table_id);
        txn_info_pb.set_timeout_ms(1);
        req.mutable_txn_info()->CopyFrom(txn_info_pb);
        BeginTxnResponse res;
        meta_service->begin_txn(reinterpret_cast<::google::protobuf::RpcController*>(&cntl), &req,
                                &res, nullptr);
        txn_id = res.txn_id();
        ASSERT_GT(txn_id, -1);
        ASSERT_EQ(res.status().code(), MetaServiceCode::OK);
    }
    InstanceInfoPB instance;
    instance.set_instance_id(mock_instance);
    InstanceRecycler recycler(txn_kv, instance, thread_group,
                              std::make_shared<TxnLazyCommitter>(txn_kv));
    ASSERT_EQ(recycler.init(), 0);
    sleep(1);
    ASSERT_EQ(recycler.abort_timeout_txn(), 0);
    TxnInfoPB txn_info_pb;
    get_txn_info(txn_kv, mock_instance, db_id, txn_id, txn_info_pb);
    ASSERT_EQ(txn_info_pb.status(), TxnStatusPB::TXN_STATUS_ABORTED);
}

TEST(RecyclerTest, advance_pending_txn_and_rebegin) {
    config::label_keep_max_second = 0;
    auto txn_kv = std::dynamic_pointer_cast<TxnKv>(std::make_shared<MemTxnKv>());
    ASSERT_NE(txn_kv.get(), nullptr);
    auto rs = std::make_shared<MockResourceManager>(txn_kv);
    auto rl = std::make_shared<RateLimiter>();
    auto meta_service = std::make_unique<MetaServiceImpl>(txn_kv, rs, rl);
    ASSERT_EQ(txn_kv->init(), 0);

    int64_t db_id = 888;
    int64_t table_id = 1234;
    int64_t txn_id = -1;
    std::string cloud_unique_id = "test_cloud_unique_id22131";
    std::string label = "advance_pending_txn_and_rebegin";
    {
        brpc::Controller cntl;
        BeginTxnRequest req;

        req.set_cloud_unique_id(cloud_unique_id);
        TxnInfoPB txn_info_pb;
        txn_info_pb.set_db_id(db_id);
        txn_info_pb.set_label(label);
        txn_info_pb.add_table_ids(table_id);
        txn_info_pb.set_timeout_ms(1);
        req.mutable_txn_info()->CopyFrom(txn_info_pb);
        BeginTxnResponse res;
        meta_service->begin_txn(reinterpret_cast<::google::protobuf::RpcController*>(&cntl), &req,
                                &res, nullptr);
        txn_id = res.txn_id();
        ASSERT_GT(txn_id, -1);
        ASSERT_EQ(res.status().code(), MetaServiceCode::OK);
    }
    InstanceInfoPB instance;
    instance.set_instance_id(mock_instance);
    InstanceRecycler recycler(txn_kv, instance, thread_group,
                              std::make_shared<TxnLazyCommitter>(txn_kv));
    ASSERT_EQ(recycler.init(), 0);
    sleep(1);
    ASSERT_EQ(recycler.abort_timeout_txn(), 0);
    TxnInfoPB txn_info_pb;
    get_txn_info(txn_kv, mock_instance, db_id, txn_id, txn_info_pb);
    ASSERT_EQ(txn_info_pb.status(), TxnStatusPB::TXN_STATUS_ABORTED);

    {
        brpc::Controller cntl;
        BeginTxnRequest req;

        req.set_cloud_unique_id(cloud_unique_id);
        TxnInfoPB txn_info_pb;
        txn_info_pb.set_db_id(db_id);
        txn_info_pb.set_label(label);
        txn_info_pb.add_table_ids(table_id);
        txn_info_pb.set_timeout_ms(1);
        req.mutable_txn_info()->CopyFrom(txn_info_pb);
        BeginTxnResponse res;
        meta_service->begin_txn(reinterpret_cast<::google::protobuf::RpcController*>(&cntl), &req,
                                &res, nullptr);
        txn_id = res.txn_id();
        ASSERT_GT(txn_id, -1);
        ASSERT_EQ(res.status().code(), MetaServiceCode::OK);
    }
}

TEST(RecyclerTest, recycle_expired_txn_label) {
    config::label_keep_max_second = 0;
    auto txn_kv = std::dynamic_pointer_cast<TxnKv>(std::make_shared<MemTxnKv>());
    ASSERT_NE(txn_kv.get(), nullptr);
    auto rs = std::make_shared<MockResourceManager>(txn_kv);
    auto rl = std::make_shared<RateLimiter>();
    auto meta_service = std::make_unique<MetaServiceImpl>(txn_kv, rs, rl);
    ASSERT_EQ(txn_kv->init(), 0);

    int64_t db_id = 88812123;
    int64_t table_id = 12131234;
    int64_t txn_id = -1;
    std::string cloud_unique_id = "test_cloud_unique_id2";
    std::string label = "recycle_expired_txn_label";
    {
        // 1. begin_txn
        // 2. abort_txn by db_id and label
        // 3. recycle_expired_txn_label
        // 4. check
        {
            brpc::Controller cntl;
            BeginTxnRequest req;

            req.set_cloud_unique_id(cloud_unique_id);
            TxnInfoPB txn_info_pb;
            txn_info_pb.set_db_id(db_id);
            txn_info_pb.set_label(label);
            txn_info_pb.add_table_ids(table_id);
            txn_info_pb.set_timeout_ms(100000);
            req.mutable_txn_info()->CopyFrom(txn_info_pb);
            BeginTxnResponse res;
            meta_service->begin_txn(reinterpret_cast<::google::protobuf::RpcController*>(&cntl),
                                    &req, &res, nullptr);
            txn_id = res.txn_id();
            ASSERT_GT(txn_id, -1);
            ASSERT_EQ(res.status().code(), MetaServiceCode::OK);
        }
        InstanceInfoPB instance;
        instance.set_instance_id(mock_instance);
        InstanceRecycler recycler(txn_kv, instance, thread_group,
                                  std::make_shared<TxnLazyCommitter>(txn_kv));
        ASSERT_EQ(recycler.init(), 0);
        recycler.abort_timeout_txn();
        TxnInfoPB txn_info_pb;
        ASSERT_EQ(get_txn_info(txn_kv, mock_instance, db_id, txn_id, txn_info_pb), 0);
        ASSERT_EQ(txn_info_pb.status(), TxnStatusPB::TXN_STATUS_PREPARED);

        // abort txn by db_id and label
        {
            brpc::Controller cntl;
            AbortTxnRequest req;
            req.set_cloud_unique_id(cloud_unique_id);
            req.set_db_id(db_id);
            req.set_label(label);
            req.set_reason("test");
            AbortTxnResponse res;
            meta_service->abort_txn(reinterpret_cast<::google::protobuf::RpcController*>(&cntl),
                                    &req, &res, nullptr);
            ASSERT_EQ(res.status().code(), MetaServiceCode::OK);
            ASSERT_EQ(res.txn_info().status(), TxnStatusPB::TXN_STATUS_ABORTED);
        }
        recycler.recycle_expired_txn_label();
        ASSERT_EQ(get_txn_info(txn_kv, mock_instance, db_id, txn_id, txn_info_pb), -2);
        ASSERT_EQ(check_recycle_txn_keys(txn_kv, mock_instance, db_id, txn_id, label), 0);
    }

    {
        // 1. begin_txn
        // 2. abort_txn by db_id and txn_id
        // 3. recycle_expired_txn_label
        // 4. check
        {
            brpc::Controller cntl;
            BeginTxnRequest req;

            req.set_cloud_unique_id(cloud_unique_id);
            TxnInfoPB txn_info_pb;
            txn_info_pb.set_db_id(db_id);
            txn_info_pb.set_label(label);
            txn_info_pb.add_table_ids(table_id);
            txn_info_pb.set_timeout_ms(10000);
            req.mutable_txn_info()->CopyFrom(txn_info_pb);
            BeginTxnResponse res;
            meta_service->begin_txn(reinterpret_cast<::google::protobuf::RpcController*>(&cntl),
                                    &req, &res, nullptr);
            txn_id = res.txn_id();
            ASSERT_GT(txn_id, -1);
            ASSERT_EQ(res.status().code(), MetaServiceCode::OK);
        }
        InstanceInfoPB instance;
        instance.set_instance_id(mock_instance);
        InstanceRecycler recycler(txn_kv, instance, thread_group,
                                  std::make_shared<TxnLazyCommitter>(txn_kv));
        ASSERT_EQ(recycler.init(), 0);
        sleep(1);
        recycler.abort_timeout_txn();
        TxnInfoPB txn_info_pb;
        get_txn_info(txn_kv, mock_instance, db_id, txn_id, txn_info_pb);
        ASSERT_EQ(txn_info_pb.status(), TxnStatusPB::TXN_STATUS_PREPARED);

        // abort txn by db_id and label
        {
            brpc::Controller cntl;
            AbortTxnRequest req;
            req.set_cloud_unique_id(cloud_unique_id);
            req.set_db_id(db_id);
            req.set_txn_id(txn_id);
            req.set_reason("test");
            AbortTxnResponse res;
            meta_service->abort_txn(reinterpret_cast<::google::protobuf::RpcController*>(&cntl),
                                    &req, &res, nullptr);
            ASSERT_EQ(res.status().code(), MetaServiceCode::OK);
            ASSERT_EQ(res.txn_info().status(), TxnStatusPB::TXN_STATUS_ABORTED);
        }
        recycler.recycle_expired_txn_label();
        ASSERT_EQ(get_txn_info(txn_kv, mock_instance, db_id, txn_id, txn_info_pb), -2);
        ASSERT_EQ(check_recycle_txn_keys(txn_kv, mock_instance, db_id, txn_id, label), 0);
    }

    {
        // 1. begin_txn
        // 2. commit_txn
        // 3. recycle_expired_txn_label
        // 4. check
        {
            brpc::Controller cntl;
            BeginTxnRequest req;

            req.set_cloud_unique_id(cloud_unique_id);
            TxnInfoPB txn_info_pb;
            txn_info_pb.set_db_id(db_id);
            txn_info_pb.set_label(label);
            txn_info_pb.add_table_ids(table_id);
            txn_info_pb.set_timeout_ms(10000);
            req.mutable_txn_info()->CopyFrom(txn_info_pb);
            BeginTxnResponse res;
            meta_service->begin_txn(reinterpret_cast<::google::protobuf::RpcController*>(&cntl),
                                    &req, &res, nullptr);
            txn_id = res.txn_id();
            ASSERT_GT(txn_id, -1);
            ASSERT_EQ(res.status().code(), MetaServiceCode::OK);
        }
        InstanceInfoPB instance;
        instance.set_instance_id(mock_instance);
        InstanceRecycler recycler(txn_kv, instance, thread_group,
                                  std::make_shared<TxnLazyCommitter>(txn_kv));
        ASSERT_EQ(recycler.init(), 0);
        sleep(1);
        recycler.abort_timeout_txn();
        TxnInfoPB txn_info_pb;
        get_txn_info(txn_kv, mock_instance, db_id, txn_id, txn_info_pb);
        ASSERT_EQ(txn_info_pb.status(), TxnStatusPB::TXN_STATUS_PREPARED);

        // commit_txn
        {
            brpc::Controller cntl;
            CommitTxnRequest req;
            req.set_cloud_unique_id(cloud_unique_id);
            req.set_db_id(db_id);
            req.set_txn_id(txn_id);
            CommitTxnResponse res;
            meta_service->commit_txn(reinterpret_cast<::google::protobuf::RpcController*>(&cntl),
                                     &req, &res, nullptr);
            ASSERT_EQ(res.status().code(), MetaServiceCode::OK);
        }
        recycler.recycle_expired_txn_label();
        ASSERT_EQ(get_txn_info(txn_kv, mock_instance, db_id, txn_id, txn_info_pb), -2);
        ASSERT_EQ(check_recycle_txn_keys(txn_kv, mock_instance, db_id, txn_id, label), 0);
    }

    label = "recycle_expired_txn_label_with_sub_txn";
    int64_t table2_id = 12131278;
    {
        // 1. begin_txn
        // 2. begin_sub_txn2
        // 3. begin_sub_txn3
        // 4. abort_sub_txn3
        // 5. commit_txn
        // 6. recycle_expired_txn_label
        // 7. check
        [[maybe_unused]] int64_t sub_txn_id1 = -1;
        int64_t sub_txn_id2 = -1;
        int64_t sub_txn_id3 = -1;
        {
            brpc::Controller cntl;
            BeginTxnRequest req;

            req.set_cloud_unique_id(cloud_unique_id);
            TxnInfoPB txn_info_pb;
            txn_info_pb.set_db_id(db_id);
            txn_info_pb.set_label(label);
            txn_info_pb.add_table_ids(table_id);
            txn_info_pb.set_timeout_ms(10000);
            req.mutable_txn_info()->CopyFrom(txn_info_pb);
            BeginTxnResponse res;
            meta_service->begin_txn(reinterpret_cast<::google::protobuf::RpcController*>(&cntl),
                                    &req, &res, nullptr);
            txn_id = res.txn_id();
            sub_txn_id1 = txn_id;
            ASSERT_GT(txn_id, -1);
            ASSERT_EQ(res.status().code(), MetaServiceCode::OK);
        }
        InstanceInfoPB instance;
        instance.set_instance_id(mock_instance);
        InstanceRecycler recycler(txn_kv, instance, thread_group,
                                  std::make_shared<TxnLazyCommitter>(txn_kv));
        ASSERT_EQ(recycler.init(), 0);
        sleep(1);
        recycler.abort_timeout_txn();
        TxnInfoPB txn_info_pb;
        get_txn_info(txn_kv, mock_instance, db_id, txn_id, txn_info_pb);
        ASSERT_EQ(txn_info_pb.status(), TxnStatusPB::TXN_STATUS_PREPARED);

        // 2. begin sub_txn2
        {
            brpc::Controller cntl;
            BeginSubTxnRequest req;
            req.set_cloud_unique_id(cloud_unique_id);
            req.set_txn_id(txn_id);
            req.set_sub_txn_num(0);
            req.set_db_id(db_id);
            req.set_label("test_sub_label1");
            req.mutable_table_ids()->Add(table_id);
            req.mutable_table_ids()->Add(table2_id);
            BeginSubTxnResponse res;
            meta_service->begin_sub_txn(reinterpret_cast<::google::protobuf::RpcController*>(&cntl),
                                        &req, &res, nullptr);
            ASSERT_EQ(res.status().code(), MetaServiceCode::OK);
            ASSERT_EQ(res.txn_info().table_ids().size(), 2);
            ASSERT_EQ(res.txn_info().sub_txn_ids().size(), 1);
            ASSERT_TRUE(res.has_sub_txn_id());
            sub_txn_id2 = res.sub_txn_id();
            ASSERT_EQ(sub_txn_id2, res.txn_info().sub_txn_ids()[0]);
        }

        // 3. begin sub_txn3
        {
            brpc::Controller cntl;
            BeginSubTxnRequest req;
            req.set_cloud_unique_id(cloud_unique_id);
            req.set_txn_id(txn_id);
            req.set_sub_txn_num(1);
            req.set_db_id(db_id);
            req.set_label("test_sub_label2");
            req.mutable_table_ids()->Add(table_id);
            req.mutable_table_ids()->Add(table2_id);
            req.mutable_table_ids()->Add(table_id);
            BeginSubTxnResponse res;
            meta_service->begin_sub_txn(reinterpret_cast<::google::protobuf::RpcController*>(&cntl),
                                        &req, &res, nullptr);
            ASSERT_EQ(res.status().code(), MetaServiceCode::OK);
            ASSERT_EQ(res.txn_info().table_ids().size(), 3);
            ASSERT_EQ(res.txn_info().sub_txn_ids().size(), 2);
            ASSERT_TRUE(res.has_sub_txn_id());
            sub_txn_id3 = res.sub_txn_id();
            ASSERT_EQ(sub_txn_id2, res.txn_info().sub_txn_ids()[0]);
            ASSERT_EQ(sub_txn_id3, res.txn_info().sub_txn_ids()[1]);
        }

        // 4. abort sub_txn3
        {
            brpc::Controller cntl;
            AbortSubTxnRequest req;
            req.set_cloud_unique_id("test_cloud_unique_id");
            req.set_txn_id(txn_id);
            req.set_sub_txn_num(2);
            req.set_sub_txn_id(sub_txn_id3);
            req.set_db_id(db_id);
            req.mutable_table_ids()->Add(table_id);
            req.mutable_table_ids()->Add(table2_id);
            AbortSubTxnResponse res;
            meta_service->abort_sub_txn(reinterpret_cast<::google::protobuf::RpcController*>(&cntl),
                                        &req, &res, nullptr);
            ASSERT_EQ(res.status().code(), MetaServiceCode::OK);
            // check txn state
            ASSERT_EQ(res.txn_info().table_ids().size(), 2);
            ASSERT_EQ(res.txn_info().sub_txn_ids().size(), 2);
            ASSERT_EQ(sub_txn_id2, res.txn_info().sub_txn_ids()[0]);
            ASSERT_EQ(sub_txn_id3, res.txn_info().sub_txn_ids()[1]);
        }

        // 4. commit_txn
        {
            brpc::Controller cntl;
            CommitTxnRequest req;
            req.set_cloud_unique_id(cloud_unique_id);
            req.set_db_id(db_id);
            req.set_txn_id(txn_id);
            req.set_is_txn_load(true);
            CommitTxnResponse res;
            meta_service->commit_txn(reinterpret_cast<::google::protobuf::RpcController*>(&cntl),
                                     &req, &res, nullptr);
            ASSERT_EQ(res.status().code(), MetaServiceCode::OK);
        }
        // check txn_index_key for sub_txn_id exist
        for (auto i : {sub_txn_id2, sub_txn_id3}) {
            std::string key = txn_index_key({mock_instance, i});
            std::string val;
            std::unique_ptr<Transaction> txn;
            ASSERT_EQ(meta_service->txn_kv()->create_txn(&txn), TxnErrorCode::TXN_OK);
            ASSERT_EQ(txn->get(key, &val), TxnErrorCode::TXN_OK);
        }
        // 5. recycle
        recycler.recycle_expired_txn_label();
        ASSERT_EQ(get_txn_info(txn_kv, mock_instance, db_id, txn_id, txn_info_pb), -2);
        ASSERT_EQ(check_recycle_txn_keys(txn_kv, mock_instance, db_id, txn_id, label), 0);
        // check txn_index_key for sub_txn_id are deleted
        for (auto i : {sub_txn_id2, sub_txn_id3}) {
            std::string key = txn_index_key({mock_instance, i});
            std::string val;
            std::unique_ptr<Transaction> txn;
            ASSERT_EQ(meta_service->txn_kv()->create_txn(&txn), TxnErrorCode::TXN_OK);
            ASSERT_EQ(txn->get(key, &val), TxnErrorCode::TXN_KEY_NOT_FOUND);
        }
    }
}

void create_object_file_pb(std::string prefix, std::vector<ObjectFilePB>* object_files,
                           int file_num = 10) {
    for (int i = 0; i < file_num; ++i) {
        ObjectFilePB object_file;
        // create object in S3, pay attention to the relative path
        object_file.set_relative_path(prefix + "/obj_" + std::to_string(i));
        object_file.set_etag("");
        object_files->push_back(object_file);
    }
}

TEST(RecyclerTest, recycle_copy_jobs) {
    using namespace std::chrono;
    auto txn_kv = std::dynamic_pointer_cast<TxnKv>(std::make_shared<MemTxnKv>());
    ASSERT_NE(txn_kv.get(), nullptr);
    ASSERT_EQ(txn_kv->init(), 0);

    // create internal/external stage
    std::string internal_stage_id = "internal";
    std::string external_stage_id = "external";
    std::string nonexist_internal_stage_id = "non_exist_internal";
    std::string nonexist_external_stage_id = "non_exist_external";

    InstanceInfoPB instance_info;
    create_instance(internal_stage_id, external_stage_id, instance_info);
    InstanceRecycler recycler(txn_kv, instance_info, thread_group,
                              std::make_shared<TxnLazyCommitter>(txn_kv));
    ASSERT_EQ(recycler.init(), 0);
    auto internal_accessor = recycler.accessor_map_.find(internal_stage_id)->second;

    // create internal stage copy job with finish status
    {
        std::vector<ObjectFilePB> object_files;
        create_object_file_pb("0", &object_files);
        ASSERT_EQ(create_object_files(internal_accessor.get(), &object_files), 0);
        create_copy_job(txn_kv.get(), internal_stage_id, 0, StagePB::INTERNAL, CopyJobPB::FINISH,
                        object_files, 0);
    }
    // create internal stage copy job and files with loading status which is timeout
    {
        std::vector<ObjectFilePB> object_files;
        create_object_file_pb("5", &object_files);
        ASSERT_EQ(create_object_files(internal_accessor.get(), &object_files), 0);
        create_copy_job(txn_kv.get(), internal_stage_id, 5, StagePB::INTERNAL, CopyJobPB::LOADING,
                        object_files, 0);
    }
    // create internal stage copy job and files with loading status which is not timeout
    {
        std::vector<ObjectFilePB> object_files;
        create_object_file_pb("6", &object_files);
        ASSERT_EQ(create_object_files(internal_accessor.get(), &object_files), 0);
        create_copy_job(txn_kv.get(), internal_stage_id, 6, StagePB::INTERNAL, CopyJobPB::LOADING,
                        object_files, 9963904963479L);
    }
    // create internal stage copy job with deleted stage id
    {
        std::vector<ObjectFilePB> object_files;
        create_object_file_pb("8", &object_files);
        ASSERT_EQ(create_object_files(internal_accessor.get(), &object_files), 0);
        ASSERT_EQ(0, create_copy_job(txn_kv.get(), nonexist_internal_stage_id, 8, StagePB::INTERNAL,
                                     CopyJobPB::FINISH, object_files, 0));
    }
    // ----- external stage ----
    // <table_id, timeout_time, start_time, finish_time, job_status>
    std::vector<std::tuple<int, int64_t, int64_t, int64_t, CopyJobPB::JobStatus>>
            external_copy_jobs;
    uint64_t current_time =
            duration_cast<milliseconds>(system_clock::now().time_since_epoch()).count();
    int64_t expire_time = current_time - config::copy_job_max_retention_second * 1000 - 1000;
    int64_t not_expire_time = current_time - config::copy_job_max_retention_second * 1000 / 2;
    // create external stage copy job with start time not expired and no finish time
    external_copy_jobs.emplace_back(1, 0, 9963904963479L, 0, CopyJobPB::FINISH);
    // create external stage copy job with start time expired and no finish time
    external_copy_jobs.emplace_back(2, 0, expire_time, 0, CopyJobPB::FINISH);
    // create external stage copy job with start time not expired and finish time not expired
    external_copy_jobs.emplace_back(9, 0, expire_time, not_expire_time, CopyJobPB::FINISH);
    // create external stage copy job with start time expired and finish time expired
    external_copy_jobs.emplace_back(10, 0, expire_time, expire_time + 1, CopyJobPB::FINISH);
    // create external stage copy job and files with loading status which is timeout
    external_copy_jobs.emplace_back(3, 0, 0, 0, CopyJobPB::LOADING);
    // create external stage copy job and files with loading status which is not timeout
    external_copy_jobs.emplace_back(4, 9963904963479L, 0, 0, CopyJobPB::LOADING);
    for (const auto& [table_id, timeout_time, start_time, finish_time, job_status] :
         external_copy_jobs) {
        std::vector<ObjectFilePB> object_files;
        create_object_file_pb(external_stage_id + "_" + std::to_string(table_id), &object_files);
        create_copy_job(txn_kv.get(), external_stage_id, table_id, StagePB::EXTERNAL, job_status,
                        object_files, timeout_time, start_time, finish_time);
    }
    // create external stage copy job with deleted stage id
    {
        std::vector<ObjectFilePB> object_files;
        create_object_file_pb(nonexist_external_stage_id + "_7", &object_files);
        ASSERT_EQ(0, create_copy_job(txn_kv.get(), nonexist_external_stage_id, 7, StagePB::EXTERNAL,
                                     CopyJobPB::FINISH, object_files, 0));
    }
    {
        // <stage_id, table_id>
        std::vector<std::tuple<std::string, int>> stage_table_files;
        stage_table_files.emplace_back(internal_stage_id, 0);
        stage_table_files.emplace_back(nonexist_internal_stage_id, 8);
        stage_table_files.emplace_back(external_stage_id, 1);
        stage_table_files.emplace_back(external_stage_id, 2);
        stage_table_files.emplace_back(external_stage_id, 9);
        stage_table_files.emplace_back(external_stage_id, 10);
        stage_table_files.emplace_back(external_stage_id, 3);
        stage_table_files.emplace_back(external_stage_id, 4);
        stage_table_files.emplace_back(external_stage_id, 9);
        stage_table_files.emplace_back(nonexist_external_stage_id, 7);
        // check copy files
        for (const auto& [stage_id, table_id] : stage_table_files) {
            int file_num = 0;
            ASSERT_EQ(0, get_copy_file_num(txn_kv.get(), stage_id, table_id, &file_num));
            ASSERT_EQ(10, file_num);
        }
    }

    ASSERT_EQ(recycler.recycle_copy_jobs(), 0);

    // check object files
    std::vector<std::tuple<std::shared_ptr<StorageVaultAccessor>, std::string, int>>
            prefix_and_files_list;
    prefix_and_files_list.emplace_back(internal_accessor, "0/", 0);
    prefix_and_files_list.emplace_back(internal_accessor, "5/", 10);
    prefix_and_files_list.emplace_back(internal_accessor, "6/", 10);
    prefix_and_files_list.emplace_back(internal_accessor, "8/", 10);
    for (const auto& [accessor, relative_path, file_num] : prefix_and_files_list) {
        std::unique_ptr<ListIterator> list_iter;
        ASSERT_EQ(0, accessor->list_directory(relative_path, &list_iter));
        int cnt = 0;
        while (list_iter->next().has_value()) {
            ++cnt;
        }
        ASSERT_EQ(file_num, cnt) << relative_path;
    }

    // check fdb kvs
    // <stage_id, table_id, expected_files, expected_job_exists>
    std::vector<std::tuple<std::string, int, int, bool>> stage_table_files;
    stage_table_files.emplace_back(internal_stage_id, 0, 0, false);
    stage_table_files.emplace_back(nonexist_internal_stage_id, 8, 0, false);
    stage_table_files.emplace_back(internal_stage_id, 5, 0, false);
    stage_table_files.emplace_back(internal_stage_id, 6, 10, true);
    stage_table_files.emplace_back(external_stage_id, 1, 10, true);
    stage_table_files.emplace_back(external_stage_id, 2, 0, false);
    stage_table_files.emplace_back(external_stage_id, 9, 10, true);
    stage_table_files.emplace_back(external_stage_id, 10, 0, false);
    stage_table_files.emplace_back(external_stage_id, 3, 0, false);
    stage_table_files.emplace_back(external_stage_id, 4, 10, true);
    stage_table_files.emplace_back(nonexist_external_stage_id, 7, 0, false);
    for (const auto& [stage_id, table_id, files, expected_job_exists] : stage_table_files) {
        // check copy files
        int file_num = 0;
        ASSERT_EQ(0, get_copy_file_num(txn_kv.get(), stage_id, table_id, &file_num)) << table_id;
        EXPECT_EQ(files, file_num) << table_id;
        // check copy jobs
        bool exist = false;
        ASSERT_EQ(0, copy_job_exists(txn_kv.get(), stage_id, table_id, &exist)) << table_id;
        EXPECT_EQ(expected_job_exists, exist) << table_id;
    }
}

TEST(RecyclerTest, recycle_batch_copy_jobs) {
    auto sp = SyncPoint::get_instance();
    DORIS_CLOUD_DEFER {
        SyncPoint::get_instance()->clear_all_call_backs();
    };
    sp->set_call_back("MockAccessor::delete_files", [](auto&& args) {
        auto* ret = try_any_cast_ret<int>(args);
        ret->first = -1;
        ret->second = true;
    });
    sp->enable_processing();
    using namespace std::chrono;
    auto txn_kv = std::dynamic_pointer_cast<TxnKv>(std::make_shared<MemTxnKv>());
    ASSERT_NE(txn_kv.get(), nullptr);
    ASSERT_EQ(txn_kv->init(), 0);

    // create internal/external stage
    std::string internal_stage_id = "internal";
    std::string external_stage_id = "external";
    std::string nonexist_internal_stage_id = "non_exist_internal";
    std::string nonexist_external_stage_id = "non_exist_external";

    InstanceInfoPB instance_info;
    create_instance(internal_stage_id, external_stage_id, instance_info);
    InstanceRecycler recycler(txn_kv, instance_info, thread_group,
                              std::make_shared<TxnLazyCommitter>(txn_kv));
    ASSERT_EQ(recycler.init(), 0);
    const auto& internal_accessor = recycler.accessor_map_.find(internal_stage_id)->second;

    // create internal stage copy job with finish status
    {
        std::vector<ObjectFilePB> object_files;
        create_object_file_pb("0", &object_files, 1000);
        ASSERT_EQ(create_object_files(internal_accessor.get(), &object_files), 0);
        create_copy_job(txn_kv.get(), internal_stage_id, 0, StagePB::INTERNAL, CopyJobPB::FINISH,
                        object_files, 0);
    }
    {
        std::vector<ObjectFilePB> object_files;
        create_object_file_pb("4", &object_files);
        ASSERT_EQ(create_object_files(internal_accessor.get(), &object_files), 0);
        create_copy_job(txn_kv.get(), internal_stage_id, 4, StagePB::INTERNAL, CopyJobPB::FINISH,
                        object_files, 0);
    }
    // create internal stage copy job with deleted stage id
    {
        std::vector<ObjectFilePB> object_files;
        create_object_file_pb("8", &object_files);
        ASSERT_EQ(create_object_files(internal_accessor.get(), &object_files), 0);
        ASSERT_EQ(0, create_copy_job(txn_kv.get(), nonexist_internal_stage_id, 8, StagePB::INTERNAL,
                                     CopyJobPB::FINISH, object_files, 0));
    }

    ASSERT_EQ(recycler.recycle_copy_jobs(), 0);

    // check object files
    std::vector<std::tuple<std::shared_ptr<StorageVaultAccessor>, std::string, int>>
            prefix_and_files_list;
    prefix_and_files_list.emplace_back(internal_accessor, "0/", 1000);
    prefix_and_files_list.emplace_back(internal_accessor, "4/", 10);
    prefix_and_files_list.emplace_back(internal_accessor, "8/", 10);
    for (const auto& [accessor, relative_path, file_num] : prefix_and_files_list) {
        std::unique_ptr<ListIterator> list_iter;
        ASSERT_EQ(0, accessor->list_directory(relative_path, &list_iter));
        int cnt = 0;
        while (list_iter->next().has_value()) {
            ++cnt;
        }
        ASSERT_EQ(file_num, cnt);
    }

    // check fdb kvs
    // <stage_id, table_id, expected_files, expected_job_exists>
    std::vector<std::tuple<std::string, int, int, bool>> stage_table_files;
    stage_table_files.emplace_back(internal_stage_id, 0, 1000, true);
    stage_table_files.emplace_back(internal_stage_id, 4, 10, true);
    stage_table_files.emplace_back(nonexist_internal_stage_id, 8, 0, false);
    for (const auto& [stage_id, table_id, files, expected_job_exists] : stage_table_files) {
        // check copy files
        int file_num = 0;
        ASSERT_EQ(0, get_copy_file_num(txn_kv.get(), stage_id, table_id, &file_num)) << table_id;
        EXPECT_EQ(files, file_num) << table_id;
        // check copy jobs
        bool exist = false;
        ASSERT_EQ(0, copy_job_exists(txn_kv.get(), stage_id, table_id, &exist)) << table_id;
        EXPECT_EQ(expected_job_exists, exist) << table_id;
    }

    sp->clear_call_back("MockAccessor::delete_files");
    ASSERT_EQ(recycler.recycle_copy_jobs(), 0);

    // check object files
    prefix_and_files_list.clear();
    prefix_and_files_list.emplace_back(internal_accessor, "0/", 0);
    prefix_and_files_list.emplace_back(internal_accessor, "4/", 0);
    prefix_and_files_list.emplace_back(internal_accessor, "8/", 10);
    for (const auto& [accessor, relative_path, file_num] : prefix_and_files_list) {
        std::unique_ptr<ListIterator> list_iter;
        ASSERT_EQ(0, accessor->list_directory(relative_path, &list_iter));
        int cnt = 0;
        while (list_iter->next().has_value()) {
            ++cnt;
        }
        ASSERT_EQ(file_num, cnt);
    }

    // check fdb kvs
    // <stage_id, table_id, expected_files, expected_job_exists>
    stage_table_files.clear();
    stage_table_files.emplace_back(internal_stage_id, 0, 0, false);
    stage_table_files.emplace_back(internal_stage_id, 4, 0, false);
    stage_table_files.emplace_back(nonexist_internal_stage_id, 8, 0, false);
    for (const auto& [stage_id, table_id, files, expected_job_exists] : stage_table_files) {
        // check copy files
        int file_num = 0;
        ASSERT_EQ(0, get_copy_file_num(txn_kv.get(), stage_id, table_id, &file_num)) << table_id;
        EXPECT_EQ(files, file_num) << table_id;
        // check copy jobs
        bool exist = false;
        ASSERT_EQ(0, copy_job_exists(txn_kv.get(), stage_id, table_id, &exist)) << table_id;
        EXPECT_EQ(expected_job_exists, exist) << table_id;
    }
}

TEST(RecyclerTest, recycle_stage) {
    [[maybe_unused]] auto sp = SyncPoint::get_instance();
    DORIS_CLOUD_DEFER {
        SyncPoint::get_instance()->clear_all_call_backs();
    };
    auto txn_kv = std::dynamic_pointer_cast<TxnKv>(std::make_shared<MemTxnKv>());
    ASSERT_NE(txn_kv.get(), nullptr);
    ASSERT_EQ(txn_kv->init(), 0);

    std::string stage_prefix = "prefix/stage/bob/bc9fff5e-5f91-4168-8eaa-0afd6667f7ef";
    ObjectStoreInfoPB object_info;
    object_info.set_id("obj_id");
    InstanceInfoPB instance;
    instance.set_instance_id(mock_instance);
    instance.add_obj_info()->CopyFrom(object_info);

    InstanceRecycler recycler(txn_kv, instance, thread_group,
                              std::make_shared<TxnLazyCommitter>(txn_kv));
    ASSERT_EQ(recycler.init(), 0);
    auto accessor = recycler.accessor_map_.begin()->second;
    for (int i = 0; i < 10; ++i) {
        accessor->put_file(std::to_string(i) + ".csv", "");
    }

    SyncPoint::CallbackGuard guard;
    sp->set_call_back(
            "recycle_stage:get_accessor",
            [&](auto&& args) {
                *try_any_cast<std::shared_ptr<StorageVaultAccessor>*>(args[0]) = accessor;
                auto* ret = try_any_cast_ret<int>(args);
                ret->first = 0;
                ret->second = true;
            },
            &guard);
    sp->enable_processing();

    std::string key;
    std::string val;
    RecycleStageKeyInfo key_info {mock_instance, "stage_id"};
    recycle_stage_key(key_info, &key);
    StagePB stage;
    stage.add_mysql_user_name("user_name");
    stage.add_mysql_user_id("user_id");
    stage.mutable_obj_info()->set_id("1");
    stage.mutable_obj_info()->set_prefix(stage_prefix);
    RecycleStagePB recycle_stage;
    recycle_stage.set_instance_id(mock_instance);
    recycle_stage.mutable_stage()->CopyFrom(stage);
    val = recycle_stage.SerializeAsString();
    std::unique_ptr<Transaction> txn;
    ASSERT_EQ(TxnErrorCode::TXN_OK, txn_kv->create_txn(&txn));
    txn->put(key, val);
    ASSERT_EQ(txn->commit(), TxnErrorCode::TXN_OK);
    ASSERT_EQ(TxnErrorCode::TXN_OK, txn_kv->create_txn(&txn));
    ASSERT_EQ(TxnErrorCode::TXN_OK, txn->get(key, &val));

    // recycle stage
    ASSERT_EQ(0, recycler.recycle_stage());
    std::unique_ptr<ListIterator> list_iter;
    ASSERT_EQ(0, accessor->list_all(&list_iter));
    ASSERT_FALSE(list_iter->has_next());
    ASSERT_EQ(TxnErrorCode::TXN_OK, txn_kv->create_txn(&txn));
    ASSERT_EQ(TxnErrorCode::TXN_KEY_NOT_FOUND, txn->get(key, &val));
}

TEST(RecyclerTest, recycle_deleted_instance) {
    auto txn_kv = std::dynamic_pointer_cast<TxnKv>(std::make_shared<MemTxnKv>());
    ASSERT_NE(txn_kv.get(), nullptr);
    ASSERT_EQ(txn_kv->init(), 0);
    // create internal/external stage
    std::string internal_stage_id = "internal";
    std::string external_stage_id = "external";
    std::string nonexist_internal_stage_id = "non_exist_internal";
    std::string nonexist_external_stage_id = "non_exist_external";

    InstanceInfoPB instance_info;
    create_instance(internal_stage_id, external_stage_id, instance_info);
    InstanceRecycler recycler(txn_kv, instance_info, thread_group,
                              std::make_shared<TxnLazyCommitter>(txn_kv));
    ASSERT_EQ(recycler.init(), 0);
    // create txn key
    for (size_t i = 0; i < 100; i++) {
        ASSERT_EQ(0, create_txn_label_kv(txn_kv.get(), fmt::format("fake_label{}", i), i));
    }
    // create partition version key
    for (size_t i = 101; i < 200; i += 2) {
        ASSERT_EQ(0, create_partition_version_kv(txn_kv.get(), i, i + 1));
    }
    // create table version key
    for (size_t i = 101; i < 200; i += 2) {
        ASSERT_EQ(0, create_table_version_kv(txn_kv.get(), i));
    }
    // create meta key
    std::vector<doris::TabletSchemaCloudPB> schemas;
    for (int i = 0; i < 5; ++i) {
        auto& schema = schemas.emplace_back();
        schema.set_schema_version(i);
        for (int j = 0; j < i; ++j) {
            auto index = schema.add_index();
            index->set_index_id(j);
            index->set_index_type(IndexType::INVERTED);
        }
    }

    constexpr int table_id = 10000, index_id = 10001, partition_id = 10002;
    auto accessor = recycler.accessor_map_.begin()->second;
    int64_t tablet_id_base = 10100;
    int64_t txn_id_base = 114115;
    for (int i = 0; i < 100; ++i) {
        int64_t tablet_id = tablet_id_base + i;
        // creare stats key
        create_tablet(txn_kv.get(), table_id, index_id, partition_id, tablet_id);
        for (int j = 0; j < 10; ++j) {
            auto rowset = create_rowset("recycle_tablet", tablet_id, index_id, 5, schemas[j % 5]);
            // create recycle key
            create_recycle_rowset(txn_kv.get(), accessor.get(), rowset,
                                  j % 10 < 2 ? RecycleRowsetPB::PREPARE : RecycleRowsetPB::COMPACT,
                                  j & 1);
            auto tmp_rowset = create_rowset("recycle_tmp_rowsets", tablet_id, index_id, 5,
                                            schemas[j % 5], txn_id_base + j);
            // create meta key
            create_tmp_rowset(txn_kv.get(), accessor.get(), tmp_rowset, j & 1);
        }
        for (int j = 0; j < 10; ++j) {
            // create meta key
            create_committed_rowset(txn_kv.get(), accessor.get(), "recycle_indexes", tablet_id, j,
                                    index_id);
        }
    }

    ASSERT_EQ(0, recycler.recycle_deleted_instance());

    // check if all the objects are deleted
    std::for_each(recycler.accessor_map_.begin(), recycler.accessor_map_.end(),
                  [&](const auto& entry) {
                      std::unique_ptr<ListIterator> list_iter;
                      auto& acc = entry.second;
                      ASSERT_EQ(0, acc->list_all(&list_iter));
                      ASSERT_FALSE(list_iter->has_next());
                  });

    // check if all the keys are deleted
    // check all related kv have been deleted
    std::unique_ptr<Transaction> txn;
    ASSERT_EQ(txn_kv->create_txn(&txn), TxnErrorCode::TXN_OK);
    std::unique_ptr<RangeGetIterator> it;

    std::string start_txn_key = txn_key_prefix(instance_id);
    std::string end_txn_key = txn_key_prefix(instance_id + '\x00');
    ASSERT_EQ(txn->get(start_txn_key, end_txn_key, &it), TxnErrorCode::TXN_OK);
    ASSERT_EQ(it->size(), 0);

    std::string start_partition_version_key = partition_version_key({instance_id, 0, 0, 0});
    std::string end_partition_version_key = partition_version_key({instance_id, INT64_MAX, 0, 0});
    ASSERT_EQ(txn->get(start_partition_version_key, end_partition_version_key, &it),
              TxnErrorCode::TXN_OK);
    ASSERT_EQ(it->size(), 0);

    std::string start_table_version_key = table_version_key({instance_id, 0, 0});
    std::string end_table_version_key = table_version_key({instance_id, INT64_MAX, 0});
    ASSERT_EQ(txn->get(start_table_version_key, end_table_version_key, &it), TxnErrorCode::TXN_OK);
    ASSERT_EQ(it->size(), 0);

    std::string start_version_key = version_key_prefix(instance_id);
    std::string end_version_key = version_key_prefix(instance_id + '\x00');
    ASSERT_EQ(txn->get(start_version_key, end_version_key, &it), TxnErrorCode::TXN_OK);
    ASSERT_EQ(it->size(), 0);

    std::string start_meta_key = meta_key_prefix(instance_id);
    std::string end_meta_key = meta_key_prefix(instance_id + '\x00');
    ASSERT_EQ(txn->get(start_meta_key, end_meta_key, &it), TxnErrorCode::TXN_OK);
    ASSERT_EQ(it->size(), 0);

    auto begin_recycle_key = recycle_key_prefix(instance_id);
    auto end_recycle_key = recycle_key_prefix(instance_id + '\x00');
    ASSERT_EQ(txn->get(begin_recycle_key, end_recycle_key, &it), TxnErrorCode::TXN_OK);
    ASSERT_EQ(it->size(), 0);

    std::string start_stats_tablet_key = stats_tablet_key({instance_id, 0, 0, 0, 0});
    std::string end_stats_tablet_key = stats_tablet_key({instance_id, INT64_MAX, 0, 0, 0});
    ASSERT_EQ(txn->get(start_stats_tablet_key, end_stats_tablet_key, &it), TxnErrorCode::TXN_OK);
    ASSERT_EQ(it->size(), 0);

    std::string start_copy_key = copy_key_prefix(instance_id);
    std::string end_copy_key = copy_key_prefix(instance_id + '\x00');
    ASSERT_EQ(txn->get(start_copy_key, end_copy_key, &it), TxnErrorCode::TXN_OK);
    ASSERT_EQ(it->size(), 0);
}

TEST(RecyclerTest, multi_recycler) {
    config::recycle_concurrency = 2;
    config::recycle_interval_seconds = 10;
    config::recycle_job_lease_expired_ms = 1000;
    auto mem_kv = std::make_shared<MemTxnKv>();
    ASSERT_EQ(mem_kv->init(), 0);

    std::atomic_int count {0};
    auto sp = SyncPoint::get_instance();

    SyncPoint::CallbackGuard guard;
    sp->set_call_back(
            "InstanceRecycler.do_recycle",
            [&count](auto&&) {
                sleep(1);
                ++count;
            },
            &guard);
    sp->enable_processing();

    std::unique_ptr<Transaction> txn;
    ASSERT_EQ(TxnErrorCode::TXN_OK, mem_kv->create_txn(&txn));
    for (int i = 0; i < 10; ++i) {
        InstanceInfoPB instance;
        instance.set_instance_id(std::to_string(i));
        auto obj_info = instance.add_obj_info();
        obj_info->set_id("multi_recycler_test");
        obj_info->set_ak(config::test_s3_ak);
        obj_info->set_sk(config::test_s3_sk);
        obj_info->set_endpoint(config::test_s3_endpoint);
        obj_info->set_region(config::test_s3_region);
        obj_info->set_bucket(config::test_s3_bucket);
        obj_info->set_prefix("multi_recycler_test");
        InstanceKeyInfo key_info {std::to_string(i)};
        std::string key;
        instance_key(key_info, &key);
        std::string val = instance.SerializeAsString();
        txn->put(key, val);
    }
    ASSERT_EQ(TxnErrorCode::TXN_OK, txn->commit());

    Recycler r1(mem_kv);
    r1.ip_port_ = "r1:p1";
    r1.start(nullptr);
    Recycler r2(mem_kv);
    r2.ip_port_ = "r2:p2";
    r2.start(nullptr);
    Recycler r3(mem_kv);
    r3.ip_port_ = "r3:p3";
    std::this_thread::sleep_for(std::chrono::milliseconds(500));
    r3.start(nullptr);

    std::this_thread::sleep_for(std::chrono::seconds(5));
    r1.stop();
    r2.stop();
    r3.stop();

    ASSERT_EQ(TxnErrorCode::TXN_OK, mem_kv->create_txn(&txn));
    for (int i = 0; i < 10; ++i) {
        JobRecycleKeyInfo key_info {std::to_string(i)};
        JobRecyclePB job_info;
        std::string key;
        std::string val;
        job_recycle_key(key_info, &key);
        ASSERT_EQ(TxnErrorCode::TXN_OK, txn->get(key, &val)) << i;
        ASSERT_TRUE(job_info.ParseFromString(val));
        EXPECT_EQ(JobRecyclePB::IDLE, job_info.status());
        EXPECT_GT(job_info.last_finish_time_ms(), 0);
        std::cout << "host: " << job_info.ip_port() << " finish recycle job of instance_id: " << i
                  << std::endl;
    }
    EXPECT_EQ(count, 10);
}

TEST(RecyclerTest, safe_exit) {
    auto txn_kv = std::make_shared<MemTxnKv>();
    ASSERT_EQ(txn_kv->init(), 0);
    auto checker_ = std::make_unique<Recycler>(txn_kv);
    brpc::Server server;
    int ret = checker_->start(&server);
    ASSERT_TRUE(ret == 0);
    checker_->stop();
}

TEST(CheckerTest, safe_exit) {
    auto txn_kv = std::make_shared<MemTxnKv>();
    ASSERT_EQ(txn_kv->init(), 0);
    auto checker_ = std::make_unique<Checker>(txn_kv);
    int ret = checker_->start();
    ASSERT_TRUE(ret == 0);
    checker_->stop();
}

TEST(CheckerTest, normal_inverted_check) {
    auto txn_kv = std::make_shared<MemTxnKv>();
    ASSERT_EQ(txn_kv->init(), 0);

    InstanceInfoPB instance;
    instance.set_instance_id(instance_id);
    auto obj_info = instance.add_obj_info();
    obj_info->set_id("1");

    auto sp = SyncPoint::get_instance();
    SyncPoint::CallbackGuard guard;
    sp->set_call_back(
            "InstanceChecker::do_inverted_check",
            [](auto&& args) {
                auto* ret = try_any_cast_ret<int>(args);
                ret->first = 0;
                ret->second = true;
            },
            &guard);
    sp->enable_processing();
    DORIS_CLOUD_DEFER {
        SyncPoint::get_instance()->disable_processing();
    };

    InstanceChecker checker(txn_kv, instance_id);
    ASSERT_EQ(checker.init(instance), 0);
    // Add some visible rowsets along with some rowsets that should be recycled
    // call inverted check after do recycle which would sweep all the rowsets not visible
    auto accessor = checker.accessor_map_.begin()->second;
    for (int t = 10001; t <= 10100; ++t) {
        for (int v = 0; v < 10; ++v) {
            create_committed_rowset(txn_kv.get(), accessor.get(), "1", t, v, t * 2, 1);
        }
    }
    for (int t = 10101; t <= 10200; ++t) {
        for (int v = 0; v < 10; ++v) {
            create_committed_rowset(txn_kv.get(), accessor.get(), "1", t, v, t * 2, 5);
        }
    }
    ASSERT_EQ(checker.do_inverted_check(), 0);
}

// TODO(Xiaocc): We need one mocked accessor which provides one async stream like list function
// to do the following test
TEST(CheckerTest, DISABLED_abnormal_inverted_check) {
    auto txn_kv = std::make_shared<MemTxnKv>();
    ASSERT_EQ(txn_kv->init(), 0);

    InstanceInfoPB instance;
    instance.set_instance_id(instance_id);
    auto obj_info = instance.add_obj_info();
    obj_info->set_id("1");
    obj_info->set_ak(config::test_s3_ak);
    obj_info->set_sk(config::test_s3_sk);
    obj_info->set_endpoint(config::test_s3_endpoint);
    obj_info->set_region(config::test_s3_region);
    obj_info->set_bucket(config::test_s3_bucket);
    obj_info->set_prefix("CheckerTest");

    auto sp = SyncPoint::get_instance();
    SyncPoint::CallbackGuard guard;
    sp->set_call_back(
            "InstanceChecker::do_inverted_check",
            [](auto&& args) {
                auto* ret = try_any_cast_ret<int>(args);
                ret->first = 0;
                ret->second = true;
            },
            &guard);
    sp->enable_processing();
    DORIS_CLOUD_DEFER {
        SyncPoint::get_instance()->disable_processing();
    };

    InstanceChecker checker(txn_kv, instance_id);
    ASSERT_EQ(checker.init(instance), 0);
    // Add some visible rowsets along with some rowsets that should be recycled
    // call inverted check after do recycle which would sweep all the rowsets not visible
    auto accessor = checker.accessor_map_.begin()->second;
    for (int t = 10001; t <= 10100; ++t) {
        for (int v = 0; v < 10; ++v) {
            create_committed_rowset(txn_kv.get(), accessor.get(), "1", t, v, t * 2, 1);
        }
    }
    std::vector<doris::TabletSchemaCloudPB> schemas;
    for (int i = 0; i < 5; ++i) {
        auto& schema = schemas.emplace_back();
        schema.set_schema_version(i);
        for (int j = 0; j < i; ++j) {
            auto index = schema.add_index();
            index->set_index_id(j);
            index->set_index_type(IndexType::INVERTED);
        }
    }

    // Create some rowsets not visible in S3
    constexpr int table_id = 10101, index_id = 10102, partition_id = 10103, tablet_id = 10104;
    create_tablet(txn_kv.get(), table_id, index_id, partition_id, tablet_id);
    for (int i = 0; i < 500; ++i) {
        auto rowset = create_rowset("recycle_tablet", tablet_id, index_id, 5, schemas[i % 5]);
        create_recycle_rowset(txn_kv.get(), accessor.get(), rowset,
                              i % 10 < 2 ? RecycleRowsetPB::PREPARE : RecycleRowsetPB::COMPACT,
                              i & 1);
    }
    ASSERT_NE(checker.do_inverted_check(), 0);
}

TEST(CheckerTest, normal_check_index_file_v1) {
    auto txn_kv = std::make_shared<MemTxnKv>();
    ASSERT_EQ(txn_kv->init(), 0);

    InstanceInfoPB instance;
    instance.set_instance_id(instance_id);
    auto obj_info = instance.add_obj_info();
    obj_info->set_id("1");

    auto sp = SyncPoint::get_instance();
    SyncPoint::CallbackGuard guard;
    sp->set_call_back(
            "InstanceChecker::do_inverted_check",
            [](auto&& args) {
                auto* ret = try_any_cast_ret<int>(args);
                ret->first = 0;
                ret->second = true;
            },
            &guard);
    sp->enable_processing();
    DORIS_CLOUD_DEFER {
        SyncPoint::get_instance()->disable_processing();
    };

    InstanceChecker checker(txn_kv, instance_id);
    ASSERT_EQ(checker.init(instance), 0);
    // Add some visible rowsets along with some rowsets that should be recycled
    // call inverted check after do recycle which would sweep all the rowsets not visible
    auto accessor = checker.accessor_map_.begin()->second;
    size_t version = 0;
    for (const auto& file : index_v1_file_path) {
        create_committed_rowset_by_real_index_v1_file(txn_kv.get(), accessor.get(), "1", file,
                                                      version);
    }

    ASSERT_EQ(checker.do_check(), 0);
}

TEST(CheckerTest, normal_inverted_check_index_file_v1) {
    auto txn_kv = std::make_shared<MemTxnKv>();
    ASSERT_EQ(txn_kv->init(), 0);

    InstanceInfoPB instance;
    instance.set_instance_id(instance_id);
    auto obj_info = instance.add_obj_info();
    obj_info->set_id("1");

    auto sp = SyncPoint::get_instance();
    SyncPoint::CallbackGuard guard;
    sp->set_call_back(
            "InstanceChecker::do_inverted_check",
            [](auto&& args) {
                auto* ret = try_any_cast_ret<int>(args);
                ret->first = 0;
                ret->second = true;
            },
            &guard);
    sp->enable_processing();
    DORIS_CLOUD_DEFER {
        SyncPoint::get_instance()->disable_processing();
    };

    InstanceChecker checker(txn_kv, instance_id);
    ASSERT_EQ(checker.init(instance), 0);
    // Add some visible rowsets along with some rowsets that should be recycled
    // call inverted check after do recycle which would sweep all the rowsets not visible
    auto accessor = checker.accessor_map_.begin()->second;
    size_t version = 0;
    for (const auto& file : index_v1_file_path) {
        create_committed_rowset_by_real_index_v1_file(txn_kv.get(), accessor.get(), "1", file,
                                                      version);
    }

    ASSERT_EQ(checker.do_inverted_check(), 0);
}

TEST(CheckerTest, normal_check_index_file_v2) {
    auto* sp = SyncPoint::get_instance();
    std::unique_ptr<int, std::function<void(int*)>> defer((int*)0x01, [&sp](int*) {
        sp->clear_all_call_backs();
        sp->disable_processing();
    });

    auto txn_kv = std::make_shared<MemTxnKv>();
    ASSERT_EQ(txn_kv->init(), 0);

    InstanceInfoPB instance;
    instance.set_instance_id(instance_id);
    auto obj_info = instance.add_obj_info();
    obj_info->set_id("1");
    obj_info->set_ak(config::test_s3_ak);
    obj_info->set_sk(config::test_s3_sk);
    obj_info->set_endpoint(config::test_s3_endpoint);
    obj_info->set_region(config::test_s3_region);
    obj_info->set_bucket(config::test_s3_bucket);
    obj_info->set_prefix("CheckerTest");

    InstanceChecker checker(txn_kv, instance_id);
    ASSERT_EQ(checker.init(instance), 0);
    // Add some visible rowsets along with some rowsets that should be recycled
    // call inverted check after do recycle which would sweep all the rowsets not visible
    auto accessor = checker.accessor_map_.begin()->second;

    sp->set_call_back(
            "InstanceRecycler::init_storage_vault_accessors.mock_vault", [&accessor](auto&& args) {
                auto* map = try_any_cast<
                        std::unordered_map<std::string, std::shared_ptr<StorageVaultAccessor>>*>(
                        args[0]);
                auto* vault = try_any_cast<StorageVaultPB*>(args[1]);
                if (vault->name() == "test_success_hdfs_vault") {
                    map->emplace(vault->id(), accessor);
                }
            });
    sp->enable_processing();

    size_t version = 1;
    for (const auto& file : index_v2_file_path) {
        create_committed_rowset_by_real_index_v2_file(txn_kv.get(), accessor.get(), "1", file,
                                                      version++);
    }

    std::unique_ptr<ListIterator> list_iter;
    int ret = accessor->list_directory("data", &list_iter);
    ASSERT_EQ(ret, 0) << "Failed to list directory: " << ret;

    ASSERT_EQ(checker.do_check(), 0);
}

TEST(CheckerTest, normal_inverted_check_index_file_v2) {
    auto* sp = SyncPoint::get_instance();
    std::unique_ptr<int, std::function<void(int*)>> defer((int*)0x01, [&sp](int*) {
        sp->clear_all_call_backs();
        sp->disable_processing();
    });

    auto txn_kv = std::make_shared<MemTxnKv>();
    ASSERT_EQ(txn_kv->init(), 0);

    InstanceInfoPB instance;
    instance.set_instance_id(instance_id);
    auto obj_info = instance.add_obj_info();
    obj_info->set_id("1");
    obj_info->set_ak(config::test_s3_ak);
    obj_info->set_sk(config::test_s3_sk);
    obj_info->set_endpoint(config::test_s3_endpoint);
    obj_info->set_region(config::test_s3_region);
    obj_info->set_bucket(config::test_s3_bucket);
    obj_info->set_prefix("CheckerTest");

    InstanceChecker checker(txn_kv, instance_id);
    ASSERT_EQ(checker.init(instance), 0);
    // Add some visible rowsets along with some rowsets that should be recycled
    // call inverted check after do recycle which would sweep all the rowsets not visible
    auto accessor = checker.accessor_map_.begin()->second;

    sp->set_call_back(
            "InstanceRecycler::init_storage_vault_accessors.mock_vault", [&accessor](auto&& args) {
                auto* map = try_any_cast<
                        std::unordered_map<std::string, std::shared_ptr<StorageVaultAccessor>>*>(
                        args[0]);
                auto* vault = try_any_cast<StorageVaultPB*>(args[1]);
                if (vault->name() == "test_success_hdfs_vault") {
                    map->emplace(vault->id(), accessor);
                }
            });
    sp->enable_processing();

    size_t version = 1;
    for (const auto& file : index_v2_file_path) {
        create_committed_rowset_by_real_index_v2_file(txn_kv.get(), accessor.get(), "1", file,
                                                      version++);
    }

    std::unique_ptr<ListIterator> list_iter;
    int ret = accessor->list_directory("data", &list_iter);
    ASSERT_EQ(ret, 0) << "Failed to list directory: " << ret;

    ASSERT_EQ(checker.do_inverted_check(), 0);
}

TEST(CheckerTest, abnormal_check_index_file_v1) {
    auto* sp = SyncPoint::get_instance();
    std::unique_ptr<int, std::function<void(int*)>> defer((int*)0x01, [&sp](int*) {
        sp->clear_all_call_backs();
        sp->disable_processing();
    });

    auto txn_kv = std::make_shared<MemTxnKv>();
    ASSERT_EQ(txn_kv->init(), 0);

    InstanceInfoPB instance;
    instance.set_instance_id(instance_id);
    auto obj_info = instance.add_obj_info();
    obj_info->set_id("1");
    obj_info->set_ak(config::test_s3_ak);
    obj_info->set_sk(config::test_s3_sk);
    obj_info->set_endpoint(config::test_s3_endpoint);
    obj_info->set_region(config::test_s3_region);
    obj_info->set_bucket(config::test_s3_bucket);
    obj_info->set_prefix("CheckerTest");

    InstanceChecker checker(txn_kv, instance_id);
    ASSERT_EQ(checker.init(instance), 0);
    // Add some visible rowsets along with some rowsets that should be recycled
    // call inverted check after do recycle which would sweep all the rowsets not visible
    auto accessor = checker.accessor_map_.begin()->second;

    sp->set_call_back(
            "InstanceRecycler::init_storage_vault_accessors.mock_vault", [&accessor](auto&& args) {
                auto* map = try_any_cast<
                        std::unordered_map<std::string, std::shared_ptr<StorageVaultAccessor>>*>(
                        args[0]);
                auto* vault = try_any_cast<StorageVaultPB*>(args[1]);
                if (vault->name() == "test_success_hdfs_vault") {
                    map->emplace(vault->id(), accessor);
                }
            });
    sp->enable_processing();
    size_t version = 0;
    for (const auto& file : index_v1_file_path) {
        create_committed_rowset_by_real_index_v1_file(txn_kv.get(), accessor.get(), "1", file,
                                                      version);
    }

    std::unique_ptr<ListIterator> list_iter;
    int ret = accessor->list_directory("data", &list_iter);
    ASSERT_EQ(ret, 0) << "Failed to list directory: " << ret;

    int64_t tablet_to_delete = -1;
    for (auto file = list_iter->next(); file.has_value(); file = list_iter->next()) {
        std::vector<std::string> str;
        butil::SplitString(file->path, '/', &str);
        int64_t tablet_id = atol(str[1].c_str());

        // delete all index files of ever tablet for mock missing
        if (file->path.ends_with(".idx") && tablet_to_delete != tablet_id) {
            tablet_to_delete = tablet_id;
            accessor->delete_file(file->path);
        }
    }
    ASSERT_EQ(checker.do_check(), 1);
}

TEST(CheckerTest, abnormal_inverted_check_index_file_v1) {
    auto* sp = SyncPoint::get_instance();
    std::unique_ptr<int, std::function<void(int*)>> defer((int*)0x01, [&sp](int*) {
        sp->clear_all_call_backs();
        sp->disable_processing();
    });

    auto txn_kv = std::make_shared<MemTxnKv>();
    ASSERT_EQ(txn_kv->init(), 0);

    InstanceInfoPB instance;
    instance.set_instance_id(instance_id);
    auto obj_info = instance.add_obj_info();
    obj_info->set_id("1");
    obj_info->set_ak(config::test_s3_ak);
    obj_info->set_sk(config::test_s3_sk);
    obj_info->set_endpoint(config::test_s3_endpoint);
    obj_info->set_region(config::test_s3_region);
    obj_info->set_bucket(config::test_s3_bucket);
    obj_info->set_prefix("CheckerTest");

    InstanceChecker checker(txn_kv, instance_id);
    ASSERT_EQ(checker.init(instance), 0);
    // Add some visible rowsets along with some rowsets that should be recycled
    // call inverted check after do recycle which would sweep all the rowsets not visible
    auto accessor = checker.accessor_map_.begin()->second;

    sp->set_call_back(
            "InstanceRecycler::init_storage_vault_accessors.mock_vault", [&accessor](auto&& args) {
                auto* map = try_any_cast<
                        std::unordered_map<std::string, std::shared_ptr<StorageVaultAccessor>>*>(
                        args[0]);
                auto* vault = try_any_cast<StorageVaultPB*>(args[1]);
                if (vault->name() == "test_success_hdfs_vault") {
                    map->emplace(vault->id(), accessor);
                }
            });
    sp->enable_processing();
    size_t version = 0;
    for (const auto& file : index_v1_file_path) {
        create_committed_rowset_by_real_index_v1_file(txn_kv.get(), accessor.get(), "1", file,
                                                      version);
    }

    size_t delete_kv_num = 5;
    std::string meta_rowset_key_begin, meta_rowset_key_end;
    meta_rowset_key({instance_id, 0, 1}, &meta_rowset_key_begin);
    meta_rowset_key({instance_id, INT64_MAX, 1}, &meta_rowset_key_end);
    std::vector<std::string> rowset_key_to_delete;
    std::unique_ptr<Transaction> txn;
    TxnErrorCode err = txn_kv->create_txn(&txn);
    DCHECK_EQ(err, TxnErrorCode::TXN_OK) << err;

    std::unique_ptr<RangeGetIterator> it;
    do {
        err = txn->get(meta_rowset_key_begin, meta_rowset_key_end, &it);
        while (it->has_next()) {
            auto [k, v] = it->next();
            if (rowset_key_to_delete.size() < delete_kv_num) {
                rowset_key_to_delete.emplace_back(k);
            }
            if (!it->has_next()) {
                meta_rowset_key_begin = k;
            }
        }
        meta_rowset_key_begin.push_back('\x00');
    } while (it->more());

    for (const auto& key : rowset_key_to_delete) {
        std::unique_ptr<Transaction> txn;
        TxnErrorCode err = txn_kv->create_txn(&txn);
        DCHECK_EQ(err, TxnErrorCode::TXN_OK) << err;
        txn->remove(key);
        err = txn->commit();
        DCHECK_EQ(err, TxnErrorCode::TXN_OK) << err;
    }

    std::unique_ptr<ListIterator> list_iter;
    int ret = accessor->list_directory("data", &list_iter);
    ASSERT_EQ(ret, 0) << "Failed to list directory: " << ret;

    ASSERT_EQ(checker.do_inverted_check(), 1);
}

TEST(CheckerTest, abnormal_inverted_check_index_file_v2) {
    auto* sp = SyncPoint::get_instance();
    std::unique_ptr<int, std::function<void(int*)>> defer((int*)0x01, [&sp](int*) {
        sp->clear_all_call_backs();
        sp->disable_processing();
    });

    auto txn_kv = std::make_shared<MemTxnKv>();
    ASSERT_EQ(txn_kv->init(), 0);

    InstanceInfoPB instance;
    instance.set_instance_id(instance_id);
    auto obj_info = instance.add_obj_info();
    obj_info->set_id("1");
    obj_info->set_ak(config::test_s3_ak);
    obj_info->set_sk(config::test_s3_sk);
    obj_info->set_endpoint(config::test_s3_endpoint);
    obj_info->set_region(config::test_s3_region);
    obj_info->set_bucket(config::test_s3_bucket);
    obj_info->set_prefix("CheckerTest");

    InstanceChecker checker(txn_kv, instance_id);
    ASSERT_EQ(checker.init(instance), 0);
    // Add some visible rowsets along with some rowsets that should be recycled
    // call inverted check after do recycle which would sweep all the rowsets not visible
    auto accessor = checker.accessor_map_.begin()->second;

    sp->set_call_back(
            "InstanceRecycler::init_storage_vault_accessors.mock_vault", [&accessor](auto&& args) {
                auto* map = try_any_cast<
                        std::unordered_map<std::string, std::shared_ptr<StorageVaultAccessor>>*>(
                        args[0]);
                auto* vault = try_any_cast<StorageVaultPB*>(args[1]);
                if (vault->name() == "test_success_hdfs_vault") {
                    map->emplace(vault->id(), accessor);
                }
            });
    sp->enable_processing();

    size_t version = 1;
    for (const auto& file : index_v2_file_path) {
        create_committed_rowset_by_real_index_v2_file(txn_kv.get(), accessor.get(), "1", file,
                                                      version++);
    }

    size_t delete_kv_num = 5;
    std::string meta_rowset_key_begin, meta_rowset_key_end;
    meta_rowset_key({instance_id, 0, 1}, &meta_rowset_key_begin);
    meta_rowset_key({instance_id, INT64_MAX, 1}, &meta_rowset_key_end);
    std::vector<std::string> rowset_key_to_delete;
    std::unique_ptr<Transaction> txn;
    TxnErrorCode err = txn_kv->create_txn(&txn);
    DCHECK_EQ(err, TxnErrorCode::TXN_OK) << err;

    std::unique_ptr<RangeGetIterator> it;
    do {
        err = txn->get(meta_rowset_key_begin, meta_rowset_key_end, &it);
        while (it->has_next()) {
            auto [k, v] = it->next();
            if (rowset_key_to_delete.size() < delete_kv_num) {
                rowset_key_to_delete.emplace_back(k);
            }
            if (!it->has_next()) {
                meta_rowset_key_begin = k;
            }
        }
        meta_rowset_key_begin.push_back('\x00');
    } while (it->more());

    for (const auto& key : rowset_key_to_delete) {
        std::unique_ptr<Transaction> txn;
        TxnErrorCode err = txn_kv->create_txn(&txn);
        DCHECK_EQ(err, TxnErrorCode::TXN_OK) << err;
        txn->remove(key);
        err = txn->commit();
        DCHECK_EQ(err, TxnErrorCode::TXN_OK) << err;
    }

    std::unique_ptr<ListIterator> list_iter;
    int ret = accessor->list_directory("data", &list_iter);
    ASSERT_EQ(ret, 0) << "Failed to list directory: " << ret;

    ASSERT_EQ(checker.do_inverted_check(), 1);
}

TEST(CheckerTest, abnormal_check_index_file_v2) {
    auto* sp = SyncPoint::get_instance();
    std::unique_ptr<int, std::function<void(int*)>> defer((int*)0x01, [&sp](int*) {
        sp->clear_all_call_backs();
        sp->disable_processing();
    });

    auto txn_kv = std::make_shared<MemTxnKv>();
    ASSERT_EQ(txn_kv->init(), 0);

    InstanceInfoPB instance;
    instance.set_instance_id(instance_id);
    auto obj_info = instance.add_obj_info();
    obj_info->set_id("1");
    obj_info->set_ak(config::test_s3_ak);
    obj_info->set_sk(config::test_s3_sk);
    obj_info->set_endpoint(config::test_s3_endpoint);
    obj_info->set_region(config::test_s3_region);
    obj_info->set_bucket(config::test_s3_bucket);
    obj_info->set_prefix("CheckerTest");

    InstanceChecker checker(txn_kv, instance_id);
    ASSERT_EQ(checker.init(instance), 0);
    // Add some visible rowsets along with some rowsets that should be recycled
    // call inverted check after do recycle which would sweep all the rowsets not visible
    auto accessor = checker.accessor_map_.begin()->second;

    sp->set_call_back(
            "InstanceRecycler::init_storage_vault_accessors.mock_vault", [&accessor](auto&& args) {
                auto* map = try_any_cast<
                        std::unordered_map<std::string, std::shared_ptr<StorageVaultAccessor>>*>(
                        args[0]);
                auto* vault = try_any_cast<StorageVaultPB*>(args[1]);
                if (vault->name() == "test_success_hdfs_vault") {
                    map->emplace(vault->id(), accessor);
                }
            });
    sp->enable_processing();

    size_t version = 1;
    for (const auto& file : index_v2_file_path) {
        create_committed_rowset_by_real_index_v2_file(txn_kv.get(), accessor.get(), "1", file,
                                                      version++);
    }

    std::unique_ptr<ListIterator> list_iter;
    int ret = accessor->list_directory("data", &list_iter);
    ASSERT_EQ(ret, 0) << "Failed to list directory: " << ret;

    int64_t tablet_to_delete = -1;
    for (auto file = list_iter->next(); file.has_value(); file = list_iter->next()) {
        std::vector<std::string> str;
        butil::SplitString(file->path, '/', &str);
        int64_t tablet_id = atol(str[1].c_str());

        // delete all index files of ever tablet for mock missing
        if (file->path.ends_with(".idx") && tablet_to_delete != tablet_id) {
            accessor->delete_file(file->path);
            tablet_to_delete = tablet_id;
        }
    }
    ASSERT_EQ(checker.do_check(), 1);
}

TEST(CheckerTest, normal) {
    auto txn_kv = std::make_shared<MemTxnKv>();
    ASSERT_EQ(txn_kv->init(), 0);

    InstanceInfoPB instance;
    instance.set_instance_id(instance_id);
    auto obj_info = instance.add_obj_info();
    obj_info->set_id("1");
    InstanceChecker checker(txn_kv, instance_id);
    ASSERT_EQ(checker.init(instance), 0);

    auto accessor = checker.accessor_map_.begin()->second;
    for (int t = 10001; t <= 10100; ++t) {
        for (int v = 0; v < 10; ++v) {
            create_committed_rowset(txn_kv.get(), accessor.get(), "1", t, v, t * 2, 1);
        }
    }
    for (int t = 10101; t <= 10200; ++t) {
        for (int v = 0; v < 10; ++v) {
            create_committed_rowset(txn_kv.get(), accessor.get(), "1", t, v, t * 2, 5);
        }
    }
    ASSERT_EQ(checker.do_check(), 0);
}

TEST(CheckerTest, abnormal) {
    auto txn_kv = std::make_shared<MemTxnKv>();
    ASSERT_EQ(txn_kv->init(), 0);

    InstanceInfoPB instance;
    instance.set_instance_id(instance_id);
    auto obj_info = instance.add_obj_info();
    obj_info->set_id("1");

    InstanceChecker checker(txn_kv, instance_id);
    ASSERT_EQ(checker.init(instance), 0);

    auto accessor = checker.accessor_map_.begin()->second;
    for (int t = 10001; t <= 10100; ++t) {
        for (int v = 0; v < 10; ++v) {
            create_committed_rowset(txn_kv.get(), accessor.get(), "1", t, v, t * 2, 1, 0);
        }
    }
    for (int t = 10101; t <= 10200; ++t) {
        for (int v = 0; v < 10; ++v) {
            create_committed_rowset(txn_kv.get(), accessor.get(), "1", t, v, t * 2, 5, 0);
        }
    }

    // Delete some objects
    std::mt19937 gen(std::chrono::system_clock::now().time_since_epoch().count());
    std::vector<std::string> deleted_paths;
    std::unique_ptr<ListIterator> list_iter;
    ASSERT_EQ(0, accessor->list_directory(tablet_path_prefix(10001 + gen() % 100), &list_iter));
    auto file = list_iter->next();
    deleted_paths.push_back(file->path);
    for (auto file = list_iter->next(); file.has_value(); file = list_iter->next()) {
        if (gen() % 10 < 2) {
            deleted_paths.push_back(std::move(file->path));
        }
    }
    ASSERT_EQ(0, accessor->list_directory(tablet_path_prefix(10101 + gen() % 100), &list_iter));
    for (auto file = list_iter->next(); file.has_value(); file = list_iter->next()) {
        if (gen() % 10 < 2) {
            deleted_paths.push_back(std::move(file->path));
        }
    }

    ASSERT_EQ(0, accessor->delete_files(deleted_paths));

    std::vector<std::string> lost_paths;
    auto sp = SyncPoint::get_instance();
    SyncPoint::CallbackGuard guard;
    sp->set_call_back(
            "InstanceChecker.do_check1",
            [&lost_paths](auto&& args) {
                lost_paths.push_back(*try_any_cast<std::string*>(args[0]));
            },
            &guard);
    sp->enable_processing();

    ASSERT_NE(checker.do_check(), 0);
    EXPECT_EQ(deleted_paths, lost_paths);
}

TEST(CheckerTest, multi_checker) {
    config::recycle_concurrency = 2;
    config::scan_instances_interval_seconds = 10;
    config::recycle_job_lease_expired_ms = 1000;
    auto mem_kv = std::make_shared<MemTxnKv>();
    ASSERT_EQ(mem_kv->init(), 0);

    std::atomic_int count {0};
    auto sp = SyncPoint::get_instance();
    SyncPoint::CallbackGuard guard;
    sp->set_call_back(
            "InstanceChecker.do_check",
            [&count](auto&&) {
                sleep(1);
                ++count;
            },
            &guard);
    sp->enable_processing();

    std::unique_ptr<Transaction> txn;
    ASSERT_EQ(TxnErrorCode::TXN_OK, mem_kv->create_txn(&txn));
    for (int i = 0; i < 10; ++i) {
        InstanceInfoPB instance;
        instance.set_instance_id(std::to_string(i));
        auto obj_info = instance.add_obj_info();
        obj_info->set_id("1");
        InstanceKeyInfo key_info {std::to_string(i)};
        std::string key;
        instance_key(key_info, &key);
        std::string val = instance.SerializeAsString();
        txn->put(key, val);
    }
    ASSERT_EQ(TxnErrorCode::TXN_OK, txn->commit());

    Checker c1(mem_kv);
    c1.ip_port_ = "r1:p1";
    c1.start();
    Checker c2(mem_kv);
    c2.ip_port_ = "r2:p2";
    c2.start();
    Checker c3(mem_kv);
    c3.ip_port_ = "r3:p3";
    std::this_thread::sleep_for(std::chrono::milliseconds(500));
    c3.start();

    std::this_thread::sleep_for(std::chrono::seconds(5));
    c1.stop();
    c2.stop();
    c3.stop();

    ASSERT_EQ(TxnErrorCode::TXN_OK, mem_kv->create_txn(&txn));
    for (int i = 0; i < 10; ++i) {
        JobRecycleKeyInfo key_info {std::to_string(i)};
        JobRecyclePB job_info;
        std::string key;
        std::string val;
        job_check_key(key_info, &key);
        ASSERT_EQ(TxnErrorCode::TXN_OK, txn->get(key, &val)) << i;
        ASSERT_TRUE(job_info.ParseFromString(val));
        EXPECT_EQ(JobRecyclePB::IDLE, job_info.status());
        EXPECT_GT(job_info.last_finish_time_ms(), 0);
        std::cout << "host: " << job_info.ip_port() << " finish check job of instance_id: " << i
                  << std::endl;
    }
    EXPECT_EQ(count, 10);
}

TEST(CheckerTest, do_inspect) {
    using namespace std::chrono;
    {
        auto mem_kv = std::make_shared<MemTxnKv>();
        ASSERT_EQ(mem_kv->init(), 0);

        InstanceInfoPB instance;
        instance.set_instance_id(instance_id);
        instance.set_ctime(11111);
        auto obj_info = instance.add_obj_info();
        obj_info->set_id("1");

        Checker checker(mem_kv);
        checker.do_inspect(instance);

        {
            // empty job info
            auto sp = SyncPoint::get_instance();
            DORIS_CLOUD_DEFER {
                SyncPoint::get_instance()->clear_all_call_backs();
            };
            sp->set_call_back("Checker:do_inspect", [](auto&& args) {
                auto last_ctime = *try_any_cast<int64_t*>(args[0]);
                ASSERT_EQ(last_ctime, 11111);
                std::cout << "last_ctime: " << last_ctime << std::endl;
            });
            sp->enable_processing();
        }

        {
            // add job_info but no last ctime
            std::unique_ptr<Transaction> txn;
            ASSERT_EQ(TxnErrorCode::TXN_OK, mem_kv->create_txn(&txn));
            JobRecyclePB job_info;
            job_info.set_instance_id(instance_id);
            std::string key = job_check_key({instance_id});
            std::string val = job_info.SerializeAsString();
            txn->put(key, val);
            ASSERT_EQ(TxnErrorCode::TXN_OK, txn->commit());
            checker.do_inspect(instance);
            auto sp = SyncPoint::get_instance();
            DORIS_CLOUD_DEFER {
                SyncPoint::get_instance()->clear_all_call_backs();
            };
            sp->set_call_back("Checker:do_inspect", [](auto&& args) {
                ASSERT_EQ(*try_any_cast<int64_t*>(args[0]), 11111);
            });
            sp->enable_processing();
        }

        {
            // add job_info with last ctime
            std::unique_ptr<Transaction> txn;
            ASSERT_EQ(TxnErrorCode::TXN_OK, mem_kv->create_txn(&txn));
            JobRecyclePB job_info;
            job_info.set_instance_id(instance_id);
            job_info.set_last_ctime_ms(12345);
            auto sp = SyncPoint::get_instance();
            DORIS_CLOUD_DEFER {
                SyncPoint::get_instance()->clear_all_call_backs();
            };
            sp->set_call_back("Checker:do_inspect", [](auto&& args) {
                ASSERT_EQ(*try_any_cast<int64_t*>(args[0]), 12345);
            });
            sp->enable_processing();
            std::string key = job_check_key({instance_id});
            std::string val = job_info.SerializeAsString();
            txn->put(key, val);
            ASSERT_EQ(TxnErrorCode::TXN_OK, txn->commit());
            checker.do_inspect(instance);
        }
        {
            // alarm
            int64_t expiration_ms = 7 > config::reserved_buffer_days
                                            ? (7 - config::reserved_buffer_days) * 3600000
                                            : 7 * 3600000;
            auto now = duration_cast<milliseconds>(system_clock::now().time_since_epoch()).count();
            std::unique_ptr<Transaction> txn;
            ASSERT_EQ(TxnErrorCode::TXN_OK, mem_kv->create_txn(&txn));
            JobRecyclePB job_info;
            job_info.set_instance_id(instance_id);
            job_info.set_last_ctime_ms(now - expiration_ms - 10);
            auto sp = SyncPoint::get_instance();
            DORIS_CLOUD_DEFER {
                SyncPoint::get_instance()->clear_all_call_backs();
            };

            bool alarm = false;
            sp->set_call_back("Checker:do_inspect", [&alarm](auto&&) { alarm = true; });
            sp->enable_processing();
            std::string key = job_check_key({instance_id});
            std::string val = job_info.SerializeAsString();
            txn->put(key, val);
            ASSERT_EQ(TxnErrorCode::TXN_OK, txn->commit());
            checker.do_inspect(instance);
            // FIXME(plat1ko): Unify SyncPoint in be and cloud
            //ASSERT_TRUE(alarm);
        }
    }
}

TEST(CheckerTest, delete_bitmap_inverted_check_normal) {
    // normal case, all delete bitmaps belong to a rowset
    auto txn_kv = std::make_shared<MemTxnKv>();
    ASSERT_EQ(txn_kv->init(), 0);

    InstanceInfoPB instance;
    instance.set_instance_id(instance_id);
    auto obj_info = instance.add_obj_info();
    obj_info->set_id("1");

    InstanceChecker checker(txn_kv, instance_id);
    ASSERT_EQ(checker.init(instance), 0);
    auto accessor = checker.accessor_map_.begin()->second;

    std::unique_ptr<Transaction> txn;
    ASSERT_EQ(TxnErrorCode::TXN_OK, txn_kv->create_txn(&txn));

    constexpr int table_id = 10000, index_id = 10001, partition_id = 10002;
    // create some rowsets with delete bitmaps in merge-on-write tablet
    for (int tablet_id = 600001; tablet_id <= 600010; ++tablet_id) {
        // for last tablet, create pending delete bitmap
        bool is_last_tablet = tablet_id == 600010;
        ASSERT_EQ(0,
                  create_tablet(txn_kv.get(), table_id, index_id, partition_id, tablet_id, true));
        int64_t rowset_start_id = 400;
        std::vector<std::string> rowset_ids;
        for (int ver = 2; ver <= 10; ++ver) {
            std::string rowset_id = std::to_string(rowset_start_id++);
            bool is_last_version = ver == 10;
            bool skip_create_rowset = is_last_tablet && is_last_version;
            rowset_ids.push_back(rowset_id);
            if (!skip_create_rowset) {
                create_committed_rowset_with_rowset_id(txn_kv.get(), accessor.get(), "1", tablet_id,
                                                       ver, ver, rowset_id, false, 1);
            }
            if (ver >= 5) {
                auto delete_bitmap_key =
                        meta_delete_bitmap_key({instance_id, tablet_id, rowset_id, ver, 0});
                std::string delete_bitmap_val {"test"};
                txn->put(delete_bitmap_key, delete_bitmap_val);
            } else {
                // delete bitmaps may be spilitted into mulitiple KVs if too large
                auto delete_bitmap_key =
                        meta_delete_bitmap_key({instance_id, tablet_id, rowset_id, ver, 0});
                std::string delete_bitmap_val(1000, 'A');
                cloud::blob_put(txn.get(), delete_bitmap_key, delete_bitmap_val, 0, 300);
            }
        }
        if (is_last_tablet) {
            std::string pending_key = meta_pending_delete_bitmap_key({instance_id, tablet_id});
            std::string pending_val;
            PendingDeleteBitmapPB delete_bitmap_keys;
            for (int j = 0; j < rowset_ids.size(); j++) {
                MetaDeleteBitmapInfo key_info {instance_id, tablet_id, rowset_ids[j], 10, 0};
                std::string key;
                meta_delete_bitmap_key(key_info, &key);
                delete_bitmap_keys.add_delete_bitmap_keys(key);
            }
            delete_bitmap_keys.SerializeToString(&pending_val);
            txn->put(pending_key, pending_val);
        }
    }

    // also create some rowsets without delete bitmaps in non merge-on-write tablet
    for (int tablet_id = 700001; tablet_id <= 700010; ++tablet_id) {
        ASSERT_EQ(0,
                  create_tablet(txn_kv.get(), table_id, index_id, partition_id, tablet_id, false));
        int64_t rowset_start_id = 500;
        for (int ver = 2; ver < 10; ++ver) {
            std::string rowset_id = std::to_string(rowset_start_id++);
            create_committed_rowset_with_rowset_id(txn_kv.get(), accessor.get(), "1", tablet_id,
                                                   ver, ver, rowset_id, false, 1);
        }
    }

    ASSERT_EQ(TxnErrorCode::TXN_OK, txn->commit());

    ASSERT_EQ(checker.do_delete_bitmap_inverted_check(), 0);
}

TEST(CheckerTest, delete_bitmap_inverted_check_abnormal) {
    // abnormal case, some delete bitmaps arem leaked
    auto txn_kv = std::make_shared<MemTxnKv>();
    ASSERT_EQ(txn_kv->init(), 0);

    InstanceInfoPB instance;
    instance.set_instance_id(instance_id);
    auto obj_info = instance.add_obj_info();
    obj_info->set_id("1");

    InstanceChecker checker(txn_kv, instance_id);
    ASSERT_EQ(checker.init(instance), 0);
    auto accessor = checker.accessor_map_.begin()->second;

    // tablet_id -> [rowset_id, version, segment_id]
    std::map<std::int64_t, std::set<std::tuple<std::string, int64_t, int64_t>>>
            expected_abnormal_delete_bitmaps {}, real_abnormal_delete_bitmaps {};
    std::map<std::int64_t, std::set<std::tuple<std::string, int64_t, int64_t>>>
            expected_leaked_delete_bitmaps {}, real_leaked_delete_bitmaps {};
    auto sp = SyncPoint::get_instance();
    DORIS_CLOUD_DEFER {
        SyncPoint::get_instance()->clear_all_call_backs();
    };
    sp->set_call_back(
            "InstanceChecker::do_delete_bitmap_inverted_check.get_abnormal_delete_bitmap",
            [&real_abnormal_delete_bitmaps](auto&& args) {
                int64_t tablet_id = *try_any_cast<int64_t*>(args[0]);
                std::string rowset_id = *try_any_cast<std::string*>(args[1]);
                int64_t version = *try_any_cast<int64_t*>(args[2]);
                int64_t segment_id = *try_any_cast<int64_t*>(args[3]);
                real_abnormal_delete_bitmaps[tablet_id].insert({rowset_id, version, segment_id});
            });
    sp->set_call_back(
            "InstanceChecker::do_delete_bitmap_inverted_check.get_leaked_delete_bitmap",
            [&real_leaked_delete_bitmaps](auto&& args) {
                int64_t tablet_id = *try_any_cast<int64_t*>(args[0]);
                std::string rowset_id = *try_any_cast<std::string*>(args[1]);
                int64_t version = *try_any_cast<int64_t*>(args[2]);
                int64_t segment_id = *try_any_cast<int64_t*>(args[3]);
                real_leaked_delete_bitmaps[tablet_id].insert({rowset_id, version, segment_id});
            });
    sp->enable_processing();

    std::unique_ptr<Transaction> txn;
    ASSERT_EQ(TxnErrorCode::TXN_OK, txn_kv->create_txn(&txn));

    constexpr int table_id = 10000, index_id = 10001, partition_id = 10002;
    // create some rowsets with delete bitmaps in merge-on-write tablet
    for (int tablet_id = 800001; tablet_id <= 800010; ++tablet_id) {
        ASSERT_EQ(0,
                  create_tablet(txn_kv.get(), table_id, index_id, partition_id, tablet_id, true));
        int64_t rowset_start_id = 600;
        for (int ver = 2; ver <= 20; ++ver) {
            std::string rowset_id = std::to_string(rowset_start_id++);

            if (ver >= 10) {
                // only create rowsets for some versions
                create_committed_rowset_with_rowset_id(txn_kv.get(), accessor.get(), "1", tablet_id,
                                                       ver, ver, rowset_id, false, 1);
            } else {
                expected_leaked_delete_bitmaps[tablet_id].insert({rowset_id, ver, 0});
            }

            if (ver >= 5) {
                auto delete_bitmap_key =
                        meta_delete_bitmap_key({instance_id, tablet_id, rowset_id, ver, 0});
                std::string delete_bitmap_val {"test"};
                txn->put(delete_bitmap_key, delete_bitmap_val);
            } else {
                // delete bitmaps may be spilitted into mulitiple KVs if too large
                auto delete_bitmap_key =
                        meta_delete_bitmap_key({instance_id, tablet_id, rowset_id, ver, 0});
                std::string delete_bitmap_val(1000, 'A');
                cloud::blob_put(txn.get(), delete_bitmap_key, delete_bitmap_val, 0, 300);
            }
        }
    }

    // create some rowsets with delete bitmaps in non merge-on-write tablet
    for (int tablet_id = 900001; tablet_id <= 900010; ++tablet_id) {
        ASSERT_EQ(0,
                  create_tablet(txn_kv.get(), table_id, index_id, partition_id, tablet_id, false));
        int64_t rowset_start_id = 700;
        for (int ver = 2; ver < 6; ++ver) {
            std::string rowset_id = std::to_string(rowset_start_id++);
            create_committed_rowset_with_rowset_id(txn_kv.get(), accessor.get(), "1", tablet_id,
                                                   ver, ver, rowset_id, false, 1);
            auto delete_bitmap_key =
                    meta_delete_bitmap_key({instance_id, tablet_id, rowset_id, ver, 0});
            std::string delete_bitmap_val {"test2"};
            txn->put(delete_bitmap_key, delete_bitmap_val);

            expected_abnormal_delete_bitmaps[tablet_id].insert({rowset_id, ver, 0});
        }
    }

    // create some rowsets without delete bitmaps in non merge-on-write tablet
    for (int tablet_id = 700001; tablet_id <= 700010; ++tablet_id) {
        ASSERT_EQ(0,
                  create_tablet(txn_kv.get(), table_id, index_id, partition_id, tablet_id, false));
        int64_t rowset_start_id = 500;
        for (int ver = 2; ver < 10; ++ver) {
            std::string rowset_id = std::to_string(rowset_start_id++);
            create_committed_rowset_with_rowset_id(txn_kv.get(), accessor.get(), "1", tablet_id,
                                                   ver, ver, rowset_id, false, 1);
        }
    }

    ASSERT_EQ(TxnErrorCode::TXN_OK, txn->commit());

    ASSERT_EQ(checker.do_delete_bitmap_inverted_check(), 1);
    ASSERT_EQ(expected_leaked_delete_bitmaps, real_leaked_delete_bitmaps);
    ASSERT_EQ(expected_abnormal_delete_bitmaps, real_abnormal_delete_bitmaps);
}

TEST(CheckerTest, delete_bitmap_storage_optimize_check_normal) {
    auto txn_kv = std::make_shared<MemTxnKv>();
    ASSERT_EQ(txn_kv->init(), 0);

    InstanceInfoPB instance;
    instance.set_instance_id(instance_id);
    auto obj_info = instance.add_obj_info();
    obj_info->set_id("1");

    InstanceChecker checker(txn_kv, instance_id);
    ASSERT_EQ(checker.init(instance), 0);
    auto accessor = checker.accessor_map_.begin()->second;

    std::unique_ptr<Transaction> txn;
    ASSERT_EQ(TxnErrorCode::TXN_OK, txn_kv->create_txn(&txn));

    constexpr int table_id = 10000, index_id = 10001, partition_id = 10002;
    int64_t rowset_start_id = 600;

    for (int tablet_id = 800001; tablet_id <= 800005; ++tablet_id) {
        ASSERT_EQ(0,
                  create_tablet(txn_kv.get(), table_id, index_id, partition_id, tablet_id, true));
        std::vector<std::pair<int64_t, int64_t>> rowset_vers {{2, 2}, {3, 3}, {4, 4}, {5, 5},
                                                              {6, 7}, {8, 8}, {9, 9}};
        std::vector<std::pair<int64_t, int64_t>> delete_bitmaps_vers {
                {7, 9}, {8, 9}, {7, 9}, {7, 9}, {7, 9}, {8, 9}, {9, 9}};
        std::vector<bool> segments_overlap {true, true, true, true, false, true, true};
        for (size_t i {0}; i < 7; i++) {
            std::string rowset_id = std::to_string(rowset_start_id++);
            create_committed_rowset_with_rowset_id(txn_kv.get(), accessor.get(), "1", tablet_id,
                                                   rowset_vers[i].first, rowset_vers[i].second,
                                                   rowset_id, segments_overlap[i], 1);
            create_delete_bitmaps(txn.get(), tablet_id, rowset_id, delete_bitmaps_vers[i].first,
                                  delete_bitmaps_vers[i].second);
        }
    }

    for (int tablet_id = 800006; tablet_id <= 800010; ++tablet_id) {
        // [7-7] cumu compaction output rowset start_version == end_version
        ASSERT_EQ(0,
                  create_tablet(txn_kv.get(), table_id, index_id, partition_id, tablet_id, true));
        std::vector<std::pair<int64_t, int64_t>> rowset_vers {{2, 2}, {3, 3}, {4, 4}, {5, 5},
                                                              {6, 6}, {7, 7}, {8, 8}, {9, 9}};
        std::vector<std::pair<int64_t, int64_t>> delete_bitmaps_vers {
                {7, 9}, {8, 9}, {7, 9}, {7, 9}, {7, 9}, {7, 9}, {8, 9}, {9, 9}};
        std::vector<bool> segments_overlap {true, true, false, true, false, true, true, true};
        for (size_t i {0}; i < 8; i++) {
            std::string rowset_id = std::to_string(rowset_start_id++);
            create_committed_rowset_with_rowset_id(txn_kv.get(), accessor.get(), "1", tablet_id,
                                                   rowset_vers[i].first, rowset_vers[i].second,
                                                   rowset_id, segments_overlap[i], 1);
            create_delete_bitmaps(txn.get(), tablet_id, rowset_id, delete_bitmaps_vers[i].first,
                                  delete_bitmaps_vers[i].second);
        }
    }

    for (int tablet_id = 800011; tablet_id <= 800015; ++tablet_id) {
        // no rowsets are compacted
        ASSERT_EQ(0,
                  create_tablet(txn_kv.get(), table_id, index_id, partition_id, tablet_id, true));
        std::vector<std::pair<int64_t, int64_t>> rowset_vers {{2, 2}, {3, 3}, {4, 4}, {5, 5},
                                                              {6, 6}, {7, 7}, {8, 8}, {9, 9}};
        std::vector<std::pair<int64_t, int64_t>> delete_bitmaps_vers {
                {2, 9}, {3, 9}, {4, 9}, {5, 9}, {6, 9}, {7, 9}, {8, 9}, {9, 9}};
        std::vector<bool> segments_overlap {true, true, true, true, true, true, true, true};
        for (size_t i {0}; i < 8; i++) {
            std::string rowset_id = std::to_string(rowset_start_id++);
            create_committed_rowset_with_rowset_id(txn_kv.get(), accessor.get(), "1", tablet_id,
                                                   rowset_vers[i].first, rowset_vers[i].second,
                                                   rowset_id, segments_overlap[i], 1);
            create_delete_bitmaps(txn.get(), tablet_id, rowset_id, delete_bitmaps_vers[i].first,
                                  delete_bitmaps_vers[i].second);
        }
    }

    for (int tablet_id = 800016; tablet_id <= 800020; ++tablet_id) {
        ASSERT_EQ(0,
                  create_tablet(txn_kv.get(), table_id, index_id, partition_id, tablet_id, true));
        std::vector<std::pair<int64_t, int64_t>> rowset_vers {
                {2, 5}, {6, 6}, {7, 7}, {8, 8}, {9, 9}};
        std::vector<std::pair<int64_t, int64_t>> delete_bitmaps_vers {
                {5, 9}, {6, 9}, {7, 9}, {8, 9}, {9, 9}};
        std::vector<bool> segments_overlap {false, true, true, true, true};
        for (size_t i {0}; i < 5; i++) {
            std::string rowset_id = std::to_string(rowset_start_id++);
            create_committed_rowset_with_rowset_id(txn_kv.get(), accessor.get(), "1", tablet_id,
                                                   rowset_vers[i].first, rowset_vers[i].second,
                                                   rowset_id, segments_overlap[i], 1);
            create_delete_bitmaps(txn.get(), tablet_id, rowset_id, delete_bitmaps_vers[i].first,
                                  delete_bitmaps_vers[i].second);
        }
    }

    // also create some rowsets without delete bitmaps in non merge-on-write tablet
    for (int tablet_id = 700001; tablet_id <= 700010; ++tablet_id) {
        ASSERT_EQ(0,
                  create_tablet(txn_kv.get(), table_id, index_id, partition_id, tablet_id, false));
        int64_t rowset_start_id = 500;
        for (int ver = 2; ver < 10; ++ver) {
            std::string rowset_id = std::to_string(rowset_start_id++);
            create_committed_rowset_with_rowset_id(txn_kv.get(), accessor.get(), "1", tablet_id,
                                                   ver, ver, rowset_id, false, 1);
        }
    }

    ASSERT_EQ(TxnErrorCode::TXN_OK, txn->commit());
    ASSERT_EQ(checker.do_delete_bitmap_storage_optimize_check(2), 0);
}

std::unique_ptr<MetaServiceProxy> get_meta_service() {
    int ret = 0;
    // MemKv
    auto txn_kv = std::dynamic_pointer_cast<TxnKv>(std::make_shared<MemTxnKv>());
    if (txn_kv != nullptr) {
        ret = txn_kv->init();
        [&] { ASSERT_EQ(ret, 0); }();
    }
    [&] { ASSERT_NE(txn_kv.get(), nullptr); }();

    std::unique_ptr<Transaction> txn;
    EXPECT_EQ(txn_kv->create_txn(&txn), TxnErrorCode::TXN_OK);
    txn->remove("\x00", "\xfe"); // This is dangerous if the fdb is not correctly set
    EXPECT_EQ(txn->commit(), TxnErrorCode::TXN_OK);

    auto rs = std::make_shared<MockResourceManager>(txn_kv);
    auto rl = std::make_shared<RateLimiter>();
    auto meta_service = std::make_unique<MetaServiceImpl>(txn_kv, rs, rl);
    return std::make_unique<MetaServiceProxy>(std::move(meta_service));
}

MetaServiceCode get_delete_bitmap_lock(MetaServiceProxy* meta_service, int64_t table_id,
                                       int64_t lock_id, int64_t initiator, int64_t expiration = 5) {
    brpc::Controller cntl;
    GetDeleteBitmapUpdateLockRequest req;
    GetDeleteBitmapUpdateLockResponse res;
    req.set_cloud_unique_id("test_cloud_unique_id");
    req.set_table_id(table_id);
    req.set_expiration(expiration);
    req.set_lock_id(lock_id);
    req.set_initiator(initiator);
    meta_service->get_delete_bitmap_update_lock(
            reinterpret_cast<::google::protobuf::RpcController*>(&cntl), &req, &res, nullptr);
    return res.status().code();
}

MetaServiceCode remove_delete_bitmap_lock(MetaServiceProxy* meta_service, int64_t table_id,
                                          int64_t lock_id, int64_t initiator) {
    brpc::Controller cntl;
    RemoveDeleteBitmapUpdateLockRequest req;
    RemoveDeleteBitmapUpdateLockResponse res;
    req.set_cloud_unique_id("test_cloud_unique_id");
    req.set_table_id(table_id);
    req.set_lock_id(lock_id);
    req.set_initiator(initiator);
    meta_service->remove_delete_bitmap_update_lock(
            reinterpret_cast<::google::protobuf::RpcController*>(&cntl), &req, &res, nullptr);
    return res.status().code();
}

void remove_delete_bitmap_lock(MetaServiceProxy* meta_service, int64_t table_id) {
    std::string lock_key = meta_delete_bitmap_update_lock_key({"test_check_job_key", table_id, -1});
    std::unique_ptr<Transaction> txn;
    ASSERT_EQ(meta_service->txn_kv()->create_txn(&txn), TxnErrorCode::TXN_OK);
    txn->remove(lock_key);
    ASSERT_EQ(txn->commit(), TxnErrorCode::TXN_OK);
} // namespace

TEST(CheckerTest, check_job_key) {
    config::enable_mow_job_key_check = true;
    config::mow_job_key_check_expiration_diff_seconds = 0;
    config::delete_bitmap_lock_v2_white_list = "*";
    std::string instance_id = "test_check_job_key";
    [[maybe_unused]] auto sp = SyncPoint::get_instance();
    DORIS_CLOUD_DEFER {
        SyncPoint::get_instance()->clear_all_call_backs();
    };
    sp->set_call_back("get_instance_id", [&](auto&& args) {
        auto* ret = try_any_cast_ret<std::string>(args);
        ret->first = instance_id;
        ret->second = true;
    });
    sp->enable_processing();
    int64_t table_id = 2;

    //test 1:
    //1.compaction get lock and write compaction key, but not release lock
    //2.after lock expired, load get lock, compaction key is removed
    auto meta_service = get_meta_service();
    auto res_code = get_delete_bitmap_lock(meta_service.get(), table_id, -1, 123);
    ASSERT_EQ(res_code, MetaServiceCode::OK);
    std::this_thread::sleep_for(std::chrono::seconds(6));
    res_code = get_delete_bitmap_lock(meta_service.get(), table_id, 100, -1);
    ASSERT_EQ(res_code, MetaServiceCode::OK);

    auto txn_kv = std::make_shared<MemTxnKv>();
    ASSERT_EQ(txn_kv->init(), 0);

    InstanceInfoPB instance;
    instance.set_instance_id(instance_id);
    auto obj_info = instance.add_obj_info();
    obj_info->set_id("1");
    InstanceChecker checker(meta_service->txn_kv(), instance_id);
    ASSERT_EQ(checker.init(instance), 0);
    ASSERT_EQ(checker.do_mow_job_key_check(), 0);
    res_code = remove_delete_bitmap_lock(meta_service.get(), table_id, 100, -1);

    //test 2:
    //1.compaction a get lock and write compaction key, but not release lock
    //2.compaction key is expired
    //3.remove delete bitmap lock accidentally（it should not happen）
    //4.load get lock
    //5.checker found residual compaction key
    res_code = get_delete_bitmap_lock(meta_service.get(), table_id, -1, 124, 0);
    ASSERT_EQ(res_code, MetaServiceCode::OK);
    std::this_thread::sleep_for(std::chrono::seconds(1));
    remove_delete_bitmap_lock(meta_service.get(), table_id);
    res_code = get_delete_bitmap_lock(meta_service.get(), table_id, 101, -1);
    ASSERT_EQ(checker.do_mow_job_key_check(), -1);
    std::this_thread::sleep_for(std::chrono::seconds(6));

    //test 3:
    //1.compaction a get lock and write compaction key, but not release lock
    //2.compaction key is expired
    //3.remove delete bitmap lock accidentally（it should not happen）
    //4.checker found residual compaction key
    table_id = 3;
    res_code = get_delete_bitmap_lock(meta_service.get(), table_id, -1, 126, 0);
    ASSERT_EQ(res_code, MetaServiceCode::OK);
    std::this_thread::sleep_for(std::chrono::seconds(1));
    remove_delete_bitmap_lock(meta_service.get(), table_id);
    ASSERT_EQ(checker.do_mow_job_key_check(), -1);
}

TEST(CheckerTest, do_restore_job_check) {
    config::enable_restore_job_check = true;
    std::string instance_id = "test_do_restore_job_check";
    [[maybe_unused]] auto sp = SyncPoint::get_instance();
    DORIS_CLOUD_DEFER {
        SyncPoint::get_instance()->clear_all_call_backs();
    };
    sp->set_call_back("get_instance_id", [&](auto&& args) {
        auto* ret = try_any_cast_ret<std::string>(args);
        ret->first = instance_id;
        ret->second = true;
    });
    sp->enable_processing();

    auto txn_kv = std::make_shared<MemTxnKv>();
    ASSERT_EQ(txn_kv->init(), 0);

    InstanceInfoPB instance;
    instance.set_instance_id(instance_id);
    auto obj_info = instance.add_obj_info();
    obj_info->set_id("1");
    InstanceChecker checker(txn_kv, instance_id);
    ASSERT_EQ(checker.init(instance), 0);

    // Prepare test data: simulate restore jobs in different states
    std::unique_ptr<Transaction> txn;
    ASSERT_EQ(TxnErrorCode::TXN_OK, txn_kv->create_txn(&txn));

    // Add a PREPARED restore job
    RestoreJobCloudPB prepared_job;
    prepared_job.set_tablet_id(10001);
    prepared_job.set_state(RestoreJobCloudPB::PREPARED);
    prepared_job.set_ctime_s(::time(nullptr) - 1800); // 30 minutes ago
    std::string prepared_key;
    job_restore_tablet_key({instance_id, prepared_job.tablet_id()}, &prepared_key);
    txn->put(prepared_key, prepared_job.SerializeAsString());

    // Add a COMMITTED restore job
    RestoreJobCloudPB committed_job;
    committed_job.set_tablet_id(10002);
    committed_job.set_state(RestoreJobCloudPB::COMMITTED);
    committed_job.set_ctime_s(::time(nullptr) - 7200); // 2 hours ago
    std::string committed_key;
    job_restore_tablet_key({instance_id, committed_job.tablet_id()}, &committed_key);
    txn->put(committed_key, committed_job.SerializeAsString());

    // Add a COMPLETED restore job
    RestoreJobCloudPB completed_job;
    completed_job.set_tablet_id(10003);
    completed_job.set_state(RestoreJobCloudPB::COMPLETED);
    completed_job.set_ctime_s(::time(nullptr) - 3600); // 1 hour ago
    std::string completed_key;
    job_restore_tablet_key({instance_id, completed_job.tablet_id()}, &completed_key);
    txn->put(completed_key, completed_job.SerializeAsString());

    ASSERT_EQ(TxnErrorCode::TXN_OK, txn->commit());

    // Run the check
    ASSERT_EQ(checker.do_restore_job_check(), 0);
}

TEST(CheckerTest, delete_bitmap_storage_optimize_v2_check_normal) {
    auto txn_kv = std::make_shared<MemTxnKv>();
    ASSERT_EQ(txn_kv->init(), 0);

    InstanceInfoPB instance;
    instance.set_instance_id(instance_id);
    auto obj_info = instance.add_obj_info();
    obj_info->set_id("1");

    InstanceChecker checker(txn_kv, instance_id);
    ASSERT_EQ(checker.init(instance), 0);
    auto accessor = checker.accessor_map_.begin()->second;

    std::unique_ptr<Transaction> txn;
    ASSERT_EQ(TxnErrorCode::TXN_OK, txn_kv->create_txn(&txn));

    constexpr int table_id = 10000, index_id = 10001, partition_id = 10002;
    int64_t rowset_start_id = 600;

    for (int tablet_id = 900011; tablet_id <= 900015; ++tablet_id) {
        bool has_sequence_col = tablet_id % 2 == 0;
        ASSERT_EQ(0, create_tablet(txn_kv.get(), table_id, index_id, partition_id, tablet_id, true,
                                   has_sequence_col));
        std::vector<std::pair<int64_t, int64_t>> rowset_vers {{2, 2}, {3, 3}, {4, 4}, {5, 5},
                                                              {6, 7}, {8, 8}, {9, 9}};
        std::vector<std::vector<int64_t>> delete_bitmaps_vers {
                {3, 5, 7, 9}, {4, 5, 7, 8, 9}, {7, 8, 9}, {8, 9}, {8, 9}, {}, {9}};
        std::vector<bool> segments_overlap {true, true, true, true, false, true, true};
        for (size_t i {0}; i < 7; i++) {
            std::string rowset_id = std::to_string(rowset_start_id++);
            create_committed_rowset_with_rowset_id(txn_kv.get(), accessor.get(), "1", tablet_id,
                                                   rowset_vers[i].first, rowset_vers[i].second,
                                                   rowset_id, segments_overlap[i], 1);
            create_delete_bitmaps(txn.get(), tablet_id, rowset_id, delete_bitmaps_vers[i],
                                  i == 2 ? 2 : 1 /*segment_num*/);
        }
    }

    ASSERT_EQ(TxnErrorCode::TXN_OK, txn->commit());
    ASSERT_EQ(checker.do_delete_bitmap_storage_optimize_check(2), 0);
}

TEST(CheckerTest, delete_bitmap_storage_optimize_v2_check_abnormal) {
    auto txn_kv = std::make_shared<MemTxnKv>();
    ASSERT_EQ(txn_kv->init(), 0);

    InstanceInfoPB instance;
    instance.set_instance_id(instance_id);
    auto obj_info = instance.add_obj_info();
    obj_info->set_id("1");

    InstanceChecker checker(txn_kv, instance_id);
    ASSERT_EQ(checker.init(instance), 0);
    auto accessor = checker.accessor_map_.begin()->second;

    // tablet_id -> [rowset_id]
    std::map<std::int64_t, std::set<std::string>> expected_abnormal_rowsets {};
    std::map<std::int64_t, std::set<std::string>> real_abnormal_rowsets {};
    auto sp = SyncPoint::get_instance();
    DORIS_CLOUD_DEFER {
        SyncPoint::get_instance()->clear_all_call_backs();
    };
    sp->set_call_back(
            "InstanceChecker::check_delete_bitmap_storage_optimize_v2.get_abnormal_rowset",
            [&](auto&& args) {
                int64_t tablet_id = *try_any_cast<int64_t*>(args[0]);
                std::string rowset_id = *try_any_cast<std::string*>(args[1]);
                real_abnormal_rowsets[tablet_id].insert(rowset_id);
            });
    sp->enable_processing();

    std::unique_ptr<Transaction> txn;
    ASSERT_EQ(TxnErrorCode::TXN_OK, txn_kv->create_txn(&txn));

    constexpr int table_id = 10000, index_id = 10001, partition_id = 10002;
    int64_t rowset_start_id = 600;
    int64_t expire_time = current_time - 500;

    struct Rowset {
        int64_t start_version;
        int64_t end_version;
        std::vector<int64_t> delete_bitmap_versions;
        int64_t create_time;
        int segment_num;
        bool is_abnormal;
        std::string rowset_id;
    };
    struct Tablet {
        std::vector<Rowset> rowsets;
        bool skip_create_rowset = false;
        std::unordered_set<int> skip_create_rowset_index;
        bool has_seq_col = false;
        bool create_pending_delete_bitmap;
        int64_t pending_delete_bitmap_version;
    };

    std::vector<Tablet> tablets;
    // current_time is skipped
    tablets.push_back({{{2, 2, {3, 5, 7, 9}, current_time, 2, false},
                        {3, 3, {5, 7, 8, 9, 10}, current_time, 1, false},
                        {4, 4, {7, 11}, current_time, 3, false},
                        {5, 7, {8, 10}, current_time, 1, false},
                        {8, 11, {}, current_time, 2, false}}});
    tablets.push_back({{{2, 2, {3, 5, 7, 9}, expire_time, 2, true},
                        {3, 3, {5, 7, 8, 9, 10}, expire_time, 1, true},
                        {4, 4, {7, 11}, expire_time, 3, false},
                        {5, 7, {8, 10}, expire_time, 1, true},
                        {8, 11, {12}, expire_time, 1, true}}});
    // skip create rowset
    tablets.push_back({{{2, 2, {5}, expire_time, 2, false},
                        {3, 3, {4}, expire_time, 1, false} /*skip create rowset*/,
                        {3, 5, {}, expire_time, 2, false}},
                       true /* skip_create_rowset */,
                       {1}});
    // pending delete bitmap
    Tablet tablet3 {{{{2, 2, {3, 4, 5}, expire_time, 2, false},
                      {3, 3, {4, 5}, expire_time, 1, false},
                      {4, 4, {5}, expire_time, 3, false}}}};
    tablet3.create_pending_delete_bitmap = true;
    tablet3.pending_delete_bitmap_version = 5;
    tablets.push_back(tablet3);
    // tablet with sequence col
    Tablet tablet4 = {{{2, 2, {3, 7, 11}, current_time, 2, false},
                       {3, 3, {7, 11}, current_time, 1, false},
                       {4, 4, {7, 11}, current_time, 3, false},
                       {5, 7, {5, 6, 7, 11}, expire_time, 1, false},
                       {8, 11, {8, 9, 10}, expire_time, 2, false}}};
    tablet4.has_seq_col = true;
    tablets.push_back(tablet4);

    for (int i = 0; i < tablets.size(); ++i) {
        int tablet_id = 900021 + i;
        auto& tablet = tablets[i];
        ASSERT_EQ(0, create_tablet(txn_kv.get(), table_id, index_id, partition_id, tablet_id, true,
                                   tablet.has_seq_col));
        auto& rowsets = tablet.rowsets;
        for (int j = 0; j < rowsets.size(); j++) {
            auto& rowset = rowsets[j];
            std::string rowset_id = std::to_string(rowset_start_id++);
            rowset.rowset_id = rowset_id;
            bool skip_create_rowset =
                    tablet.skip_create_rowset && tablet.skip_create_rowset_index.contains(j);
            if (!skip_create_rowset) {
                create_committed_rowset_with_rowset_id(txn_kv.get(), accessor.get(), "1", tablet_id,
                                                       rowset.start_version, rowset.end_version,
                                                       rowset_id, true, 1, rowset.create_time);
            }
            create_delete_bitmaps(txn.get(), tablet_id, rowset_id, rowset.delete_bitmap_versions,
                                  rowset.segment_num /*segment_num*/);
            if (rowset.is_abnormal) {
                expected_abnormal_rowsets[tablet_id].insert(rowset_id);
            }
        }
        if (tablet.create_pending_delete_bitmap) {
            std::string pending_key = meta_pending_delete_bitmap_key({instance_id, tablet_id});
            std::string pending_val;
            PendingDeleteBitmapPB delete_bitmap_keys;
            for (int j = 0; j < rowsets.size(); j++) {
                MetaDeleteBitmapInfo key_info {instance_id, tablet_id, rowsets[j].rowset_id,
                                               tablet.pending_delete_bitmap_version, 0};
                std::string key;
                meta_delete_bitmap_key(key_info, &key);
                delete_bitmap_keys.add_delete_bitmap_keys(key);
            }
            delete_bitmap_keys.SerializeToString(&pending_val);
            txn->put(pending_key, pending_val);
        }
    }
    ASSERT_EQ(TxnErrorCode::TXN_OK, txn->commit());
    ASSERT_EQ(checker.do_delete_bitmap_storage_optimize_check(2), 1);
    ASSERT_EQ(expected_abnormal_rowsets, real_abnormal_rowsets);
}

TEST(RecyclerTest, delete_rowset_data) {
    auto txn_kv = std::make_shared<MemTxnKv>();
    ASSERT_EQ(txn_kv->init(), 0);

    InstanceInfoPB instance;
    instance.set_instance_id(instance_id);
    auto obj_info = instance.add_obj_info();
    obj_info->set_id("recycle_tmp_rowsets");
    obj_info->set_ak(config::test_s3_ak);
    obj_info->set_sk(config::test_s3_sk);
    obj_info->set_endpoint(config::test_s3_endpoint);
    obj_info->set_region(config::test_s3_region);
    obj_info->set_bucket(config::test_s3_bucket);
    obj_info->set_prefix("recycle_tmp_rowsets");

    std::vector<doris::TabletSchemaCloudPB> schemas;
    for (int i = 0; i < 5; ++i) {
        auto& schema = schemas.emplace_back();
        schema.set_schema_version(i);
        schema.set_inverted_index_storage_format(InvertedIndexStorageFormatPB::V1);
        for (int j = 0; j < i; ++j) {
            auto index = schema.add_index();
            index->set_index_id(j);
            index->set_index_type(IndexType::INVERTED);
        }
    }

    {
        InstanceRecycler recycler(txn_kv, instance, thread_group,
                                  std::make_shared<TxnLazyCommitter>(txn_kv));
        ASSERT_EQ(recycler.init(), 0);
        auto accessor = recycler.accessor_map_.begin()->second;
        int64_t txn_id_base = 114115;
        int64_t tablet_id_base = 10015;
        int64_t index_id_base = 1000;
        // Delete each rowset directly using one RowsetPB
        for (int i = 0; i < 100; ++i) {
            int64_t txn_id = txn_id_base + i;
            for (int j = 0; j < 20; ++j) {
                auto rowset = create_rowset("recycle_tmp_rowsets", tablet_id_base + j,
                                            index_id_base + j % 4, 5, schemas[i % 5], txn_id);
                create_tmp_rowset(txn_kv.get(), accessor.get(), rowset, i & 1);
                ASSERT_EQ(0, recycler.delete_rowset_data(rowset));
            }
        }

        std::unique_ptr<ListIterator> list_iter;
        ASSERT_EQ(0, accessor->list_all(&list_iter));
        ASSERT_FALSE(list_iter->has_next());
    }
    {
        InstanceInfoPB tmp_instance;
        std::string resource_id = "recycle_tmp_rowsets";
        tmp_instance.set_instance_id(instance_id);
        auto tmp_obj_info = tmp_instance.add_obj_info();
        tmp_obj_info->set_id(resource_id);
        tmp_obj_info->set_ak(config::test_s3_ak);
        tmp_obj_info->set_sk(config::test_s3_sk);
        tmp_obj_info->set_endpoint(config::test_s3_endpoint);
        tmp_obj_info->set_region(config::test_s3_region);
        tmp_obj_info->set_bucket(config::test_s3_bucket);
        tmp_obj_info->set_prefix(resource_id);

        InstanceRecycler recycler(txn_kv, tmp_instance, thread_group,
                                  std::make_shared<TxnLazyCommitter>(txn_kv));
        ASSERT_EQ(recycler.init(), 0);
        auto accessor = recycler.accessor_map_.begin()->second;
        // Delete multiple rowset files using one series of RowsetPB
        constexpr int index_id = 10001, tablet_id = 10002;
        std::map<std::string, doris::RowsetMetaCloudPB> rowset_pbs;
        for (int i = 0; i < 10; ++i) {
            auto rowset = create_rowset(resource_id, tablet_id, index_id, 5, schemas[i % 5]);
            create_recycle_rowset(
                    txn_kv.get(), accessor.get(), rowset,
                    static_cast<RecycleRowsetPB::Type>(i % (RecycleRowsetPB::Type_MAX + 1)), true);

            rowset_pbs.emplace(rowset.rowset_id_v2(), std::move(rowset));
        }
        ASSERT_EQ(0, recycler.delete_rowset_data(rowset_pbs, RowsetRecyclingState::FORMAL_ROWSET,
                                                 ctx));
        std::unique_ptr<ListIterator> list_iter;
        ASSERT_EQ(0, accessor->list_all(&list_iter));
        ASSERT_FALSE(list_iter->has_next());
    }
    {
        InstanceRecycler recycler(txn_kv, instance, thread_group,
                                  std::make_shared<TxnLazyCommitter>(txn_kv));
        ASSERT_EQ(recycler.init(), 0);
        auto accessor = recycler.accessor_map_.begin()->second;
        // Delete multiple rowset files using one series of RowsetPB
        constexpr int index_id = 20001, tablet_id = 20002;
        // Delete each rowset file directly using it's id to construct one path
        for (int i = 0; i < 1000; ++i) {
            auto rowset =
                    create_rowset("recycle_tmp_rowsets", tablet_id, index_id, 5, schemas[i % 5]);
            create_recycle_rowset(txn_kv.get(), accessor.get(), rowset, RecycleRowsetPB::COMPACT,
                                  true);
            ASSERT_EQ(0, recycler.delete_rowset_data(rowset.resource_id(), rowset.tablet_id(),
                                                     rowset.rowset_id_v2()));
        }
        std::unique_ptr<ListIterator> list_iter;
        ASSERT_EQ(0, accessor->list_all(&list_iter));
        ASSERT_FALSE(list_iter->has_next());
    }
}

TEST(RecyclerTest, delete_rowset_data_without_inverted_index_storage_format) {
    auto txn_kv = std::make_shared<MemTxnKv>();
    ASSERT_EQ(txn_kv->init(), 0);

    InstanceInfoPB instance;
    instance.set_instance_id(instance_id);
    auto obj_info = instance.add_obj_info();
    obj_info->set_id("recycle_tmp_rowsets");
    obj_info->set_ak(config::test_s3_ak);
    obj_info->set_sk(config::test_s3_sk);
    obj_info->set_endpoint(config::test_s3_endpoint);
    obj_info->set_region(config::test_s3_region);
    obj_info->set_bucket(config::test_s3_bucket);
    obj_info->set_prefix("recycle_tmp_rowsets");

    std::vector<doris::TabletSchemaCloudPB> schemas;
    for (int i = 0; i < 5; ++i) {
        auto& schema = schemas.emplace_back();
        schema.set_schema_version(i);
        //schema.set_inverted_index_storage_format(InvertedIndexStorageFormatPB::V1);
        for (int j = 0; j < i; ++j) {
            auto index = schema.add_index();
            index->set_index_id(j);
            index->set_index_type(IndexType::INVERTED);
        }
    }

    {
        InstanceRecycler recycler(txn_kv, instance, thread_group,
                                  std::make_shared<TxnLazyCommitter>(txn_kv));
        ASSERT_EQ(recycler.init(), 0);
        auto accessor = recycler.accessor_map_.begin()->second;
        int64_t txn_id_base = 114115;
        int64_t tablet_id_base = 10015;
        int64_t index_id_base = 1000;
        // Delete each rowset directly using one RowsetPB
        for (int i = 0; i < 100; ++i) {
            int64_t txn_id = txn_id_base + i;
            for (int j = 0; j < 20; ++j) {
                auto rowset = create_rowset("recycle_tmp_rowsets", tablet_id_base + j,
                                            index_id_base + j % 4, 5, schemas[i % 5], txn_id);
                create_tmp_rowset(txn_kv.get(), accessor.get(), rowset, i & 1);
                ASSERT_EQ(0, recycler.delete_rowset_data(rowset));
            }
        }

        std::unique_ptr<ListIterator> list_iter;
        ASSERT_EQ(0, accessor->list_all(&list_iter));
        ASSERT_FALSE(list_iter->has_next());
    }
    {
        InstanceInfoPB tmp_instance;
        std::string resource_id = "recycle_tmp_rowsets";
        tmp_instance.set_instance_id(instance_id);
        auto tmp_obj_info = tmp_instance.add_obj_info();
        tmp_obj_info->set_id(resource_id);
        tmp_obj_info->set_ak(config::test_s3_ak);
        tmp_obj_info->set_sk(config::test_s3_sk);
        tmp_obj_info->set_endpoint(config::test_s3_endpoint);
        tmp_obj_info->set_region(config::test_s3_region);
        tmp_obj_info->set_bucket(config::test_s3_bucket);
        tmp_obj_info->set_prefix(resource_id);

        InstanceRecycler recycler(txn_kv, tmp_instance, thread_group,
                                  std::make_shared<TxnLazyCommitter>(txn_kv));
        ASSERT_EQ(recycler.init(), 0);
        auto accessor = recycler.accessor_map_.begin()->second;
        // Delete multiple rowset files using one series of RowsetPB
        constexpr int index_id = 10001, tablet_id = 10002;
        std::map<std::string, doris::RowsetMetaCloudPB> rowset_pbs;
        for (int i = 0; i < 10; ++i) {
            auto rowset = create_rowset(resource_id, tablet_id, index_id, 5, schemas[i % 5]);
            create_recycle_rowset(
                    txn_kv.get(), accessor.get(), rowset,
                    static_cast<RecycleRowsetPB::Type>(i % (RecycleRowsetPB::Type_MAX + 1)), true);

            rowset_pbs.emplace(rowset.rowset_id_v2(), std::move(rowset));
        }
        ASSERT_EQ(0, recycler.delete_rowset_data(rowset_pbs, RowsetRecyclingState::FORMAL_ROWSET,
                                                 ctx));
        std::unique_ptr<ListIterator> list_iter;
        ASSERT_EQ(0, accessor->list_all(&list_iter));
        ASSERT_FALSE(list_iter->has_next());
    }
    {
        InstanceRecycler recycler(txn_kv, instance, thread_group,
                                  std::make_shared<TxnLazyCommitter>(txn_kv));
        ASSERT_EQ(recycler.init(), 0);
        auto accessor = recycler.accessor_map_.begin()->second;
        // Delete multiple rowset files using one series of RowsetPB
        constexpr int index_id = 20001, tablet_id = 20002;
        // Delete each rowset file directly using it's id to construct one path
        for (int i = 0; i < 1000; ++i) {
            auto rowset =
                    create_rowset("recycle_tmp_rowsets", tablet_id, index_id, 5, schemas[i % 5]);
            create_recycle_rowset(txn_kv.get(), accessor.get(), rowset, RecycleRowsetPB::COMPACT,
                                  true);
            ASSERT_EQ(0, recycler.delete_rowset_data(rowset.resource_id(), rowset.tablet_id(),
                                                     rowset.rowset_id_v2()));
        }
        std::unique_ptr<ListIterator> list_iter;
        ASSERT_EQ(0, accessor->list_all(&list_iter));
        ASSERT_FALSE(list_iter->has_next());
    }
}

TEST(RecyclerTest, init_vault_accessor_failed_test) {
    auto* sp = SyncPoint::get_instance();
    DORIS_CLOUD_DEFER {
        sp->clear_all_call_backs();
        sp->clear_trace();
        sp->disable_processing();
    };

    auto txn_kv = std::make_shared<MemTxnKv>();
    EXPECT_EQ(txn_kv->init(), 0);
    std::unique_ptr<Transaction> txn;
    ASSERT_EQ(txn_kv->create_txn(&txn), TxnErrorCode::TXN_OK);
    std::string key;
    std::string val;

    InstanceKeyInfo key_info {"test_instance"};
    instance_key(key_info, &key);
    InstanceInfoPB instance;
    instance.set_instance_id("GetObjStoreInfoTestInstance");
    // failed to init because S3Conf::from_obj_store_info() fails
    {
        ObjectStoreInfoPB obj_info;
        StorageVaultPB vault;
        obj_info.set_id("id");
        obj_info.set_ak("ak");
        obj_info.set_sk("sk");
        vault.mutable_obj_info()->MergeFrom(obj_info);
        vault.set_name("test_failed_s3_vault_1");
        vault.set_id("failed_s3_1");
        instance.add_storage_vault_names(vault.name());
        instance.add_resource_ids(vault.id());
        txn->put(storage_vault_key({instance.instance_id(), "1"}), vault.SerializeAsString());
    }

    // succeed to init but unuseful
    {
        ObjectStoreInfoPB obj_info;
        StorageVaultPB vault;
        obj_info.set_id("id");
        obj_info.set_ak("ak");
        obj_info.set_sk("sk");
        obj_info.set_provider(ObjectStoreInfoPB_Provider_COS);
        vault.mutable_obj_info()->MergeFrom(obj_info);
        vault.set_name("test_failed_s3_vault_2");
        vault.set_id("failed_s3_2");
        instance.add_storage_vault_names(vault.name());
        instance.add_resource_ids(vault.id());
        instance.set_instance_id("GetObjStoreInfoTestInstance");
        txn->put(storage_vault_key({instance.instance_id(), "2"}), vault.SerializeAsString());
    }

    // failed to init because accessor->init() fails
    {
        HdfsBuildConf hdfs_build_conf;
        StorageVaultPB vault;
        hdfs_build_conf.set_fs_name("fs_name");
        hdfs_build_conf.set_user("root");
        HdfsVaultInfo hdfs_info;
        hdfs_info.set_prefix("root_path");
        hdfs_info.mutable_build_conf()->MergeFrom(hdfs_build_conf);
        vault.mutable_hdfs_info()->MergeFrom(hdfs_info);
        vault.set_name("test_failed_hdfs_vault_1");
        vault.set_id("failed_hdfs_1");
        instance.add_storage_vault_names(vault.name());
        instance.add_resource_ids(vault.id());
        instance.set_instance_id("GetObjStoreInfoTestInstance");
        txn->put(storage_vault_key({instance.instance_id(), "3"}), vault.SerializeAsString());
    }

    auto accessor = std::make_shared<MockAccessor>();
    EXPECT_EQ(accessor->put_file("data/0/rowset_id_test.csv", ""), 0);
    sp->set_call_back(
            "InstanceRecycler::init_storage_vault_accessors.mock_vault", [&accessor](auto&& args) {
                auto* map = try_any_cast<
                        std::unordered_map<std::string, std::shared_ptr<StorageVaultAccessor>>*>(
                        args[0]);
                auto* vault = try_any_cast<StorageVaultPB*>(args[1]);
                if (vault->name() == "test_success_hdfs_vault") {
                    map->emplace(vault->id(), accessor);
                }
            });
    sp->set_call_back("InstanceRecycler::recycle_tablet.create_rowset_meta", [](auto&& args) {
        auto* resp = try_any_cast<GetRowsetResponse*>(args[0]);
        auto* rs = resp->add_rowset_meta();
        rs->set_num_segments(1); // force delete rowset data
        rs->set_resource_id("failed_s3_2");
        rs->set_rowset_id_v2("rowset_id");
        rs = resp->add_rowset_meta();
        rs->set_num_segments(1); // force delete rowset data
        rs->set_rowset_id_v2("rowset_id");
        rs->set_resource_id("success_vault");
    });
    sp->set_call_back("HdfsAccessor::init.hdfs_init_failed", [](auto&& args) {
        auto* ret = try_any_cast_ret<int>(args);
        ret->first = -1;
        ret->second = true;
    });
    sp->enable_processing();

    // succeed to init MockAccessor
    {
        HdfsBuildConf hdfs_build_conf;
        StorageVaultPB vault;
        hdfs_build_conf.set_fs_name("fs_name");
        hdfs_build_conf.set_user("root");
        HdfsVaultInfo hdfs_info;
        hdfs_info.set_prefix("root_path");
        hdfs_info.mutable_build_conf()->MergeFrom(hdfs_build_conf);
        vault.mutable_hdfs_info()->MergeFrom(hdfs_info);
        vault.set_name("test_success_hdfs_vault");
        vault.set_id("success_vault");
        instance.add_storage_vault_names(vault.name());
        instance.add_resource_ids(vault.id());
        instance.set_instance_id("GetObjStoreInfoTestInstance");
        txn->put(storage_vault_key({instance.instance_id(), "4"}), vault.SerializeAsString());
    }

    val = instance.SerializeAsString();
    txn->put(key, val);
    EXPECT_EQ(txn->commit(), TxnErrorCode::TXN_OK);

    EXPECT_EQ(accessor->exists("data/0/rowset_id_test.csv"), 0);

    InstanceRecycler recycler(txn_kv, instance, thread_group,
                              std::make_shared<TxnLazyCommitter>(txn_kv));
    EXPECT_EQ(recycler.init(), 0);
    EXPECT_EQ(recycler.accessor_map_.size(), 2);

    // unuseful obj accessor
    EXPECT_EQ(recycler.accessor_map_.at("failed_s3_2")->exists("data/0/rowset_id_test.csv"), -1);
    // useful mock accessor
    EXPECT_EQ(recycler.accessor_map_.at("success_vault")->exists("data/0/rowset_id_test.csv"), 0);

    // recycle tablet will fail because unuseful obj accessor can not connectted
    EXPECT_EQ(recycler.recycle_tablet(0, ctx), -1);
    // however, useful mock accessor can recycle tablet
    EXPECT_EQ(recycler.accessor_map_.at("success_vault")->exists("data/0/rowset_id_test.csv"), 1);
}

TEST(RecyclerTest, recycle_tablet_without_resource_id) {
    auto* sp = SyncPoint::get_instance();
    DORIS_CLOUD_DEFER {
        sp->clear_all_call_backs();
        sp->clear_trace();
        sp->disable_processing();
    };

    auto txn_kv = std::make_shared<MemTxnKv>();
    EXPECT_EQ(txn_kv->init(), 0);
    std::unique_ptr<Transaction> txn;
    ASSERT_EQ(txn_kv->create_txn(&txn), TxnErrorCode::TXN_OK);
    std::string key;
    std::string val;

    InstanceKeyInfo key_info {"test_instance"};
    instance_key(key_info, &key);
    InstanceInfoPB instance;
    instance.set_instance_id("GetObjStoreInfoTestInstance");

    auto accessor = std::make_shared<MockAccessor>();
    EXPECT_EQ(accessor->put_file("data/0/test.csv", ""), 0);
    sp->set_call_back(
            "InstanceRecycler::init_storage_vault_accessors.mock_vault", [&accessor](auto&& args) {
                auto* map = try_any_cast<
                        std::unordered_map<std::string, std::shared_ptr<StorageVaultAccessor>>*>(
                        args[0]);
                auto* vault = try_any_cast<StorageVaultPB*>(args[1]);
                if (vault->name() == "test_success_hdfs_vault") {
                    map->emplace(vault->id(), accessor);
                }
            });
    sp->set_call_back("InstanceRecycler::recycle_tablet.create_rowset_meta", [](auto&& args) {
        auto* resp = try_any_cast<GetRowsetResponse*>(args[0]);
        auto* rs = resp->add_rowset_meta();
        rs->set_num_segments(1); // force delete rowset data
        EXPECT_EQ(rs->has_resource_id(), false);
    });
    sp->set_call_back("HdfsAccessor::init.hdfs_init_failed", [](auto&& args) {
        auto* ret = try_any_cast_ret<int>(args);
        ret->first = -1;
        ret->second = true;
    });
    sp->enable_processing();

    // succeed to init MockAccessor
    {
        HdfsBuildConf hdfs_build_conf;
        StorageVaultPB vault;
        hdfs_build_conf.set_fs_name("fs_name");
        hdfs_build_conf.set_user("root");
        HdfsVaultInfo hdfs_info;
        hdfs_info.set_prefix("root_path");
        hdfs_info.mutable_build_conf()->MergeFrom(hdfs_build_conf);
        vault.mutable_hdfs_info()->MergeFrom(hdfs_info);
        vault.set_name("test_success_hdfs_vault");
        vault.set_id("success_vault");
        instance.add_storage_vault_names(vault.name());
        instance.add_resource_ids(vault.id());
        instance.set_instance_id("GetObjStoreInfoTestInstance");
        txn->put(storage_vault_key({instance.instance_id(), "4"}), vault.SerializeAsString());
    }

    val = instance.SerializeAsString();
    txn->put(key, val);
    EXPECT_EQ(txn->commit(), TxnErrorCode::TXN_OK);

    EXPECT_EQ(accessor->exists("data/0/test.csv"), 0);

    InstanceRecycler recycler(txn_kv, instance, thread_group,
                              std::make_shared<TxnLazyCommitter>(txn_kv));
    EXPECT_EQ(recycler.init(), 0);
    EXPECT_EQ(recycler.accessor_map_.size(), 1);

    // useful mock accessor
    EXPECT_EQ(recycler.accessor_map_.at("success_vault")->exists("data/0/test.csv"), 0);

    // recycle tablet will fail because unuseful obj accessor can not connectted
    EXPECT_EQ(recycler.recycle_tablet(0, ctx), -1);
    // no resource id, cannot recycle
    EXPECT_EQ(recycler.accessor_map_.at("success_vault")->exists("data/0/test.csv"), 0);
}

TEST(RecyclerTest, recycle_tablet_with_wrong_resource_id) {
    auto* sp = SyncPoint::get_instance();
    DORIS_CLOUD_DEFER {
        sp->clear_all_call_backs();
        sp->clear_trace();
        sp->disable_processing();
    };

    auto txn_kv = std::make_shared<MemTxnKv>();
    EXPECT_EQ(txn_kv->init(), 0);
    std::unique_ptr<Transaction> txn;
    ASSERT_EQ(txn_kv->create_txn(&txn), TxnErrorCode::TXN_OK);
    std::string key;
    std::string val;

    InstanceKeyInfo key_info {"test_instance"};
    instance_key(key_info, &key);
    InstanceInfoPB instance;
    instance.set_instance_id("GetObjStoreInfoTestInstance");

    auto accessor = std::make_shared<MockAccessor>();
    EXPECT_EQ(accessor->put_file("data/0/test.csv", ""), 0);
    sp->set_call_back(
            "InstanceRecycler::init_storage_vault_accessors.mock_vault", [&accessor](auto&& args) {
                auto* map = try_any_cast<
                        std::unordered_map<std::string, std::shared_ptr<StorageVaultAccessor>>*>(
                        args[0]);
                auto* vault = try_any_cast<StorageVaultPB*>(args[1]);
                if (vault->name() == "test_success_hdfs_vault") {
                    map->emplace(vault->id(), accessor);
                }
            });
    sp->set_call_back("InstanceRecycler::recycle_tablet.create_rowset_meta", [](auto&& args) {
        auto* resp = try_any_cast<GetRowsetResponse*>(args[0]);
        auto* rs = resp->add_rowset_meta();
        rs->set_num_segments(1); // force delete rowset data
        rs->set_resource_id("no_id");
    });
    sp->set_call_back("HdfsAccessor::init.hdfs_init_failed", [](auto&& args) {
        auto* ret = try_any_cast_ret<int>(args);
        ret->first = -1;
        ret->second = true;
    });
    sp->enable_processing();

    // succeed to init MockAccessor
    {
        HdfsBuildConf hdfs_build_conf;
        StorageVaultPB vault;
        hdfs_build_conf.set_fs_name("fs_name");
        hdfs_build_conf.set_user("root");
        HdfsVaultInfo hdfs_info;
        hdfs_info.set_prefix("root_path");
        hdfs_info.mutable_build_conf()->MergeFrom(hdfs_build_conf);
        vault.mutable_hdfs_info()->MergeFrom(hdfs_info);
        vault.set_name("test_success_hdfs_vault");
        vault.set_id("success_vault");
        instance.add_storage_vault_names(vault.name());
        instance.add_resource_ids(vault.id());
        instance.set_instance_id("GetObjStoreInfoTestInstance");
        txn->put(storage_vault_key({instance.instance_id(), "4"}), vault.SerializeAsString());
    }

    val = instance.SerializeAsString();
    txn->put(key, val);
    EXPECT_EQ(txn->commit(), TxnErrorCode::TXN_OK);

    EXPECT_EQ(accessor->exists("data/0/test.csv"), 0);

    InstanceRecycler recycler(txn_kv, instance, thread_group,
                              std::make_shared<TxnLazyCommitter>(txn_kv));
    EXPECT_EQ(recycler.init(), 0);
    EXPECT_EQ(recycler.accessor_map_.size(), 1);

    // useful mock accessor
    EXPECT_EQ(recycler.accessor_map_.at("success_vault")->exists("data/0/test.csv"), 0);

    // recycle tablet will fail because unuseful obj accessor can not connectted
    EXPECT_EQ(recycler.recycle_tablet(0, ctx), -1);
    // no resource id, cannot recycle
    EXPECT_EQ(recycler.accessor_map_.at("success_vault")->exists("data/0/test.csv"), 0);
}

TEST(RecyclerTest, init_all_vault_accessors_failed_test) {
    auto* sp = SyncPoint::get_instance();
    DORIS_CLOUD_DEFER {
        sp->clear_all_call_backs();
        sp->clear_trace();
        sp->disable_processing();
    };

    auto txn_kv = std::make_shared<MemTxnKv>();
    EXPECT_EQ(txn_kv->init(), 0);
    std::unique_ptr<Transaction> txn;
    ASSERT_EQ(txn_kv->create_txn(&txn), TxnErrorCode::TXN_OK);
    std::string key;
    std::string val;

    InstanceKeyInfo key_info {"test_instance"};
    instance_key(key_info, &key);
    InstanceInfoPB instance;
    instance.set_instance_id("GetObjStoreInfoTestInstance");
    // failed to init because S3Conf::from_obj_store_info() fails
    {
        ObjectStoreInfoPB obj_info;
        StorageVaultPB vault;
        obj_info.set_id("id");
        obj_info.set_ak("ak");
        obj_info.set_sk("sk");
        vault.mutable_obj_info()->MergeFrom(obj_info);
        vault.set_name("test_failed_s3_vault");
        vault.set_id("failed_s3");
        instance.add_storage_vault_names(vault.name());
        instance.add_resource_ids(vault.id());
        txn->put(storage_vault_key({instance.instance_id(), "1"}), vault.SerializeAsString());
    }

    sp->set_call_back("S3Accessor::init.s3_init_failed", [](auto&& args) {
        auto* ret = try_any_cast_ret<int>(args);
        ret->first = -1;
        ret->second = true;
    });
    sp->enable_processing();

    InstanceRecycler recycler(txn_kv, instance, thread_group,
                              std::make_shared<TxnLazyCommitter>(txn_kv));
    EXPECT_EQ(recycler.init(), -2);
}

TEST(RecyclerTest, recycler_storage_vault_white_list_test) {
    auto* sp = SyncPoint::get_instance();
    DORIS_CLOUD_DEFER {
        sp->clear_all_call_backs();
        sp->clear_trace();
        sp->disable_processing();
    };

    auto txn_kv = std::make_shared<MemTxnKv>();
    EXPECT_EQ(txn_kv->init(), 0);
    std::unique_ptr<Transaction> txn;
    ASSERT_EQ(txn_kv->create_txn(&txn), TxnErrorCode::TXN_OK);
    std::string key;
    std::string val;

    InstanceKeyInfo key_info {"test_instance"};
    instance_key(key_info, &key);
    InstanceInfoPB instance;
    instance.set_instance_id("GetObjStoreInfoTestInstance");
    {
        ObjectStoreInfoPB obj_info;
        StorageVaultPB vault;
        obj_info.set_id("id");
        obj_info.set_ak("ak");
        obj_info.set_sk("sk");
        obj_info.set_provider(ObjectStoreInfoPB_Provider_COS);
        vault.mutable_obj_info()->MergeFrom(obj_info);
        vault.set_name("s3_1");
        vault.set_id("s3_1");
        instance.add_storage_vault_names(vault.name());
        instance.add_resource_ids(vault.id());
        txn->put(storage_vault_key({instance.instance_id(), "1"}), vault.SerializeAsString());
    }

    {
        ObjectStoreInfoPB obj_info;
        StorageVaultPB vault;
        obj_info.set_id("id");
        obj_info.set_ak("ak");
        obj_info.set_sk("sk");
        obj_info.set_provider(ObjectStoreInfoPB_Provider_COS);
        vault.mutable_obj_info()->MergeFrom(obj_info);
        vault.set_name("s3_2");
        vault.set_id("s3_2");
        instance.add_storage_vault_names(vault.name());
        instance.add_resource_ids(vault.id());
        instance.set_instance_id("GetObjStoreInfoTestInstance");
        txn->put(storage_vault_key({instance.instance_id(), "2"}), vault.SerializeAsString());
    }

    {
        HdfsBuildConf hdfs_build_conf;
        StorageVaultPB vault;
        hdfs_build_conf.set_fs_name("fs_name");
        hdfs_build_conf.set_user("root");
        HdfsVaultInfo hdfs_info;
        hdfs_info.set_prefix("root_path");
        hdfs_info.mutable_build_conf()->MergeFrom(hdfs_build_conf);
        vault.mutable_hdfs_info()->MergeFrom(hdfs_info);
        vault.set_name("hdfs_1");
        vault.set_id("hdfs_1");
        instance.add_storage_vault_names(vault.name());
        instance.add_resource_ids(vault.id());
        instance.set_instance_id("GetObjStoreInfoTestInstance");
        txn->put(storage_vault_key({instance.instance_id(), "3"}), vault.SerializeAsString());
    }

    {
        HdfsBuildConf hdfs_build_conf;
        StorageVaultPB vault;
        hdfs_build_conf.set_fs_name("fs_name");
        hdfs_build_conf.set_user("root");
        HdfsVaultInfo hdfs_info;
        hdfs_info.set_prefix("root_path");
        hdfs_info.mutable_build_conf()->MergeFrom(hdfs_build_conf);
        vault.mutable_hdfs_info()->MergeFrom(hdfs_info);
        vault.set_name("hdfs_2");
        vault.set_id("hdfs_2");
        instance.add_storage_vault_names(vault.name());
        instance.add_resource_ids(vault.id());
        instance.set_instance_id("GetObjStoreInfoTestInstance");
        txn->put(storage_vault_key({instance.instance_id(), "4"}), vault.SerializeAsString());
    }

    auto accessor = std::make_shared<MockAccessor>();
    EXPECT_EQ(accessor->put_file("data/0/test.csv", ""), 0);
    sp->set_call_back("HdfsAccessor::init.hdfs_init_failed", [](auto&& args) {
        auto* ret = try_any_cast_ret<int>(args);
        ret->first = 0;
        ret->second = true;
    });
    sp->set_call_back(
            "InstanceRecycler::init_storage_vault_accessors.mock_vault", [&accessor](auto&& args) {
                auto* map = try_any_cast<
                        std::unordered_map<std::string, std::shared_ptr<StorageVaultAccessor>>*>(
                        args[0]);
                auto* vault = try_any_cast<StorageVaultPB*>(args[1]);
                map->emplace(vault->id(), accessor);
            });
    sp->enable_processing();

    val = instance.SerializeAsString();
    txn->put(key, val);
    EXPECT_EQ(txn->commit(), TxnErrorCode::TXN_OK);

    EXPECT_EQ(accessor->exists("data/0/test.csv"), 0);

    {
        config::recycler_storage_vault_white_list = {};
        InstanceRecycler recycler(txn_kv, instance, thread_group,
                                  std::make_shared<TxnLazyCommitter>(txn_kv));
        EXPECT_EQ(recycler.init(), 0);
        EXPECT_EQ(recycler.accessor_map_.size(), 4);
    }

    {
        config::recycler_storage_vault_white_list = {"s3_1", "s3_2", "hdfs_1", "hdfs_2"};
        InstanceRecycler recycler(txn_kv, instance, thread_group,
                                  std::make_shared<TxnLazyCommitter>(txn_kv));
        EXPECT_EQ(recycler.init(), 0);
        EXPECT_EQ(recycler.accessor_map_.size(), 4);
    }

    {
        config::recycler_storage_vault_white_list = {"s3_1", "hdfs_1"};
        InstanceRecycler recycler(txn_kv, instance, thread_group,
                                  std::make_shared<TxnLazyCommitter>(txn_kv));
        EXPECT_EQ(recycler.init(), 0);
        EXPECT_EQ(recycler.accessor_map_.size(), 2);
        EXPECT_EQ(recycler.accessor_map_.at("s3_1")->exists("data/0/test.csv"), 0);
        EXPECT_EQ(recycler.accessor_map_.at("hdfs_1")->exists("data/0/test.csv"), 0);
    }
}

TEST(RecyclerTest, delete_tmp_rowset_data_with_idx_v1) {
    auto* sp = SyncPoint::get_instance();
    DORIS_CLOUD_DEFER {
        sp->clear_all_call_backs();
        sp->clear_trace();
        sp->disable_processing();
    };
    auto txn_kv = std::make_shared<MemTxnKv>();
    ASSERT_EQ(txn_kv->init(), 0);

    InstanceInfoPB instance;
    instance.set_instance_id(instance_id);
    auto obj_info = instance.add_obj_info();
    obj_info->set_id("delete_tmp_rowset_data_with_idx_v1");
    obj_info->set_ak(config::test_s3_ak);
    obj_info->set_sk(config::test_s3_sk);
    obj_info->set_endpoint(config::test_s3_endpoint);
    obj_info->set_region(config::test_s3_region);
    obj_info->set_bucket(config::test_s3_bucket);
    obj_info->set_prefix("delete_tmp_rowset_data_with_idx_v1");

    doris::TabletSchemaCloudPB schema;
    schema.set_schema_version(1);
    auto index = schema.add_index();
    index->set_index_id(1);
    index->set_index_type(IndexType::INVERTED);

    sp->set_call_back("InstanceRecycler::delete_rowset_data.tmp_rowset", [](auto&& args) {
        auto* ret = try_any_cast<int*>(args[0]);
        *ret = 1;
    });
    sp->enable_processing();

    {
        InstanceRecycler recycler(txn_kv, instance, thread_group,
                                  std::make_shared<TxnLazyCommitter>(txn_kv));
        ASSERT_EQ(recycler.init(), 0);
        auto accessor = recycler.accessor_map_.begin()->second;
        std::map<std::string, doris::RowsetMetaCloudPB> rowset_pbs;
        doris::RowsetMetaCloudPB rowset;
        rowset.set_rowset_id(0); // useless but required
        rowset.set_rowset_id_v2("1");
        rowset.set_num_segments(1);
        rowset.set_tablet_id(10000);
        rowset.set_index_id(10001);
        rowset.set_resource_id("delete_tmp_rowset_data_with_idx_v1");
        rowset.set_schema_version(schema.schema_version());
        rowset.mutable_tablet_schema()->CopyFrom(schema);
        create_tmp_rowset(txn_kv.get(), accessor.get(), rowset, 1);
        rowset.clear_tablet_schema();
        rowset_pbs.emplace(rowset.rowset_id_v2(), rowset);

        std::unordered_set<std::string> list_files;
        std::unique_ptr<ListIterator> iter;
        EXPECT_EQ(accessor->list_all(&iter), 0);
        EXPECT_TRUE(iter->has_next());
        list_files.clear();
        for (auto file = iter->next(); file.has_value(); file = iter->next()) {
            list_files.insert(file->path);
        }
        EXPECT_EQ(list_files.size(), 2);
        // before delete tmp rowset, segment file and idx v1 exist
        EXPECT_TRUE(list_files.contains("data/10000/1_0.dat"));
        EXPECT_TRUE(list_files.contains("data/10000/1_0_1.idx"));

        ASSERT_EQ(0,
                  recycler.delete_rowset_data(rowset_pbs, RowsetRecyclingState::TMP_ROWSET, ctx));
        list_files.clear();
        iter.reset();
        EXPECT_EQ(accessor->list_all(&iter), 0);
        EXPECT_TRUE(iter->has_next());
        for (auto file = iter->next(); file.has_value(); file = iter->next()) {
            list_files.insert(file->path);
        }
        EXPECT_EQ(list_files.size(), 1);
        // after delete tmp rowset, idx v1 exists
        EXPECT_TRUE(list_files.contains("data/10000/1_0_1.idx"));
    }
}

TEST(RecyclerTest, delete_tmp_rowset_data_with_idx_v2) {
    auto* sp = SyncPoint::get_instance();
    DORIS_CLOUD_DEFER {
        sp->clear_all_call_backs();
        sp->clear_trace();
        sp->disable_processing();
    };
    auto txn_kv = std::make_shared<MemTxnKv>();
    ASSERT_EQ(txn_kv->init(), 0);

    InstanceInfoPB instance;
    instance.set_instance_id(instance_id);
    auto obj_info = instance.add_obj_info();
    obj_info->set_id("delete_tmp_rowset_data_with_idx_v2");
    obj_info->set_ak(config::test_s3_ak);
    obj_info->set_sk(config::test_s3_sk);
    obj_info->set_endpoint(config::test_s3_endpoint);
    obj_info->set_region(config::test_s3_region);
    obj_info->set_bucket(config::test_s3_bucket);
    obj_info->set_prefix("delete_tmp_rowset_data_with_idx_v2");

    doris::TabletSchemaCloudPB schema;
    schema.set_schema_version(1);
    auto index = schema.add_index();
    index->set_index_id(1);
    index->set_index_type(IndexType::INVERTED);

    sp->set_call_back("InstanceRecycler::delete_rowset_data.tmp_rowset", [](auto&& args) {
        auto* ret = try_any_cast<int*>(args[0]);
        *ret = 1;
    });
    sp->enable_processing();

    {
        InstanceRecycler recycler(txn_kv, instance, thread_group,
                                  std::make_shared<TxnLazyCommitter>(txn_kv));
        ASSERT_EQ(recycler.init(), 0);
        auto accessor = recycler.accessor_map_.begin()->second;
        std::map<std::string, doris::RowsetMetaCloudPB> rowset_pbs;
        doris::RowsetMetaCloudPB rowset;
        rowset.set_rowset_id(0); // useless but required
        rowset.set_rowset_id_v2("1");
        rowset.set_num_segments(1);
        rowset.set_tablet_id(10000);
        rowset.set_index_id(10001);
        rowset.set_resource_id("delete_tmp_rowset_data_with_idx_v2");
        rowset.set_schema_version(schema.schema_version());
        rowset.mutable_tablet_schema()->CopyFrom(schema);
        create_tmp_rowset(txn_kv.get(), accessor.get(), rowset, 1, true);
        rowset.clear_tablet_schema();
        rowset_pbs.emplace(rowset.rowset_id_v2(), rowset);

        std::unordered_set<std::string> list_files;
        std::unique_ptr<ListIterator> iter;
        EXPECT_EQ(accessor->list_all(&iter), 0);
        EXPECT_TRUE(iter->has_next());
        list_files.clear();
        for (auto file = iter->next(); file.has_value(); file = iter->next()) {
            list_files.insert(file->path);
        }
        EXPECT_EQ(list_files.size(), 2);
        // before delete tmp rowset, segment file and idx v2 exist
        EXPECT_TRUE(list_files.contains("data/10000/1_0.dat"));
        EXPECT_TRUE(list_files.contains("data/10000/1_0.idx"));

        ASSERT_EQ(0,
                  recycler.delete_rowset_data(rowset_pbs, RowsetRecyclingState::TMP_ROWSET, ctx));
        list_files.clear();
        iter.reset();
        EXPECT_EQ(accessor->list_all(&iter), 0);
        EXPECT_FALSE(iter->has_next());
        for (auto file = iter->next(); file.has_value(); file = iter->next()) {
            list_files.insert(file->path);
        }
        // after delete tmp rowset, both file and idx v2 are removed
        EXPECT_EQ(list_files.size(), 0);
    }
}

TEST(RecyclerTest, delete_tmp_rowset_without_resource_id) {
    auto* sp = SyncPoint::get_instance();
    DORIS_CLOUD_DEFER {
        sp->clear_all_call_backs();
        sp->clear_trace();
        sp->disable_processing();
    };
    auto txn_kv = std::make_shared<MemTxnKv>();
    ASSERT_EQ(txn_kv->init(), 0);

    InstanceInfoPB instance;
    instance.set_instance_id(instance_id);
    auto obj_info = instance.add_obj_info();
    obj_info->set_id("delete_tmp_rowset_data_with_idx_v2");
    obj_info->set_ak(config::test_s3_ak);
    obj_info->set_sk(config::test_s3_sk);
    obj_info->set_endpoint(config::test_s3_endpoint);
    obj_info->set_region(config::test_s3_region);
    obj_info->set_bucket(config::test_s3_bucket);
    obj_info->set_prefix("delete_tmp_rowset_data_with_idx_v2");

    doris::TabletSchemaCloudPB schema;
    schema.set_schema_version(1);
    auto index = schema.add_index();
    index->set_index_id(1);
    index->set_index_type(IndexType::INVERTED);

    sp->set_call_back("InstanceRecycler::delete_rowset_data.tmp_rowset", [](auto&& args) {
        auto* ret = try_any_cast<int*>(args[0]);
        *ret = 1;
    });
    sp->set_call_back("InstanceRecycler::delete_rowset_data.no_resource_id", [](auto&& args) {
        auto* map = try_any_cast<
                std::unordered_map<std::string, std::shared_ptr<StorageVaultAccessor>>*>(args[0]);
        map->erase("no_resource_id");
        ;
    });
    sp->enable_processing();

    {
        InstanceRecycler recycler(txn_kv, instance, thread_group,
                                  std::make_shared<TxnLazyCommitter>(txn_kv));
        ASSERT_EQ(recycler.init(), 0);
        auto accessor = recycler.accessor_map_.begin()->second;
        std::map<std::string, doris::RowsetMetaCloudPB> rowset_pbs;
        doris::RowsetMetaCloudPB rowset;
        rowset.set_rowset_id(0); // useless but required
        rowset.set_rowset_id_v2("1");
        rowset.set_num_segments(1);
        rowset.set_tablet_id(10000);
        rowset.set_index_id(10001);
        rowset.set_resource_id("delete_tmp_rowset_data_with_idx_v2");
        rowset.set_schema_version(schema.schema_version());
        rowset.mutable_tablet_schema()->CopyFrom(schema);
        create_tmp_rowset(txn_kv.get(), accessor.get(), rowset, 1, true);
        rowset.clear_tablet_schema();
        rowset_pbs.emplace(rowset.rowset_id_v2(), rowset);

        rowset.set_rowset_id(0); // useless but required
        rowset.set_rowset_id_v2("2");
        rowset.set_num_segments(1);
        rowset.set_tablet_id(20000);
        rowset.set_index_id(20001);
        rowset.set_resource_id("no_resource_id");
        rowset.set_schema_version(schema.schema_version());
        rowset.mutable_tablet_schema()->CopyFrom(schema);
        create_tmp_rowset(txn_kv.get(), accessor.get(), rowset, 1, true);
        rowset.clear_tablet_schema();
        rowset_pbs.emplace(rowset.rowset_id_v2(), rowset);

        std::unordered_set<std::string> list_files;
        std::unique_ptr<ListIterator> iter;
        EXPECT_EQ(accessor->list_all(&iter), 0);
        EXPECT_TRUE(iter->has_next());
        list_files.clear();
        for (auto file = iter->next(); file.has_value(); file = iter->next()) {
            list_files.insert(file->path);
        }
        EXPECT_EQ(list_files.size(), 4);
        // before delete tmp rowset, segment file and idx v2 exist
        EXPECT_TRUE(list_files.contains("data/10000/1_0.dat"));
        EXPECT_TRUE(list_files.contains("data/10000/1_0.idx"));
        EXPECT_TRUE(list_files.contains("data/20000/2_0.dat"));
        EXPECT_TRUE(list_files.contains("data/20000/2_0.idx"));

        EXPECT_EQ(-1,
                  recycler.delete_rowset_data(rowset_pbs, RowsetRecyclingState::TMP_ROWSET, ctx));
        list_files.clear();
        iter.reset();
        EXPECT_EQ(accessor->list_all(&iter), 0);
        EXPECT_TRUE(iter->has_next());
        for (auto file = iter->next(); file.has_value(); file = iter->next()) {
            list_files.insert(file->path);
        }
        EXPECT_TRUE(list_files.contains("data/20000/2_0.dat"));
        EXPECT_TRUE(list_files.contains("data/20000/2_0.idx"));
        // after delete tmp rowset, for valit resource id rowset, both file and idx v2 are removed
        EXPECT_EQ(list_files.size(), 2);
    }
}

static std::string generate_random_string(int length) {
    std::string char_set = "abcdefghijklmnopqrstuvwxyzABCDEFGHIJKLMNOPQRSTUVWXYZ0123456789";
    std::random_device rd;
    std::mt19937 generator(rd());
    std::uniform_int_distribution<int> distribution(0, char_set.length() - 1);

    std::string randomString;
    for (int i = 0; i < length; ++i) {
        randomString += char_set[distribution(generator)];
    }
    return randomString;
}

std::string instance_id = "concurrent_recycle_txn_label_test_" + generate_random_string(10);

/**
 * Creates key-value pairs for a single transaction
 * Includes key-value pairs for RecycleTxnKeyInfo, TxnIndexKey, TxnInfoKey, SubTxnIndex, and TxnLabel
 * @param txn_kv Transaction key-value storage object
 * @param i Index number used to generate unique IDs
 * @param expired_kv_num Number of expired key-value pairs
 */
void make_single_txn_related_kvs(std::shared_ptr<cloud::TxnKv> txn_kv, int64_t i,
                                 int64_t expired_kv_num) {
    std::unique_ptr<Transaction> txn;
    ASSERT_EQ(txn_kv->create_txn(&txn), TxnErrorCode::TXN_OK);

    std::string recycle_txn_info_key;
    std::string recycle_txn_info_val;
    int64_t db_id = i;
    int64_t txn_id = 1000000 + i;
    int64_t sub_txn_id = 2000000 + i;
    int64_t current_time = duration_cast<std::chrono::milliseconds>(
                                   std::chrono::system_clock::now().time_since_epoch())
                                   .count();

    // RecycleTxnKeyInfo -> RecycleTxnPB
    RecycleTxnKeyInfo recycle_txn_key_info {instance_id, db_id, txn_id};
    recycle_txn_key(recycle_txn_key_info, &recycle_txn_info_key);
    RecycleTxnPB recycle_txn_pb;
    if (i < expired_kv_num) {
        recycle_txn_pb.set_creation_time(current_time - 4 * 24 * 3600 * 1000L);
    } else {
        recycle_txn_pb.set_creation_time(current_time);
    }
    recycle_txn_pb.set_label("recycle_txn_key_info_label_" + std::to_string(i));
    if (!recycle_txn_pb.SerializeToString(&recycle_txn_info_val)) {
        LOG_WARNING("failed to serialize recycle txn info")
                .tag("key", hex(recycle_txn_info_key))
                .tag("db_id", db_id)
                .tag("txn_id", txn_id);
        return;
    }
    LOG(INFO) << fmt::format("instance_id: {}, db_id: {}, label: {}, k: {}", instance_id, db_id,
                             recycle_txn_pb.label(), hex(recycle_txn_info_key));
    txn->put(recycle_txn_info_key, recycle_txn_info_val);

    // TxnIndexKey -> TxnIndexPB
    std::string txn_idx_key = txn_index_key({instance_id, txn_id});
    std::string txn_idx_val;
    TxnIndexPB txn_index_pb;
    if (!txn_index_pb.SerializeToString(&txn_idx_val)) {
        LOG_WARNING("failed to serialize txn index")
                .tag("key", hex(txn_idx_key))
                .tag("db_id", db_id)
                .tag("txn_id", txn_id);
        return;
    }
    txn->put(txn_idx_key, txn_idx_val);

    // TxnInfoKey -> TxnInfoPB
    std::string info_key = txn_info_key({instance_id, db_id, txn_id});
    std::string info_val;
    TxnInfoPB txn_info_pb;
    txn_info_pb.add_sub_txn_ids(sub_txn_id);
    txn_info_pb.set_label("txn_info_label_" + std::to_string(i));
    if (!txn_info_pb.SerializeToString(&info_val)) {
        LOG_WARNING("failed to serialize txn info")
                .tag("key", hex(info_key))
                .tag("db_id", db_id)
                .tag("txn_id", txn_id);
        return;
    }
    txn->put(info_key, info_val);

    // SubTxnIndex -> TxnIndexPB
    std::string idx_key = txn_index_key({instance_id, sub_txn_id});
    std::string idx_val;
    TxnIndexPB sub_txn_index_pb;
    if (!sub_txn_index_pb.SerializeToString(&idx_val)) {
        LOG_WARNING("failed to serialize sub txn index")
                .tag("key", hex(idx_key))
                .tag("db_id", db_id)
                .tag("txn_id", txn_id);
        return;
    }
    txn->put(idx_key, idx_val);

    // TxnLabel -> TxnLabelPB
    std::string label_key;
    std::string label_val;
    txn_label_key({instance_id, db_id, txn_info_pb.label()}, &label_key);
    TxnLabelPB txn_label_pb;
    txn_label_pb.add_txn_ids(txn_id);
    LOG(INFO) << fmt::format("instance_id: {}, db_id: {}, label: {}, k: {}", instance_id, db_id,
                             txn_info_pb.label(), hex(label_key));
    if (!txn_label_pb.SerializeToString(&label_val)) {
        LOG_WARNING("failed to serialize txn label")
                .tag("key", hex(label_key))
                .tag("db_id", db_id)
                .tag("txn_id", txn_id);
        return;
    }

    uint32_t offset = label_val.size();
    label_val.append(10, '\x00'); // 10 bytes for versionstamp
    label_val.append((const char*)&offset, 4);
    MemTxnKv::gen_version_timestamp(123456790, 0, &label_val);
    txn->put(label_key, label_val);

    ASSERT_EQ(txn->commit(), TxnErrorCode::TXN_OK);
}

/**
 * Creates multiple transaction info key-value pairs in batches
 * Processes in batches of 2000 entries
 * @param txn_kv Transaction key-value storage object
 * @param total_kv_num Total number of key-value pairs to create
 * @param expired_kv_num Number of expired key-value pairs
 */
void make_multiple_txn_info_kvs(std::shared_ptr<cloud::TxnKv> txn_kv, int64_t total_kv_num,
                                int64_t expired_kv_num) {
    using namespace doris::cloud;
    for (int64_t i = 0; i < total_kv_num; i += 2000) {
        for (int64_t j = i; j < i + 2000; j++) {
            make_single_txn_related_kvs(txn_kv, j, expired_kv_num);
        }
    }
}

/**
 * Verifies key-value pairs related to a single transaction
 * Validates existence and format of RecycleTxnInfo, TxnIndex, TxnInfo, SubTxnIndex, and TxnLabel
 * @param k Key
 * @param v Value
 * @param txn_kv Transaction key-value storage object
 */
void check_single_txn_info_kvs(const std::string_view& k, const std::string_view& v,
                               std::shared_ptr<cloud::TxnKv> txn_kv) {
    std::unique_ptr<Transaction> txn;
    ASSERT_EQ(txn_kv->create_txn(&txn), TxnErrorCode::TXN_OK);

    // check RecycleTxnInfo
    RecycleTxnPB recycle_txn_pb;
    ASSERT_TRUE(recycle_txn_pb.ParseFromArray(v.data(), v.size()));
    std::string_view k1 = k;

    // check TxnIndex
    std::string index_key, index_value;
    k1.remove_prefix(1); // Remove key space
    std::vector<std::tuple<std::variant<int64_t, std::string>, int, int>> out;
    ASSERT_EQ(decode_key(&k1, &out), 0);
    int64_t db_id = std::get<int64_t>(std::get<0>(out[3]));
    int64_t txn_id = std::get<int64_t>(std::get<0>(out[4]));
    index_key = txn_index_key({instance_id, txn_id});
    ASSERT_EQ(txn->get(index_key, &index_value), TxnErrorCode::TXN_OK);

    // check TxnInfo
    std::string info_key, info_val;
    txn_info_key({instance_id, db_id, txn_id}, &info_key);
    ASSERT_EQ(txn->get(info_key, &info_val), TxnErrorCode::TXN_OK);

    // check SubTxnIndex
    TxnInfoPB txn_info;
    ASSERT_TRUE(txn_info.ParseFromString(info_val));
    std::vector<std::string> sub_txn_index_keys;
    std::string sub_txn_index_value;
    for (auto sub_txn_id : txn_info.sub_txn_ids()) {
        auto sub_txn_index_key = txn_index_key({instance_id, sub_txn_id});
        sub_txn_index_keys.push_back(sub_txn_index_key);
    }
    for (auto& sub_txn_index_key : sub_txn_index_keys) {
        ASSERT_EQ(txn->get(sub_txn_index_key, &sub_txn_index_value), TxnErrorCode::TXN_OK);
    }

    // check TxnLabel
    std::string label_key, label_val;
    txn_label_key({instance_id, db_id, txn_info.label()}, &label_key);
    ASSERT_EQ(txn->get(label_key, &label_val), TxnErrorCode::TXN_OK)
            << fmt::format("instance_id: {}, db_id: {}, label: {}, k: {}", instance_id, db_id,
                           txn_info.label(), hex(label_key));
}

/**
 * Verifies multiple transaction info key-value pairs
 * Uses an iterator to traverse and validate key-value pairs within a specified range
 * @param txn_kv Transaction key-value storage object
 * @param size Expected number of key-value pairs
 */
void check_multiple_txn_info_kvs(std::shared_ptr<cloud::TxnKv> txn_kv, int64_t size) {
    using namespace doris::cloud;
    std::unique_ptr<Transaction> txn;
    ASSERT_EQ(txn_kv->create_txn(&txn), TxnErrorCode::TXN_OK);
    RecycleTxnKeyInfo recycle_txn_key_info0 {instance_id, 0, 0};
    RecycleTxnKeyInfo recycle_txn_key_info1 {instance_id, INT64_MAX, INT64_MAX};
    std::string begin = recycle_txn_key(recycle_txn_key_info0);
    std::string end = recycle_txn_key(recycle_txn_key_info1);
    int64_t total_kv = 0;

    std::unique_ptr<RangeGetIterator> it;
    do {
        int get_ret = txn_get(txn_kv.get(), begin, end, it);
        if (get_ret != 0) { // txn kv may complain "Request for future version"
            LOG(WARNING) << "failed to get kv, range=[" << hex(begin) << "," << hex(end)
                         << ") txn_get_ret=" << get_ret;
            ASSERT_TRUE(false);
        }
        if (!it->has_next()) {
            LOG(INFO) << "no keys in the given range=[" << hex(begin) << "," << hex(end) << ")";
            break; // scan finished
        }
        while (it->has_next()) {
            // recycle corresponding resources
            auto [k, v] = it->next();
            if (!it->has_next()) {
                begin = k;
                VLOG_DEBUG << "iterator has no more kvs. key=" << hex(k);
            }
            check_single_txn_info_kvs(k, v, txn_kv);
            total_kv++;
        }
        begin.push_back('\x00'); // Update to next smallest key for iteration
    } while (it->more());
    ASSERT_EQ(total_kv, size);
}

TEST(RecyclerTest, concurrent_recycle_txn_label_test) {
    config::label_keep_max_second = 259200;
    doris::cloud::RecyclerThreadPoolGroup recycle_txn_label_thread_group;
    config::recycle_pool_parallelism = 10;
    auto recycle_txn_label_s3_producer_pool =
            std::make_shared<SimpleThreadPool>(config::recycle_pool_parallelism);
    recycle_txn_label_s3_producer_pool->start();
    auto recycle_txn_label_recycle_tablet_pool =
            std::make_shared<SimpleThreadPool>(config::recycle_pool_parallelism);
    recycle_txn_label_recycle_tablet_pool->start();
    auto recycle_txn_label_group_recycle_function_pool =
            std::make_shared<SimpleThreadPool>(config::recycle_pool_parallelism);
    recycle_txn_label_group_recycle_function_pool->start();
    recycle_txn_label_thread_group =
            RecyclerThreadPoolGroup(std::move(recycle_txn_label_s3_producer_pool),
                                    std::move(recycle_txn_label_recycle_tablet_pool),
                                    std::move(recycle_txn_label_group_recycle_function_pool));

    auto mem_txn_kv = std::make_shared<MemTxnKv>();

    // cloud::config::fdb_cluster_file_path = "fdb.cluster";
    // auto fdb_txn_kv = std::dynamic_pointer_cast<cloud::TxnKv>(std::make_shared<cloud::FdbTxnKv>());
    // fdb_txn_kv->init();

    auto txn_kv = mem_txn_kv;
    ASSERT_TRUE(txn_kv.get()) << "exit get MemTxnKv error" << std::endl;
    make_multiple_txn_info_kvs(txn_kv, 10000, 8000);
    check_multiple_txn_info_kvs(txn_kv, 10000);

    InstanceInfoPB instance;
    instance.set_instance_id(instance_id);
    InstanceRecycler recycler(txn_kv, instance, recycle_txn_label_thread_group,
                              std::make_shared<TxnLazyCommitter>(txn_kv));
    ASSERT_EQ(recycler.init(), 0);
    auto start = std::chrono::steady_clock::now();
    ASSERT_EQ(recycler.recycle_expired_txn_label(), 0);
    auto finish = std::chrono::steady_clock::now();
    std::cout << "recycle expired txn label cost="
              << std::chrono::duration_cast<std::chrono::milliseconds>(finish - start).count()
              << "ms" << std::endl;
    check_multiple_txn_info_kvs(txn_kv, 2000);
}

TEST(RecyclerTest, concurrent_recycle_txn_label_failure_test) {
    config::label_keep_max_second = 259200;
    doris::cloud::RecyclerThreadPoolGroup recycle_txn_label_thread_group;
    config::recycle_pool_parallelism = 40;
    auto recycle_txn_label_s3_producer_pool =
            std::make_shared<SimpleThreadPool>(config::recycle_pool_parallelism);
    recycle_txn_label_s3_producer_pool->start();
    auto recycle_txn_label_recycle_tablet_pool =
            std::make_shared<SimpleThreadPool>(config::recycle_pool_parallelism);
    recycle_txn_label_recycle_tablet_pool->start();
    auto recycle_txn_label_group_recycle_function_pool =
            std::make_shared<SimpleThreadPool>(config::recycle_pool_parallelism);
    recycle_txn_label_group_recycle_function_pool->start();
    recycle_txn_label_thread_group =
            RecyclerThreadPoolGroup(std::move(recycle_txn_label_s3_producer_pool),
                                    std::move(recycle_txn_label_recycle_tablet_pool),
                                    std::move(recycle_txn_label_group_recycle_function_pool));

    auto mem_txn_kv = std::make_shared<MemTxnKv>();

    auto txn_kv = mem_txn_kv;
    ASSERT_TRUE(txn_kv.get()) << "exit get MemTxnKv error" << std::endl;
    make_multiple_txn_info_kvs(txn_kv, 20000, 15000);
    check_multiple_txn_info_kvs(txn_kv, 20000);

    auto* sp = SyncPoint::get_instance();
    DORIS_CLOUD_DEFER {
        SyncPoint::get_instance()->clear_all_call_backs();
    };
    sp->set_call_back("InstanceRecycler::recycle_expired_txn_label.check_recycle_txn_info_keys",
                      [](auto&& args) {
                          auto* recycle_txn_info_keys =
                                  try_any_cast<std::vector<std::string>*>(args[0]);

                          ASSERT_LE(recycle_txn_info_keys->size(), 10000);
                      });
    sp->set_call_back("InstanceRecycler::recycle_expired_txn_label.failure", [](auto&& args) {
        auto* ret = try_any_cast<int*>(args[0]);
        *ret = -1;
    });
    sp->enable_processing();

    InstanceInfoPB instance;
    instance.set_instance_id(instance_id);
    InstanceRecycler recycler(txn_kv, instance, recycle_txn_label_thread_group,
                              std::make_shared<TxnLazyCommitter>(txn_kv));
    ASSERT_EQ(recycler.init(), 0);
    auto start = std::chrono::steady_clock::now();
    ASSERT_EQ(recycler.recycle_expired_txn_label(), -1);
    auto finish = std::chrono::steady_clock::now();
    std::cout << "recycle expired txn label cost="
              << std::chrono::duration_cast<std::chrono::milliseconds>(finish - start).count()
              << "ms" << std::endl;
    check_multiple_txn_info_kvs(txn_kv, 5000);
}
TEST(RecyclerTest, concurrent_recycle_txn_label_conflict_test) {
    config::label_keep_max_second = 0;
    config::recycle_pool_parallelism = 20;

    doris::cloud::RecyclerThreadPoolGroup recycle_txn_label_thread_group;
    auto recycle_txn_label_s3_producer_pool =
            std::make_shared<SimpleThreadPool>(config::recycle_pool_parallelism);
    recycle_txn_label_s3_producer_pool->start();
    auto recycle_txn_label_recycle_tablet_pool =
            std::make_shared<SimpleThreadPool>(config::recycle_pool_parallelism);
    recycle_txn_label_recycle_tablet_pool->start();
    auto recycle_txn_label_group_recycle_function_pool =
            std::make_shared<SimpleThreadPool>(config::recycle_pool_parallelism);
    recycle_txn_label_group_recycle_function_pool->start();
    recycle_txn_label_thread_group =
            RecyclerThreadPoolGroup(std::move(recycle_txn_label_s3_producer_pool),
                                    std::move(recycle_txn_label_recycle_tablet_pool),
                                    std::move(recycle_txn_label_group_recycle_function_pool));

    auto mem_txn_kv = std::make_shared<MemTxnKv>();
    ASSERT_EQ(mem_txn_kv->init(), 0);

    std::string shared_label = "shared_conflict_label";
    int64_t shared_db_id = 1000;
    std::vector<int64_t> shared_txn_ids = {2001, 2002, 2003, 2004, 2005,
                                           2006, 2007, 2008, 2009, 2010};

    // create shared TxnLabel
    {
        std::unique_ptr<Transaction> txn;
        ASSERT_EQ(mem_txn_kv->create_txn(&txn), TxnErrorCode::TXN_OK);

        std::string label_key;
        std::string label_val;
        txn_label_key({instance_id, shared_db_id, shared_label}, &label_key);

        TxnLabelPB txn_label_pb;
        for (auto txn_id : shared_txn_ids) {
            txn_label_pb.add_txn_ids(txn_id);
        }

        if (!txn_label_pb.SerializeToString(&label_val)) {
            FAIL() << "Failed to serialize txn label";
        }

        uint32_t offset = label_val.size();
        label_val.append(10, '\x00'); // 10 bytes for versionstamp
        label_val.append((const char*)&offset, 4);
        MemTxnKv::gen_version_timestamp(123456790, 0, &label_val);
        txn->put(label_key, label_val);
        ASSERT_EQ(txn->commit(), TxnErrorCode::TXN_OK);
    }

    int64_t current_time = duration_cast<std::chrono::milliseconds>(
                                   std::chrono::system_clock::now().time_since_epoch())
                                   .count();

    for (auto txn_id : shared_txn_ids) {
        std::unique_ptr<Transaction> txn;
        ASSERT_EQ(mem_txn_kv->create_txn(&txn), TxnErrorCode::TXN_OK);

        // RecycleTxnKeyInfo -> RecycleTxnPB (set to expired)
        std::string recycle_txn_info_key;
        std::string recycle_txn_info_val;
        RecycleTxnKeyInfo recycle_txn_key_info {instance_id, shared_db_id, txn_id};
        recycle_txn_key(recycle_txn_key_info, &recycle_txn_info_key);
        RecycleTxnPB recycle_txn_pb;
        recycle_txn_pb.set_creation_time(current_time - 300000);
        recycle_txn_pb.set_label(shared_label);
        if (!recycle_txn_pb.SerializeToString(&recycle_txn_info_val)) {
            FAIL() << "Failed to serialize recycle txn";
        }
        txn->put(recycle_txn_info_key, recycle_txn_info_val);

        // TxnIndexKey -> TxnIndexPB
        std::string txn_idx_key = txn_index_key({instance_id, txn_id});
        std::string txn_idx_val;
        TxnIndexPB txn_index_pb;
        if (!txn_index_pb.SerializeToString(&txn_idx_val)) {
            FAIL() << "Failed to serialize txn index";
        }
        txn->put(txn_idx_key, txn_idx_val);

        // TxnInfoKey -> TxnInfoPB
        std::string info_key = txn_info_key({instance_id, shared_db_id, txn_id});
        std::string info_val;
        TxnInfoPB txn_info_pb;
        txn_info_pb.set_label(shared_label);
        if (!txn_info_pb.SerializeToString(&info_val)) {
            FAIL() << "Failed to serialize txn info";
        }
        txn->put(info_key, info_val);

        ASSERT_EQ(txn->commit(), TxnErrorCode::TXN_OK);
    }

    auto* sp = SyncPoint::get_instance();
    DORIS_CLOUD_DEFER {
        SyncPoint::get_instance()->clear_all_call_backs();
    };

    std::atomic<int> update_label_before_count {0};
    std::atomic<int> remove_label_before_count {0};
    std::atomic<int> update_label_after_count {0};
    std::atomic<int> txn_conflict_count {0};

    sp->set_call_back("InstanceRecycler::recycle_expired_txn_label.remove_label_before",
                      [&](auto&& args) {
                          remove_label_before_count++;
                          std::this_thread::sleep_for(std::chrono::milliseconds(60));
                      });

    sp->set_call_back("InstanceRecycler::recycle_expired_txn_label.update_label_before",
                      [&](auto&& args) {
                          update_label_before_count++;
                          std::this_thread::sleep_for(std::chrono::milliseconds(80));
                      });

    sp->set_call_back("InstanceRecycler::recycle_expired_txn_label.update_label_after",
                      [&](auto&& args) { update_label_after_count++; });

    sp->set_call_back(
            "InstanceRecycler::recycle_expired_txn_label.before_commit",
            [&](auto&& args) { std::this_thread::sleep_for(std::chrono::milliseconds(20)); });

    sp->set_call_back("InstanceRecycler::recycle_expired_txn_label.txn_conflict", [&](auto&& args) {
        txn_conflict_count++;
        LOG(WARNING) << "Transaction conflict detected in test";
    });

    sp->enable_processing();

    InstanceInfoPB instance;
    instance.set_instance_id(instance_id);
    InstanceRecycler recycler(mem_txn_kv, instance, recycle_txn_label_thread_group,
                              std::make_shared<TxnLazyCommitter>(mem_txn_kv));
    ASSERT_EQ(recycler.init(), 0);

    auto start = std::chrono::steady_clock::now();
    ASSERT_EQ(recycler.recycle_expired_txn_label(), 0);
    auto finish = std::chrono::steady_clock::now();

    std::cout << "Concurrent recycle cost="
              << std::chrono::duration_cast<std::chrono::milliseconds>(finish - start).count()
              << "ms" << std::endl;
    std::cout << "Update label before count: " << update_label_before_count << std::endl;
    std::cout << "Update label after count: " << update_label_after_count << std::endl;
    std::cout << "Transaction conflict count: " << txn_conflict_count << std::endl;

    EXPECT_GT(txn_conflict_count, 0) << "txn_conflict sync point should be triggered";

    std::unique_ptr<Transaction> verify_txn;
    ASSERT_EQ(mem_txn_kv->create_txn(&verify_txn), TxnErrorCode::TXN_OK);

    RecycleTxnKeyInfo recycle_txn_key_info0 {instance_id, 0, 0};
    RecycleTxnKeyInfo recycle_txn_key_info1 {instance_id, INT64_MAX, INT64_MAX};
    std::string begin_key = recycle_txn_key(recycle_txn_key_info0);
    std::string end_key = recycle_txn_key(recycle_txn_key_info1);

    std::unique_ptr<RangeGetIterator> it;
    ASSERT_EQ(verify_txn->get(begin_key, end_key, &it), TxnErrorCode::TXN_OK);
    EXPECT_EQ(it->size(), 0) << "All recycle txn keys should be deleted";

    std::string label_key;
    std::string label_val;
    txn_label_key({instance_id, shared_db_id, shared_label}, &label_key);
    EXPECT_EQ(verify_txn->get(label_key, &label_val), TxnErrorCode::TXN_KEY_NOT_FOUND)
            << "Shared label should be deleted";

    for (auto txn_id : shared_txn_ids) {
        std::string info_key = txn_info_key({instance_id, shared_db_id, txn_id});
        std::string info_val;
        EXPECT_EQ(verify_txn->get(info_key, &info_val), TxnErrorCode::TXN_KEY_NOT_FOUND)
                << "TxnInfo for txn_id " << txn_id << " should be deleted";
    }
}

<<<<<<< HEAD
TEST(RecyclerTest, recycle_txn_label_deal_with_conflict_error_test) {
    config::label_keep_max_second = 0;
    config::recycle_pool_parallelism = 20;

    doris::cloud::RecyclerThreadPoolGroup recycle_txn_label_thread_group;
    auto recycle_txn_label_s3_producer_pool =
            std::make_shared<SimpleThreadPool>(config::recycle_pool_parallelism);
    recycle_txn_label_s3_producer_pool->start();
    auto recycle_txn_label_recycle_tablet_pool =
            std::make_shared<SimpleThreadPool>(config::recycle_pool_parallelism);
    recycle_txn_label_recycle_tablet_pool->start();
    auto recycle_txn_label_group_recycle_function_pool =
            std::make_shared<SimpleThreadPool>(config::recycle_pool_parallelism);
    recycle_txn_label_group_recycle_function_pool->start();
    recycle_txn_label_thread_group =
            RecyclerThreadPoolGroup(std::move(recycle_txn_label_s3_producer_pool),
                                    std::move(recycle_txn_label_recycle_tablet_pool),
                                    std::move(recycle_txn_label_group_recycle_function_pool));

    auto mem_txn_kv = std::make_shared<MemTxnKv>();
    ASSERT_EQ(mem_txn_kv->init(), 0);

    std::string shared_label = "shared_conflict_label";
    int64_t shared_db_id = 1000;
    std::vector<int64_t> shared_txn_ids = {2001, 2002, 2003, 2004, 2005,
                                           2006, 2007, 2008, 2009, 2010};

    // create shared TxnLabel
    {
        std::unique_ptr<Transaction> txn;
        ASSERT_EQ(mem_txn_kv->create_txn(&txn), TxnErrorCode::TXN_OK);

        std::string label_key;
        std::string label_val;
        txn_label_key({instance_id, shared_db_id, shared_label}, &label_key);

        TxnLabelPB txn_label_pb;
        for (auto txn_id : shared_txn_ids) {
            txn_label_pb.add_txn_ids(txn_id);
        }

        if (!txn_label_pb.SerializeToString(&label_val)) {
            FAIL() << "Failed to serialize txn label";
        }

        uint32_t offset = label_val.size();
        label_val.append(10, '\x00'); // 10 bytes for versionstamp
        label_val.append((const char*)&offset, 4);
        MemTxnKv::gen_version_timestamp(123456790, 0, &label_val);
        txn->put(label_key, label_val);
        ASSERT_EQ(txn->commit(), TxnErrorCode::TXN_OK);
    }

    int64_t current_time = duration_cast<std::chrono::milliseconds>(
                                   std::chrono::system_clock::now().time_since_epoch())
                                   .count();

    for (auto txn_id : shared_txn_ids) {
        std::unique_ptr<Transaction> txn;
        ASSERT_EQ(mem_txn_kv->create_txn(&txn), TxnErrorCode::TXN_OK);

        // RecycleTxnKeyInfo -> RecycleTxnPB (set to expired)
        std::string recycle_txn_info_key;
        std::string recycle_txn_info_val;
        RecycleTxnKeyInfo recycle_txn_key_info {instance_id, shared_db_id, txn_id};
        recycle_txn_key(recycle_txn_key_info, &recycle_txn_info_key);
        RecycleTxnPB recycle_txn_pb;
        recycle_txn_pb.set_creation_time(current_time - 300000);
        recycle_txn_pb.set_label(shared_label);
        if (!recycle_txn_pb.SerializeToString(&recycle_txn_info_val)) {
            FAIL() << "Failed to serialize recycle txn";
        }
        txn->put(recycle_txn_info_key, recycle_txn_info_val);

        // TxnIndexKey -> TxnIndexPB
        std::string txn_idx_key = txn_index_key({instance_id, txn_id});
        std::string txn_idx_val;
        TxnIndexPB txn_index_pb;
        if (!txn_index_pb.SerializeToString(&txn_idx_val)) {
            FAIL() << "Failed to serialize txn index";
        }
        txn->put(txn_idx_key, txn_idx_val);

        // TxnInfoKey -> TxnInfoPB
        std::string info_key = txn_info_key({instance_id, shared_db_id, txn_id});
        std::string info_val;
        TxnInfoPB txn_info_pb;
        txn_info_pb.set_label(shared_label);
        if (!txn_info_pb.SerializeToString(&info_val)) {
            FAIL() << "Failed to serialize txn info";
        }
        txn->put(info_key, info_val);

        ASSERT_EQ(txn->commit(), TxnErrorCode::TXN_OK);
    }

    auto* sp = SyncPoint::get_instance();
    DORIS_CLOUD_DEFER {
        SyncPoint::get_instance()->clear_all_call_backs();
    };

    std::atomic<int> update_label_before_count {0};
    std::atomic<int> remove_label_before_count {0};
    std::atomic<int> update_label_after_count {0};
    std::atomic<int> txn_conflict_count {0};

    sp->set_call_back("InstanceRecycler::recycle_expired_txn_label.remove_label_before",
                      [&](auto&& args) {
                          remove_label_before_count++;
                          std::this_thread::sleep_for(std::chrono::milliseconds(60));
                      });

    sp->set_call_back("InstanceRecycler::recycle_expired_txn_label.update_label_before",
                      [&](auto&& args) {
                          update_label_before_count++;
                          std::this_thread::sleep_for(std::chrono::milliseconds(80));
                      });

    sp->set_call_back("InstanceRecycler::recycle_expired_txn_label.update_label_after",
                      [&](auto&& args) { update_label_after_count++; });

    sp->set_call_back(
            "InstanceRecycler::recycle_expired_txn_label.before_commit",
            [&](auto&& args) { std::this_thread::sleep_for(std::chrono::milliseconds(20)); });

    sp->set_call_back("InstanceRecycler::recycle_expired_txn_label.txn_conflict", [&](auto&& args) {
        txn_conflict_count++;
        LOG(WARNING) << "Transaction conflict detected in test";
    });

    sp->set_call_back("InstanceRecycler::recycle_expired_txn_label.delete_recycle_txn_kv_error",
                      [&](auto&& args) {
                          auto ret = try_any_cast<int*>(args[0]);
                          *ret = -1;
                          LOG(WARNING)
                                  << "Simulating delete recycle txn kv error in deal with conflict";
                      });

    sp->enable_processing();

    InstanceInfoPB instance;
    instance.set_instance_id(instance_id);
    InstanceRecycler recycler(mem_txn_kv, instance, recycle_txn_label_thread_group,
                              std::make_shared<TxnLazyCommitter>(mem_txn_kv));
    ASSERT_EQ(recycler.init(), 0);

    // deal with conflict but error during recycle
    ASSERT_EQ(recycler.recycle_expired_txn_label(), -1);

    EXPECT_GT(txn_conflict_count, 0) << "txn_conflict sync point should be triggered";
=======
TEST(RecyclerTest, recycle_restore_job_complete_state) {
    // cloud::config::fdb_cluster_file_path = "fdb.cluster";
    // auto txn_kv = std::dynamic_pointer_cast<cloud::TxnKv>(std::make_shared<cloud::FdbTxnKv>());
    // txn_kv->init();
    auto txn_kv = std::make_shared<MemTxnKv>();
    ASSERT_EQ(txn_kv->init(), 0);

    InstanceInfoPB instance;
    instance.set_instance_id(instance_id);
    auto obj_info = instance.add_obj_info();
    obj_info->set_id("recycle_restore_job_transaction");
    obj_info->set_ak(config::test_s3_ak);
    obj_info->set_sk(config::test_s3_sk);
    obj_info->set_endpoint(config::test_s3_endpoint);
    obj_info->set_region(config::test_s3_region);
    obj_info->set_bucket(config::test_s3_bucket);
    obj_info->set_prefix("recycle_restore_job_transaction");

    InstanceRecycler recycler(txn_kv, instance, thread_group,
                              std::make_shared<TxnLazyCommitter>(txn_kv));
    ASSERT_EQ(recycler.init(), 0);
    auto accessor = recycler.accessor_map_.begin()->second;

    int64_t tablet_id = 9876;
    std::string key;
    JobRestoreTabletKeyInfo key_info {instance_id, tablet_id};
    job_restore_tablet_key(key_info, &key);

    RestoreJobCloudPB restore_job_pb;
    restore_job_pb.set_tablet_id(tablet_id);
    restore_job_pb.set_ctime_s(::time(nullptr) - 3600);
    restore_job_pb.set_expired_at_s(0);
    // set job state to COMPLETED
    restore_job_pb.set_state(RestoreJobCloudPB::COMPLETED);

    std::string val = restore_job_pb.SerializeAsString();
    std::unique_ptr<Transaction> setup_txn;
    ASSERT_EQ(txn_kv->create_txn(&setup_txn), TxnErrorCode::TXN_OK);
    setup_txn->put(key, val);
    ASSERT_EQ(setup_txn->commit(), TxnErrorCode::TXN_OK);

    for (int i = 0; i < 3; i++) {
        ASSERT_EQ(create_restore_job_rowset(txn_kv.get(), accessor.get(),
                                            "recycle_restore_job_transaction", tablet_id, i),
                  0);
    }

    ASSERT_EQ(recycler.recycle_restore_jobs(), 0);
>>>>>>> ef6b0d4e
}

} // namespace doris::cloud<|MERGE_RESOLUTION|>--- conflicted
+++ resolved
@@ -6256,7 +6256,6 @@
     }
 }
 
-<<<<<<< HEAD
 TEST(RecyclerTest, recycle_txn_label_deal_with_conflict_error_test) {
     config::label_keep_max_second = 0;
     config::recycle_pool_parallelism = 20;
@@ -6407,7 +6406,8 @@
     ASSERT_EQ(recycler.recycle_expired_txn_label(), -1);
 
     EXPECT_GT(txn_conflict_count, 0) << "txn_conflict sync point should be triggered";
-=======
+}
+
 TEST(RecyclerTest, recycle_restore_job_complete_state) {
     // cloud::config::fdb_cluster_file_path = "fdb.cluster";
     // auto txn_kv = std::dynamic_pointer_cast<cloud::TxnKv>(std::make_shared<cloud::FdbTxnKv>());
@@ -6456,7 +6456,6 @@
     }
 
     ASSERT_EQ(recycler.recycle_restore_jobs(), 0);
->>>>>>> ef6b0d4e
 }
 
 } // namespace doris::cloud