// Licensed to the Apache Software Foundation (ASF) under one
// or more contributor license agreements.  See the NOTICE file
// distributed with this work for additional information
// regarding copyright ownership.  The ASF licenses this file
// to you under the Apache License, Version 2.0 (the
// "License"); you may not use this file except in compliance
// with the License.  You may obtain a copy of the License at
//
//   http://www.apache.org/licenses/LICENSE-2.0
//
// Unless required by applicable law or agreed to in writing,
// software distributed under the License is distributed on an
// "AS IS" BASIS, WITHOUT WARRANTIES OR CONDITIONS OF ANY
// KIND, either express or implied.  See the License for the
// specific language governing permissions and limitations
// under the License.

#include <brpc/controller.h>
#include <bvar/window.h>
#include <fmt/core.h>
#include <gen_cpp/cloud.pb.h>
#include <gen_cpp/olap_file.pb.h>
#include <google/protobuf/repeated_field.h>
#include <gtest/gtest.h>

#include <atomic>
#include <condition_variable>
#include <cstdint>
#include <memory>
#include <random>
#include <string>
#include <thread>

#include "common/config.h"
#include "common/logging.h"
#include "common/util.h"
#include "cpp/sync_point.h"
#include "meta-service/meta_service.h"
#include "meta-service/meta_service_helper.h"
#include "meta-store/document_message.h"
#include "meta-store/keys.h"
#include "meta-store/mem_txn_kv.h"
#include "meta-store/meta_reader.h"
#include "meta-store/txn_kv.h"
#include "meta-store/txn_kv_error.h"
#include "meta-store/versioned_value.h"
#include "mock_resource_manager.h"
#include "rate-limiter/rate_limiter.h"
#include "resource-manager/resource_manager.h"

namespace doris::cloud {

// External functions from meta_service_test.cpp
extern std::unique_ptr<MetaServiceProxy> get_meta_service();
extern std::unique_ptr<MetaServiceProxy> get_meta_service(bool mock_resource_mgr);
extern void create_tablet(MetaServiceProxy* meta_service, int64_t table_id, int64_t index_id,
                          int64_t partition_id, int64_t tablet_id);
extern doris::RowsetMetaCloudPB create_rowset(int64_t txn_id, int64_t tablet_id, int partition_id,
                                              int64_t version, int num_rows);
extern void commit_rowset(MetaServiceProxy* meta_service, const doris::RowsetMetaCloudPB& rowset,
                          CreateRowsetResponse& res);
extern void insert_rowset(MetaServiceProxy* meta_service, int64_t db_id, const std::string& label,
                          int64_t table_id, int64_t partition_id, int64_t tablet_id);
extern void add_tablet(CreateTabletsRequest& req, int64_t table_id, int64_t index_id,
                       int64_t partition_id, int64_t tablet_id);
<<<<<<< HEAD
extern void get_tablet_stats(MetaServiceProxy* meta_service, int64_t table_id, int64_t index_id,
                             int64_t partition_id, int64_t tablet_id, GetTabletStatsResponse& res);
=======
extern void create_and_commit_rowset(MetaServiceProxy* meta_service, int64_t table_id,
                                     int64_t index_id, int64_t partition_id, int64_t tablet_id,
                                     int64_t txn_id);
>>>>>>> ee5ba3c9

void insert_compact_rowset(Transaction* txn, std::string instance_id, int64_t tablet_id,
                           int64_t partition_id, int64_t start_version, int64_t end_version,
                           int num_rows) {
    doris::RowsetMetaCloudPB compact_rowset =
            create_rowset(1, tablet_id, partition_id, start_version, num_rows);
    compact_rowset.set_end_version(end_version);
    std::string key = versioned::meta_rowset_compact_key({instance_id, tablet_id, end_version});
    ASSERT_TRUE(versioned::document_put(txn, key, std::move(compact_rowset)));
}

void update_tablet_compact_stats(Transaction* txn, std::string instance_id, int64_t tablet_id,
                                 int start_version, int end_version, int num_rows) {
    MetaReader reader(instance_id, nullptr);
    std::vector<RowsetMetaCloudPB> rowset_metas;
    ASSERT_EQ(reader.get_rowset_metas(txn, tablet_id, start_version, end_version, &rowset_metas),
              TxnErrorCode::TXN_OK);

    int input_data_size = 0;
    int input_num_rows = 0;
    int input_num_rowsets = 0;
    int input_num_segments = 0;
    int input_index_size = 0;
    int input_segment_size = 0;
    for (const auto& rowset_meta : rowset_metas) {
        input_data_size += rowset_meta.total_disk_size();
        input_num_rows += rowset_meta.num_rows();
        input_num_rowsets += 1; // Each rowset is considered as one rowset
        input_num_segments += rowset_meta.num_segments();
        input_index_size += rowset_meta.index_disk_size();
        input_segment_size += rowset_meta.data_disk_size();
    }

    std::string key = versioned::tablet_compact_stats_key({instance_id, tablet_id});
    TabletStatsPB stats;
    ASSERT_EQ(versioned::document_get(txn, key, &stats, nullptr), TxnErrorCode::TXN_OK);

    // See create_rowset() for the calculation of data size
    stats.set_data_size(stats.data_size() + num_rows * 110 - input_data_size);
    stats.set_num_rows(stats.num_rows() + num_rows - input_num_rows);
    stats.set_num_rowsets(stats.num_rowsets() + 1 - input_num_rowsets);
    stats.set_num_segments(stats.num_segments() + 1 - input_num_segments);
    stats.set_index_size(stats.index_size() + num_rows * 10 - input_index_size);
    stats.set_segment_size(stats.segment_size() + num_rows * 100 - input_segment_size);
    ASSERT_TRUE(versioned::document_put(txn, key, std::move(stats)));
}

void compact_rowset(TxnKv* txn_kv, std::string instance_id, int64_t tablet_id, int64_t partition_id,
                    int64_t start_version, int64_t end_version, int num_rows) {
    std::unique_ptr<Transaction> txn;
    ASSERT_EQ(txn_kv->create_txn(&txn), TxnErrorCode::TXN_OK);
    insert_compact_rowset(txn.get(), instance_id, tablet_id, partition_id, start_version,
                          end_version, num_rows);
    update_tablet_compact_stats(txn.get(), instance_id, tablet_id, start_version, end_version,
                                num_rows);
    ASSERT_EQ(txn->commit(), TxnErrorCode::TXN_OK);
}

// Create a MULTI_VERSION_READ_WRITE instance and refresh the resource manager.
static void create_and_refresh_instance(MetaServiceProxy* service, std::string instance_id) {
    // write instance
    InstanceInfoPB instance_info;
    instance_info.set_instance_id(instance_id);
    instance_info.set_multi_version_status(MULTI_VERSION_READ_WRITE);
    std::unique_ptr<Transaction> txn;
    ASSERT_EQ(service->txn_kv()->create_txn(&txn), TxnErrorCode::TXN_OK);
    txn->put(instance_key(instance_id), instance_info.SerializeAsString());
    ASSERT_EQ(txn->commit(), TxnErrorCode::TXN_OK);

    service->resource_mgr()->refresh_instance(instance_id);
    ASSERT_TRUE(service->resource_mgr()->is_version_write_enabled(instance_id));
}

#define MOCK_GET_INSTANCE_ID(instance_id)                                          \
    DORIS_CLOUD_DEFER {                                                            \
        SyncPoint::get_instance()->clear_all_call_backs();                         \
    };                                                                             \
    SyncPoint::get_instance()->set_call_back("get_instance_id", [&](auto&& args) { \
        auto* ret = try_any_cast_ret<std::string>(args);                           \
        ret->first = instance_id;                                                  \
        ret->second = true;                                                        \
    });                                                                            \
    SyncPoint::get_instance()->enable_processing();

TEST(MetaServiceVersionedReadTest, CommitTxn) {
    auto meta_service = get_meta_service(false);
    std::string instance_id = "test_cloud_instance_id";
    std::string cloud_unique_id = "1:test_cloud_unique_id:1";
    MOCK_GET_INSTANCE_ID(instance_id);
    create_and_refresh_instance(meta_service.get(), instance_id);

    int64_t db_id = 666;
    int64_t table_id = 1234;
    int64_t index_id = 1235;
    int64_t partition_id = 1236;

    // case: first version of rowset
    {
        int64_t txn_id = -1;
        // begin txn
        {
            brpc::Controller cntl;
            BeginTxnRequest req;
            req.set_cloud_unique_id(cloud_unique_id);
            TxnInfoPB txn_info_pb;
            txn_info_pb.set_db_id(db_id);
            txn_info_pb.set_label("test_label");
            txn_info_pb.add_table_ids(table_id);
            txn_info_pb.set_timeout_ms(36000);
            req.mutable_txn_info()->CopyFrom(txn_info_pb);
            BeginTxnResponse res;
            meta_service->begin_txn(reinterpret_cast<::google::protobuf::RpcController*>(&cntl),
                                    &req, &res, nullptr);
            ASSERT_EQ(res.status().code(), MetaServiceCode::OK);
            txn_id = res.txn_id();
        }

        // mock rowset and tablet
        int64_t tablet_id_base = 1103;
        for (int i = 0; i < 5; ++i) {
            create_tablet(meta_service.get(), table_id, index_id, partition_id, tablet_id_base + i);
            auto tmp_rowset = create_rowset(txn_id, tablet_id_base + i, partition_id, -1, 100);
            CreateRowsetResponse res;
            commit_rowset(meta_service.get(), tmp_rowset, res);
            ASSERT_EQ(res.status().code(), MetaServiceCode::OK);
        }

        // precommit txn
        {
            brpc::Controller cntl;
            PrecommitTxnRequest req;
            req.set_cloud_unique_id(cloud_unique_id);
            req.set_db_id(db_id);
            req.set_txn_id(txn_id);
            req.set_precommit_timeout_ms(36000);
            PrecommitTxnResponse res;
            meta_service->precommit_txn(reinterpret_cast<::google::protobuf::RpcController*>(&cntl),
                                        &req, &res, nullptr);
            ASSERT_EQ(res.status().code(), MetaServiceCode::OK);
        }

        // commit txn
        {
            brpc::Controller cntl;
            CommitTxnRequest req;
            req.set_cloud_unique_id(cloud_unique_id);
            req.set_db_id(db_id);
            req.set_txn_id(txn_id);
            CommitTxnResponse res;
            meta_service->commit_txn(reinterpret_cast<::google::protobuf::RpcController*>(&cntl),
                                     &req, &res, nullptr);
            ASSERT_EQ(res.status().code(), MetaServiceCode::OK);
        }

        // doubly commit txn
        {
            brpc::Controller cntl;
            CommitTxnRequest req;
            req.set_cloud_unique_id(cloud_unique_id);
            req.set_db_id(db_id);
            req.set_txn_id(txn_id);
            CommitTxnResponse res;
            meta_service->commit_txn(reinterpret_cast<::google::protobuf::RpcController*>(&cntl),
                                     &req, &res, nullptr);
            ASSERT_EQ(res.status().code(), MetaServiceCode::OK);
            auto found = res.status().msg().find(fmt::format(
                    "transaction is already visible: db_id={} txn_id={}", db_id, txn_id));
            ASSERT_TRUE(found != std::string::npos);
        }

        // doubly commit txn(2pc)
        {
            brpc::Controller cntl;
            CommitTxnRequest req;
            req.set_cloud_unique_id("test_cloud_unique_id");
            req.set_db_id(db_id);
            req.set_txn_id(txn_id);
            req.set_is_2pc(true);
            CommitTxnResponse res;
            meta_service->commit_txn(reinterpret_cast<::google::protobuf::RpcController*>(&cntl),
                                     &req, &res, nullptr);
            ASSERT_EQ(res.status().code(), MetaServiceCode::TXN_ALREADY_VISIBLE);
            auto found = res.status().msg().find(
                    fmt::format("transaction [{}] is already visible, not pre-committed.", txn_id));
            ASSERT_TRUE(found != std::string::npos);
        }
    }

    {
        // Get the partition versions
        brpc::Controller cntl;
        GetVersionRequest req;
        req.set_cloud_unique_id(cloud_unique_id);
        req.set_db_id(db_id);
        req.set_table_id(table_id);
        req.set_partition_id(partition_id);
        GetVersionResponse res;
        meta_service->get_version(&cntl, &req, &res, nullptr);
        ASSERT_EQ(res.status().code(), MetaServiceCode::OK);
        ASSERT_EQ(res.version(), 2);
    }
}

TEST(MetaServiceVersionedReadTest, CommitTxnWithSubTxnTest) {
    auto meta_service = get_meta_service(false);
    const std::string instance_id = "test_cloud_instance_id";
    const std::string cloud_unique_id = "1:test_cloud_unique_id:1";
    MOCK_GET_INSTANCE_ID(instance_id);
    create_and_refresh_instance(meta_service.get(), instance_id);

    int64_t db_id = 98131;
    int64_t txn_id = -1;
    int64_t t1 = 10;
    int64_t t1_index = 100;
    int64_t t1_p1 = 11;
    int64_t t1_p1_t1 = 12;
    int64_t t1_p1_t2 = 13;
    int64_t t1_p2 = 14;
    int64_t t1_p2_t1 = 15;
    int64_t t2 = 16;
    int64_t t2_index = 101;
    int64_t t2_p3 = 17;
    int64_t t2_p3_t1 = 18;
    [[maybe_unused]] int64_t t2_p4 = 19;
    [[maybe_unused]] int64_t t2_p4_t1 = 20;
    std::string label = "test_label";
    std::string label2 = "test_label_0";

    // begin txn
    {
        brpc::Controller cntl;
        BeginTxnRequest req;
        req.set_cloud_unique_id(cloud_unique_id);
        TxnInfoPB txn_info_pb;
        txn_info_pb.set_db_id(db_id);
        txn_info_pb.set_label(label);
        txn_info_pb.add_table_ids(t1);
        txn_info_pb.set_timeout_ms(36000);
        req.mutable_txn_info()->CopyFrom(txn_info_pb);
        BeginTxnResponse res;
        meta_service->begin_txn(reinterpret_cast<::google::protobuf::RpcController*>(&cntl), &req,
                                &res, nullptr);
        ASSERT_EQ(res.status().code(), MetaServiceCode::OK);
        txn_id = res.txn_id();
    }

    // mock rowset and tablet: for sub_txn1
    int64_t sub_txn_id1 = txn_id;
    create_and_commit_rowset(meta_service.get(), t1, t1_index, t1_p1, t1_p1_t1, sub_txn_id1);
    create_and_commit_rowset(meta_service.get(), t1, t1_index, t1_p1, t1_p1_t2, sub_txn_id1);
    create_and_commit_rowset(meta_service.get(), t1, t1_index, t1_p2, t1_p2_t1, sub_txn_id1);

    // begin_sub_txn2
    int64_t sub_txn_id2 = -1;
    {
        brpc::Controller cntl;
        BeginSubTxnRequest req;
        req.set_cloud_unique_id("test_cloud_unique_id");
        req.set_txn_id(txn_id);
        req.set_sub_txn_num(0);
        req.set_db_id(db_id);
        req.set_label(label2);
        req.mutable_table_ids()->Add(t1);
        req.mutable_table_ids()->Add(t2);
        BeginSubTxnResponse res;
        meta_service->begin_sub_txn(reinterpret_cast<::google::protobuf::RpcController*>(&cntl),
                                    &req, &res, nullptr);
        ASSERT_EQ(res.status().code(), MetaServiceCode::OK);
        ASSERT_EQ(res.txn_info().table_ids().size(), 2);
        ASSERT_EQ(res.txn_info().sub_txn_ids().size(), 1);
        ASSERT_TRUE(res.has_sub_txn_id());
        sub_txn_id2 = res.sub_txn_id();
        ASSERT_EQ(sub_txn_id2, res.txn_info().sub_txn_ids()[0]);
    }
    // mock rowset and tablet: for sub_txn3
    create_and_commit_rowset(meta_service.get(), t2, t2_index, t2_p3, t2_p3_t1, sub_txn_id2);

    // begin_sub_txn3
    int64_t sub_txn_id3 = -1;
    {
        brpc::Controller cntl;
        BeginSubTxnRequest req;
        req.set_cloud_unique_id("test_cloud_unique_id");
        req.set_txn_id(txn_id);
        req.set_sub_txn_num(1);
        req.set_db_id(db_id);
        req.set_label("test_label_1");
        req.mutable_table_ids()->Add(t1);
        req.mutable_table_ids()->Add(t2);
        req.mutable_table_ids()->Add(t1);
        BeginSubTxnResponse res;
        meta_service->begin_sub_txn(reinterpret_cast<::google::protobuf::RpcController*>(&cntl),
                                    &req, &res, nullptr);
        ASSERT_EQ(res.status().code(), MetaServiceCode::OK);
        ASSERT_EQ(res.txn_info().table_ids().size(), 3);
        ASSERT_EQ(res.txn_info().sub_txn_ids().size(), 2);
        ASSERT_TRUE(res.has_sub_txn_id());
        sub_txn_id3 = res.sub_txn_id();
        ASSERT_EQ(sub_txn_id3, res.txn_info().sub_txn_ids()[1]);
    }
    // mock rowset and tablet: for sub_txn3
    create_and_commit_rowset(meta_service.get(), t1, t1_index, t1_p1, t1_p1_t1, sub_txn_id3);
    create_and_commit_rowset(meta_service.get(), t1, t1_index, t1_p1, t1_p1_t2, sub_txn_id3);

    // commit txn
    CommitTxnRequest req;
    {
        brpc::Controller cntl;
        req.set_cloud_unique_id("test_cloud_unique_id");
        req.set_db_id(666);
        req.set_txn_id(txn_id);
        req.set_is_txn_load(true);

        SubTxnInfo sub_txn_info1;
        sub_txn_info1.set_sub_txn_id(sub_txn_id1);
        sub_txn_info1.set_table_id(t1);
        sub_txn_info1.mutable_base_tablet_ids()->Add(t1_p1_t1);
        sub_txn_info1.mutable_base_tablet_ids()->Add(t1_p1_t2);
        sub_txn_info1.mutable_base_tablet_ids()->Add(t1_p2_t1);

        SubTxnInfo sub_txn_info2;
        sub_txn_info2.set_sub_txn_id(sub_txn_id2);
        sub_txn_info2.set_table_id(t2);
        sub_txn_info2.mutable_base_tablet_ids()->Add(t2_p3_t1);

        SubTxnInfo sub_txn_info3;
        sub_txn_info3.set_sub_txn_id(sub_txn_id3);
        sub_txn_info3.set_table_id(t1);
        sub_txn_info3.mutable_base_tablet_ids()->Add(t1_p1_t1);
        sub_txn_info3.mutable_base_tablet_ids()->Add(t1_p1_t2);

        req.mutable_sub_txn_infos()->Add(std::move(sub_txn_info1));
        req.mutable_sub_txn_infos()->Add(std::move(sub_txn_info2));
        req.mutable_sub_txn_infos()->Add(std::move(sub_txn_info3));
        CommitTxnResponse res;
        meta_service->commit_txn(reinterpret_cast<::google::protobuf::RpcController*>(&cntl), &req,
                                 &res, nullptr);
        ASSERT_EQ(res.status().code(), MetaServiceCode::OK);
        // std::cout << res.DebugString() << std::endl;
        ASSERT_EQ(res.table_ids().size(), 3);

        ASSERT_EQ(res.table_ids()[0], t2);
        ASSERT_EQ(res.partition_ids()[0], t2_p3);
        ASSERT_EQ(res.versions()[0], 2);

        ASSERT_EQ(res.table_ids()[1], t1);
        ASSERT_EQ(res.partition_ids()[1], t1_p2);
        ASSERT_EQ(res.versions()[1], 2);

        ASSERT_EQ(res.table_ids()[2], t1);
        ASSERT_EQ(res.partition_ids()[2], t1_p1) << res.ShortDebugString();
        ASSERT_EQ(res.versions()[2], 3) << res.ShortDebugString();
    }

    // doubly commit txn
    {
        brpc::Controller cntl;
        CommitTxnResponse res;
        meta_service->commit_txn(reinterpret_cast<::google::protobuf::RpcController*>(&cntl), &req,
                                 &res, nullptr);
        ASSERT_EQ(res.status().code(), MetaServiceCode::OK);
        auto found = res.status().msg().find(
                fmt::format("transaction is already visible: db_id={} txn_id={}", db_id, txn_id));
        ASSERT_TRUE(found != std::string::npos);
    }

    // Verify the partition versions
    {
        brpc::Controller ctrl;
        GetVersionRequest req;
        req.set_cloud_unique_id(cloud_unique_id);
        req.set_batch_mode(true);
        req.add_db_ids(db_id);
        req.add_db_ids(db_id);
        req.add_db_ids(db_id);
        req.add_table_ids(t1);
        req.add_table_ids(t1);
        req.add_table_ids(t2);
        req.add_partition_ids(t1_p1);
        req.add_partition_ids(t1_p2);
        req.add_partition_ids(t2_p3);

        GetVersionResponse resp;
        meta_service->get_version(&ctrl, &req, &resp, nullptr);
        ASSERT_EQ(resp.status().code(), MetaServiceCode::OK)
                << " status is " << resp.status().ShortDebugString();
        ASSERT_EQ(resp.versions().size(), 3);
        ASSERT_EQ(resp.versions()[0], 3); // t1_p1
        ASSERT_EQ(resp.versions()[1], 2); // t1_p2
        ASSERT_EQ(resp.versions()[2], 2); // t2_p3
    }
}

TEST(MetaServiceVersionedReadTest, GetVersion) {
    auto service = get_meta_service(false);

    int64_t table_id = 1;
    int64_t partition_id = 1;
    int64_t tablet_id = 1;

    std::string instance_id = "test_cloud_instance_id";
    std::string cloud_unique_id = fmt::format("1:{}:1", instance_id);

    MOCK_GET_INSTANCE_ID(instance_id);
    create_and_refresh_instance(service.get(), instance_id);

    // INVALID_ARGUMENT
    {
        brpc::Controller ctrl;
        GetVersionRequest req;
        req.set_cloud_unique_id(cloud_unique_id);
        req.set_table_id(table_id);
        req.set_partition_id(partition_id);

        GetVersionResponse resp;
        service->get_version(&ctrl, &req, &resp, nullptr);

        ASSERT_EQ(resp.status().code(), MetaServiceCode::INVALID_ARGUMENT)
                << " status is " << resp.status().DebugString();
    }

    {
        brpc::Controller ctrl;
        GetVersionRequest req;
        req.set_cloud_unique_id(cloud_unique_id);
        req.set_db_id(1);
        req.set_table_id(table_id);
        req.set_partition_id(partition_id);

        GetVersionResponse resp;
        service->get_version(&ctrl, &req, &resp, nullptr);

        ASSERT_EQ(resp.status().code(), MetaServiceCode::VERSION_NOT_FOUND)
                << " status is " << resp.status().DebugString();
    }

    {
        brpc::Controller ctrl;
        GetVersionRequest req;
        req.set_cloud_unique_id(cloud_unique_id);
        req.set_db_id(1);
        req.set_table_id(table_id);
        req.set_partition_id(partition_id);
        req.set_is_table_version(true);

        GetVersionResponse resp;
        service->get_version(&ctrl, &req, &resp, nullptr);

        ASSERT_EQ(resp.status().code(), MetaServiceCode::VERSION_NOT_FOUND)
                << " status is " << resp.status().DebugString();
    }

    create_tablet(service.get(), table_id, 1, partition_id, tablet_id);
    insert_rowset(service.get(), 1, "get_version_label_1", table_id, partition_id, tablet_id);

    {
        brpc::Controller ctrl;
        GetVersionRequest req;
        req.set_cloud_unique_id(cloud_unique_id);
        req.set_db_id(1);
        req.set_table_id(table_id);
        req.set_partition_id(partition_id);

        GetVersionResponse resp;
        service->get_version(&ctrl, &req, &resp, nullptr);

        ASSERT_EQ(resp.status().code(), MetaServiceCode::OK)
                << " status is " << resp.status().DebugString();
        ASSERT_EQ(resp.version(), 2);
    }

    {
        brpc::Controller ctrl;
        GetVersionRequest req;
        req.set_cloud_unique_id(cloud_unique_id);
        req.set_db_id(1);
        req.set_table_id(table_id);
        req.set_partition_id(partition_id);
        req.set_is_table_version(true);

        GetVersionResponse resp;
        service->get_version(&ctrl, &req, &resp, nullptr);

        ASSERT_EQ(resp.status().code(), MetaServiceCode::OK)
                << " status is " << resp.status().DebugString();
        ASSERT_GT(resp.version(), 2);
    }
}

TEST(MetaServiceVersionedReadTest, BatchGetVersion) {
    struct TestCase {
        std::vector<int64_t> table_ids;
        std::vector<int64_t> partition_ids;
        std::vector<int64_t> expected_versions;
        std::vector<
                std::tuple<int64_t /*table_id*/, int64_t /*partition_id*/, int64_t /*tablet_id*/>>
                insert_rowsets;
    };

    // table ids: 2, 3, 4, 5
    // partition ids: 6, 7, 8, 9
    std::vector<TestCase> cases = {
            // all version are missing
            {{1, 2, 3, 4}, {6, 7, 8, 9}, {-1, -1, -1, -1}, {}},
            // update table 1, partition 6
            {{1, 2, 3, 4}, {6, 7, 8, 9}, {2, -1, -1, -1}, {{1, 6, 1}}},
            // update table 2, partition 6
            // update table 3, partition 7
            {{1, 2, 3, 4}, {6, 7, 8, 9}, {2, -1, 2, 2}, {{3, 8, 3}, {4, 9, 4}}},
            // update table 1, partition 7 twice
            {{1, 2, 3, 4}, {6, 7, 8, 9}, {2, 3, 2, 2}, {{2, 7, 2}, {2, 7, 2}}},
    };

    auto service = get_meta_service(false);

    std::string instance_id = "test_cloud_instance_id";
    std::string cloud_unique_id = fmt::format("1:{}:1", instance_id);

    MOCK_GET_INSTANCE_ID(instance_id);
    create_and_refresh_instance(service.get(), instance_id);

    create_tablet(service.get(), 1, 1, 6, 1);
    create_tablet(service.get(), 2, 1, 7, 2);
    create_tablet(service.get(), 3, 1, 8, 3);
    create_tablet(service.get(), 4, 1, 9, 4);

    size_t num_cases = cases.size();
    size_t label_index = 0;
    for (size_t i = 0; i < num_cases; ++i) {
        auto& [table_ids, partition_ids, expected_versions, insert_rowsets] = cases[i];
        for (auto [table_id, partition_id, tablet_id] : insert_rowsets) {
            LOG(INFO) << "insert rowset for table " << table_id << " partition " << partition_id
                      << " table_id " << tablet_id;
            insert_rowset(service.get(), 1, std::to_string(++label_index), table_id, partition_id,
                          tablet_id);
        }

        brpc::Controller ctrl;
        GetVersionRequest req;
        req.set_cloud_unique_id(cloud_unique_id);
        req.set_db_id(-1);
        req.set_table_id(-1);
        req.set_partition_id(-1);
        req.set_batch_mode(true);
        for (size_t i = 0; i < table_ids.size(); ++i) req.add_db_ids(1);
        std::copy(table_ids.begin(), table_ids.end(),
                  google::protobuf::RepeatedFieldBackInserter(req.mutable_table_ids()));
        std::copy(partition_ids.begin(), partition_ids.end(),
                  google::protobuf::RepeatedFieldBackInserter(req.mutable_partition_ids()));

        GetVersionResponse resp;
        service->get_version(&ctrl, &req, &resp, nullptr);

        ASSERT_EQ(resp.status().code(), MetaServiceCode::OK)
                << "case " << i << " status is " << resp.status().msg()
                << ", code=" << resp.status().code();

        std::vector<int64_t> versions(resp.versions().begin(), resp.versions().end());
        EXPECT_EQ(versions, expected_versions) << "case " << i;

        // Batch get table versions
        req.set_is_table_version(true);

        resp.Clear();
        service->get_version(&ctrl, &req, &resp, nullptr);
        ASSERT_EQ(resp.status().code(), MetaServiceCode::OK)
                << "case " << i << " status is " << resp.status().msg()
                << ", code=" << resp.status().code();
        for (size_t j = 0; j < resp.versions_size(); ++j) {
            if (expected_versions[j] == -1) {
                ASSERT_LT(resp.versions(j), 0)
                        << "case " << i << ", j=" << j << ", resp=" << resp.DebugString();
            } else {
                ASSERT_GT(resp.versions(j), 0)
                        << "case " << i << ", j=" << j << ", resp=" << resp.DebugString();
            }
        }
    }

    // INVALID_ARGUMENT
    {
        brpc::Controller ctrl;
        GetVersionRequest req;
        req.set_cloud_unique_id(cloud_unique_id);
        req.set_batch_mode(true);
        GetVersionResponse resp;
        service->get_version(&ctrl, &req, &resp, nullptr);
        ASSERT_EQ(resp.status().code(), MetaServiceCode::INVALID_ARGUMENT)
                << " status is " << resp.status().msg() << ", code=" << resp.status().code();
    }
}

TEST(MetaServiceVersionedReadTest, BatchGetVersionFallback) {
    constexpr size_t N = 100;
    size_t i = 0;
    auto sp = SyncPoint::get_instance();
    DORIS_CLOUD_DEFER {
        SyncPoint::get_instance()->clear_all_call_backs();
    };
    sp->set_call_back("batch_get_version_err", [&](auto&& args) {
        if (i++ == N / 10) {
            *try_any_cast<TxnErrorCode*>(args) = TxnErrorCode::TXN_TOO_OLD;
        }
    });

    sp->enable_processing();

    auto service = get_meta_service(false);
    std::string instance_id = "test_cloud_instance_id";
    std::string cloud_unique_id = fmt::format("1:{}:1", instance_id);

    MOCK_GET_INSTANCE_ID(instance_id);
    create_and_refresh_instance(service.get(), instance_id);

    for (int64_t i = 1; i <= N; ++i) {
        create_tablet(service.get(), 1, 1, i, i);
        insert_rowset(service.get(), 1, std::to_string(i), 1, i, i);
    }

    brpc::Controller ctrl;
    GetVersionRequest req;
    req.set_cloud_unique_id(cloud_unique_id);
    req.set_db_id(-1);
    req.set_table_id(-1);
    req.set_partition_id(-1);
    req.set_batch_mode(true);
    for (size_t i = 1; i <= N; ++i) {
        req.add_db_ids(1);
        req.add_table_ids(1);
        req.add_partition_ids(i);
    }

    GetVersionResponse resp;
    service->get_version(&ctrl, &req, &resp, nullptr);

    ASSERT_EQ(resp.status().code(), MetaServiceCode::OK)
            << "case " << i << " status is " << resp.status().msg()
            << ", code=" << resp.status().code();

    ASSERT_EQ(resp.versions_size(), N);
}

TEST(MetaServiceVersionedReadTest, GetTablet) {
    auto service = get_meta_service(false);
    std::string instance_id = "test_cloud_instance_id";

    MOCK_GET_INSTANCE_ID(instance_id);
    create_and_refresh_instance(service.get(), instance_id);

    int64_t table_id = 2;
    int64_t index_id = 3;
    int64_t partition_id = 4;
    int64_t tablet_id = 5;

    // Create tablet
    create_tablet(service.get(), table_id, index_id, partition_id, tablet_id);

    {
        // Get the tablet meta
        brpc::Controller cntl;
        GetTabletRequest req;
        req.set_cloud_unique_id(fmt::format("1:{}:1", instance_id));
        req.set_tablet_id(tablet_id);
        GetTabletResponse resp;
        service->get_tablet(&cntl, &req, &resp, nullptr);
        ASSERT_EQ(resp.status().code(), MetaServiceCode::OK)
                << " status is " << resp.status().DebugString();
        ASSERT_EQ(resp.tablet_meta().table_id(), table_id);
        ASSERT_EQ(resp.tablet_meta().index_id(), index_id);
        ASSERT_EQ(resp.tablet_meta().partition_id(), partition_id);
        ASSERT_EQ(resp.tablet_meta().tablet_id(), tablet_id);

        // Verify the tablet schema
        ASSERT_TRUE(resp.tablet_meta().has_schema());
    }
}

TEST(MetaServiceVersionedReadTest, GetTabletStats) {
    auto meta_service = get_meta_service(false);

    std::string instance_id = "test_cloud_instance_id";

    MOCK_GET_INSTANCE_ID(instance_id);
    create_and_refresh_instance(meta_service.get(), instance_id);

    constexpr auto table_id = 10001, index_id = 10002, partition_id = 10003, tablet_id = 10004;
    ASSERT_NO_FATAL_FAILURE(
            create_tablet(meta_service.get(), table_id, index_id, partition_id, tablet_id));

    {
        GetTabletStatsResponse res;
        get_tablet_stats(meta_service.get(), table_id, index_id, partition_id, tablet_id, res);
        ASSERT_EQ(res.status().code(), MetaServiceCode::OK);
        ASSERT_EQ(res.tablet_stats_size(), 1);
        EXPECT_EQ(res.tablet_stats(0).data_size(), 0);
        EXPECT_EQ(res.tablet_stats(0).num_rows(), 0);
        EXPECT_EQ(res.tablet_stats(0).num_rowsets(), 1);
        EXPECT_EQ(res.tablet_stats(0).num_segments(), 0);
        EXPECT_EQ(res.tablet_stats(0).index_size(), 0);
        EXPECT_EQ(res.tablet_stats(0).segment_size(), 0);
    }

    {
        // Insert rowset
        config::split_tablet_stats = false;
        ASSERT_NO_FATAL_FAILURE(insert_rowset(meta_service.get(), 10000, "label1", table_id,
                                              partition_id, tablet_id));
        ASSERT_NO_FATAL_FAILURE(insert_rowset(meta_service.get(), 10000, "label2", table_id,
                                              partition_id, tablet_id));
        config::split_tablet_stats = true;
        ASSERT_NO_FATAL_FAILURE(insert_rowset(meta_service.get(), 10000, "label3", table_id,
                                              partition_id, tablet_id));
        ASSERT_NO_FATAL_FAILURE(insert_rowset(meta_service.get(), 10000, "label4", table_id,
                                              partition_id, tablet_id));
        ASSERT_NO_FATAL_FAILURE(insert_rowset(meta_service.get(), 10000, "label5", table_id,
                                              partition_id, tablet_id));
        ASSERT_NO_FATAL_FAILURE(insert_rowset(meta_service.get(), 10000, "label6", table_id,
                                              partition_id, tablet_id));
        ASSERT_NO_FATAL_FAILURE(insert_rowset(meta_service.get(), 10000, "label7", table_id,
                                              partition_id, tablet_id));
    }

    {
        GetTabletStatsResponse res;
        get_tablet_stats(meta_service.get(), table_id, index_id, partition_id, tablet_id, res);
        ASSERT_EQ(res.status().code(), MetaServiceCode::OK);
        ASSERT_EQ(res.tablet_stats_size(), 1);
        EXPECT_EQ(res.tablet_stats(0).data_size(), 77000);
        EXPECT_EQ(res.tablet_stats(0).num_rows(), 700);
        EXPECT_EQ(res.tablet_stats(0).num_rowsets(), 8);
        EXPECT_EQ(res.tablet_stats(0).num_segments(), 7);
        EXPECT_EQ(res.tablet_stats(0).index_size(), 7000);
        EXPECT_EQ(res.tablet_stats(0).segment_size(), 70000);
    }

    {
        // Compact some rowsets, the rows is not changed
        auto txn_kv = meta_service->txn_kv();
        compact_rowset(txn_kv.get(), instance_id, tablet_id, partition_id, 2, 4, 300);
        compact_rowset(txn_kv.get(), instance_id, tablet_id, partition_id, 6, 7, 200);
    }

    {
        // rowset.set_num_segments(1);
        // rowset.set_num_rows(num_rows);
        // rowset.set_data_disk_size(num_rows * 100);
        // rowset.set_index_disk_size(num_rows * 10);
        // rowset.set_total_disk_size(num_rows * 110);
        GetTabletStatsResponse res;
        get_tablet_stats(meta_service.get(), table_id, index_id, partition_id, tablet_id, res);
        ASSERT_EQ(res.status().code(), MetaServiceCode::OK);
        ASSERT_EQ(res.tablet_stats_size(), 1);
        EXPECT_EQ(res.tablet_stats(0).data_size(), 77000);
        EXPECT_EQ(res.tablet_stats(0).num_rows(), 700);
        EXPECT_EQ(res.tablet_stats(0).num_rowsets(), 5); // 0-1, 2-4, 5, 6-7, 8
        EXPECT_EQ(res.tablet_stats(0).num_segments(), 4);
        EXPECT_EQ(res.tablet_stats(0).index_size(), 7000);
        EXPECT_EQ(res.tablet_stats(0).segment_size(), 70000);
    }
}

TEST(MetaServiceVersionedReadTest, GetRowsetMetas) {
    auto service = get_meta_service(false);
    std::string instance_id = "test_cloud_instance_id";

    MOCK_GET_INSTANCE_ID(instance_id);
    create_and_refresh_instance(service.get(), instance_id);

    int64_t db_id = 1;
    int64_t table_id = 2;
    int64_t index_id = 3;
    int64_t partition_id = 4;
    int64_t tablet_id = 5;

    // Create tablet
    create_tablet(service.get(), table_id, index_id, partition_id, tablet_id);

    // Helper function to get rowsets using MetaService get_rowset interface
    auto get_rowsets = [&](int64_t start_version, int64_t end_version) -> GetRowsetResponse {
        brpc::Controller cntl;
        GetRowsetRequest req;
        auto* tablet_idx = req.mutable_idx();
        tablet_idx->set_db_id(db_id);
        tablet_idx->set_table_id(table_id);
        tablet_idx->set_index_id(index_id);
        tablet_idx->set_partition_id(partition_id);
        tablet_idx->set_tablet_id(tablet_id);
        req.set_start_version(start_version);
        req.set_end_version(end_version);
        req.set_cumulative_compaction_cnt(0);
        req.set_base_compaction_cnt(0);
        req.set_cumulative_point(2);

        GetRowsetResponse resp;
        service->get_rowset(&cntl, &req, &resp, nullptr);
        return resp;
    };

    // Test 1: Contains the first rowset
    {
        auto resp = get_rowsets(1, 10);
        ASSERT_EQ(resp.status().code(), MetaServiceCode::OK);
        ASSERT_EQ(resp.rowset_meta_size(), 1);
    }

    // Step 1: Insert loading rowsets with versions 2, 3, 4, 5, 6, 7, 8, 9, 10
    LOG(INFO) << "Inserting loading rowsets for versions 2-10";
    for (int64_t version = 2; version <= 10; ++version) {
        insert_rowset(service.get(), 1, fmt::format("load_label_{}", version), table_id,
                      partition_id, tablet_id);
    }

    // Test 2: Get all loading rowsets
    {
        auto resp = get_rowsets(1, 10);
        ASSERT_EQ(resp.status().code(), MetaServiceCode::OK);
        ASSERT_EQ(resp.rowset_meta_size(), 10);

        // Verify rowsets are sorted by version
        for (int i = 0; i < resp.rowset_meta_size(); ++i) {
            const auto& meta = resp.rowset_meta(i);
            ASSERT_EQ(meta.end_version(), i + 1) << meta.DebugString();
        }
    }

    // Step 2: Insert compact rowsets [3-5] and [9-10]
    LOG(INFO) << "Inserting compact rowsets [3-5] and [9-10]";

    // Create compact rowset [3-4]
    {
        std::unique_ptr<Transaction> txn;
        ASSERT_EQ(service->txn_kv()->create_txn(&txn), TxnErrorCode::TXN_OK);
        insert_compact_rowset(txn.get(), instance_id, tablet_id, partition_id, 3, 4, 300);
        ASSERT_EQ(txn->commit(), TxnErrorCode::TXN_OK);
    }

    // Create compact rowset [3-5]
    {
        std::unique_ptr<Transaction> txn;
        ASSERT_EQ(service->txn_kv()->create_txn(&txn), TxnErrorCode::TXN_OK);
        insert_compact_rowset(txn.get(), instance_id, tablet_id, partition_id, 3, 5, 300);
        ASSERT_EQ(txn->commit(), TxnErrorCode::TXN_OK);
    }

    // Create compact rowset [9-10]
    {
        std::unique_ptr<Transaction> txn;
        ASSERT_EQ(service->txn_kv()->create_txn(&txn), TxnErrorCode::TXN_OK);
        insert_compact_rowset(txn.get(), instance_id, tablet_id, partition_id, 9, 10, 190);
        ASSERT_EQ(txn->commit(), TxnErrorCode::TXN_OK);
    }

    // Test 3: Verify compact rowsets override load rowsets
    {
        auto resp = get_rowsets(1, 10);
        ASSERT_EQ(resp.status().code(), MetaServiceCode::OK);

        // 1, 2, [3-5], 6, 7, 8, [9-10]
        ASSERT_EQ(resp.rowset_meta_size(), 7) << resp.ShortDebugString();

        // Expected sequence: v1, v2, [3-5], v6, v7, v8, [9-10]
        std::vector<std::pair<int64_t, int64_t>> expected_versions = {
                {0, 1}, {2, 2}, {3, 5}, {6, 6}, {7, 7}, {8, 8}, {9, 10}};

        for (int i = 0; i < resp.rowset_meta_size(); ++i) {
            const auto& meta = resp.rowset_meta(i);
            ASSERT_EQ(meta.start_version(), expected_versions[i].first)
                    << "Rowset " << i << " start_version mismatch";
            ASSERT_EQ(meta.end_version(), expected_versions[i].second)
                    << "Rowset " << i << " end_version mismatch";
        }
    }

    // Test 4: Boundary cases - query ranges that test boundaries
    struct TestCase {
        int64_t start_version;
        int64_t end_version;
        std::vector<std::pair<int64_t, int64_t>> expected_ranges;
        std::string description;
    };

    std::vector<TestCase> test_cases = {
            // Test exact version match
            {1, 1, {{0, 1}}, "Single version 1"},
            {2, 2, {{2, 2}}, "Single version 2"},

            // Test range before compact
            {1, 2, {{0, 1}, {2, 2}}, "Range [1-2] before compact"},

            // Test range ending at compact boundary
            {2, 5, {{2, 2}, {3, 5}}, "Range [2-5] ending at compact boundary"},

            // Test range starting at compact boundary
            {3, 6, {{3, 5}, {6, 6}}, "Range [3-6] starting at compact boundary"},

            // Test exact compact range
            {3, 5, {{3, 5}}, "Exact compact range [3-5]"},
            {9, 10, {{9, 10}}, "Exact compact range [9-10]"},

            // Test range spanning compact
            {2, 6, {{2, 2}, {3, 5}, {6, 6}}, "Range [2-6] spanning compact"},

            // Test range between compacts
            {6, 8, {{6, 6}, {7, 7}, {8, 8}}, "Range [6-8] between compacts"},

            // Test range crossing second compact
            {8, 10, {{8, 8}, {9, 10}}, "Range [8-10] crossing second compact"},

            // Test partial compact overlap
            {4, 6, {{3, 5}, {6, 6}}, "Range [4-6] partial compact overlap"},
            {9, 10, {{9, 10}}, "Range [9-10] contains last version"},

            // Test edge cases
            {5,
             10,
             {{3, 5}, {6, 6}, {7, 7}, {8, 8}, {9, 10}},
             "Range [5-10] crossing both compacts"},
            {5, 9, {{3, 5}, {6, 6}, {7, 7}, {8, 8}, {9, 9}}, "Range [5-9] includes first compact"},
            {3, 4, {{3, 4}}, "Range [3-4] within first compact"},
    };

    for (const auto& test_case : test_cases) {
        LOG(INFO) << "Testing: " << test_case.description;
        auto resp = get_rowsets(test_case.start_version, test_case.end_version);
        ASSERT_EQ(resp.status().code(), MetaServiceCode::OK)
                << "Failed for " << test_case.description;

        ASSERT_EQ(resp.rowset_meta_size(), test_case.expected_ranges.size())
                << "Rowset count mismatch for " << test_case.description << ". Got "
                << resp.rowset_meta_size() << " rowsets, expected "
                << test_case.expected_ranges.size();

        for (int i = 0; i < resp.rowset_meta_size(); ++i) {
            const auto& meta = resp.rowset_meta(i);
            const auto& expected = test_case.expected_ranges[i];
            ASSERT_EQ(meta.start_version(), expected.first)
                    << "Start version mismatch for " << test_case.description << " at index " << i;
            ASSERT_EQ(meta.end_version(), expected.second)
                    << "End version mismatch for " << test_case.description << " at index " << i
                    << " \nRowsetMeta: " << meta.ShortDebugString()
                    << " \nResponse: " << resp.ShortDebugString();
        }
    }

    // Test 5: Test empty ranges
    {
        auto resp = get_rowsets(11, 15);
        ASSERT_EQ(resp.status().code(), MetaServiceCode::OK);
        ASSERT_EQ(resp.rowset_meta_size(), 0) << "Should return empty for non-existent versions";
    }

    LOG(INFO) << "GetRowsetMetas test completed successfully";
}

TEST(MetaServiceVersionedReadTest, UpdateTablet) {
    auto service = get_meta_service(false);
    std::string instance_id = "test_cloud_instance_id";
    std::string cloud_unique_id = fmt::format("1:{}:1", instance_id);

    MOCK_GET_INSTANCE_ID(instance_id);
    create_and_refresh_instance(service.get(), instance_id);

    constexpr auto table_id = 11231, index_id = 11232, partition_id = 11233, tablet_id1 = 11234,
                   tablet_id2 = 21234;
    ASSERT_NO_FATAL_FAILURE(
            create_tablet(service.get(), table_id, index_id, partition_id, tablet_id1));
    ASSERT_NO_FATAL_FAILURE(
            create_tablet(service.get(), table_id, index_id, partition_id, tablet_id2));
    auto get_and_check_tablet_meta = [&](int tablet_id, int64_t ttl_seconds, bool in_memory,
                                         bool is_persistent) {
        brpc::Controller cntl;
        GetTabletRequest req;
        req.set_cloud_unique_id(cloud_unique_id);
        req.set_tablet_id(tablet_id);
        GetTabletResponse resp;
        service->get_tablet(&cntl, &req, &resp, nullptr);
        ASSERT_EQ(resp.status().code(), MetaServiceCode::OK) << tablet_id;
        EXPECT_EQ(resp.tablet_meta().ttl_seconds(), ttl_seconds);
        EXPECT_EQ(resp.tablet_meta().is_in_memory(), in_memory);
        EXPECT_EQ(resp.tablet_meta().is_persistent(), is_persistent);
    };
    get_and_check_tablet_meta(tablet_id1, 0, false, false);
    get_and_check_tablet_meta(tablet_id2, 0, false, false);
    {
        brpc::Controller cntl;
        UpdateTabletRequest req;
        UpdateTabletResponse resp;
        req.set_cloud_unique_id(cloud_unique_id);
        TabletMetaInfoPB* tablet_meta_info = req.add_tablet_meta_infos();
        tablet_meta_info->set_tablet_id(tablet_id1);
        tablet_meta_info->set_ttl_seconds(300);
        tablet_meta_info = req.add_tablet_meta_infos();
        tablet_meta_info->set_tablet_id(tablet_id2);
        tablet_meta_info->set_ttl_seconds(3000);
        service->update_tablet(&cntl, &req, &resp, nullptr);
        ASSERT_EQ(resp.status().code(), MetaServiceCode::OK);
    }
    get_and_check_tablet_meta(tablet_id1, 300, false, false);
    get_and_check_tablet_meta(tablet_id2, 3000, false, false);
    {
        brpc::Controller cntl;
        UpdateTabletRequest req;
        UpdateTabletResponse resp;
        req.set_cloud_unique_id(cloud_unique_id);
        TabletMetaInfoPB* tablet_meta_info = req.add_tablet_meta_infos();
        tablet_meta_info->set_tablet_id(tablet_id1);
        tablet_meta_info->set_is_in_memory(true);
        service->update_tablet(&cntl, &req, &resp, nullptr);
        ASSERT_EQ(resp.status().code(), MetaServiceCode::OK);
    }
    {
        brpc::Controller cntl;
        UpdateTabletRequest req;
        UpdateTabletResponse resp;
        req.set_cloud_unique_id(cloud_unique_id);
        TabletMetaInfoPB* tablet_meta_info = req.add_tablet_meta_infos();
        tablet_meta_info->set_tablet_id(tablet_id1);
        tablet_meta_info->set_is_persistent(true);
        service->update_tablet(&cntl, &req, &resp, nullptr);
        ASSERT_EQ(resp.status().code(), MetaServiceCode::OK);
    }
    get_and_check_tablet_meta(tablet_id1, 300, true, true);
}

TEST(MetaServiceVersionedReadTest, IndexRequest) {
    auto meta_service = get_meta_service(false);
    std::string instance_id = "commit_index";

    MOCK_GET_INSTANCE_ID(instance_id);
    create_and_refresh_instance(meta_service.get(), instance_id);

    constexpr int64_t db_id = 123;
    constexpr int64_t table_id = 10001;
    constexpr int64_t index_id = 10002;

    {
        // Prepare index
        brpc::Controller ctrl;
        IndexRequest req;
        IndexResponse res;
        req.set_db_id(db_id);
        req.set_table_id(table_id);
        req.add_index_ids(index_id);
        meta_service->prepare_index(&ctrl, &req, &res, nullptr);
        ASSERT_EQ(res.status().code(), MetaServiceCode::OK) << res.status().DebugString();
    }

    {
        // Commit index
        brpc::Controller ctrl;
        IndexRequest req;
        IndexResponse res;
        req.set_db_id(db_id);
        req.set_table_id(table_id);
        req.add_index_ids(index_id);
        req.set_is_new_table(true);
        meta_service->commit_index(&ctrl, &req, &res, nullptr);
        ASSERT_EQ(res.status().code(), MetaServiceCode::OK) << res.status().DebugString();
    }

    {
        // Prepare index again
        brpc::Controller ctrl;
        IndexRequest req;
        IndexResponse res;
        req.set_db_id(db_id);
        req.set_table_id(table_id);
        req.add_index_ids(index_id);
        meta_service->prepare_index(&ctrl, &req, &res, nullptr);
        ASSERT_EQ(res.status().code(), MetaServiceCode::ALREADY_EXISTED)
                << res.status().DebugString();
    }

    {
        // Commit index again
        brpc::Controller ctrl;
        IndexRequest req;
        IndexResponse res;
        req.set_db_id(db_id);
        req.set_table_id(table_id);
        req.add_index_ids(index_id);
        req.set_is_new_table(true);
        meta_service->commit_index(&ctrl, &req, &res, nullptr);
        ASSERT_EQ(res.status().code(), MetaServiceCode::OK) << res.status().DebugString();
    }
}

TEST(MetaServiceVersionedReadTest, PartitionRequest) {
    auto meta_service = get_meta_service(false);
    std::string instance_id = "PartitionRequest";

    MOCK_GET_INSTANCE_ID(instance_id);
    create_and_refresh_instance(meta_service.get(), instance_id);

    constexpr int64_t db_id = 1;
    constexpr int64_t table_id = 10001;
    constexpr int64_t index_id = 10002;
    constexpr int64_t partition_id = 10003;

    {
        // Prepare transaction
        brpc::Controller ctrl;
        PartitionRequest req;
        PartitionResponse res;
        req.set_db_id(db_id);
        req.set_table_id(table_id);
        req.add_index_ids(index_id);
        req.add_partition_ids(partition_id);
        meta_service->prepare_partition(&ctrl, &req, &res, nullptr);
        ASSERT_EQ(res.status().code(), MetaServiceCode::OK) << res.status().DebugString();
    }

    {
        // Commit partition
        brpc::Controller ctrl;
        PartitionRequest req;
        PartitionResponse res;
        req.set_db_id(db_id);
        req.set_table_id(table_id);
        req.add_index_ids(index_id);
        req.add_partition_ids(partition_id);
        meta_service->commit_partition(&ctrl, &req, &res, nullptr);
        ASSERT_EQ(res.status().code(), MetaServiceCode::OK) << res.status().DebugString();
    }

    {
        // Prepare partition again
        brpc::Controller ctrl;
        PartitionRequest req;
        PartitionResponse res;
        req.set_db_id(db_id);
        req.set_table_id(table_id);
        req.add_index_ids(index_id);
        req.add_partition_ids(partition_id);
        meta_service->prepare_partition(&ctrl, &req, &res, nullptr);
        ASSERT_EQ(res.status().code(), MetaServiceCode::ALREADY_EXISTED)
                << res.status().DebugString();
    }

    {
        // Commit partition again
        brpc::Controller ctrl;
        PartitionRequest req;
        PartitionResponse res;
        req.set_db_id(db_id);
        req.set_table_id(table_id);
        req.add_index_ids(index_id);
        req.add_partition_ids(partition_id);
        meta_service->commit_partition(&ctrl, &req, &res, nullptr);
        ASSERT_EQ(res.status().code(), MetaServiceCode::OK) << res.status().DebugString();
    }
}

} // namespace doris::cloud<|MERGE_RESOLUTION|>--- conflicted
+++ resolved
@@ -63,14 +63,11 @@
                           int64_t table_id, int64_t partition_id, int64_t tablet_id);
 extern void add_tablet(CreateTabletsRequest& req, int64_t table_id, int64_t index_id,
                        int64_t partition_id, int64_t tablet_id);
-<<<<<<< HEAD
 extern void get_tablet_stats(MetaServiceProxy* meta_service, int64_t table_id, int64_t index_id,
                              int64_t partition_id, int64_t tablet_id, GetTabletStatsResponse& res);
-=======
 extern void create_and_commit_rowset(MetaServiceProxy* meta_service, int64_t table_id,
                                      int64_t index_id, int64_t partition_id, int64_t tablet_id,
                                      int64_t txn_id);
->>>>>>> ee5ba3c9
 
 void insert_compact_rowset(Transaction* txn, std::string instance_id, int64_t tablet_id,
                            int64_t partition_id, int64_t start_version, int64_t end_version,
