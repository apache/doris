--- conflicted
+++ resolved
@@ -5560,159 +5560,6 @@
     }
 }
 
-<<<<<<< HEAD
-TEST(MetaServiceTest, WrongPendingBitmapTest) {
-    auto meta_service = get_meta_service();
-    extern std::string get_instance_id(const std::shared_ptr<ResourceManager>& rc_mgr,
-                                       const std::string& cloud_unique_id);
-    auto instance_id = get_instance_id(meta_service->resource_mgr(), "test_cloud_unique_id");
-
-    std::set<int64_t> real_wrong_pending_delete_bitmap_tablet_ids;
-    std::set<int64_t> expected_wrong_pending_delete_bitmap_tablet_ids;
-    auto sp = SyncPoint::get_instance();
-    sp->set_call_back("commit_txn:check_pending_delete_bitmap_lock_id", [&](auto&& args) {
-        auto* tablet_id = try_any_cast<int64_t*>(args[0]);
-        real_wrong_pending_delete_bitmap_tablet_ids.insert(*tablet_id);
-    });
-    sp->enable_processing();
-
-    // case: first version of rowset
-    {
-        int64_t txn_id = 56789;
-        int64_t table_id = 123456; // same as table_id of tmp rowset
-        int64_t db_id = 222;
-        int64_t tablet_id_base = 8113;
-        int64_t partition_id = 1234;
-        // begin txn
-        {
-            brpc::Controller cntl;
-            BeginTxnRequest req;
-            req.set_cloud_unique_id("test_cloud_unique_id");
-            TxnInfoPB txn_info_pb;
-            txn_info_pb.set_db_id(db_id);
-            txn_info_pb.set_label("test_label");
-            txn_info_pb.add_table_ids(table_id);
-            txn_info_pb.set_timeout_ms(36000);
-            req.mutable_txn_info()->CopyFrom(txn_info_pb);
-            BeginTxnResponse res;
-            meta_service->begin_txn(reinterpret_cast<::google::protobuf::RpcController*>(&cntl),
-                                    &req, &res, nullptr);
-            ASSERT_EQ(res.status().code(), MetaServiceCode::OK);
-            txn_id = res.txn_id();
-        }
-
-        // mock rowset and tablet
-        for (int i = 0; i < 5; ++i) {
-            create_tablet(meta_service.get(), table_id, 1235, partition_id, tablet_id_base + i);
-            auto tmp_rowset = create_rowset(txn_id, tablet_id_base + i);
-            tmp_rowset.set_partition_id(partition_id);
-            CreateRowsetResponse res;
-            prepare_rowset(meta_service.get(), tmp_rowset, res);
-            ASSERT_EQ(res.status().code(), MetaServiceCode::OK);
-            res.Clear();
-            commit_rowset(meta_service.get(), tmp_rowset, res);
-            ASSERT_EQ(res.status().code(), MetaServiceCode::OK);
-        }
-
-        // update delete bitmap
-        {
-            // get delete bitmap update lock
-            brpc::Controller cntl;
-            GetDeleteBitmapUpdateLockRequest get_lock_req;
-            GetDeleteBitmapUpdateLockResponse get_lock_res;
-            get_lock_req.set_cloud_unique_id("test_cloud_unique_id");
-            get_lock_req.set_table_id(table_id);
-            get_lock_req.add_partition_ids(partition_id);
-            get_lock_req.set_expiration(5);
-            get_lock_req.set_lock_id(txn_id);
-            get_lock_req.set_initiator(-1);
-            meta_service->get_delete_bitmap_update_lock(
-                    reinterpret_cast<::google::protobuf::RpcController*>(&cntl), &get_lock_req,
-                    &get_lock_res, nullptr);
-            ASSERT_EQ(get_lock_res.status().code(), MetaServiceCode::OK);
-
-            // first update delete bitmap
-            UpdateDeleteBitmapRequest update_delete_bitmap_req;
-            UpdateDeleteBitmapResponse update_delete_bitmap_res;
-            update_delete_bitmap_req.set_cloud_unique_id("test_cloud_unique_id");
-            update_delete_bitmap_req.set_table_id(table_id);
-            update_delete_bitmap_req.set_partition_id(partition_id);
-            update_delete_bitmap_req.set_lock_id(txn_id);
-            update_delete_bitmap_req.set_initiator(-1);
-            update_delete_bitmap_req.set_tablet_id(tablet_id_base);
-
-            update_delete_bitmap_req.add_rowset_ids("123");
-            update_delete_bitmap_req.add_segment_ids(1);
-            update_delete_bitmap_req.add_versions(2);
-            update_delete_bitmap_req.add_segment_delete_bitmaps("abc0");
-
-            meta_service->update_delete_bitmap(
-                    reinterpret_cast<google::protobuf::RpcController*>(&cntl),
-                    &update_delete_bitmap_req, &update_delete_bitmap_res, nullptr);
-            ASSERT_EQ(update_delete_bitmap_res.status().code(), MetaServiceCode::OK);
-        }
-
-        // check delete bitmap update lock and pending delete bitmap
-        {
-            std::unique_ptr<Transaction> txn;
-            ASSERT_EQ(meta_service->txn_kv()->create_txn(&txn), TxnErrorCode::TXN_OK);
-            std::string lock_key = meta_delete_bitmap_update_lock_key({instance_id, table_id, -1});
-            std::string lock_val;
-            auto ret = txn->get(lock_key, &lock_val);
-            ASSERT_EQ(ret, TxnErrorCode::TXN_OK);
-            DeleteBitmapUpdateLockPB lock_info;
-            ASSERT_TRUE(lock_info.ParseFromString(lock_val));
-
-            std::string pending_key = meta_pending_delete_bitmap_key({instance_id, tablet_id_base});
-            std::string pending_val;
-            ret = txn->get(pending_key, &pending_val);
-            ASSERT_EQ(ret, TxnErrorCode::TXN_OK);
-            PendingDeleteBitmapPB pending_info;
-            ASSERT_TRUE(pending_info.ParseFromString(pending_val));
-            ASSERT_EQ(pending_info.lock_id(), lock_info.lock_id());
-        }
-
-        {
-            std::unique_ptr<Transaction> txn;
-            ASSERT_EQ(meta_service->txn_kv()->create_txn(&txn), TxnErrorCode::TXN_OK);
-            // pending bitmap have been modified by other txn
-            std::string pending_key = meta_pending_delete_bitmap_key({instance_id, tablet_id_base});
-            std::string pending_val;
-            auto ret = txn->get(pending_key, &pending_val);
-            ASSERT_EQ(ret, TxnErrorCode::TXN_OK);
-            PendingDeleteBitmapPB pending_info;
-            ASSERT_TRUE(pending_info.ParseFromString(pending_val));
-            // change pending bitmap's lock_id
-            pending_info.set_lock_id(pending_info.lock_id() + 1);
-            ASSERT_TRUE(pending_info.SerializeToString(&pending_val));
-            txn->put(pending_key, pending_val);
-            ASSERT_EQ(txn->commit(), TxnErrorCode::TXN_OK);
-
-            expected_wrong_pending_delete_bitmap_tablet_ids.insert(tablet_id_base);
-        }
-
-        // commit txn
-        {
-            brpc::Controller cntl;
-            CommitTxnRequest req;
-            req.set_cloud_unique_id("test_cloud_unique_id");
-            req.set_db_id(db_id);
-            req.set_txn_id(txn_id);
-            req.add_mow_table_ids(table_id);
-            CommitTxnResponse res;
-            meta_service->commit_txn(reinterpret_cast<::google::protobuf::RpcController*>(&cntl),
-                                     &req, &res, nullptr);
-            ASSERT_EQ(expected_wrong_pending_delete_bitmap_tablet_ids,
-                      real_wrong_pending_delete_bitmap_tablet_ids);
-        }
-    }
-
-    SyncPoint::get_instance()->disable_processing();
-    SyncPoint::get_instance()->clear_all_call_backs();
-}
-
-=======
->>>>>>> d7c99f8d
 TEST(MetaServiceTest, GetDeleteBitmapWithRetryTest1) {
     auto meta_service = get_meta_service();
     SyncPoint::get_instance()->enable_processing();
