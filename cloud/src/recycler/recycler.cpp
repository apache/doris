// Licensed to the Apache Software Foundation (ASF) under one
// or more contributor license agreements.  See the NOTICE file
// distributed with this work for additional information
// regarding copyright ownership.  The ASF licenses this file
// to you under the Apache License, Version 2.0 (the
// "License"); you may not use this file except in compliance
// with the License.  You may obtain a copy of the License at
//
//   http://www.apache.org/licenses/LICENSE-2.0
//
// Unless required by applicable law or agreed to in writing,
// software distributed under the License is distributed on an
// "AS IS" BASIS, WITHOUT WARRANTIES OR CONDITIONS OF ANY
// KIND, either express or implied.  See the License for the
// specific language governing permissions and limitations
// under the License.

#include "recycler/recycler.h"

#include <brpc/server.h>
#include <butil/endpoint.h>
#include <gen_cpp/cloud.pb.h>
#include <gen_cpp/olap_file.pb.h>

#include <atomic>
#include <chrono>
#include <deque>
#include <string>
#include <string_view>

#include "common/stopwatch.h"
#include "meta-service/meta_service_schema.h"
#include "meta-service/txn_kv.h"
#include "meta-service/txn_kv_error.h"
#include "recycler/checker.h"
#ifdef EANBLE_HDFS
#include "recycler/hdfs_accessor.h"
#endif
#include "recycler/s3_accessor.h"
#include "recycler/storage_vault_accessor.h"
#ifdef UNIT_TEST
#include "../test/mock_accessor.h"
#endif
#include "common/config.h"
#include "common/encryption_util.h"
#include "common/logging.h"
#include "common/simple_thread_pool.h"
#include "common/sync_point.h"
#include "common/util.h"
#include "meta-service/keys.h"
#include "recycler/recycler_service.h"
#include "recycler/util.h"

namespace doris::cloud {

using namespace std::chrono;

// return 0 for success get a key, 1 for key not found, negative for error
[[maybe_unused]] static int txn_get(TxnKv* txn_kv, std::string_view key, std::string& val) {
    std::unique_ptr<Transaction> txn;
    TxnErrorCode err = txn_kv->create_txn(&txn);
    if (err != TxnErrorCode::TXN_OK) {
        return -1;
    }
    switch (txn->get(key, &val, true)) {
    case TxnErrorCode::TXN_OK:
        return 0;
    case TxnErrorCode::TXN_KEY_NOT_FOUND:
        return 1;
    default:
        return -1;
    };
}

// 0 for success, negative for error
static int txn_get(TxnKv* txn_kv, std::string_view begin, std::string_view end,
                   std::unique_ptr<RangeGetIterator>& it) {
    std::unique_ptr<Transaction> txn;
    TxnErrorCode err = txn_kv->create_txn(&txn);
    if (err != TxnErrorCode::TXN_OK) {
        return -1;
    }
    switch (txn->get(begin, end, &it, true)) {
    case TxnErrorCode::TXN_OK:
        return 0;
    case TxnErrorCode::TXN_KEY_NOT_FOUND:
        return 1;
    default:
        return -1;
    };
}

// return 0 for success otherwise error
static int txn_remove(TxnKv* txn_kv, std::vector<std::string_view> keys) {
    std::unique_ptr<Transaction> txn;
    TxnErrorCode err = txn_kv->create_txn(&txn);
    if (err != TxnErrorCode::TXN_OK) {
        return -1;
    }
    for (auto k : keys) {
        txn->remove(k);
    }
    switch (txn->commit()) {
    case TxnErrorCode::TXN_OK:
        return 0;
    case TxnErrorCode::TXN_CONFLICT:
        return -1;
    default:
        return -1;
    }
}

// return 0 for success otherwise error
static int txn_remove(TxnKv* txn_kv, std::vector<std::string> keys) {
    std::unique_ptr<Transaction> txn;
    TxnErrorCode err = txn_kv->create_txn(&txn);
    if (err != TxnErrorCode::TXN_OK) {
        return -1;
    }
    for (auto& k : keys) {
        txn->remove(k);
    }
    switch (txn->commit()) {
    case TxnErrorCode::TXN_OK:
        return 0;
    case TxnErrorCode::TXN_CONFLICT:
        return -1;
    default:
        return -1;
    }
}

// return 0 for success otherwise error
[[maybe_unused]] static int txn_remove(TxnKv* txn_kv, std::string_view begin,
                                       std::string_view end) {
    std::unique_ptr<Transaction> txn;
    TxnErrorCode err = txn_kv->create_txn(&txn);
    if (err != TxnErrorCode::TXN_OK) {
        return -1;
    }
    txn->remove(begin, end);
    switch (txn->commit()) {
    case TxnErrorCode::TXN_OK:
        return 0;
    case TxnErrorCode::TXN_CONFLICT:
        return -1;
    default:
        return -1;
    }
}

static inline void check_recycle_task(const std::string& instance_id, const std::string& task_name,
                                      int64_t num_scanned, int64_t num_recycled,
                                      int64_t start_time) {
    if ((num_scanned % 10000) == 0 && (num_scanned > 0)) [[unlikely]] {
        int64_t cost =
                duration_cast<seconds>(steady_clock::now().time_since_epoch()).count() - start_time;
        if (cost > config::recycle_task_threshold_seconds) {
            LOG_INFO("recycle task cost too much time cost={}s", cost)
                    .tag("instance_id", instance_id)
                    .tag("task", task_name)
                    .tag("num_scanned", num_scanned)
                    .tag("num_recycled", num_recycled);
        }
    }
    return;
}

Recycler::Recycler(std::shared_ptr<TxnKv> txn_kv) : txn_kv_(std::move(txn_kv)) {
    ip_port_ = std::string(butil::my_ip_cstr()) + ":" + std::to_string(config::brpc_listen_port);
}

Recycler::~Recycler() {
    if (!stopped()) {
        stop();
    }
}

void Recycler::instance_scanner_callback() {
    while (!stopped()) {
        std::vector<InstanceInfoPB> instances;
        get_all_instances(txn_kv_.get(), instances);
        // TODO(plat1ko): delete job recycle kv of non-existent instances
        LOG(INFO) << "Recycler get instances: " << [&instances] {
            std::stringstream ss;
            for (auto& i : instances) ss << ' ' << i.instance_id();
            return ss.str();
        }();
        if (!instances.empty()) {
            // enqueue instances
            std::lock_guard lock(mtx_);
            for (auto& instance : instances) {
                if (instance_filter_.filter_out(instance.instance_id())) continue;
                auto [_, success] = pending_instance_set_.insert(instance.instance_id());
                // skip instance already in pending queue
                if (success) {
                    pending_instance_queue_.push_back(std::move(instance));
                }
            }
            pending_instance_cond_.notify_all();
        }
        {
            std::unique_lock lock(mtx_);
            notifier_.wait_for(lock, std::chrono::seconds(config::recycle_interval_seconds),
                               [&]() { return stopped(); });
        }
    }
}

void Recycler::recycle_callback() {
    while (!stopped()) {
        InstanceInfoPB instance;
        {
            std::unique_lock lock(mtx_);
            pending_instance_cond_.wait(
                    lock, [&]() { return !pending_instance_queue_.empty() || stopped(); });
            if (stopped()) {
                return;
            }
            instance = std::move(pending_instance_queue_.front());
            pending_instance_queue_.pop_front();
            pending_instance_set_.erase(instance.instance_id());
        }
        auto& instance_id = instance.instance_id();
        {
            std::lock_guard lock(mtx_);
            // skip instance in recycling
            if (recycling_instance_map_.count(instance_id)) continue;
        }
        auto instance_recycler = std::make_shared<InstanceRecycler>(txn_kv_, instance);
        if (instance_recycler->init() != 0) {
            LOG(WARNING) << "failed to init instance recycler, instance_id=" << instance_id;
            continue;
        }
        std::string recycle_job_key;
        job_recycle_key({instance_id}, &recycle_job_key);
        int ret = prepare_instance_recycle_job(txn_kv_.get(), recycle_job_key, instance_id,
                                               ip_port_, config::recycle_interval_seconds * 1000);
        if (ret != 0) { // Prepare failed
            continue;
        } else {
            std::lock_guard lock(mtx_);
            recycling_instance_map_.emplace(instance_id, instance_recycler);
        }
        if (stopped()) return;
        LOG_INFO("begin to recycle instance").tag("instance_id", instance_id);
        auto ctime_ms = duration_cast<milliseconds>(system_clock::now().time_since_epoch()).count();
        ret = instance_recycler->do_recycle();
        // If instance recycler has been aborted, don't finish this job
        if (!instance_recycler->stopped()) {
            finish_instance_recycle_job(txn_kv_.get(), recycle_job_key, instance_id, ip_port_,
                                        ret == 0, ctime_ms);
        }
        {
            std::lock_guard lock(mtx_);
            recycling_instance_map_.erase(instance_id);
        }
        LOG_INFO("finish recycle instance").tag("instance_id", instance_id);
    }
}

void Recycler::lease_recycle_jobs() {
    while (!stopped()) {
        std::vector<std::string> instances;
        instances.reserve(recycling_instance_map_.size());
        {
            std::lock_guard lock(mtx_);
            for (auto& [id, _] : recycling_instance_map_) {
                instances.push_back(id);
            }
        }
        for (auto& i : instances) {
            std::string recycle_job_key;
            job_recycle_key({i}, &recycle_job_key);
            int ret = lease_instance_recycle_job(txn_kv_.get(), recycle_job_key, i, ip_port_);
            if (ret == 1) {
                std::lock_guard lock(mtx_);
                if (auto it = recycling_instance_map_.find(i);
                    it != recycling_instance_map_.end()) {
                    it->second->stop();
                }
            }
        }
        {
            std::unique_lock lock(mtx_);
            notifier_.wait_for(lock,
                               std::chrono::milliseconds(config::recycle_job_lease_expired_ms / 3),
                               [&]() { return stopped(); });
        }
    }
}

void Recycler::check_recycle_tasks() {
    while (!stopped()) {
        std::unordered_map<std::string, std::shared_ptr<InstanceRecycler>> recycling_instance_map;
        {
            std::lock_guard lock(mtx_);
            recycling_instance_map = recycling_instance_map_;
        }
        for (auto& entry : recycling_instance_map) {
            entry.second->check_recycle_tasks();
        }

        std::unique_lock lock(mtx_);
        notifier_.wait_for(lock, std::chrono::seconds(config::check_recycle_task_interval_seconds),
                           [&]() { return stopped(); });
    }
}

int Recycler::start(brpc::Server* server) {
    instance_filter_.reset(config::recycle_whitelist, config::recycle_blacklist);

    if (config::enable_checker) {
        checker_ = std::make_unique<Checker>(txn_kv_);
        int ret = checker_->start();
        std::string msg;
        if (ret != 0) {
            msg = "failed to start checker";
            LOG(ERROR) << msg;
            std::cerr << msg << std::endl;
            return ret;
        }
        msg = "checker started";
        LOG(INFO) << msg;
        std::cout << msg << std::endl;
    }

    if (server) {
        // Add service
        auto recycler_service = new RecyclerServiceImpl(txn_kv_, this, checker_.get());
        server->AddService(recycler_service, brpc::SERVER_OWNS_SERVICE);
    }

    workers_.emplace_back([this] { instance_scanner_callback(); });
    for (int i = 0; i < config::recycle_concurrency; ++i) {
        workers_.emplace_back([this] { recycle_callback(); });
    }

    workers_.emplace_back(std::mem_fn(&Recycler::lease_recycle_jobs), this);
    workers_.emplace_back(std::mem_fn(&Recycler::check_recycle_tasks), this);
    return 0;
}

void Recycler::stop() {
    stopped_ = true;
    notifier_.notify_all();
    pending_instance_cond_.notify_all();
    {
        std::lock_guard lock(mtx_);
        for (auto& [_, recycler] : recycling_instance_map_) {
            recycler->stop();
        }
    }
    for (auto& w : workers_) {
        if (w.joinable()) w.join();
    }
    if (checker_) {
        checker_->stop();
    }
}

class InstanceRecycler::InvertedIndexIdCache {
public:
    InvertedIndexIdCache(std::string instance_id, std::shared_ptr<TxnKv> txn_kv)
            : instance_id_(std::move(instance_id)), txn_kv_(std::move(txn_kv)) {}

    // Return 0 if success, 1 if schema kv not found, negative for error
    int get(int64_t index_id, int32_t schema_version, std::vector<int64_t>& res) {
        {
            std::lock_guard lock(mtx_);
            if (schemas_without_inverted_index_.count({index_id, schema_version})) {
                return 0;
            }
            if (auto it = inverted_index_id_map_.find({index_id, schema_version});
                it != inverted_index_id_map_.end()) {
                res = it->second;
                return 0;
            }
        }
        // Get schema from kv
        // TODO(plat1ko): Single flight
        std::unique_ptr<Transaction> txn;
        TxnErrorCode err = txn_kv_->create_txn(&txn);
        if (err != TxnErrorCode::TXN_OK) {
            LOG(WARNING) << "failed to create txn, err=" << err;
            return -1;
        }
        auto schema_key = meta_schema_key({instance_id_, index_id, schema_version});
        ValueBuf val_buf;
        err = cloud::get(txn.get(), schema_key, &val_buf);
        if (err != TxnErrorCode::TXN_OK) {
            LOG(WARNING) << "failed to get schema, err=" << err;
            return static_cast<int>(err);
        }
        doris::TabletSchemaCloudPB schema;
        if (!parse_schema_value(val_buf, &schema)) {
            LOG(WARNING) << "malformed schema value, key=" << hex(schema_key);
            return -1;
        }
        if (schema.index_size() > 0) {
            res.reserve(schema.index_size());
            for (auto& i : schema.index()) {
                res.push_back(i.index_id());
            }
        }
        insert(index_id, schema_version, res);
        return 0;
    }

    // Empty `ids` means this schema has no inverted index
    void insert(int64_t index_id, int32_t schema_version, const std::vector<int64_t>& ids) {
        if (ids.empty()) {
            TEST_SYNC_POINT_CALLBACK("InvertedIndexIdCache::insert1", nullptr);
            std::lock_guard lock(mtx_);
            schemas_without_inverted_index_.emplace(index_id, schema_version);
        } else {
            TEST_SYNC_POINT_CALLBACK("InvertedIndexIdCache::insert2", nullptr);
            std::lock_guard lock(mtx_);
            inverted_index_id_map_.try_emplace({index_id, schema_version}, ids);
        }
    }

private:
    std::string instance_id_;
    std::shared_ptr<TxnKv> txn_kv_;

    std::mutex mtx_;
    using Key = std::pair<int64_t, int32_t>; // <index_id, schema_version>
    struct HashOfKey {
        size_t operator()(const Key& key) const {
            size_t seed = 0;
            seed = std::hash<int64_t> {}(key.first);
            seed = std::hash<int32_t> {}(key.second);
            return seed;
        }
    };
    // <index_id, schema_version> -> inverted_index_ids
    std::unordered_map<Key, std::vector<int64_t>, HashOfKey> inverted_index_id_map_;
    // Store <index_id, schema_version> of schema which doesn't have inverted index
    std::unordered_set<Key, HashOfKey> schemas_without_inverted_index_;
};

InstanceRecycler::InstanceRecycler(std::shared_ptr<TxnKv> txn_kv, const InstanceInfoPB& instance)
        : txn_kv_(std::move(txn_kv)),
          instance_id_(instance.instance_id()),
          instance_info_(instance),
          inverted_index_id_cache_(std::make_unique<InvertedIndexIdCache>(instance_id_, txn_kv_)) {}

InstanceRecycler::~InstanceRecycler() = default;

int InstanceRecycler::init_obj_store_accessors() {
    for (const auto& obj_info : instance_info_.obj_info()) {
#ifdef UNIT_TEST
        auto accessor = std::make_shared<MockAccessor>();
#else
        auto s3_conf = S3Conf::from_obj_store_info(obj_info);
        if (!s3_conf) {
            LOG(WARNING) << "failed to init object accessor, instance_id=" << instance_id_;
            return -1;
        }

        std::shared_ptr<S3Accessor> accessor;
        int ret = S3Accessor::create(std::move(*s3_conf), &accessor);
        if (ret != 0) {
            LOG(WARNING) << "failed to init s3 accessor. instance_id=" << instance_id_
                         << " resource_id=" << obj_info.id();
            return ret;
        }
#endif
        accessor_map_.emplace(obj_info.id(), std::move(accessor));
    }

    return 0;
}

int InstanceRecycler::init_storage_vault_accessors() {
    if (instance_info_.resource_ids().empty()) {
        return 0;
    }

    FullRangeGetIteratorOptions opts(txn_kv_);
    opts.prefetch = true;
    auto it = txn_kv_->full_range_get(storage_vault_key({instance_id_, ""}),
                                      storage_vault_key({instance_id_, "\xff"}), std::move(opts));

    for (auto kv = it->next(); kv.has_value(); kv = it->next()) {
        auto [k, v] = *kv;
        StorageVaultPB vault;
        if (!vault.ParseFromArray(v.data(), v.size())) {
            LOG(WARNING) << "malformed storage vault, unable to deserialize key=" << hex(k);
            return -1;
        }

        if (vault.has_hdfs_info()) {
            auto accessor = std::make_shared<HdfsAccessor>(vault.hdfs_info());
            int ret = accessor->init();
            if (ret != 0) {
                LOG(WARNING) << "failed to init hdfs accessor. instance_id=" << instance_id_
                             << " resource_id=" << vault.id() << " name=" << vault.name();
                return ret;
            }

<<<<<<< HEAD
#ifdef ENABLE_HDFS
            if (vault.has_hdfs_info()) {
                auto accessor = std::make_shared<HdfsAccessor>(vault.hdfs_info());
                ret = accessor->init();
                if (ret != 0) {
                    LOG(WARNING) << "failed to init hdfs accessor. instance_id=" << instance_id_
                                 << " resource_id=" << vault.id() << " name=" << vault.name();
                    return ret;
                }

                accessor_map_.emplace(vault.id(), std::move(accessor));
            }
#endif
            // TODO: more vault type
=======
            accessor_map_.emplace(vault.id(), std::move(accessor));
        } else if (vault.has_obj_info()) {
#ifdef UNIT_TEST
            auto accessor = std::make_shared<MockAccessor>();
#else
            auto s3_conf = S3Conf::from_obj_store_info(vault.obj_info());
            if (!s3_conf) {
                LOG(WARNING) << "failed to init object accessor, instance_id=" << instance_id_;
                return -1;
            }
>>>>>>> 9e4ca47e

            std::shared_ptr<S3Accessor> accessor;
            int ret = S3Accessor::create(std::move(*s3_conf), &accessor);
            if (ret != 0) {
                LOG(WARNING) << "failed to init s3 accessor. instance_id=" << instance_id_
                             << " resource_id=" << vault.id() << " name=" << vault.name();
                return ret;
            }
#endif

            accessor_map_.emplace(vault.id(), std::move(accessor));
        }
    }

    if (!it->is_valid()) {
        LOG_WARNING("failed to get storage vault kv");
        return -1;
    }

    return 0;
}

int InstanceRecycler::init() {
    int ret = init_obj_store_accessors();
    if (ret != 0) {
        return ret;
    }

    return init_storage_vault_accessors();
}

int InstanceRecycler::do_recycle() {
    TEST_SYNC_POINT("InstanceRecycler.do_recycle");
    if (instance_info_.status() == InstanceInfoPB::DELETED) {
        return recycle_deleted_instance();
    } else if (instance_info_.status() == InstanceInfoPB::NORMAL) {
        int ret = recycle_indexes();
        if (recycle_partitions() != 0) ret = -1;
        if (recycle_tmp_rowsets() != 0) ret = -1;
        if (recycle_rowsets() != 0) ret = -1;
        if (abort_timeout_txn() != 0) ret = -1;
        if (recycle_expired_txn_label() != 0) ret = -1;
        if (recycle_copy_jobs() != 0) ret = -1;
        if (recycle_stage() != 0) ret = -1;
        if (recycle_expired_stage_objects() != 0) ret = -1;
        if (recycle_versions() != 0) ret = -1;
        return ret;
    } else {
        LOG(WARNING) << "invalid instance status: " << instance_info_.status()
                     << " instance_id=" << instance_id_;
        return -1;
    }
}

int InstanceRecycler::recycle_deleted_instance() {
    LOG_INFO("begin to recycle deleted instance").tag("instance_id", instance_id_);

    int ret = 0;
    auto start_time = steady_clock::now();

    std::unique_ptr<int, std::function<void(int*)>> defer_log_statistics((int*)0x01, [&](int*) {
        auto cost = duration<float>(steady_clock::now() - start_time).count();
        LOG(INFO) << (ret == 0 ? "successfully" : "failed to")
                  << " recycle deleted instance, cost=" << cost
                  << "s, instance_id=" << instance_id_;
    });

    std::unique_ptr<Transaction> txn;
    TxnErrorCode err = txn_kv_->create_txn(&txn);
    if (err != TxnErrorCode::TXN_OK) {
        LOG(WARNING) << "failed to create txn";
        ret = -1;
        return -1;
    }
    LOG(INFO) << "begin to delete all kv, instance_id=" << instance_id_;
    // delete kv before deleting objects to prevent the checker from misjudging data loss
    std::string start_txn_key = txn_key_prefix(instance_id_);
    std::string end_txn_key = txn_key_prefix(instance_id_ + '\x00');
    txn->remove(start_txn_key, end_txn_key);
    std::string start_version_key = version_key_prefix(instance_id_);
    std::string end_version_key = version_key_prefix(instance_id_ + '\x00');
    txn->remove(start_version_key, end_version_key);
    std::string start_meta_key = meta_key_prefix(instance_id_);
    std::string end_meta_key = meta_key_prefix(instance_id_ + '\x00');
    txn->remove(start_meta_key, end_meta_key);
    std::string start_recycle_key = recycle_key_prefix(instance_id_);
    std::string end_recycle_key = recycle_key_prefix(instance_id_ + '\x00');
    txn->remove(start_recycle_key, end_recycle_key);
    std::string start_stats_tablet_key = stats_tablet_key({instance_id_, 0, 0, 0, 0});
    std::string end_stats_tablet_key = stats_tablet_key({instance_id_, INT64_MAX, 0, 0, 0});
    txn->remove(start_stats_tablet_key, end_stats_tablet_key);
    std::string start_copy_key = copy_key_prefix(instance_id_);
    std::string end_copy_key = copy_key_prefix(instance_id_ + '\x00');
    txn->remove(start_copy_key, end_copy_key);
    // should not remove job key range, because we need to reserve job recycle kv
    // 0:instance_id  1:table_id  2:index_id  3:part_id  4:tablet_id
    std::string start_job_tablet_key = job_tablet_key({instance_id_, 0, 0, 0, 0});
    std::string end_job_tablet_key = job_tablet_key({instance_id_, INT64_MAX, 0, 0, 0});
    txn->remove(start_job_tablet_key, end_job_tablet_key);
    StorageVaultKeyInfo key_info0 {instance_id_, ""};
    StorageVaultKeyInfo key_info1 {instance_id_, "\xff"};
    std::string start_vault_key = storage_vault_key(key_info0);
    std::string end_vault_key = storage_vault_key(key_info1);
    txn->remove(start_vault_key, end_vault_key);
    err = txn->commit();
    if (err != TxnErrorCode::TXN_OK) {
        LOG(WARNING) << "failed to delete all kv, instance_id=" << instance_id_ << ", err=" << err;
        ret = -1;
    }

    for (auto& [_, accessor] : accessor_map_) {
        if (stopped()) {
            return ret;
        }

        LOG(INFO) << "begin to delete all objects in " << accessor->uri();
        int del_ret = accessor->delete_all();
        if (del_ret == 0) {
            LOG(INFO) << "successfully delete all objects in " << accessor->uri();
        } else if (del_ret != 1) { // no need to log, because S3Accessor has logged this error
            // If `del_ret == 1`, it can be considered that the object data has been recycled by cloud platform,
            // so the recycling has been successful.
            ret = -1;
        }
    }

    if (ret == 0) {
        // remove instance kv
        // ATTN: MUST ensure that cloud platform won't regenerate the same instance id
        err = txn_kv_->create_txn(&txn);
        if (err != TxnErrorCode::TXN_OK) {
            LOG(WARNING) << "failed to create txn";
            ret = -1;
            return ret;
        }
        std::string key;
        instance_key({instance_id_}, &key);
        txn->remove(key);
        err = txn->commit();
        if (err != TxnErrorCode::TXN_OK) {
            LOG(WARNING) << "failed to delete instance kv, instance_id=" << instance_id_
                         << " err=" << err;
            ret = -1;
        }
    }
    return ret;
}

int InstanceRecycler::recycle_indexes() {
    const std::string task_name = "recycle_indexes";
    int num_scanned = 0;
    int num_expired = 0;
    int num_recycled = 0;

    RecycleIndexKeyInfo index_key_info0 {instance_id_, 0};
    RecycleIndexKeyInfo index_key_info1 {instance_id_, INT64_MAX};
    std::string index_key0;
    std::string index_key1;
    recycle_index_key(index_key_info0, &index_key0);
    recycle_index_key(index_key_info1, &index_key1);

    LOG_INFO("begin to recycle indexes").tag("instance_id", instance_id_);

    int64_t start_time = duration_cast<seconds>(steady_clock::now().time_since_epoch()).count();
    register_recycle_task(task_name, start_time);

    std::unique_ptr<int, std::function<void(int*)>> defer_log_statistics((int*)0x01, [&](int*) {
        unregister_recycle_task(task_name);
        int64_t cost =
                duration_cast<seconds>(steady_clock::now().time_since_epoch()).count() - start_time;
        LOG_INFO("recycle indexes finished, cost={}s", cost)
                .tag("instance_id", instance_id_)
                .tag("num_scanned", num_scanned)
                .tag("num_expired", num_expired)
                .tag("num_recycled", num_recycled);
    });

    auto calc_expiration = [](const RecycleIndexPB& index) {
        int64_t expiration = index.expiration() > 0 ? index.expiration() : index.creation_time();
        int64_t retention_seconds = config::retention_seconds;
        if (index.state() == RecycleIndexPB::DROPPED) {
            retention_seconds =
                    std::min(config::dropped_index_retention_seconds, retention_seconds);
        }
        return expiration + retention_seconds;
    };

    // Elements in `index_keys` has the same lifetime as `it` in `scan_and_recycle`
    std::vector<std::string_view> index_keys;
    auto recycle_func = [&, this](std::string_view k, std::string_view v) -> int {
        ++num_scanned;
        RecycleIndexPB index_pb;
        if (!index_pb.ParseFromArray(v.data(), v.size())) {
            LOG_WARNING("malformed recycle index value").tag("key", hex(k));
            return -1;
        }
        int64_t current_time = ::time(nullptr);
        if (current_time < calc_expiration(index_pb)) { // not expired
            return 0;
        }
        ++num_expired;
        // decode index_id
        auto k1 = k;
        k1.remove_prefix(1);
        std::vector<std::tuple<std::variant<int64_t, std::string>, int, int>> out;
        decode_key(&k1, &out);
        // 0x01 "recycle" ${instance_id} "index" ${index_id} -> RecycleIndexPB
        auto index_id = std::get<int64_t>(std::get<0>(out[3]));
        LOG(INFO) << "begin to recycle index, instance_id=" << instance_id_
                  << " table_id=" << index_pb.table_id() << " index_id=" << index_id
                  << " state=" << RecycleIndexPB::State_Name(index_pb.state());
        // Change state to RECYCLING
        std::unique_ptr<Transaction> txn;
        TxnErrorCode err = txn_kv_->create_txn(&txn);
        if (err != TxnErrorCode::TXN_OK) {
            LOG_WARNING("failed to create txn").tag("err", err);
            return -1;
        }
        std::string val;
        err = txn->get(k, &val);
        if (err ==
            TxnErrorCode::TXN_KEY_NOT_FOUND) { // UNKNOWN, maybe recycled or committed, skip it
            LOG_INFO("index {} has been recycled or committed", index_id);
            return 0;
        }
        if (err != TxnErrorCode::TXN_OK) {
            LOG_WARNING("failed to get kv").tag("key", hex(k)).tag("err", err);
            return -1;
        }
        index_pb.Clear();
        if (!index_pb.ParseFromString(val)) {
            LOG_WARNING("malformed recycle index value").tag("key", hex(k));
            return -1;
        }
        if (index_pb.state() != RecycleIndexPB::RECYCLING) {
            index_pb.set_state(RecycleIndexPB::RECYCLING);
            txn->put(k, index_pb.SerializeAsString());
            err = txn->commit();
            if (err != TxnErrorCode::TXN_OK) {
                LOG_WARNING("failed to commit txn").tag("err", err);
                return -1;
            }
        }
        if (recycle_tablets(index_pb.table_id(), index_id) != 0) {
            LOG_WARNING("failed to recycle tablets under index")
                    .tag("table_id", index_pb.table_id())
                    .tag("instance_id", instance_id_)
                    .tag("index_id", index_id);
            return -1;
        }
        ++num_recycled;
        check_recycle_task(instance_id_, task_name, num_scanned, num_recycled, start_time);
        index_keys.push_back(k);
        return 0;
    };

    auto loop_done = [&index_keys, this]() -> int {
        if (index_keys.empty()) return 0;
        std::unique_ptr<int, std::function<void(int*)>> defer((int*)0x01,
                                                              [&](int*) { index_keys.clear(); });
        if (0 != txn_remove(txn_kv_.get(), index_keys)) {
            LOG(WARNING) << "failed to delete recycle index kv, instance_id=" << instance_id_;
            return -1;
        }
        return 0;
    };

    return scan_and_recycle(index_key0, index_key1, std::move(recycle_func), std::move(loop_done));
}

int InstanceRecycler::recycle_partitions() {
    const std::string task_name = "recycle_partitions";
    int num_scanned = 0;
    int num_expired = 0;
    int num_recycled = 0;

    RecyclePartKeyInfo part_key_info0 {instance_id_, 0};
    RecyclePartKeyInfo part_key_info1 {instance_id_, INT64_MAX};
    std::string part_key0;
    std::string part_key1;
    recycle_partition_key(part_key_info0, &part_key0);
    recycle_partition_key(part_key_info1, &part_key1);

    LOG_INFO("begin to recycle partitions").tag("instance_id", instance_id_);

    int64_t start_time = duration_cast<seconds>(steady_clock::now().time_since_epoch()).count();
    register_recycle_task(task_name, start_time);

    std::unique_ptr<int, std::function<void(int*)>> defer_log_statistics((int*)0x01, [&](int*) {
        unregister_recycle_task(task_name);
        int64_t cost =
                duration_cast<seconds>(steady_clock::now().time_since_epoch()).count() - start_time;
        LOG_INFO("recycle partitions finished, cost={}s", cost)
                .tag("instance_id", instance_id_)
                .tag("num_scanned", num_scanned)
                .tag("num_expired", num_expired)
                .tag("num_recycled", num_recycled);
    });

    auto calc_expiration = [](const RecyclePartitionPB& partition) {
        int64_t expiration =
                partition.expiration() > 0 ? partition.expiration() : partition.creation_time();
        int64_t retention_seconds = config::retention_seconds;
        if (partition.state() == RecyclePartitionPB::DROPPED) {
            retention_seconds =
                    std::min(config::dropped_partition_retention_seconds, retention_seconds);
        }
        return expiration + retention_seconds;
    };

    // Elements in `partition_keys` has the same lifetime as `it` in `scan_and_recycle`
    std::vector<std::string_view> partition_keys;
    std::vector<std::string> partition_version_keys;
    auto recycle_func = [&, this](std::string_view k, std::string_view v) -> int {
        ++num_scanned;
        RecyclePartitionPB part_pb;
        if (!part_pb.ParseFromArray(v.data(), v.size())) {
            LOG_WARNING("malformed recycle partition value").tag("key", hex(k));
            return -1;
        }
        int64_t current_time = ::time(nullptr);
        if (current_time < calc_expiration(part_pb)) { // not expired
            return 0;
        }
        ++num_expired;
        // decode partition_id
        auto k1 = k;
        k1.remove_prefix(1);
        std::vector<std::tuple<std::variant<int64_t, std::string>, int, int>> out;
        decode_key(&k1, &out);
        // 0x01 "recycle" ${instance_id} "partition" ${partition_id} -> RecyclePartitionPB
        auto partition_id = std::get<int64_t>(std::get<0>(out[3]));
        LOG(INFO) << "begin to recycle partition, instance_id=" << instance_id_
                  << " table_id=" << part_pb.table_id() << " partition_id=" << partition_id
                  << " state=" << RecyclePartitionPB::State_Name(part_pb.state());
        // Change state to RECYCLING
        std::unique_ptr<Transaction> txn;
        TxnErrorCode err = txn_kv_->create_txn(&txn);
        if (err != TxnErrorCode::TXN_OK) {
            LOG_WARNING("failed to create txn").tag("err", err);
            return -1;
        }
        std::string val;
        err = txn->get(k, &val);
        if (err ==
            TxnErrorCode::TXN_KEY_NOT_FOUND) { // UNKNOWN, maybe recycled or committed, skip it
            LOG_INFO("partition {} has been recycled or committed", partition_id);
            return 0;
        }
        if (err != TxnErrorCode::TXN_OK) {
            LOG_WARNING("failed to get kv");
            return -1;
        }
        part_pb.Clear();
        if (!part_pb.ParseFromString(val)) {
            LOG_WARNING("malformed recycle partition value").tag("key", hex(k));
            return -1;
        }
        // Partitions with PREPARED state MUST have no data
        bool is_empty_tablet = part_pb.state() == RecyclePartitionPB::PREPARED;
        if (part_pb.state() != RecyclePartitionPB::RECYCLING) {
            part_pb.set_state(RecyclePartitionPB::RECYCLING);
            txn->put(k, part_pb.SerializeAsString());
            err = txn->commit();
            if (err != TxnErrorCode::TXN_OK) {
                LOG_WARNING("failed to commit txn: {}", err);
                return -1;
            }
        }
        int ret = 0;
        for (int64_t index_id : part_pb.index_id()) {
            if (recycle_tablets(part_pb.table_id(), index_id, partition_id, is_empty_tablet) != 0) {
                LOG_WARNING("failed to recycle tablets under partition")
                        .tag("table_id", part_pb.table_id())
                        .tag("instance_id", instance_id_)
                        .tag("index_id", index_id)
                        .tag("partition_id", partition_id);
                ret = -1;
            }
        }
        if (ret == 0) {
            ++num_recycled;
            check_recycle_task(instance_id_, task_name, num_scanned, num_recycled, start_time);
            partition_keys.push_back(k);
            if (part_pb.db_id() > 0) {
                partition_version_keys.push_back(partition_version_key(
                        {instance_id_, part_pb.db_id(), part_pb.table_id(), partition_id}));
            }
        }
        return ret;
    };

    auto loop_done = [&partition_keys, &partition_version_keys, this]() -> int {
        if (partition_keys.empty()) return 0;
        std::unique_ptr<int, std::function<void(int*)>> defer((int*)0x01, [&](int*) {
            partition_keys.clear();
            partition_version_keys.clear();
        });
        std::unique_ptr<Transaction> txn;
        TxnErrorCode err = txn_kv_->create_txn(&txn);
        if (err != TxnErrorCode::TXN_OK) {
            LOG(WARNING) << "failed to delete recycle partition kv, instance_id=" << instance_id_;
            return -1;
        }
        for (auto& k : partition_keys) {
            txn->remove(k);
        }
        for (auto& k : partition_version_keys) {
            txn->remove(k);
        }
        err = txn->commit();
        if (err != TxnErrorCode::TXN_OK) {
            LOG(WARNING) << "failed to delete recycle partition kv, instance_id=" << instance_id_
                         << " err=" << err;
            return -1;
        }
        return 0;
    };

    return scan_and_recycle(part_key0, part_key1, std::move(recycle_func), std::move(loop_done));
}

int InstanceRecycler::recycle_versions() {
    int num_scanned = 0;
    int num_recycled = 0;

    LOG_INFO("begin to recycle table and partition versions").tag("instance_id", instance_id_);

    auto start_time = steady_clock::now();

    std::unique_ptr<int, std::function<void(int*)>> defer_log_statistics((int*)0x01, [&](int*) {
        auto cost = duration<float>(steady_clock::now() - start_time).count();
        LOG_INFO("recycle table and partition versions finished, cost={}s", cost)
                .tag("instance_id", instance_id_)
                .tag("num_scanned", num_scanned)
                .tag("num_recycled", num_recycled);
    });

    auto version_key_begin = partition_version_key({instance_id_, 0, 0, 0});
    auto version_key_end = partition_version_key({instance_id_, INT64_MAX, 0, 0});
    int64_t last_scanned_table_id = 0;
    bool is_recycled = false; // Is last scanned kv recycled
    auto recycle_func = [&num_scanned, &num_recycled, &last_scanned_table_id, &is_recycled, this](
                                std::string_view k, std::string_view) {
        ++num_scanned;
        auto k1 = k;
        k1.remove_prefix(1);
        // 0x01 "version" ${instance_id} "partition" ${db_id} ${tbl_id} ${partition_id}
        std::vector<std::tuple<std::variant<int64_t, std::string>, int, int>> out;
        decode_key(&k1, &out);
        DCHECK_EQ(out.size(), 6) << k;
        auto table_id = std::get<int64_t>(std::get<0>(out[4]));
        if (table_id == last_scanned_table_id) { // Already handle kvs of this table
            num_recycled += is_recycled;         // Version kv of this table has been recycled
            return 0;
        }
        last_scanned_table_id = table_id;
        is_recycled = false;
        auto tablet_key_begin = stats_tablet_key({instance_id_, table_id, 0, 0, 0});
        auto tablet_key_end = stats_tablet_key({instance_id_, table_id, INT64_MAX, 0, 0});
        std::unique_ptr<Transaction> txn;
        TxnErrorCode err = txn_kv_->create_txn(&txn);
        if (err != TxnErrorCode::TXN_OK) {
            return -1;
        }
        std::unique_ptr<RangeGetIterator> iter;
        err = txn->get(tablet_key_begin, tablet_key_end, &iter, false, 1);
        if (err != TxnErrorCode::TXN_OK) {
            return -1;
        }
        if (iter->has_next()) { // Table is useful, should not recycle table and partition versions
            return 0;
        }
        auto db_id = std::get<int64_t>(std::get<0>(out[3]));
        // 1. Remove all partition version kvs of this table
        auto partition_version_key_begin =
                partition_version_key({instance_id_, db_id, table_id, 0});
        auto partition_version_key_end =
                partition_version_key({instance_id_, db_id, table_id, INT64_MAX});
        txn->remove(partition_version_key_begin, partition_version_key_end);
        LOG(WARNING) << "remove partition version kv, begin=" << hex(partition_version_key_begin)
                     << " end=" << hex(partition_version_key_end);
        // 2. Remove the table version kv of this table
        auto tbl_version_key = table_version_key({instance_id_, db_id, table_id});
        txn->remove(tbl_version_key);
        LOG(WARNING) << "remove table version kv " << hex(tbl_version_key);
        err = txn->commit();
        if (err != TxnErrorCode::TXN_OK) {
            return -1;
        }
        ++num_recycled;
        is_recycled = true;
        return 0;
    };

    return scan_and_recycle(version_key_begin, version_key_end, std::move(recycle_func));
}

int InstanceRecycler::recycle_tablets(int64_t table_id, int64_t index_id, int64_t partition_id,
                                      bool is_empty_tablet) {
    int num_scanned = 0;
    int num_recycled = 0;

    std::string tablet_key_begin, tablet_key_end;
    std::string stats_key_begin, stats_key_end;
    std::string job_key_begin, job_key_end;

    if (partition_id > 0) {
        // recycle tablets in a partition belonging to the index
        meta_tablet_key({instance_id_, table_id, index_id, partition_id, 0}, &tablet_key_begin);
        meta_tablet_key({instance_id_, table_id, index_id, partition_id + 1, 0}, &tablet_key_end);
        stats_tablet_key({instance_id_, table_id, index_id, partition_id, 0}, &stats_key_begin);
        stats_tablet_key({instance_id_, table_id, index_id, partition_id + 1, 0}, &stats_key_end);
        job_tablet_key({instance_id_, table_id, index_id, partition_id, 0}, &job_key_begin);
        job_tablet_key({instance_id_, table_id, index_id, partition_id + 1, 0}, &job_key_end);
    } else {
        // recycle tablets in the index
        meta_tablet_key({instance_id_, table_id, index_id, 0, 0}, &tablet_key_begin);
        meta_tablet_key({instance_id_, table_id, index_id + 1, 0, 0}, &tablet_key_end);
        stats_tablet_key({instance_id_, table_id, index_id, 0, 0}, &stats_key_begin);
        stats_tablet_key({instance_id_, table_id, index_id + 1, 0, 0}, &stats_key_end);
        job_tablet_key({instance_id_, table_id, index_id, 0, 0}, &job_key_begin);
        job_tablet_key({instance_id_, table_id, index_id + 1, 0, 0}, &job_key_end);
    }

    LOG_INFO("begin to recycle tablets")
            .tag("table_id", table_id)
            .tag("index_id", index_id)
            .tag("partition_id", partition_id);

    auto start_time = steady_clock::now();

    std::unique_ptr<int, std::function<void(int*)>> defer_log_statistics((int*)0x01, [&](int*) {
        auto cost = duration<float>(steady_clock::now() - start_time).count();
        LOG_INFO("recycle tablets finished, cost={}s", cost)
                .tag("instance_id", instance_id_)
                .tag("table_id", table_id)
                .tag("index_id", index_id)
                .tag("partition_id", partition_id)
                .tag("num_scanned", num_scanned)
                .tag("num_recycled", num_recycled);
    });

    // Elements in `tablet_keys` has the same lifetime as `it` in `scan_and_recycle`
    std::vector<std::string_view> tablet_keys;
    std::vector<std::string> tablet_idx_keys;
    std::vector<std::string> init_rs_keys;
    bool use_range_remove = true;
    auto recycle_func = [&, is_empty_tablet, this](std::string_view k, std::string_view v) -> int {
        ++num_scanned;
        doris::TabletMetaCloudPB tablet_meta_pb;
        if (!tablet_meta_pb.ParseFromArray(v.data(), v.size())) {
            LOG_WARNING("malformed tablet meta").tag("key", hex(k));
            use_range_remove = false;
            return -1;
        }
        int64_t tablet_id = tablet_meta_pb.tablet_id();
        tablet_idx_keys.push_back(meta_tablet_idx_key({instance_id_, tablet_id}));
        if (!is_empty_tablet) {
            if (recycle_tablet(tablet_id) != 0) {
                LOG_WARNING("failed to recycle tablet")
                        .tag("instance_id", instance_id_)
                        .tag("tablet_id", tablet_id);
                use_range_remove = false;
                return -1;
            }
        } else {
            // Empty tablet only has a [0-1] init rowset
            init_rs_keys.push_back(meta_rowset_key({instance_id_, tablet_id, 1}));
            DCHECK([&]() {
                std::unique_ptr<Transaction> txn;
                if (TxnErrorCode err = txn_kv_->create_txn(&txn); err != TxnErrorCode::TXN_OK) {
                    LOG_ERROR("failed to create txn").tag("err", err);
                    return false;
                }
                auto rs_key_begin = meta_rowset_key({instance_id_, tablet_id, 2});
                auto rs_key_end = meta_rowset_key({instance_id_, tablet_id, INT64_MAX});
                std::unique_ptr<RangeGetIterator> iter;
                if (TxnErrorCode err = txn->get(rs_key_begin, rs_key_end, &iter, true, 1);
                    err != TxnErrorCode::TXN_OK) {
                    LOG_ERROR("failed to get kv").tag("err", err);
                    return false;
                }
                if (iter->has_next()) {
                    LOG_ERROR("tablet is not empty").tag("tablet_id", tablet_id);
                    return false;
                }
                return true;
            }());
        }
        ++num_recycled;
        tablet_keys.push_back(k);
        return 0;
    };

    auto loop_done = [&, this]() -> int {
        if (tablet_keys.empty() && tablet_idx_keys.empty()) return 0;
        std::unique_ptr<int, std::function<void(int*)>> defer((int*)0x01, [&](int*) {
            tablet_keys.clear();
            tablet_idx_keys.clear();
            init_rs_keys.clear();
            use_range_remove = true;
        });
        std::unique_ptr<Transaction> txn;
        if (txn_kv_->create_txn(&txn) != TxnErrorCode::TXN_OK) {
            LOG(WARNING) << "failed to delete tablet meta kv, instance_id=" << instance_id_;
            return -1;
        }
        std::string tablet_key_end;
        if (!tablet_keys.empty()) {
            if (use_range_remove) {
                tablet_key_end = std::string(tablet_keys.back()) + '\x00';
                txn->remove(tablet_keys.front(), tablet_key_end);
            } else {
                for (auto k : tablet_keys) {
                    txn->remove(k);
                }
            }
        }
        for (auto& k : tablet_idx_keys) {
            txn->remove(k);
        }
        for (auto& k : init_rs_keys) {
            txn->remove(k);
        }
        if (TxnErrorCode err = txn->commit(); err != TxnErrorCode::TXN_OK) {
            LOG(WARNING) << "failed to delete kvs related to tablets, instance_id=" << instance_id_
                         << ", err=" << err;
            return -1;
        }
        return 0;
    };

    int ret = scan_and_recycle(tablet_key_begin, tablet_key_end, std::move(recycle_func),
                               std::move(loop_done));

    // directly remove tablet stats and tablet jobs of these dropped index or partition
    std::unique_ptr<Transaction> txn;
    if (txn_kv_->create_txn(&txn) != TxnErrorCode::TXN_OK) {
        LOG(WARNING) << "failed to delete tablet job or stats key, instance_id=" << instance_id_;
        return -1;
    }
    txn->remove(stats_key_begin, stats_key_end);
    LOG(WARNING) << "remove stats kv, begin=" << hex(stats_key_begin)
                 << " end=" << hex(stats_key_end);
    txn->remove(job_key_begin, job_key_end);
    LOG(WARNING) << "remove job kv, begin=" << hex(job_key_begin) << " end=" << hex(job_key_end);
    std::string schema_key_begin, schema_key_end;
    std::string schema_dict_key;
    if (partition_id <= 0) {
        // Delete schema kv of this index
        meta_schema_key({instance_id_, index_id, 0}, &schema_key_begin);
        meta_schema_key({instance_id_, index_id + 1, 0}, &schema_key_end);
        txn->remove(schema_key_begin, schema_key_end);
        LOG(WARNING) << "remove schema kv, begin=" << hex(schema_key_begin)
                     << " end=" << hex(schema_key_end);
        meta_schema_pb_dictionary_key({instance_id_, index_id}, &schema_dict_key);
        txn->remove(schema_dict_key);
        LOG(WARNING) << "remove schema dict kv, key=" << hex(schema_dict_key);
    }

    TxnErrorCode err = txn->commit();
    if (err != TxnErrorCode::TXN_OK) {
        LOG(WARNING) << "failed to delete tablet job or stats key, instance_id=" << instance_id_
                     << " err=" << err;
        return -1;
    }

    return ret;
}

int InstanceRecycler::delete_rowset_data(const doris::RowsetMetaCloudPB& rs_meta_pb) {
    int64_t num_segments = rs_meta_pb.num_segments();
    if (num_segments <= 0) return 0;
    if (!rs_meta_pb.has_tablet_schema()) {
        return delete_rowset_data(rs_meta_pb.resource_id(), rs_meta_pb.tablet_id(),
                                  rs_meta_pb.rowset_id_v2());
    }
    auto it = accessor_map_.find(rs_meta_pb.resource_id());
    if (it == accessor_map_.end()) {
        LOG_WARNING("instance has no such resource id")
                .tag("instance_id", instance_id_)
                .tag("resource_id", rs_meta_pb.resource_id());
        return -1;
    }
    auto& accessor = it->second;
    const auto& rowset_id = rs_meta_pb.rowset_id_v2();
    int64_t tablet_id = rs_meta_pb.tablet_id();
    // process inverted indexes
    std::vector<int64_t> index_ids;
    index_ids.reserve(rs_meta_pb.tablet_schema().index_size());
    for (auto& i : rs_meta_pb.tablet_schema().index()) {
        index_ids.push_back(i.index_id());
    }
    std::vector<std::string> file_paths;
    file_paths.reserve(num_segments * (1 + index_ids.size()));
    for (int64_t i = 0; i < num_segments; ++i) {
        file_paths.push_back(segment_path(tablet_id, rowset_id, i));
        for (int64_t index_id : index_ids) {
            file_paths.push_back(inverted_index_path(tablet_id, rowset_id, i, index_id));
        }
    }
    // TODO(AlexYue): seems could do do batch
    return accessor->delete_files(file_paths);
}

int InstanceRecycler::delete_rowset_data(const std::vector<doris::RowsetMetaCloudPB>& rowsets) {
    int ret = 0;
    // resource_id -> file_paths
    std::map<std::string, std::vector<std::string>> resource_file_paths;
    for (auto& rs : rowsets) {
        {
            std::lock_guard lock(recycled_tablets_mtx_);
            if (recycled_tablets_.count(rs.tablet_id())) {
                continue; // Rowset data has already been deleted
            }
        }

        auto it = accessor_map_.find(rs.resource_id());
        if (it == accessor_map_.end()) [[unlikely]] { // impossible
            LOG_WARNING("instance has no such resource id")
                    .tag("instance_id", instance_id_)
                    .tag("resource_id", rs.resource_id());
            ret = -1;
            continue;
        }

        auto& file_paths = resource_file_paths[rs.resource_id()];
        const auto& rowset_id = rs.rowset_id_v2();
        int64_t tablet_id = rs.tablet_id();
        int64_t num_segments = rs.num_segments();
        if (num_segments <= 0) continue;

        // process inverted indexes
        std::vector<int64_t> index_ids;
        if (rs.has_tablet_schema()) {
            index_ids.reserve(rs.tablet_schema().index().size());
            for (auto& index_pb : rs.tablet_schema().index()) {
                index_ids.push_back(index_pb.index_id());
            }
        } else { // Detached schema
            if (!rs.has_index_id() || !rs.has_schema_version()) {
                LOG(WARNING) << "rowset must have either schema or schema_version and index_id, "
                                "instance_id="
                             << instance_id_ << " tablet_id=" << tablet_id
                             << " rowset_id=" << rowset_id;
                ret = -1;
                continue;
            }
            int get_ret =
                    inverted_index_id_cache_->get(rs.index_id(), rs.schema_version(), index_ids);
            if (get_ret != 0) {
                if (get_ret == 1) { // Schema kv not found
                    // Check tablet existence
                    std::string tablet_idx_key, tablet_idx_val;
                    meta_tablet_idx_key({instance_id_, tablet_id}, &tablet_idx_key);
                    if (txn_get(txn_kv_.get(), tablet_idx_key, tablet_idx_val) == 1) {
                        // Tablet has been recycled, rowset data has already been deleted
                        std::lock_guard lock(recycled_tablets_mtx_);
                        recycled_tablets_.insert(tablet_id);
                        continue;
                    }
                }
                LOG(WARNING) << "failed to get schema kv for rowset, instance_id=" << instance_id_
                             << " tablet_id=" << tablet_id << " rowset_id=" << rowset_id;
                ret = -1;
                continue;
            }
        }
        for (int64_t i = 0; i < num_segments; ++i) {
            file_paths.push_back(segment_path(tablet_id, rowset_id, i));
            for (int64_t index_id : index_ids) {
                file_paths.push_back(inverted_index_path(tablet_id, rowset_id, i, index_id));
            }
        }
    }
    for (auto& [resource_id, file_paths] : resource_file_paths) {
        auto& accessor = accessor_map_[resource_id];
        DCHECK(accessor);
        if (accessor->delete_files(file_paths) != 0) {
            ret = -1;
        }
    }
    return ret;
}

int InstanceRecycler::delete_rowset_data(const std::string& resource_id, int64_t tablet_id,
                                         const std::string& rowset_id) {
    auto it = accessor_map_.find(resource_id);
    if (it == accessor_map_.end()) {
        LOG_WARNING("instance has no such resource id")
                .tag("instance_id", instance_id_)
                .tag("resource_id", resource_id);
        return -1;
    }
    auto& accessor = it->second;
    return accessor->delete_prefix(rowset_path_prefix(tablet_id, rowset_id));
}

int InstanceRecycler::recycle_tablet(int64_t tablet_id) {
    LOG_INFO("begin to recycle rowsets in a dropped tablet")
            .tag("instance_id", instance_id_)
            .tag("tablet_id", tablet_id);

    auto start_time = steady_clock::now();

    std::unique_ptr<int, std::function<void(int*)>> defer_log_statistics((int*)0x01, [&](int*) {
        auto cost = duration<float>(steady_clock::now() - start_time).count();
        LOG_INFO("recycle rowsets finished, cost={}s", cost)
                .tag("instance_id", instance_id_)
                .tag("tablet_id", tablet_id);
    });

    // delete all rowset kv in this tablet
    std::string rs_key0 = meta_rowset_key({instance_id_, tablet_id, 0});
    std::string rs_key1 = meta_rowset_key({instance_id_, tablet_id + 1, 0});
    std::string recyc_rs_key0 = recycle_rowset_key({instance_id_, tablet_id, ""});
    std::string recyc_rs_key1 = recycle_rowset_key({instance_id_, tablet_id + 1, ""});

    int ret = 0;
    std::unique_ptr<Transaction> txn;
    if (txn_kv_->create_txn(&txn) != TxnErrorCode::TXN_OK) {
        LOG(WARNING) << "failed to delete rowset kv of tablet " << tablet_id;
        ret = -1;
    }
    txn->remove(rs_key0, rs_key1);
    txn->remove(recyc_rs_key0, recyc_rs_key1);

    // remove delete bitmap for MoW table
    std::string pending_key = meta_pending_delete_bitmap_key({instance_id_, tablet_id});
    txn->remove(pending_key);
    std::string delete_bitmap_start = meta_delete_bitmap_key({instance_id_, tablet_id, "", 0, 0});
    std::string delete_bitmap_end = meta_delete_bitmap_key({instance_id_, tablet_id + 1, "", 0, 0});
    txn->remove(delete_bitmap_start, delete_bitmap_end);

    TxnErrorCode err = txn->commit();
    if (err != TxnErrorCode::TXN_OK) {
        LOG(WARNING) << "failed to delete rowset kv of tablet " << tablet_id << ", err=" << err;
        ret = -1;
    }

    // delete all rowset data in this tablet
    for (auto& [_, accessor] : accessor_map_) {
        if (accessor->delete_directory(tablet_path_prefix(tablet_id)) != 0) {
            LOG(WARNING) << "failed to delete rowset data of tablet " << tablet_id
                         << " s3_path=" << accessor->uri();
            ret = -1;
        }
    }

    if (ret == 0) {
        // All object files under tablet have been deleted
        std::lock_guard lock(recycled_tablets_mtx_);
        recycled_tablets_.insert(tablet_id);
    }

    return ret;
}

int InstanceRecycler::recycle_rowsets() {
    const std::string task_name = "recycle_rowsets";
    int num_scanned = 0;
    int num_expired = 0;
    int num_prepare = 0;
    size_t total_rowset_size = 0;
    size_t expired_rowset_size = 0;
    std::atomic_int num_recycled = 0;

    RecycleRowsetKeyInfo recyc_rs_key_info0 {instance_id_, 0, ""};
    RecycleRowsetKeyInfo recyc_rs_key_info1 {instance_id_, INT64_MAX, ""};
    std::string recyc_rs_key0;
    std::string recyc_rs_key1;
    recycle_rowset_key(recyc_rs_key_info0, &recyc_rs_key0);
    recycle_rowset_key(recyc_rs_key_info1, &recyc_rs_key1);

    LOG_INFO("begin to recycle rowsets").tag("instance_id", instance_id_);

    int64_t start_time = duration_cast<seconds>(steady_clock::now().time_since_epoch()).count();
    register_recycle_task(task_name, start_time);

    std::unique_ptr<int, std::function<void(int*)>> defer_log_statistics((int*)0x01, [&](int*) {
        unregister_recycle_task(task_name);
        int64_t cost =
                duration_cast<seconds>(steady_clock::now().time_since_epoch()).count() - start_time;
        LOG_INFO("recycle rowsets finished, cost={}s", cost)
                .tag("instance_id", instance_id_)
                .tag("num_scanned", num_scanned)
                .tag("num_expired", num_expired)
                .tag("num_recycled", num_recycled)
                .tag("num_prepare", num_prepare)
                .tag("total_rowset_meta_size", total_rowset_size)
                .tag("expired_rowset_meta_size", expired_rowset_size);
    });

    std::vector<std::string> rowset_keys;
    std::vector<doris::RowsetMetaCloudPB> rowsets;

    // Store keys of rowset recycled by background workers
    std::mutex async_recycled_rowset_keys_mutex;
    std::vector<std::string> async_recycled_rowset_keys;
    auto worker_pool =
            std::make_unique<SimpleThreadPool>(config::instance_recycler_worker_pool_size);
    worker_pool->start();
    auto delete_rowset_data_by_prefix = [&](std::string key, const std::string& resource_id,
                                            int64_t tablet_id, const std::string& rowset_id) {
        // Try to delete rowset data in background thread
        int ret = worker_pool->submit_with_timeout(
                [&, resource_id, tablet_id, rowset_id, key]() mutable {
                    if (delete_rowset_data(resource_id, tablet_id, rowset_id) != 0) {
                        LOG(WARNING) << "failed to delete rowset data, key=" << hex(key);
                        return;
                    }
                    std::vector<std::string> keys;
                    {
                        std::lock_guard lock(async_recycled_rowset_keys_mutex);
                        async_recycled_rowset_keys.push_back(std::move(key));
                        if (async_recycled_rowset_keys.size() > 100) {
                            keys.swap(async_recycled_rowset_keys);
                        }
                    }
                    if (keys.empty()) return;
                    if (txn_remove(txn_kv_.get(), keys) != 0) {
                        LOG(WARNING) << "failed to delete recycle rowset kv, instance_id="
                                     << instance_id_;
                    } else {
                        num_recycled.fetch_add(keys.size(), std::memory_order_relaxed);
                        check_recycle_task(instance_id_, "recycle_rowsets", num_scanned,
                                           num_recycled, start_time);
                    }
                },
                0);
        if (ret == 0) return 0;
        // Submit task failed, delete rowset data in current thread
        if (delete_rowset_data(resource_id, tablet_id, rowset_id) != 0) {
            LOG(WARNING) << "failed to delete rowset data, key=" << hex(key);
            return -1;
        }
        rowset_keys.push_back(std::move(key));
        return 0;
    };

    auto calc_expiration = [](const RecycleRowsetPB& rs) {
        // RecycleRowsetPB created by compacted or dropped rowset has no expiration time, and will be recycled when exceed retention time
        int64_t expiration = rs.expiration() > 0 ? rs.expiration() : rs.creation_time();
        int64_t retention_seconds = config::retention_seconds;
        if (rs.type() == RecycleRowsetPB::COMPACT || rs.type() == RecycleRowsetPB::DROP) {
            retention_seconds =
                    std::min(config::compacted_rowset_retention_seconds, retention_seconds);
        }
        return expiration + retention_seconds;
    };

    auto handle_rowset_kv = [&](std::string_view k, std::string_view v) -> int {
        ++num_scanned;
        total_rowset_size += v.size();
        RecycleRowsetPB rowset;
        if (!rowset.ParseFromArray(v.data(), v.size())) {
            LOG_WARNING("malformed recycle rowset").tag("key", hex(k));
            return -1;
        }
        int64_t current_time = ::time(nullptr);
        if (current_time < calc_expiration(rowset)) { // not expired
            return 0;
        }
        ++num_expired;
        expired_rowset_size += v.size();
        if (!rowset.has_type()) {                         // old version `RecycleRowsetPB`
            if (!rowset.has_resource_id()) [[unlikely]] { // impossible
                // in old version, keep this key-value pair and it needs to be checked manually
                LOG_WARNING("rowset meta has empty resource id").tag("key", hex(k));
                return -1;
            }
            if (rowset.resource_id().empty()) [[unlikely]] {
                // old version `RecycleRowsetPB` may has empty resource_id, just remove the kv.
                LOG(INFO) << "delete the recycle rowset kv that has empty resource_id, key="
                          << hex(k) << " value=" << proto_to_json(rowset);
                rowset_keys.push_back(std::string(k));
                return -1;
            }
            // decode rowset_id
            auto k1 = k;
            k1.remove_prefix(1);
            std::vector<std::tuple<std::variant<int64_t, std::string>, int, int>> out;
            decode_key(&k1, &out);
            // 0x01 "recycle" ${instance_id} "rowset" ${tablet_id} ${rowset_id} -> RecycleRowsetPB
            const auto& rowset_id = std::get<std::string>(std::get<0>(out[4]));
            LOG(INFO) << "delete rowset data, instance_id=" << instance_id_
                      << " tablet_id=" << rowset.tablet_id() << " rowset_id=" << rowset_id;
            if (delete_rowset_data_by_prefix(std::string(k), rowset.resource_id(),
                                             rowset.tablet_id(), rowset_id) != 0) {
                return -1;
            }
            return 0;
        }
        // TODO(plat1ko): check rowset not referenced
        auto rowset_meta = rowset.mutable_rowset_meta();
        if (!rowset_meta->has_resource_id()) [[unlikely]] { // impossible
            if (rowset.type() != RecycleRowsetPB::PREPARE && rowset_meta->num_segments() == 0) {
                LOG_INFO("recycle rowset that has empty resource id");
            } else {
                // other situations, keep this key-value pair and it needs to be checked manually
                LOG_WARNING("rowset meta has empty resource id").tag("key", hex(k));
                return -1;
            }
        }
        LOG(INFO) << "delete rowset data, instance_id=" << instance_id_
                  << " tablet_id=" << rowset_meta->tablet_id()
                  << " rowset_id=" << rowset_meta->rowset_id_v2() << " version=["
                  << rowset_meta->start_version() << '-' << rowset_meta->end_version()
                  << "] txn_id=" << rowset_meta->txn_id()
                  << " type=" << RecycleRowsetPB_Type_Name(rowset.type())
                  << " rowset_meta_size=" << v.size() << " creation_time"
                  << rowset_meta->creation_time();
        if (rowset.type() == RecycleRowsetPB::PREPARE) {
            // unable to calculate file path, can only be deleted by rowset id prefix
            num_prepare += 1;
            if (delete_rowset_data_by_prefix(std::string(k), rowset_meta->resource_id(),
                                             rowset_meta->tablet_id(),
                                             rowset_meta->rowset_id_v2()) != 0) {
                return -1;
            }
        } else {
            rowset_keys.push_back(std::string(k));
            if (rowset_meta->num_segments() > 0) { // Skip empty rowset
                rowsets.push_back(std::move(*rowset_meta));
            }
        }
        return 0;
    };

    auto loop_done = [&]() -> int {
        std::vector<std::string> rowset_keys_to_delete;
        std::vector<doris::RowsetMetaCloudPB> rowsets_to_delete;
        rowset_keys_to_delete.swap(rowset_keys);
        rowsets_to_delete.swap(rowsets);
        worker_pool->submit([&, rowset_keys_to_delete = std::move(rowset_keys_to_delete),
                             rowsets_to_delete = std::move(rowsets_to_delete)]() {
            if (delete_rowset_data(rowsets_to_delete) != 0) {
                LOG(WARNING) << "failed to delete rowset data, instance_id=" << instance_id_;
                return;
            }
            if (txn_remove(txn_kv_.get(), rowset_keys_to_delete) != 0) {
                LOG(WARNING) << "failed to delete recycle rowset kv, instance_id=" << instance_id_;
                return;
            }
            num_recycled.fetch_add(rowset_keys_to_delete.size(), std::memory_order_relaxed);
        });
        return 0;
    };

    int ret = scan_and_recycle(recyc_rs_key0, recyc_rs_key1, std::move(handle_rowset_kv),
                               std::move(loop_done));
    worker_pool->stop();

    if (!async_recycled_rowset_keys.empty()) {
        if (txn_remove(txn_kv_.get(), async_recycled_rowset_keys) != 0) {
            LOG(WARNING) << "failed to delete recycle rowset kv, instance_id=" << instance_id_;
            return -1;
        } else {
            num_recycled.fetch_add(async_recycled_rowset_keys.size(), std::memory_order_relaxed);
        }
    }
    return ret;
}

int InstanceRecycler::recycle_tmp_rowsets() {
    const std::string task_name = "recycle_tmp_rowsets";
    int num_scanned = 0;
    int num_expired = 0;
    int num_recycled = 0;
    size_t expired_rowset_size = 0;
    size_t total_rowset_size = 0;

    MetaRowsetTmpKeyInfo tmp_rs_key_info0 {instance_id_, 0, 0};
    MetaRowsetTmpKeyInfo tmp_rs_key_info1 {instance_id_, INT64_MAX, 0};
    std::string tmp_rs_key0;
    std::string tmp_rs_key1;
    meta_rowset_tmp_key(tmp_rs_key_info0, &tmp_rs_key0);
    meta_rowset_tmp_key(tmp_rs_key_info1, &tmp_rs_key1);

    LOG_INFO("begin to recycle tmp rowsets").tag("instance_id", instance_id_);

    int64_t start_time = duration_cast<seconds>(steady_clock::now().time_since_epoch()).count();
    register_recycle_task(task_name, start_time);

    std::unique_ptr<int, std::function<void(int*)>> defer_log_statistics((int*)0x01, [&](int*) {
        unregister_recycle_task(task_name);
        int64_t cost =
                duration_cast<seconds>(steady_clock::now().time_since_epoch()).count() - start_time;
        LOG_INFO("recycle tmp rowsets finished, cost={}s", cost)
                .tag("instance_id", instance_id_)
                .tag("num_scanned", num_scanned)
                .tag("num_expired", num_expired)
                .tag("num_recycled", num_recycled)
                .tag("total_rowset_meta_size", total_rowset_size)
                .tag("expired_rowset_meta_size", expired_rowset_size);
    });

    // Elements in `tmp_rowset_keys` has the same lifetime as `it`
    std::vector<std::string_view> tmp_rowset_keys;
    std::vector<doris::RowsetMetaCloudPB> tmp_rowsets;

    auto handle_rowset_kv = [&num_scanned, &num_expired, &tmp_rowset_keys, &tmp_rowsets,
                             &expired_rowset_size, &total_rowset_size,
                             this](std::string_view k, std::string_view v) -> int {
        ++num_scanned;
        total_rowset_size += v.size();
        doris::RowsetMetaCloudPB rowset;
        if (!rowset.ParseFromArray(v.data(), v.size())) {
            LOG_WARNING("malformed rowset meta").tag("key", hex(k));
            return -1;
        }
        int64_t current_time = ::time(nullptr);
        // ATTN: `txn_expiration` should > 0, however we use `creation_time` + a large `retention_time` (> 1 day in production environment)
        //  when `txn_expiration` <= 0 in some unexpected situation (usually when there are bugs). This is usually safe, coz loading
        //  duration or timeout always < `retention_time` in practice.
        int64_t expiration =
                rowset.txn_expiration() > 0 ? rowset.txn_expiration() : rowset.creation_time();
        if (current_time < expiration + config::retention_seconds) {
            // not expired
            return 0;
        }
        ++num_expired;
        expired_rowset_size += v.size();
        if (!rowset.has_resource_id()) {
            if (rowset.num_segments() > 0) [[unlikely]] { // impossible
                LOG_WARNING("rowset meta has empty resource id").tag("key", k);
                return -1;
            }
            // might be a delete pred rowset
            tmp_rowset_keys.push_back(k);
            return 0;
        }
        // TODO(plat1ko): check rowset not referenced
        LOG(INFO) << "delete rowset data, instance_id=" << instance_id_
                  << " tablet_id=" << rowset.tablet_id() << " rowset_id=" << rowset.rowset_id_v2()
                  << " version=[" << rowset.start_version() << '-' << rowset.end_version()
                  << "] txn_id=" << rowset.txn_id() << " rowset_meta_size=" << v.size()
                  << " creation_time" << rowset.creation_time();
        tmp_rowset_keys.push_back(k);
        if (rowset.num_segments() > 0) { // Skip empty rowset
            tmp_rowsets.push_back(std::move(rowset));
        }
        return 0;
    };

    auto loop_done = [&tmp_rowset_keys, &tmp_rowsets, &num_recycled, this]() -> int {
        std::unique_ptr<int, std::function<void(int*)>> defer((int*)0x01, [&](int*) {
            tmp_rowset_keys.clear();
            tmp_rowsets.clear();
        });
        if (delete_rowset_data(tmp_rowsets) != 0) {
            LOG(WARNING) << "failed to delete tmp rowset data, instance_id=" << instance_id_;
            return -1;
        }
        if (txn_remove(txn_kv_.get(), tmp_rowset_keys) != 0) {
            LOG(WARNING) << "failed to delete tmp rowset kv, instance_id=" << instance_id_;
            return -1;
        }
        num_recycled += tmp_rowset_keys.size();
        return 0;
    };

    return scan_and_recycle(tmp_rs_key0, tmp_rs_key1, std::move(handle_rowset_kv),
                            std::move(loop_done));
}

int InstanceRecycler::scan_and_recycle(
        std::string begin, std::string_view end,
        std::function<int(std::string_view k, std::string_view v)> recycle_func,
        std::function<int()> loop_done) {
    int ret = 0;
    std::unique_ptr<RangeGetIterator> it;
    do {
        int get_ret = txn_get(txn_kv_.get(), begin, end, it);
        if (get_ret != 0) {
            LOG(WARNING) << "failed to get kv, key=" << begin << " ret=" << get_ret;
            return -1;
        }
        VLOG_DEBUG << "fetch " << it->size() << " kv";
        if (!it->has_next()) {
            VLOG_DEBUG << "no keys in the given range, begin=" << hex(begin) << " end=" << hex(end);
            break;
        }
        while (it->has_next()) {
            // recycle corresponding resources
            auto [k, v] = it->next();
            if (!it->has_next()) {
                begin = k;
                VLOG_DEBUG << "iterator has no more kvs. key=" << hex(k);
            }
            if (recycle_func(k, v) != 0) ret = -1;
        }
        begin.push_back('\x00'); // Update to next smallest key for iteration
        if (loop_done) {
            if (loop_done() != 0) ret = -1;
        }
    } while (it->more() && !stopped());
    return ret;
}

int InstanceRecycler::abort_timeout_txn() {
    const std::string task_name = "abort_timeout_txn";
    int num_scanned = 0;
    int num_timeout = 0;
    int num_abort = 0;

    TxnRunningKeyInfo txn_running_key_info0 {instance_id_, 0, 0};
    TxnRunningKeyInfo txn_running_key_info1 {instance_id_, INT64_MAX, INT64_MAX};
    std::string begin_txn_running_key;
    std::string end_txn_running_key;
    txn_running_key(txn_running_key_info0, &begin_txn_running_key);
    txn_running_key(txn_running_key_info1, &end_txn_running_key);

    LOG_INFO("begin to abort timeout txn").tag("instance_id", instance_id_);

    int64_t start_time = duration_cast<seconds>(steady_clock::now().time_since_epoch()).count();
    register_recycle_task(task_name, start_time);

    std::unique_ptr<int, std::function<void(int*)>> defer_log_statistics((int*)0x01, [&](int*) {
        unregister_recycle_task(task_name);
        int64_t cost =
                duration_cast<seconds>(steady_clock::now().time_since_epoch()).count() - start_time;
        LOG_INFO("end to abort timeout txn, cost={}s", cost)
                .tag("instance_id", instance_id_)
                .tag("num_scanned", num_scanned)
                .tag("num_timeout", num_timeout)
                .tag("num_abort", num_abort);
    });

    int64_t current_time =
            duration_cast<milliseconds>(system_clock::now().time_since_epoch()).count();

    auto handle_txn_running_kv = [&num_scanned, &num_timeout, &num_abort, &current_time, this](
                                         std::string_view k, std::string_view v) -> int {
        ++num_scanned;
        TxnRunningPB txn_running_pb;
        if (!txn_running_pb.ParseFromArray(v.data(), v.size())) {
            LOG_WARNING("malformed txn_running_pb").tag("key", hex(k));
            return -1;
        }
        if (txn_running_pb.timeout_time() > current_time) {
            return 0;
        }
        ++num_timeout;

        std::unique_ptr<Transaction> txn;
        TxnErrorCode err = txn_kv_->create_txn(&txn);
        if (err != TxnErrorCode::TXN_OK) {
            LOG_ERROR("failed to create txn err={}", err).tag("key", hex(k));
            return -1;
        }
        std::string_view k1 = k;
        //TxnRunningKeyInfo 0:instance_id  1:db_id  2:txn_id
        k1.remove_prefix(1); // Remove key space
        std::vector<std::tuple<std::variant<int64_t, std::string>, int, int>> out;
        if (decode_key(&k1, &out) != 0) {
            LOG_ERROR("failed to decode key").tag("key", hex(k));
            return -1;
        }
        int64_t db_id = std::get<int64_t>(std::get<0>(out[3]));
        int64_t txn_id = std::get<int64_t>(std::get<0>(out[4]));
        VLOG_DEBUG << "instance_id=" << instance_id_ << " db_id=" << db_id << " txn_id=" << txn_id;
        // Update txn_info
        std::string txn_inf_key, txn_inf_val;
        txn_info_key({instance_id_, db_id, txn_id}, &txn_inf_key);
        err = txn->get(txn_inf_key, &txn_inf_val);
        if (err != TxnErrorCode::TXN_OK) {
            LOG_WARNING("failed to get txn info err={}", err).tag("key", hex(txn_inf_key));
            return -1;
        }
        TxnInfoPB txn_info;
        if (!txn_info.ParseFromString(txn_inf_val)) {
            LOG_WARNING("failed to parse txn info").tag("key", hex(k));
            return -1;
        }
        txn_info.set_status(TxnStatusPB::TXN_STATUS_ABORTED);
        txn_info.set_finish_time(current_time);
        txn_info.set_reason("timeout");
        VLOG_DEBUG << "txn_info=" << txn_info.DebugString();
        txn_inf_val.clear();
        if (!txn_info.SerializeToString(&txn_inf_val)) {
            LOG_WARNING("failed to serialize txn info").tag("key", hex(k));
            return -1;
        }
        txn->put(txn_inf_key, txn_inf_val);
        VLOG_DEBUG << "txn->put, txn_inf_key=" << hex(txn_inf_key);
        // Put recycle txn key
        std::string recyc_txn_key, recyc_txn_val;
        recycle_txn_key({instance_id_, db_id, txn_id}, &recyc_txn_key);
        RecycleTxnPB recycle_txn_pb;
        recycle_txn_pb.set_creation_time(current_time);
        recycle_txn_pb.set_label(txn_info.label());
        if (!recycle_txn_pb.SerializeToString(&recyc_txn_val)) {
            LOG_WARNING("failed to serialize txn recycle info")
                    .tag("key", hex(k))
                    .tag("db_id", db_id)
                    .tag("txn_id", txn_id);
            return -1;
        }
        txn->put(recyc_txn_key, recyc_txn_val);
        // Remove txn running key
        txn->remove(k);
        err = txn->commit();
        if (err != TxnErrorCode::TXN_OK) {
            LOG_WARNING("failed to commit txn err={}", err)
                    .tag("key", hex(k))
                    .tag("db_id", db_id)
                    .tag("txn_id", txn_id);
            return -1;
        }
        ++num_abort;
        return 0;
    };

    return scan_and_recycle(begin_txn_running_key, end_txn_running_key,
                            std::move(handle_txn_running_kv));
}

int InstanceRecycler::recycle_expired_txn_label() {
    const std::string task_name = "recycle_expired_txn_label";
    int num_scanned = 0;
    int num_expired = 0;
    int num_recycled = 0;

    RecycleTxnKeyInfo recycle_txn_key_info0 {instance_id_, 0, 0};
    RecycleTxnKeyInfo recycle_txn_key_info1 {instance_id_, INT64_MAX, INT64_MAX};
    std::string begin_recycle_txn_key;
    std::string end_recycle_txn_key;
    recycle_txn_key(recycle_txn_key_info0, &begin_recycle_txn_key);
    recycle_txn_key(recycle_txn_key_info1, &end_recycle_txn_key);

    LOG_INFO("begin to recycle expire txn").tag("instance_id", instance_id_);

    int64_t start_time = duration_cast<seconds>(steady_clock::now().time_since_epoch()).count();
    register_recycle_task(task_name, start_time);
    std::unique_ptr<int, std::function<void(int*)>> defer_log_statistics((int*)0x01, [&](int*) {
        unregister_recycle_task(task_name);
        int64_t cost =
                duration_cast<seconds>(steady_clock::now().time_since_epoch()).count() - start_time;
        LOG_INFO("end to recycle expired txn, cost={}s", cost)
                .tag("instance_id", instance_id_)
                .tag("num_scanned", num_scanned)
                .tag("num_expired", num_expired)
                .tag("num_recycled", num_recycled);
    });

    int64_t current_time =
            duration_cast<milliseconds>(system_clock::now().time_since_epoch()).count();

    auto handle_recycle_txn_kv = [&num_scanned, &num_expired, &num_recycled, &current_time, this](
                                         std::string_view k, std::string_view v) -> int {
        ++num_scanned;
        RecycleTxnPB recycle_txn_pb;
        if (!recycle_txn_pb.ParseFromArray(v.data(), v.size())) {
            LOG_WARNING("malformed txn_running_pb").tag("key", hex(k));
            return -1;
        }
        if ((recycle_txn_pb.has_immediate() && recycle_txn_pb.immediate()) ||
            (recycle_txn_pb.creation_time() + config::label_keep_max_second * 1000L <=
             current_time)) {
            LOG_INFO("found recycle txn").tag("key", hex(k));
            num_expired++;
        } else {
            return 0;
        }
        std::string_view k1 = k;
        //RecycleTxnKeyInfo 0:instance_id  1:db_id  2:txn_id
        k1.remove_prefix(1); // Remove key space
        std::vector<std::tuple<std::variant<int64_t, std::string>, int, int>> out;
        int ret = decode_key(&k1, &out);
        if (ret != 0) {
            LOG_ERROR("failed to decode key, ret={}", ret).tag("key", hex(k));
            return -1;
        }
        int64_t db_id = std::get<int64_t>(std::get<0>(out[3]));
        int64_t txn_id = std::get<int64_t>(std::get<0>(out[4]));
        VLOG_DEBUG << "instance_id=" << instance_id_ << " db_id=" << db_id << " txn_id=" << txn_id;
        std::unique_ptr<Transaction> txn;
        TxnErrorCode err = txn_kv_->create_txn(&txn);
        if (err != TxnErrorCode::TXN_OK) {
            LOG_ERROR("failed to create txn err={}", err).tag("key", hex(k));
            return -1;
        }
        // Remove txn index kv
        auto index_key = txn_index_key({instance_id_, txn_id});
        txn->remove(index_key);
        // Remove txn info kv
        std::string info_key, info_val;
        txn_info_key({instance_id_, db_id, txn_id}, &info_key);
        err = txn->get(info_key, &info_val);
        if (err != TxnErrorCode::TXN_OK) {
            LOG_WARNING("failed to get txn info err={}", err).tag("key", hex(info_key));
            return -1;
        }
        TxnInfoPB txn_info;
        if (!txn_info.ParseFromString(info_val)) {
            LOG_WARNING("failed to parse txn info").tag("key", hex(info_key));
            return -1;
        }
        txn->remove(info_key);
        // Remove sub txn index kvs
        std::vector<std::string> sub_txn_index_keys;
        for (auto sub_txn_id : txn_info.sub_txn_ids()) {
            auto sub_txn_index_key = txn_index_key({instance_id_, sub_txn_id});
            sub_txn_index_keys.push_back(sub_txn_index_key);
        }
        for (auto& sub_txn_index_key : sub_txn_index_keys) {
            txn->remove(sub_txn_index_key);
        }
        // Update txn label
        std::string label_key, label_val;
        txn_label_key({instance_id_, db_id, txn_info.label()}, &label_key);
        err = txn->get(label_key, &label_val);
        if (err != TxnErrorCode::TXN_OK) {
            LOG(WARNING) << "failed to get txn label, txn_id=" << txn_id << " key=" << label_key
                         << " err=" << err;
            return -1;
        }
        TxnLabelPB txn_label;
        if (!txn_label.ParseFromArray(label_val.data(), label_val.size() - VERSION_STAMP_LEN)) {
            LOG_WARNING("failed to parse txn label").tag("key", hex(label_key));
            return -1;
        }
        auto it = std::find(txn_label.txn_ids().begin(), txn_label.txn_ids().end(), txn_id);
        if (it != txn_label.txn_ids().end()) {
            txn_label.mutable_txn_ids()->erase(it);
        }
        if (txn_label.txn_ids().empty()) {
            txn->remove(label_key);
        } else {
            if (!txn_label.SerializeToString(&label_val)) {
                LOG(WARNING) << "failed to serialize txn label, key=" << hex(label_key);
                return -1;
            }
            txn->atomic_set_ver_value(label_key, label_val);
        }
        // Remove recycle txn kv
        txn->remove(k);
        err = txn->commit();
        if (err != TxnErrorCode::TXN_OK) {
            LOG(WARNING) << "failed to delete expired txn, err=" << err << " key=" << hex(k);
            return -1;
        }
        ++num_recycled;
        LOG(INFO) << "recycle expired txn, key=" << hex(k);
        return 0;
    };

    return scan_and_recycle(begin_recycle_txn_key, end_recycle_txn_key,
                            std::move(handle_recycle_txn_kv));
}

struct CopyJobIdTuple {
    std::string instance_id;
    std::string stage_id;
    long table_id;
    std::string copy_id;
    std::string stage_path;
};
struct BatchObjStoreAccessor {
    BatchObjStoreAccessor(std::shared_ptr<StorageVaultAccessor> accessor, uint64_t& batch_count,
                          TxnKv* txn_kv)
            : accessor_(std::move(accessor)), batch_count_(batch_count), txn_kv_(txn_kv) {};
    ~BatchObjStoreAccessor() {
        if (!paths_.empty()) {
            consume();
        }
    }

    /**
    * To implicitely do batch work and submit the batch delete task to s3
    * The s3 delete opreations would be done in batches, and then delete CopyJobPB key one by one
    *
    * @param copy_job The protubuf struct consists of the copy job files.
    * @param key The copy job's key on fdb, the key is originally occupied by fdb range iterator, to make sure
    *            it would last until we finish the delete task, here we need pass one string value
    * @param cope_job_id_tuple One tuple {log_trace instance_id, stage_id, table_id, query_id, stage_path} to print log
    */
    void add(CopyJobPB copy_job, std::string key, const CopyJobIdTuple cope_job_id_tuple) {
        auto& [instance_id, stage_id, table_id, copy_id, path] = cope_job_id_tuple;
        auto& file_keys = copy_file_keys_[key];
        file_keys.log_trace =
                fmt::format("instance_id={}, stage_id={}, table_id={}, query_id={}, path={}",
                            instance_id, stage_id, table_id, copy_id, path);
        std::string_view log_trace = file_keys.log_trace;
        for (const auto& file : copy_job.object_files()) {
            auto relative_path = file.relative_path();
            paths_.push_back(relative_path);
            file_keys.keys.push_back(copy_file_key(
                    {instance_id, stage_id, table_id, file.relative_path(), file.etag()}));
            LOG_INFO(log_trace)
                    .tag("relative_path", relative_path)
                    .tag("batch_count", batch_count_);
        }
        LOG_INFO(log_trace)
                .tag("objects_num", copy_job.object_files().size())
                .tag("batch_count", batch_count_);
        // TODO(AlexYue): If the size is 1001, it would be one delete with 1000 objects and one delete request with only one object(**ATTN**: DOESN'T
        // recommend using delete objects when objects num is less than 10)
        if (paths_.size() < 1000) {
            return;
        }
        consume();
    }

private:
    void consume() {
        std::unique_ptr<int, std::function<void(int*)>> defer((int*)0x01, [this](int*) {
            paths_.clear();
            copy_file_keys_.clear();
            batch_count_++;
        });
        LOG_INFO("begin to delete {} internal stage objects in batch {}", paths_.size(),
                 batch_count_);
        StopWatch sw;
        // TODO(yuejing): 在accessor的delete_objets的实现里可以考虑如果_paths数量不超过10个的话，就直接发10个delete objection operation而不是发post
        if (0 != accessor_->delete_files(paths_)) {
            LOG_WARNING("failed to delete {} internal stage objects in batch {} and it takes {} us",
                        paths_.size(), batch_count_, sw.elapsed_us());
            return;
        }
        LOG_INFO("succeed to delete {} internal stage objects in batch {} and it takes {} us",
                 paths_.size(), batch_count_, sw.elapsed_us());
        // delete fdb's keys
        for (auto& file_keys : copy_file_keys_) {
            auto& [log_trace, keys] = file_keys.second;
            std::unique_ptr<Transaction> txn;
            if (txn_kv_->create_txn(&txn) != cloud::TxnErrorCode::TXN_OK) {
                LOG(WARNING) << "failed to create txn";
                continue;
            }
            // FIXME: We have already limited the file num and file meta size when selecting file in FE.
            // And if too many copy files, begin_copy failed commit too. So here the copy file keys are
            // limited, should not cause the txn commit failed.
            for (const auto& key : keys) {
                txn->remove(key);
                LOG_INFO("remove copy_file_key={}, {}", hex(key), log_trace);
            }
            txn->remove(file_keys.first);
            if (auto ret = txn->commit(); ret != cloud::TxnErrorCode::TXN_OK) {
                LOG(WARNING) << "failed to commit txn ret is " << ret;
                continue;
            }
        }
    }
    std::shared_ptr<StorageVaultAccessor> accessor_;
    // the path of the s3 files to be deleted
    std::vector<std::string> paths_;
    struct CopyFiles {
        std::string log_trace;
        std::vector<std::string> keys;
    };
    // pair<std::string, std::vector<std::string>>
    // first: instance_id_ stage_id table_id query_id
    // second: keys to be deleted
    // <fdb key, <{instance_id_ stage_id table_id query_id}, file keys to be deleted>>
    std::unordered_map<std::string, CopyFiles> copy_file_keys_;
    // used to distinguish different batch tasks, the task log consists of thread ID and batch number
    // which can together uniquely identifies different tasks for tracing log
    uint64_t& batch_count_;
    TxnKv* txn_kv_;
};

int InstanceRecycler::recycle_copy_jobs() {
    int num_scanned = 0;
    int num_finished = 0;
    int num_expired = 0;
    int num_recycled = 0;
    // Used for INTERNAL stage's copy jobs to tag each batch for log trace
    uint64_t batch_count = 0;
    const std::string task_name = "recycle_copy_jobs";

    LOG_INFO("begin to recycle copy jobs").tag("instance_id", instance_id_);

    int64_t start_time = duration_cast<seconds>(steady_clock::now().time_since_epoch()).count();
    register_recycle_task(task_name, start_time);

    std::unique_ptr<int, std::function<void(int*)>> defer_log_statistics((int*)0x01, [&](int*) {
        unregister_recycle_task(task_name);
        int64_t cost =
                duration_cast<seconds>(steady_clock::now().time_since_epoch()).count() - start_time;
        LOG_INFO("recycle copy jobs finished, cost={}s", cost)
                .tag("instance_id", instance_id_)
                .tag("num_scanned", num_scanned)
                .tag("num_finished", num_finished)
                .tag("num_expired", num_expired)
                .tag("num_recycled", num_recycled);
    });

    CopyJobKeyInfo key_info0 {instance_id_, "", 0, "", 0};
    CopyJobKeyInfo key_info1 {instance_id_, "\xff", 0, "", 0};
    std::string key0;
    std::string key1;
    copy_job_key(key_info0, &key0);
    copy_job_key(key_info1, &key1);
    std::unordered_map<std::string, std::shared_ptr<BatchObjStoreAccessor>> stage_accessor_map;
    auto recycle_func = [&start_time, &num_scanned, &num_finished, &num_expired, &num_recycled,
                         &batch_count, &stage_accessor_map, &task_name,
                         this](std::string_view k, std::string_view v) -> int {
        ++num_scanned;
        CopyJobPB copy_job;
        if (!copy_job.ParseFromArray(v.data(), v.size())) {
            LOG_WARNING("malformed copy job").tag("key", hex(k));
            return -1;
        }

        // decode copy job key
        auto k1 = k;
        k1.remove_prefix(1);
        std::vector<std::tuple<std::variant<int64_t, std::string>, int, int>> out;
        decode_key(&k1, &out);
        // 0x01 "copy" ${instance_id} "job" ${stage_id} ${table_id} ${copy_id} ${group_id}
        // -> CopyJobPB
        const auto& stage_id = std::get<std::string>(std::get<0>(out[3]));
        const auto& table_id = std::get<int64_t>(std::get<0>(out[4]));
        const auto& copy_id = std::get<std::string>(std::get<0>(out[5]));

        bool check_storage = true;
        if (copy_job.job_status() == CopyJobPB::FINISH) {
            ++num_finished;

            if (copy_job.stage_type() == StagePB::INTERNAL) {
                auto it = stage_accessor_map.find(stage_id);
                std::shared_ptr<BatchObjStoreAccessor> accessor;
                std::string_view path;
                if (it != stage_accessor_map.end()) {
                    accessor = it->second;
                } else {
                    std::shared_ptr<StorageVaultAccessor> inner_accessor;
                    auto ret = init_copy_job_accessor(stage_id, copy_job.stage_type(),
                                                      &inner_accessor);
                    if (ret < 0) { // error
                        LOG_WARNING("Failed to init_copy_job_accessor due to error code {}", ret);
                        return -1;
                    } else if (ret == 0) {
                        path = inner_accessor->uri();
                        accessor = std::make_shared<BatchObjStoreAccessor>(
                                inner_accessor, batch_count, txn_kv_.get());
                        stage_accessor_map.emplace(stage_id, accessor);
                    } else { // stage not found, skip check storage
                        check_storage = false;
                    }
                }
                if (check_storage) {
                    // TODO delete objects with key and etag is not supported
                    accessor->add(std::move(copy_job), std::string(k),
                                  {instance_id_, stage_id, table_id, copy_id, std::string(path)});
                    return 0;
                }
            } else if (copy_job.stage_type() == StagePB::EXTERNAL) {
                int64_t current_time =
                        duration_cast<milliseconds>(system_clock::now().time_since_epoch()).count();
                if (copy_job.finish_time_ms() > 0) {
                    if (current_time <
                        copy_job.finish_time_ms() + config::copy_job_max_retention_second * 1000) {
                        return 0;
                    }
                } else {
                    // For compatibility, copy job does not contain finish time before 2.2.2, use start time
                    if (current_time <
                        copy_job.start_time_ms() + config::copy_job_max_retention_second * 1000) {
                        return 0;
                    }
                }
            }
        } else if (copy_job.job_status() == CopyJobPB::LOADING) {
            int64_t current_time =
                    duration_cast<milliseconds>(system_clock::now().time_since_epoch()).count();
            // if copy job is timeout: delete all copy file kvs and copy job kv
            if (current_time <= copy_job.timeout_time_ms()) {
                return 0;
            }
            ++num_expired;
        }

        // delete all copy files
        std::vector<std::string> copy_file_keys;
        for (auto& file : copy_job.object_files()) {
            copy_file_keys.push_back(copy_file_key(
                    {instance_id_, stage_id, table_id, file.relative_path(), file.etag()}));
        }
        std::unique_ptr<Transaction> txn;
        if (txn_kv_->create_txn(&txn) != TxnErrorCode::TXN_OK) {
            LOG(WARNING) << "failed to create txn";
            return -1;
        }
        // FIXME: We have already limited the file num and file meta size when selecting file in FE.
        // And if too many copy files, begin_copy failed commit too. So here the copy file keys are
        // limited, should not cause the txn commit failed.
        for (const auto& key : copy_file_keys) {
            txn->remove(key);
            LOG(INFO) << "remove copy_file_key=" << hex(key) << ", instance_id=" << instance_id_
                      << ", stage_id=" << stage_id << ", table_id=" << table_id
                      << ", query_id=" << copy_id;
        }
        txn->remove(k);
        TxnErrorCode err = txn->commit();
        if (err != TxnErrorCode::TXN_OK) {
            LOG(WARNING) << "failed to commit txn, err=" << err;
            return -1;
        }

        ++num_recycled;
        check_recycle_task(instance_id_, task_name, num_scanned, num_recycled, start_time);
        return 0;
    };

    return scan_and_recycle(key0, key1, std::move(recycle_func));
}

int InstanceRecycler::init_copy_job_accessor(const std::string& stage_id,
                                             const StagePB::StageType& stage_type,
                                             std::shared_ptr<StorageVaultAccessor>* accessor) {
#ifdef UNIT_TEST
    // In unit test, external use the same accessor as the internal stage
    auto it = accessor_map_.find(stage_id);
    if (it != accessor_map_.end()) {
        *accessor = it->second;
    } else {
        std::cout << "UT can not find accessor with stage_id: " << stage_id << std::endl;
        return 1;
    }
#else
    // init s3 accessor and add to accessor map
    bool found = false;
    ObjectStoreInfoPB object_store_info;
    StagePB::StageAccessType stage_access_type = StagePB::AKSK;
    for (auto& s : instance_info_.stages()) {
        if (s.stage_id() == stage_id) {
            object_store_info = s.obj_info();
            if (s.has_access_type()) {
                stage_access_type = s.access_type();
            }
            found = true;
            break;
        }
    }
    if (!found) {
        LOG(INFO) << "Recycle nonexisted stage copy jobs. instance_id=" << instance_id_
                  << ", stage_id=" << stage_id << ", stage_type=" << stage_type;
        return 1;
    }
    S3Conf s3_conf;
    if (stage_type == StagePB::EXTERNAL) {
        s3_conf.endpoint = object_store_info.endpoint();
        s3_conf.region = object_store_info.region();
        s3_conf.bucket = object_store_info.bucket();
        s3_conf.prefix = object_store_info.prefix();
        if (stage_access_type == StagePB::AKSK) {
            s3_conf.ak = object_store_info.ak();
            s3_conf.sk = object_store_info.sk();
            if (object_store_info.has_encryption_info()) {
                AkSkPair plain_ak_sk_pair;
                int ret = decrypt_ak_sk_helper(object_store_info.ak(), object_store_info.sk(),
                                               object_store_info.encryption_info(),
                                               &plain_ak_sk_pair);
                if (ret != 0) {
                    LOG(WARNING) << "fail to decrypt ak sk. instance_id: " << instance_id_
                                 << " obj_info: " << proto_to_json(object_store_info);
                    return -1;
                }
                s3_conf.ak = std::move(plain_ak_sk_pair.first);
                s3_conf.sk = std::move(plain_ak_sk_pair.second);
            }
        } else if (stage_access_type == StagePB::BUCKET_ACL) {
            s3_conf.ak = instance_info_.ram_user().ak();
            s3_conf.sk = instance_info_.ram_user().sk();
            if (instance_info_.ram_user().has_encryption_info()) {
                AkSkPair plain_ak_sk_pair;
                int ret = decrypt_ak_sk_helper(
                        instance_info_.ram_user().ak(), instance_info_.ram_user().sk(),
                        instance_info_.ram_user().encryption_info(), &plain_ak_sk_pair);
                if (ret != 0) {
                    LOG(WARNING) << "fail to decrypt ak sk. instance_id: " << instance_id_
                                 << " ram_user: " << proto_to_json(instance_info_.ram_user());
                    return -1;
                }
                s3_conf.ak = std::move(plain_ak_sk_pair.first);
                s3_conf.sk = std::move(plain_ak_sk_pair.second);
            }
        } else {
            LOG(INFO) << "Unsupported stage access type=" << stage_access_type
                      << ", instance_id=" << instance_id_ << ", stage_id=" << stage_id;
            return -1;
        }
    } else if (stage_type == StagePB::INTERNAL) {
        int idx = stoi(object_store_info.id());
        if (idx > instance_info_.obj_info().size() || idx < 1) {
            LOG(WARNING) << "invalid idx: " << idx;
            return -1;
        }
        auto& old_obj = instance_info_.obj_info()[idx - 1];
        s3_conf.ak = old_obj.ak();
        s3_conf.sk = old_obj.sk();
        if (old_obj.has_encryption_info()) {
            AkSkPair plain_ak_sk_pair;
            int ret = decrypt_ak_sk_helper(old_obj.ak(), old_obj.sk(), old_obj.encryption_info(),
                                           &plain_ak_sk_pair);
            if (ret != 0) {
                LOG(WARNING) << "fail to decrypt ak sk. instance_id: " << instance_id_
                             << " obj_info: " << proto_to_json(old_obj);
                return -1;
            }
            s3_conf.ak = std::move(plain_ak_sk_pair.first);
            s3_conf.sk = std::move(plain_ak_sk_pair.second);
        }
        s3_conf.endpoint = old_obj.endpoint();
        s3_conf.region = old_obj.region();
        s3_conf.bucket = old_obj.bucket();
        s3_conf.prefix = object_store_info.prefix();
    } else {
        LOG(WARNING) << "unknown stage type " << stage_type;
        return -1;
    }

    std::shared_ptr<S3Accessor> s3_accessor;
    int ret = S3Accessor::create(std::move(s3_conf), &s3_accessor);
    if (ret != 0) {
        LOG(WARNING) << "failed to init s3 accessor ret=" << ret;
        return -1;
    }

    *accessor = std::move(s3_accessor);
#endif
    return 0;
}

int InstanceRecycler::recycle_stage() {
    int num_scanned = 0;
    int num_recycled = 0;
    const std::string task_name = "recycle_stage";

    LOG_INFO("begin to recycle stage").tag("instance_id", instance_id_);

    int64_t start_time = duration_cast<seconds>(steady_clock::now().time_since_epoch()).count();
    register_recycle_task(task_name, start_time);

    std::unique_ptr<int, std::function<void(int*)>> defer_log_statistics((int*)0x01, [&](int*) {
        unregister_recycle_task(task_name);
        int64_t cost =
                duration_cast<seconds>(steady_clock::now().time_since_epoch()).count() - start_time;
        LOG_INFO("recycle stage, cost={}s", cost)
                .tag("instance_id", instance_id_)
                .tag("num_scanned", num_scanned)
                .tag("num_recycled", num_recycled);
    });

    RecycleStageKeyInfo key_info0 {instance_id_, ""};
    RecycleStageKeyInfo key_info1 {instance_id_, "\xff"};
    std::string key0;
    std::string key1;
    recycle_stage_key(key_info0, &key0);
    recycle_stage_key(key_info1, &key1);

    // Elements in `tmp_rowset_keys` has the same lifetime as `it`
    std::vector<std::string_view> stage_keys;
    auto recycle_func = [&start_time, &num_scanned, &num_recycled, &stage_keys, this](
                                std::string_view k, std::string_view v) -> int {
        ++num_scanned;
        RecycleStagePB recycle_stage;
        if (!recycle_stage.ParseFromArray(v.data(), v.size())) {
            LOG_WARNING("malformed recycle stage").tag("key", hex(k));
            return -1;
        }

        int idx = stoi(recycle_stage.stage().obj_info().id());
        if (idx > instance_info_.obj_info().size() || idx < 1) {
            LOG(WARNING) << "invalid idx: " << idx;
            return -1;
        }

        int ret = 0;
        std::shared_ptr<S3Accessor> accessor;
#ifndef UNIT_TEST
        auto& old_obj = instance_info_.obj_info()[idx - 1];
        S3Conf s3_conf;
        s3_conf.ak = old_obj.ak();
        s3_conf.sk = old_obj.sk();
        if (old_obj.has_encryption_info()) {
            AkSkPair plain_ak_sk_pair;
            int ret = decrypt_ak_sk_helper(old_obj.ak(), old_obj.sk(), old_obj.encryption_info(),
                                           &plain_ak_sk_pair);
            if (ret != 0) {
                LOG(WARNING) << "fail to decrypt ak sk. instance_id: " << instance_id_
                             << " obj_info: " << proto_to_json(old_obj);
                return -1;
            }
            s3_conf.ak = std::move(plain_ak_sk_pair.first);
            s3_conf.sk = std::move(plain_ak_sk_pair.second);
        }
        s3_conf.endpoint = old_obj.endpoint();
        s3_conf.region = old_obj.region();
        s3_conf.bucket = old_obj.bucket();
        s3_conf.prefix = recycle_stage.stage().obj_info().prefix();
        ret = S3Accessor::create(std::move(s3_conf), &accessor);
        if (ret != 0) {
            LOG(WARNING) << "failed to init s3 accessor ret=" << ret;
            return -1;
        }
#else
        TEST_SYNC_POINT_CALLBACK("recycle_stage:get_accessor", &accessor);
#endif

        LOG_INFO("begin to delete objects of dropped internal stage")
                .tag("instance_id", instance_id_)
                .tag("stage_id", recycle_stage.stage().stage_id())
                .tag("user_name", recycle_stage.stage().mysql_user_name()[0])
                .tag("user_id", recycle_stage.stage().mysql_user_id()[0])
                .tag("obj_info_id", idx)
                .tag("prefix", recycle_stage.stage().obj_info().prefix());
        ret = accessor->delete_all();
        if (ret != 0) {
            LOG(WARNING) << "failed to delete objects of dropped internal stage. instance_id="
                         << instance_id_ << ", stage_id=" << recycle_stage.stage().stage_id()
                         << ", prefix=" << recycle_stage.stage().obj_info().prefix()
                         << ", ret=" << ret;
            return -1;
        }
        ++num_recycled;
        check_recycle_task(instance_id_, "recycle_stage", num_scanned, num_recycled, start_time);
        stage_keys.push_back(k);
        return 0;
    };

    auto loop_done = [&stage_keys, this]() -> int {
        if (stage_keys.empty()) return 0;
        std::unique_ptr<int, std::function<void(int*)>> defer((int*)0x01,
                                                              [&](int*) { stage_keys.clear(); });
        if (0 != txn_remove(txn_kv_.get(), stage_keys)) {
            LOG(WARNING) << "failed to delete recycle partition kv, instance_id=" << instance_id_;
            return -1;
        }
        return 0;
    };

    return scan_and_recycle(key0, key1, std::move(recycle_func), std::move(loop_done));
}

int InstanceRecycler::recycle_expired_stage_objects() {
    LOG_INFO("begin to recycle expired stage objects").tag("instance_id", instance_id_);

    int64_t start_time = duration_cast<seconds>(steady_clock::now().time_since_epoch()).count();

    std::unique_ptr<int, std::function<void(int*)>> defer_log_statistics((int*)0x01, [&](int*) {
        int64_t cost =
                duration_cast<seconds>(steady_clock::now().time_since_epoch()).count() - start_time;
        LOG_INFO("recycle expired stage objects, cost={}s", cost).tag("instance_id", instance_id_);
    });
    int ret = 0;
    for (const auto& stage : instance_info_.stages()) {
        if (stopped()) break;
        if (stage.type() == StagePB::EXTERNAL) {
            continue;
        }
        int idx = stoi(stage.obj_info().id());
        if (idx > instance_info_.obj_info().size() || idx < 1) {
            LOG(WARNING) << "invalid idx: " << idx << ", id: " << stage.obj_info().id();
            continue;
        }
        auto& old_obj = instance_info_.obj_info()[idx - 1];
        S3Conf s3_conf;
        s3_conf.ak = old_obj.ak();
        s3_conf.sk = old_obj.sk();
        if (old_obj.has_encryption_info()) {
            AkSkPair plain_ak_sk_pair;
            int ret1 = decrypt_ak_sk_helper(old_obj.ak(), old_obj.sk(), old_obj.encryption_info(),
                                            &plain_ak_sk_pair);
            if (ret1 != 0) {
                LOG(WARNING) << "fail to decrypt ak sk "
                             << "obj_info:" << proto_to_json(old_obj);
            } else {
                s3_conf.ak = std::move(plain_ak_sk_pair.first);
                s3_conf.sk = std::move(plain_ak_sk_pair.second);
            }
        }
        s3_conf.endpoint = old_obj.endpoint();
        s3_conf.region = old_obj.region();
        s3_conf.bucket = old_obj.bucket();
        s3_conf.prefix = stage.obj_info().prefix();
        std::shared_ptr<S3Accessor> accessor;
        int ret1 = S3Accessor::create(std::move(s3_conf), &accessor);
        if (ret1 != 0) {
            LOG(WARNING) << "failed to init s3 accessor ret=" << ret1;
            ret = -1;
            continue;
        }

        LOG(INFO) << "recycle expired stage objects, instance_id=" << instance_id_
                  << ", stage_id=" << stage.stage_id()
                  << ", user_name=" << stage.mysql_user_name().at(0)
                  << ", user_id=" << stage.mysql_user_id().at(0)
                  << ", prefix=" << stage.obj_info().prefix();
        int64_t expiration_time =
                duration_cast<seconds>(system_clock::now().time_since_epoch()).count() -
                config::internal_stage_objects_expire_time_second;
        ret1 = accessor->delete_all(expiration_time);
        if (ret1 != 0) {
            LOG(WARNING) << "failed to recycle expired stage objects, instance_id=" << instance_id_
                         << ", stage_id=" << stage.stage_id() << ", ret=" << ret1;
            ret = -1;
            continue;
        }
    }
    return ret;
}

void InstanceRecycler::register_recycle_task(const std::string& task_name, int64_t start_time) {
    std::lock_guard lock(recycle_tasks_mutex);
    running_recycle_tasks[task_name] = start_time;
}

void InstanceRecycler::unregister_recycle_task(const std::string& task_name) {
    std::lock_guard lock(recycle_tasks_mutex);
    DCHECK(running_recycle_tasks[task_name] > 0);
    running_recycle_tasks.erase(task_name);
}

bool InstanceRecycler::check_recycle_tasks() {
    std::map<std::string, int64_t> tmp_running_recycle_tasks;
    {
        std::lock_guard lock(recycle_tasks_mutex);
        tmp_running_recycle_tasks = running_recycle_tasks;
    }

    bool found = false;
    int64_t now = duration_cast<seconds>(steady_clock::now().time_since_epoch()).count();
    for (auto& [task_name, start_time] : tmp_running_recycle_tasks) {
        int64_t cost = now - start_time;
        if (cost > config::recycle_task_threshold_seconds) [[unlikely]] {
            LOG_INFO("recycle task cost too much time cost={}s", cost)
                    .tag("instance_id", instance_id_)
                    .tag("task", task_name);
            found = true;
        }
    }

    return found;
}

} // namespace doris::cloud<|MERGE_RESOLUTION|>--- conflicted
+++ resolved
@@ -492,6 +492,7 @@
         }
 
         if (vault.has_hdfs_info()) {
+#ifdef ENABLE_HDFS
             auto accessor = std::make_shared<HdfsAccessor>(vault.hdfs_info());
             int ret = accessor->init();
             if (ret != 0) {
@@ -500,23 +501,8 @@
                 return ret;
             }
 
-<<<<<<< HEAD
-#ifdef ENABLE_HDFS
-            if (vault.has_hdfs_info()) {
-                auto accessor = std::make_shared<HdfsAccessor>(vault.hdfs_info());
-                ret = accessor->init();
-                if (ret != 0) {
-                    LOG(WARNING) << "failed to init hdfs accessor. instance_id=" << instance_id_
-                                 << " resource_id=" << vault.id() << " name=" << vault.name();
-                    return ret;
-                }
-
-                accessor_map_.emplace(vault.id(), std::move(accessor));
-            }
+            accessor_map_.emplace(vault.id(), std::move(accessor));
 #endif
-            // TODO: more vault type
-=======
-            accessor_map_.emplace(vault.id(), std::move(accessor));
         } else if (vault.has_obj_info()) {
 #ifdef UNIT_TEST
             auto accessor = std::make_shared<MockAccessor>();
@@ -526,7 +512,6 @@
                 LOG(WARNING) << "failed to init object accessor, instance_id=" << instance_id_;
                 return -1;
             }
->>>>>>> 9e4ca47e
 
             std::shared_ptr<S3Accessor> accessor;
             int ret = S3Accessor::create(std::move(*s3_conf), &accessor);
