--- conflicted
+++ resolved
@@ -2618,47 +2618,7 @@
         return 0;
     };
 
-<<<<<<< HEAD
-    // for calculate the total num or bytes of recyled objects
-    auto scan_and_statistics = [&](std::string_view k, std::string_view v) -> int {
-        doris::RowsetMetaCloudPB rowset;
-        if (!rowset.ParseFromArray(v.data(), v.size())) {
-            return 0;
-        }
-        int64_t expiration = calc_expiration(rowset);
-        int64_t current_time = ::time(nullptr);
-        if (current_time < expiration) {
-            return 0;
-        }
-
-        DCHECK_GT(rowset.txn_id(), 0)
-                << "txn_id=" << rowset.txn_id() << " rowset=" << rowset.ShortDebugString();
-        if (!is_txn_finished(txn_kv_, instance_id_, rowset.txn_id())) {
-            return 0;
-        }
-
-        if (!rowset.has_resource_id()) {
-            if (rowset.num_segments() > 0) [[unlikely]] { // impossible
-                return 0;
-            }
-            metrics_context.total_need_recycle_num++;
-            return 0;
-        }
-
-        metrics_context.total_need_recycle_num++;
-        if (rowset.num_segments() > 0) {
-            metrics_context.total_need_recycle_data_size += rowset.total_disk_size();
-            segment_metrics_context_.total_need_recycle_data_size += rowset.total_disk_size();
-            segment_metrics_context_.total_need_recycle_num += rowset.num_segments();
-        }
-        return 0;
-    };
-
     auto loop_done = [&, this]() -> int {
-=======
-    auto loop_done = [&tmp_rowset_keys, &tmp_rowsets, &num_recycled, &metrics_context,
-                      this]() -> int {
->>>>>>> 194d3022
         DORIS_CLOUD_DEFER {
             tmp_rowset_keys.clear();
             tmp_rowsets.clear();
@@ -2680,37 +2640,8 @@
         return 0;
     };
 
-<<<<<<< HEAD
-    int ret = scan_for_recycle_and_statistics(tmp_rs_key0, tmp_rs_key1, "tmp_rowsets",
-                                              metrics_context, std::move(scan_and_statistics),
-                                              std::move(handle_rowset_kv), std::move(loop_done));
-    worker_pool->stop();
-
-    return ret;
-}
-
-int InstanceRecycler::scan_for_recycle_and_statistics(
-        std::string begin, std::string_view end, std::string task_name,
-        RecyclerMetricsContext& metrics_context,
-        std::function<int(std::string_view k, std::string_view v)> statistics_func,
-        std::function<int(std::string_view k, std::string_view v)> recycle_func,
-        std::function<int()> loop_done) {
-    if (config::enable_recycler_metrics) {
-        scan_and_recycle(begin, end, std::move(statistics_func));
-
-        // report to bvar
-        metrics_context.report(true);
-        tablet_metrics_context_.report(true);
-        segment_metrics_context_.report(true);
-
-        int ret = scan_and_recycle(begin, end, std::move(recycle_func), std::move(loop_done));
-        return ret;
-    } else {
-        return scan_and_recycle(begin, end, std::move(recycle_func), std::move(loop_done));
-=======
     if (config::enable_recycler_stats_metrics) {
         scan_and_statistics_tmp_rowsets();
->>>>>>> 194d3022
     }
     // recycle_func and loop_done for scan and recycle
     return scan_and_recycle(tmp_rs_key0, tmp_rs_key1, std::move(handle_rowset_kv),
