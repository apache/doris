// Licensed to the Apache Software Foundation (ASF) under one
// or more contributor license agreements.  See the NOTICE file
// distributed with this work for additional information
// regarding copyright ownership.  The ASF licenses this file
// to you under the Apache License, Version 2.0 (the
// "License"); you may not use this file except in compliance
// with the License.  You may obtain a copy of the License at
//
//   http://www.apache.org/licenses/LICENSE-2.0
//
// Unless required by applicable law or agreed to in writing,
// software distributed under the License is distributed on an
// "AS IS" BASIS, WITHOUT WARRANTIES OR CONDITIONS OF ANY
// KIND, either express or implied.  See the License for the
// specific language governing permissions and limitations
// under the License.

#include "recycler/recycler.h"

#include <brpc/builtin_service.pb.h>
#include <brpc/server.h>
#include <butil/endpoint.h>
#include <butil/strings/string_split.h>
#include <bvar/status.h>
#include <gen_cpp/cloud.pb.h>
#include <gen_cpp/olap_file.pb.h>

#include <algorithm>
#include <atomic>
#include <chrono>
#include <cstddef>
#include <cstdint>
#include <deque>
#include <initializer_list>
#include <numeric>
#include <string>
#include <string_view>
#include <utility>

#include "common/defer.h"
#include "common/stopwatch.h"
#include "meta-service/meta_service.h"
#include "meta-service/meta_service_helper.h"
#include "meta-service/meta_service_schema.h"
#include "meta-store/blob_message.h"
#include "meta-store/txn_kv.h"
#include "meta-store/txn_kv_error.h"
#include "meta-store/versioned_value.h"
#include "recycler/checker.h"
#include "recycler/hdfs_accessor.h"
#include "recycler/s3_accessor.h"
#include "recycler/storage_vault_accessor.h"
#ifdef UNIT_TEST
#include "../test/mock_accessor.h"
#endif
#include "common/bvars.h"
#include "common/config.h"
#include "common/encryption_util.h"
#include "common/logging.h"
#include "common/simple_thread_pool.h"
#include "common/util.h"
#include "cpp/sync_point.h"
#include "meta-store/keys.h"
#include "recycler/recycler_service.h"
#include "recycler/sync_executor.h"
#include "recycler/util.h"

namespace doris::cloud {

using namespace std::chrono;

RecyclerMetricsContext tablet_metrics_context_("global_recycler", "recycle_tablet");
RecyclerMetricsContext segment_metrics_context_("global_recycler", "recycle_segment");

// return 0 for success get a key, 1 for key not found, negative for error
[[maybe_unused]] static int txn_get(TxnKv* txn_kv, std::string_view key, std::string& val) {
    std::unique_ptr<Transaction> txn;
    TxnErrorCode err = txn_kv->create_txn(&txn);
    if (err != TxnErrorCode::TXN_OK) {
        return -1;
    }
    switch (txn->get(key, &val, true)) {
    case TxnErrorCode::TXN_OK:
        return 0;
    case TxnErrorCode::TXN_KEY_NOT_FOUND:
        return 1;
    default:
        return -1;
    };
}

// 0 for success, negative for error
static int txn_get(TxnKv* txn_kv, std::string_view begin, std::string_view end,
                   std::unique_ptr<RangeGetIterator>& it) {
    std::unique_ptr<Transaction> txn;
    TxnErrorCode err = txn_kv->create_txn(&txn);
    if (err != TxnErrorCode::TXN_OK) {
        return -1;
    }
    switch (txn->get(begin, end, &it, true)) {
    case TxnErrorCode::TXN_OK:
        return 0;
    case TxnErrorCode::TXN_KEY_NOT_FOUND:
        return 1;
    default:
        return -1;
    };
}

// return 0 for success otherwise error
static int txn_remove(TxnKv* txn_kv, std::vector<std::string_view> keys) {
    std::unique_ptr<Transaction> txn;
    TxnErrorCode err = txn_kv->create_txn(&txn);
    if (err != TxnErrorCode::TXN_OK) {
        return -1;
    }
    for (auto k : keys) {
        txn->remove(k);
    }
    switch (txn->commit()) {
    case TxnErrorCode::TXN_OK:
        return 0;
    case TxnErrorCode::TXN_CONFLICT:
        return -1;
    default:
        return -1;
    }
}

// return 0 for success otherwise error
static int txn_remove(TxnKv* txn_kv, std::vector<std::string> keys) {
    std::unique_ptr<Transaction> txn;
    TxnErrorCode err = txn_kv->create_txn(&txn);
    if (err != TxnErrorCode::TXN_OK) {
        return -1;
    }
    for (auto& k : keys) {
        txn->remove(k);
    }
    switch (txn->commit()) {
    case TxnErrorCode::TXN_OK:
        return 0;
    case TxnErrorCode::TXN_CONFLICT:
        return -1;
    default:
        return -1;
    }
}

// return 0 for success otherwise error
[[maybe_unused]] static int txn_remove(TxnKv* txn_kv, std::string_view begin,
                                       std::string_view end) {
    std::unique_ptr<Transaction> txn;
    TxnErrorCode err = txn_kv->create_txn(&txn);
    if (err != TxnErrorCode::TXN_OK) {
        return -1;
    }
    txn->remove(begin, end);
    switch (txn->commit()) {
    case TxnErrorCode::TXN_OK:
        return 0;
    case TxnErrorCode::TXN_CONFLICT:
        return -1;
    default:
        return -1;
    }
}

void scan_restore_job_rowset(
        Transaction* txn, const std::string& instance_id, int64_t tablet_id, MetaServiceCode& code,
        std::string& msg,
        std::vector<std::pair<std::string, doris::RowsetMetaCloudPB>>* restore_job_rs_metas);

static inline void check_recycle_task(const std::string& instance_id, const std::string& task_name,
                                      int64_t num_scanned, int64_t num_recycled,
                                      int64_t start_time) {
    if ((num_scanned % 10000) == 0 && (num_scanned > 0)) [[unlikely]] {
        int64_t cost =
                duration_cast<seconds>(steady_clock::now().time_since_epoch()).count() - start_time;
        if (cost > config::recycle_task_threshold_seconds) {
            LOG_WARNING("recycle task cost too much time cost={}s", cost)
                    .tag("instance_id", instance_id)
                    .tag("task", task_name)
                    .tag("num_scanned", num_scanned)
                    .tag("num_recycled", num_recycled);
        }
    }
    return;
}

Recycler::Recycler(std::shared_ptr<TxnKv> txn_kv) : txn_kv_(std::move(txn_kv)) {
    ip_port_ = std::string(butil::my_ip_cstr()) + ":" + std::to_string(config::brpc_listen_port);

    auto s3_producer_pool = std::make_shared<SimpleThreadPool>(config::recycle_pool_parallelism,
                                                               "s3_producer_pool");
    s3_producer_pool->start();
    auto recycle_tablet_pool = std::make_shared<SimpleThreadPool>(config::recycle_pool_parallelism,
                                                                  "recycle_tablet_pool");
    recycle_tablet_pool->start();
    auto group_recycle_function_pool = std::make_shared<SimpleThreadPool>(
            config::recycle_pool_parallelism, "group_recycle_function_pool");
    group_recycle_function_pool->start();
    _thread_pool_group =
            RecyclerThreadPoolGroup(std::move(s3_producer_pool), std::move(recycle_tablet_pool),
                                    std::move(group_recycle_function_pool));

    txn_lazy_committer_ = std::make_shared<TxnLazyCommitter>(txn_kv_);
}

Recycler::~Recycler() {
    if (!stopped()) {
        stop();
    }
}

void Recycler::instance_scanner_callback() {
    // sleep 60 seconds before scheduling for the launch procedure to complete:
    // some bad hdfs connection may cause some log to stdout stderr
    // which may pollute .out file and affect the script to check success
    std::this_thread::sleep_for(
            std::chrono::seconds(config::recycler_sleep_before_scheduling_seconds));
    while (!stopped()) {
        std::vector<InstanceInfoPB> instances;
        get_all_instances(txn_kv_.get(), instances);
        // TODO(plat1ko): delete job recycle kv of non-existent instances
        LOG(INFO) << "Recycler get instances: " << [&instances] {
            std::stringstream ss;
            for (auto& i : instances) ss << ' ' << i.instance_id();
            return ss.str();
        }();
        if (!instances.empty()) {
            // enqueue instances
            std::lock_guard lock(mtx_);
            for (auto& instance : instances) {
                if (instance_filter_.filter_out(instance.instance_id())) continue;
                auto [_, success] = pending_instance_set_.insert(instance.instance_id());
                // skip instance already in pending queue
                if (success) {
                    pending_instance_queue_.push_back(std::move(instance));
                }
            }
            pending_instance_cond_.notify_all();
        }
        {
            std::unique_lock lock(mtx_);
            notifier_.wait_for(lock, std::chrono::seconds(config::recycle_interval_seconds),
                               [&]() { return stopped(); });
        }
    }
}

void Recycler::recycle_callback() {
    while (!stopped()) {
        InstanceInfoPB instance;
        {
            std::unique_lock lock(mtx_);
            pending_instance_cond_.wait(
                    lock, [&]() { return !pending_instance_queue_.empty() || stopped(); });
            if (stopped()) {
                return;
            }
            instance = std::move(pending_instance_queue_.front());
            pending_instance_queue_.pop_front();
            pending_instance_set_.erase(instance.instance_id());
        }
        auto& instance_id = instance.instance_id();
        {
            std::lock_guard lock(mtx_);
            // skip instance in recycling
            if (recycling_instance_map_.count(instance_id)) continue;
        }
        auto instance_recycler = std::make_shared<InstanceRecycler>(
                txn_kv_, instance, _thread_pool_group, txn_lazy_committer_);

        if (int r = instance_recycler->init(); r != 0) {
            LOG(WARNING) << "failed to init instance recycler, instance_id=" << instance_id
                         << " ret=" << r;
            continue;
        }
        std::string recycle_job_key;
        job_recycle_key({instance_id}, &recycle_job_key);
        int ret = prepare_instance_recycle_job(txn_kv_.get(), recycle_job_key, instance_id,
                                               ip_port_, config::recycle_interval_seconds * 1000);
        if (ret != 0) { // Prepare failed
            LOG(WARNING) << "failed to prepare recycle_job, instance_id=" << instance_id
                         << " ret=" << ret;
            continue;
        } else {
            std::lock_guard lock(mtx_);
            recycling_instance_map_.emplace(instance_id, instance_recycler);
        }
        if (stopped()) return;
        LOG_WARNING("begin to recycle instance").tag("instance_id", instance_id);
        auto ctime_ms = duration_cast<milliseconds>(system_clock::now().time_since_epoch()).count();
        g_bvar_recycler_instance_recycle_task_concurrency << 1;
        g_bvar_recycler_instance_running_counter << 1;
        g_bvar_recycler_instance_recycle_start_ts.put({instance_id}, ctime_ms);
        tablet_metrics_context_.reset();
        segment_metrics_context_.reset();
        ret = instance_recycler->do_recycle();
        tablet_metrics_context_.finish_report();
        segment_metrics_context_.finish_report();
        g_bvar_recycler_instance_recycle_task_concurrency << -1;
        g_bvar_recycler_instance_running_counter << -1;
        // If instance recycler has been aborted, don't finish this job
        if (!instance_recycler->stopped()) {
            finish_instance_recycle_job(txn_kv_.get(), recycle_job_key, instance_id, ip_port_,
                                        ret == 0, ctime_ms);
        }
        {
            std::lock_guard lock(mtx_);
            recycling_instance_map_.erase(instance_id);
        }

        auto now = duration_cast<milliseconds>(system_clock::now().time_since_epoch()).count();
        auto elpased_ms = now - ctime_ms;
        g_bvar_recycler_instance_recycle_end_ts.put({instance_id}, now);
        g_bvar_recycler_instance_last_round_recycle_duration.put({instance_id}, elpased_ms);
        g_bvar_recycler_instance_next_ts.put({instance_id},
                                             now + config::recycle_interval_seconds * 1000);
        LOG(INFO) << "recycle instance done, "
                  << "instance_id=" << instance_id << " ret=" << ret << " ctime_ms: " << ctime_ms
                  << " now: " << now;

        g_bvar_recycler_instance_recycle_last_success_ts.put({instance_id}, now);

        LOG_WARNING("finish recycle instance")
                .tag("instance_id", instance_id)
                .tag("cost_ms", elpased_ms);
    }
}

void Recycler::lease_recycle_jobs() {
    while (!stopped()) {
        std::vector<std::string> instances;
        instances.reserve(recycling_instance_map_.size());
        {
            std::lock_guard lock(mtx_);
            for (auto& [id, _] : recycling_instance_map_) {
                instances.push_back(id);
            }
        }
        for (auto& i : instances) {
            std::string recycle_job_key;
            job_recycle_key({i}, &recycle_job_key);
            int ret = lease_instance_recycle_job(txn_kv_.get(), recycle_job_key, i, ip_port_);
            if (ret == 1) {
                std::lock_guard lock(mtx_);
                if (auto it = recycling_instance_map_.find(i);
                    it != recycling_instance_map_.end()) {
                    it->second->stop();
                }
            }
        }
        {
            std::unique_lock lock(mtx_);
            notifier_.wait_for(lock,
                               std::chrono::milliseconds(config::recycle_job_lease_expired_ms / 3),
                               [&]() { return stopped(); });
        }
    }
}

void Recycler::check_recycle_tasks() {
    while (!stopped()) {
        std::unordered_map<std::string, std::shared_ptr<InstanceRecycler>> recycling_instance_map;
        {
            std::lock_guard lock(mtx_);
            recycling_instance_map = recycling_instance_map_;
        }
        for (auto& entry : recycling_instance_map) {
            entry.second->check_recycle_tasks();
        }

        std::unique_lock lock(mtx_);
        notifier_.wait_for(lock, std::chrono::seconds(config::check_recycle_task_interval_seconds),
                           [&]() { return stopped(); });
    }
}

int Recycler::start(brpc::Server* server) {
    instance_filter_.reset(config::recycle_whitelist, config::recycle_blacklist);
    g_bvar_recycler_task_max_concurrency.set_value(config::recycle_concurrency);
    S3Environment::getInstance();

    if (config::enable_checker) {
        checker_ = std::make_unique<Checker>(txn_kv_);
        int ret = checker_->start();
        std::string msg;
        if (ret != 0) {
            msg = "failed to start checker";
            LOG(ERROR) << msg;
            std::cerr << msg << std::endl;
            return ret;
        }
        msg = "checker started";
        LOG(INFO) << msg;
        std::cout << msg << std::endl;
    }

    if (server) {
        // Add service
        auto recycler_service =
                new RecyclerServiceImpl(txn_kv_, this, checker_.get(), txn_lazy_committer_);
        server->AddService(recycler_service, brpc::SERVER_OWNS_SERVICE);
    }

    workers_.emplace_back([this] { instance_scanner_callback(); });
    for (int i = 0; i < config::recycle_concurrency; ++i) {
        workers_.emplace_back([this] { recycle_callback(); });
    }

    workers_.emplace_back(std::mem_fn(&Recycler::lease_recycle_jobs), this);
    workers_.emplace_back(std::mem_fn(&Recycler::check_recycle_tasks), this);
    return 0;
}

void Recycler::stop() {
    stopped_ = true;
    notifier_.notify_all();
    pending_instance_cond_.notify_all();
    {
        std::lock_guard lock(mtx_);
        for (auto& [_, recycler] : recycling_instance_map_) {
            recycler->stop();
        }
    }
    for (auto& w : workers_) {
        if (w.joinable()) w.join();
    }
    if (checker_) {
        checker_->stop();
    }
}

class InstanceRecycler::InvertedIndexIdCache {
public:
    InvertedIndexIdCache(std::string instance_id, std::shared_ptr<TxnKv> txn_kv)
            : instance_id_(std::move(instance_id)), txn_kv_(std::move(txn_kv)) {}

    // Return 0 if success, 1 if schema kv not found, negative for error
    // For the same index_id, schema_version, res, since `get` is not completely atomic
    // one thread has not finished inserting, and another thread has not get the index_id and schema_version,
    // resulting in repeated addition and inaccuracy.
    // however, this approach can reduce the lock range and sacrifice a bit of meta repeated get to improve concurrency performance.
    // repeated addition does not affect correctness.
    int get(int64_t index_id, int32_t schema_version, InvertedIndexInfo& res) {
        {
            std::lock_guard lock(mtx_);
            if (schemas_without_inverted_index_.count({index_id, schema_version})) {
                return 0;
            }
            if (auto it = inverted_index_id_map_.find({index_id, schema_version});
                it != inverted_index_id_map_.end()) {
                res = it->second;
                return 0;
            }
        }
        // Get schema from kv
        // TODO(plat1ko): Single flight
        std::unique_ptr<Transaction> txn;
        TxnErrorCode err = txn_kv_->create_txn(&txn);
        if (err != TxnErrorCode::TXN_OK) {
            LOG(WARNING) << "failed to create txn, err=" << err;
            return -1;
        }
        auto schema_key = meta_schema_key({instance_id_, index_id, schema_version});
        ValueBuf val_buf;
        err = cloud::blob_get(txn.get(), schema_key, &val_buf);
        if (err != TxnErrorCode::TXN_OK) {
            LOG(WARNING) << "failed to get schema, err=" << err;
            return static_cast<int>(err);
        }
        doris::TabletSchemaCloudPB schema;
        if (!parse_schema_value(val_buf, &schema)) {
            LOG(WARNING) << "malformed schema value, key=" << hex(schema_key);
            return -1;
        }
        if (schema.index_size() > 0) {
            InvertedIndexStorageFormatPB index_format = InvertedIndexStorageFormatPB::V1;
            if (schema.has_inverted_index_storage_format()) {
                index_format = schema.inverted_index_storage_format();
            }
            res.first = index_format;
            res.second.reserve(schema.index_size());
            for (auto& i : schema.index()) {
                if (i.has_index_type() && i.index_type() == IndexType::INVERTED) {
                    res.second.push_back(std::make_pair(i.index_id(), i.index_suffix_name()));
                }
            }
        }
        insert(index_id, schema_version, res);
        return 0;
    }

    // Empty `ids` means this schema has no inverted index
    void insert(int64_t index_id, int32_t schema_version, const InvertedIndexInfo& index_info) {
        if (index_info.second.empty()) {
            TEST_SYNC_POINT("InvertedIndexIdCache::insert1");
            std::lock_guard lock(mtx_);
            schemas_without_inverted_index_.emplace(index_id, schema_version);
        } else {
            TEST_SYNC_POINT("InvertedIndexIdCache::insert2");
            std::lock_guard lock(mtx_);
            inverted_index_id_map_.try_emplace({index_id, schema_version}, index_info);
        }
    }

private:
    std::string instance_id_;
    std::shared_ptr<TxnKv> txn_kv_;

    std::mutex mtx_;
    using Key = std::pair<int64_t, int32_t>; // <index_id, schema_version>
    struct HashOfKey {
        size_t operator()(const Key& key) const {
            size_t seed = 0;
            seed = std::hash<int64_t> {}(key.first);
            seed = std::hash<int32_t> {}(key.second);
            return seed;
        }
    };
    // <index_id, schema_version> -> inverted_index_ids
    std::unordered_map<Key, InvertedIndexInfo, HashOfKey> inverted_index_id_map_;
    // Store <index_id, schema_version> of schema which doesn't have inverted index
    std::unordered_set<Key, HashOfKey> schemas_without_inverted_index_;
};

InstanceRecycler::InstanceRecycler(std::shared_ptr<TxnKv> txn_kv, const InstanceInfoPB& instance,
                                   RecyclerThreadPoolGroup thread_pool_group,
                                   std::shared_ptr<TxnLazyCommitter> txn_lazy_committer)
        : txn_kv_(std::move(txn_kv)),
          instance_id_(instance.instance_id()),
          instance_info_(instance),
          inverted_index_id_cache_(std::make_unique<InvertedIndexIdCache>(instance_id_, txn_kv_)),
          _thread_pool_group(std::move(thread_pool_group)),
          txn_lazy_committer_(std::move(txn_lazy_committer)) {};

InstanceRecycler::~InstanceRecycler() = default;

int InstanceRecycler::init_obj_store_accessors() {
    for (const auto& obj_info : instance_info_.obj_info()) {
#ifdef UNIT_TEST
        auto accessor = std::make_shared<MockAccessor>();
#else
        auto s3_conf = S3Conf::from_obj_store_info(obj_info);
        if (!s3_conf) {
            LOG(WARNING) << "failed to init object accessor, instance_id=" << instance_id_;
            return -1;
        }

        std::shared_ptr<S3Accessor> accessor;
        int ret = S3Accessor::create(std::move(*s3_conf), &accessor);
        if (ret != 0) {
            LOG(WARNING) << "failed to init s3 accessor. instance_id=" << instance_id_
                         << " resource_id=" << obj_info.id();
            return ret;
        }
#endif
        accessor_map_.emplace(obj_info.id(), std::move(accessor));
    }

    return 0;
}

int InstanceRecycler::init_storage_vault_accessors() {
    if (instance_info_.resource_ids().empty()) {
        return 0;
    }

    FullRangeGetOptions opts(txn_kv_);
    opts.prefetch = true;
    auto it = txn_kv_->full_range_get(storage_vault_key({instance_id_, ""}),
                                      storage_vault_key({instance_id_, "\xff"}), std::move(opts));

    for (auto kv = it->next(); kv.has_value(); kv = it->next()) {
        auto [k, v] = *kv;
        StorageVaultPB vault;
        if (!vault.ParseFromArray(v.data(), v.size())) {
            LOG(WARNING) << "malformed storage vault, unable to deserialize key=" << hex(k);
            return -1;
        }
        std::string recycler_storage_vault_white_list = accumulate(
                config::recycler_storage_vault_white_list.begin(),
                config::recycler_storage_vault_white_list.end(), std::string(),
                [](std::string a, std::string b) { return a + (a.empty() ? "" : ",") + b; });
        LOG_INFO("config::recycler_storage_vault_white_list")
                .tag("", recycler_storage_vault_white_list);
        if (!config::recycler_storage_vault_white_list.empty()) {
            if (auto it = std::find(config::recycler_storage_vault_white_list.begin(),
                                    config::recycler_storage_vault_white_list.end(), vault.name());
                it == config::recycler_storage_vault_white_list.end()) {
                LOG_WARNING(
                        "failed to init accessor for vault because this vault is not in "
                        "config::recycler_storage_vault_white_list. ")
                        .tag(" vault name:", vault.name())
                        .tag(" config::recycler_storage_vault_white_list:",
                             recycler_storage_vault_white_list);
                continue;
            }
        }
        TEST_SYNC_POINT_CALLBACK("InstanceRecycler::init_storage_vault_accessors.mock_vault",
                                 &accessor_map_, &vault);
        if (vault.has_hdfs_info()) {
            auto accessor = std::make_shared<HdfsAccessor>(vault.hdfs_info());
            int ret = accessor->init();
            if (ret != 0) {
                LOG(WARNING) << "failed to init hdfs accessor. instance_id=" << instance_id_
                             << " resource_id=" << vault.id() << " name=" << vault.name()
                             << " hdfs_vault=" << vault.hdfs_info().ShortDebugString();
                continue;
            }
            LOG(INFO) << "succeed to init hdfs accessor. instance_id=" << instance_id_
                      << " resource_id=" << vault.id() << " name=" << vault.name()
                      << " hdfs_vault=" << vault.hdfs_info().ShortDebugString();
            accessor_map_.emplace(vault.id(), std::move(accessor));
        } else if (vault.has_obj_info()) {
            auto s3_conf = S3Conf::from_obj_store_info(vault.obj_info());
            if (!s3_conf) {
                LOG(WARNING) << "failed to init object accessor, invalid conf, instance_id="
                             << instance_id_ << " s3_vault=" << vault.obj_info().ShortDebugString();
                continue;
            }

            std::shared_ptr<S3Accessor> accessor;
            int ret = S3Accessor::create(*s3_conf, &accessor);
            if (ret != 0) {
                LOG(WARNING) << "failed to init s3 accessor. instance_id=" << instance_id_
                             << " resource_id=" << vault.id() << " name=" << vault.name()
                             << " ret=" << ret
                             << " s3_vault=" << encryt_sk(vault.obj_info().ShortDebugString());
                continue;
            }
            LOG(INFO) << "succeed to init s3 accessor. instance_id=" << instance_id_
                      << " resource_id=" << vault.id() << " name=" << vault.name() << " ret=" << ret
                      << " s3_vault=" << encryt_sk(vault.obj_info().ShortDebugString());
            accessor_map_.emplace(vault.id(), std::move(accessor));
        }
    }

    if (!it->is_valid()) {
        LOG_WARNING("failed to get storage vault kv");
        return -1;
    }

    if (accessor_map_.empty()) {
        LOG(WARNING) << "no accessors for instance=" << instance_id_;
        return -2;
    }
    LOG_INFO("finish init instance recycler number_accessors={} instance=", accessor_map_.size(),
             instance_id_);

    return 0;
}

int InstanceRecycler::init() {
    int ret = init_obj_store_accessors();
    if (ret != 0) {
        return ret;
    }

    return init_storage_vault_accessors();
}

template <typename... Func>
auto task_wrapper(Func... funcs) -> std::function<int()> {
    return [funcs...]() {
        return [](std::initializer_list<int> ret_vals) {
            int i = 0;
            for (int ret : ret_vals) {
                if (ret != 0) {
                    i = ret;
                }
            }
            return i;
        }({funcs()...});
    };
}

int InstanceRecycler::do_recycle() {
    TEST_SYNC_POINT("InstanceRecycler.do_recycle");
    if (instance_info_.status() == InstanceInfoPB::DELETED) {
        return recycle_deleted_instance();
    } else if (instance_info_.status() == InstanceInfoPB::NORMAL) {
        SyncExecutor<int> sync_executor(_thread_pool_group.group_recycle_function_pool,
                                        fmt::format("instance id {}", instance_id_),
                                        [](int r) { return r != 0; });
        sync_executor
                .add(task_wrapper( // dropped table and dropped partition need to be recycled in series
                                   // becase they may both recycle the same set of tablets
                        // recycle dropped table or idexes(mv, rollup)
                        [this]() -> int { return InstanceRecycler::recycle_indexes(); },
                        // recycle dropped partitions
                        [this]() -> int { return InstanceRecycler::recycle_partitions(); }))
                .add(task_wrapper(
                        [this]() -> int { return InstanceRecycler::recycle_tmp_rowsets(); }))
                .add(task_wrapper([this]() -> int { return InstanceRecycler::recycle_rowsets(); }))
                .add(task_wrapper(
                        [this]() { return InstanceRecycler::abort_timeout_txn(); },
                        [this]() { return InstanceRecycler::recycle_expired_txn_label(); }))
                .add(task_wrapper([this]() { return InstanceRecycler::recycle_copy_jobs(); }))
                .add(task_wrapper([this]() { return InstanceRecycler::recycle_stage(); }))
                .add(task_wrapper(
                        [this]() { return InstanceRecycler::recycle_expired_stage_objects(); }))
                .add(task_wrapper([this]() { return InstanceRecycler::recycle_versions(); }))
                .add(task_wrapper([this]() { return InstanceRecycler::recycle_operation_logs(); }))
                .add(task_wrapper([this]() { return InstanceRecycler::recycle_restore_jobs(); }));
        bool finished = true;
        std::vector<int> rets = sync_executor.when_all(&finished);
        for (int ret : rets) {
            if (ret != 0) {
                return ret;
            }
        }
        return finished ? 0 : -1;
    } else {
        LOG(WARNING) << "invalid instance status: " << instance_info_.status()
                     << " instance_id=" << instance_id_;
        return -1;
    }
}

/**
* 1. delete all remote data
* 2. delete all kv
* 3. remove instance kv
*/
int InstanceRecycler::recycle_deleted_instance() {
    LOG_WARNING("begin to recycle deleted instance").tag("instance_id", instance_id_);

    int ret = 0;
    auto start_time = steady_clock::now();

    DORIS_CLOUD_DEFER {
        auto cost = duration<float>(steady_clock::now() - start_time).count();
        LOG(WARNING) << (ret == 0 ? "successfully" : "failed to")
                     << " recycle deleted instance, cost=" << cost
                     << "s, instance_id=" << instance_id_;
    };

    // delete all remote data
    for (auto& [_, accessor] : accessor_map_) {
        if (stopped()) {
            return ret;
        }

        LOG(INFO) << "begin to delete all objects in " << accessor->uri();
        int del_ret = accessor->delete_all();
        if (del_ret == 0) {
            LOG(INFO) << "successfully delete all objects in " << accessor->uri();
        } else if (del_ret != 1) { // no need to log, because S3Accessor has logged this error
            // If `del_ret == 1`, it can be considered that the object data has been recycled by cloud platform,
            // so the recycling has been successful.
            ret = -1;
        }
    }

    if (ret != 0) {
        LOG(WARNING) << "failed to delete all data of deleted instance=" << instance_id_;
        return ret;
    }

    // delete all kv
    std::unique_ptr<Transaction> txn;
    TxnErrorCode err = txn_kv_->create_txn(&txn);
    if (err != TxnErrorCode::TXN_OK) {
        LOG(WARNING) << "failed to create txn";
        ret = -1;
        return -1;
    }
    LOG(INFO) << "begin to delete all kv, instance_id=" << instance_id_;
    // delete kv before deleting objects to prevent the checker from misjudging data loss
    std::string start_txn_key = txn_key_prefix(instance_id_);
    std::string end_txn_key = txn_key_prefix(instance_id_ + '\x00');
    txn->remove(start_txn_key, end_txn_key);
    std::string start_version_key = version_key_prefix(instance_id_);
    std::string end_version_key = version_key_prefix(instance_id_ + '\x00');
    txn->remove(start_version_key, end_version_key);
    std::string start_meta_key = meta_key_prefix(instance_id_);
    std::string end_meta_key = meta_key_prefix(instance_id_ + '\x00');
    txn->remove(start_meta_key, end_meta_key);
    std::string start_recycle_key = recycle_key_prefix(instance_id_);
    std::string end_recycle_key = recycle_key_prefix(instance_id_ + '\x00');
    txn->remove(start_recycle_key, end_recycle_key);
    std::string start_stats_tablet_key = stats_tablet_key({instance_id_, 0, 0, 0, 0});
    std::string end_stats_tablet_key = stats_tablet_key({instance_id_, INT64_MAX, 0, 0, 0});
    txn->remove(start_stats_tablet_key, end_stats_tablet_key);
    std::string start_copy_key = copy_key_prefix(instance_id_);
    std::string end_copy_key = copy_key_prefix(instance_id_ + '\x00');
    txn->remove(start_copy_key, end_copy_key);
    // should not remove job key range, because we need to reserve job recycle kv
    // 0:instance_id  1:table_id  2:index_id  3:part_id  4:tablet_id
    std::string start_job_tablet_key = job_tablet_key({instance_id_, 0, 0, 0, 0});
    std::string end_job_tablet_key = job_tablet_key({instance_id_, INT64_MAX, 0, 0, 0});
    txn->remove(start_job_tablet_key, end_job_tablet_key);
    StorageVaultKeyInfo key_info0 {instance_id_, ""};
    StorageVaultKeyInfo key_info1 {instance_id_, "\xff"};
    std::string start_vault_key = storage_vault_key(key_info0);
    std::string end_vault_key = storage_vault_key(key_info1);
    txn->remove(start_vault_key, end_vault_key);
    err = txn->commit();
    if (err != TxnErrorCode::TXN_OK) {
        LOG(WARNING) << "failed to delete all kv, instance_id=" << instance_id_ << ", err=" << err;
        ret = -1;
    }

    if (ret == 0) {
        // remove instance kv
        // ATTN: MUST ensure that cloud platform won't regenerate the same instance id
        err = txn_kv_->create_txn(&txn);
        if (err != TxnErrorCode::TXN_OK) {
            LOG(WARNING) << "failed to create txn";
            ret = -1;
            return ret;
        }
        std::string key;
        instance_key({instance_id_}, &key);
        txn->remove(key);
        err = txn->commit();
        if (err != TxnErrorCode::TXN_OK) {
            LOG(WARNING) << "failed to delete instance kv, instance_id=" << instance_id_
                         << " err=" << err;
            ret = -1;
        }
    }
    return ret;
}

bool is_txn_finished(std::shared_ptr<TxnKv> txn_kv, const std::string& instance_id,
                     int64_t txn_id) {
    std::unique_ptr<Transaction> txn;
    TxnErrorCode err = txn_kv->create_txn(&txn);
    if (err != TxnErrorCode::TXN_OK) {
        LOG(WARNING) << "failed to create txn, txn_id=" << txn_id << " instance_id=" << instance_id;
        return false;
    }

    std::string index_val;
    const std::string index_key = txn_index_key({instance_id, txn_id});
    err = txn->get(index_key, &index_val);
    if (err != TxnErrorCode::TXN_OK) {
        if (TxnErrorCode::TXN_KEY_NOT_FOUND == err) {
            TEST_SYNC_POINT_CALLBACK("is_txn_finished::txn_has_been_recycled");
            // txn has been recycled;
            LOG(INFO) << "txn index key has been recycled, txn_id=" << txn_id
                      << " instance_id=" << instance_id;
            return true;
        }
        LOG(WARNING) << "failed to get txn index key, txn_id=" << txn_id
                     << " instance_id=" << instance_id << " key=" << hex(index_key)
                     << " err=" << err;
        return false;
    }

    TxnIndexPB index_pb;
    if (!index_pb.ParseFromString(index_val)) {
        LOG(WARNING) << "failed to parse txn_index_pb, txn_id=" << txn_id
                     << " instance_id=" << instance_id;
        return false;
    }

    DCHECK(index_pb.has_tablet_index() == true);
    if (!index_pb.tablet_index().has_db_id()) {
        // In the previous version, the db_id was not set in the index_pb.
        // If updating to the version which enable txn lazy commit, the db_id will be set.
        LOG(INFO) << "txn index has no db_id, txn_id=" << txn_id << " instance_id=" << instance_id
                  << " index=" << index_pb.ShortDebugString();
        return true;
    }

    int64_t db_id = index_pb.tablet_index().db_id();
    DCHECK_GT(db_id, 0) << "db_id=" << db_id << " txn_id=" << txn_id
                        << " instance_id=" << instance_id;

    std::string info_val;
    const std::string info_key = txn_info_key({instance_id, db_id, txn_id});
    err = txn->get(info_key, &info_val);
    if (err != TxnErrorCode::TXN_OK) {
        if (TxnErrorCode::TXN_KEY_NOT_FOUND == err) {
            // txn info has been recycled;
            LOG(INFO) << "txn info key has been recycled, db_id=" << db_id << " txn_id=" << txn_id
                      << " instance_id=" << instance_id;
            return true;
        }

        DCHECK(err != TxnErrorCode::TXN_KEY_NOT_FOUND);
        LOG(WARNING) << "failed to get txn info key, txn_id=" << txn_id
                     << " instance_id=" << instance_id << " key=" << hex(info_key)
                     << " err=" << err;
        return false;
    }

    TxnInfoPB txn_info;
    if (!txn_info.ParseFromString(info_val)) {
        LOG(WARNING) << "failed to parse txn_info, txn_id=" << txn_id
                     << " instance_id=" << instance_id;
        return false;
    }

    DCHECK(txn_info.txn_id() == txn_id) << "txn_id=" << txn_id << " instance_id=" << instance_id
                                        << " txn_info=" << txn_info.ShortDebugString();

    if (TxnStatusPB::TXN_STATUS_ABORTED == txn_info.status() ||
        TxnStatusPB::TXN_STATUS_VISIBLE == txn_info.status()) {
        TEST_SYNC_POINT_CALLBACK("is_txn_finished::txn_has_been_aborted", &txn_info);
        return true;
    }

    TEST_SYNC_POINT_CALLBACK("is_txn_finished::txn_not_finished", &txn_info);
    return false;
}

int64_t calculate_rowset_expired_time(const std::string& instance_id_, const RecycleRowsetPB& rs,
                                      int64_t* earlest_ts /* rowset earliest expiration ts */) {
    if (config::force_immediate_recycle) {
        return 0L;
    }
    // RecycleRowsetPB created by compacted or dropped rowset has no expiration time, and will be recycled when exceed retention time
    int64_t expiration = rs.expiration() > 0 ? rs.expiration() : rs.creation_time();
    int64_t retention_seconds = config::retention_seconds;
    if (rs.type() == RecycleRowsetPB::COMPACT || rs.type() == RecycleRowsetPB::DROP) {
        retention_seconds = std::min(config::compacted_rowset_retention_seconds, retention_seconds);
    }
    int64_t final_expiration = expiration + retention_seconds;
    if (*earlest_ts > final_expiration) {
        *earlest_ts = final_expiration;
        g_bvar_recycler_recycle_rowset_earlest_ts.put(instance_id_, *earlest_ts);
    }
    return final_expiration;
}

int64_t calculate_partition_expired_time(
        const std::string& instance_id_, const RecyclePartitionPB& partition_meta_pb,
        int64_t* earlest_ts /* partition earliest expiration ts */) {
    if (config::force_immediate_recycle) {
        return 0L;
    }
    int64_t expiration = partition_meta_pb.expiration() > 0 ? partition_meta_pb.expiration()
                                                            : partition_meta_pb.creation_time();
    int64_t retention_seconds = config::retention_seconds;
    if (partition_meta_pb.state() == RecyclePartitionPB::DROPPED) {
        retention_seconds =
                std::min(config::dropped_partition_retention_seconds, retention_seconds);
    }
    int64_t final_expiration = expiration + retention_seconds;
    if (*earlest_ts > final_expiration) {
        *earlest_ts = final_expiration;
        g_bvar_recycler_recycle_partition_earlest_ts.put(instance_id_, *earlest_ts);
    }
    return final_expiration;
}

int64_t calculate_index_expired_time(const std::string& instance_id_,
                                     const RecycleIndexPB& index_meta_pb,
                                     int64_t* earlest_ts /* index earliest expiration ts */) {
    if (config::force_immediate_recycle) {
        return 0L;
    }
    int64_t expiration = index_meta_pb.expiration() > 0 ? index_meta_pb.expiration()
                                                        : index_meta_pb.creation_time();
    int64_t retention_seconds = config::retention_seconds;
    if (index_meta_pb.state() == RecycleIndexPB::DROPPED) {
        retention_seconds = std::min(config::dropped_index_retention_seconds, retention_seconds);
    }
    int64_t final_expiration = expiration + retention_seconds;
    if (*earlest_ts > final_expiration) {
        *earlest_ts = final_expiration;
        g_bvar_recycler_recycle_index_earlest_ts.put(instance_id_, *earlest_ts);
    }
    return final_expiration;
}

int64_t calculate_tmp_rowset_expired_time(
        const std::string& instance_id_, const doris::RowsetMetaCloudPB& tmp_rowset_meta_pb,
        int64_t* earlest_ts /* tmp_rowset earliest expiration ts */) {
    // ATTN: `txn_expiration` should > 0, however we use `creation_time` + a large `retention_time` (> 1 day in production environment)
    //  when `txn_expiration` <= 0 in some unexpected situation (usually when there are bugs). This is usually safe, coz loading
    //  duration or timeout always < `retention_time` in practice.
    int64_t expiration = tmp_rowset_meta_pb.txn_expiration() > 0
                                 ? tmp_rowset_meta_pb.txn_expiration()
                                 : tmp_rowset_meta_pb.creation_time();
    expiration = config::force_immediate_recycle ? 0 : expiration;
    int64_t final_expiration = expiration + config::retention_seconds;
    if (*earlest_ts > final_expiration) {
        *earlest_ts = final_expiration;
        g_bvar_recycler_recycle_tmp_rowset_earlest_ts.put(instance_id_, *earlest_ts);
    }
    return final_expiration;
}

int64_t calculate_txn_expired_time(const std::string& instance_id_, const RecycleTxnPB& txn_meta_pb,
                                   int64_t* earlest_ts /* txn earliest expiration ts */) {
    int64_t final_expiration = txn_meta_pb.creation_time() + config::label_keep_max_second * 1000L;
    if (*earlest_ts > final_expiration / 1000) {
        *earlest_ts = final_expiration / 1000;
        g_bvar_recycler_recycle_expired_txn_label_earlest_ts.put(instance_id_, *earlest_ts);
    }
    return final_expiration;
}

int64_t calculate_restore_job_expired_time(
        const std::string& instance_id_, const RestoreJobCloudPB& restore_job,
        int64_t* earlest_ts /* restore job earliest expiration ts */) {
    if (config::force_immediate_recycle || restore_job.state() == RestoreJobCloudPB::DROPPED) {
        return 0L;
    }
    int64_t expiration = restore_job.expiration() > 0
                                 ? restore_job.creation_time() + restore_job.expiration()
                                 : restore_job.creation_time();
    int64_t final_expiration = expiration + config::retention_seconds;
    if (*earlest_ts > final_expiration) {
        *earlest_ts = final_expiration;
        g_bvar_recycler_recycle_restore_job_earlest_ts.put(instance_id_, *earlest_ts);
    }
    return final_expiration;
}

int InstanceRecycler::recycle_indexes() {
    const std::string task_name = "recycle_indexes";
    int64_t num_scanned = 0;
    int64_t num_expired = 0;
    int64_t num_recycled = 0;
    RecyclerMetricsContext metrics_context(instance_id_, task_name);

    RecycleIndexKeyInfo index_key_info0 {instance_id_, 0};
    RecycleIndexKeyInfo index_key_info1 {instance_id_, INT64_MAX};
    std::string index_key0;
    std::string index_key1;
    recycle_index_key(index_key_info0, &index_key0);
    recycle_index_key(index_key_info1, &index_key1);

    LOG_WARNING("begin to recycle indexes").tag("instance_id", instance_id_);

    int64_t start_time = duration_cast<seconds>(steady_clock::now().time_since_epoch()).count();
    register_recycle_task(task_name, start_time);

    DORIS_CLOUD_DEFER {
        unregister_recycle_task(task_name);
        int64_t cost =
                duration_cast<seconds>(steady_clock::now().time_since_epoch()).count() - start_time;
        metrics_context.finish_report();
        LOG_WARNING("recycle indexes finished, cost={}s", cost)
                .tag("instance_id", instance_id_)
                .tag("num_scanned", num_scanned)
                .tag("num_expired", num_expired)
                .tag("num_recycled", num_recycled);
    };

    int64_t earlest_ts = std::numeric_limits<int64_t>::max();

    // Elements in `index_keys` has the same lifetime as `it` in `scan_and_recycle`
    std::vector<std::string_view> index_keys;
    auto recycle_func = [&, this](std::string_view k, std::string_view v) -> int {
        ++num_scanned;
        RecycleIndexPB index_pb;
        if (!index_pb.ParseFromArray(v.data(), v.size())) {
            LOG_WARNING("malformed recycle index value").tag("key", hex(k));
            return -1;
        }
        int64_t current_time = ::time(nullptr);
        if (current_time <
            calculate_index_expired_time(instance_id_, index_pb, &earlest_ts)) { // not expired
            return 0;
        }
        ++num_expired;
        // decode index_id
        auto k1 = k;
        k1.remove_prefix(1);
        std::vector<std::tuple<std::variant<int64_t, std::string>, int, int>> out;
        decode_key(&k1, &out);
        // 0x01 "recycle" ${instance_id} "index" ${index_id} -> RecycleIndexPB
        auto index_id = std::get<int64_t>(std::get<0>(out[3]));
        LOG(INFO) << "begin to recycle index, instance_id=" << instance_id_
                  << " table_id=" << index_pb.table_id() << " index_id=" << index_id
                  << " state=" << RecycleIndexPB::State_Name(index_pb.state());
        // Change state to RECYCLING
        std::unique_ptr<Transaction> txn;
        TxnErrorCode err = txn_kv_->create_txn(&txn);
        if (err != TxnErrorCode::TXN_OK) {
            LOG_WARNING("failed to create txn").tag("err", err);
            return -1;
        }
        std::string val;
        err = txn->get(k, &val);
        if (err ==
            TxnErrorCode::TXN_KEY_NOT_FOUND) { // UNKNOWN, maybe recycled or committed, skip it
            LOG_INFO("index {} has been recycled or committed", index_id);
            return 0;
        }
        if (err != TxnErrorCode::TXN_OK) {
            LOG_WARNING("failed to get kv").tag("key", hex(k)).tag("err", err);
            return -1;
        }
        index_pb.Clear();
        if (!index_pb.ParseFromString(val)) {
            LOG_WARNING("malformed recycle index value").tag("key", hex(k));
            return -1;
        }
        if (index_pb.state() != RecycleIndexPB::RECYCLING) {
            index_pb.set_state(RecycleIndexPB::RECYCLING);
            txn->put(k, index_pb.SerializeAsString());
            err = txn->commit();
            if (err != TxnErrorCode::TXN_OK) {
                LOG_WARNING("failed to commit txn").tag("err", err);
                return -1;
            }
        }
        if (recycle_tablets(index_pb.table_id(), index_id, metrics_context) != 0) {
            LOG_WARNING("failed to recycle tablets under index")
                    .tag("table_id", index_pb.table_id())
                    .tag("instance_id", instance_id_)
                    .tag("index_id", index_id);
            return -1;
        }

        if (index_pb.has_db_id()) {
            // Recycle the versioned keys
            std::unique_ptr<Transaction> txn;
            err = txn_kv_->create_txn(&txn);
            if (err != TxnErrorCode::TXN_OK) {
                LOG_WARNING("failed to create txn").tag("err", err);
                return -1;
            }
            std::string meta_key = versioned::meta_index_key({instance_id_, index_id});
            std::string index_key = versioned::index_index_key({instance_id_, index_id});
            std::string index_inverted_key = versioned::index_inverted_key(
                    {instance_id_, index_pb.db_id(), index_pb.table_id(), index_id});
            versioned_remove_all(txn.get(), meta_key);
            txn->remove(index_key);
            txn->remove(index_inverted_key);
            err = txn->commit();
            if (err != TxnErrorCode::TXN_OK) {
                LOG_WARNING("failed to commit txn").tag("err", err);
                return -1;
            }
        }

        metrics_context.total_recycled_num = ++num_recycled;
        metrics_context.report();
        check_recycle_task(instance_id_, task_name, num_scanned, num_recycled, start_time);
        index_keys.push_back(k);
        return 0;
    };

    auto loop_done = [&index_keys, this]() -> int {
        if (index_keys.empty()) return 0;
        DORIS_CLOUD_DEFER {
            index_keys.clear();
        };
        if (0 != txn_remove(txn_kv_.get(), index_keys)) {
            LOG(WARNING) << "failed to delete recycle index kv, instance_id=" << instance_id_;
            return -1;
        }
        return 0;
    };

    if (config::enable_recycler_stats_metrics) {
        scan_and_statistics_indexes();
    }
    // recycle_func and loop_done for scan and recycle
    return scan_and_recycle(index_key0, index_key1, std::move(recycle_func), std::move(loop_done));
}

bool check_lazy_txn_finished(std::shared_ptr<TxnKv> txn_kv, const std::string instance_id,
                             int64_t tablet_id) {
    std::unique_ptr<Transaction> txn;
    TxnErrorCode err = txn_kv->create_txn(&txn);
    if (err != TxnErrorCode::TXN_OK) {
        LOG(WARNING) << "failed to create txn, instance_id=" << instance_id
                     << " tablet_id=" << tablet_id << " err=" << err;
        return false;
    }

    std::string tablet_idx_key = meta_tablet_idx_key({instance_id, tablet_id});
    std::string tablet_idx_val;
    err = txn->get(tablet_idx_key, &tablet_idx_val);
    if (TxnErrorCode::TXN_OK != err) {
        LOG(WARNING) << "failed to get tablet index, instance_id=" << instance_id
                     << " tablet_id=" << tablet_id << " err=" << err
                     << " key=" << hex(tablet_idx_key);
        return false;
    }

    TabletIndexPB tablet_idx_pb;
    if (!tablet_idx_pb.ParseFromString(tablet_idx_val)) {
        LOG(WARNING) << "failed to parse tablet_idx_pb, instance_id=" << instance_id
                     << " tablet_id=" << tablet_id;
        return false;
    }

    if (!tablet_idx_pb.has_db_id()) {
        // In the previous version, the db_id was not set in the index_pb.
        // If updating to the version which enable txn lazy commit, the db_id will be set.
        LOG(INFO) << "txn index has no db_id, tablet_id=" << tablet_id
                  << " instance_id=" << instance_id
                  << " tablet_idx_pb=" << tablet_idx_pb.ShortDebugString();
        return true;
    }

    std::string ver_val;
    std::string ver_key =
            partition_version_key({instance_id, tablet_idx_pb.db_id(), tablet_idx_pb.table_id(),
                                   tablet_idx_pb.partition_id()});
    err = txn->get(ver_key, &ver_val);

    if (TxnErrorCode::TXN_KEY_NOT_FOUND == err) {
        LOG(INFO) << ""
                     "partition version not found, instance_id="
                  << instance_id << " db_id=" << tablet_idx_pb.db_id()
                  << " table_id=" << tablet_idx_pb.table_id()
                  << " partition_id=" << tablet_idx_pb.partition_id() << " tablet_id=" << tablet_id
                  << " key=" << hex(ver_key);
        return true;
    }

    if (TxnErrorCode::TXN_OK != err) {
        LOG(WARNING) << "failed to get partition version, instance_id=" << instance_id
                     << " db_id=" << tablet_idx_pb.db_id()
                     << " table_id=" << tablet_idx_pb.table_id()
                     << " partition_id=" << tablet_idx_pb.partition_id()
                     << " tablet_id=" << tablet_id << " key=" << hex(ver_key) << " err=" << err;
        return false;
    }

    VersionPB version_pb;
    if (!version_pb.ParseFromString(ver_val)) {
        LOG(WARNING) << "failed to parse version_pb, instance_id=" << instance_id
                     << " db_id=" << tablet_idx_pb.db_id()
                     << " table_id=" << tablet_idx_pb.table_id()
                     << " partition_id=" << tablet_idx_pb.partition_id()
                     << " tablet_id=" << tablet_id << " key=" << hex(ver_key);
        return false;
    }

    if (version_pb.pending_txn_ids_size() > 0) {
        TEST_SYNC_POINT_CALLBACK("check_lazy_txn_finished::txn_not_finished");
        DCHECK(version_pb.pending_txn_ids_size() == 1);
        LOG(WARNING) << "lazy txn not finished, instance_id=" << instance_id
                     << " db_id=" << tablet_idx_pb.db_id()
                     << " table_id=" << tablet_idx_pb.table_id()
                     << " partition_id=" << tablet_idx_pb.partition_id()
                     << " tablet_id=" << tablet_id << " txn_id=" << version_pb.pending_txn_ids(0)
                     << " key=" << hex(ver_key);
        return false;
    }
    return true;
}

int InstanceRecycler::recycle_partitions() {
    const std::string task_name = "recycle_partitions";
    int64_t num_scanned = 0;
    int64_t num_expired = 0;
    int64_t num_recycled = 0;
    RecyclerMetricsContext metrics_context(instance_id_, task_name);

    RecyclePartKeyInfo part_key_info0 {instance_id_, 0};
    RecyclePartKeyInfo part_key_info1 {instance_id_, INT64_MAX};
    std::string part_key0;
    std::string part_key1;
    recycle_partition_key(part_key_info0, &part_key0);
    recycle_partition_key(part_key_info1, &part_key1);

    LOG_WARNING("begin to recycle partitions").tag("instance_id", instance_id_);

    int64_t start_time = duration_cast<seconds>(steady_clock::now().time_since_epoch()).count();
    register_recycle_task(task_name, start_time);

    DORIS_CLOUD_DEFER {
        unregister_recycle_task(task_name);
        int64_t cost =
                duration_cast<seconds>(steady_clock::now().time_since_epoch()).count() - start_time;
        metrics_context.finish_report();
        LOG_WARNING("recycle partitions finished, cost={}s", cost)
                .tag("instance_id", instance_id_)
                .tag("num_scanned", num_scanned)
                .tag("num_expired", num_expired)
                .tag("num_recycled", num_recycled);
    };

    int64_t earlest_ts = std::numeric_limits<int64_t>::max();

    // Elements in `partition_keys` has the same lifetime as `it` in `scan_and_recycle`
    std::vector<std::string_view> partition_keys;
    std::vector<std::string> partition_version_keys;
    auto recycle_func = [&, this](std::string_view k, std::string_view v) -> int {
        ++num_scanned;
        RecyclePartitionPB part_pb;
        if (!part_pb.ParseFromArray(v.data(), v.size())) {
            LOG_WARNING("malformed recycle partition value").tag("key", hex(k));
            return -1;
        }
        int64_t current_time = ::time(nullptr);
        if (current_time <
            calculate_partition_expired_time(instance_id_, part_pb, &earlest_ts)) { // not expired
            return 0;
        }
        ++num_expired;
        // decode partition_id
        auto k1 = k;
        k1.remove_prefix(1);
        std::vector<std::tuple<std::variant<int64_t, std::string>, int, int>> out;
        decode_key(&k1, &out);
        // 0x01 "recycle" ${instance_id} "partition" ${partition_id} -> RecyclePartitionPB
        auto partition_id = std::get<int64_t>(std::get<0>(out[3]));
        LOG(INFO) << "begin to recycle partition, instance_id=" << instance_id_
                  << " table_id=" << part_pb.table_id() << " partition_id=" << partition_id
                  << " state=" << RecyclePartitionPB::State_Name(part_pb.state());
        // Change state to RECYCLING
        std::unique_ptr<Transaction> txn;
        TxnErrorCode err = txn_kv_->create_txn(&txn);
        if (err != TxnErrorCode::TXN_OK) {
            LOG_WARNING("failed to create txn").tag("err", err);
            return -1;
        }
        std::string val;
        err = txn->get(k, &val);
        if (err ==
            TxnErrorCode::TXN_KEY_NOT_FOUND) { // UNKNOWN, maybe recycled or committed, skip it
            LOG_INFO("partition {} has been recycled or committed", partition_id);
            return 0;
        }
        if (err != TxnErrorCode::TXN_OK) {
            LOG_WARNING("failed to get kv");
            return -1;
        }
        part_pb.Clear();
        if (!part_pb.ParseFromString(val)) {
            LOG_WARNING("malformed recycle partition value").tag("key", hex(k));
            return -1;
        }
        // Partitions with PREPARED state MUST have no data
        if (part_pb.state() != RecyclePartitionPB::RECYCLING) {
            part_pb.set_state(RecyclePartitionPB::RECYCLING);
            txn->put(k, part_pb.SerializeAsString());
            err = txn->commit();
            if (err != TxnErrorCode::TXN_OK) {
                LOG_WARNING("failed to commit txn: {}", err);
                return -1;
            }
        }

        int ret = 0;
        for (int64_t index_id : part_pb.index_id()) {
            if (recycle_tablets(part_pb.table_id(), index_id, metrics_context, partition_id) != 0) {
                LOG_WARNING("failed to recycle tablets under partition")
                        .tag("table_id", part_pb.table_id())
                        .tag("instance_id", instance_id_)
                        .tag("index_id", index_id)
                        .tag("partition_id", partition_id);
                ret = -1;
            }
        }
        if (ret == 0 && part_pb.has_db_id()) {
            // Recycle the versioned keys
            std::unique_ptr<Transaction> txn;
            err = txn_kv_->create_txn(&txn);
            if (err != TxnErrorCode::TXN_OK) {
                LOG_WARNING("failed to create txn").tag("err", err);
                return -1;
            }
            std::string meta_key = versioned::meta_partition_key({instance_id_, partition_id});
            std::string index_key = versioned::partition_index_key({instance_id_, partition_id});
            std::string inverted_index_key = versioned::partition_inverted_index_key(
                    {instance_id_, part_pb.db_id(), part_pb.table_id(), partition_id});
            versioned_remove_all(txn.get(), meta_key);
            txn->remove(index_key);
            txn->remove(inverted_index_key);
            err = txn->commit();
            if (err != TxnErrorCode::TXN_OK) {
                LOG_WARNING("failed to commit txn").tag("err", err);
                return -1;
            }
        }

        if (ret == 0) {
            ++num_recycled;
            check_recycle_task(instance_id_, task_name, num_scanned, num_recycled, start_time);
            partition_keys.push_back(k);
            if (part_pb.db_id() > 0) {
                partition_version_keys.push_back(partition_version_key(
                        {instance_id_, part_pb.db_id(), part_pb.table_id(), partition_id}));
            }
            metrics_context.total_recycled_num = num_recycled;
            metrics_context.report();
        }
        return ret;
    };

    auto loop_done = [&partition_keys, &partition_version_keys, this]() -> int {
        if (partition_keys.empty()) return 0;
        DORIS_CLOUD_DEFER {
            partition_keys.clear();
            partition_version_keys.clear();
        };
        std::unique_ptr<Transaction> txn;
        TxnErrorCode err = txn_kv_->create_txn(&txn);
        if (err != TxnErrorCode::TXN_OK) {
            LOG(WARNING) << "failed to delete recycle partition kv, instance_id=" << instance_id_;
            return -1;
        }
        for (auto& k : partition_keys) {
            txn->remove(k);
        }
        for (auto& k : partition_version_keys) {
            txn->remove(k);
        }
        err = txn->commit();
        if (err != TxnErrorCode::TXN_OK) {
            LOG(WARNING) << "failed to delete recycle partition kv, instance_id=" << instance_id_
                         << " err=" << err;
            return -1;
        }
        return 0;
    };

    if (config::enable_recycler_stats_metrics) {
        scan_and_statistics_partitions();
    }
    // recycle_func and loop_done for scan and recycle
    return scan_and_recycle(part_key0, part_key1, std::move(recycle_func), std::move(loop_done));
}

int InstanceRecycler::recycle_versions() {
    int64_t num_scanned = 0;
    int64_t num_recycled = 0;
    RecyclerMetricsContext metrics_context(instance_id_, "recycle_versions");

    LOG_WARNING("begin to recycle table and partition versions").tag("instance_id", instance_id_);

    auto start_time = steady_clock::now();

    DORIS_CLOUD_DEFER {
        auto cost = duration<float>(steady_clock::now() - start_time).count();
        metrics_context.finish_report();
        LOG_WARNING("recycle table and partition versions finished, cost={}s", cost)
                .tag("instance_id", instance_id_)
                .tag("num_scanned", num_scanned)
                .tag("num_recycled", num_recycled);
    };

    auto version_key_begin = partition_version_key({instance_id_, 0, 0, 0});
    auto version_key_end = partition_version_key({instance_id_, INT64_MAX, 0, 0});
    int64_t last_scanned_table_id = 0;
    bool is_recycled = false; // Is last scanned kv recycled
    auto recycle_func = [&num_scanned, &num_recycled, &last_scanned_table_id, &is_recycled,
                         &metrics_context, this](std::string_view k, std::string_view) {
        ++num_scanned;
        auto k1 = k;
        k1.remove_prefix(1);
        // 0x01 "version" ${instance_id} "partition" ${db_id} ${tbl_id} ${partition_id}
        std::vector<std::tuple<std::variant<int64_t, std::string>, int, int>> out;
        decode_key(&k1, &out);
        DCHECK_EQ(out.size(), 6) << k;
        auto table_id = std::get<int64_t>(std::get<0>(out[4]));
        if (table_id == last_scanned_table_id) { // Already handle kvs of this table
            num_recycled += is_recycled;         // Version kv of this table has been recycled
            return 0;
        }
        last_scanned_table_id = table_id;
        is_recycled = false;
        auto tablet_key_begin = stats_tablet_key({instance_id_, table_id, 0, 0, 0});
        auto tablet_key_end = stats_tablet_key({instance_id_, table_id, INT64_MAX, 0, 0});
        std::unique_ptr<Transaction> txn;
        TxnErrorCode err = txn_kv_->create_txn(&txn);
        if (err != TxnErrorCode::TXN_OK) {
            return -1;
        }
        std::unique_ptr<RangeGetIterator> iter;
        err = txn->get(tablet_key_begin, tablet_key_end, &iter, false, 1);
        if (err != TxnErrorCode::TXN_OK) {
            return -1;
        }
        if (iter->has_next()) { // Table is useful, should not recycle table and partition versions
            return 0;
        }
        auto db_id = std::get<int64_t>(std::get<0>(out[3]));
        // 1. Remove all partition version kvs of this table
        auto partition_version_key_begin =
                partition_version_key({instance_id_, db_id, table_id, 0});
        auto partition_version_key_end =
                partition_version_key({instance_id_, db_id, table_id, INT64_MAX});
        txn->remove(partition_version_key_begin, partition_version_key_end);
        LOG(WARNING) << "remove partition version kv, begin=" << hex(partition_version_key_begin)
                     << " end=" << hex(partition_version_key_end) << " db_id=" << db_id
                     << " table_id=" << table_id;
        // 2. Remove the table version kv of this table
        auto tbl_version_key = table_version_key({instance_id_, db_id, table_id});
        txn->remove(tbl_version_key);
        LOG(WARNING) << "remove table version kv " << hex(tbl_version_key);
        // 3. Remove mow delete bitmap update lock and tablet job lock
        std::string lock_key = meta_delete_bitmap_update_lock_key({instance_id_, table_id, -1});
        txn->remove(lock_key);
        LOG(WARNING) << "remove delete bitmap update lock kv " << hex(lock_key);
        std::string tablet_job_key_begin = mow_tablet_job_key({instance_id_, table_id, 0});
        std::string tablet_job_key_end = mow_tablet_job_key({instance_id_, table_id, INT64_MAX});
        txn->remove(tablet_job_key_begin, tablet_job_key_end);
        LOG(WARNING) << "remove mow tablet job kv, begin=" << hex(tablet_job_key_begin)
                     << " end=" << hex(tablet_job_key_end) << " db_id=" << db_id
                     << " table_id=" << table_id;
        err = txn->commit();
        if (err != TxnErrorCode::TXN_OK) {
            return -1;
        }
        metrics_context.total_recycled_num = ++num_recycled;
        metrics_context.report();
        is_recycled = true;
        return 0;
    };

    if (config::enable_recycler_stats_metrics) {
        scan_and_statistics_versions();
    }
    // recycle_func and loop_done for scan and recycle
    return scan_and_recycle(version_key_begin, version_key_end, std::move(recycle_func));
}

int InstanceRecycler::recycle_tablets(int64_t table_id, int64_t index_id,
                                      RecyclerMetricsContext& metrics_context,
                                      int64_t partition_id) {
    int64_t num_scanned = 0;
    std::atomic_long num_recycled = 0;

    std::string tablet_key_begin, tablet_key_end;
    std::string stats_key_begin, stats_key_end;
    std::string job_key_begin, job_key_end;

    std::string tablet_belongs;
    if (partition_id > 0) {
        // recycle tablets in a partition belonging to the index
        meta_tablet_key({instance_id_, table_id, index_id, partition_id, 0}, &tablet_key_begin);
        meta_tablet_key({instance_id_, table_id, index_id, partition_id + 1, 0}, &tablet_key_end);
        stats_tablet_key({instance_id_, table_id, index_id, partition_id, 0}, &stats_key_begin);
        stats_tablet_key({instance_id_, table_id, index_id, partition_id + 1, 0}, &stats_key_end);
        job_tablet_key({instance_id_, table_id, index_id, partition_id, 0}, &job_key_begin);
        job_tablet_key({instance_id_, table_id, index_id, partition_id + 1, 0}, &job_key_end);
        tablet_belongs = "partition";
    } else {
        // recycle tablets in the index
        meta_tablet_key({instance_id_, table_id, index_id, 0, 0}, &tablet_key_begin);
        meta_tablet_key({instance_id_, table_id, index_id + 1, 0, 0}, &tablet_key_end);
        stats_tablet_key({instance_id_, table_id, index_id, 0, 0}, &stats_key_begin);
        stats_tablet_key({instance_id_, table_id, index_id + 1, 0, 0}, &stats_key_end);
        job_tablet_key({instance_id_, table_id, index_id, 0, 0}, &job_key_begin);
        job_tablet_key({instance_id_, table_id, index_id + 1, 0, 0}, &job_key_end);
        tablet_belongs = "index";
    }

    LOG_INFO("begin to recycle tablets of the " + tablet_belongs)
            .tag("table_id", table_id)
            .tag("index_id", index_id)
            .tag("partition_id", partition_id);

    auto start_time = steady_clock::now();

    DORIS_CLOUD_DEFER {
        auto cost = duration<float>(steady_clock::now() - start_time).count();
        LOG_INFO("recycle tablets of " + tablet_belongs + " finished, cost={}s", cost)
                .tag("instance_id", instance_id_)
                .tag("table_id", table_id)
                .tag("index_id", index_id)
                .tag("partition_id", partition_id)
                .tag("num_scanned", num_scanned)
                .tag("num_recycled", num_recycled);
    };

    // The first string_view represents the tablet key which has been recycled
    // The second bool represents whether the following fdb's tablet key deletion could be done using range move or not
    using TabletKeyPair = std::pair<std::string_view, bool>;
    SyncExecutor<TabletKeyPair> sync_executor(
            _thread_pool_group.recycle_tablet_pool,
            fmt::format("recycle tablets, tablet id {}, index id {}, partition id {}", table_id,
                        index_id, partition_id),
            [](const TabletKeyPair& k) { return k.first.empty(); });

    // Elements in `tablet_keys` has the same lifetime as `it` in `scan_and_recycle`
    std::vector<std::string> tablet_idx_keys;
    std::vector<std::string> restore_job_keys;
    std::vector<std::string> init_rs_keys;
    auto recycle_func = [&, this](std::string_view k, std::string_view v) -> int {
        bool use_range_remove = true;
        ++num_scanned;
        doris::TabletMetaCloudPB tablet_meta_pb;
        if (!tablet_meta_pb.ParseFromArray(v.data(), v.size())) {
            LOG_WARNING("malformed tablet meta").tag("key", hex(k));
            use_range_remove = false;
            return -1;
        }
        int64_t tablet_id = tablet_meta_pb.tablet_id();

        if (!check_lazy_txn_finished(txn_kv_, instance_id_, tablet_meta_pb.tablet_id())) {
            LOG(WARNING) << "lazy txn not finished tablet_meta_pb=" << tablet_meta_pb.tablet_id();
            return -1;
        }

        tablet_idx_keys.push_back(meta_tablet_idx_key({instance_id_, tablet_id}));
        restore_job_keys.push_back(job_restore_tablet_key({instance_id_, tablet_id}));
        sync_executor.add([this, &num_recycled, tid = tablet_id, range_move = use_range_remove,
                           &metrics_context, k]() mutable -> TabletKeyPair {
            if (recycle_tablet(tid, metrics_context) != 0) {
                LOG_WARNING("failed to recycle tablet")
                        .tag("instance_id", instance_id_)
                        .tag("tablet_id", tid);
                range_move = false;
                return {std::string_view(), range_move};
            }
            ++num_recycled;
            LOG(INFO) << "recycle_tablets scan, key=" << (k.empty() ? "(empty)" : hex(k));
            return {k, range_move};
        });
        return 0;
    };

    // TODO(AlexYue): Add one ut to cover use_range_remove = false
    auto loop_done = [&, this]() -> int {
        bool finished = true;
        auto tablet_keys = sync_executor.when_all(&finished);
        if (!finished) {
            LOG_WARNING("failed to recycle tablet").tag("instance_id", instance_id_);
            return -1;
        }
        if (tablet_keys.empty() && tablet_idx_keys.empty()) return 0;
        // sort the vector using key's order
        std::sort(tablet_keys.begin(), tablet_keys.end(),
                  [](const auto& prev, const auto& last) { return prev.first < last.first; });
        bool use_range_remove = true;
        for (auto& [_, remove] : tablet_keys) {
            if (!remove) {
                use_range_remove = remove;
                break;
            }
        }
        DORIS_CLOUD_DEFER {
            tablet_idx_keys.clear();
            restore_job_keys.clear();
            init_rs_keys.clear();
        };
        std::unique_ptr<Transaction> txn;
        if (txn_kv_->create_txn(&txn) != TxnErrorCode::TXN_OK) {
            LOG(WARNING) << "failed to delete tablet meta kv, instance_id=" << instance_id_;
            return -1;
        }
        std::string tablet_key_end;
        if (!tablet_keys.empty()) {
            if (use_range_remove) {
                tablet_key_end = std::string(tablet_keys.back().first) + '\x00';
                txn->remove(tablet_keys.front().first, tablet_key_end);
            } else {
                for (auto& [k, _] : tablet_keys) {
                    txn->remove(k);
                }
            }
        }
        for (auto& k : tablet_idx_keys) {
            txn->remove(k);
        }
        for (auto& k : restore_job_keys) {
            txn->remove(k);
        }
        for (auto& k : init_rs_keys) {
            txn->remove(k);
        }
        if (TxnErrorCode err = txn->commit(); err != TxnErrorCode::TXN_OK) {
            LOG(WARNING) << "failed to delete kvs related to tablets, instance_id=" << instance_id_
                         << ", err=" << err;
            return -1;
        }
        return 0;
    };

    int ret = scan_and_recycle(tablet_key_begin, tablet_key_end, std::move(recycle_func),
                               std::move(loop_done));
    if (ret != 0) {
        LOG(WARNING) << "failed to scan_and_recycle, instance_id=" << instance_id_;
        return ret;
    }

    // directly remove tablet stats and tablet jobs of these dropped index or partition
    std::unique_ptr<Transaction> txn;
    if (txn_kv_->create_txn(&txn) != TxnErrorCode::TXN_OK) {
        LOG(WARNING) << "failed to delete tablet job or stats key, instance_id=" << instance_id_;
        return -1;
    }
    txn->remove(stats_key_begin, stats_key_end);
    LOG(WARNING) << "remove stats kv, begin=" << hex(stats_key_begin)
                 << " end=" << hex(stats_key_end);
    txn->remove(job_key_begin, job_key_end);
    LOG(WARNING) << "remove job kv, begin=" << hex(job_key_begin) << " end=" << hex(job_key_end);
    std::string schema_key_begin, schema_key_end;
    std::string schema_dict_key;
    if (partition_id <= 0) {
        // Delete schema kv of this index
        meta_schema_key({instance_id_, index_id, 0}, &schema_key_begin);
        meta_schema_key({instance_id_, index_id + 1, 0}, &schema_key_end);
        txn->remove(schema_key_begin, schema_key_end);
        LOG(WARNING) << "remove schema kv, begin=" << hex(schema_key_begin)
                     << " end=" << hex(schema_key_end);
        meta_schema_pb_dictionary_key({instance_id_, index_id}, &schema_dict_key);
        txn->remove(schema_dict_key);
        LOG(WARNING) << "remove schema dict kv, key=" << hex(schema_dict_key);
    }

    TxnErrorCode err = txn->commit();
    if (err != TxnErrorCode::TXN_OK) {
        LOG(WARNING) << "failed to delete tablet job or stats key, instance_id=" << instance_id_
                     << " err=" << err;
        return -1;
    }

    return ret;
}

int InstanceRecycler::delete_rowset_data(const RowsetMetaCloudPB& rs_meta_pb) {
    int64_t num_segments = rs_meta_pb.num_segments();
    if (num_segments <= 0) return 0;

    // Process inverted indexes
    std::vector<std::pair<int64_t, std::string>> index_ids;
    // default format as v1.
    InvertedIndexStorageFormatPB index_format = InvertedIndexStorageFormatPB::V1;
    bool delete_rowset_data_by_prefix = false;
    if (rs_meta_pb.rowset_state() == RowsetStatePB::BEGIN_PARTIAL_UPDATE) {
        // if rowset state is RowsetStatePB::BEGIN_PARTIAL_UPDATE, the number of segments data
        // may be larger than num_segments field in RowsetMeta, so we need to delete the rowset's data by prefix
        delete_rowset_data_by_prefix = true;
    } else if (rs_meta_pb.has_tablet_schema()) {
        for (const auto& index : rs_meta_pb.tablet_schema().index()) {
            if (index.has_index_type() && index.index_type() == IndexType::INVERTED) {
                index_ids.emplace_back(index.index_id(), index.index_suffix_name());
            }
        }
        if (rs_meta_pb.tablet_schema().has_inverted_index_storage_format()) {
            index_format = rs_meta_pb.tablet_schema().inverted_index_storage_format();
        }
    } else if (!rs_meta_pb.has_index_id() || !rs_meta_pb.has_schema_version()) {
        // schema version and index id are not found, delete rowset data by prefix directly.
        delete_rowset_data_by_prefix = true;
    } else {
        // otherwise, try to get schema kv
        InvertedIndexInfo index_info;
        int inverted_index_get_ret = inverted_index_id_cache_->get(
                rs_meta_pb.index_id(), rs_meta_pb.schema_version(), index_info);
        TEST_SYNC_POINT_CALLBACK("InstanceRecycler::delete_rowset_data.tmp_rowset",
                                 &inverted_index_get_ret);
        if (inverted_index_get_ret == 0) {
            index_format = index_info.first;
            index_ids = index_info.second;
        } else if (inverted_index_get_ret == 1) {
            // 1. Schema kv not found means tablet has been recycled
            // Maybe some tablet recycle failed by some bugs
            // We need to delete again to double check
            // 2. Ensure this operation only deletes tablets and does not perform any operations on indexes,
            // because we are uncertain about the inverted index information.
            // If there are inverted indexes, some data might not be deleted,
            // but this is acceptable as we have made our best effort to delete the data.
            LOG_INFO(
                    "delete rowset data schema kv not found, need to delete again to double "
                    "check")
                    .tag("instance_id", instance_id_)
                    .tag("tablet_id", rs_meta_pb.tablet_id())
                    .tag("rowset", rs_meta_pb.ShortDebugString());
            // Currently index_ids is guaranteed to be empty,
            // but we clear it again here as a safeguard against future code changes
            // that might cause index_ids to no longer be empty
            index_format = InvertedIndexStorageFormatPB::V2;
            index_ids.clear();
        } else {
            // failed to get schema kv, delete rowset data by prefix directly.
            delete_rowset_data_by_prefix = true;
        }
    }

    if (delete_rowset_data_by_prefix) {
        return delete_rowset_data(rs_meta_pb.resource_id(), rs_meta_pb.tablet_id(),
                                  rs_meta_pb.rowset_id_v2());
    }

    auto it = accessor_map_.find(rs_meta_pb.resource_id());
    if (it == accessor_map_.end()) {
        LOG_WARNING("instance has no such resource id")
                .tag("instance_id", instance_id_)
                .tag("resource_id", rs_meta_pb.resource_id());
        return -1;
    }
    auto& accessor = it->second;
    int64_t tablet_id = rs_meta_pb.tablet_id();
    const auto& rowset_id = rs_meta_pb.rowset_id_v2();
    std::vector<std::string> file_paths;
    for (int64_t i = 0; i < num_segments; ++i) {
        file_paths.push_back(segment_path(tablet_id, rowset_id, i));
        if (index_format == InvertedIndexStorageFormatPB::V1) {
            for (const auto& index_id : index_ids) {
                file_paths.push_back(inverted_index_path_v1(tablet_id, rowset_id, i, index_id.first,
                                                            index_id.second));
            }
        } else if (!index_ids.empty()) {
            file_paths.push_back(inverted_index_path_v2(tablet_id, rowset_id, i));
        }
    }

    // TODO(AlexYue): seems could do do batch
    return accessor->delete_files(file_paths);
}

int InstanceRecycler::delete_rowset_data(
        const std::map<std::string, doris::RowsetMetaCloudPB>& rowsets, RowsetRecyclingState type,
        RecyclerMetricsContext& metrics_context) {
    int ret = 0;
    // resource_id -> file_paths
    std::map<std::string, std::vector<std::string>> resource_file_paths;
    // (resource_id, tablet_id, rowset_id)
    std::vector<std::tuple<std::string, int64_t, std::string>> rowsets_delete_by_prefix;
    bool is_formal_rowset = (type == RowsetRecyclingState::FORMAL_ROWSET);

    for (const auto& [_, rs] : rowsets) {
        // we have to treat tmp rowset as "orphans" that may not related to any existing tablets
        // due to aborted schema change.
        if (is_formal_rowset) {
            std::lock_guard lock(recycled_tablets_mtx_);
            if (recycled_tablets_.count(rs.tablet_id())) {
                continue; // Rowset data has already been deleted
            }
        }

        auto it = accessor_map_.find(rs.resource_id());
        // possible if the accessor is not initilized correctly
        if (it == accessor_map_.end()) [[unlikely]] {
            LOG_WARNING("instance has no such resource id")
                    .tag("instance_id", instance_id_)
                    .tag("resource_id", rs.resource_id());
            ret = -1;
            continue;
        }

        auto& file_paths = resource_file_paths[rs.resource_id()];
        const auto& rowset_id = rs.rowset_id_v2();
        int64_t tablet_id = rs.tablet_id();
        int64_t num_segments = rs.num_segments();
        if (num_segments <= 0) {
            metrics_context.total_recycled_num++;
            metrics_context.total_recycled_data_size += rs.total_disk_size();
            continue;
        }

        // Process inverted indexes
        std::vector<std::pair<int64_t, std::string>> index_ids;
        // default format as v1.
        InvertedIndexStorageFormatPB index_format = InvertedIndexStorageFormatPB::V1;
        int inverted_index_get_ret = 0;
        if (rs.has_tablet_schema()) {
            for (const auto& index : rs.tablet_schema().index()) {
                if (index.has_index_type() && index.index_type() == IndexType::INVERTED) {
                    index_ids.emplace_back(index.index_id(), index.index_suffix_name());
                }
            }
            if (rs.tablet_schema().has_inverted_index_storage_format()) {
                index_format = rs.tablet_schema().inverted_index_storage_format();
            }
        } else {
            if (!rs.has_index_id() || !rs.has_schema_version()) {
                LOG(WARNING) << "rowset must have either schema or schema_version and index_id, "
                                "instance_id="
                             << instance_id_ << " tablet_id=" << tablet_id
                             << " rowset_id=" << rowset_id;
                ret = -1;
                continue;
            }
            InvertedIndexInfo index_info;
            inverted_index_get_ret =
                    inverted_index_id_cache_->get(rs.index_id(), rs.schema_version(), index_info);
            TEST_SYNC_POINT_CALLBACK("InstanceRecycler::delete_rowset_data.tmp_rowset",
                                     &inverted_index_get_ret);
            if (inverted_index_get_ret == 0) {
                index_format = index_info.first;
                index_ids = index_info.second;
            } else if (inverted_index_get_ret == 1) {
                // 1. Schema kv not found means tablet has been recycled
                // Maybe some tablet recycle failed by some bugs
                // We need to delete again to double check
                // 2. Ensure this operation only deletes tablets and does not perform any operations on indexes,
                // because we are uncertain about the inverted index information.
                // If there are inverted indexes, some data might not be deleted,
                // but this is acceptable as we have made our best effort to delete the data.
                LOG_INFO(
                        "delete rowset data schema kv not found, need to delete again to double "
                        "check")
                        .tag("instance_id", instance_id_)
                        .tag("tablet_id", tablet_id)
                        .tag("rowset", rs.ShortDebugString());
                // Currently index_ids is guaranteed to be empty,
                // but we clear it again here as a safeguard against future code changes
                // that might cause index_ids to no longer be empty
                index_format = InvertedIndexStorageFormatPB::V2;
                index_ids.clear();
            } else {
                LOG(WARNING) << "failed to get schema kv for rowset, instance_id=" << instance_id_
                             << " tablet_id=" << tablet_id << " rowset_id=" << rowset_id;
                ret = -1;
                continue;
            }
        }
        if (rs.rowset_state() == RowsetStatePB::BEGIN_PARTIAL_UPDATE) {
            // if rowset state is RowsetStatePB::BEGIN_PARTIAL_UPDATE, the number of segments data
            // may be larger than num_segments field in RowsetMeta, so we need to delete the rowset's data by prefix
            rowsets_delete_by_prefix.emplace_back(rs.resource_id(), tablet_id, rs.rowset_id_v2());
            continue;
        }
        for (int64_t i = 0; i < num_segments; ++i) {
            file_paths.push_back(segment_path(tablet_id, rowset_id, i));
            if (index_format == InvertedIndexStorageFormatPB::V1) {
                for (const auto& index_id : index_ids) {
                    file_paths.push_back(inverted_index_path_v1(tablet_id, rowset_id, i,
                                                                index_id.first, index_id.second));
                }
            } else if (!index_ids.empty() || inverted_index_get_ret == 1) {
                // try to recycle inverted index v2 when get_ret == 1
                // we treat schema not found as if it has a v2 format inverted index
                // to reduce chance of data leakage
                if (inverted_index_get_ret == 1) {
                    LOG_INFO("delete rowset data schema kv not found, try to delete index file")
                            .tag("instance_id", instance_id_)
                            .tag("inverted index v2 path",
                                 inverted_index_path_v2(tablet_id, rowset_id, i));
                }
                file_paths.push_back(inverted_index_path_v2(tablet_id, rowset_id, i));
            }
        }
    }

    SyncExecutor<int> concurrent_delete_executor(_thread_pool_group.s3_producer_pool,
                                                 "delete_rowset_data",
                                                 [](const int& ret) { return ret != 0; });
    for (auto& [resource_id, file_paths] : resource_file_paths) {
        concurrent_delete_executor.add([&, rid = &resource_id, paths = &file_paths]() -> int {
            DCHECK(accessor_map_.count(*rid))
                    << "uninitilized accessor, instance_id=" << instance_id_
                    << " resource_id=" << resource_id << " path[0]=" << (*paths)[0];
            TEST_SYNC_POINT_CALLBACK("InstanceRecycler::delete_rowset_data.no_resource_id",
                                     &accessor_map_);
            if (!accessor_map_.contains(*rid)) {
                LOG_WARNING("delete rowset data accessor_map_ does not contains resouce id")
                        .tag("resource_id", resource_id)
                        .tag("instance_id", instance_id_);
                return -1;
            }
            auto& accessor = accessor_map_[*rid];
            int ret = accessor->delete_files(*paths);
            if (!ret) {
                // deduplication of different files with the same rowset id
                // 020000000000007fd045a62bc87a6587dd7ac274aa36e5a9_0.dat
                //020000000000007fd045a62bc87a6587dd7ac274aa36e5a9_0.idx
                std::set<std::string> deleted_rowset_id;

                std::for_each(
                        paths->begin(), paths->end(),
                        [&metrics_context, &rowsets, &deleted_rowset_id](const std::string& path) {
                            std::vector<std::string> str;
                            butil::SplitString(path, '/', &str);
                            std::string rowset_id;
                            if (auto pos = str.back().find('_'); pos != std::string::npos) {
                                rowset_id = str.back().substr(0, pos);
                            } else {
                                LOG(WARNING) << "failed to parse rowset_id, path=" << path;
                                return;
                            }
                            auto rs_meta = rowsets.find(rowset_id);
                            if (rs_meta != rowsets.end() &&
                                !deleted_rowset_id.contains(rowset_id)) {
                                deleted_rowset_id.emplace(rowset_id);
                                metrics_context.total_recycled_data_size +=
                                        rs_meta->second.total_disk_size();
                                segment_metrics_context_.total_recycled_num +=
                                        rs_meta->second.num_segments();
                                segment_metrics_context_.total_recycled_data_size +=
                                        rs_meta->second.total_disk_size();
                                metrics_context.total_recycled_num++;
                            }
                        });
                segment_metrics_context_.report();
                metrics_context.report();
            }
            return ret;
        });
    }
    for (const auto& [resource_id, tablet_id, rowset_id] : rowsets_delete_by_prefix) {
        LOG_INFO(
                "delete rowset {} by prefix because it's in BEGIN_PARTIAL_UPDATE state, "
                "resource_id={}, tablet_id={}, instance_id={}",
                rowset_id, resource_id, tablet_id, instance_id_);
        concurrent_delete_executor.add([&]() -> int {
            int ret = delete_rowset_data(resource_id, tablet_id, rowset_id);
            if (!ret) {
                auto rs = rowsets.at(rowset_id);
                metrics_context.total_recycled_data_size += rs.total_disk_size();
                metrics_context.total_recycled_num++;
                segment_metrics_context_.total_recycled_data_size += rs.total_disk_size();
                segment_metrics_context_.total_recycled_num += rs.num_segments();
                metrics_context.report();
                segment_metrics_context_.report();
            }
            return ret;
        });
    }

    bool finished = true;
    std::vector<int> rets = concurrent_delete_executor.when_all(&finished);
    for (int r : rets) {
        if (r != 0) {
            ret = -1;
            break;
        }
    }
    ret = finished ? ret : -1;
    return ret;
}

int InstanceRecycler::delete_rowset_data(const std::string& resource_id, int64_t tablet_id,
                                         const std::string& rowset_id) {
    auto it = accessor_map_.find(resource_id);
    if (it == accessor_map_.end()) {
        LOG_WARNING("instance has no such resource id")
                .tag("instance_id", instance_id_)
                .tag("resource_id", resource_id)
                .tag("tablet_id", tablet_id)
                .tag("rowset_id", rowset_id);
        return -1;
    }
    auto& accessor = it->second;
    return accessor->delete_prefix(rowset_path_prefix(tablet_id, rowset_id));
}

int InstanceRecycler::scan_tablets_and_statistics(int64_t table_id, int64_t index_id,
                                                  RecyclerMetricsContext& metrics_context,
                                                  int64_t partition_id, bool is_empty_tablet) {
    std::string tablet_key_begin, tablet_key_end;

    if (partition_id > 0) {
        meta_tablet_key({instance_id_, table_id, index_id, partition_id, 0}, &tablet_key_begin);
        meta_tablet_key({instance_id_, table_id, index_id, partition_id + 1, 0}, &tablet_key_end);
    } else {
        meta_tablet_key({instance_id_, table_id, index_id, 0, 0}, &tablet_key_begin);
        meta_tablet_key({instance_id_, table_id, index_id + 1, 0, 0}, &tablet_key_end);
    }
    // for calculate the total num or bytes of recyled objects
    auto scan_and_statistics = [&, is_empty_tablet, this](std::string_view k,
                                                          std::string_view v) -> int {
        doris::TabletMetaCloudPB tablet_meta_pb;
        if (!tablet_meta_pb.ParseFromArray(v.data(), v.size())) {
            return 0;
        }
        int64_t tablet_id = tablet_meta_pb.tablet_id();

        if (!check_lazy_txn_finished(txn_kv_, instance_id_, tablet_meta_pb.tablet_id())) {
            return 0;
        }

        if (!is_empty_tablet) {
            if (scan_tablet_and_statistics(tablet_id, metrics_context) != 0) {
                return 0;
            }
            tablet_metrics_context_.total_need_recycle_num++;
        }
        return 0;
    };
    return scan_and_recycle(tablet_key_begin, tablet_key_end, std::move(scan_and_statistics),
                            [&metrics_context]() -> int {
                                metrics_context.report();
                                tablet_metrics_context_.report();
                                return 0;
                            });
}

int InstanceRecycler::scan_tablet_and_statistics(int64_t tablet_id,
                                                 RecyclerMetricsContext& metrics_context) {
    int ret = 0;
    std::map<std::string, RowsetMetaCloudPB> rowset_meta_map;
    std::unique_ptr<Transaction> txn;
    if (txn_kv_->create_txn(&txn) != TxnErrorCode::TXN_OK) {
        LOG_WARNING("failed to recycle tablet ")
                .tag("tablet id", tablet_id)
                .tag("instance_id", instance_id_)
                .tag("reason", "failed to create txn");
        ret = -1;
    }
    GetRowsetResponse resp;
    std::string msg;
    MetaServiceCode code = MetaServiceCode::OK;
    // get rowsets in tablet
    internal_get_rowset(txn.get(), 0, std::numeric_limits<int64_t>::max() - 1, instance_id_,
                        tablet_id, code, msg, &resp);
    if (code != MetaServiceCode::OK) {
        LOG_WARNING("failed to get rowsets of tablet when recycle tablet")
                .tag("tablet id", tablet_id)
                .tag("msg", msg)
                .tag("code", code)
                .tag("instance id", instance_id_);
        ret = -1;
    }
    for (const auto& rs_meta : resp.rowset_meta()) {
        /*
        * For compatibility, we skip the loop for [0-1] here. 
        * The purpose of this loop is to delete object files,
        * and since [0-1] only has meta and doesn't have object files, 
        * skipping it doesn't affect system correctness. 
        *
        * If not skipped, the check "if (!rs_meta.has_resource_id())" below 
        * would return error -1 directly, causing the recycle operation to fail.
        *
        * [0-1] doesn't have resource id is a bug.
        * In the future, we will fix this problem, after that,
        * we can remove this if statement.
        *
        * TODO(Yukang-Lian): remove this if statement when [0-1] has resource id in the future.
        */

        if (rs_meta.end_version() == 1) {
            // Assert that [0-1] has no resource_id to make sure
            // this if statement will not be forgetted to remove
            // when the resource id bug is fixed
            DCHECK(!rs_meta.has_resource_id()) << "rs_meta" << rs_meta.ShortDebugString();
            continue;
        }
        if (!rs_meta.has_resource_id()) {
            LOG_WARNING("rowset meta does not have a resource id, impossible!")
                    .tag("rs_meta", rs_meta.ShortDebugString())
                    .tag("instance_id", instance_id_)
                    .tag("tablet_id", tablet_id);
            continue;
        }
        DCHECK(rs_meta.has_resource_id()) << "rs_meta" << rs_meta.ShortDebugString();
        auto it = accessor_map_.find(rs_meta.resource_id());
        // possible if the accessor is not initilized correctly
        if (it == accessor_map_.end()) [[unlikely]] {
            LOG_WARNING(
                    "failed to find resource id when recycle tablet, skip this vault accessor "
                    "recycle process")
                    .tag("tablet id", tablet_id)
                    .tag("instance_id", instance_id_)
                    .tag("resource_id", rs_meta.resource_id())
                    .tag("rowset meta pb", rs_meta.ShortDebugString());
            continue;
        }

        metrics_context.total_need_recycle_data_size += rs_meta.total_disk_size();
        tablet_metrics_context_.total_need_recycle_data_size += rs_meta.total_disk_size();
        segment_metrics_context_.total_need_recycle_data_size += rs_meta.total_disk_size();
        segment_metrics_context_.total_need_recycle_num += rs_meta.num_segments();
    }
    return ret;
}

int InstanceRecycler::recycle_tablet(int64_t tablet_id, RecyclerMetricsContext& metrics_context) {
    LOG_INFO("begin to recycle rowsets in a dropped tablet")
            .tag("instance_id", instance_id_)
            .tag("tablet_id", tablet_id);

    if (instance_info_.has_multi_version_status() &&
        instance_info_.multi_version_status() != MultiVersionStatus::MULTI_VERSION_DISABLED) {
        return recycle_versioned_tablet(tablet_id, metrics_context);
    }

    int ret = 0;
    auto start_time = steady_clock::now();

    TEST_SYNC_POINT_RETURN_WITH_VALUE("recycle_tablet::begin", (int)0);

    // collect resource ids
    std::string rs_key0 = meta_rowset_key({instance_id_, tablet_id, 0});
    std::string rs_key1 = meta_rowset_key({instance_id_, tablet_id + 1, 0});
    std::string recyc_rs_key0 = recycle_rowset_key({instance_id_, tablet_id, ""});
    std::string recyc_rs_key1 = recycle_rowset_key({instance_id_, tablet_id + 1, ""});
    std::string restore_job_rs_key0 = job_restore_rowset_key({instance_id_, tablet_id, 0});
    std::string restore_job_rs_key1 = job_restore_rowset_key({instance_id_, tablet_id + 1, 0});

    std::set<std::string> resource_ids;
    int64_t recycle_rowsets_number = 0;
    int64_t recycle_segments_number = 0;
    int64_t recycle_rowsets_data_size = 0;
    int64_t recycle_rowsets_index_size = 0;
    int64_t recycle_restore_job_rowsets_number = 0;
    int64_t recycle_restore_job_segments_number = 0;
    int64_t recycle_restore_job_rowsets_data_size = 0;
    int64_t recycle_restore_job_rowsets_index_size = 0;
    int64_t max_rowset_version = 0;
    int64_t min_rowset_creation_time = INT64_MAX;
    int64_t max_rowset_creation_time = 0;
    int64_t min_rowset_expiration_time = INT64_MAX;
    int64_t max_rowset_expiration_time = 0;

    DORIS_CLOUD_DEFER {
        auto cost = duration<float>(steady_clock::now() - start_time).count();
        LOG_INFO("recycle the rowsets of dropped tablet finished, cost={}s", cost)
                .tag("instance_id", instance_id_)
                .tag("tablet_id", tablet_id)
                .tag("recycle rowsets number", recycle_rowsets_number)
                .tag("recycle segments number", recycle_segments_number)
                .tag("all rowsets recycle data size", recycle_rowsets_data_size)
                .tag("all rowsets recycle index size", recycle_rowsets_index_size)
                .tag("recycle restore job rowsets number", recycle_restore_job_rowsets_number)
                .tag("recycle restore job segments number", recycle_restore_job_segments_number)
                .tag("all restore job rowsets recycle data size",
                     recycle_restore_job_rowsets_data_size)
                .tag("all restore job rowsets recycle index size",
                     recycle_restore_job_rowsets_index_size)
                .tag("max rowset version", max_rowset_version)
                .tag("min rowset creation time", min_rowset_creation_time)
                .tag("max rowset creation time", max_rowset_creation_time)
                .tag("min rowset expiration time", min_rowset_expiration_time)
                .tag("max rowset expiration time", max_rowset_expiration_time)
                .tag("ret", ret);
    };

    std::unique_ptr<Transaction> txn;
    if (txn_kv_->create_txn(&txn) != TxnErrorCode::TXN_OK) {
        LOG_WARNING("failed to recycle tablet ")
                .tag("tablet id", tablet_id)
                .tag("instance_id", instance_id_)
                .tag("reason", "failed to create txn");
        ret = -1;
    }
    GetRowsetResponse resp;
    std::string msg;
    MetaServiceCode code = MetaServiceCode::OK;
    // get rowsets in tablet
    internal_get_rowset(txn.get(), 0, std::numeric_limits<int64_t>::max() - 1, instance_id_,
                        tablet_id, code, msg, &resp);
    if (code != MetaServiceCode::OK) {
        LOG_WARNING("failed to get rowsets of tablet when recycle tablet")
                .tag("tablet id", tablet_id)
                .tag("msg", msg)
                .tag("code", code)
                .tag("instance id", instance_id_);
        ret = -1;
    }
    TEST_SYNC_POINT_CALLBACK("InstanceRecycler::recycle_tablet.create_rowset_meta", &resp);

    for (const auto& rs_meta : resp.rowset_meta()) {
        /*
        * For compatibility, we skip the loop for [0-1] here. 
        * The purpose of this loop is to delete object files,
        * and since [0-1] only has meta and doesn't have object files, 
        * skipping it doesn't affect system correctness. 
        *
        * If not skipped, the check "if (!rs_meta.has_resource_id())" below 
        * would return error -1 directly, causing the recycle operation to fail.
        *
        * [0-1] doesn't have resource id is a bug.
        * In the future, we will fix this problem, after that,
        * we can remove this if statement.
        *
        * TODO(Yukang-Lian): remove this if statement when [0-1] has resource id in the future.
        */

        if (rs_meta.end_version() == 1) {
            // Assert that [0-1] has no resource_id to make sure
            // this if statement will not be forgetted to remove
            // when the resource id bug is fixed
            DCHECK(!rs_meta.has_resource_id()) << "rs_meta" << rs_meta.ShortDebugString();
            recycle_rowsets_number += 1;
            continue;
        }
        if (!rs_meta.has_resource_id()) {
            LOG_WARNING("rowset meta does not have a resource id, impossible!")
                    .tag("rs_meta", rs_meta.ShortDebugString())
                    .tag("instance_id", instance_id_)
                    .tag("tablet_id", tablet_id);
            return -1;
        }
        DCHECK(rs_meta.has_resource_id()) << "rs_meta" << rs_meta.ShortDebugString();
        auto it = accessor_map_.find(rs_meta.resource_id());
        // possible if the accessor is not initilized correctly
        if (it == accessor_map_.end()) [[unlikely]] {
            LOG_WARNING(
                    "failed to find resource id when recycle tablet, skip this vault accessor "
                    "recycle process")
                    .tag("tablet id", tablet_id)
                    .tag("instance_id", instance_id_)
                    .tag("resource_id", rs_meta.resource_id())
                    .tag("rowset meta pb", rs_meta.ShortDebugString());
            return -1;
        }
        recycle_rowsets_number += 1;
        recycle_segments_number += rs_meta.num_segments();
        recycle_rowsets_data_size += rs_meta.data_disk_size();
        recycle_rowsets_index_size += rs_meta.index_disk_size();
        max_rowset_version = std::max(max_rowset_version, rs_meta.end_version());
        min_rowset_creation_time = std::min(min_rowset_creation_time, rs_meta.creation_time());
        max_rowset_creation_time = std::max(max_rowset_creation_time, rs_meta.creation_time());
        min_rowset_expiration_time = std::min(min_rowset_expiration_time, rs_meta.txn_expiration());
        max_rowset_expiration_time = std::max(max_rowset_expiration_time, rs_meta.txn_expiration());
        resource_ids.emplace(rs_meta.resource_id());
    }

    // get restore job rowset in tablet
    std::vector<std::pair<std::string, doris::RowsetMetaCloudPB>> restore_job_rs_metas;
    scan_restore_job_rowset(txn.get(), instance_id_, tablet_id, code, msg, &restore_job_rs_metas);
    if (code != MetaServiceCode::OK) {
        LOG_WARNING("scan restore job rowsets failed when recycle tablet")
                .tag("tablet id", tablet_id)
                .tag("msg", msg)
                .tag("code", code)
                .tag("instance id", instance_id_);
        return -1;
    }

    for (auto& [_, rs_meta] : restore_job_rs_metas) {
        if (!rs_meta.has_resource_id()) {
            LOG_WARNING("rowset meta does not have a resource id, impossible!")
                    .tag("rs_meta", rs_meta.ShortDebugString())
                    .tag("instance_id", instance_id_)
                    .tag("tablet_id", tablet_id);
            return -1;
        }

        auto it = accessor_map_.find(rs_meta.resource_id());
        // possible if the accessor is not initilized correctly
        if (it == accessor_map_.end()) [[unlikely]] {
            LOG_WARNING(
                    "failed to find resource id when recycle tablet, skip this vault accessor "
                    "recycle process")
                    .tag("tablet id", tablet_id)
                    .tag("instance_id", instance_id_)
                    .tag("resource_id", rs_meta.resource_id())
                    .tag("rowset meta pb", rs_meta.ShortDebugString());
            return -1;
        }
        recycle_restore_job_rowsets_number += 1;
        recycle_restore_job_segments_number += rs_meta.num_segments();
        recycle_restore_job_rowsets_data_size += rs_meta.data_disk_size();
        recycle_restore_job_rowsets_index_size += rs_meta.index_disk_size();
        resource_ids.emplace(rs_meta.resource_id());
    }

    LOG_INFO("recycle tablet start to delete object")
            .tag("instance id", instance_id_)
            .tag("tablet id", tablet_id)
            .tag("recycle tablet resource ids are",
                 std::accumulate(resource_ids.begin(), resource_ids.begin(), std::string(),
                                 [](std::string rs_id, const auto& it) {
                                     return rs_id.empty() ? it : rs_id + ", " + it;
                                 }));

    SyncExecutor<int> concurrent_delete_executor(
            _thread_pool_group.s3_producer_pool,
            fmt::format("delete tablet {} s3 rowset", tablet_id),
            [](const int& ret) { return ret != 0; });

    // delete all rowset data in this tablet
    // ATTN: there may be data leak if not all accessor initilized successfully
    //       partial data deleted if the tablet is stored cross-storage vault
    //       vault id is not attached to TabletMeta...
    for (const auto& resource_id : resource_ids) {
        concurrent_delete_executor.add([&, rs_id = resource_id,
                                        accessor_ptr = accessor_map_[resource_id]]() {
            std::unique_ptr<int, std::function<void(int*)>> defer((int*)0x01, [&](int*) {
                g_bvar_recycler_vault_recycle_task_concurrency.put(
                        {instance_id_, metrics_context.operation_type, rs_id}, -1);
                metrics_context.report();
            });
            g_bvar_recycler_vault_recycle_task_concurrency.put(
                    {instance_id_, metrics_context.operation_type, rs_id}, 1);
            int res = accessor_ptr->delete_directory(tablet_path_prefix(tablet_id));
            if (res != 0) {
                LOG(WARNING) << "failed to delete rowset data of tablet " << tablet_id
                             << " path=" << accessor_ptr->uri();
                g_bvar_recycler_vault_recycle_status.put({instance_id_, rs_id, "abnormal"}, 1);
                return -1;
            }
            g_bvar_recycler_vault_recycle_status.put({instance_id_, rs_id, "normal"}, 1);
            return 0;
        });
    }

    bool finished = true;
    std::vector<int> rets = concurrent_delete_executor.when_all(&finished);
    for (int r : rets) {
        if (r != 0) {
            ret = -1;
        }
    }

    ret = finished ? ret : -1;

    if (ret != 0) { // failed recycle tablet data
        LOG_WARNING("ret!=0")
                .tag("finished", finished)
                .tag("ret", ret)
                .tag("instance_id", instance_id_)
                .tag("tablet_id", tablet_id);
        return ret;
    }

    tablet_metrics_context_.total_recycled_data_size +=
            recycle_rowsets_data_size + recycle_rowsets_index_size;
    tablet_metrics_context_.total_recycled_num += 1;
    segment_metrics_context_.total_recycled_num += recycle_segments_number;
    segment_metrics_context_.total_recycled_data_size +=
            recycle_rowsets_data_size + recycle_rowsets_index_size;
    metrics_context.total_recycled_data_size +=
            recycle_rowsets_data_size + recycle_rowsets_index_size;
    tablet_metrics_context_.report();
    segment_metrics_context_.report();
    metrics_context.report();

    txn.reset();
    if (txn_kv_->create_txn(&txn) != TxnErrorCode::TXN_OK) {
        LOG_WARNING("failed to recycle tablet ")
                .tag("tablet id", tablet_id)
                .tag("instance_id", instance_id_)
                .tag("reason", "failed to create txn");
        ret = -1;
    }
    // delete all rowset kv in this tablet
    txn->remove(rs_key0, rs_key1);
    txn->remove(recyc_rs_key0, recyc_rs_key1);
    txn->remove(restore_job_rs_key0, restore_job_rs_key1);

    // remove delete bitmap for MoW table
    std::string pending_key = meta_pending_delete_bitmap_key({instance_id_, tablet_id});
    txn->remove(pending_key);
    std::string delete_bitmap_start = meta_delete_bitmap_key({instance_id_, tablet_id, "", 0, 0});
    std::string delete_bitmap_end = meta_delete_bitmap_key({instance_id_, tablet_id + 1, "", 0, 0});
    txn->remove(delete_bitmap_start, delete_bitmap_end);

    TxnErrorCode err = txn->commit();
    if (err != TxnErrorCode::TXN_OK) {
        LOG(WARNING) << "failed to delete rowset kv of tablet " << tablet_id << ", err=" << err;
        ret = -1;
    }

    if (ret == 0) {
        // All object files under tablet have been deleted
        std::lock_guard lock(recycled_tablets_mtx_);
        recycled_tablets_.insert(tablet_id);
    }

    return ret;
}

int InstanceRecycler::recycle_versioned_tablet(int64_t tablet_id,
                                               RecyclerMetricsContext& metrics_context) {
    int ret = 0;
    auto start_time = steady_clock::now();

    TEST_SYNC_POINT_RETURN_WITH_VALUE("recycle_tablet::begin", (int)0);

    // collect resource ids
    std::string rs_key0 = meta_rowset_key({instance_id_, tablet_id, 0});
    std::string rs_key1 = meta_rowset_key({instance_id_, tablet_id + 1, 0});
    std::string recyc_rs_key0 = recycle_rowset_key({instance_id_, tablet_id, ""});
    std::string recyc_rs_key1 = recycle_rowset_key({instance_id_, tablet_id + 1, ""});

    int64_t recycle_rowsets_number = 0;
    int64_t recycle_segments_number = 0;
    int64_t recycle_rowsets_data_size = 0;
    int64_t recycle_rowsets_index_size = 0;
    int64_t max_rowset_version = 0;
    int64_t min_rowset_creation_time = INT64_MAX;
    int64_t max_rowset_creation_time = 0;
    int64_t min_rowset_expiration_time = INT64_MAX;
    int64_t max_rowset_expiration_time = 0;

    DORIS_CLOUD_DEFER {
        auto cost = duration<float>(steady_clock::now() - start_time).count();
        LOG_INFO("recycle the rowsets of dropped tablet finished, cost={}s", cost)
                .tag("instance_id", instance_id_)
                .tag("tablet_id", tablet_id)
                .tag("recycle rowsets number", recycle_rowsets_number)
                .tag("recycle segments number", recycle_segments_number)
                .tag("all rowsets recycle data size", recycle_rowsets_data_size)
                .tag("all rowsets recycle index size", recycle_rowsets_index_size)
                .tag("max rowset version", max_rowset_version)
                .tag("min rowset creation time", min_rowset_creation_time)
                .tag("max rowset creation time", max_rowset_creation_time)
                .tag("min rowset expiration time", min_rowset_expiration_time)
                .tag("max rowset expiration time", max_rowset_expiration_time)
                .tag("ret", ret);
    };

    std::unique_ptr<Transaction> txn;
    if (txn_kv_->create_txn(&txn) != TxnErrorCode::TXN_OK) {
        LOG_WARNING("failed to recycle tablet ")
                .tag("tablet id", tablet_id)
                .tag("instance_id", instance_id_)
                .tag("reason", "failed to create txn");
        ret = -1;
    }
    GetRowsetResponse resp;
    std::string msg;
    MetaServiceCode code = MetaServiceCode::OK;
    // get rowsets in tablet
    internal_get_rowset(txn.get(), 0, std::numeric_limits<int64_t>::max() - 1, instance_id_,
                        tablet_id, code, msg, &resp);
    if (code != MetaServiceCode::OK) {
        LOG_WARNING("failed to get rowsets of tablet when recycle tablet")
                .tag("tablet id", tablet_id)
                .tag("msg", msg)
                .tag("code", code)
                .tag("instance id", instance_id_);
        ret = -1;
    }
    TEST_SYNC_POINT_CALLBACK("InstanceRecycler::recycle_tablet.create_rowset_meta", &resp);

    SyncExecutor<int> concurrent_delete_executor(
            _thread_pool_group.s3_producer_pool,
            fmt::format("delete tablet {} s3 rowset", tablet_id),
            [](const int& ret) { return ret != 0; });

    for (const auto& rs_meta : resp.rowset_meta()) {
        recycle_rowsets_number += 1;
        recycle_segments_number += rs_meta.num_segments();
        recycle_rowsets_data_size += rs_meta.data_disk_size();
        recycle_rowsets_index_size += rs_meta.index_disk_size();
        max_rowset_version = std::max(max_rowset_version, rs_meta.end_version());
        min_rowset_creation_time = std::min(min_rowset_creation_time, rs_meta.creation_time());
        max_rowset_creation_time = std::max(max_rowset_creation_time, rs_meta.creation_time());
        min_rowset_expiration_time = std::min(min_rowset_expiration_time, rs_meta.txn_expiration());
        max_rowset_expiration_time = std::max(max_rowset_expiration_time, rs_meta.txn_expiration());

        concurrent_delete_executor.add([tablet_id, rs_meta_pb = rs_meta, this]() {
            std::string rowset_key =
                    meta_rowset_key({instance_id_, tablet_id, rs_meta_pb.end_version()});
            return recycle_rowset_meta_and_data(rowset_key, rs_meta_pb);
        });
    }

    auto handle_recycle_rowset_kv = [&](std::string_view k, std::string_view v) {
        RecycleRowsetPB recycle_rowset;
        if (!recycle_rowset.ParseFromArray(v.data(), v.size())) {
            LOG_WARNING("malformed recycle rowset").tag("key", hex(k));
            return -1;
        }
        if (!recycle_rowset.has_type()) { // compatible with old version `RecycleRowsetPB`
            if (!recycle_rowset.has_resource_id()) [[unlikely]] { // impossible
                // in old version, keep this key-value pair and it needs to be checked manually
                LOG_WARNING("rowset meta has empty resource id").tag("key", hex(k));
                return -1;
            }
            if (recycle_rowset.resource_id().empty()) [[unlikely]] {
                // old version `RecycleRowsetPB` may has empty resource_id, just remove the kv.
                LOG(INFO) << "delete the recycle rowset kv that has empty resource_id, key="
                          << hex(k) << " value=" << proto_to_json(recycle_rowset);
                return -1;
            }
            // decode rowset_id
            auto k1 = k;
            k1.remove_prefix(1);
            std::vector<std::tuple<std::variant<int64_t, std::string>, int, int>> out;
            decode_key(&k1, &out);
            // 0x01 "recycle" ${instance_id} "rowset" ${tablet_id} ${rowset_id} -> RecycleRowsetPB
            const auto& rowset_id = std::get<std::string>(std::get<0>(out[4]));
            LOG_INFO("delete rowset data")
                    .tag("instance_id", instance_id_)
                    .tag("tablet_id", tablet_id)
                    .tag("rowset_id", rowset_id);

            concurrent_delete_executor.add(
                    [tablet_id, resource_id = recycle_rowset.resource_id(), rowset_id, this]() {
                        // delete by prefix, the recycle rowset key will be deleted by range later.
                        return delete_rowset_data(resource_id, tablet_id, rowset_id);
                    });
        } else {
            concurrent_delete_executor.add(
                    [k = std::string(k), recycle_rowset = std::move(recycle_rowset), this]() {
                        return recycle_rowset_meta_and_data(k, recycle_rowset.rowset_meta());
                    });
        }
        return 0;
    };

    if (scan_and_recycle(recyc_rs_key0, recyc_rs_key1, std::move(handle_recycle_rowset_kv))) {
        LOG_WARNING("failed to recycle rowset kv of tablet")
                .tag("tablet id", tablet_id)
                .tag("instance_id", instance_id_)
                .tag("reason", "failed to scan and recycle RecycleRowsetPB");
        ret = -1;
    }

    bool finished = true;
    std::vector<int> rets = concurrent_delete_executor.when_all(&finished);
    for (int r : rets) {
        if (r != 0) {
            ret = -1;
        }
    }

    ret = finished ? ret : -1;

    if (ret != 0) { // failed recycle tablet data
        LOG_WARNING("ret!=0")
                .tag("finished", finished)
                .tag("ret", ret)
                .tag("instance_id", instance_id_)
                .tag("tablet_id", tablet_id);
        return ret;
    }

    tablet_metrics_context_.total_recycled_data_size +=
            recycle_rowsets_data_size + recycle_rowsets_index_size;
    tablet_metrics_context_.total_recycled_num += 1;
    segment_metrics_context_.total_recycled_num += recycle_segments_number;
    segment_metrics_context_.total_recycled_data_size +=
            recycle_rowsets_data_size + recycle_rowsets_index_size;
    metrics_context.total_recycled_data_size +=
            recycle_rowsets_data_size + recycle_rowsets_index_size;
    tablet_metrics_context_.report();
    segment_metrics_context_.report();
    metrics_context.report();

    txn.reset();
    if (txn_kv_->create_txn(&txn) != TxnErrorCode::TXN_OK) {
        LOG_WARNING("failed to recycle tablet ")
                .tag("tablet id", tablet_id)
                .tag("instance_id", instance_id_)
                .tag("reason", "failed to create txn");
        ret = -1;
    }
    // delete all rowset kv in this tablet
    txn->remove(rs_key0, rs_key1);
    txn->remove(recyc_rs_key0, recyc_rs_key1);

    // remove delete bitmap for MoW table
    std::string pending_key = meta_pending_delete_bitmap_key({instance_id_, tablet_id});
    txn->remove(pending_key);
    std::string delete_bitmap_start = meta_delete_bitmap_key({instance_id_, tablet_id, "", 0, 0});
    std::string delete_bitmap_end = meta_delete_bitmap_key({instance_id_, tablet_id + 1, "", 0, 0});
    txn->remove(delete_bitmap_start, delete_bitmap_end);

    std::string versioned_idx_key = versioned::tablet_index_key({instance_id_, tablet_id});
    std::string tablet_index_val;
    TxnErrorCode err = txn->get(versioned_idx_key, &tablet_index_val);
    if (err != TxnErrorCode::TXN_KEY_NOT_FOUND && err != TxnErrorCode::TXN_OK) {
        LOG_WARNING("failed to get tablet index kv")
                .tag("instance_id", instance_id_)
                .tag("tablet_id", tablet_id)
                .tag("err", err);
        ret = -1;
    } else if (err == TxnErrorCode::TXN_OK) {
        // If the tablet index kv exists, we need to delete it
        TabletIndexPB tablet_index_pb;
        if (!tablet_index_pb.ParseFromString(tablet_index_val)) {
            LOG_WARNING("failed to parse tablet index pb")
                    .tag("instance_id", instance_id_)
                    .tag("tablet_id", tablet_id);
            ret = -1;
        } else {
            std::string versioned_inverted_idx_key = versioned::tablet_inverted_index_key(
                    {instance_id_, tablet_index_pb.db_id(), tablet_index_pb.table_id(),
                     tablet_index_pb.index_id(), tablet_index_pb.partition_id(), tablet_id});
            txn->remove(versioned_inverted_idx_key);
            txn->remove(versioned_idx_key);
        }
    }

    err = txn->commit();
    if (err != TxnErrorCode::TXN_OK) {
        LOG(WARNING) << "failed to delete rowset kv of tablet " << tablet_id << ", err=" << err;
        ret = -1;
    }

    if (ret == 0) {
        // All object files under tablet have been deleted
        std::lock_guard lock(recycled_tablets_mtx_);
        recycled_tablets_.insert(tablet_id);
    }

    return ret;
}

int InstanceRecycler::recycle_rowsets() {
    if (instance_info_.has_multi_version_status() &&
        instance_info_.multi_version_status() != MultiVersionStatus::MULTI_VERSION_DISABLED) {
        return recycle_versioned_rowsets();
    }

    const std::string task_name = "recycle_rowsets";
    int64_t num_scanned = 0;
    int64_t num_expired = 0;
    int64_t num_prepare = 0;
    int64_t num_compacted = 0;
    int64_t num_empty_rowset = 0;
    size_t total_rowset_key_size = 0;
    size_t total_rowset_value_size = 0;
    size_t expired_rowset_size = 0;
    std::atomic_long num_recycled = 0;
    RecyclerMetricsContext metrics_context(instance_id_, task_name);

    RecycleRowsetKeyInfo recyc_rs_key_info0 {instance_id_, 0, ""};
    RecycleRowsetKeyInfo recyc_rs_key_info1 {instance_id_, INT64_MAX, ""};
    std::string recyc_rs_key0;
    std::string recyc_rs_key1;
    recycle_rowset_key(recyc_rs_key_info0, &recyc_rs_key0);
    recycle_rowset_key(recyc_rs_key_info1, &recyc_rs_key1);

    LOG_WARNING("begin to recycle rowsets").tag("instance_id", instance_id_);

    int64_t start_time = duration_cast<seconds>(steady_clock::now().time_since_epoch()).count();
    register_recycle_task(task_name, start_time);

    DORIS_CLOUD_DEFER {
        unregister_recycle_task(task_name);
        int64_t cost =
                duration_cast<seconds>(steady_clock::now().time_since_epoch()).count() - start_time;
        metrics_context.finish_report();
        LOG_WARNING("recycle rowsets finished, cost={}s", cost)
                .tag("instance_id", instance_id_)
                .tag("num_scanned", num_scanned)
                .tag("num_expired", num_expired)
                .tag("num_recycled", num_recycled)
                .tag("num_recycled.prepare", num_prepare)
                .tag("num_recycled.compacted", num_compacted)
                .tag("num_recycled.empty_rowset", num_empty_rowset)
                .tag("total_rowset_meta_key_size_scanned", total_rowset_key_size)
                .tag("total_rowset_meta_value_size_scanned", total_rowset_value_size)
                .tag("expired_rowset_meta_size", expired_rowset_size);
    };

    std::vector<std::string> rowset_keys;
    // rowset_id -> rowset_meta
    // store rowset id and meta for statistics rs size when delete
    std::map<std::string, doris::RowsetMetaCloudPB> rowsets;

    // Store keys of rowset recycled by background workers
    std::mutex async_recycled_rowset_keys_mutex;
    std::vector<std::string> async_recycled_rowset_keys;
    auto worker_pool = std::make_unique<SimpleThreadPool>(
            config::instance_recycler_worker_pool_size, "recycle_rowsets");
    worker_pool->start();
    auto delete_rowset_data_by_prefix = [&](std::string key, const std::string& resource_id,
                                            int64_t tablet_id, const std::string& rowset_id) {
        // Try to delete rowset data in background thread
        int ret = worker_pool->submit_with_timeout(
                [&, resource_id, tablet_id, rowset_id, key]() mutable {
                    if (delete_rowset_data(resource_id, tablet_id, rowset_id) != 0) {
                        LOG(WARNING) << "failed to delete rowset data, key=" << hex(key);
                        return;
                    }
                    std::vector<std::string> keys;
                    {
                        std::lock_guard lock(async_recycled_rowset_keys_mutex);
                        async_recycled_rowset_keys.push_back(std::move(key));
                        if (async_recycled_rowset_keys.size() > 100) {
                            keys.swap(async_recycled_rowset_keys);
                        }
                    }
                    if (keys.empty()) return;
                    if (txn_remove(txn_kv_.get(), keys) != 0) {
                        LOG(WARNING) << "failed to delete recycle rowset kv, instance_id="
                                     << instance_id_;
                    } else {
                        num_recycled.fetch_add(keys.size(), std::memory_order_relaxed);
                        check_recycle_task(instance_id_, "recycle_rowsets", num_scanned,
                                           num_recycled, start_time);
                    }
                },
                0);
        if (ret == 0) return 0;
        // Submit task failed, delete rowset data in current thread
        if (delete_rowset_data(resource_id, tablet_id, rowset_id) != 0) {
            LOG(WARNING) << "failed to delete rowset data, key=" << hex(key);
            return -1;
        }
        rowset_keys.push_back(std::move(key));
        return 0;
    };

    int64_t earlest_ts = std::numeric_limits<int64_t>::max();

    auto handle_rowset_kv = [&](std::string_view k, std::string_view v) -> int {
        ++num_scanned;
        total_rowset_key_size += k.size();
        total_rowset_value_size += v.size();
        RecycleRowsetPB rowset;
        if (!rowset.ParseFromArray(v.data(), v.size())) {
            LOG_WARNING("malformed recycle rowset").tag("key", hex(k));
            return -1;
        }

        int64_t current_time = ::time(nullptr);
        int64_t expiration = calculate_rowset_expired_time(instance_id_, rowset, &earlest_ts);

        VLOG_DEBUG << "recycle rowset scan, key=" << hex(k) << " num_scanned=" << num_scanned
                   << " num_expired=" << num_expired << " expiration=" << expiration
                   << " RecycleRowsetPB=" << rowset.ShortDebugString();
        if (current_time < expiration) { // not expired
            return 0;
        }
        ++num_expired;
        expired_rowset_size += v.size();
        if (!rowset.has_type()) {                         // old version `RecycleRowsetPB`
            if (!rowset.has_resource_id()) [[unlikely]] { // impossible
                // in old version, keep this key-value pair and it needs to be checked manually
                LOG_WARNING("rowset meta has empty resource id").tag("key", hex(k));
                return -1;
            }
            if (rowset.resource_id().empty()) [[unlikely]] {
                // old version `RecycleRowsetPB` may has empty resource_id, just remove the kv.
                LOG(INFO) << "delete the recycle rowset kv that has empty resource_id, key="
                          << hex(k) << " value=" << proto_to_json(rowset);
                rowset_keys.emplace_back(k);
                return -1;
            }
            // decode rowset_id
            auto k1 = k;
            k1.remove_prefix(1);
            std::vector<std::tuple<std::variant<int64_t, std::string>, int, int>> out;
            decode_key(&k1, &out);
            // 0x01 "recycle" ${instance_id} "rowset" ${tablet_id} ${rowset_id} -> RecycleRowsetPB
            const auto& rowset_id = std::get<std::string>(std::get<0>(out[4]));
            LOG(INFO) << "delete rowset data, instance_id=" << instance_id_
                      << " tablet_id=" << rowset.tablet_id() << " rowset_id=" << rowset_id;
            if (delete_rowset_data_by_prefix(std::string(k), rowset.resource_id(),
                                             rowset.tablet_id(), rowset_id) != 0) {
                return -1;
            }
            return 0;
        }
        // TODO(plat1ko): check rowset not referenced
        auto rowset_meta = rowset.mutable_rowset_meta();
        if (!rowset_meta->has_resource_id()) [[unlikely]] { // impossible
            if (rowset.type() != RecycleRowsetPB::PREPARE && rowset_meta->num_segments() == 0) {
                LOG_INFO("recycle rowset that has empty resource id");
            } else {
                // other situations, keep this key-value pair and it needs to be checked manually
                LOG_WARNING("rowset meta has empty resource id").tag("key", hex(k));
                return -1;
            }
        }
        LOG(INFO) << "delete rowset data, instance_id=" << instance_id_
                  << " tablet_id=" << rowset_meta->tablet_id()
                  << " rowset_id=" << rowset_meta->rowset_id_v2() << " version=["
                  << rowset_meta->start_version() << '-' << rowset_meta->end_version()
                  << "] txn_id=" << rowset_meta->txn_id()
                  << " type=" << RecycleRowsetPB_Type_Name(rowset.type())
                  << " rowset_meta_size=" << v.size()
                  << " creation_time=" << rowset_meta->creation_time();
        if (rowset.type() == RecycleRowsetPB::PREPARE) {
            // unable to calculate file path, can only be deleted by rowset id prefix
            num_prepare += 1;
            if (delete_rowset_data_by_prefix(std::string(k), rowset_meta->resource_id(),
                                             rowset_meta->tablet_id(),
                                             rowset_meta->rowset_id_v2()) != 0) {
                return -1;
            }
        } else {
            num_compacted += rowset.type() == RecycleRowsetPB::COMPACT;
            rowset_keys.emplace_back(k);
            rowsets.emplace(rowset_meta->rowset_id_v2(), std::move(*rowset_meta));
            if (rowset_meta->num_segments() <= 0) { // Skip empty rowset
                ++num_empty_rowset;
            }
        }
        return 0;
    };

    auto loop_done = [&]() -> int {
        std::vector<std::string> rowset_keys_to_delete;
        // rowset_id -> rowset_meta
        // store rowset id and meta for statistics rs size when delete
        std::map<std::string, doris::RowsetMetaCloudPB> rowsets_to_delete;
        rowset_keys_to_delete.swap(rowset_keys);
        rowsets_to_delete.swap(rowsets);
        worker_pool->submit([&, rowset_keys_to_delete = std::move(rowset_keys_to_delete),
                             rowsets_to_delete = std::move(rowsets_to_delete)]() {
            if (delete_rowset_data(rowsets_to_delete, RowsetRecyclingState::FORMAL_ROWSET,
                                   metrics_context) != 0) {
                LOG(WARNING) << "failed to delete rowset data, instance_id=" << instance_id_;
                return;
            }
            if (txn_remove(txn_kv_.get(), rowset_keys_to_delete) != 0) {
                LOG(WARNING) << "failed to delete recycle rowset kv, instance_id=" << instance_id_;
                return;
            }
            num_recycled.fetch_add(rowset_keys_to_delete.size(), std::memory_order_relaxed);
        });
        return 0;
    };

    if (config::enable_recycler_stats_metrics) {
        scan_and_statistics_rowsets();
    }
    // recycle_func and loop_done for scan and recycle
    int ret = scan_and_recycle(recyc_rs_key0, recyc_rs_key1, std::move(handle_rowset_kv),
                               std::move(loop_done));

    worker_pool->stop();

    if (!async_recycled_rowset_keys.empty()) {
        if (txn_remove(txn_kv_.get(), async_recycled_rowset_keys) != 0) {
            LOG(WARNING) << "failed to delete recycle rowset kv, instance_id=" << instance_id_;
            return -1;
        } else {
            num_recycled.fetch_add(async_recycled_rowset_keys.size(), std::memory_order_relaxed);
        }
    }
    return ret;
}

int InstanceRecycler::recycle_restore_jobs() {
    const std::string task_name = "recycle_restore_jobs";
    int64_t num_scanned = 0;
    int64_t num_expired = 0;
    int64_t num_recycled = 0;

    RecyclerMetricsContext metrics_context(instance_id_, task_name);

    JobRestoreTabletKeyInfo restore_job_key_info0 {instance_id_, 0};
    JobRestoreTabletKeyInfo restore_job_key_info1 {instance_id_, INT64_MAX};
    std::string restore_job_key0;
    std::string restore_job_key1;
    job_restore_tablet_key(restore_job_key_info0, &restore_job_key0);
    job_restore_tablet_key(restore_job_key_info1, &restore_job_key1);

    LOG_INFO("begin to recycle restore jobs").tag("instance_id", instance_id_);

    int64_t start_time = duration_cast<seconds>(steady_clock::now().time_since_epoch()).count();
    register_recycle_task(task_name, start_time);

    DORIS_CLOUD_DEFER {
        unregister_recycle_task(task_name);
        int64_t cost =
                duration_cast<seconds>(steady_clock::now().time_since_epoch()).count() - start_time;
        metrics_context.finish_report();

        LOG_INFO("recycle restore jobs finished, cost={}s", cost)
                .tag("instance_id", instance_id_)
                .tag("num_scanned", num_scanned)
                .tag("num_expired", num_expired)
                .tag("num_recycled", num_recycled);
    };

    int64_t earlest_ts = std::numeric_limits<int64_t>::max();

    std::vector<std::string_view> restore_job_keys;
    auto recycle_func = [&, this](std::string_view k, std::string_view v) -> int {
        ++num_scanned;
        RestoreJobCloudPB restore_job_pb;
        if (!restore_job_pb.ParseFromArray(v.data(), v.size())) {
            LOG_WARNING("malformed recycle partition value").tag("key", hex(k));
            return -1;
        }
        int64_t expiration =
                calculate_restore_job_expired_time(instance_id_, restore_job_pb, &earlest_ts);
        VLOG_DEBUG << "recycle restore job scan, key=" << hex(k) << " num_scanned=" << num_scanned
                   << " num_expired=" << num_expired << " expiration time=" << expiration
                   << " job expiration=" << restore_job_pb.expiration()
                   << " creation_time=" << restore_job_pb.creation_time()
                   << " state=" << restore_job_pb.state();
        int64_t current_time = ::time(nullptr);
        if (current_time < expiration) { // not expired
            return 0;
        }
        ++num_expired;

        int64_t tablet_id = restore_job_pb.tablet_id();
        LOG(INFO) << "begin to recycle expired restore jobs, instance_id=" << instance_id_
                  << " restore_job_pb=" << restore_job_pb.DebugString();

        std::string restore_job_rs_key0 = job_restore_rowset_key({instance_id_, tablet_id, 0});
        std::string restore_job_rs_key1 = job_restore_rowset_key({instance_id_, tablet_id + 1, 0});

        std::unique_ptr<Transaction> txn;
        std::string msg;
        MetaServiceCode code = MetaServiceCode::OK;
        if (code != MetaServiceCode::OK) {
            LOG_WARNING("scan restore job rowsets failed when recycle restore jobs")
                    .tag("tablet id", tablet_id)
                    .tag("msg", msg)
                    .tag("code", code)
                    .tag("instance id", instance_id_);
            return -1;
        }

        // Recycle all data and KV associated with the tablet.
        // This includes rowsets, segments, and related resources.
        if (recycle_tablet(tablet_id, metrics_context) != 0) {
            LOG_WARNING("failed to recycle tablet")
                    .tag("tablet_id", tablet_id)
                    .tag("instance_id", instance_id_);
            return -1;
        } else {
            // Delete restore job rowsets kv only if tablet recycling succeeded
            // to prevent data leak.
            TxnErrorCode err = txn_kv_->create_txn(&txn);
            if (err != TxnErrorCode::TXN_OK) {
                LOG_WARNING("failed to recycle restore job")
                        .tag("err", err)
                        .tag("tablet id", tablet_id)
                        .tag("instance_id", instance_id_)
                        .tag("reason", "failed to create txn");
                return -1;
            }

            // delete all restore job rowset kv
            txn->remove(restore_job_rs_key0, restore_job_rs_key1);

            err = txn->commit();
            if (err != TxnErrorCode::TXN_OK) {
                LOG_WARNING("failed to recycle tablet restore job rowset kv")
                        .tag("err", err)
                        .tag("tablet id", tablet_id)
                        .tag("instance_id", instance_id_)
                        .tag("reason", "failed to commit txn");
                return -1;
            }
        }

        metrics_context.total_recycled_num = ++num_recycled;
        metrics_context.report();
        check_recycle_task(instance_id_, task_name, num_scanned, num_recycled, start_time);
        restore_job_keys.push_back(k);

        LOG(INFO) << "finish to recycle expired restore job, key=" << hex(k)
                  << " tablet_id=" << tablet_id;
        return 0;
    };

    auto loop_done = [&restore_job_keys, this]() -> int {
        if (restore_job_keys.empty()) return 0;
        DORIS_CLOUD_DEFER {
            restore_job_keys.clear();
        };

        std::unique_ptr<Transaction> txn;
        TxnErrorCode err = txn_kv_->create_txn(&txn);
        if (err != TxnErrorCode::TXN_OK) {
            LOG_WARNING("failed to recycle restore job")
                    .tag("err", err)
                    .tag("instance_id", instance_id_)
                    .tag("reason", "failed to create txn");
            return -1;
        }
        for (auto& k : restore_job_keys) {
            txn->remove(k);
        }
        err = txn->commit();
        if (err != TxnErrorCode::TXN_OK) {
            LOG_WARNING("failed to recycle restore job")
                    .tag("err", err)
                    .tag("instance_id", instance_id_)
                    .tag("reason", "failed to commit txn");
            return -1;
        }
        return 0;
    };

    if (config::enable_recycler_stats_metrics) {
        scan_and_statistics_restore_jobs();
    }

    return scan_and_recycle(restore_job_key0, restore_job_key1, std::move(recycle_func),
                            std::move(loop_done));
}

int InstanceRecycler::recycle_versioned_rowsets() {
    const std::string task_name = "recycle_rowsets";
    int64_t num_scanned = 0;
    int64_t num_expired = 0;
    int64_t num_prepare = 0;
    int64_t num_compacted = 0;
    int64_t num_empty_rowset = 0;
    size_t total_rowset_key_size = 0;
    size_t total_rowset_value_size = 0;
    size_t expired_rowset_size = 0;
    std::atomic_long num_recycled = 0;
    RecyclerMetricsContext metrics_context(instance_id_, task_name);

    RecycleRowsetKeyInfo recyc_rs_key_info0 {instance_id_, 0, ""};
    RecycleRowsetKeyInfo recyc_rs_key_info1 {instance_id_, INT64_MAX, ""};
    std::string recyc_rs_key0;
    std::string recyc_rs_key1;
    recycle_rowset_key(recyc_rs_key_info0, &recyc_rs_key0);
    recycle_rowset_key(recyc_rs_key_info1, &recyc_rs_key1);

    LOG_WARNING("begin to recycle rowsets").tag("instance_id", instance_id_);

    int64_t start_time = duration_cast<seconds>(steady_clock::now().time_since_epoch()).count();
    register_recycle_task(task_name, start_time);

    DORIS_CLOUD_DEFER {
        unregister_recycle_task(task_name);
        int64_t cost =
                duration_cast<seconds>(steady_clock::now().time_since_epoch()).count() - start_time;
        metrics_context.finish_report();
        LOG_WARNING("recycle rowsets finished, cost={}s", cost)
                .tag("instance_id", instance_id_)
                .tag("num_scanned", num_scanned)
                .tag("num_expired", num_expired)
                .tag("num_recycled", num_recycled)
                .tag("num_recycled.prepare", num_prepare)
                .tag("num_recycled.compacted", num_compacted)
                .tag("num_recycled.empty_rowset", num_empty_rowset)
                .tag("total_rowset_meta_key_size_scanned", total_rowset_key_size)
                .tag("total_rowset_meta_value_size_scanned", total_rowset_value_size)
                .tag("expired_rowset_meta_size", expired_rowset_size);
    };

    std::vector<std::string> orphan_rowset_keys;

    // Store keys of rowset recycled by background workers
    std::mutex async_recycled_rowset_keys_mutex;
    std::vector<std::string> async_recycled_rowset_keys;
    auto worker_pool = std::make_unique<SimpleThreadPool>(
            config::instance_recycler_worker_pool_size, "recycle_rowsets");
    worker_pool->start();
    auto delete_rowset_data_by_prefix = [&](std::string key, const std::string& resource_id,
                                            int64_t tablet_id, const std::string& rowset_id) {
        // Try to delete rowset data in background thread
        int ret = worker_pool->submit_with_timeout(
                [&, resource_id, tablet_id, rowset_id, key]() mutable {
                    if (delete_rowset_data(resource_id, tablet_id, rowset_id) != 0) {
                        LOG(WARNING) << "failed to delete rowset data, key=" << hex(key);
                        return;
                    }
                    // The async recycled rowsets are staled format or has not been used,
                    // so we don't need to check the rowset ref count key.
                    std::vector<std::string> keys;
                    {
                        std::lock_guard lock(async_recycled_rowset_keys_mutex);
                        async_recycled_rowset_keys.push_back(std::move(key));
                        if (async_recycled_rowset_keys.size() > 100) {
                            keys.swap(async_recycled_rowset_keys);
                        }
                    }
                    if (keys.empty()) return;
                    if (txn_remove(txn_kv_.get(), keys) != 0) {
                        LOG(WARNING) << "failed to delete recycle rowset kv, instance_id="
                                     << instance_id_;
                    } else {
                        num_recycled.fetch_add(keys.size(), std::memory_order_relaxed);
                        check_recycle_task(instance_id_, "recycle_rowsets", num_scanned,
                                           num_recycled, start_time);
                    }
                },
                0);
        if (ret == 0) return 0;
        // Submit task failed, delete rowset data in current thread
        if (delete_rowset_data(resource_id, tablet_id, rowset_id) != 0) {
            LOG(WARNING) << "failed to delete rowset data, key=" << hex(key);
            return -1;
        }
        orphan_rowset_keys.push_back(std::move(key));
        return 0;
    };

    int64_t earlest_ts = std::numeric_limits<int64_t>::max();

    auto handle_rowset_kv = [&, this](std::string_view k, std::string_view v) -> int {
        ++num_scanned;
        total_rowset_key_size += k.size();
        total_rowset_value_size += v.size();
        RecycleRowsetPB rowset;
        if (!rowset.ParseFromArray(v.data(), v.size())) {
            LOG_WARNING("malformed recycle rowset").tag("key", hex(k));
            return -1;
        }

        int final_expiration = calculate_rowset_expired_time(instance_id_, rowset, &earlest_ts);

        VLOG_DEBUG << "recycle rowset scan, key=" << hex(k) << " num_scanned=" << num_scanned
                   << " num_expired=" << num_expired << " expiration=" << final_expiration
                   << " RecycleRowsetPB=" << rowset.ShortDebugString();
        int64_t current_time = ::time(nullptr);
        if (current_time < final_expiration) { // not expired
            return 0;
        }
        ++num_expired;
        expired_rowset_size += v.size();
        if (!rowset.has_type()) {                         // old version `RecycleRowsetPB`
            if (!rowset.has_resource_id()) [[unlikely]] { // impossible
                // in old version, keep this key-value pair and it needs to be checked manually
                LOG_WARNING("rowset meta has empty resource id").tag("key", hex(k));
                return -1;
            }
            if (rowset.resource_id().empty()) [[unlikely]] {
                // old version `RecycleRowsetPB` may has empty resource_id, just remove the kv.
                LOG(INFO) << "delete the recycle rowset kv that has empty resource_id, key="
                          << hex(k) << " value=" << proto_to_json(rowset);
                orphan_rowset_keys.emplace_back(k);
                return -1;
            }
            // decode rowset_id
            auto k1 = k;
            k1.remove_prefix(1);
            std::vector<std::tuple<std::variant<int64_t, std::string>, int, int>> out;
            decode_key(&k1, &out);
            // 0x01 "recycle" ${instance_id} "rowset" ${tablet_id} ${rowset_id} -> RecycleRowsetPB
            const auto& rowset_id = std::get<std::string>(std::get<0>(out[4]));
            LOG(INFO) << "delete rowset data, instance_id=" << instance_id_
                      << " tablet_id=" << rowset.tablet_id() << " rowset_id=" << rowset_id;
            if (delete_rowset_data_by_prefix(std::string(k), rowset.resource_id(),
                                             rowset.tablet_id(), rowset_id) != 0) {
                return -1;
            }
            return 0;
        }
        // TODO(plat1ko): check rowset not referenced
        auto rowset_meta = rowset.mutable_rowset_meta();
        if (!rowset_meta->has_resource_id()) [[unlikely]] { // impossible
            if (rowset.type() != RecycleRowsetPB::PREPARE && rowset_meta->num_segments() == 0) {
                LOG_INFO("recycle rowset that has empty resource id");
            } else {
                // other situations, keep this key-value pair and it needs to be checked manually
                LOG_WARNING("rowset meta has empty resource id").tag("key", hex(k));
                return -1;
            }
        }
        LOG(INFO) << "delete rowset data, instance_id=" << instance_id_
                  << " tablet_id=" << rowset_meta->tablet_id()
                  << " rowset_id=" << rowset_meta->rowset_id_v2() << " version=["
                  << rowset_meta->start_version() << '-' << rowset_meta->end_version()
                  << "] txn_id=" << rowset_meta->txn_id()
                  << " type=" << RecycleRowsetPB_Type_Name(rowset.type())
                  << " rowset_meta_size=" << v.size()
                  << " creation_time=" << rowset_meta->creation_time();
        if (rowset.type() == RecycleRowsetPB::PREPARE) {
            // unable to calculate file path, can only be deleted by rowset id prefix
            num_prepare += 1;
            if (delete_rowset_data_by_prefix(std::string(k), rowset_meta->resource_id(),
                                             rowset_meta->tablet_id(),
                                             rowset_meta->rowset_id_v2()) != 0) {
                return -1;
            }
        } else {
            bool is_compacted = rowset.type() == RecycleRowsetPB::COMPACT;
            worker_pool->submit(
                    [&, is_compacted, k = std::string(k), rowset_meta = std::move(*rowset_meta)]() {
                        if (recycle_rowset_meta_and_data(k, rowset_meta) != 0) {
                            return;
                        }
                        num_compacted += is_compacted;
                        num_recycled.fetch_add(1, std::memory_order_relaxed);
                        if (rowset_meta.num_segments() == 0) {
                            ++num_empty_rowset;
                        }
                    });
        }
        return 0;
    };

    if (config::enable_recycler_stats_metrics) {
        scan_and_statistics_rowsets();
    }

    auto loop_done = [&]() -> int {
        if (txn_remove(txn_kv_.get(), orphan_rowset_keys)) {
            LOG(WARNING) << "failed to delete recycle rowset kv, instance_id=" << instance_id_;
        }
        orphan_rowset_keys.clear();
        return 0;
    };

    // recycle_func and loop_done for scan and recycle
    int ret = scan_and_recycle(recyc_rs_key0, recyc_rs_key1, std::move(handle_rowset_kv),
                               std::move(loop_done));

    worker_pool->stop();

    if (!async_recycled_rowset_keys.empty()) {
        if (txn_remove(txn_kv_.get(), async_recycled_rowset_keys) != 0) {
            LOG(WARNING) << "failed to delete recycle rowset kv, instance_id=" << instance_id_;
            return -1;
        } else {
            num_recycled.fetch_add(async_recycled_rowset_keys.size(), std::memory_order_relaxed);
        }
    }
    return ret;
}

int InstanceRecycler::recycle_rowset_meta_and_data(std::string_view rowset_meta_key,
                                                   const RowsetMetaCloudPB& rowset_meta) {
    constexpr int MAX_RETRY = 10;
    int64_t tablet_id = rowset_meta.tablet_id();
    const std::string& rowset_id = rowset_meta.rowset_id_v2();
    for (int i = 0; i < MAX_RETRY; ++i) {
        std::unique_ptr<Transaction> txn;
        TxnErrorCode err = txn_kv_->create_txn(&txn);
        if (err != TxnErrorCode::TXN_OK) {
            LOG_WARNING("failed to create txn").tag("err", err);
            return -1;
        }

        std::string rowset_ref_count_key =
                versioned::data_rowset_ref_count_key({instance_id_, tablet_id, rowset_id});
        int64_t ref_count = 0;
        {
            std::string value;
            TxnErrorCode err = txn->get(rowset_ref_count_key, &value);
            if (err == TxnErrorCode::TXN_KEY_NOT_FOUND) {
                // This is the old version rowset, we could recycle it directly.
                ref_count = 1;
            } else if (err != TxnErrorCode::TXN_OK) {
                LOG_WARNING("failed to get rowset ref count key").tag("err", err);
                return -1;
            } else if (!txn->decode_atomic_int(value, &ref_count)) {
                LOG_WARNING("failed to decode rowset data ref count")
                        .tag("key", hex(rowset_meta_key))
                        .tag("rowset_id", rowset_id)
                        .tag("tablet_id", tablet_id)
                        .tag("value", hex(value));
                return -1;
            }
        };

        if (ref_count == 1) {
            // It would not be added since it is recycling.
            if (delete_rowset_data(rowset_meta) != 0) {
                LOG_WARNING("failed to delete rowset data")
                        .tag("tablet_id", tablet_id)
                        .tag("rowset_id", rowset_id)
                        .tag("key", hex(rowset_meta_key));
                return -1;
            }

            // Reset the transaction to avoid timeout.
            err = txn_kv_->create_txn(&txn);
            if (err != TxnErrorCode::TXN_OK) {
                LOG_WARNING("failed to create txn").tag("err", err);
                return -1;
            }
            txn->remove(rowset_ref_count_key);
            LOG_INFO("delete rowset data ref count key")
                    .tag("txn_id", rowset_meta.txn_id())
                    .tag("key", hex(rowset_meta_key))
                    .tag("tablet_id", tablet_id)
                    .tag("rowset_id", rowset_id);
        } else {
            // Decrease the rowset ref count.
            //
            // The read conflict range will protect the rowset ref count key, if any conflict happens,
            // we will retry and check whether the rowset ref count is 1 and the data need to be deleted.
            txn->atomic_add(rowset_ref_count_key, -1);
            LOG_INFO("decrease rowset data ref count")
                    .tag("txn_id", rowset_meta.txn_id())
                    .tag("key", hex(rowset_meta_key))
                    .tag("tablet_id", tablet_id)
                    .tag("rowset_id", rowset_id)
                    .tag("ref_count", ref_count - 1);
        }

        txn->remove(rowset_meta_key);
        err = txn->commit();
        if (err == TxnErrorCode::TXN_CONFLICT) { // unlikely
            // The rowset ref count key has been changed, we need to retry.
            VLOG_DEBUG << "decrease rowset ref count but txn conflict, retry"
                       << "key=" << hex(rowset_meta_key) << " tablet_id=" << tablet_id
                       << " rowset_id=" << rowset_id << ", ref_count=" << ref_count
                       << ", retry=" << i;
            std::this_thread::sleep_for(std::chrono::milliseconds(500));
            continue;
        } else if (err != TxnErrorCode::TXN_OK) {
            LOG_WARNING("failed to recycle rowset meta and data")
                    .tag("key", hex(rowset_meta_key))
                    .tag("err", err);
            return -1;
        }
        LOG_INFO("recycle rowset meta and data success")
                .tag("key", hex(rowset_meta_key))
                .tag("tablet_id", tablet_id)
                .tag("rowset_id", rowset_id);
        return 0;
    }
    LOG_WARNING("failed to recycle rowset meta and data after retry")
            .tag("key", hex(rowset_meta_key))
            .tag("tablet_id", tablet_id)
            .tag("rowset_id", rowset_id)
            .tag("retry", MAX_RETRY);
    return -1;
}

int InstanceRecycler::recycle_tmp_rowsets() {
    const std::string task_name = "recycle_tmp_rowsets";
    int64_t num_scanned = 0;
    int64_t num_expired = 0;
    std::atomic_long num_recycled = 0;
    size_t expired_rowset_size = 0;
    size_t total_rowset_key_size = 0;
    size_t total_rowset_value_size = 0;
    RecyclerMetricsContext metrics_context(instance_id_, task_name);

    MetaRowsetTmpKeyInfo tmp_rs_key_info0 {instance_id_, 0, 0};
    MetaRowsetTmpKeyInfo tmp_rs_key_info1 {instance_id_, INT64_MAX, 0};
    std::string tmp_rs_key0;
    std::string tmp_rs_key1;
    meta_rowset_tmp_key(tmp_rs_key_info0, &tmp_rs_key0);
    meta_rowset_tmp_key(tmp_rs_key_info1, &tmp_rs_key1);

    LOG_WARNING("begin to recycle tmp rowsets").tag("instance_id", instance_id_);

    int64_t start_time = duration_cast<seconds>(steady_clock::now().time_since_epoch()).count();
    register_recycle_task(task_name, start_time);

    DORIS_CLOUD_DEFER {
        unregister_recycle_task(task_name);
        int64_t cost =
                duration_cast<seconds>(steady_clock::now().time_since_epoch()).count() - start_time;
        metrics_context.finish_report();
        LOG_WARNING("recycle tmp rowsets finished, cost={}s", cost)
                .tag("instance_id", instance_id_)
                .tag("num_scanned", num_scanned)
                .tag("num_expired", num_expired)
                .tag("num_recycled", num_recycled)
                .tag("total_rowset_meta_key_size_scanned", total_rowset_key_size)
                .tag("total_rowset_meta_value_size_scanned", total_rowset_value_size)
                .tag("expired_rowset_meta_size_recycled", expired_rowset_size);
    };

    // Elements in `tmp_rowset_keys` has the same lifetime as `it`
<<<<<<< HEAD
    std::vector<std::string> tmp_rowset_keys;
=======
    std::vector<std::string_view> tmp_rowset_keys;
    std::vector<std::string> tmp_rowset_ref_count_keys;
>>>>>>> 48e0ef10
    // rowset_id -> rowset_meta
    // store tmp_rowset id and meta for statistics rs size when delete
    std::map<std::string, doris::RowsetMetaCloudPB> tmp_rowsets;
    auto worker_pool = std::make_unique<SimpleThreadPool>(
            config::instance_recycler_worker_pool_size, "recycle_tmp_rowsets");
    worker_pool->start();

    int64_t earlest_ts = std::numeric_limits<int64_t>::max();

    auto handle_rowset_kv = [&num_scanned, &num_expired, &tmp_rowset_keys, &tmp_rowsets,
                             &expired_rowset_size, &total_rowset_key_size, &total_rowset_value_size,
                             &earlest_ts, &tmp_rowset_ref_count_keys,
                             this](std::string_view k, std::string_view v) -> int {
        ++num_scanned;
        total_rowset_key_size += k.size();
        total_rowset_value_size += v.size();
        doris::RowsetMetaCloudPB rowset;
        if (!rowset.ParseFromArray(v.data(), v.size())) {
            LOG_WARNING("malformed rowset meta").tag("key", hex(k));
            return -1;
        }
        int64_t expiration = calculate_tmp_rowset_expired_time(instance_id_, rowset, &earlest_ts);
        VLOG_DEBUG << "recycle tmp rowset scan, key=" << hex(k) << " num_scanned=" << num_scanned
                   << " num_expired=" << num_expired << " expiration=" << expiration
                   << " txn_expiration=" << rowset.txn_expiration()
                   << " rowset_creation_time=" << rowset.creation_time();
        int64_t current_time = ::time(nullptr);
        if (current_time < expiration) { // not expired
            return 0;
        }

        DCHECK_GT(rowset.txn_id(), 0)
                << "txn_id=" << rowset.txn_id() << " rowset=" << rowset.ShortDebugString();
        if (!is_txn_finished(txn_kv_, instance_id_, rowset.txn_id())) {
            LOG(INFO) << "txn is not finished, skip recycle tmp rowset, instance_id="
                      << instance_id_ << " tablet_id=" << rowset.tablet_id()
                      << " rowset_id=" << rowset.rowset_id_v2() << " version=["
                      << rowset.start_version() << '-' << rowset.end_version()
                      << "] txn_id=" << rowset.txn_id()
                      << " creation_time=" << rowset.creation_time() << " expiration=" << expiration
                      << " txn_expiration=" << rowset.txn_expiration();
            return 0;
        }

        ++num_expired;
        expired_rowset_size += v.size();
        if (!rowset.has_resource_id()) {
            if (rowset.num_segments() > 0) [[unlikely]] { // impossible
                LOG_WARNING("rowset meta has empty resource id").tag("key", k);
                return -1;
            }
            // might be a delete pred rowset
            tmp_rowset_keys.emplace_back(k);
            return 0;
        }
        // TODO(plat1ko): check rowset not referenced
        LOG(INFO) << "delete rowset data, instance_id=" << instance_id_
                  << " tablet_id=" << rowset.tablet_id() << " rowset_id=" << rowset.rowset_id_v2()
                  << " version=[" << rowset.start_version() << '-' << rowset.end_version()
                  << "] txn_id=" << rowset.txn_id() << " rowset_meta_size=" << v.size()
                  << " creation_time=" << rowset.creation_time() << " num_scanned=" << num_scanned
                  << " num_expired=" << num_expired;

<<<<<<< HEAD
        tmp_rowset_keys.emplace_back(k);
        if (rowset.num_segments() > 0) { // Skip empty rowset
            tmp_rowsets.emplace(rowset.rowset_id_v2(), std::move(rowset));
        }
        return 0;
    };

    auto loop_done = [&, this]() -> int {
=======
        tmp_rowset_keys.push_back(k);
        // Remove the rowset ref count key directly since it has not been used.
        std::string rowset_ref_count_key = versioned::data_rowset_ref_count_key(
                {instance_id_, rowset.tablet_id(), rowset.rowset_id_v2()});
        LOG(INFO) << "delete rowset ref count key, instance_id=" << instance_id_
                  << "key=" << hex(rowset_ref_count_key);
        tmp_rowset_ref_count_keys.push_back(rowset_ref_count_key);

        tmp_rowsets.emplace(rowset.rowset_id_v2(), std::move(rowset));
        return 0;
    };

    auto loop_done = [&tmp_rowset_keys, &tmp_rowsets, &num_recycled, &metrics_context,
                      &tmp_rowset_ref_count_keys, this]() -> int {
>>>>>>> 48e0ef10
        DORIS_CLOUD_DEFER {
            tmp_rowset_keys.clear();
            tmp_rowsets.clear();
            tmp_rowset_ref_count_keys.clear();
        };
<<<<<<< HEAD
        worker_pool->submit([&, tmp_rowset_keys_to_delete = tmp_rowset_keys,
                             tmp_rowsets_to_delete = tmp_rowsets]() {
            if (delete_rowset_data(tmp_rowsets_to_delete, RowsetRecyclingState::TMP_ROWSET,
                                   metrics_context) != 0) {
                LOG(WARNING) << "failed to delete tmp rowset data, instance_id=" << instance_id_;
                return;
            }
            if (txn_remove(txn_kv_.get(), tmp_rowset_keys_to_delete) != 0) {
                LOG(WARNING) << "failed to delete tmp rowset kv, instance_id=" << instance_id_;
                return;
            }
            num_recycled += tmp_rowset_keys_to_delete.size();
            return;
        });
=======
        if (delete_rowset_data(tmp_rowsets, RowsetRecyclingState::TMP_ROWSET, metrics_context) !=
            0) {
            LOG(WARNING) << "failed to delete tmp rowset data, instance_id=" << instance_id_;
            return -1;
        }
        if (txn_remove(txn_kv_.get(), tmp_rowset_keys) != 0) {
            LOG(WARNING) << "failed to delete tmp rowset kv, instance_id=" << instance_id_;
            return -1;
        }
        if (txn_remove(txn_kv_.get(), tmp_rowset_ref_count_keys) != 0) {
            LOG(WARNING) << "failed to delete tmp rowset ref count kv, instance_id="
                         << instance_id_;
            return -1;
        }
        num_recycled += tmp_rowset_keys.size();
>>>>>>> 48e0ef10
        return 0;
    };

    if (config::enable_recycler_stats_metrics) {
        scan_and_statistics_tmp_rowsets();
    }
    // recycle_func and loop_done for scan and recycle
    return scan_and_recycle(tmp_rs_key0, tmp_rs_key1, std::move(handle_rowset_kv),
                            std::move(loop_done));
}

int InstanceRecycler::scan_and_recycle(
        std::string begin, std::string_view end,
        std::function<int(std::string_view k, std::string_view v)> recycle_func,
        std::function<int()> loop_done) {
    LOG(INFO) << "begin scan_and_recycle key_range=[" << hex(begin) << "," << hex(end) << ")";
    int ret = 0;
    int64_t cnt = 0;
    int get_range_retried = 0;
    std::string err;
    DORIS_CLOUD_DEFER_COPY(begin, end) {
        LOG(INFO) << "finish scan_and_recycle key_range=[" << hex(begin) << "," << hex(end)
                  << ") num_scanned=" << cnt << " get_range_retried=" << get_range_retried
                  << " ret=" << ret << " err=" << err;
    };

    std::unique_ptr<RangeGetIterator> it;
    do {
        if (get_range_retried > 1000) {
            err = "txn_get exceeds max retry, may not scan all keys";
            ret = -1;
            return -1;
        }
        int get_ret = txn_get(txn_kv_.get(), begin, end, it);
        if (get_ret != 0) { // txn kv may complain "Request for future version"
            LOG(WARNING) << "failed to get kv, range=[" << hex(begin) << "," << hex(end)
                         << ") num_scanned=" << cnt << " txn_get_ret=" << get_ret
                         << " get_range_retried=" << get_range_retried;
            ++get_range_retried;
            std::this_thread::sleep_for(std::chrono::milliseconds(500));
            continue; // try again
        }
        if (!it->has_next()) {
            LOG(INFO) << "no keys in the given range=[" << hex(begin) << "," << hex(end) << ")";
            break; // scan finished
        }
        while (it->has_next()) {
            ++cnt;
            // recycle corresponding resources
            auto [k, v] = it->next();
            if (!it->has_next()) {
                begin = k;
                VLOG_DEBUG << "iterator has no more kvs. key=" << hex(k);
            }
            // if we want to continue scanning, the recycle_func should not return non-zero
            if (recycle_func(k, v) != 0) {
                err = "recycle_func error";
                ret = -1;
            }
        }
        begin.push_back('\x00'); // Update to next smallest key for iteration
        // if we want to continue scanning, the recycle_func should not return non-zero
        if (loop_done && loop_done() != 0) {
            err = "loop_done error";
            ret = -1;
        }
    } while (it->more() && !stopped());
    return ret;
}

int InstanceRecycler::abort_timeout_txn() {
    const std::string task_name = "abort_timeout_txn";
    int64_t num_scanned = 0;
    int64_t num_timeout = 0;
    int64_t num_abort = 0;
    int64_t num_advance = 0;
    RecyclerMetricsContext metrics_context(instance_id_, task_name);

    TxnRunningKeyInfo txn_running_key_info0 {instance_id_, 0, 0};
    TxnRunningKeyInfo txn_running_key_info1 {instance_id_, INT64_MAX, INT64_MAX};
    std::string begin_txn_running_key;
    std::string end_txn_running_key;
    txn_running_key(txn_running_key_info0, &begin_txn_running_key);
    txn_running_key(txn_running_key_info1, &end_txn_running_key);

    LOG_WARNING("begin to abort timeout txn").tag("instance_id", instance_id_);

    int64_t start_time = duration_cast<seconds>(steady_clock::now().time_since_epoch()).count();
    register_recycle_task(task_name, start_time);

    DORIS_CLOUD_DEFER {
        unregister_recycle_task(task_name);
        int64_t cost =
                duration_cast<seconds>(steady_clock::now().time_since_epoch()).count() - start_time;
        metrics_context.finish_report();
        LOG_WARNING("end to abort timeout txn, cost={}s", cost)
                .tag("instance_id", instance_id_)
                .tag("num_scanned", num_scanned)
                .tag("num_timeout", num_timeout)
                .tag("num_abort", num_abort)
                .tag("num_advance", num_advance);
    };

    int64_t current_time =
            duration_cast<milliseconds>(system_clock::now().time_since_epoch()).count();

    auto handle_txn_running_kv = [&num_scanned, &num_timeout, &num_abort, &num_advance,
                                  &current_time, &metrics_context,
                                  this](std::string_view k, std::string_view v) -> int {
        ++num_scanned;

        std::unique_ptr<Transaction> txn;
        TxnErrorCode err = txn_kv_->create_txn(&txn);
        if (err != TxnErrorCode::TXN_OK) {
            LOG_ERROR("failed to create txn err={}", err).tag("key", hex(k));
            return -1;
        }
        std::string_view k1 = k;
        //TxnRunningKeyInfo 0:instance_id  1:db_id  2:txn_id
        k1.remove_prefix(1); // Remove key space
        std::vector<std::tuple<std::variant<int64_t, std::string>, int, int>> out;
        if (decode_key(&k1, &out) != 0) {
            LOG_ERROR("failed to decode key").tag("key", hex(k));
            return -1;
        }
        int64_t db_id = std::get<int64_t>(std::get<0>(out[3]));
        int64_t txn_id = std::get<int64_t>(std::get<0>(out[4]));
        VLOG_DEBUG << "instance_id=" << instance_id_ << " db_id=" << db_id << " txn_id=" << txn_id;
        // Update txn_info
        std::string txn_inf_key, txn_inf_val;
        txn_info_key({instance_id_, db_id, txn_id}, &txn_inf_key);
        err = txn->get(txn_inf_key, &txn_inf_val);
        if (err != TxnErrorCode::TXN_OK) {
            LOG_WARNING("failed to get txn info err={}", err).tag("key", hex(txn_inf_key));
            return -1;
        }
        TxnInfoPB txn_info;
        if (!txn_info.ParseFromString(txn_inf_val)) {
            LOG_WARNING("failed to parse txn info").tag("key", hex(k));
            return -1;
        }

        if (TxnStatusPB::TXN_STATUS_COMMITTED == txn_info.status()) {
            txn.reset();
            TEST_SYNC_POINT_CALLBACK("abort_timeout_txn::advance_last_pending_txn_id", &txn_info);
            std::shared_ptr<TxnLazyCommitTask> task =
                    txn_lazy_committer_->submit(instance_id_, txn_info.txn_id());
            std::pair<MetaServiceCode, std::string> ret = task->wait();
            if (ret.first != MetaServiceCode::OK) {
                LOG(WARNING) << "lazy commit txn failed txn_id=" << txn_id << " code=" << ret.first
                             << "msg=" << ret.second;
                return -1;
            }
            ++num_advance;
            return 0;
        } else {
            TxnRunningPB txn_running_pb;
            if (!txn_running_pb.ParseFromArray(v.data(), v.size())) {
                LOG_WARNING("malformed txn_running_pb").tag("key", hex(k));
                return -1;
            }
            if (!config::force_immediate_recycle && txn_running_pb.timeout_time() > current_time) {
                return 0;
            }
            ++num_timeout;

            DCHECK(txn_info.status() != TxnStatusPB::TXN_STATUS_VISIBLE);
            txn_info.set_status(TxnStatusPB::TXN_STATUS_ABORTED);
            txn_info.set_finish_time(current_time);
            txn_info.set_reason("timeout");
            VLOG_DEBUG << "txn_info=" << txn_info.ShortDebugString();
            txn_inf_val.clear();
            if (!txn_info.SerializeToString(&txn_inf_val)) {
                LOG_WARNING("failed to serialize txn info").tag("key", hex(k));
                return -1;
            }
            txn->put(txn_inf_key, txn_inf_val);
            VLOG_DEBUG << "txn->put, txn_inf_key=" << hex(txn_inf_key);
            // Put recycle txn key
            std::string recyc_txn_key, recyc_txn_val;
            recycle_txn_key({instance_id_, db_id, txn_id}, &recyc_txn_key);
            RecycleTxnPB recycle_txn_pb;
            recycle_txn_pb.set_creation_time(current_time);
            recycle_txn_pb.set_label(txn_info.label());
            if (!recycle_txn_pb.SerializeToString(&recyc_txn_val)) {
                LOG_WARNING("failed to serialize txn recycle info")
                        .tag("key", hex(k))
                        .tag("db_id", db_id)
                        .tag("txn_id", txn_id);
                return -1;
            }
            txn->put(recyc_txn_key, recyc_txn_val);
            // Remove txn running key
            txn->remove(k);
            err = txn->commit();
            if (err != TxnErrorCode::TXN_OK) {
                LOG_WARNING("failed to commit txn err={}", err)
                        .tag("key", hex(k))
                        .tag("db_id", db_id)
                        .tag("txn_id", txn_id);
                return -1;
            }
            metrics_context.total_recycled_num = ++num_abort;
            metrics_context.report();
        }

        return 0;
    };

    if (config::enable_recycler_stats_metrics) {
        scan_and_statistics_abort_timeout_txn();
    }
    // recycle_func and loop_done for scan and recycle
    return scan_and_recycle(begin_txn_running_key, end_txn_running_key,
                            std::move(handle_txn_running_kv));
}

int InstanceRecycler::recycle_expired_txn_label() {
    const std::string task_name = "recycle_expired_txn_label";
    int64_t num_scanned = 0;
    int64_t num_expired = 0;
    int64_t num_recycled = 0;
    RecyclerMetricsContext metrics_context(instance_id_, task_name);
    int ret = 0;

    RecycleTxnKeyInfo recycle_txn_key_info0 {instance_id_, 0, 0};
    RecycleTxnKeyInfo recycle_txn_key_info1 {instance_id_, INT64_MAX, INT64_MAX};
    std::string begin_recycle_txn_key;
    std::string end_recycle_txn_key;
    recycle_txn_key(recycle_txn_key_info0, &begin_recycle_txn_key);
    recycle_txn_key(recycle_txn_key_info1, &end_recycle_txn_key);
    std::vector<std::string> recycle_txn_info_keys;

    LOG_WARNING("begin to recycle expired txn").tag("instance_id", instance_id_);

    int64_t start_time = duration_cast<seconds>(steady_clock::now().time_since_epoch()).count();
    register_recycle_task(task_name, start_time);
    DORIS_CLOUD_DEFER {
        unregister_recycle_task(task_name);
        int64_t cost =
                duration_cast<seconds>(steady_clock::now().time_since_epoch()).count() - start_time;
        metrics_context.finish_report();
        LOG_WARNING("end to recycle expired txn, cost={}s", cost)
                .tag("instance_id", instance_id_)
                .tag("num_scanned", num_scanned)
                .tag("num_expired", num_expired)
                .tag("num_recycled", num_recycled);
    };

    int64_t earlest_ts = std::numeric_limits<int64_t>::max();

    SyncExecutor<int> concurrent_delete_executor(
            _thread_pool_group.s3_producer_pool,
            fmt::format("recycle expired txn label, instance id {}", instance_id_),
            [](const int& ret) { return ret != 0; });

    int64_t current_time_ms =
            duration_cast<milliseconds>(system_clock::now().time_since_epoch()).count();

    auto handle_recycle_txn_kv = [&, this](std::string_view k, std::string_view v) -> int {
        ++num_scanned;
        RecycleTxnPB recycle_txn_pb;
        if (!recycle_txn_pb.ParseFromArray(v.data(), v.size())) {
            LOG_WARNING("malformed txn_running_pb").tag("key", hex(k));
            return -1;
        }
        if ((config::force_immediate_recycle) ||
            (recycle_txn_pb.has_immediate() && recycle_txn_pb.immediate()) ||
            (calculate_txn_expired_time(instance_id_, recycle_txn_pb, &earlest_ts) <=
             current_time_ms)) {
            VLOG_DEBUG << "found recycle txn, key=" << hex(k);
            num_expired++;
            recycle_txn_info_keys.emplace_back(k);
        }
        return 0;
    };

    auto delete_recycle_txn_kv = [&](const std::string& k) -> int {
        std::string_view k1 = k;
        //RecycleTxnKeyInfo 0:instance_id  1:db_id  2:txn_id
        k1.remove_prefix(1); // Remove key space
        std::vector<std::tuple<std::variant<int64_t, std::string>, int, int>> out;
        int ret = decode_key(&k1, &out);
        if (ret != 0) {
            LOG_ERROR("failed to decode key, ret={}", ret).tag("key", hex(k));
            return -1;
        }
        int64_t db_id = std::get<int64_t>(std::get<0>(out[3]));
        int64_t txn_id = std::get<int64_t>(std::get<0>(out[4]));
        VLOG_DEBUG << "instance_id=" << instance_id_ << " db_id=" << db_id << " txn_id=" << txn_id;
        std::unique_ptr<Transaction> txn;
        TxnErrorCode err = txn_kv_->create_txn(&txn);
        if (err != TxnErrorCode::TXN_OK) {
            LOG_ERROR("failed to create txn err={}", err).tag("key", hex(k));
            return -1;
        }
        // Remove txn index kv
        auto index_key = txn_index_key({instance_id_, txn_id});
        txn->remove(index_key);
        // Remove txn info kv
        std::string info_key, info_val;
        txn_info_key({instance_id_, db_id, txn_id}, &info_key);
        err = txn->get(info_key, &info_val);
        if (err != TxnErrorCode::TXN_OK) {
            LOG_WARNING("failed to get txn info err={}", err).tag("key", hex(info_key));
            return -1;
        }
        TxnInfoPB txn_info;
        if (!txn_info.ParseFromString(info_val)) {
            LOG_WARNING("failed to parse txn info").tag("key", hex(info_key));
            return -1;
        }
        txn->remove(info_key);
        // Remove sub txn index kvs
        std::vector<std::string> sub_txn_index_keys;
        for (auto sub_txn_id : txn_info.sub_txn_ids()) {
            auto sub_txn_index_key = txn_index_key({instance_id_, sub_txn_id});
            sub_txn_index_keys.push_back(sub_txn_index_key);
        }
        for (auto& sub_txn_index_key : sub_txn_index_keys) {
            txn->remove(sub_txn_index_key);
        }
        // Update txn label
        std::string label_key, label_val;
        txn_label_key({instance_id_, db_id, txn_info.label()}, &label_key);
        err = txn->get(label_key, &label_val);
        if (err != TxnErrorCode::TXN_OK) {
            LOG(WARNING) << "failed to get txn label, txn_id=" << txn_id << " key=" << label_key
                         << " err=" << err;
            return -1;
        }
        TxnLabelPB txn_label;
        if (!txn_label.ParseFromArray(label_val.data(), label_val.size() - VERSION_STAMP_LEN)) {
            LOG_WARNING("failed to parse txn label").tag("key", hex(label_key));
            return -1;
        }
        auto it = std::find(txn_label.txn_ids().begin(), txn_label.txn_ids().end(), txn_id);
        if (it != txn_label.txn_ids().end()) {
            txn_label.mutable_txn_ids()->erase(it);
        }
        if (txn_label.txn_ids().empty()) {
            txn->remove(label_key);
        } else {
            if (!txn_label.SerializeToString(&label_val)) {
                LOG(WARNING) << "failed to serialize txn label, key=" << hex(label_key);
                return -1;
            }
            txn->atomic_set_ver_value(label_key, label_val);
        }
        // Remove recycle txn kv
        txn->remove(k);
        err = txn->commit();
        if (err != TxnErrorCode::TXN_OK) {
            LOG(WARNING) << "failed to delete expired txn, err=" << err << " key=" << hex(k);
            return -1;
        }
        metrics_context.total_recycled_num = ++num_recycled;
        metrics_context.report();

        LOG(INFO) << "recycle expired txn, key=" << hex(k);
        return 0;
    };

    auto loop_done = [&]() -> int {
        DORIS_CLOUD_DEFER {
            recycle_txn_info_keys.clear();
        };
        TEST_SYNC_POINT_CALLBACK(
                "InstanceRecycler::recycle_expired_txn_label.check_recycle_txn_info_keys",
                &recycle_txn_info_keys);
        for (const auto& k : recycle_txn_info_keys) {
            concurrent_delete_executor.add([&]() {
                if (delete_recycle_txn_kv(k) != 0) {
                    LOG_WARNING("failed to delete recycle txn kv")
                            .tag("instance id", instance_id_)
                            .tag("key", hex(k));
                    return -1;
                }
                return 0;
            });
        }
        bool finished = true;
        std::vector<int> rets = concurrent_delete_executor.when_all(&finished);
        for (int r : rets) {
            if (r != 0) {
                ret = -1;
            }
        }

        ret = finished ? ret : -1;

        TEST_SYNC_POINT_CALLBACK("InstanceRecycler::recycle_expired_txn_label.failure", &ret);

        if (ret != 0) {
            LOG_WARNING("recycle txn kv ret!=0")
                    .tag("finished", finished)
                    .tag("ret", ret)
                    .tag("instance_id", instance_id_);
            return ret;
        }
        return ret;
    };

    if (config::enable_recycler_stats_metrics) {
        scan_and_statistics_expired_txn_label();
    }
    // recycle_func and loop_done for scan and recycle
    return scan_and_recycle(begin_recycle_txn_key, end_recycle_txn_key,
                            std::move(handle_recycle_txn_kv), std::move(loop_done));
}

struct CopyJobIdTuple {
    std::string instance_id;
    std::string stage_id;
    long table_id;
    std::string copy_id;
    std::string stage_path;
};
struct BatchObjStoreAccessor {
    BatchObjStoreAccessor(std::shared_ptr<StorageVaultAccessor> accessor, uint64_t& batch_count,
                          TxnKv* txn_kv)
            : accessor_(std::move(accessor)), batch_count_(batch_count), txn_kv_(txn_kv) {};
    ~BatchObjStoreAccessor() {
        if (!paths_.empty()) {
            consume();
        }
    }

    /**
    * To implicitely do batch work and submit the batch delete task to s3
    * The s3 delete opreations would be done in batches, and then delete CopyJobPB key one by one
    *
    * @param copy_job The protubuf struct consists of the copy job files.
    * @param key The copy job's key on fdb, the key is originally occupied by fdb range iterator, to make sure
    *            it would last until we finish the delete task, here we need pass one string value
    * @param cope_job_id_tuple One tuple {log_trace instance_id, stage_id, table_id, query_id, stage_path} to print log
    */
    void add(CopyJobPB copy_job, std::string key, const CopyJobIdTuple cope_job_id_tuple) {
        auto& [instance_id, stage_id, table_id, copy_id, path] = cope_job_id_tuple;
        auto& file_keys = copy_file_keys_[key];
        file_keys.log_trace =
                fmt::format("instance_id={}, stage_id={}, table_id={}, query_id={}, path={}",
                            instance_id, stage_id, table_id, copy_id, path);
        std::string_view log_trace = file_keys.log_trace;
        for (const auto& file : copy_job.object_files()) {
            auto relative_path = file.relative_path();
            paths_.push_back(relative_path);
            file_keys.keys.push_back(copy_file_key(
                    {instance_id, stage_id, table_id, file.relative_path(), file.etag()}));
            LOG_INFO(log_trace)
                    .tag("relative_path", relative_path)
                    .tag("batch_count", batch_count_);
        }
        LOG_INFO(log_trace)
                .tag("objects_num", copy_job.object_files().size())
                .tag("batch_count", batch_count_);
        // TODO(AlexYue): If the size is 1001, it would be one delete with 1000 objects and one delete request with only one object(**ATTN**: DOESN'T
        // recommend using delete objects when objects num is less than 10)
        if (paths_.size() < 1000) {
            return;
        }
        consume();
    }

private:
    void consume() {
        DORIS_CLOUD_DEFER {
            paths_.clear();
            copy_file_keys_.clear();
            batch_count_++;

            LOG_WARNING("begin to delete {} internal stage objects in batch {}", paths_.size(),
                        batch_count_);
        };

        StopWatch sw;
        // TODO(yuejing): 在accessor的delete_objets的实现里可以考虑如果_paths数量不超过10个的话，就直接发10个delete objection operation而不是发post
        if (0 != accessor_->delete_files(paths_)) {
            LOG_WARNING("failed to delete {} internal stage objects in batch {} and it takes {} us",
                        paths_.size(), batch_count_, sw.elapsed_us());
            return;
        }
        LOG_WARNING("succeed to delete {} internal stage objects in batch {} and it takes {} us",
                    paths_.size(), batch_count_, sw.elapsed_us());
        // delete fdb's keys
        for (auto& file_keys : copy_file_keys_) {
            auto& [log_trace, keys] = file_keys.second;
            std::unique_ptr<Transaction> txn;
            if (txn_kv_->create_txn(&txn) != cloud::TxnErrorCode::TXN_OK) {
                LOG(WARNING) << "failed to create txn";
                continue;
            }
            // FIXME: We have already limited the file num and file meta size when selecting file in FE.
            // And if too many copy files, begin_copy failed commit too. So here the copy file keys are
            // limited, should not cause the txn commit failed.
            for (const auto& key : keys) {
                txn->remove(key);
                LOG_INFO("remove copy_file_key={}, {}", hex(key), log_trace);
            }
            txn->remove(file_keys.first);
            if (auto ret = txn->commit(); ret != cloud::TxnErrorCode::TXN_OK) {
                LOG(WARNING) << "failed to commit txn ret is " << ret;
                continue;
            }
        }
    }
    std::shared_ptr<StorageVaultAccessor> accessor_;
    // the path of the s3 files to be deleted
    std::vector<std::string> paths_;
    struct CopyFiles {
        std::string log_trace;
        std::vector<std::string> keys;
    };
    // pair<std::string, std::vector<std::string>>
    // first: instance_id_ stage_id table_id query_id
    // second: keys to be deleted
    // <fdb key, <{instance_id_ stage_id table_id query_id}, file keys to be deleted>>
    std::unordered_map<std::string, CopyFiles> copy_file_keys_;
    // used to distinguish different batch tasks, the task log consists of thread ID and batch number
    // which can together uniquely identifies different tasks for tracing log
    uint64_t& batch_count_;
    TxnKv* txn_kv_;
};

int InstanceRecycler::recycle_copy_jobs() {
    int64_t num_scanned = 0;
    int64_t num_finished = 0;
    int64_t num_expired = 0;
    int64_t num_recycled = 0;
    // Used for INTERNAL stage's copy jobs to tag each batch for log trace
    uint64_t batch_count = 0;
    const std::string task_name = "recycle_copy_jobs";
    RecyclerMetricsContext metrics_context(instance_id_, task_name);

    LOG_WARNING("begin to recycle copy jobs").tag("instance_id", instance_id_);

    int64_t start_time = duration_cast<seconds>(steady_clock::now().time_since_epoch()).count();
    register_recycle_task(task_name, start_time);

    DORIS_CLOUD_DEFER {
        unregister_recycle_task(task_name);
        int64_t cost =
                duration_cast<seconds>(steady_clock::now().time_since_epoch()).count() - start_time;
        metrics_context.finish_report();
        LOG_WARNING("recycle copy jobs finished, cost={}s", cost)
                .tag("instance_id", instance_id_)
                .tag("num_scanned", num_scanned)
                .tag("num_finished", num_finished)
                .tag("num_expired", num_expired)
                .tag("num_recycled", num_recycled);
    };

    CopyJobKeyInfo key_info0 {instance_id_, "", 0, "", 0};
    CopyJobKeyInfo key_info1 {instance_id_, "\xff", 0, "", 0};
    std::string key0;
    std::string key1;
    copy_job_key(key_info0, &key0);
    copy_job_key(key_info1, &key1);
    std::unordered_map<std::string, std::shared_ptr<BatchObjStoreAccessor>> stage_accessor_map;
    auto recycle_func = [&start_time, &num_scanned, &num_finished, &num_expired, &num_recycled,
                         &batch_count, &stage_accessor_map, &task_name, &metrics_context,
                         this](std::string_view k, std::string_view v) -> int {
        ++num_scanned;
        CopyJobPB copy_job;
        if (!copy_job.ParseFromArray(v.data(), v.size())) {
            LOG_WARNING("malformed copy job").tag("key", hex(k));
            return -1;
        }

        // decode copy job key
        auto k1 = k;
        k1.remove_prefix(1);
        std::vector<std::tuple<std::variant<int64_t, std::string>, int, int>> out;
        decode_key(&k1, &out);
        // 0x01 "copy" ${instance_id} "job" ${stage_id} ${table_id} ${copy_id} ${group_id}
        // -> CopyJobPB
        const auto& stage_id = std::get<std::string>(std::get<0>(out[3]));
        const auto& table_id = std::get<int64_t>(std::get<0>(out[4]));
        const auto& copy_id = std::get<std::string>(std::get<0>(out[5]));

        bool check_storage = true;
        if (copy_job.job_status() == CopyJobPB::FINISH) {
            ++num_finished;

            if (copy_job.stage_type() == StagePB::INTERNAL) {
                auto it = stage_accessor_map.find(stage_id);
                std::shared_ptr<BatchObjStoreAccessor> accessor;
                std::string_view path;
                if (it != stage_accessor_map.end()) {
                    accessor = it->second;
                } else {
                    std::shared_ptr<StorageVaultAccessor> inner_accessor;
                    auto ret = init_copy_job_accessor(stage_id, copy_job.stage_type(),
                                                      &inner_accessor);
                    if (ret < 0) { // error
                        LOG_WARNING("Failed to init_copy_job_accessor due to error code {}", ret);
                        return -1;
                    } else if (ret == 0) {
                        path = inner_accessor->uri();
                        accessor = std::make_shared<BatchObjStoreAccessor>(
                                inner_accessor, batch_count, txn_kv_.get());
                        stage_accessor_map.emplace(stage_id, accessor);
                    } else { // stage not found, skip check storage
                        check_storage = false;
                    }
                }
                if (check_storage) {
                    // TODO delete objects with key and etag is not supported
                    accessor->add(std::move(copy_job), std::string(k),
                                  {instance_id_, stage_id, table_id, copy_id, std::string(path)});
                    return 0;
                }
            } else if (copy_job.stage_type() == StagePB::EXTERNAL) {
                int64_t current_time =
                        duration_cast<milliseconds>(system_clock::now().time_since_epoch()).count();
                if (copy_job.finish_time_ms() > 0) {
                    if (!config::force_immediate_recycle &&
                        current_time < copy_job.finish_time_ms() +
                                               config::copy_job_max_retention_second * 1000) {
                        return 0;
                    }
                } else {
                    // For compatibility, copy job does not contain finish time before 2.2.2, use start time
                    if (!config::force_immediate_recycle &&
                        current_time < copy_job.start_time_ms() +
                                               config::copy_job_max_retention_second * 1000) {
                        return 0;
                    }
                }
            }
        } else if (copy_job.job_status() == CopyJobPB::LOADING) {
            int64_t current_time =
                    duration_cast<milliseconds>(system_clock::now().time_since_epoch()).count();
            // if copy job is timeout: delete all copy file kvs and copy job kv
            if (!config::force_immediate_recycle && current_time <= copy_job.timeout_time_ms()) {
                return 0;
            }
            ++num_expired;
        }

        // delete all copy files
        std::vector<std::string> copy_file_keys;
        for (auto& file : copy_job.object_files()) {
            copy_file_keys.push_back(copy_file_key(
                    {instance_id_, stage_id, table_id, file.relative_path(), file.etag()}));
        }
        std::unique_ptr<Transaction> txn;
        if (txn_kv_->create_txn(&txn) != TxnErrorCode::TXN_OK) {
            LOG(WARNING) << "failed to create txn";
            return -1;
        }
        // FIXME: We have already limited the file num and file meta size when selecting file in FE.
        // And if too many copy files, begin_copy failed commit too. So here the copy file keys are
        // limited, should not cause the txn commit failed.
        for (const auto& key : copy_file_keys) {
            txn->remove(key);
            LOG(INFO) << "remove copy_file_key=" << hex(key) << ", instance_id=" << instance_id_
                      << ", stage_id=" << stage_id << ", table_id=" << table_id
                      << ", query_id=" << copy_id;
        }
        txn->remove(k);
        TxnErrorCode err = txn->commit();
        if (err != TxnErrorCode::TXN_OK) {
            LOG(WARNING) << "failed to commit txn, err=" << err;
            return -1;
        }

        metrics_context.total_recycled_num = ++num_recycled;
        metrics_context.report();
        check_recycle_task(instance_id_, task_name, num_scanned, num_recycled, start_time);
        return 0;
    };

    if (config::enable_recycler_stats_metrics) {
        scan_and_statistics_copy_jobs();
    }
    // recycle_func and loop_done for scan and recycle
    return scan_and_recycle(key0, key1, std::move(recycle_func));
}

int InstanceRecycler::init_copy_job_accessor(const std::string& stage_id,
                                             const StagePB::StageType& stage_type,
                                             std::shared_ptr<StorageVaultAccessor>* accessor) {
#ifdef UNIT_TEST
    // In unit test, external use the same accessor as the internal stage
    auto it = accessor_map_.find(stage_id);
    if (it != accessor_map_.end()) {
        *accessor = it->second;
    } else {
        std::cout << "UT can not find accessor with stage_id: " << stage_id << std::endl;
        return 1;
    }
#else
    // init s3 accessor and add to accessor map
    auto stage_it =
            std::find_if(instance_info_.stages().begin(), instance_info_.stages().end(),
                         [&stage_id](auto&& stage) { return stage.stage_id() == stage_id; });

    if (stage_it == instance_info_.stages().end()) {
        LOG(INFO) << "Recycle nonexisted stage copy jobs. instance_id=" << instance_id_
                  << ", stage_id=" << stage_id << ", stage_type=" << stage_type;
        return 1;
    }

    const auto& object_store_info = stage_it->obj_info();
    auto stage_access_type = stage_it->has_access_type() ? stage_it->access_type() : StagePB::AKSK;

    S3Conf s3_conf;
    if (stage_type == StagePB::EXTERNAL) {
        if (stage_access_type == StagePB::AKSK) {
            auto conf = S3Conf::from_obj_store_info(object_store_info);
            if (!conf) {
                return -1;
            }

            s3_conf = std::move(*conf);
        } else if (stage_access_type == StagePB::BUCKET_ACL) {
            auto conf = S3Conf::from_obj_store_info(object_store_info, true /* skip_aksk */);
            if (!conf) {
                return -1;
            }

            s3_conf = std::move(*conf);
            if (instance_info_.ram_user().has_encryption_info()) {
                AkSkPair plain_ak_sk_pair;
                int ret = decrypt_ak_sk_helper(
                        instance_info_.ram_user().ak(), instance_info_.ram_user().sk(),
                        instance_info_.ram_user().encryption_info(), &plain_ak_sk_pair);
                if (ret != 0) {
                    LOG(WARNING) << "fail to decrypt ak sk. instance_id: " << instance_id_
                                 << " ram_user: " << proto_to_json(instance_info_.ram_user());
                    return -1;
                }
                s3_conf.ak = std::move(plain_ak_sk_pair.first);
                s3_conf.sk = std::move(plain_ak_sk_pair.second);
            } else {
                s3_conf.ak = instance_info_.ram_user().ak();
                s3_conf.sk = instance_info_.ram_user().sk();
            }
        } else {
            LOG(INFO) << "Unsupported stage access type=" << stage_access_type
                      << ", instance_id=" << instance_id_ << ", stage_id=" << stage_id;
            return -1;
        }
    } else if (stage_type == StagePB::INTERNAL) {
        int idx = stoi(object_store_info.id());
        if (idx > instance_info_.obj_info().size() || idx < 1) {
            LOG(WARNING) << "invalid idx: " << idx;
            return -1;
        }

        const auto& old_obj = instance_info_.obj_info()[idx - 1];
        auto conf = S3Conf::from_obj_store_info(old_obj);
        if (!conf) {
            return -1;
        }

        s3_conf = std::move(*conf);
        s3_conf.prefix = object_store_info.prefix();
    } else {
        LOG(WARNING) << "unknown stage type " << stage_type;
        return -1;
    }

    std::shared_ptr<S3Accessor> s3_accessor;
    int ret = S3Accessor::create(std::move(s3_conf), &s3_accessor);
    if (ret != 0) {
        LOG(WARNING) << "failed to init s3 accessor ret=" << ret;
        return -1;
    }

    *accessor = std::move(s3_accessor);
#endif
    return 0;
}

int InstanceRecycler::recycle_stage() {
    int64_t num_scanned = 0;
    int64_t num_recycled = 0;
    const std::string task_name = "recycle_stage";
    RecyclerMetricsContext metrics_context(instance_id_, task_name);

    LOG_WARNING("begin to recycle stage").tag("instance_id", instance_id_);

    int64_t start_time = duration_cast<seconds>(steady_clock::now().time_since_epoch()).count();
    register_recycle_task(task_name, start_time);

    DORIS_CLOUD_DEFER {
        unregister_recycle_task(task_name);
        int64_t cost =
                duration_cast<seconds>(steady_clock::now().time_since_epoch()).count() - start_time;
        metrics_context.finish_report();
        LOG_WARNING("recycle stage, cost={}s", cost)
                .tag("instance_id", instance_id_)
                .tag("num_scanned", num_scanned)
                .tag("num_recycled", num_recycled);
    };

    RecycleStageKeyInfo key_info0 {instance_id_, ""};
    RecycleStageKeyInfo key_info1 {instance_id_, "\xff"};
    std::string key0 = recycle_stage_key(key_info0);
    std::string key1 = recycle_stage_key(key_info1);

    std::vector<std::string_view> stage_keys;
    auto recycle_func = [&start_time, &num_scanned, &num_recycled, &stage_keys, &metrics_context,
                         this](std::string_view k, std::string_view v) -> int {
        ++num_scanned;
        RecycleStagePB recycle_stage;
        if (!recycle_stage.ParseFromArray(v.data(), v.size())) {
            LOG_WARNING("malformed recycle stage").tag("key", hex(k));
            return -1;
        }

        int idx = stoi(recycle_stage.stage().obj_info().id());
        if (idx > instance_info_.obj_info().size() || idx < 1) {
            LOG(WARNING) << "invalid idx: " << idx;
            return -1;
        }

        std::shared_ptr<StorageVaultAccessor> accessor;
        int ret = SYNC_POINT_HOOK_RETURN_VALUE(
                [&] {
                    auto& old_obj = instance_info_.obj_info()[idx - 1];
                    auto s3_conf = S3Conf::from_obj_store_info(old_obj);
                    if (!s3_conf) {
                        return -1;
                    }

                    s3_conf->prefix = recycle_stage.stage().obj_info().prefix();
                    std::shared_ptr<S3Accessor> s3_accessor;
                    int ret = S3Accessor::create(std::move(s3_conf.value()), &s3_accessor);
                    if (ret != 0) {
                        return -1;
                    }

                    accessor = std::move(s3_accessor);
                    return 0;
                }(),
                "recycle_stage:get_accessor", &accessor);

        if (ret != 0) {
            LOG(WARNING) << "failed to init accessor ret=" << ret;
            return ret;
        }

        LOG_WARNING("begin to delete objects of dropped internal stage")
                .tag("instance_id", instance_id_)
                .tag("stage_id", recycle_stage.stage().stage_id())
                .tag("user_name", recycle_stage.stage().mysql_user_name()[0])
                .tag("user_id", recycle_stage.stage().mysql_user_id()[0])
                .tag("obj_info_id", idx)
                .tag("prefix", recycle_stage.stage().obj_info().prefix());
        ret = accessor->delete_all();
        if (ret != 0) {
            LOG(WARNING) << "failed to delete objects of dropped internal stage. instance_id="
                         << instance_id_ << ", stage_id=" << recycle_stage.stage().stage_id()
                         << ", prefix=" << recycle_stage.stage().obj_info().prefix()
                         << ", ret=" << ret;
            return -1;
        }
        metrics_context.total_recycled_num = ++num_recycled;
        metrics_context.report();
        check_recycle_task(instance_id_, "recycle_stage", num_scanned, num_recycled, start_time);
        stage_keys.push_back(k);
        return 0;
    };

    auto loop_done = [&stage_keys, this]() -> int {
        if (stage_keys.empty()) return 0;
        DORIS_CLOUD_DEFER {
            stage_keys.clear();
        };
        if (0 != txn_remove(txn_kv_.get(), stage_keys)) {
            LOG(WARNING) << "failed to delete recycle partition kv, instance_id=" << instance_id_;
            return -1;
        }
        return 0;
    };
    if (config::enable_recycler_stats_metrics) {
        scan_and_statistics_stage();
    }
    // recycle_func and loop_done for scan and recycle
    return scan_and_recycle(key0, key1, std::move(recycle_func), std::move(loop_done));
}

int InstanceRecycler::recycle_expired_stage_objects() {
    LOG_WARNING("begin to recycle expired stage objects").tag("instance_id", instance_id_);

    int64_t start_time = duration_cast<seconds>(steady_clock::now().time_since_epoch()).count();
    RecyclerMetricsContext metrics_context(instance_id_, "recycle_expired_stage_objects");

    DORIS_CLOUD_DEFER {
        int64_t cost =
                duration_cast<seconds>(steady_clock::now().time_since_epoch()).count() - start_time;
        metrics_context.finish_report();
        LOG_WARNING("recycle expired stage objects, cost={}s", cost)
                .tag("instance_id", instance_id_);
    };

    int ret = 0;

    if (config::enable_recycler_stats_metrics) {
        scan_and_statistics_expired_stage_objects();
    }

    for (const auto& stage : instance_info_.stages()) {
        std::stringstream ss;
        ss << "instance_id=" << instance_id_ << ", stage_id=" << stage.stage_id() << ", user_name="
           << (stage.mysql_user_name().empty() ? "null" : stage.mysql_user_name().at(0))
           << ", user_id=" << (stage.mysql_user_id().empty() ? "null" : stage.mysql_user_id().at(0))
           << ", prefix=" << stage.obj_info().prefix();

        if (stopped()) {
            break;
        }
        if (stage.type() == StagePB::EXTERNAL) {
            continue;
        }
        int idx = stoi(stage.obj_info().id());
        if (idx > instance_info_.obj_info().size() || idx < 1) {
            LOG(WARNING) << "invalid idx: " << idx << ", id: " << stage.obj_info().id();
            continue;
        }

        const auto& old_obj = instance_info_.obj_info()[idx - 1];
        auto s3_conf = S3Conf::from_obj_store_info(old_obj);
        if (!s3_conf) {
            LOG(WARNING) << "failed to init s3_conf with obj_info=" << old_obj.ShortDebugString();
            continue;
        }

        s3_conf->prefix = stage.obj_info().prefix();
        std::shared_ptr<S3Accessor> accessor;
        int ret1 = S3Accessor::create(*s3_conf, &accessor);
        if (ret1 != 0) {
            LOG(WARNING) << "failed to init s3 accessor ret=" << ret1 << " " << ss.str();
            ret = -1;
            continue;
        }

        if (s3_conf->prefix.find("/stage/") == std::string::npos) {
            LOG(WARNING) << "try to delete illegal prefix, which is catastrophic, " << ss.str();
            ret = -1;
            continue;
        }

        LOG(INFO) << "recycle expired stage objects, " << ss.str();
        int64_t expiration_time =
                duration_cast<seconds>(system_clock::now().time_since_epoch()).count() -
                config::internal_stage_objects_expire_time_second;
        if (config::force_immediate_recycle) {
            expiration_time = INT64_MAX;
        }
        ret1 = accessor->delete_all(expiration_time);
        if (ret1 != 0) {
            LOG(WARNING) << "failed to recycle expired stage objects, ret=" << ret1 << " "
                         << ss.str();
            ret = -1;
            continue;
        }
        metrics_context.total_recycled_num++;
        metrics_context.report();
    }
    return ret;
}

void InstanceRecycler::register_recycle_task(const std::string& task_name, int64_t start_time) {
    std::lock_guard lock(recycle_tasks_mutex);
    running_recycle_tasks[task_name] = start_time;
}

void InstanceRecycler::unregister_recycle_task(const std::string& task_name) {
    std::lock_guard lock(recycle_tasks_mutex);
    DCHECK(running_recycle_tasks[task_name] > 0);
    running_recycle_tasks.erase(task_name);
}

bool InstanceRecycler::check_recycle_tasks() {
    std::map<std::string, int64_t> tmp_running_recycle_tasks;
    {
        std::lock_guard lock(recycle_tasks_mutex);
        tmp_running_recycle_tasks = running_recycle_tasks;
    }

    bool found = false;
    int64_t now = duration_cast<seconds>(steady_clock::now().time_since_epoch()).count();
    for (auto& [task_name, start_time] : tmp_running_recycle_tasks) {
        int64_t cost = now - start_time;
        if (cost > config::recycle_task_threshold_seconds) [[unlikely]] {
            LOG_INFO("recycle task cost too much time cost={}s", cost)
                    .tag("instance_id", instance_id_)
                    .tag("task", task_name);
            found = true;
        }
    }

    return found;
}

// Scan and statistics indexes that need to be recycled
int InstanceRecycler::scan_and_statistics_indexes() {
    RecyclerMetricsContext metrics_context(instance_id_, "recycle_indexes");

    RecycleIndexKeyInfo index_key_info0 {instance_id_, 0};
    RecycleIndexKeyInfo index_key_info1 {instance_id_, INT64_MAX};
    std::string index_key0;
    std::string index_key1;
    recycle_index_key(index_key_info0, &index_key0);
    recycle_index_key(index_key_info1, &index_key1);
    int64_t earlest_ts = std::numeric_limits<int64_t>::max();

    auto handle_index_kv = [&, this](std::string_view k, std::string_view v) -> int {
        RecycleIndexPB index_pb;
        if (!index_pb.ParseFromArray(v.data(), v.size())) {
            return 0;
        }
        int64_t current_time = ::time(nullptr);
        if (current_time <
            calculate_index_expired_time(instance_id_, index_pb, &earlest_ts)) { // not expired
            return 0;
        }
        // decode index_id
        auto k1 = k;
        k1.remove_prefix(1);
        std::vector<std::tuple<std::variant<int64_t, std::string>, int, int>> out;
        decode_key(&k1, &out);
        // 0x01 "recycle" ${instance_id} "index" ${index_id} -> RecycleIndexPB
        auto index_id = std::get<int64_t>(std::get<0>(out[3]));
        std::unique_ptr<Transaction> txn;
        TxnErrorCode err = txn_kv_->create_txn(&txn);
        if (err != TxnErrorCode::TXN_OK) {
            return 0;
        }
        std::string val;
        err = txn->get(k, &val);
        if (err == TxnErrorCode::TXN_KEY_NOT_FOUND) {
            return 0;
        }
        if (err != TxnErrorCode::TXN_OK) {
            return 0;
        }
        index_pb.Clear();
        if (!index_pb.ParseFromString(val)) {
            return 0;
        }
        if (scan_tablets_and_statistics(index_pb.table_id(), index_id, metrics_context) != 0) {
            return 0;
        }
        metrics_context.total_need_recycle_num++;
        return 0;
    };

    return scan_and_recycle(index_key0, index_key1, std::move(handle_index_kv),
                            [&metrics_context]() -> int {
                                metrics_context.report(true);
                                segment_metrics_context_.report(true);
                                tablet_metrics_context_.report(true);
                                return 0;
                            });
}

// Scan and statistics partitions that need to be recycled
int InstanceRecycler::scan_and_statistics_partitions() {
    RecyclerMetricsContext metrics_context(instance_id_, "recycle_partitions");

    RecyclePartKeyInfo part_key_info0 {instance_id_, 0};
    RecyclePartKeyInfo part_key_info1 {instance_id_, INT64_MAX};
    std::string part_key0;
    std::string part_key1;
    int64_t earlest_ts = std::numeric_limits<int64_t>::max();

    recycle_partition_key(part_key_info0, &part_key0);
    recycle_partition_key(part_key_info1, &part_key1);
    auto handle_partition_kv = [&, this](std::string_view k, std::string_view v) -> int {
        RecyclePartitionPB part_pb;
        if (!part_pb.ParseFromArray(v.data(), v.size())) {
            return 0;
        }
        int64_t current_time = ::time(nullptr);
        if (current_time <
            calculate_partition_expired_time(instance_id_, part_pb, &earlest_ts)) { // not expired
            return 0;
        }
        // decode partition_id
        auto k1 = k;
        k1.remove_prefix(1);
        std::vector<std::tuple<std::variant<int64_t, std::string>, int, int>> out;
        decode_key(&k1, &out);
        // 0x01 "recycle" ${instance_id} "partition" ${partition_id} -> RecyclePartitionPB
        auto partition_id = std::get<int64_t>(std::get<0>(out[3]));
        // Change state to RECYCLING
        std::unique_ptr<Transaction> txn;
        TxnErrorCode err = txn_kv_->create_txn(&txn);
        if (err != TxnErrorCode::TXN_OK) {
            return 0;
        }
        std::string val;
        err = txn->get(k, &val);
        if (err == TxnErrorCode::TXN_KEY_NOT_FOUND) {
            return 0;
        }
        if (err != TxnErrorCode::TXN_OK) {
            return 0;
        }
        part_pb.Clear();
        if (!part_pb.ParseFromString(val)) {
            return 0;
        }
        // Partitions with PREPARED state MUST have no data
        bool is_empty_tablet = part_pb.state() == RecyclePartitionPB::PREPARED;
        int ret = 0;
        for (int64_t index_id : part_pb.index_id()) {
            if (scan_tablets_and_statistics(part_pb.table_id(), index_id, metrics_context,
                                            partition_id, is_empty_tablet) != 0) {
                ret = 0;
            }
        }
        metrics_context.total_need_recycle_num++;
        return ret;
    };
    return scan_and_recycle(part_key0, part_key1, std::move(handle_partition_kv),
                            [&metrics_context]() -> int {
                                metrics_context.report(true);
                                segment_metrics_context_.report(true);
                                tablet_metrics_context_.report(true);
                                return 0;
                            });
}

// Scan and statistics rowsets that need to be recycled
int InstanceRecycler::scan_and_statistics_rowsets() {
    RecyclerMetricsContext metrics_context(instance_id_, "recycle_rowsets");
    RecycleRowsetKeyInfo recyc_rs_key_info0 {instance_id_, 0, ""};
    RecycleRowsetKeyInfo recyc_rs_key_info1 {instance_id_, INT64_MAX, ""};
    std::string recyc_rs_key0;
    std::string recyc_rs_key1;
    recycle_rowset_key(recyc_rs_key_info0, &recyc_rs_key0);
    recycle_rowset_key(recyc_rs_key_info1, &recyc_rs_key1);
    int64_t earlest_ts = std::numeric_limits<int64_t>::max();

    auto handle_rowset_kv = [&, this](std::string_view k, std::string_view v) -> int {
        RecycleRowsetPB rowset;
        if (!rowset.ParseFromArray(v.data(), v.size())) {
            return 0;
        }
        int64_t current_time = ::time(nullptr);
        if (current_time <
            calculate_rowset_expired_time(instance_id_, rowset, &earlest_ts)) { // not expired
            return 0;
        }
        if (!rowset.has_type()) {
            if (!rowset.has_resource_id()) [[unlikely]] {
                return 0;
            }
            if (rowset.resource_id().empty()) [[unlikely]] {
                return 0;
            }
            return 0;
        }
        auto* rowset_meta = rowset.mutable_rowset_meta();
        if (!rowset_meta->has_resource_id()) [[unlikely]] {
            if (rowset.type() == RecycleRowsetPB::PREPARE || rowset_meta->num_segments() != 0) {
                return 0;
            }
        }
        metrics_context.total_need_recycle_num++;
        metrics_context.total_need_recycle_data_size += rowset_meta->total_disk_size();
        segment_metrics_context_.total_need_recycle_num += rowset_meta->num_segments();
        segment_metrics_context_.total_need_recycle_data_size += rowset_meta->total_disk_size();
        return 0;
    };
    return scan_and_recycle(recyc_rs_key0, recyc_rs_key1, std::move(handle_rowset_kv),
                            [&metrics_context]() -> int {
                                metrics_context.report(true);
                                segment_metrics_context_.report(true);
                                return 0;
                            });
}

// Scan and statistics tmp_rowsets that need to be recycled
int InstanceRecycler::scan_and_statistics_tmp_rowsets() {
    RecyclerMetricsContext metrics_context(instance_id_, "recycle_tmp_rowsets");
    MetaRowsetTmpKeyInfo tmp_rs_key_info0 {instance_id_, 0, 0};
    MetaRowsetTmpKeyInfo tmp_rs_key_info1 {instance_id_, INT64_MAX, 0};
    std::string tmp_rs_key0;
    std::string tmp_rs_key1;
    meta_rowset_tmp_key(tmp_rs_key_info0, &tmp_rs_key0);
    meta_rowset_tmp_key(tmp_rs_key_info1, &tmp_rs_key1);

    int64_t earlest_ts = std::numeric_limits<int64_t>::max();

    auto handle_tmp_rowsets_kv = [&, this](std::string_view k, std::string_view v) -> int {
        doris::RowsetMetaCloudPB rowset;
        if (!rowset.ParseFromArray(v.data(), v.size())) {
            return 0;
        }
        int64_t expiration = calculate_tmp_rowset_expired_time(instance_id_, rowset, &earlest_ts);
        int64_t current_time = ::time(nullptr);
        if (current_time < expiration) {
            return 0;
        }

        DCHECK_GT(rowset.txn_id(), 0)
                << "txn_id=" << rowset.txn_id() << " rowset=" << rowset.ShortDebugString();
        if (!is_txn_finished(txn_kv_, instance_id_, rowset.txn_id())) {
            return 0;
        }

        if (!rowset.has_resource_id()) {
            if (rowset.num_segments() > 0) [[unlikely]] { // impossible
                return 0;
            }
            return 0;
        }

        metrics_context.total_need_recycle_num++;
        metrics_context.total_need_recycle_data_size += rowset.total_disk_size();
        segment_metrics_context_.total_need_recycle_data_size += rowset.total_disk_size();
        segment_metrics_context_.total_need_recycle_num += rowset.num_segments();
        return 0;
    };
    return scan_and_recycle(tmp_rs_key0, tmp_rs_key1, std::move(handle_tmp_rowsets_kv),
                            [&metrics_context]() -> int {
                                metrics_context.report(true);
                                segment_metrics_context_.report(true);
                                return 0;
                            });
}

// Scan and statistics abort_timeout_txn that need to be recycled
int InstanceRecycler::scan_and_statistics_abort_timeout_txn() {
    RecyclerMetricsContext metrics_context(instance_id_, "abort_timeout_txn");

    TxnRunningKeyInfo txn_running_key_info0 {instance_id_, 0, 0};
    TxnRunningKeyInfo txn_running_key_info1 {instance_id_, INT64_MAX, INT64_MAX};
    std::string begin_txn_running_key;
    std::string end_txn_running_key;
    txn_running_key(txn_running_key_info0, &begin_txn_running_key);
    txn_running_key(txn_running_key_info1, &end_txn_running_key);

    int64_t current_time =
            duration_cast<milliseconds>(system_clock::now().time_since_epoch()).count();

    auto handle_abort_timeout_txn_kv = [&metrics_context, &current_time, this](
                                               std::string_view k, std::string_view v) -> int {
        std::unique_ptr<Transaction> txn;
        TxnErrorCode err = txn_kv_->create_txn(&txn);
        if (err != TxnErrorCode::TXN_OK) {
            return 0;
        }
        std::string_view k1 = k;
        k1.remove_prefix(1);
        std::vector<std::tuple<std::variant<int64_t, std::string>, int, int>> out;
        if (decode_key(&k1, &out) != 0) {
            return 0;
        }
        int64_t db_id = std::get<int64_t>(std::get<0>(out[3]));
        int64_t txn_id = std::get<int64_t>(std::get<0>(out[4]));
        // Update txn_info
        std::string txn_inf_key, txn_inf_val;
        txn_info_key({instance_id_, db_id, txn_id}, &txn_inf_key);
        err = txn->get(txn_inf_key, &txn_inf_val);
        if (err != TxnErrorCode::TXN_OK) {
            return 0;
        }
        TxnInfoPB txn_info;
        if (!txn_info.ParseFromString(txn_inf_val)) {
            return 0;
        }

        if (TxnStatusPB::TXN_STATUS_COMMITTED != txn_info.status()) {
            TxnRunningPB txn_running_pb;
            if (!txn_running_pb.ParseFromArray(v.data(), v.size())) {
                return 0;
            }
            if (!config::force_immediate_recycle && txn_running_pb.timeout_time() > current_time) {
                return 0;
            }
            metrics_context.total_need_recycle_num++;
        }
        return 0;
    };
    return scan_and_recycle(begin_txn_running_key, end_txn_running_key,
                            std::move(handle_abort_timeout_txn_kv), [&metrics_context]() -> int {
                                metrics_context.report(true);
                                return 0;
                            });
}

// Scan and statistics expired_txn_label that need to be recycled
int InstanceRecycler::scan_and_statistics_expired_txn_label() {
    RecyclerMetricsContext metrics_context(instance_id_, "recycle_expired_txn_label");

    RecycleTxnKeyInfo recycle_txn_key_info0 {instance_id_, 0, 0};
    RecycleTxnKeyInfo recycle_txn_key_info1 {instance_id_, INT64_MAX, INT64_MAX};
    std::string begin_recycle_txn_key;
    std::string end_recycle_txn_key;
    recycle_txn_key(recycle_txn_key_info0, &begin_recycle_txn_key);
    recycle_txn_key(recycle_txn_key_info1, &end_recycle_txn_key);
    int64_t earlest_ts = std::numeric_limits<int64_t>::max();
    int64_t current_time_ms =
            duration_cast<milliseconds>(system_clock::now().time_since_epoch()).count();

    // for calculate the total num or bytes of recyled objects
    auto handle_expired_txn_label_kv = [&, this](std::string_view k, std::string_view v) -> int {
        RecycleTxnPB recycle_txn_pb;
        if (!recycle_txn_pb.ParseFromArray(v.data(), v.size())) {
            return 0;
        }
        if ((config::force_immediate_recycle) ||
            (recycle_txn_pb.has_immediate() && recycle_txn_pb.immediate()) ||
            (calculate_txn_expired_time(instance_id_, recycle_txn_pb, &earlest_ts) <=
             current_time_ms)) {
            metrics_context.total_need_recycle_num++;
        }
        return 0;
    };
    return scan_and_recycle(begin_recycle_txn_key, end_recycle_txn_key,
                            std::move(handle_expired_txn_label_kv), [&metrics_context]() -> int {
                                metrics_context.report(true);
                                return 0;
                            });
}

// Scan and statistics copy_jobs that need to be recycled
int InstanceRecycler::scan_and_statistics_copy_jobs() {
    RecyclerMetricsContext metrics_context(instance_id_, "recycle_copy_jobs");
    CopyJobKeyInfo key_info0 {instance_id_, "", 0, "", 0};
    CopyJobKeyInfo key_info1 {instance_id_, "\xff", 0, "", 0};
    std::string key0;
    std::string key1;
    copy_job_key(key_info0, &key0);
    copy_job_key(key_info1, &key1);

    // for calculate the total num or bytes of recyled objects
    auto scan_and_statistics = [&metrics_context](std::string_view k, std::string_view v) -> int {
        CopyJobPB copy_job;
        if (!copy_job.ParseFromArray(v.data(), v.size())) {
            LOG_WARNING("malformed copy job").tag("key", hex(k));
            return 0;
        }

        if (copy_job.job_status() == CopyJobPB::FINISH) {
            if (copy_job.stage_type() == StagePB::EXTERNAL) {
                int64_t current_time =
                        duration_cast<milliseconds>(system_clock::now().time_since_epoch()).count();
                if (copy_job.finish_time_ms() > 0) {
                    if (!config::force_immediate_recycle &&
                        current_time < copy_job.finish_time_ms() +
                                               config::copy_job_max_retention_second * 1000) {
                        return 0;
                    }
                } else {
                    if (!config::force_immediate_recycle &&
                        current_time < copy_job.start_time_ms() +
                                               config::copy_job_max_retention_second * 1000) {
                        return 0;
                    }
                }
            }
        } else if (copy_job.job_status() == CopyJobPB::LOADING) {
            int64_t current_time =
                    duration_cast<milliseconds>(system_clock::now().time_since_epoch()).count();
            if (!config::force_immediate_recycle && current_time <= copy_job.timeout_time_ms()) {
                return 0;
            }
        }
        metrics_context.total_need_recycle_num++;
        return 0;
    };

    return scan_and_recycle(key0, key1, std::move(scan_and_statistics),
                            [&metrics_context]() -> int {
                                metrics_context.report(true);
                                return 0;
                            });
}

// Scan and statistics stage that need to be recycled
int InstanceRecycler::scan_and_statistics_stage() {
    RecyclerMetricsContext metrics_context(instance_id_, "recycle_stage");
    RecycleStageKeyInfo key_info0 {instance_id_, ""};
    RecycleStageKeyInfo key_info1 {instance_id_, "\xff"};
    std::string key0 = recycle_stage_key(key_info0);
    std::string key1 = recycle_stage_key(key_info1);

    // for calculate the total num or bytes of recyled objects
    auto scan_and_statistics = [&metrics_context, this](std::string_view k,
                                                        std::string_view v) -> int {
        RecycleStagePB recycle_stage;
        if (!recycle_stage.ParseFromArray(v.data(), v.size())) {
            LOG_WARNING("malformed recycle stage").tag("key", hex(k));
            return 0;
        }

        int idx = stoi(recycle_stage.stage().obj_info().id());
        if (idx > instance_info_.obj_info().size() || idx < 1) {
            LOG(WARNING) << "invalid idx: " << idx;
            return 0;
        }

        std::shared_ptr<StorageVaultAccessor> accessor;
        int ret = SYNC_POINT_HOOK_RETURN_VALUE(
                [&] {
                    auto& old_obj = instance_info_.obj_info()[idx - 1];
                    auto s3_conf = S3Conf::from_obj_store_info(old_obj);
                    if (!s3_conf) {
                        return 0;
                    }

                    s3_conf->prefix = recycle_stage.stage().obj_info().prefix();
                    std::shared_ptr<S3Accessor> s3_accessor;
                    int ret = S3Accessor::create(std::move(s3_conf.value()), &s3_accessor);
                    if (ret != 0) {
                        return 0;
                    }

                    accessor = std::move(s3_accessor);
                    return 0;
                }(),
                "recycle_stage:get_accessor", &accessor);

        if (ret != 0) {
            LOG(WARNING) << "failed to init accessor ret=" << ret;
            return 0;
        }

        metrics_context.total_need_recycle_num++;
        return 0;
    };

    return scan_and_recycle(key0, key1, std::move(scan_and_statistics),
                            [&metrics_context]() -> int {
                                metrics_context.report(true);
                                return 0;
                            });
}

// Scan and statistics expired_stage_objects that need to be recycled
int InstanceRecycler::scan_and_statistics_expired_stage_objects() {
    RecyclerMetricsContext metrics_context(instance_id_, "recycle_expired_stage_objects");

    // for calculate the total num or bytes of recyled objects
    auto scan_and_statistics = [&metrics_context, this]() {
        for (const auto& stage : instance_info_.stages()) {
            if (stopped()) {
                break;
            }
            if (stage.type() == StagePB::EXTERNAL) {
                continue;
            }
            int idx = stoi(stage.obj_info().id());
            if (idx > instance_info_.obj_info().size() || idx < 1) {
                continue;
            }
            const auto& old_obj = instance_info_.obj_info()[idx - 1];
            auto s3_conf = S3Conf::from_obj_store_info(old_obj);
            if (!s3_conf) {
                continue;
            }
            s3_conf->prefix = stage.obj_info().prefix();
            std::shared_ptr<S3Accessor> accessor;
            int ret1 = S3Accessor::create(*s3_conf, &accessor);
            if (ret1 != 0) {
                continue;
            }
            if (s3_conf->prefix.find("/stage/") == std::string::npos) {
                continue;
            }
            metrics_context.total_need_recycle_num++;
        }
    };

    scan_and_statistics();
    metrics_context.report(true);
    return 0;
}

// Scan and statistics versions that need to be recycled
int InstanceRecycler::scan_and_statistics_versions() {
    RecyclerMetricsContext metrics_context(instance_id_, "recycle_versions");
    auto version_key_begin = partition_version_key({instance_id_, 0, 0, 0});
    auto version_key_end = partition_version_key({instance_id_, INT64_MAX, 0, 0});

    int64_t last_scanned_table_id = 0;
    bool is_recycled = false; // Is last scanned kv recycled
    // for calculate the total num or bytes of recyled objects
    auto scan_and_statistics = [&metrics_context, &last_scanned_table_id, &is_recycled, this](
                                       std::string_view k, std::string_view) {
        auto k1 = k;
        k1.remove_prefix(1);
        // 0x01 "version" ${instance_id} "partition" ${db_id} ${tbl_id} ${partition_id}
        std::vector<std::tuple<std::variant<int64_t, std::string>, int, int>> out;
        decode_key(&k1, &out);
        DCHECK_EQ(out.size(), 6) << k;
        auto table_id = std::get<int64_t>(std::get<0>(out[4]));
        if (table_id == last_scanned_table_id) { // Already handle kvs of this table
            metrics_context.total_need_recycle_num +=
                    is_recycled; // Version kv of this table has been recycled
            return 0;
        }
        last_scanned_table_id = table_id;
        is_recycled = false;
        auto tablet_key_begin = stats_tablet_key({instance_id_, table_id, 0, 0, 0});
        auto tablet_key_end = stats_tablet_key({instance_id_, table_id, INT64_MAX, 0, 0});
        std::unique_ptr<Transaction> txn;
        TxnErrorCode err = txn_kv_->create_txn(&txn);
        if (err != TxnErrorCode::TXN_OK) {
            return 0;
        }
        std::unique_ptr<RangeGetIterator> iter;
        err = txn->get(tablet_key_begin, tablet_key_end, &iter, false, 1);
        if (err != TxnErrorCode::TXN_OK) {
            return 0;
        }
        if (iter->has_next()) { // Table is useful, should not recycle table and partition versions
            return 0;
        }
        metrics_context.total_need_recycle_num++;
        is_recycled = true;
        return 0;
    };

    return scan_and_recycle(version_key_begin, version_key_end, std::move(scan_and_statistics),
                            [&metrics_context]() -> int {
                                metrics_context.report(true);
                                return 0;
                            });
}

// Scan and statistics restore jobs that need to be recycled
int InstanceRecycler::scan_and_statistics_restore_jobs() {
    RecyclerMetricsContext metrics_context(instance_id_, "recycle_restore_jobs");
    JobRestoreTabletKeyInfo restore_job_key_info0 {instance_id_, 0};
    JobRestoreTabletKeyInfo restore_job_key_info1 {instance_id_, INT64_MAX};
    std::string restore_job_key0;
    std::string restore_job_key1;
    job_restore_tablet_key(restore_job_key_info0, &restore_job_key0);
    job_restore_tablet_key(restore_job_key_info1, &restore_job_key1);

    int64_t earlest_ts = std::numeric_limits<int64_t>::max();

    // for calculate the total num or bytes of recyled objects
    auto scan_and_statistics = [&](std::string_view k, std::string_view v) -> int {
        RestoreJobCloudPB restore_job_pb;
        if (!restore_job_pb.ParseFromArray(v.data(), v.size())) {
            LOG_WARNING("malformed recycle partition value").tag("key", hex(k));
            return 0;
        }
        int64_t expiration =
                calculate_restore_job_expired_time(instance_id_, restore_job_pb, &earlest_ts);
        int64_t current_time = ::time(nullptr);
        if (current_time < expiration) { // not expired
            return 0;
        }
        metrics_context.total_need_recycle_num++;
        return 0;
    };

    return scan_and_recycle(restore_job_key0, restore_job_key1, std::move(scan_and_statistics),
                            [&metrics_context]() -> int {
                                metrics_context.report(true);
                                return 0;
                            });
}

} // namespace doris::cloud<|MERGE_RESOLUTION|>--- conflicted
+++ resolved
@@ -3405,12 +3405,10 @@
     };
 
     // Elements in `tmp_rowset_keys` has the same lifetime as `it`
-<<<<<<< HEAD
+
     std::vector<std::string> tmp_rowset_keys;
-=======
-    std::vector<std::string_view> tmp_rowset_keys;
     std::vector<std::string> tmp_rowset_ref_count_keys;
->>>>>>> 48e0ef10
+
     // rowset_id -> rowset_meta
     // store tmp_rowset id and meta for statistics rs size when delete
     std::map<std::string, doris::RowsetMetaCloudPB> tmp_rowsets;
@@ -3474,17 +3472,7 @@
                   << " creation_time=" << rowset.creation_time() << " num_scanned=" << num_scanned
                   << " num_expired=" << num_expired;
 
-<<<<<<< HEAD
-        tmp_rowset_keys.emplace_back(k);
-        if (rowset.num_segments() > 0) { // Skip empty rowset
-            tmp_rowsets.emplace(rowset.rowset_id_v2(), std::move(rowset));
-        }
-        return 0;
-    };
-
-    auto loop_done = [&, this]() -> int {
-=======
-        tmp_rowset_keys.push_back(k);
+        tmp_rowset_keys.emplace_back(k.data(), k.size());
         // Remove the rowset ref count key directly since it has not been used.
         std::string rowset_ref_count_key = versioned::data_rowset_ref_count_key(
                 {instance_id_, rowset.tablet_id(), rowset.rowset_id_v2()});
@@ -3496,17 +3484,16 @@
         return 0;
     };
 
-    auto loop_done = [&tmp_rowset_keys, &tmp_rowsets, &num_recycled, &metrics_context,
-                      &tmp_rowset_ref_count_keys, this]() -> int {
->>>>>>> 48e0ef10
+    auto loop_done = [&]() -> int {
         DORIS_CLOUD_DEFER {
             tmp_rowset_keys.clear();
             tmp_rowsets.clear();
             tmp_rowset_ref_count_keys.clear();
         };
-<<<<<<< HEAD
+
         worker_pool->submit([&, tmp_rowset_keys_to_delete = tmp_rowset_keys,
-                             tmp_rowsets_to_delete = tmp_rowsets]() {
+                             tmp_rowsets_to_delete = tmp_rowsets,
+                             tmp_rowset_ref_count_keys_to_delete = tmp_rowset_ref_count_keys]() {
             if (delete_rowset_data(tmp_rowsets_to_delete, RowsetRecyclingState::TMP_ROWSET,
                                    metrics_context) != 0) {
                 LOG(WARNING) << "failed to delete tmp rowset data, instance_id=" << instance_id_;
@@ -3516,26 +3503,15 @@
                 LOG(WARNING) << "failed to delete tmp rowset kv, instance_id=" << instance_id_;
                 return;
             }
-            num_recycled += tmp_rowset_keys_to_delete.size();
+            if (txn_remove(txn_kv_.get(), tmp_rowset_ref_count_keys_to_delete) != 0) {
+                LOG(WARNING) << "failed to delete tmp rowset ref count kv, instance_id="
+                             << instance_id_;
+                return;
+            }
+            num_recycled += tmp_rowset_keys.size();
             return;
         });
-=======
-        if (delete_rowset_data(tmp_rowsets, RowsetRecyclingState::TMP_ROWSET, metrics_context) !=
-            0) {
-            LOG(WARNING) << "failed to delete tmp rowset data, instance_id=" << instance_id_;
-            return -1;
-        }
-        if (txn_remove(txn_kv_.get(), tmp_rowset_keys) != 0) {
-            LOG(WARNING) << "failed to delete tmp rowset kv, instance_id=" << instance_id_;
-            return -1;
-        }
-        if (txn_remove(txn_kv_.get(), tmp_rowset_ref_count_keys) != 0) {
-            LOG(WARNING) << "failed to delete tmp rowset ref count kv, instance_id="
-                         << instance_id_;
-            return -1;
-        }
-        num_recycled += tmp_rowset_keys.size();
->>>>>>> 48e0ef10
+
         return 0;
     };
 
