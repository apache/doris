--- conflicted
+++ resolved
@@ -46,11 +46,8 @@
 #include "meta-service/txn_kv_error.h"
 #ifdef ENABLE_HDFS
 #include "recycler/hdfs_accessor.h"
-<<<<<<< HEAD
 #endif
-#include "recycler/obj_store_accessor.h"
-=======
->>>>>>> 9e4ca47e
+#include "recycler/storage_vault_accessor.h"
 #include "recycler/s3_accessor.h"
 #include "recycler/storage_vault_accessor.h"
 #ifdef UNIT_TEST
@@ -408,6 +405,7 @@
         }
 
         if (vault.has_hdfs_info()) {
+#ifdef ENABLE_HDFS
             auto accessor = std::make_shared<HdfsAccessor>(vault.hdfs_info());
             int ret = accessor->init();
             if (ret != 0) {
@@ -416,23 +414,8 @@
                 return ret;
             }
 
-<<<<<<< HEAD
-#ifdef ENABLE_HDFS
-            if (vault.has_hdfs_info()) {
-                auto accessor = std::make_shared<HdfsAccessor>(vault.hdfs_info());
-                int ret = accessor->init();
-                if (ret != 0) {
-                    LOG(WARNING) << "failed to init hdfs accessor. instance_id=" << instance_id_
-                                 << " resource_id=" << vault.id() << " name=" << vault.name();
-                    return ret;
-                }
-
-                accessor_map_.emplace(vault.id(), std::move(accessor));
-            }
+            accessor_map_.emplace(vault.id(), std::move(accessor));
 #endif
-            // TODO: more vault type
-=======
-            accessor_map_.emplace(vault.id(), std::move(accessor));
         } else if (vault.has_obj_info()) {
 #ifdef UNIT_TEST
             auto accessor = std::make_shared<MockAccessor>();
@@ -442,7 +425,6 @@
                 LOG(WARNING) << "failed to init object accessor, instance_id=" << instance_id_;
                 return -1;
             }
->>>>>>> 9e4ca47e
 
             std::shared_ptr<S3Accessor> accessor;
             int ret = S3Accessor::create(std::move(*s3_conf), &accessor);
