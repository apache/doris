--- conflicted
+++ resolved
@@ -200,13 +200,14 @@
                 }
             }
 
-<<<<<<< HEAD
             if (config::enable_tablet_stats_key_check) {
                 if (int ret = checker->do_tablet_stats_key_check(); ret != 0) {
-=======
+                    success = false;
+                }
+            }
+
             if (config::enable_restore_job_check) {
                 if (int ret = checker->do_restore_job_check(); ret != 0) {
->>>>>>> 6951ab1f
                     success = false;
                 }
             }
@@ -1771,7 +1772,6 @@
     return 0;
 }
 
-<<<<<<< HEAD
 int InstanceChecker::do_tablet_stats_key_check() {
     int ret = 0;
 
@@ -2008,7 +2008,8 @@
         start_key = it->next_begin_key();
     } while (it->more() && !stopped());
     return ret;
-=======
+}
+
 int InstanceChecker::do_restore_job_check() {
     int64_t num_prepared = 0;
     int64_t num_committed = 0;
@@ -2110,7 +2111,6 @@
         }
     } while (it->more() && !stopped());
     return 0;
->>>>>>> 6951ab1f
 }
 
 } // namespace doris::cloud