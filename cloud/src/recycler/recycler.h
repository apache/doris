--- conflicted
+++ resolved
@@ -476,10 +476,9 @@
     // Whether the instance has any snapshots, return 0 for success otherwise error.
     int has_cluster_snapshots(bool* any);
 
-<<<<<<< HEAD
     // Whether need to recycle versioned keys
     bool should_recycle_versioned_keys() const;
-=======
+
     /**
      * Parse the path of a packed-file fragment and output the owning tablet and rowset identifiers.
      *
@@ -517,7 +516,6 @@
     // Process a packed-file KV while scanning and aggregate recycling statistics.
     int handle_packed_file_kv(std::string_view key, std::string_view value,
                               PackedFileRecycleStats* stats, int* ret);
->>>>>>> 227282b9
 
 private:
     std::atomic_bool stopped_ {false};
