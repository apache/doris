// Licensed to the Apache Software Foundation (ASF) under one
// or more contributor license agreements.  See the NOTICE file
// distributed with this work for additional information
// regarding copyright ownership.  The ASF licenses this file
// to you under the Apache License, Version 2.0 (the
// "License"); you may not use this file except in compliance
// with the License.  You may obtain a copy of the License at
//
//   http://www.apache.org/licenses/LICENSE-2.0
//
// Unless required by applicable law or agreed to in writing,
// software distributed under the License is distributed on an
// "AS IS" BASIS, WITHOUT WARRANTIES OR CONDITIONS OF ANY
// KIND, either express or implied.  See the License for the
// specific language governing permissions and limitations
// under the License.

#include "recycler/obj_storage_client.h"

#include <chrono>

<<<<<<< HEAD
#include "common/logging.h"
=======
>>>>>>> c21b9f5b
#include "cpp/sync_point.h"
#include "recycler/sync_executor.h"

using namespace std::chrono;

using namespace std::chrono;

namespace doris::cloud {

ObjectStorageResponse ObjStorageClient::delete_objects_recursively_(ObjectStoragePathRef path,
                                                                    const ObjClientOptions& option,
                                                                    int64_t expired_time,
                                                                    size_t batch_size) {
    TEST_SYNC_POINT_CALLBACK("ObjStorageClient::delete_objects_recursively_", &batch_size);
    size_t num_deleted_objects = 0;
    auto start_time = steady_clock::now();

    auto list_iter = list_objects(path);

    ObjectStorageResponse ret;
    std::vector<std::string> keys;
    SyncExecutor<int> concurrent_delete_executor(
            option.executor,
            fmt::format("delete objects under bucket {}, path {}", path.bucket, path.key),
            [](const int& ret) { return ret != 0; });

    for (auto obj = list_iter->next(); obj.has_value(); obj = list_iter->next()) {
        if (expired_time > 0 && obj->mtime_s > expired_time) {
            continue;
        }

        num_deleted_objects++;
        keys.emplace_back(std::move(obj->key));
        if (keys.size() < batch_size) {
            continue;
        }
        concurrent_delete_executor.add([this, &path, k = std::move(keys), option]() mutable {
            return delete_objects(path.bucket, std::move(k), option).ret;
        });
    }

    if (!list_iter->is_valid()) {
        bool finished;
        concurrent_delete_executor.when_all(&finished);
        return {-1};
    }

    if (!keys.empty()) {
<<<<<<< HEAD
        ret = delete_objects(path.bucket, std::move(keys));
=======
        concurrent_delete_executor.add([this, &path, k = std::move(keys), option]() mutable {
            return delete_objects(path.bucket, std::move(k), option).ret;
        });
>>>>>>> c21b9f5b
    }
    bool finished = true;
    std::vector<int> rets = concurrent_delete_executor.when_all(&finished);
    for (int r : rets) {
        if (r != 0) {
            ret = -1;
        }
    }

    auto elapsed = duration_cast<milliseconds>(steady_clock::now() - start_time).count();
    LOG(INFO) << "delete objects under " << path.bucket << "/" << path.key
              << " finished, ret=" << ret.ret << ", finished=" << finished
              << ", num_deleted_objects=" << num_deleted_objects << ", cost=" << elapsed << " ms";

    ret = finished ? ret : -1;

    auto elapsed = duration_cast<milliseconds>(steady_clock::now() - start_time).count();
    LOG(INFO) << "delete objects under " << path.bucket << "/" << path.key
              << " finished, ret=" << ret.ret << ", num_deleted_objects=" << num_deleted_objects
              << ", cost=" << elapsed << " ms";

    return ret;
}

} // namespace doris::cloud<|MERGE_RESOLUTION|>--- conflicted
+++ resolved
@@ -19,14 +19,8 @@
 
 #include <chrono>
 
-<<<<<<< HEAD
-#include "common/logging.h"
-=======
->>>>>>> c21b9f5b
 #include "cpp/sync_point.h"
 #include "recycler/sync_executor.h"
-
-using namespace std::chrono;
 
 using namespace std::chrono;
 
@@ -71,13 +65,9 @@
     }
 
     if (!keys.empty()) {
-<<<<<<< HEAD
-        ret = delete_objects(path.bucket, std::move(keys));
-=======
         concurrent_delete_executor.add([this, &path, k = std::move(keys), option]() mutable {
             return delete_objects(path.bucket, std::move(k), option).ret;
         });
->>>>>>> c21b9f5b
     }
     bool finished = true;
     std::vector<int> rets = concurrent_delete_executor.when_all(&finished);
@@ -94,11 +84,6 @@
 
     ret = finished ? ret : -1;
 
-    auto elapsed = duration_cast<milliseconds>(steady_clock::now() - start_time).count();
-    LOG(INFO) << "delete objects under " << path.bucket << "/" << path.key
-              << " finished, ret=" << ret.ret << ", num_deleted_objects=" << num_deleted_objects
-              << ", cost=" << elapsed << " ms";
-
     return ret;
 }
 
