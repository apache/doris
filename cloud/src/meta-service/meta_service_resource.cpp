// Licensed to the Apache Software Foundation (ASF) under one
// or more contributor license agreements.  See the NOTICE file
// distributed with this work for additional information
// regarding copyright ownership.  The ASF licenses this file
// to you under the Apache License, Version 2.0 (the
// "License"); you may not use this file except in compliance
// with the License.  You may obtain a copy of the License at
//
//   http://www.apache.org/licenses/LICENSE-2.0
//
// Unless required by applicable law or agreed to in writing,
// software distributed under the License is distributed on an
// "AS IS" BASIS, WITHOUT WARRANTIES OR CONDITIONS OF ANY
// KIND, either express or implied.  See the License for the
// specific language governing permissions and limitations
// under the License.

#include <brpc/channel.h>
#include <butil/guid.h>
#include <fmt/core.h>
#include <gen_cpp/cloud.pb.h>

#include <algorithm>
#include <cctype>
#include <charconv>
#include <chrono>
#include <numeric>
#include <queue>
#include <regex>
#include <string>
#include <tuple>
#include <unordered_set>

#include "common/bvars.h"
#include "common/config.h"
#include "common/encryption_util.h"
#include "common/logging.h"
#include "common/network_util.h"
#include "common/stats.h"
#include "common/string_util.h"
#include "cpp/sync_point.h"
#include "meta-service/meta_service.h"
#include "meta-service/meta_service_helper.h"
#include "meta-store/keys.h"
#include "meta-store/meta_reader.h"
#include "meta-store/txn_kv.h"
#include "meta-store/txn_kv_error.h"

using namespace std::chrono;

namespace {
constexpr char pattern_str[] = "^[a-zA-Z][0-9a-zA-Z_]*$";

bool is_valid_storage_vault_name(const std::string& str) {
    const std::regex pattern(pattern_str);
    return std::regex_match(str, pattern);
}
} // namespace

namespace doris::cloud {

static std::string_view print_cluster_status(const ClusterStatus& status) {
    switch (status) {
    case ClusterStatus::UNKNOWN:
        return "UNKNOWN";
    case ClusterStatus::NORMAL:
        return "NORMAL";
    case ClusterStatus::SUSPENDED:
        return "SUSPENDED";
    case ClusterStatus::TO_RESUME:
        return "TO_RESUME";
    case ClusterStatus::MANUAL_SHUTDOWN:
        return "MANUAL_SHUTDOWN";
    default:
        return "UNKNOWN";
    }
}

static int encrypt_ak_sk_helper(const std::string plain_ak, const std::string plain_sk,
                                EncryptionInfoPB* encryption_info, AkSkPair* cipher_ak_sk_pair,
                                MetaServiceCode& code, std::string& msg) {
    std::string key;
    int64_t key_id;
    LOG_INFO("enter encrypt_ak_sk_helper, plain_ak {}", hide_access_key(plain_ak));
    int ret = get_newest_encryption_key_for_ak_sk(&key_id, &key);
    TEST_SYNC_POINT_CALLBACK("encrypt_ak_sk:get_encryption_key", &ret, &key, &key_id);
    if (ret != 0) {
        msg = "failed to get encryption key";
        code = MetaServiceCode::ERR_ENCRYPT;
        LOG_WARNING(msg);
        return -1;
    }
    auto& encryption_method = get_encryption_method_for_ak_sk();
    AkSkPair plain_ak_sk_pair {plain_ak, plain_sk};
    ret = encrypt_ak_sk(plain_ak_sk_pair, encryption_method, key, cipher_ak_sk_pair);
    if (ret != 0) {
        msg = "failed to encrypt";
        code = MetaServiceCode::ERR_ENCRYPT;
        LOG_WARNING(msg);
        return -1;
    }
    encryption_info->set_key_id(key_id);
    encryption_info->set_encryption_method(encryption_method);
    return 0;
}

static int decrypt_ak_sk_helper(std::string_view cipher_ak, std::string_view cipher_sk,
                                const EncryptionInfoPB& encryption_info, AkSkPair* plain_ak_sk_pair,
                                MetaServiceCode& code, std::string& msg) {
    int ret = decrypt_ak_sk_helper(cipher_ak, cipher_sk, encryption_info, plain_ak_sk_pair);
    if (ret != 0) {
        msg = "failed to decrypt";
        code = MetaServiceCode::ERR_DECPYPT;
    }
    return ret;
}

int decrypt_instance_info(InstanceInfoPB& instance, const std::string& instance_id,
                          MetaServiceCode& code, std::string& msg,
                          std::shared_ptr<Transaction>& txn) {
    for (auto& obj_info : *instance.mutable_obj_info()) {
        if (obj_info.has_encryption_info()) {
            AkSkPair plain_ak_sk_pair;
            int ret = decrypt_ak_sk_helper(obj_info.ak(), obj_info.sk(), obj_info.encryption_info(),
                                           &plain_ak_sk_pair, code, msg);
            if (ret != 0) return -1;
            obj_info.set_ak(std::move(plain_ak_sk_pair.first));
            obj_info.set_sk(std::move(plain_ak_sk_pair.second));
        }
    }
    if (instance.has_ram_user() && instance.ram_user().has_encryption_info()) {
        auto& ram_user = *instance.mutable_ram_user();
        AkSkPair plain_ak_sk_pair;
        int ret = decrypt_ak_sk_helper(ram_user.ak(), ram_user.sk(), ram_user.encryption_info(),
                                       &plain_ak_sk_pair, code, msg);
        if (ret != 0) return -1;
        ram_user.set_ak(std::move(plain_ak_sk_pair.first));
        ram_user.set_sk(std::move(plain_ak_sk_pair.second));
    }

    std::string val;
    TxnErrorCode err = txn->get(system_meta_service_arn_info_key(), &val);
    if (err == TxnErrorCode::TXN_KEY_NOT_FOUND) {
        // For compatibility, use arn_info of config
        RamUserPB iam_user;
        iam_user.set_user_id(config::arn_id);
        iam_user.set_external_id(instance_id);
        iam_user.set_ak(config::arn_ak);
        iam_user.set_sk(config::arn_sk);
        instance.mutable_iam_user()->CopyFrom(iam_user);
    } else if (err == TxnErrorCode::TXN_OK) {
        RamUserPB iam_user;
        if (!iam_user.ParseFromString(val)) {
            code = MetaServiceCode::PROTOBUF_PARSE_ERR;
            msg = "failed to parse RamUserPB";
            LOG_WARNING(msg);
            return -1;
        }
        AkSkPair plain_ak_sk_pair;
        int ret = decrypt_ak_sk_helper(iam_user.ak(), iam_user.sk(), iam_user.encryption_info(),
                                       &plain_ak_sk_pair, code, msg);
        if (ret != 0) return -1;
        iam_user.set_ak(std::move(plain_ak_sk_pair.first));
        iam_user.set_sk(std::move(plain_ak_sk_pair.second));
        instance.mutable_iam_user()->CopyFrom(iam_user);
    } else {
        code = cast_as<ErrCategory::READ>(err);
        msg = fmt::format("failed to get arn_info_key, err={}", err);
        LOG_WARNING(msg);
        return -1;
    }

    for (auto& stage : *instance.mutable_stages()) {
        if (stage.has_obj_info() && stage.obj_info().has_encryption_info()) {
            auto& obj_info = *stage.mutable_obj_info();
            AkSkPair plain_ak_sk_pair;
            int ret = decrypt_ak_sk_helper(obj_info.ak(), obj_info.sk(), obj_info.encryption_info(),
                                           &plain_ak_sk_pair, code, msg);
            if (ret != 0) return -1;
            obj_info.set_ak(std::move(plain_ak_sk_pair.first));
            obj_info.set_sk(std::move(plain_ak_sk_pair.second));
        }
    }
    return 0;
}

static int decrypt_and_update_ak_sk(ObjectStoreInfoPB& obj_info, MetaServiceCode& code,
                                    std::string& msg) {
    if (obj_info.has_encryption_info()) {
        AkSkPair plain_ak_sk_pair;
        if (int ret = decrypt_ak_sk_helper(obj_info.ak(), obj_info.sk(), obj_info.encryption_info(),
                                           &plain_ak_sk_pair, code, msg);
            ret != 0) {
            return ret;
        }
        obj_info.set_ak(std::move(plain_ak_sk_pair.first));
        obj_info.set_sk(std::move(plain_ak_sk_pair.second));
    }
    return 0;
};

// Asynchronously notify refresh instance in background thread
static void async_notify_refresh_instance(
        std::shared_ptr<TxnKv> txn_kv, const std::string& instance_id, bool include_self,
        std::function<void(const KVStats&)> stats_handler = nullptr) {
    auto f = new std::function<void()>([instance_id, include_self, txn_kv = std::move(txn_kv),
                                        stats_handler = std::move(stats_handler)] {
        KVStats stats;
        notify_refresh_instance(txn_kv, instance_id, &stats, include_self);
        if (stats_handler) {
            stats_handler(stats);
        }
    });
    bthread_t bid;
    if (bthread_start_background(&bid, nullptr, run_bthread_work, f) != 0) {
        LOG(WARNING) << "notify refresh instance inplace, instance_id=" << instance_id;
        run_bthread_work(f);
    }
}

// Find all instances that need cascade update using BFS traversal
// Returns 0 on success, -1 on error
// Uses separate read-only transactions to avoid read conflicts with the main write transaction
static int collect_direct_derived_instances(TxnKv* txn_kv, const std::string& source_instance_id,
                                            std::vector<std::string>* derived_ids) {
    if (!derived_ids) {
        return -1;
    }
    derived_ids->clear();

    if (source_instance_id.empty()) {
        return 0;
    }

    constexpr Versionstamp kMinVersionstamp = Versionstamp::min();

    std::string key_start =
            versioned::snapshot_reference_key_prefix(source_instance_id, kMinVersionstamp);
    std::string key_end =
            versioned::snapshot_reference_key_prefix(source_instance_id + '\x00', kMinVersionstamp);
    std::string current_start = key_start;

    std::unique_ptr<RangeGetIterator> it;
    while (true) {
        std::unique_ptr<Transaction> read_txn;
        TxnErrorCode err = txn_kv->create_txn(&read_txn);
        if (err != TxnErrorCode::TXN_OK) {
            LOG(WARNING) << "failed to create read transaction for snapshot reference scan, err="
                         << err << " source_instance_id=" << source_instance_id;
            return -1;
        }

        err = read_txn->get(current_start, key_end, &it);
        if (err != TxnErrorCode::TXN_OK) {
            LOG(WARNING) << "failed to scan snapshot reference keys, err=" << err
                         << " source_instance_id=" << source_instance_id;
            return -1;
        }

        while (it->has_next()) {
            auto [key, value] = it->next();
            std::string derived_id;
            std::string_view key_view = key;
            if (versioned::decode_snapshot_ref_key(&key_view, nullptr, nullptr, &derived_id) &&
                !derived_id.empty()) {
                derived_ids->push_back(std::move(derived_id));
            } else {
                LOG(WARNING) << "failed to decode snapshot reference key for source_instance_id="
                             << source_instance_id << " key=" << hex(key);
            }
        }

        if (!it->more()) {
            break;
        }

        current_start = it->next_begin_key();
        if (current_start.empty() || current_start >= key_end) {
            break;
        }
    }

    return 0;
}

static int find_cascade_instances(TxnKv* txn_kv, const std::string& root_instance_id,
                                  std::vector<std::string>* out) {
    std::queue<std::string> to_visit;
    std::unordered_set<std::string> visited;
    std::vector<std::string> direct_children;

    to_visit.push(root_instance_id);
    visited.insert(root_instance_id);

    while (!to_visit.empty()) {
        std::string current_instance_id = to_visit.front();
        to_visit.pop();

        if (collect_direct_derived_instances(txn_kv, current_instance_id, &direct_children) != 0) {
            LOG(WARNING) << "failed to collect derived instances for source_instance_id="
                         << current_instance_id;
            return -1;
        }

        for (auto& derived_id : direct_children) {
            if (derived_id.empty() || visited.contains(derived_id)) {
                continue;
            }

            out->push_back(derived_id);
            to_visit.push(derived_id);
            visited.insert(derived_id);
            LOG(INFO) << "found derived instance: " << derived_id
                      << " from source: " << current_instance_id;
        }
    }

    LOG(INFO) << "find_cascade_instances completed, found " << out->size()
              << " instances to cascade from root: " << root_instance_id;
    return 0;
}

// Helper function to update AK/SK for a single instance
// Returns 0 on success, -1 on error
static int update_instance_ak_sk(InstanceInfoPB& instance, const UpdateAkSkRequest* request,
                                 uint64_t time, MetaServiceCode& code, std::string& msg,
                                 std::stringstream& update_record) {
    // Update ram_user if has ram_user
    if (request->has_ram_user()) {
        if (request->ram_user().user_id().empty() || request->ram_user().ak().empty() ||
            request->ram_user().sk().empty()) {
            code = MetaServiceCode::INVALID_ARGUMENT;
            msg = "ram user info err " + proto_to_json(*request);
            return -1;
        }
        if (!instance.has_ram_user()) {
            code = MetaServiceCode::INVALID_ARGUMENT;
            msg = "instance doesn't have ram user info";
            return -1;
        }
        auto& ram_user = request->ram_user();
        EncryptionInfoPB encryption_info;
        AkSkPair cipher_ak_sk_pair;
        if (encrypt_ak_sk_helper(ram_user.ak(), ram_user.sk(), &encryption_info, &cipher_ak_sk_pair,
                                 code, msg) != 0) {
            return -1;
        }
        const auto& [ak, sk] = cipher_ak_sk_pair;
        auto& instance_ram_user = *instance.mutable_ram_user();
        if (ram_user.user_id() != instance_ram_user.user_id()) {
            code = MetaServiceCode::INVALID_ARGUMENT;
            msg = "ram user_id err";
            return -1;
        }
        std::string old_ak = instance_ram_user.ak();
        std::string old_sk = instance_ram_user.sk();
        if (old_ak == ak && old_sk == sk) {
            code = MetaServiceCode::INVALID_ARGUMENT;
            msg = "ak sk eq original, please check it";
            return -1;
        }
        instance_ram_user.set_ak(std::move(cipher_ak_sk_pair.first));
        instance_ram_user.set_sk(std::move(cipher_ak_sk_pair.second));
        instance_ram_user.mutable_encryption_info()->CopyFrom(encryption_info);
        update_record << "update ram_user's ak sk, instance_id: " << instance.instance_id()
                      << " user_id: " << ram_user.user_id() << " old:  cipher ak: " << old_ak
                      << " cipher sk: " << old_sk << " new: cipher ak: " << ak
                      << " cipher sk: " << sk << "; ";
    }

    // Update internal_bucket_user
    bool has_found_alter_obj_info = false;
    for (auto& alter_bucket_user : request->internal_bucket_user()) {
        if (!alter_bucket_user.has_ak() || !alter_bucket_user.has_sk() ||
            !alter_bucket_user.has_user_id()) {
            code = MetaServiceCode::INVALID_ARGUMENT;
            msg = "s3 bucket info err " + proto_to_json(*request);
            return -1;
        }
        std::string user_id = alter_bucket_user.user_id();
        EncryptionInfoPB encryption_info;
        AkSkPair cipher_ak_sk_pair;
        if (encrypt_ak_sk_helper(alter_bucket_user.ak(), alter_bucket_user.sk(), &encryption_info,
                                 &cipher_ak_sk_pair, code, msg) != 0) {
            return -1;
        }
        const auto& [ak, sk] = cipher_ak_sk_pair;
        auto& obj_info =
                const_cast<std::decay_t<decltype(instance.obj_info())>&>(instance.obj_info());
        for (auto& it : obj_info) {
            std::string old_ak = it.ak();
            std::string old_sk = it.sk();
            if (!it.has_user_id()) {
                has_found_alter_obj_info = true;
                // For compatibility, obj_info without a user_id only allow
                // single internal_bucket_user to modify it.
                if (request->internal_bucket_user_size() != 1) {
                    code = MetaServiceCode::INVALID_ARGUMENT;
                    msg = "fail to update old instance's obj_info, s3 obj info err " +
                          proto_to_json(*request);
                    return -1;
                }
                if (it.ak() == ak && it.sk() == sk) {
                    code = MetaServiceCode::INVALID_ARGUMENT;
                    msg = "ak sk eq original, please check it";
                    return -1;
                }
                it.set_mtime(time);
                it.set_user_id(user_id);
                it.set_ak(ak);
                it.set_sk(sk);
                it.mutable_encryption_info()->CopyFrom(encryption_info);
                update_record << "update obj_info's ak sk without user_id, instance_id: "
                              << instance.instance_id() << " obj_info_id: " << it.id()
                              << " new user_id: " << user_id << " old:  cipher ak: " << old_ak
                              << " cipher sk: " << old_sk << " new:  cipher ak: " << ak
                              << " cipher sk: " << sk << "; ";
                continue;
            }
            if (it.user_id() == user_id) {
                has_found_alter_obj_info = true;
                if (it.ak() == ak && it.sk() == sk) {
                    code = MetaServiceCode::INVALID_ARGUMENT;
                    msg = "ak sk eq original, please check it";
                    return -1;
                }
                it.set_mtime(time);
                it.set_ak(ak);
                it.set_sk(sk);
                it.mutable_encryption_info()->CopyFrom(encryption_info);
                update_record << "update obj_info's ak sk, instance_id: " << instance.instance_id()
                              << " obj_info_id: " << it.id() << " user_id: " << user_id
                              << " old:  cipher ak: " << old_ak << " cipher sk: " << old_sk
                              << " new:  cipher ak: " << ak << " cipher sk: " << sk << "; ";
            }
        }
    }

    if (!request->internal_bucket_user().empty() && !has_found_alter_obj_info) {
        code = MetaServiceCode::INVALID_ARGUMENT;
        msg = "fail to find the alter obj info";
        return -1;
    }

    return 0;
}

void MetaServiceImpl::get_obj_store_info(google::protobuf::RpcController* controller,
                                         const GetObjStoreInfoRequest* request,
                                         GetObjStoreInfoResponse* response,
                                         ::google::protobuf::Closure* done) {
    RPC_PREPROCESS(get_obj_store_info, get);
    TEST_SYNC_POINT_CALLBACK("obj-store-info_sk_response", &response);
    TEST_SYNC_POINT_RETURN_WITH_VOID("obj-store-info_sk_response_return");
    // Prepare data
    std::string cloud_unique_id = request->has_cloud_unique_id() ? request->cloud_unique_id() : "";
    if (cloud_unique_id.empty()) {
        code = MetaServiceCode::INVALID_ARGUMENT;
        msg = "cloud unique id not set";
        return;
    }

    instance_id = get_instance_id(resource_mgr_, cloud_unique_id);
    if (instance_id.empty()) {
        code = MetaServiceCode::INVALID_ARGUMENT;
        msg = "empty instance_id";
        LOG_INFO("{}, cloud_unique_id={}", msg, cloud_unique_id);
        return;
    }

    RPC_RATE_LIMIT(get_obj_store_info)
    InstanceKeyInfo key_info {instance_id};
    std::string key;
    std::string val;
    instance_key(key_info, &key);

    TxnErrorCode err = txn_kv_->create_txn(&txn);
    if (err != TxnErrorCode::TXN_OK) {
        code = cast_as<ErrCategory::CREATE>(err);
        msg = "failed to create txn";
        LOG_WARNING("{} err={}", msg, err);
        return;
    }
    err = txn->get(key, &val);
    LOG_INFO("get instance_key={}", hex(key));

    if (err != TxnErrorCode::TXN_OK) {
        code = cast_as<ErrCategory::READ>(err);
        ss << "failed to get instance, instance_id=" << instance_id << " err=" << err;
        msg = ss.str();
        return;
    }

    InstanceInfoPB instance;
    if (!instance.ParseFromString(val)) {
        code = MetaServiceCode::PROTOBUF_PARSE_ERR;
        msg = "failed to parse InstanceInfoPB";
        return;
    }
    for (auto& obj_info : *instance.mutable_obj_info()) {
        if (auto ret = decrypt_and_update_ak_sk(obj_info, code, msg); ret != 0) {
            return;
        }
    }

    response->set_enable_storage_vault(instance.enable_storage_vault());

    // Iterate all the resources to return to the rpc caller
    if (!instance.resource_ids().empty()) {
        std::string storage_vault_start = storage_vault_key({instance.instance_id(), ""});
        std::string storage_vault_end = storage_vault_key({instance.instance_id(), "\xff"});
        std::unique_ptr<RangeGetIterator> it;
        do {
            TxnErrorCode err = txn->get(storage_vault_start, storage_vault_end, &it);
            if (err != TxnErrorCode::TXN_OK) {
                code = cast_as<ErrCategory::READ>(err);
                msg = fmt::format("internal error, failed to get storage vault, err={}", err);
                LOG_WARNING(msg);
                return;
            }

            while (it->has_next()) {
                auto [k, v] = it->next();
                auto* vault = response->add_storage_vault();
                if (!vault->ParseFromArray(v.data(), v.size())) {
                    code = MetaServiceCode::PROTOBUF_PARSE_ERR;
                    msg = fmt::format("malformed storage vault, unable to deserialize key={}",
                                      hex(k));
                    LOG_WARNING("{} key=", msg, hex(k));
                    return;
                }
                if (!it->has_next()) {
                    storage_vault_start = k;
                }
            }
            storage_vault_start.push_back('\x00'); // Update to next smallest key for iteration
        } while (it->more());
    }
    for (auto& vault : *response->mutable_storage_vault()) {
        if (vault.has_obj_info()) {
            if (auto ret = decrypt_and_update_ak_sk(*vault.mutable_obj_info(), code, msg);
                ret != 0) {
                return;
            }
        }
    }

    response->mutable_obj_info()->CopyFrom(instance.obj_info());
    if (instance.has_default_storage_vault_id()) {
        response->set_default_storage_vault_id(instance.default_storage_vault_id());
        response->set_default_storage_vault_name(instance.default_storage_vault_name());
    }
}

// The next available vault id would be max(max(obj info id), max(vault id)) + 1.
static std::string next_available_vault_id(const InstanceInfoPB& instance) {
    int vault_id = 0;
    auto max = [](int prev, const auto& last) {
        int last_id = 0;
        std::string_view value = "0";
        if constexpr (std::is_same_v<std::decay_t<decltype(last)>, ObjectStoreInfoPB>) {
            value = last.id();
        } else if constexpr (std::is_same_v<std::decay_t<decltype(last)>, std::string>) {
            value = last;
        }
        if (auto [_, ec] = std::from_chars(value.data(), value.data() + value.size(), last_id);
            ec != std::errc {}) [[unlikely]] {
            LOG_WARNING("Invalid resource id format: {}", value);
            last_id = 0;
            DCHECK(false);
        }
        return std::max(prev, last_id);
    };
    auto prev = std::accumulate(
            instance.resource_ids().begin(), instance.resource_ids().end(),
            std::accumulate(instance.obj_info().begin(), instance.obj_info().end(), vault_id, max),
            max);
    return std::to_string(prev + 1);
}

namespace detail {

// Validate and normalize hdfs prefix. Return true if prefix is valid.
bool normalize_hdfs_prefix(std::string& prefix) {
    if (prefix.empty()) {
        return true;
    }

    if (prefix.find("://") != std::string::npos) {
        // Should not contain scheme
        return false;
    }

    trim(prefix);
    return true;
}

// Validate and normalize hdfs fs_name. Return true if fs_name is valid.
bool normalize_hdfs_fs_name(std::string& fs_name) {
    if (fs_name.empty()) {
        return false;
    }

    // Should check scheme existence?
    trim(fs_name);
    return !fs_name.empty();
}

} // namespace detail

static int add_hdfs_storage_vault(InstanceInfoPB& instance, Transaction* txn,
                                  StorageVaultPB& hdfs_param, MetaServiceCode& code,
                                  std::string& msg) {
#ifndef ENABLE_HDFS_STORAGE_VAULT
    code = MetaServiceCode::INVALID_ARGUMENT;
    msg = fmt::format(
            "HDFS is disabled (via the ENABLE_HDFS_STORAGE_VAULT build option), "
            "but HDFS storage vaults were detected: {}",
            hdfs_param.name());
    LOG(ERROR) << "HDFS is disabled (via the ENABLE_HDFS_STORAGE_VAULT build option), "
               << "but HDFS storage vaults were detected: " << hdfs_param.name();
    return -1;
#endif

    if (!hdfs_param.has_hdfs_info()) {
        code = MetaServiceCode::INVALID_ARGUMENT;
        msg = fmt::format("vault_name={} passed invalid argument", hdfs_param.name());
        return -1;
    }

    using namespace detail;
    // Check and normalize hdfs conf
    auto* prefix = hdfs_param.mutable_hdfs_info()->mutable_prefix();
    if (!normalize_hdfs_prefix(*prefix)) {
        code = MetaServiceCode::INVALID_ARGUMENT;
        msg = fmt::format("invalid prefix: {}", *prefix);
        return -1;
    }
    if (config::enable_distinguish_hdfs_path) {
        auto uuid_suffix = butil::GenerateGUID();
        if (uuid_suffix.empty()) [[unlikely]] {
            code = MetaServiceCode::UNDEFINED_ERR;
            msg = fmt::format("failed to generate one suffix for hdfs prefix: {}", *prefix);
            return -1;
        }
        *prefix = fmt::format("{}_{}", *prefix, uuid_suffix);
    }

    auto* fs_name = hdfs_param.mutable_hdfs_info()->mutable_build_conf()->mutable_fs_name();
    if (!normalize_hdfs_fs_name(*fs_name)) {
        code = MetaServiceCode::INVALID_ARGUMENT;
        msg = fmt::format("invalid fs_name: {}", *fs_name);
        return -1;
    }

    std::string key;
    std::string vault_id = next_available_vault_id(instance);
    storage_vault_key({instance.instance_id(), vault_id}, &key);
    hdfs_param.set_id(vault_id);
    std::string val = hdfs_param.SerializeAsString();
    txn->put(key, val);
    LOG_INFO("try to put storage vault_id={}, vault_name={}, vault_key={}", vault_id,
             hdfs_param.name(), hex(key));
    instance.mutable_resource_ids()->Add(std::move(vault_id));
    *instance.mutable_storage_vault_names()->Add() = hdfs_param.name();
    return 0;
}

static void create_object_info_with_encrypt(const InstanceInfoPB& instance, ObjectStoreInfoPB* obj,
                                            bool sse_enabled, MetaServiceCode& code,
                                            std::string& msg) {
    std::string plain_ak = obj->has_ak() ? obj->ak() : "";
    std::string plain_sk = obj->has_sk() ? obj->sk() : "";
    std::string bucket = obj->has_bucket() ? obj->bucket() : "";
    std::string prefix = obj->has_prefix() ? obj->prefix() : "";
    // format prefix, such as `/aa/bb/`, `aa/bb//`, `//aa/bb`, `  /aa/bb` -> `aa/bb`
    trim(prefix);
    std::string endpoint = obj->has_endpoint() ? obj->endpoint() : "";
    std::string external_endpoint = obj->has_external_endpoint() ? obj->external_endpoint() : "";
    std::string region = obj->has_region() ? obj->region() : "";

    if (obj->has_role_arn()) {
        if (obj->role_arn().empty() || !obj->has_cred_provider_type() ||
            obj->cred_provider_type() != CredProviderTypePB::INSTANCE_PROFILE ||
            !obj->has_provider() || obj->provider() != ObjectStoreInfoPB::S3 || bucket.empty() ||
            endpoint.empty() || region.empty()) {
            code = MetaServiceCode::INVALID_ARGUMENT;
            msg = "s3 conf info err with role_arn, please check it";
            return;
        }
    } else {
        // ATTN: prefix may be empty
        if (plain_ak.empty() || plain_sk.empty() || bucket.empty() || endpoint.empty() ||
            region.empty() || !obj->has_provider() || external_endpoint.empty()) {
            code = MetaServiceCode::INVALID_ARGUMENT;
            msg = "s3 conf info err, please check it";
            return;
        }

        EncryptionInfoPB encryption_info;
        AkSkPair cipher_ak_sk_pair;
        auto ret = encrypt_ak_sk_helper(plain_ak, plain_sk, &encryption_info, &cipher_ak_sk_pair,
                                        code, msg);
        TEST_SYNC_POINT_CALLBACK("create_object_info_with_encrypt", &ret, &code, &msg);
        if (ret != 0) {
            return;
        }
        obj->set_ak(std::move(cipher_ak_sk_pair.first));
        obj->set_sk(std::move(cipher_ak_sk_pair.second));
        obj->mutable_encryption_info()->CopyFrom(encryption_info);
    }

    obj->set_bucket(bucket);
    obj->set_prefix(prefix);
    obj->set_endpoint(endpoint);
    obj->set_external_endpoint(external_endpoint);
    obj->set_region(region);
    obj->set_id(next_available_vault_id(instance));
    auto now_time = std::chrono::system_clock::now();
    uint64_t time =
            std::chrono::duration_cast<std::chrono::seconds>(now_time.time_since_epoch()).count();
    obj->set_ctime(time);
    obj->set_mtime(time);
    obj->set_sse_enabled(sse_enabled);
}

static int add_vault_into_instance(InstanceInfoPB& instance, Transaction* txn,
                                   StorageVaultPB& vault_param, MetaServiceCode& code,
                                   std::string& msg) {
    if (std::find_if(instance.storage_vault_names().begin(), instance.storage_vault_names().end(),
                     [&vault_param](const auto& name) { return name == vault_param.name(); }) !=
        instance.storage_vault_names().end()) {
        code = MetaServiceCode::ALREADY_EXISTED;
        msg = fmt::format("vault_name={} already created", vault_param.name());
        return -1;
    }

    if (vault_param.has_hdfs_info()) {
        return add_hdfs_storage_vault(instance, txn, vault_param, code, msg);
    }

    create_object_info_with_encrypt(instance, vault_param.mutable_obj_info(), true, code, msg);
    if (code != MetaServiceCode::OK) {
        return -1;
    }

    vault_param.mutable_obj_info()->CopyFrom(vault_param.obj_info());
    vault_param.set_id(vault_param.obj_info().id());
    auto vault_key = storage_vault_key({instance.instance_id(), vault_param.obj_info().id()});
    *instance.mutable_resource_ids()->Add() = vault_param.id();
    *instance.mutable_storage_vault_names()->Add() = vault_param.name();
    LOG_INFO("try to put storage vault_id={}, vault_name={}, vault_key={}", vault_param.id(),
             vault_param.name(), hex(vault_key));
    txn->put(vault_key, vault_param.SerializeAsString());
    return 0;
}

static int remove_hdfs_storage_vault(InstanceInfoPB& instance, Transaction* txn,
                                     const StorageVaultPB& hdfs_info, MetaServiceCode& code,
                                     std::string& msg) {
    std::string_view vault_name = hdfs_info.name();
    auto name_iter = std::find_if(instance.storage_vault_names().begin(),
                                  instance.storage_vault_names().end(),
                                  [&](const auto& name) { return vault_name == name; });
    if (name_iter == instance.storage_vault_names().end()) {
        code = MetaServiceCode::STORAGE_VAULT_NOT_FOUND;
        msg = fmt::format("vault_name={} not found", vault_name);
        return -1;
    }
    auto vault_idx = name_iter - instance.storage_vault_names().begin();
    auto vault_id_iter = instance.resource_ids().begin() + vault_idx;
    std::string_view vault_id = *vault_id_iter;
    std::string vault_key = storage_vault_key({instance.instance_id(), vault_id});

    txn->remove(vault_key);
    instance.mutable_storage_vault_names()->DeleteSubrange(vault_idx, 1);
    instance.mutable_resource_ids()->DeleteSubrange(vault_idx, 1);
    LOG_INFO("remove storage_vault_key={}", hex(vault_key));

    return 0;
}

// Log vault message and origin default storage vault message for potential tracing
static void set_default_vault_log_helper(const InstanceInfoPB& instance,
                                         std::string_view vault_name, std::string_view vault_id) {
    auto vault_msg = fmt::format("instance {} tries to set default vault as {}, id {}",
                                 instance.instance_id(), vault_id, vault_name);
    if (instance.has_default_storage_vault_id()) {
        vault_msg = fmt::format("{}, origin default vault name {}, vault id {}", vault_msg,
                                instance.default_storage_vault_name(),
                                instance.default_storage_vault_id());
    }
    LOG_INFO(vault_msg);
}

static bool vault_exist(const InstanceInfoPB& instance, const std::string& new_vault_name) {
    for (auto& name : instance.storage_vault_names()) {
        if (new_vault_name == name) {
            return true;
        }
    }
    return false;
}

static int alter_hdfs_storage_vault(InstanceInfoPB& instance, std::unique_ptr<Transaction>& txn,
                                    const StorageVaultPB& vault, MetaServiceCode& code,
                                    std::string& msg, AlterObjStoreInfoResponse* response) {
    if (!vault.has_hdfs_info()) {
        code = MetaServiceCode::INVALID_ARGUMENT;
        std::stringstream ss;
        ss << "There is no hdfs vault provided";
        msg = ss.str();
        return -1;
    }
    const auto& hdfs_info = vault.hdfs_info();
    if (hdfs_info.has_prefix() || !hdfs_info.has_build_conf() ||
        hdfs_info.build_conf().has_fs_name()) {
        code = MetaServiceCode::INVALID_ARGUMENT;
        std::stringstream ss;
        ss << "You can not alter prefix or fs name because it might lose previoud written data";
        msg = ss.str();
        return -1;
    }
    const auto& name = vault.name();
    // Here we try to get mutable iter since we might need to alter the vault name
    auto name_itr = std::find_if(instance.mutable_storage_vault_names()->begin(),
                                 instance.mutable_storage_vault_names()->end(),
                                 [&](const auto& vault_name) { return name == vault_name; });
    if (name_itr == instance.storage_vault_names().end()) {
        code = MetaServiceCode::INVALID_ARGUMENT;
        std::stringstream ss;
        ss << "invalid storage vault name, not found, name =" << name;
        msg = ss.str();
        return -1;
    }
    auto pos = name_itr - instance.storage_vault_names().begin();
    std::string vault_id = instance.resource_ids().begin()[pos];
    auto vault_key = storage_vault_key({instance.instance_id(), vault_id});
    std::string val;

    auto err = txn->get(vault_key, &val);
    LOG_INFO("get vault_key={}", hex(vault_key));

    if (err != TxnErrorCode::TXN_OK) {
        code = cast_as<ErrCategory::READ>(err);
        std::stringstream ss;
        ss << "failed to get storage vault, vault_id=" << vault_id << ", vault_name="
           << "" << name << " err=" << err;
        msg = ss.str();
        return -1;
    }
    StorageVaultPB new_vault;
    new_vault.ParseFromString(val);

    if (!new_vault.has_hdfs_info()) {
        code = MetaServiceCode::INVALID_ARGUMENT;
        std::stringstream ss;
        ss << name << " is not hdfs storage vault";
        msg = ss.str();
        return -1;
    }

    auto origin_vault_info = new_vault.DebugString();
    if (vault.has_alter_name()) {
        if (!is_valid_storage_vault_name(vault.alter_name())) {
            code = MetaServiceCode::INVALID_ARGUMENT;
            std::stringstream ss;
            ss << "invalid storage vault name =" << vault.alter_name() << " the name must satisfy "
               << pattern_str;
            msg = ss.str();
            return -1;
        }

        if (vault_exist(instance, vault.alter_name())) {
            code = MetaServiceCode::ALREADY_EXISTED;
            msg = fmt::format("vault_name={} already existed", vault.alter_name());
            return -1;
        }

        new_vault.set_name(vault.alter_name());
        *name_itr = vault.alter_name();
    }
    auto* alter_hdfs_info = new_vault.mutable_hdfs_info();
    if (hdfs_info.build_conf().has_hdfs_kerberos_keytab()) {
        alter_hdfs_info->mutable_build_conf()->set_hdfs_kerberos_keytab(
                hdfs_info.build_conf().hdfs_kerberos_keytab());
    }
    if (hdfs_info.build_conf().has_hdfs_kerberos_principal()) {
        alter_hdfs_info->mutable_build_conf()->set_hdfs_kerberos_principal(
                hdfs_info.build_conf().hdfs_kerberos_principal());
    }
    if (hdfs_info.build_conf().has_user()) {
        alter_hdfs_info->mutable_build_conf()->set_user(hdfs_info.build_conf().user());
    }
    if (0 != hdfs_info.build_conf().hdfs_confs_size()) {
        alter_hdfs_info->mutable_build_conf()->mutable_hdfs_confs()->Add(
                hdfs_info.build_conf().hdfs_confs().begin(),
                hdfs_info.build_conf().hdfs_confs().end());
    }
    auto new_vault_info = new_vault.DebugString();

    val = new_vault.SerializeAsString();
    if (val.empty()) {
        msg = "failed to serialize";
        code = MetaServiceCode::PROTOBUF_SERIALIZE_ERR;
        return -1;
    }

    txn->put(vault_key, val);
    LOG_INFO("put vault_id={}, vault_key={}, origin vault={}, new_vault={}", vault_id,
             hex(vault_key), origin_vault_info, new_vault_info);

    DCHECK_EQ(new_vault.id(), vault_id);
    response->set_storage_vault_id(new_vault.id());
    return 0;
}

static int alter_s3_storage_vault(InstanceInfoPB& instance, std::unique_ptr<Transaction>& txn,
                                  const StorageVaultPB& vault, MetaServiceCode& code,
                                  std::string& msg, AlterObjStoreInfoResponse* response) {
    if (!vault.has_obj_info()) {
        code = MetaServiceCode::INVALID_ARGUMENT;
        std::stringstream ss;
        ss << "There is no s3 vault provided";
        msg = ss.str();
        return -1;
    }
    const auto& obj_info = vault.obj_info();
    if (obj_info.has_bucket() || obj_info.has_endpoint() || obj_info.has_prefix() ||
        obj_info.has_provider()) {
        code = MetaServiceCode::INVALID_ARGUMENT;
        std::stringstream ss;
        ss << "Bucket, endpoint, prefix and provider can not be altered";
        msg = ss.str();
        return -1;
    }

    const auto& name = vault.name();
    // Here we try to get mutable iter since we might need to alter the vault name
    auto name_itr = std::find_if(instance.mutable_storage_vault_names()->begin(),
                                 instance.mutable_storage_vault_names()->end(),
                                 [&](const auto& vault_name) { return name == vault_name; });
    if (name_itr == instance.storage_vault_names().end()) {
        code = MetaServiceCode::INVALID_ARGUMENT;
        std::stringstream ss;
        ss << "invalid storage vault name, not found, name =" << name;
        msg = ss.str();
        return -1;
    }
    auto pos = name_itr - instance.storage_vault_names().begin();
    std::string vault_id = instance.resource_ids().begin()[pos];
    auto vault_key = storage_vault_key({instance.instance_id(), vault_id});
    std::string val;

    auto err = txn->get(vault_key, &val);
    LOG_INFO("get vault_key={}", hex(vault_key));

    if (err != TxnErrorCode::TXN_OK) {
        code = cast_as<ErrCategory::READ>(err);
        std::stringstream ss;
        ss << "failed to get storage vault, vault_id=" << vault_id << ", vault_name="
           << "" << name << " err=" << err;
        msg = ss.str();
        return -1;
    }
    StorageVaultPB new_vault;
    new_vault.ParseFromString(val);
    if (!new_vault.has_obj_info()) {
        code = MetaServiceCode::INVALID_ARGUMENT;
        std::stringstream ss;
        ss << name << " is not s3 storage vault";
        msg = ss.str();
        return -1;
    }

    auto origin_vault_info = new_vault.DebugString();

    if (vault.has_alter_name()) {
        if (!is_valid_storage_vault_name(vault.alter_name())) {
            code = MetaServiceCode::INVALID_ARGUMENT;
            std::stringstream ss;
            ss << "invalid storage vault name =" << vault.alter_name() << " the name must satisfy "
               << pattern_str;
            msg = ss.str();
            return -1;
        }

        if (vault_exist(instance, vault.alter_name())) {
            code = MetaServiceCode::ALREADY_EXISTED;
            msg = fmt::format("vault_name={} already existed", vault.alter_name());
            return -1;
        }

        new_vault.set_name(vault.alter_name());
        *name_itr = vault.alter_name();
    }

    if (obj_info.has_role_arn() && (obj_info.has_ak() || obj_info.has_sk())) {
        code = MetaServiceCode::INVALID_ARGUMENT;
        msg = "invaild argument, both set ak/sk and role_arn is not allowed";
        LOG_WARNING(msg);
        return -1;
    }

    if (obj_info.has_ak() ^ obj_info.has_sk()) {
        code = MetaServiceCode::INVALID_ARGUMENT;
        std::stringstream ss;
        ss << "Accesskey and secretkey must be alter together";
        msg = ss.str();
        return -1;
    }

    if (obj_info.has_ak()) {
        EncryptionInfoPB encryption_info = new_vault.obj_info().encryption_info();
        AkSkPair new_ak_sk_pair {new_vault.obj_info().ak(), new_vault.obj_info().sk()};

        // ak and sk must be altered together, there is check before.
        auto ret = encrypt_ak_sk_helper(obj_info.ak(), obj_info.sk(), &encryption_info,
                                        &new_ak_sk_pair, code, msg);
        if (ret != 0) {
            msg = "failed to encrypt";
            code = MetaServiceCode::ERR_ENCRYPT;
            LOG_WARNING(msg);
            return -1;
        }
        new_vault.mutable_obj_info()->clear_role_arn();
        new_vault.mutable_obj_info()->clear_external_id();
        new_vault.mutable_obj_info()->clear_cred_provider_type();

        new_vault.mutable_obj_info()->set_ak(new_ak_sk_pair.first);
        new_vault.mutable_obj_info()->set_sk(new_ak_sk_pair.second);
        new_vault.mutable_obj_info()->mutable_encryption_info()->CopyFrom(encryption_info);
    }

    if (obj_info.has_role_arn()) {
        new_vault.mutable_obj_info()->clear_ak();
        new_vault.mutable_obj_info()->clear_sk();
        new_vault.mutable_obj_info()->clear_encryption_info();

        new_vault.mutable_obj_info()->set_role_arn(obj_info.role_arn());
        new_vault.mutable_obj_info()->set_cred_provider_type(CredProviderTypePB::INSTANCE_PROFILE);
        if (obj_info.has_external_id()) {
            new_vault.mutable_obj_info()->set_external_id(obj_info.external_id());
        }
    }

    if (obj_info.has_use_path_style()) {
        new_vault.mutable_obj_info()->set_use_path_style(obj_info.use_path_style());
    }

    auto now_time = std::chrono::system_clock::now();
    uint64_t time =
            std::chrono::duration_cast<std::chrono::seconds>(now_time.time_since_epoch()).count();
    new_vault.mutable_obj_info()->set_mtime(time);

    auto new_vault_info = new_vault.DebugString();
    val = new_vault.SerializeAsString();
    if (val.empty()) {
        msg = "failed to serialize";
        code = MetaServiceCode::PROTOBUF_SERIALIZE_ERR;
        return -1;
    }

    txn->put(vault_key, val);
<<<<<<< HEAD
    LOG_INFO("put vault_id={}, vault_key={}, origin vault={}, new vault={}", vault_id,
             hex(vault_key), origin_vault_info, new_vault_info);
=======
    LOG(INFO) << "put vault_id=" << vault_id << ", vault_key=" << hex(vault_key)
              << ", origin vault=" << encryt_sk(hide_ak(origin_vault_info))
              << ", new vault=" << encryt_sk(hide_ak(new_vault_info));
>>>>>>> 3e785ee6

    DCHECK_EQ(new_vault.id(), vault_id);
    response->set_storage_vault_id(new_vault.id());
    return 0;
}

struct ObjectStorageDesc {
    std::string& ak;
    std::string& sk;
    std::string& bucket;
    std::string& prefix;
    std::string& endpoint;
    std::string& external_endpoint;
    std::string& region;
    bool& use_path_style;

    std::string& role_arn;
    std::string& external_id;
};

static int extract_object_storage_info(const AlterObjStoreInfoRequest* request,
                                       MetaServiceCode& code, std::string& msg,
                                       ObjectStorageDesc& obj_desc,
                                       EncryptionInfoPB& encryption_info,
                                       AkSkPair& cipher_ak_sk_pair) {
    if (!request->has_obj() && (!request->has_vault() || !request->vault().has_obj_info())) {
        code = MetaServiceCode::INVALID_ARGUMENT;
        msg = "s3 obj info err " + proto_to_json(*request);
        return -1;
    }

    const auto& obj = request->has_obj() ? request->obj() : request->vault().obj_info();

    //  obj size > 1k, refuse
    if (obj.ByteSizeLong() > 1024) {
        code = MetaServiceCode::INVALID_ARGUMENT;
        msg = "s3 obj info greater than 1k " + proto_to_json(*request);
        return -1;
    };

    auto& [ak, sk, bucket, prefix, endpoint, external_endpoint, region, use_path_style, role_arn,
           external_id] = obj_desc;

    if (!obj.has_role_arn()) {
        if (!obj.has_ak() || !obj.has_sk()) {
            code = MetaServiceCode::INVALID_ARGUMENT;
            msg = "s3 obj info err " + proto_to_json(*request);
            LOG_INFO(msg);
            return -1;
        }

        std::string plain_ak = obj.has_ak() ? obj.ak() : "";
        std::string plain_sk = obj.has_sk() ? obj.sk() : "";
        auto ret = encrypt_ak_sk_helper(plain_ak, plain_sk, &encryption_info, &cipher_ak_sk_pair,
                                        code, msg);
        if (ret != 0) {
            return -1;
        }

        ak = cipher_ak_sk_pair.first;
        sk = cipher_ak_sk_pair.second;
    } else {
        if (obj.has_ak() || obj.has_sk()) {
            code = MetaServiceCode::INVALID_ARGUMENT;
            msg = "invaild argument, both set ak/sk and role_arn is not allowed";
            return -1;
        }

        role_arn = obj.has_role_arn() ? obj.role_arn() : "";
        external_id = obj.has_external_id() ? obj.external_id() : "";
    }
    TEST_SYNC_POINT_CALLBACK("extract_object_storage_info:get_aksk_pair", &cipher_ak_sk_pair);
    bucket = obj.has_bucket() ? obj.bucket() : "";
    prefix = obj.has_prefix() ? obj.prefix() : "";
    endpoint = obj.has_endpoint() ? obj.endpoint() : "";
    external_endpoint = obj.has_external_endpoint() ? obj.external_endpoint() : "";
    region = obj.has_region() ? obj.region() : "";
    use_path_style = obj.use_path_style();
    return 0;
}

static ObjectStoreInfoPB object_info_pb_factory(ObjectStorageDesc& obj_desc,
                                                const ObjectStoreInfoPB& obj,
                                                InstanceInfoPB& instance,
                                                EncryptionInfoPB& encryption_info,
                                                AkSkPair& cipher_ak_sk_pair) {
    ObjectStoreInfoPB last_item;
    auto& [ak, sk, bucket, prefix, endpoint, external_endpoint, region, use_path_style, role_arn,
           external_id] = obj_desc;
    auto now_time = std::chrono::system_clock::now();
    uint64_t time =
            std::chrono::duration_cast<std::chrono::seconds>(now_time.time_since_epoch()).count();
    last_item.set_ctime(time);
    last_item.set_mtime(time);
    last_item.set_id(next_available_vault_id(instance));
    if (obj.has_user_id()) {
        last_item.set_user_id(obj.user_id());
    }

    if (!obj.has_role_arn()) {
        last_item.set_ak(std::move(cipher_ak_sk_pair.first));
        last_item.set_sk(std::move(cipher_ak_sk_pair.second));
        last_item.mutable_encryption_info()->CopyFrom(encryption_info);
    } else {
        last_item.set_role_arn(role_arn);
        last_item.set_external_id(external_id);
        last_item.set_cred_provider_type(CredProviderTypePB::INSTANCE_PROFILE);
    }
    last_item.set_bucket(bucket);
    // format prefix, such as `/aa/bb/`, `aa/bb//`, `//aa/bb`, `  /aa/bb` -> `aa/bb`
    trim(prefix);
    last_item.set_prefix(prefix);
    last_item.set_endpoint(endpoint);
    last_item.set_external_endpoint(external_endpoint);
    last_item.set_region(region);
    last_item.set_provider(obj.provider());
    last_item.set_sse_enabled(instance.sse_enabled());
    last_item.set_use_path_style(use_path_style);

    return last_item;
}

void MetaServiceImpl::alter_storage_vault(google::protobuf::RpcController* controller,
                                          const AlterObjStoreInfoRequest* request,
                                          AlterObjStoreInfoResponse* response,
                                          ::google::protobuf::Closure* done) {
    std::string ak, sk, bucket, prefix, endpoint, external_endpoint, region, role_arn, external_id;
    bool use_path_style;
    EncryptionInfoPB encryption_info;
    AkSkPair cipher_ak_sk_pair;
    RPC_PREPROCESS(alter_storage_vault, get, put, del);
    switch (request->op()) {
    case AlterObjStoreInfoRequest::ADD_S3_VAULT:
    case AlterObjStoreInfoRequest::DROP_S3_VAULT: {
        auto tmp_desc = ObjectStorageDesc {ak,       sk,
                                           bucket,   prefix,
                                           endpoint, external_endpoint,
                                           region,   use_path_style,
                                           role_arn, external_id};
        if (0 != extract_object_storage_info(request, code, msg, tmp_desc, encryption_info,
                                             cipher_ak_sk_pair)) {
            return;
        }
    } break;
    case AlterObjStoreInfoRequest::ADD_BUILT_IN_VAULT: {
        // It should at least has one hdfs info or obj info inside storage vault
        if ((!request->has_vault())) {
            code = MetaServiceCode::INVALID_ARGUMENT;
            msg = "storage vault is set " + proto_to_json(*request);
            return;
        }
        break;
    }
    case AlterObjStoreInfoRequest::ADD_HDFS_INFO:
    case AlterObjStoreInfoRequest::DROP_HDFS_INFO: {
        if (!request->has_vault() || !request->vault().has_name()) {
            code = MetaServiceCode::INVALID_ARGUMENT;
            msg = "hdfs info is not found " + proto_to_json(*request);
            return;
        }
    } break;
    case AlterObjStoreInfoRequest::SET_DEFAULT_VAULT: {
        if (!request->has_vault() || !request->vault().has_name()) {
            code = MetaServiceCode::INVALID_ARGUMENT;
            msg = "hdfs info is not found " + proto_to_json(*request);
            return;
        }
        break;
    }
    case AlterObjStoreInfoRequest::ALTER_S3_VAULT:
        break;
    case AlterObjStoreInfoRequest::ALTER_HDFS_VAULT:
        break;
    case AlterObjStoreInfoRequest::UNSET_DEFAULT_VAULT:
        break;
    case AlterObjStoreInfoRequest::UNKNOWN: {
        code = MetaServiceCode::INVALID_ARGUMENT;
        msg = "Unknown alter info " + proto_to_json(*request);
        return;
    } break;
    default:
        code = MetaServiceCode::INVALID_ARGUMENT;
        msg = "Unknown alter obj store info, request info " + proto_to_json(*request);
        LOG_WARNING("Unknown alter obj store info, request info {}", request->DebugString());
        return;
    }

    // TODO(dx): check s3 info right

    std::string cloud_unique_id = request->has_cloud_unique_id() ? request->cloud_unique_id() : "";
    if (cloud_unique_id.empty()) {
        code = MetaServiceCode::INVALID_ARGUMENT;
        msg = "cloud unique id not set";
        return;
    }

    instance_id = get_instance_id(resource_mgr_, cloud_unique_id);
    if (instance_id.empty()) {
        code = MetaServiceCode::INVALID_ARGUMENT;
        msg = "empty instance_id";
        LOG_INFO("{}, cloud_unique_id={}", msg, cloud_unique_id);
        return;
    }

    RPC_RATE_LIMIT(alter_obj_store_info)
    InstanceKeyInfo key_info {instance_id};
    std::string key;
    std::string val;
    instance_key(key_info, &key);

    TxnErrorCode err = txn_kv_->create_txn(&txn);
    if (err != TxnErrorCode::TXN_OK) {
        code = cast_as<ErrCategory::CREATE>(err);
        msg = "failed to create txn";
        LOG_WARNING("{} err={}", msg, err);
        return;
    }
    err = txn->get(key, &val);
    LOG_INFO("get instance_key={}", hex(key));

    if (err != TxnErrorCode::TXN_OK) {
        code = cast_as<ErrCategory::READ>(err);
        ss << "failed to get instance, instance_id=" << instance_id << " err=" << err;
        msg = ss.str();
        return;
    }

    InstanceInfoPB instance;
    if (!instance.ParseFromString(val)) {
        code = MetaServiceCode::PROTOBUF_PARSE_ERR;
        msg = "failed to parse InstanceInfoPB";
        return;
    }

    if (instance.status() == InstanceInfoPB::DELETED) {
        code = MetaServiceCode::CLUSTER_NOT_FOUND;
        msg = "instance status has been set delete, plz check it";
        return;
    }

    switch (request->op()) {
    case AlterObjStoreInfoRequest::ADD_S3_VAULT: {
        if (!instance.enable_storage_vault()) {
            code = MetaServiceCode::INVALID_ARGUMENT;
            msg = "Storage vault doesn't support storage vault";
            return;
        }
        auto& obj = request->has_obj() ? request->obj() : request->vault().obj_info();
        if (!obj.has_provider()) {
            code = MetaServiceCode::INVALID_ARGUMENT;
            msg = "s3 conf lease provider info";
            return;
        }
        if (instance.obj_info().size() >= 10) {
            code = MetaServiceCode::UNDEFINED_ERR;
            msg = "this instance history has greater than 10 objs, please new another instance";
            return;
        }
        // ATTN: prefix may be empty
        if (((ak.empty() || sk.empty()) && role_arn.empty()) || bucket.empty() ||
            endpoint.empty() || region.empty()) {
            code = MetaServiceCode::INVALID_ARGUMENT;
            msg = "s3 conf info err, please check it";
            return;
        }

        if (!role_arn.empty()) {
            if (!obj.has_cred_provider_type() ||
                obj.cred_provider_type() != CredProviderTypePB::INSTANCE_PROFILE ||
                !obj.has_provider() || obj.provider() != ObjectStoreInfoPB::S3) {
                code = MetaServiceCode::INVALID_ARGUMENT;
                msg = "s3 conf info err with role_arn, please check it";
                return;
            }
        }

        auto& objs = instance.obj_info();
        for (auto& it : objs) {
            if (bucket == it.bucket() && prefix == it.prefix() && endpoint == it.endpoint() &&
                region == it.region() && ak == it.ak() && sk == it.sk() &&
                obj.provider() == it.provider() && external_endpoint == it.external_endpoint()) {
                // err, anything not changed
                code = MetaServiceCode::INVALID_ARGUMENT;
                msg = "original obj infos has a same conf, please check it";
                return;
            }
        }
        // calc id
        auto tmp_tuple = ObjectStorageDesc {ak,       sk,
                                            bucket,   prefix,
                                            endpoint, external_endpoint,
                                            region,   use_path_style,
                                            role_arn, external_id};
        ObjectStoreInfoPB last_item = object_info_pb_factory(tmp_tuple, obj, instance,
                                                             encryption_info, cipher_ak_sk_pair);
        if (instance.storage_vault_names().end() !=
            std::find_if(instance.storage_vault_names().begin(),
                         instance.storage_vault_names().end(),
                         [&](const std::string& candidate_name) {
                             return candidate_name == request->vault().name();
                         })) {
            code = MetaServiceCode::ALREADY_EXISTED;
            msg = fmt::format("vault_name={} already created", request->vault().name());
            return;
        }
        StorageVaultPB vault;
        vault.set_id(last_item.id());
        vault.set_name(request->vault().name());
        *instance.mutable_resource_ids()->Add() = vault.id();
        *instance.mutable_storage_vault_names()->Add() = vault.name();
        vault.mutable_obj_info()->MergeFrom(last_item);
        auto vault_key = storage_vault_key({instance.instance_id(), last_item.id()});
        txn->put(vault_key, vault.SerializeAsString());
        if (request->has_set_as_default_storage_vault() &&
            request->set_as_default_storage_vault()) {
            response->set_default_storage_vault_replaced(instance.has_default_storage_vault_id());
            set_default_vault_log_helper(instance, vault.name(), vault.id());
            instance.set_default_storage_vault_id(vault.id());
            instance.set_default_storage_vault_name(vault.name());
        }
        response->set_storage_vault_id(vault.id());
        LOG_INFO("try to put storage vault_id={}, vault_name={}, vault_key={}", vault.id(),
                 vault.name(), hex(vault_key));
    } break;
    case AlterObjStoreInfoRequest::ADD_HDFS_INFO: {
        if (auto ret = add_vault_into_instance(
                    instance, txn.get(), const_cast<StorageVaultPB&>(request->vault()), code, msg);
            ret != 0) {
            return;
        }
        if (request->has_set_as_default_storage_vault() &&
            request->set_as_default_storage_vault()) {
            response->set_default_storage_vault_replaced(instance.has_default_storage_vault_id());
            set_default_vault_log_helper(instance, *instance.storage_vault_names().rbegin(),
                                         *instance.resource_ids().rbegin());
            instance.set_default_storage_vault_id(*instance.resource_ids().rbegin());
            instance.set_default_storage_vault_name(*instance.storage_vault_names().rbegin());
        }
        response->set_storage_vault_id(request->vault().id());
        break;
    }
    case AlterObjStoreInfoRequest::ADD_BUILT_IN_VAULT: {
        // If the resource ids is empty then it would be the first vault
        if (!instance.resource_ids().empty()) {
            std::stringstream ss;
            code = MetaServiceCode::INVALID_ARGUMENT;
            ss << "Default vault can not be modified";
            msg = ss.str();
            return;
        }
        if (auto ret = add_vault_into_instance(
                    instance, txn.get(), const_cast<StorageVaultPB&>(request->vault()), code, msg);
            ret != 0) {
            return;
        }
        return;
    }
    case AlterObjStoreInfoRequest::DROP_HDFS_INFO: {
        if (auto ret = remove_hdfs_storage_vault(instance, txn.get(), request->vault(), code, msg);
            ret != 0) {
            return;
        }
        break;
    }
    case AlterObjStoreInfoRequest::SET_DEFAULT_VAULT: {
        const auto& name = request->vault().name();
        auto name_itr = std::find_if(instance.storage_vault_names().begin(),
                                     instance.storage_vault_names().end(),
                                     [&](const auto& vault_name) { return name == vault_name; });
        if (name_itr == instance.storage_vault_names().end()) {
            code = MetaServiceCode::INVALID_ARGUMENT;
            ss << "invalid storage vault name, name =" << name;
            msg = ss.str();
            return;
        }
        auto pos = name_itr - instance.storage_vault_names().begin();
        std::string vault_id = instance.resource_ids().begin()[pos];
        response->set_default_storage_vault_replaced(instance.has_default_storage_vault_id());
        set_default_vault_log_helper(instance, name, vault_id);
        instance.set_default_storage_vault_id(vault_id);
        instance.set_default_storage_vault_name(name);
        response->set_storage_vault_id(vault_id);
        break;
    }
    case AlterObjStoreInfoRequest::UNSET_DEFAULT_VAULT: {
        LOG_INFO("unset instance's default vault, instance id {}, previous default vault {}, id {}",
                 instance.instance_id(), instance.default_storage_vault_name(),
                 instance.default_storage_vault_id());
        instance.clear_default_storage_vault_id();
        instance.clear_default_storage_vault_name();
        break;
    }
    case AlterObjStoreInfoRequest::ALTER_S3_VAULT: {
        alter_s3_storage_vault(instance, txn, request->vault(), code, msg, response);
        break;
    }
    case AlterObjStoreInfoRequest::ALTER_HDFS_VAULT: {
        alter_hdfs_storage_vault(instance, txn, request->vault(), code, msg, response);
        break;
    }
    case AlterObjStoreInfoRequest::DROP_S3_VAULT:
        [[fallthrough]];
    default: {
        code = MetaServiceCode::INVALID_ARGUMENT;
        ss << "invalid request op, op=" << request->op();
        msg = ss.str();
        return;
    }
    }

    LOG_INFO("instance {} has {} s3 history info, and instance = {}", instance_id,
             instance.obj_info().size(), proto_to_json(instance));

    val = instance.SerializeAsString();
    if (val.empty()) {
        msg = "failed to serialize";
        code = MetaServiceCode::PROTOBUF_SERIALIZE_ERR;
        return;
    }

    txn->atomic_add(system_meta_service_instance_update_key(), 1);
    txn->put(key, val);
    LOG_INFO("put instance_id={} instance_key={}", instance_id, hex(key));
    err = txn->commit();
    if (err != TxnErrorCode::TXN_OK) {
        code = cast_as<ErrCategory::COMMIT>(err);
        msg = fmt::format("failed to commit kv txn, err={}", err);
        LOG_WARNING(msg);
    }
}

void MetaServiceImpl::alter_obj_store_info(google::protobuf::RpcController* controller,
                                           const AlterObjStoreInfoRequest* request,
                                           AlterObjStoreInfoResponse* response,
                                           ::google::protobuf::Closure* done) {
    std::string ak, sk, bucket, prefix, endpoint, external_endpoint, region, role_arn, external_id;
    bool use_path_style;
    EncryptionInfoPB encryption_info;
    AkSkPair cipher_ak_sk_pair;
    RPC_PREPROCESS(alter_obj_store_info, get, put);
    switch (request->op()) {
    case AlterObjStoreInfoRequest::ADD_OBJ_INFO:
    case AlterObjStoreInfoRequest::LEGACY_UPDATE_AK_SK:
    case AlterObjStoreInfoRequest::ALTER_OBJ_INFO:
    case AlterObjStoreInfoRequest::UPDATE_AK_SK: {
        auto tmp_desc = ObjectStorageDesc {ak,       sk,
                                           bucket,   prefix,
                                           endpoint, external_endpoint,
                                           region,   use_path_style,
                                           role_arn, external_id};
        if (0 != extract_object_storage_info(request, code, msg, tmp_desc, encryption_info,
                                             cipher_ak_sk_pair)) {
            return;
        }
    } break;
    case AlterObjStoreInfoRequest::UNKNOWN: {
        code = MetaServiceCode::INVALID_ARGUMENT;
        msg = "Unknown alter info " + proto_to_json(*request);
        return;
    } break;
    default:
        code = MetaServiceCode::INVALID_ARGUMENT;
        msg = "Unknown alter obj store info, request info " + proto_to_json(*request);
        LOG_WARNING("Unknown alter obj store info, request info {}", request->DebugString());
        return;
    }

    // TODO(dx): check s3 info right

    std::string cloud_unique_id = request->has_cloud_unique_id() ? request->cloud_unique_id() : "";
    if (cloud_unique_id.empty()) {
        code = MetaServiceCode::INVALID_ARGUMENT;
        msg = "cloud unique id not set";
        return;
    }

    instance_id = get_instance_id(resource_mgr_, cloud_unique_id);
    if (instance_id.empty()) {
        code = MetaServiceCode::INVALID_ARGUMENT;
        msg = "empty instance_id";
        LOG_INFO("{}, cloud_unique_id={}", msg, cloud_unique_id);
        return;
    }

    RPC_RATE_LIMIT(alter_obj_store_info)
    InstanceKeyInfo key_info {instance_id};
    std::string key;
    std::string val;
    instance_key(key_info, &key);

    TxnErrorCode err = txn_kv_->create_txn(&txn);
    if (err != TxnErrorCode::TXN_OK) {
        code = cast_as<ErrCategory::CREATE>(err);
        msg = "failed to create txn";
        LOG_WARNING("{} err={}", msg, err);
        return;
    }
    err = txn->get(key, &val);
    LOG_INFO("get instance_key={}", hex(key));

    if (err != TxnErrorCode::TXN_OK) {
        code = cast_as<ErrCategory::READ>(err);
        ss << "failed to get instance, instance_id=" << instance_id << " err=" << err;
        msg = ss.str();
        return;
    }

    InstanceInfoPB instance;
    if (!instance.ParseFromString(val)) {
        code = MetaServiceCode::PROTOBUF_PARSE_ERR;
        msg = "failed to parse InstanceInfoPB";
        return;
    }

    if (instance.status() == InstanceInfoPB::DELETED) {
        code = MetaServiceCode::CLUSTER_NOT_FOUND;
        msg = "instance status has been set delete, plz check it";
        return;
    }

    switch (request->op()) {
    case AlterObjStoreInfoRequest::LEGACY_UPDATE_AK_SK:
    case AlterObjStoreInfoRequest::ALTER_OBJ_INFO: {
        // get id
        std::string id = request->obj().has_id() ? request->obj().id() : "0";
        int idx = std::stoi(id);
        if (idx < 1 || idx > instance.obj_info().size()) {
            // err
            code = MetaServiceCode::INVALID_ARGUMENT;
            msg = "id invalid, please check it";
            return;
        }
        auto& obj_info =
                const_cast<std::decay_t<decltype(instance.obj_info())>&>(instance.obj_info());
        for (auto& it : obj_info) {
            if (std::stoi(it.id()) == idx) {
                if (role_arn.empty()) {
                    if (it.ak() == ak && it.sk() == sk) {
                        // not change, just return ok
                        code = MetaServiceCode::OK;
                        msg = "ak/sk not changed";
                        return;
                    }
                    it.clear_role_arn();
                    it.clear_external_id();
                    it.clear_cred_provider_type();

                    it.set_ak(ak);
                    it.set_sk(sk);
                    it.mutable_encryption_info()->CopyFrom(encryption_info);
                } else {
                    if (!ak.empty() || !sk.empty()) {
                        code = MetaServiceCode::INVALID_ARGUMENT;
                        msg = "invaild argument, both set ak/sk and role_arn is not allowed";
                        LOG_INFO(msg);
                        return;
                    }

                    if (it.provider() != ObjectStoreInfoPB::S3) {
                        code = MetaServiceCode::INVALID_ARGUMENT;
                        msg = "role_arn is only supported for s3 provider";
                        LOG_INFO("{} provider={}", msg, it.provider());
                        return;
                    }

                    if (it.role_arn() == role_arn && it.external_id() == external_id) {
                        // not change, just return ok
                        code = MetaServiceCode::OK;
                        msg = "ak/sk not changed";
                        return;
                    }
                    it.clear_ak();
                    it.clear_sk();
                    it.clear_encryption_info();

                    it.set_role_arn(role_arn);
                    it.set_external_id(external_id);
                    it.set_cred_provider_type(CredProviderTypePB::INSTANCE_PROFILE);
                }

                auto now_time = std::chrono::system_clock::now();
                uint64_t time = std::chrono::duration_cast<std::chrono::seconds>(
                                        now_time.time_since_epoch())
                                        .count();
                it.set_mtime(time);
            }
        }
    } break;
    case AlterObjStoreInfoRequest::ADD_OBJ_INFO: {
        if (instance.enable_storage_vault()) {
            code = MetaServiceCode::INVALID_ARGUMENT;
            msg = "Storage vault doesn't support add obj info";
            return;
        }
        auto& obj = request->has_obj() ? request->obj() : request->vault().obj_info();
        if (!obj.has_provider()) {
            code = MetaServiceCode::INVALID_ARGUMENT;
            msg = "s3 conf lease provider info";
            return;
        }
        if (instance.obj_info().size() >= 10) {
            code = MetaServiceCode::UNDEFINED_ERR;
            msg = "this instance history has greater than 10 objs, please new another instance";
            return;
        }
        // ATTN: prefix may be empty
        if (((ak.empty() || sk.empty()) && role_arn.empty()) || bucket.empty() ||
            endpoint.empty() || region.empty() || prefix.empty()) {
            code = MetaServiceCode::INVALID_ARGUMENT;
            msg = "s3 conf info err, please check it";
            return;
        }

        auto& objs = instance.obj_info();
        for (auto& it : objs) {
            if (bucket == it.bucket() && prefix == it.prefix() && endpoint == it.endpoint() &&
                region == it.region() && ak == it.ak() && sk == it.sk() &&
                obj.provider() == it.provider() && external_endpoint == it.external_endpoint()) {
                // err, anything not changed
                code = MetaServiceCode::INVALID_ARGUMENT;
                msg = "original obj infos has a same conf, please check it";
                return;
            }
        }
        // calc id
        auto tmp_tuple = ObjectStorageDesc {ak,       sk,
                                            bucket,   prefix,
                                            endpoint, external_endpoint,
                                            region,   use_path_style,
                                            role_arn, external_id};
        ObjectStoreInfoPB last_item = object_info_pb_factory(tmp_tuple, obj, instance,
                                                             encryption_info, cipher_ak_sk_pair);
        instance.add_obj_info()->CopyFrom(last_item);
        LOG_INFO("Instance {} tries to put obj info", instance.instance_id());
    } break;
    default: {
        code = MetaServiceCode::INVALID_ARGUMENT;
        ss << "invalid request op, op=" << request->op();
        msg = ss.str();
        return;
    }
    }

    LOG_INFO("instance {} has {} s3 history info, and instance = {}", instance_id,
             instance.obj_info().size(), proto_to_json(instance));

    val = instance.SerializeAsString();
    if (val.empty()) {
        msg = "failed to serialize";
        code = MetaServiceCode::PROTOBUF_SERIALIZE_ERR;
        return;
    }

    txn->atomic_add(system_meta_service_instance_update_key(), 1);
    txn->put(key, val);
    LOG_INFO("put instance_id={} instance_key={}", instance_id, hex(key));
    err = txn->commit();
    if (err != TxnErrorCode::TXN_OK) {
        code = cast_as<ErrCategory::COMMIT>(err);
        msg = fmt::format("failed to commit kv txn, err={}", err);
        LOG_WARNING(msg);
    }
}

void MetaServiceImpl::update_ak_sk(google::protobuf::RpcController* controller,
                                   const UpdateAkSkRequest* request, UpdateAkSkResponse* response,
                                   ::google::protobuf::Closure* done) {
    RPC_PREPROCESS(update_ak_sk, get, put);
    instance_id = request->has_instance_id() ? request->instance_id() : "";
    if (instance_id.empty()) {
        msg = "instance id not set";
        code = MetaServiceCode::INVALID_ARGUMENT;
        return;
    }

    if (!request->has_ram_user() && request->internal_bucket_user().empty()) {
        msg = "nothing to update";
        code = MetaServiceCode::INVALID_ARGUMENT;
        return;
    }
    RPC_RATE_LIMIT(update_ak_sk)

    InstanceKeyInfo key_info {instance_id};
    std::string key;
    std::string val;
    instance_key(key_info, &key);

    TxnErrorCode err = txn_kv_->create_txn(&txn);
    if (err != TxnErrorCode::TXN_OK) {
        code = cast_as<ErrCategory::CREATE>(err);
        msg = "failed to create txn";
        LOG_WARNING("{} err={}", msg, err);
        return;
    }
    err = txn->get(key, &val);
    LOG_INFO("get instance_key={}", hex(key));

    if (err != TxnErrorCode::TXN_OK) {
        code = cast_as<ErrCategory::READ>(err);
        ss << "failed to get instance, instance_id=" << instance_id << " err=" << err;
        msg = ss.str();
        return;
    }

    InstanceInfoPB instance;
    if (!instance.ParseFromString(val)) {
        code = MetaServiceCode::PROTOBUF_PARSE_ERR;
        msg = "failed to parse InstanceInfoPB";
        return;
    }

    if (instance.status() == InstanceInfoPB::DELETED) {
        code = MetaServiceCode::CLUSTER_NOT_FOUND;
        msg = "instance status has been set delete, plz check it";
        return;
    }

    auto now_time = std::chrono::system_clock::now();
    uint64_t time =
            std::chrono::duration_cast<std::chrono::seconds>(now_time.time_since_epoch()).count();

    std::stringstream update_record;

    // Update instance using helper function
    if (update_instance_ak_sk(instance, request, time, code, msg, update_record) != 0) {
        return;
    }

    LOG_INFO("instance {} has {} s3 history info, and {} vaults instance = {}", instance_id,
             instance.obj_info().size(), instance.resource_ids_size(), proto_to_json(instance));

    val = instance.SerializeAsString();
    if (val.empty()) {
        msg = "failed to serialize";
        code = MetaServiceCode::PROTOBUF_SERIALIZE_ERR;
        return;
    }

    txn->atomic_add(system_meta_service_instance_update_key(), 1);
    txn->put(key, val);
<<<<<<< HEAD
    LOG_INFO("put instance_id={} instance_key={}", instance_id, hex(key));
    err = txn->commit();
    if (err != TxnErrorCode::TXN_OK) {
        code = cast_as<ErrCategory::COMMIT>(err);
        msg = fmt::format("failed to commit kv txn, err={}", err);
        LOG_WARNING(msg);
    }
    LOG_INFO(update_record.str());
=======
    LOG(INFO) << "put instance_id=" << instance_id << " instance_key=" << hex(key);

    // Commit root instance first to avoid transaction timeout
    err = txn->commit();
    if (err != TxnErrorCode::TXN_OK) {
        code = cast_as<ErrCategory::COMMIT>(err);
        msg = fmt::format("failed to commit root instance kv txn, err={}", err);
        LOG(WARNING) << msg;
        return;
    }

    LOG(INFO) << update_record.str();
    async_notify_refresh_instance(txn_kv_, instance_id, true);

    // Cascade update to derived instances using separate transactions
    // update_ak_sk is idempotent, so it's safe to use independent transactions
    if (!(instance.snapshot_switch_status() == SNAPSHOT_SWITCH_ON)) {
        LOG(INFO) << "snapshot disabled for instance_id=" << instance_id
                  << ", skip cascade updating derived instances";
        return;
    }

    std::vector<std::string> cascade_instance_ids;
    if (find_cascade_instances(txn_kv_.get(), instance_id, &cascade_instance_ids) != 0) {
        LOG(WARNING) << "failed to find derived instances for cascade update, instance_id="
                     << instance_id << ", root instance already updated successfully";
        return;
    }

    std::string cascade_ids_str;
    for (size_t i = 0; i < cascade_instance_ids.size(); ++i) {
        if (i > 0) cascade_ids_str += ", ";
        cascade_ids_str += cascade_instance_ids[i];
    }
    LOG(INFO) << "Found " << cascade_instance_ids.size()
              << " derived instances to cascade update: [" << cascade_ids_str << "]";

    for (const auto& cascade_id : cascade_instance_ids) {
        // Use a separate transaction for each derived instance
        std::unique_ptr<Transaction> cascade_txn;
        TxnErrorCode cascade_err = txn_kv_->create_txn(&cascade_txn);
        if (cascade_err != TxnErrorCode::TXN_OK) {
            LOG(WARNING) << "failed to create txn for derived instance, instance_id=" << cascade_id
                         << " err=" << cascade_err;
            continue;
        }

        InstanceKeyInfo cascade_key_info {cascade_id};
        std::string cascade_key;
        std::string cascade_val;
        instance_key(cascade_key_info, &cascade_key);

        cascade_err = cascade_txn->get(cascade_key, &cascade_val);
        if (cascade_err != TxnErrorCode::TXN_OK) {
            LOG(WARNING) << "failed to get derived instance, instance_id=" << cascade_id
                         << " err=" << cascade_err;
            continue;
        }

        InstanceInfoPB cascade_instance;
        if (!cascade_instance.ParseFromString(cascade_val)) {
            LOG(WARNING) << "failed to parse InstanceInfoPB for derived instance_id=" << cascade_id;
            continue;
        }

        // Update the cascade instance using helper function
        std::stringstream cascade_update_record;
        MetaServiceCode cascade_code = MetaServiceCode::OK;
        std::string cascade_msg;
        if (update_instance_ak_sk(cascade_instance, request, time, cascade_code, cascade_msg,
                                  cascade_update_record) != 0) {
            LOG(WARNING) << "failed to update derived instance, instance_id=" << cascade_id
                         << " msg=" << cascade_msg;
            continue;
        }

        cascade_val = cascade_instance.SerializeAsString();
        if (cascade_val.empty()) {
            LOG(WARNING) << "failed to serialize derived instance, instance_id=" << cascade_id;
            continue;
        }

        cascade_txn->put(cascade_key, cascade_val);

        cascade_err = cascade_txn->commit();
        if (cascade_err != TxnErrorCode::TXN_OK) {
            LOG(WARNING) << "failed to commit derived instance txn, instance_id=" << cascade_id
                         << " err=" << cascade_err;
            continue;
        }

        async_notify_refresh_instance(txn_kv_, cascade_id, true);
        LOG(INFO) << "cascade update for instance_id=" << cascade_id << " "
                  << cascade_update_record.str();
    }
>>>>>>> 3e785ee6
}

void MetaServiceImpl::create_instance(google::protobuf::RpcController* controller,
                                      const CreateInstanceRequest* request,
                                      CreateInstanceResponse* response,
                                      ::google::protobuf::Closure* done) {
    TEST_SYNC_POINT_CALLBACK("create_instance_sk_request",
                             const_cast<CreateInstanceRequest**>(&request));
    RPC_PREPROCESS(create_instance, get, put);
    TEST_SYNC_POINT_RETURN_WITH_VOID("create_instance_sk_request_return");
    if (request->has_ram_user()) {
        auto& ram_user = request->ram_user();
        std::string ram_user_id = ram_user.has_user_id() ? ram_user.user_id() : "";
        std::string ram_user_ak = ram_user.has_ak() ? ram_user.ak() : "";
        std::string ram_user_sk = ram_user.has_sk() ? ram_user.sk() : "";
        if (ram_user_id.empty() || ram_user_ak.empty() || ram_user_sk.empty()) {
            code = MetaServiceCode::INVALID_ARGUMENT;
            msg = "ram user info err, please check it";
            return;
        }
    }
    instance_id = request->instance_id();
    // Prepare data
    InstanceInfoPB instance;
    instance.set_instance_id(instance_id);
    instance.set_user_id(request->has_user_id() ? request->user_id() : "");
    instance.set_name(request->has_name() ? request->name() : "");
    instance.set_status(InstanceInfoPB::NORMAL);
    instance.set_sse_enabled(request->sse_enabled());
    instance.set_enable_storage_vault(!request->has_obj_info());
    if (request->has_obj_info()) {
        create_object_info_with_encrypt(instance,
                                        const_cast<ObjectStoreInfoPB*>(&request->obj_info()),
                                        request->sse_enabled(), code, msg);
        if (code != MetaServiceCode::OK) {
            return;
        }
        instance.mutable_obj_info()->Add()->MergeFrom(request->obj_info());
    }
    if (request->has_ram_user()) {
        auto& ram_user = request->ram_user();
        EncryptionInfoPB encryption_info;
        AkSkPair cipher_ak_sk_pair;
        if (encrypt_ak_sk_helper(ram_user.ak(), ram_user.sk(), &encryption_info, &cipher_ak_sk_pair,
                                 code, msg) != 0) {
            return;
        }
        RamUserPB new_ram_user;
        new_ram_user.CopyFrom(ram_user);
        new_ram_user.set_ak(std::move(cipher_ak_sk_pair.first));
        new_ram_user.set_sk(std::move(cipher_ak_sk_pair.second));
        new_ram_user.mutable_encryption_info()->CopyFrom(encryption_info);
        instance.mutable_ram_user()->CopyFrom(new_ram_user);
    }
    if (config::enable_multi_version_status) {
        instance.set_multi_version_status(MultiVersionStatus::MULTI_VERSION_READ_WRITE);
        instance.set_snapshot_switch_status(SNAPSHOT_SWITCH_OFF);
        if (config::enable_cluster_snapshot) {
            instance.set_snapshot_switch_status(SNAPSHOT_SWITCH_ON);
            instance.set_snapshot_interval_seconds(config::snapshot_min_interval_seconds);
            instance.set_max_reserved_snapshot(1);
        }
    }

    if (instance.instance_id().empty()) {
        code = MetaServiceCode::INVALID_ARGUMENT;
        msg = "instance id not set";
        return;
    }

    TxnErrorCode err = txn_kv_->create_txn(&txn);
    if (err != TxnErrorCode::TXN_OK) {
        code = cast_as<ErrCategory::CREATE>(err);
        msg = "failed to create txn";
        LOG_WARNING("{} err={}", msg, err);
        return;
    }
    if (request->has_vault()) {
        auto& param = const_cast<StorageVaultPB&>(request->vault());
        param.set_name(BUILT_IN_STORAGE_VAULT_NAME.data());
        if (0 != add_vault_into_instance(instance, txn.get(), param, code, msg)) {
            return;
        }
    }

    InstanceKeyInfo key_info {request->instance_id()};
    std::string key;
    std::string val = instance.SerializeAsString();
    instance_key(key_info, &key);
    if (val.empty()) {
        code = MetaServiceCode::PROTOBUF_SERIALIZE_ERR;
        msg = "failed to serialize";
        LOG_ERROR(msg);
        return;
    }

    for (auto& obj_info : *instance.mutable_obj_info()) {
        obj_info.set_ak(hide_access_key(obj_info.ak()));
    }

    LOG_INFO("xxx instance json={}", proto_to_json(instance));

    // Check existence before proceeding
    err = txn->get(key, &val);
    if (err != TxnErrorCode::TXN_KEY_NOT_FOUND) {
        std::stringstream ss;
        ss << (err == TxnErrorCode::TXN_OK ? "instance already existed"
                                           : "internal error failed to check instance")
           << ", instance_id=" << request->instance_id() << ", err=" << err;
        code = err == TxnErrorCode::TXN_OK ? MetaServiceCode::ALREADY_EXISTED
                                           : cast_as<ErrCategory::READ>(err);
        msg = ss.str();
        LOG_WARNING("{} err={}", msg, err);
        return;
    }

    txn->atomic_add(system_meta_service_instance_update_key(), 1);
    txn->put(key, val);
    LOG_INFO("put instance_id={} instance_key={}", request->instance_id(), hex(key));
    err = txn->commit();
    if (err != TxnErrorCode::TXN_OK) {
        code = cast_as<ErrCategory::COMMIT>(err);
        msg = fmt::format("failed to commit kv txn, err={}", err);
        LOG_WARNING(msg);
    }

    async_notify_refresh_instance(
            txn_kv_, request->instance_id(), /*include_self=*/true,
            [instance_id = request->instance_id()](const KVStats& stats) {
                if (config::use_detailed_metrics && !instance_id.empty()) {
                    g_bvar_rpc_kv_create_instance_get_bytes.put({instance_id}, stats.get_bytes);
                    g_bvar_rpc_kv_create_instance_get_counter.put({instance_id}, stats.get_counter);
                }
            });
}

std::pair<MetaServiceCode, std::string> handle_snapshot_switch(const std::string& instance_id,
                                                               const std::string& value,
                                                               InstanceInfoPB* instance) {
    const std::string& property_name =
            AlterInstanceRequest::SnapshotProperty_Name(AlterInstanceRequest::ENABLE_SNAPSHOT);
    if (value != "true" && value != "false") {
        return std::make_pair(MetaServiceCode::INVALID_ARGUMENT,
                              "Invalid value for " + property_name + " property: " + value +
                                      ", expected 'true' or 'false'" +
                                      ", instance_id: " + instance_id);
    }

    // Check if snapshot is not ready (UNSUPPORTED state)
    if (!instance->has_snapshot_switch_status() ||
        instance->snapshot_switch_status() == SNAPSHOT_SWITCH_DISABLED) {
        return std::make_pair(MetaServiceCode::INVALID_ARGUMENT,
                              "Snapshot is not ready, instance_id: " + instance_id);
    } else if (value == "false" && instance->snapshot_switch_status() == SNAPSHOT_SWITCH_OFF) {
        return std::make_pair(
                MetaServiceCode::INVALID_ARGUMENT,
                "Snapshot is already set to SNAPSHOT_SWITCH_OFF, instance_id: " + instance_id);
    } else if (value == "true" && instance->multi_version_status() != MULTI_VERSION_READ_WRITE) {
        // If the multi_version_status is not READ_WRITE, cannot enable snapshot because the
        // operation logs will be recycled directly since min_versionstamp is not set when multi
        // version status is WRITE_ONLY
        std::string url =
                "${MS_ENDPOINT}/MetaService/http/"
                "set_multi_version_status?multi_version_status=MULTI_VERSION_READ_WRITE";
        return std::make_pair(MetaServiceCode::INVALID_ARGUMENT,
                              fmt::format("Cannot enable snapshot when multi_version_status is not "
                                          "MULTI_VERSION_READ_WRITE. Consider enabling "
                                          "MULTI_VERSION_READ_WRITE status by curl {}",
                                          instance_id));
    } else if (value == "true") {
        instance->set_snapshot_switch_status(SNAPSHOT_SWITCH_ON);

        // Set default values when first enabling snapshot
        if (!instance->has_snapshot_interval_seconds() ||
            instance->snapshot_interval_seconds() == 0) {
            instance->set_snapshot_interval_seconds(config::snapshot_min_interval_seconds);
            LOG(INFO) << "Set default snapshot_interval_seconds to "
                      << config::snapshot_min_interval_seconds << " for instance " << instance_id;
        }
        if (!instance->has_max_reserved_snapshot()) {
            // Disable auto snapshot by default
            instance->set_max_reserved_snapshot(0);
            LOG(INFO) << "Set default max_reserved_snapshots to 0 for instance " << instance_id;
        }
    } else {
        instance->set_snapshot_switch_status(SNAPSHOT_SWITCH_OFF);
    }

    LOG(INFO) << "Set snapshot " + property_name + " to " + value + " for instance " + instance_id;

    return std::make_pair(MetaServiceCode::OK, "");
}

std::pair<MetaServiceCode, std::string> handle_max_reserved_snapshots(
        const std::string& instance_id, const std::string& value, InstanceInfoPB* instance) {
    const std::string& property_name = AlterInstanceRequest::SnapshotProperty_Name(
            AlterInstanceRequest::MAX_RESERVED_SNAPSHOTS);

    int max_snapshots;
    try {
        max_snapshots = std::stoi(value);
        if (max_snapshots < 0) {
            return std::make_pair(MetaServiceCode::INVALID_ARGUMENT,
                                  property_name + " must be non-negative, got: " + value);
        }
        if (max_snapshots > config::snapshot_max_reserved_num) {
            return std::make_pair(MetaServiceCode::INVALID_ARGUMENT,
                                  property_name + " too large, maximum is " +
                                          std::to_string(config::snapshot_max_reserved_num) +
                                          ", got: " + value);
        }
    } catch (const std::exception& e) {
        return std::make_pair(MetaServiceCode::INVALID_ARGUMENT,
                              "Invalid numeric value for max_reserved_snapshots: " + value);
    }

    instance->set_max_reserved_snapshot(max_snapshots);

    LOG(INFO) << "Set " + property_name + " to " + value + " for instance " + instance_id;

    return std::make_pair(MetaServiceCode::OK, "");
}

std::pair<MetaServiceCode, std::string> handle_snapshot_intervals(const std::string& instance_id,
                                                                  const std::string& value,
                                                                  InstanceInfoPB* instance) {
    const std::string& property_name = AlterInstanceRequest::SnapshotProperty_Name(
            AlterInstanceRequest::SNAPSHOT_INTERVAL_SECONDS);

    int intervals;
    try {
        intervals = std::stoi(value);
        if (intervals < config::snapshot_min_interval_seconds) {
            return std::make_pair(MetaServiceCode::INVALID_ARGUMENT,
                                  property_name + " too small, minimum is " +
                                          std::to_string(config::snapshot_min_interval_seconds) +
                                          " seconds, got: " + value);
        }
    } catch (const std::exception& e) {
        return std::make_pair(MetaServiceCode::INVALID_ARGUMENT,
                              "Invalid numeric value for " + property_name + ": " + value);
    }

    instance->set_snapshot_interval_seconds(intervals);

    LOG(INFO) << "Set " + property_name + " to " + value + " seconds for instance " + instance_id;

    return std::make_pair(MetaServiceCode::OK, "");
}

void MetaServiceImpl::alter_instance(google::protobuf::RpcController* controller,
                                     const AlterInstanceRequest* request,
                                     AlterInstanceResponse* response,
                                     ::google::protobuf::Closure* done) {
    AnnotateTag tag_log_id("log_id", get_log_id(controller));
    StopWatch sw;
    auto ctrl = static_cast<brpc::Controller*>(controller);
    LOG_INFO("{} rpc from {} request={}", __PRETTY_FUNCTION__,
             endpoint2str(ctrl->remote_side()).c_str(), request->ShortDebugString());
    brpc::ClosureGuard closure_guard(done);
    MetaServiceCode code = MetaServiceCode::OK;
    std::string msg = "OK";
    [[maybe_unused]] std::stringstream ss;
    std::string instance_id = request->has_instance_id() ? request->instance_id() : "";
    DORIS_CLOUD_DEFER {
        response->mutable_status()->set_code(code);
        response->mutable_status()->set_msg(msg);
        LOG_INFO("{} {} {} {}", (code == MetaServiceCode::OK ? "succ to " : "failed to "),
                 __PRETTY_FUNCTION__, endpoint2str(ctrl->remote_side()).c_str(), msg);
        closure_guard.reset(nullptr);
        if (config::use_detailed_metrics && !instance_id.empty()) {
            g_bvar_ms_alter_instance.put(instance_id, sw.elapsed_us());
        }
    };

    std::pair<MetaServiceCode, std::string> ret;
    switch (request->op()) {
    case AlterInstanceRequest::DROP: {
<<<<<<< HEAD
        ret = alter_instance(request, [&request](InstanceInfoPB* instance) {
            std::string msg;
            // check instance doesn't have any cluster.
            if (instance->clusters_size() != 0) {
                msg = "failed to drop instance, instance has clusters";
                LOG_WARNING(msg);
                return std::make_pair(MetaServiceCode::INVALID_ARGUMENT, msg);
            }
=======
        ret = alter_instance(
                request, [&request, &instance_id](Transaction* txn, InstanceInfoPB* instance) {
                    std::string msg;
                    // check instance doesn't have any cluster.
                    if (instance->clusters_size() != 0) {
                        msg = "failed to drop instance, instance has clusters";
                        LOG(WARNING) << msg;
                        return std::make_pair(MetaServiceCode::INVALID_ARGUMENT, msg);
                    }
>>>>>>> 3e785ee6

                    // check instance doesn't have any snapshot.
                    MetaReader meta_reader(instance_id);
                    std::vector<std::pair<SnapshotPB, Versionstamp>> snapshots;
                    TxnErrorCode err = meta_reader.get_snapshots(txn, &snapshots);
                    if (err != TxnErrorCode::TXN_OK) {
                        msg = "failed to get snapshots";
                        LOG(WARNING) << msg << " err=" << err;
                        return std::make_pair(cast_as<ErrCategory::READ>(err), msg);
                    }
                    for (auto& [snapshot, _] : snapshots) {
                        if (snapshot.status() != SnapshotStatus::SNAPSHOT_RECYCLED) {
                            // still has snapshots, cannot drop
                            msg = "failed to drop instance, instance has snapshots";
                            LOG(WARNING) << msg;
                            return std::make_pair(MetaServiceCode::INVALID_ARGUMENT, msg);
                        }
                    }

<<<<<<< HEAD
            std::string ret = instance->SerializeAsString();
            if (ret.empty()) {
                msg = "failed to serialize";
                LOG_ERROR(msg);
                return std::make_pair(MetaServiceCode::PROTOBUF_SERIALIZE_ERR, msg);
            }
            LOG_INFO("put instance_id={} drop instance json={}", request->instance_id(),
                     proto_to_json(*instance));
            return std::make_pair(MetaServiceCode::OK, ret);
        });
=======
                    instance->set_status(InstanceInfoPB::DELETED);
                    instance->set_mtime(
                            duration_cast<seconds>(system_clock::now().time_since_epoch()).count());

                    std::string ret = instance->SerializeAsString();
                    if (ret.empty()) {
                        msg = "failed to serialize";
                        LOG(ERROR) << msg;
                        return std::make_pair(MetaServiceCode::PROTOBUF_SERIALIZE_ERR, msg);
                    }
                    LOG(INFO) << "put instance_id=" << request->instance_id()
                              << "drop instance json=" << proto_to_json(*instance);

                    if (instance->has_source_instance_id() && instance->has_source_snapshot_id() &&
                        !instance->source_instance_id().empty() &&
                        !instance->source_snapshot_id().empty()) {
                        Versionstamp snapshot_versionstamp;
                        if (!SnapshotManager::parse_snapshot_versionstamp(
                                    instance->source_snapshot_id(), &snapshot_versionstamp)) {
                            msg = "failed to parse snapshot_id to versionstamp, snapshot_id=" +
                                  instance->source_snapshot_id();
                            LOG(WARNING) << msg;
                            return std::make_pair(MetaServiceCode::INVALID_ARGUMENT, msg);
                        }
                        versioned::SnapshotReferenceKeyInfo ref_key_info {
                                instance->source_instance_id(), snapshot_versionstamp, instance_id};
                        std::string reference_key = versioned::snapshot_reference_key(ref_key_info);
                        txn->remove(reference_key);
                    }
                    return std::make_pair(MetaServiceCode::OK, ret);
                });
>>>>>>> 3e785ee6
    } break;
    case AlterInstanceRequest::RENAME: {
        ret = alter_instance(request, [&request](Transaction* txn, InstanceInfoPB* instance) {
            std::string msg;
            std::string name = request->has_name() ? request->name() : "";
            if (name.empty()) {
                msg = "rename instance name, but not set";
                LOG_WARNING(msg);
                return std::make_pair(MetaServiceCode::INVALID_ARGUMENT, msg);
            }
            instance->set_name(name);

            std::string ret = instance->SerializeAsString();
            if (ret.empty()) {
                msg = "failed to serialize";
                LOG_ERROR(msg);
                return std::make_pair(MetaServiceCode::PROTOBUF_SERIALIZE_ERR, msg);
            }
            LOG_INFO("put instance_id={} rename instance json={}", request->instance_id(),
                     proto_to_json(*instance));
            return std::make_pair(MetaServiceCode::OK, ret);
        });
    } break;
    case AlterInstanceRequest::ENABLE_SSE: {
        ret = alter_instance(request, [&request](Transaction* txn, InstanceInfoPB* instance) {
            std::string msg;
            if (instance->sse_enabled()) {
                msg = "failed to enable sse, instance has enabled sse";
                LOG_WARNING(msg);
                return std::make_pair(MetaServiceCode::INVALID_ARGUMENT, msg);
            }
            instance->set_sse_enabled(true);
            instance->set_mtime(
                    duration_cast<seconds>(system_clock::now().time_since_epoch()).count());

            for (auto& obj_info : *(instance->mutable_obj_info())) {
                obj_info.set_sse_enabled(true);
            }
            std::string ret = instance->SerializeAsString();
            if (ret.empty()) {
                msg = "failed to serialize";
                LOG_ERROR(msg);
                return std::make_pair(MetaServiceCode::PROTOBUF_SERIALIZE_ERR, msg);
            }
            LOG_INFO("put instance_id={} instance enable sse json={}", request->instance_id(),
                     proto_to_json(*instance));
            return std::make_pair(MetaServiceCode::OK, ret);
        });
    } break;
    case AlterInstanceRequest::DISABLE_SSE: {
        ret = alter_instance(request, [&request](Transaction* txn, InstanceInfoPB* instance) {
            std::string msg;
            if (!instance->sse_enabled()) {
                msg = "failed to disable sse, instance has disabled sse";
                LOG_WARNING(msg);
                return std::make_pair(MetaServiceCode::INVALID_ARGUMENT, msg);
            }
            instance->set_sse_enabled(false);
            instance->set_mtime(
                    duration_cast<seconds>(system_clock::now().time_since_epoch()).count());

            for (auto& obj_info : *(instance->mutable_obj_info())) {
                obj_info.set_sse_enabled(false);
            }
            std::string ret = instance->SerializeAsString();
            if (ret.empty()) {
                msg = "failed to serialize";
                LOG_ERROR(msg);
                return std::make_pair(MetaServiceCode::PROTOBUF_SERIALIZE_ERR, msg);
            }
            LOG_INFO("put instance_id={} instance disable sse json={}", request->instance_id(),
                     proto_to_json(*instance));
            return std::make_pair(MetaServiceCode::OK, ret);
        });
    } break;
    case AlterInstanceRequest::REFRESH: {
        ret = resource_mgr_->refresh_instance(request->instance_id());
    } break;
    case AlterInstanceRequest::SET_OVERDUE: {
        ret = alter_instance(request, [&request](Transaction* txn, InstanceInfoPB* instance) {
            std::string msg;

            if (instance->status() == InstanceInfoPB::DELETED) {
                msg = "can't set deleted instance to overdue, instance_id = " +
                      request->instance_id();
                LOG_WARNING(msg);
                return std::make_pair(MetaServiceCode::INVALID_ARGUMENT, msg);
            }
            if (instance->status() == InstanceInfoPB::OVERDUE) {
                msg = "the instance has already set  instance to overdue, instance_id = " +
                      request->instance_id();
                LOG_WARNING(msg);
                return std::make_pair(MetaServiceCode::INVALID_ARGUMENT, msg);
            }
            instance->set_status(InstanceInfoPB::OVERDUE);
            instance->set_mtime(
                    duration_cast<seconds>(system_clock::now().time_since_epoch()).count());

            std::string ret = instance->SerializeAsString();
            if (ret.empty()) {
                msg = "failed to serialize";
                LOG_WARNING(msg);
                return std::make_pair(MetaServiceCode::PROTOBUF_SERIALIZE_ERR, msg);
            }
            LOG_INFO("put instance_id={} set instance overdue json={}", request->instance_id(),
                     proto_to_json(*instance));
            return std::make_pair(MetaServiceCode::OK, ret);
        });
    } break;
    case AlterInstanceRequest::SET_NORMAL: {
        ret = alter_instance(request, [&request](Transaction* txn, InstanceInfoPB* instance) {
            std::string msg;

            if (instance->status() == InstanceInfoPB::DELETED) {
                msg = "can't set deleted instance to normal, instance_id = " +
                      request->instance_id();
                LOG_WARNING(msg);
                return std::make_pair(MetaServiceCode::INVALID_ARGUMENT, msg);
            }
            if (instance->status() == InstanceInfoPB::NORMAL) {
                msg = "the instance is already normal, instance_id = " + request->instance_id();
                LOG_WARNING(msg);
                return std::make_pair(MetaServiceCode::INVALID_ARGUMENT, msg);
            }
            instance->set_status(InstanceInfoPB::NORMAL);
            instance->set_mtime(
                    duration_cast<seconds>(system_clock::now().time_since_epoch()).count());

            std::string ret = instance->SerializeAsString();
            if (ret.empty()) {
                msg = "failed to serialize";
                LOG_WARNING(msg);
                return std::make_pair(MetaServiceCode::PROTOBUF_SERIALIZE_ERR, msg);
            }
            LOG_INFO("put instance_id={} set instance normal json={}", request->instance_id(),
                     proto_to_json(*instance));
            return std::make_pair(MetaServiceCode::OK, ret);
        });
    } break;
    /**
     * Handle SET_SNAPSHOT_PROPERTY operation - configures snapshot-related properties for an instance.
     *
     * Supported property keys and their expected values:
     * - "ENABLE_SNAPSHOT": "true" | "false"
     *   Controls whether snapshot functionality is enabled for the instance
     *
     * - "MAX_RESERVED_SNAPSHOTS": numeric string (0-config::snapshot_max_reserved_num)
     *   Sets the maximum number of snapshots to retain for the instance
     *
     * - "SNAPSHOT_INTERVAL_SECONDS": numeric string (config::snapshot_min_interval_seconds-max)
     *   Sets the snapshot creation interval in seconds (minimum controlled by config)
     *
     * Each property is validated by its respective handler function which ensures
     * the provided values conform to the expected format and constraints.
     */
    case AlterInstanceRequest::SET_SNAPSHOT_PROPERTY: {
        ret = alter_instance(request, [&request, &instance_id](Transaction* txn,
                                                               InstanceInfoPB* instance) {
            std::string msg;
            auto properties = request->properties();
            if (properties.empty()) {
                msg = "snapshot properties is empty, instance_id = " + request->instance_id();
                LOG(WARNING) << msg;
                return std::make_pair(MetaServiceCode::INVALID_ARGUMENT, msg);
            }
            for (const auto& property : properties) {
                std::string key = property.first;
                std::string value = property.second;
                AlterInstanceRequest::SnapshotProperty snapshot_property =
                        AlterInstanceRequest::UNKNOWN_PROPERTY;
                if (!AlterInstanceRequest_SnapshotProperty_Parse(key, &snapshot_property) ||
                    snapshot_property == AlterInstanceRequest::UNKNOWN_PROPERTY) {
                    msg = "unknown snapshot property: " + key;
                    LOG(WARNING) << "alter instance failed: " << msg
                                 << ", instance_id = " << instance_id;
                    return std::make_pair(MetaServiceCode::INVALID_ARGUMENT, msg);
                }

                std::pair<MetaServiceCode, std::string> result;

                if (snapshot_property == AlterInstanceRequest::ENABLE_SNAPSHOT) {
                    result = handle_snapshot_switch(request->instance_id(), value, instance);
                } else if (snapshot_property == AlterInstanceRequest::MAX_RESERVED_SNAPSHOTS) {
                    result = handle_max_reserved_snapshots(request->instance_id(), value, instance);
                } else if (snapshot_property == AlterInstanceRequest::SNAPSHOT_INTERVAL_SECONDS) {
                    result = handle_snapshot_intervals(request->instance_id(), value, instance);
                } else {
                    msg = "unsupported property: " + key;
                    LOG(WARNING) << "alter instance failed: " << msg
                                 << ", instance_id = " << instance_id;
                    return std::make_pair(MetaServiceCode::INVALID_ARGUMENT, msg);
                }

                if (result.first != MetaServiceCode::OK) {
                    return result;
                }
            }

            std::string ret = instance->SerializeAsString();
            if (ret.empty()) {
                msg = "failed to serialize";
                LOG(WARNING) << msg;
                return std::make_pair(MetaServiceCode::PROTOBUF_SERIALIZE_ERR, msg);
            }
            LOG(INFO) << "put instance_id=" << request->instance_id()
                      << "set instance snapshot property json=" << proto_to_json(*instance);
            return std::make_pair(MetaServiceCode::OK, ret);
        });
    } break;
    default: {
        ss << "invalid request op, op=" << request->op();
        ret = std::make_pair(MetaServiceCode::INVALID_ARGUMENT, ss.str());
    }
    }
    code = ret.first;
    msg = ret.second;

    if (request->op() == AlterInstanceRequest::REFRESH) return;

    async_notify_refresh_instance(txn_kv_, request->instance_id(), /*include_self=*/false);
}

void MetaServiceImpl::get_instance(google::protobuf::RpcController* controller,
                                   const GetInstanceRequest* request, GetInstanceResponse* response,
                                   ::google::protobuf::Closure* done) {
    RPC_PREPROCESS(get_instance, get);
    TEST_SYNC_POINT_CALLBACK("get_instance_sk_response", &response);
    TEST_SYNC_POINT_RETURN_WITH_VOID("get_instance_sk_response_return");
    std::string cloud_unique_id = request->has_cloud_unique_id() ? request->cloud_unique_id() : "";
    if (cloud_unique_id.empty()) {
        code = MetaServiceCode::INVALID_ARGUMENT;
        msg = "cloud_unique_id must be given";
        return;
    }
    instance_id = get_instance_id(resource_mgr_, cloud_unique_id);
    if (instance_id.empty()) {
        code = MetaServiceCode::INVALID_ARGUMENT;
        msg = "empty instance_id";
        LOG_INFO("{}, cloud_unique_id={}", msg, cloud_unique_id);
        return;
    }

    RPC_RATE_LIMIT(get_instance);
    InstanceKeyInfo key_info {instance_id};
    std::string key;
    std::string val;
    instance_key(key_info, &key);

    TxnErrorCode err = txn_kv_->create_txn(&txn);
    if (err != TxnErrorCode::TXN_OK) {
        code = cast_as<ErrCategory::CREATE>(err);
        msg = "failed to create txn";
        LOG_WARNING("{} err={}", msg, err);
        return;
    }
    err = txn->get(key, &val);
    LOG_INFO("get instance_key={}", hex(key));

    if (err != TxnErrorCode::TXN_OK) {
        code = cast_as<ErrCategory::READ>(err);
        ss << "failed to get instance, instance_id=" << instance_id << " err=" << err;
        msg = ss.str();
        return;
    }

    InstanceInfoPB instance;
    if (!instance.ParseFromString(val)) {
        code = MetaServiceCode::PROTOBUF_PARSE_ERR;
        msg = "failed to parse InstanceInfoPB";
        return;
    }

    response->mutable_instance()->CopyFrom(instance);
}

std::pair<MetaServiceCode, std::string> MetaServiceImpl::alter_instance(
        const cloud::AlterInstanceRequest* request,
        std::function<std::pair<MetaServiceCode, std::string>(Transaction*, InstanceInfoPB*)>
                action) {
    MetaServiceCode code = MetaServiceCode::OK;
    std::string msg = "OK";
    std::string instance_id = request->has_instance_id() ? request->instance_id() : "";
    if (instance_id.empty()) {
        msg = "instance id not set";
        LOG_WARNING(msg);
        return std::make_pair(MetaServiceCode::INVALID_ARGUMENT, msg);
    }

    InstanceKeyInfo key_info {instance_id};
    std::string key;
    std::string val;
    instance_key(key_info, &key);
    std::unique_ptr<Transaction> txn;
    TxnErrorCode err = txn_kv_->create_txn(&txn);
    if (err != TxnErrorCode::TXN_OK) {
        msg = "failed to create txn";
        LOG_WARNING("{} err={}", msg, err);
        return std::make_pair(cast_as<ErrCategory::CREATE>(err), msg);
    }

    // Check existence before proceeding
    err = txn->get(key, &val);
    if (err != TxnErrorCode::TXN_OK) {
        std::stringstream ss;
        ss << (err == TxnErrorCode::TXN_KEY_NOT_FOUND ? "instance not existed"
                                                      : "internal error failed to check instance")
           << ", instance_id=" << request->instance_id() << ", err=" << err;
        // TODO(dx): fix CLUSTER_NOT_FOUND，VERSION_NOT_FOUND，TXN_LABEL_NOT_FOUND，etc to NOT_FOUND
        code = err == TxnErrorCode::TXN_KEY_NOT_FOUND ? MetaServiceCode::CLUSTER_NOT_FOUND
                                                      : cast_as<ErrCategory::READ>(err);
        msg = ss.str();
        LOG_WARNING("{} err={}", msg, err);
        return std::make_pair(code, msg);
    }
    LOG_INFO("alter instance key={}", hex(key));
    InstanceInfoPB instance;
    if (!instance.ParseFromString(val)) {
        msg = "failed to parse InstanceInfoPB";
        code = MetaServiceCode::PROTOBUF_PARSE_ERR;
        LOG_WARNING(msg);
        return std::make_pair(code, msg);
    }
    auto r = action(txn.get(), &instance);
    if (r.first != MetaServiceCode::OK) {
        return r;
    }
    val = r.second;
    txn->atomic_add(system_meta_service_instance_update_key(), 1);
    txn->put(key, val);
    err = txn->commit();
    if (err != TxnErrorCode::TXN_OK) {
        code = cast_as<ErrCategory::COMMIT>(err);
        msg = fmt::format("failed to commit kv txn, err={}", err);
        LOG_WARNING(msg);
        return std::make_pair(code, msg);
    }
    return std::make_pair(code, msg);
}

void handle_add_cluster(const std::string& instance_id, const ClusterInfo& cluster,
                        std::shared_ptr<ResourceManager> resource_mgr, std::string& msg,
                        MetaServiceCode& code) {
    auto r = resource_mgr->add_cluster(instance_id, cluster);
    code = r.first;
    msg = r.second;
}

void handle_drop_cluster(const std::string& instance_id, const ClusterInfo& cluster,
                         std::shared_ptr<ResourceManager> resource_mgr, std::string& msg,
                         MetaServiceCode& code) {
    auto r = resource_mgr->drop_cluster(instance_id, cluster);
    code = r.first;
    msg = r.second;
}

void handle_update_cluster_mySQL_username(const std::string& instance_id,
                                          const ClusterInfo& cluster,
                                          std::shared_ptr<ResourceManager> resource_mgr,
                                          std::string& msg, MetaServiceCode& code) {
    msg = resource_mgr->update_cluster(
            instance_id, cluster,
            [&](const ClusterPB& i) { return i.cluster_id() == cluster.cluster.cluster_id(); },
            [&](ClusterPB& c, std::vector<ClusterPB>&) {
                auto& mysql_user_names = cluster.cluster.mysql_user_name();
                c.mutable_mysql_user_name()->CopyFrom(mysql_user_names);
                return "";
            });
}

void handle_add_node(const std::string& instance_id, const AlterClusterRequest* request,
                     std::shared_ptr<ResourceManager> resource_mgr, std::string& msg,
                     MetaServiceCode& code) {
    resource_mgr->check_cluster_params_valid(request->cluster(), &msg, false, false);
    if (!msg.empty()) {
        LOG(WARNING) << msg;
        return;
    }
    std::vector<NodeInfo> to_add;
    std::vector<NodeInfo> to_del;
    for (auto& n : request->cluster().nodes()) {
        NodeInfo node;
        node.instance_id = request->instance_id();
        node.node_info = n;
        node.cluster_id = request->cluster().cluster_id();
        node.cluster_name = request->cluster().cluster_name();
        node.role = (request->cluster().type() == ClusterPB::SQL
                             ? Role::SQL_SERVER
                             : (request->cluster().type() == ClusterPB::COMPUTE ? Role::COMPUTE_NODE
                                                                                : Role::UNDEFINED));
        node.node_info.set_status(NodeStatusPB::NODE_STATUS_RUNNING);
        to_add.emplace_back(std::move(node));
    }
    msg = resource_mgr->modify_nodes(instance_id, to_add, to_del);
}

void handle_drop_node(const std::string& instance_id, const AlterClusterRequest* request,
                      std::shared_ptr<ResourceManager> resource_mgr, std::string& msg,
                      MetaServiceCode& code) {
    resource_mgr->check_cluster_params_valid(request->cluster(), &msg, false, false);
    if (!msg.empty()) {
        LOG(WARNING) << msg;
        return;
    }
    std::vector<NodeInfo> to_add;
    std::vector<NodeInfo> to_del;
    for (auto& n : request->cluster().nodes()) {
        NodeInfo node;
        node.instance_id = request->instance_id();
        node.node_info = n;
        node.cluster_id = request->cluster().cluster_id();
        node.cluster_name = request->cluster().cluster_name();
        node.role = (request->cluster().type() == ClusterPB::SQL
                             ? Role::SQL_SERVER
                             : (request->cluster().type() == ClusterPB::COMPUTE ? Role::COMPUTE_NODE
                                                                                : Role::UNDEFINED));
        to_del.emplace_back(std::move(node));
    }
    msg = resource_mgr->modify_nodes(instance_id, to_add, to_del);
}

void handle_decommission_node(const std::string& instance_id, const AlterClusterRequest* request,
                              std::shared_ptr<ResourceManager> resource_mgr, std::string& msg,
                              MetaServiceCode& code) {
    resource_mgr->check_cluster_params_valid(request->cluster(), &msg, false, false);
    if (msg != "") {
        LOG(WARNING) << msg;
        return;
    }

    std::string be_unique_id = (request->cluster().nodes())[0].cloud_unique_id();
    std::vector<NodeInfo> nodes;
    std::string err = resource_mgr->get_node(be_unique_id, &nodes);
    if (!err.empty()) {
        LOG(INFO) << "failed to check instance info, err=" << err;
        msg = err;
        return;
    }

    std::vector<NodeInfo> decomission_nodes;
    for (auto& node : nodes) {
        for (auto req_node : request->cluster().nodes()) {
            bool ip_processed = false;
            if (node.node_info.has_ip() && req_node.has_ip()) {
                std::string endpoint =
                        node.node_info.ip() + ":" + std::to_string(node.node_info.heartbeat_port());
                std::string req_endpoint =
                        req_node.ip() + ":" + std::to_string(req_node.heartbeat_port());
                if (endpoint == req_endpoint) {
                    decomission_nodes.push_back(node);
                    node.node_info.set_status(NodeStatusPB::NODE_STATUS_DECOMMISSIONING);
                }
                ip_processed = true;
            }

            if (!ip_processed && node.node_info.has_host() && req_node.has_host()) {
                std::string endpoint = node.node_info.host() + ":" +
                                       std::to_string(node.node_info.heartbeat_port());
                std::string req_endpoint =
                        req_node.host() + ":" + std::to_string(req_node.heartbeat_port());
                if (endpoint == req_endpoint) {
                    decomission_nodes.push_back(node);
                    node.node_info.set_status(NodeStatusPB::NODE_STATUS_DECOMMISSIONING);
                }
            }
        }
    }

    {
        std::vector<NodeInfo> to_add;
        std::vector<NodeInfo>& to_del = decomission_nodes;
        msg = resource_mgr->modify_nodes(instance_id, to_add, to_del);
    }
    {
        std::vector<NodeInfo>& to_add = decomission_nodes;
        std::vector<NodeInfo> to_del;
        for (auto& node : to_add) {
            node.node_info.set_status(NodeStatusPB::NODE_STATUS_DECOMMISSIONING);
            LOG(INFO) << "decomission node, "
                      << "size: " << to_add.size() << " " << node.node_info.DebugString() << " "
                      << node.cluster_id << " " << node.cluster_name;
        }
        msg = resource_mgr->modify_nodes(instance_id, to_add, to_del);
    }
}

void handle_notify_decommissioned(const std::string& instance_id,
                                  const AlterClusterRequest* request,
                                  std::shared_ptr<ResourceManager> resource_mgr, std::string& msg,
                                  MetaServiceCode& code) {
    resource_mgr->check_cluster_params_valid(request->cluster(), &msg, false, false);
    if (msg != "") {
        LOG(WARNING) << msg;
        return;
    }

    std::string be_unique_id = (request->cluster().nodes())[0].cloud_unique_id();
    std::vector<NodeInfo> nodes;
    std::string err = resource_mgr->get_node(be_unique_id, &nodes);
    if (!err.empty()) {
        LOG(INFO) << "failed to check instance info, err=" << err;
        msg = err;
        return;
    }

    std::vector<NodeInfo> decomission_nodes;
    for (auto& node : nodes) {
        for (auto req_node : request->cluster().nodes()) {
            bool ip_processed = false;
            if (node.node_info.has_ip() && req_node.has_ip()) {
                std::string endpoint =
                        node.node_info.ip() + ":" + std::to_string(node.node_info.heartbeat_port());
                std::string req_endpoint =
                        req_node.ip() + ":" + std::to_string(req_node.heartbeat_port());
                if (endpoint == req_endpoint) {
                    decomission_nodes.push_back(node);
                }
                ip_processed = true;
            }

            if (!ip_processed && node.node_info.has_host() && req_node.has_host()) {
                std::string endpoint = node.node_info.host() + ":" +
                                       std::to_string(node.node_info.heartbeat_port());
                std::string req_endpoint =
                        req_node.host() + ":" + std::to_string(req_node.heartbeat_port());
                if (endpoint == req_endpoint) {
                    decomission_nodes.push_back(node);
                }
            }
        }
    }

    {
        std::vector<NodeInfo> to_add;
        std::vector<NodeInfo>& to_del = decomission_nodes;
        msg = resource_mgr->modify_nodes(instance_id, to_add, to_del);
    }
    {
        std::vector<NodeInfo>& to_add = decomission_nodes;
        std::vector<NodeInfo> to_del;
        for (auto& node : to_add) {
            node.node_info.set_status(NodeStatusPB::NODE_STATUS_DECOMMISSIONED);
            LOG(INFO) << "notify node decomissioned, "
                      << " size: " << to_add.size() << " " << node.node_info.DebugString() << " "
                      << node.cluster_id << " " << node.cluster_name;
        }
        msg = resource_mgr->modify_nodes(instance_id, to_add, to_del);
    }
}

void handle_rename_cluster(const std::string& instance_id, const ClusterInfo& cluster,
                           std::shared_ptr<ResourceManager> resource_mgr, bool replace,
                           std::string& msg, MetaServiceCode& code) {
    msg = resource_mgr->update_cluster(
            instance_id, cluster,
            [&](const ClusterPB& i) { return i.cluster_id() == cluster.cluster.cluster_id(); },
            [&](ClusterPB& c, std::vector<ClusterPB>& clusters_in_instance) {
                std::string msg;
                std::stringstream ss;
                std::set<std::string> cluster_names;
                for (auto cluster_in_instance : clusters_in_instance) {
                    cluster_names.emplace(cluster_in_instance.cluster_name());
                }
                auto it = cluster_names.find(cluster.cluster.cluster_name());
                LOG(INFO) << "cluster.cluster.cluster_name(): " << cluster.cluster.cluster_name();
                for (auto itt : cluster_names) {
                    LOG(INFO) << "instance's cluster name : " << itt;
                }
                if (it != cluster_names.end()) {
                    code = MetaServiceCode::INVALID_ARGUMENT;
                    ss << "failed to rename cluster, a cluster with the same name already exists "
                          "in this instance "
                       << proto_to_json(c);
                    msg = ss.str();
                    return msg;
                }
                if (c.cluster_name() == cluster.cluster.cluster_name()) {
                    code = MetaServiceCode::INVALID_ARGUMENT;
                    ss << "failed to rename cluster, name eq original name, original cluster is "
                       << proto_to_json(c);
                    msg = ss.str();
                    return msg;
                }
                c.set_cluster_name(cluster.cluster.cluster_name());
                return msg;
            },
            replace);
}

void handle_update_cluster_endpoint(const std::string& instance_id, const ClusterInfo& cluster,
                                    std::shared_ptr<ResourceManager> resource_mgr, std::string& msg,
                                    MetaServiceCode& code) {
    msg = resource_mgr->update_cluster(
            instance_id, cluster,
            [&](const ClusterPB& i) { return i.cluster_id() == cluster.cluster.cluster_id(); },
            [&](ClusterPB& c, std::vector<ClusterPB>&) {
                std::string msg;
                std::stringstream ss;
                if (!cluster.cluster.has_private_endpoint() ||
                    cluster.cluster.private_endpoint().empty()) {
                    code = MetaServiceCode::CLUSTER_ENDPOINT_MISSING;
                    ss << "missing private endpoint";
                    msg = ss.str();
                    return msg;
                }
                c.set_public_endpoint(cluster.cluster.public_endpoint());
                c.set_private_endpoint(cluster.cluster.private_endpoint());
                return msg;
            });
}

void handle_set_cluster_status(const std::string& instance_id, const ClusterInfo& cluster,
                               std::shared_ptr<ResourceManager> resource_mgr, std::string& msg,
                               MetaServiceCode& code) {
    msg = resource_mgr->update_cluster(
            instance_id, cluster,
            [&](const ClusterPB& i) { return i.cluster_id() == cluster.cluster.cluster_id(); },
            [&](ClusterPB& c, std::vector<ClusterPB>&) {
                std::string msg;
                std::stringstream ss;
                if (ClusterPB::COMPUTE != c.type()) {
                    code = MetaServiceCode::INVALID_ARGUMENT;
                    ss << "just support set COMPUTE cluster status";
                    msg = ss.str();
                    return msg;
                }
                if (c.cluster_status() == cluster.cluster.cluster_status()) {
                    code = MetaServiceCode::INVALID_ARGUMENT;
                    ss << "failed to set cluster status, status eq original status, original "
                          "cluster is "
                       << print_cluster_status(c.cluster_status());
                    msg = ss.str();
                    return msg;
                }
                // status from -> to
                std::set<std::pair<cloud::ClusterStatus, cloud::ClusterStatus>>
                        can_work_directed_edges {
                                {ClusterStatus::UNKNOWN, ClusterStatus::NORMAL},
                                {ClusterStatus::NORMAL, ClusterStatus::SUSPENDED},
                                {ClusterStatus::SUSPENDED, ClusterStatus::TO_RESUME},
                                {ClusterStatus::TO_RESUME, ClusterStatus::NORMAL},
                                {ClusterStatus::SUSPENDED, ClusterStatus::NORMAL},
                                {ClusterStatus::NORMAL, ClusterStatus::MANUAL_SHUTDOWN},
                                {ClusterStatus::MANUAL_SHUTDOWN, ClusterStatus::NORMAL},
                        };
                auto from = c.cluster_status();
                auto to = cluster.cluster.cluster_status();
                if (can_work_directed_edges.count({from, to}) == 0) {
                    code = MetaServiceCode::INVALID_ARGUMENT;
                    ss << "failed to set cluster status, original cluster is "
                       << print_cluster_status(from) << " and want set "
                       << print_cluster_status(to);
                    msg = ss.str();
                    return msg;
                }
                c.set_cluster_status(cluster.cluster.cluster_status());
                return msg;
            });
}

void handle_alter_vcluster_info(const std::string& instance_id, const ClusterInfo& cluster,
                                std::shared_ptr<ResourceManager> resource_mgr, std::string& msg,
                                MetaServiceCode& code) {
    msg = resource_mgr->update_cluster(
            instance_id, cluster,
            [&](const ClusterPB& i) { return i.cluster_id() == cluster.cluster.cluster_id(); },
            [&](ClusterPB& c, std::vector<ClusterPB>& clusters_in_instance) {
                std::string msg;
                // Clear existing cluster names and set new ones if provided
                for (auto it = clusters_in_instance.begin(); it != clusters_in_instance.end();) {
                    if (c.cluster_name() == it->cluster_name()) {
                        it = clusters_in_instance.erase(it);
                    } else {
                        ++it;
                    }
                }
                if (cluster.cluster.cluster_names_size() > 0) {
                    c.clear_cluster_names(); // Clear existing cluster names
                    for (const auto& name : cluster.cluster.cluster_names()) {
                        auto [ret_code, msg] =
                                resource_mgr->validate_sub_clusters({name}, clusters_in_instance);
                        if (ret_code != MetaServiceCode::OK) {
                            LOG(WARNING) << msg;
                            return msg;
                        }
                        c.add_cluster_names(name); // Add each new name
                    }
                }

                // Check and set cluster policy if provided
                if (cluster.cluster.has_cluster_policy()) {
                    const auto& policy = cluster.cluster.cluster_policy();
                    if (policy.has_active_cluster_name()) {
                        auto [ret_code, msg] = resource_mgr->validate_sub_clusters(
                                {policy.active_cluster_name()}, clusters_in_instance);
                        if (ret_code != MetaServiceCode::OK) {
                            LOG(WARNING) << msg;
                            return msg;
                        }
                        c.mutable_cluster_policy()->set_active_cluster_name(
                                policy.active_cluster_name());
                    }

                    for (const auto& standby_name : policy.standby_cluster_names()) {
                        auto [ret_code, msg] = resource_mgr->validate_sub_clusters(
                                {standby_name}, clusters_in_instance);
                        if (ret_code != MetaServiceCode::OK) {
                            LOG(WARNING) << msg;
                            return msg;
                        }
                        c.mutable_cluster_policy()->clear_standby_cluster_names();
                        c.mutable_cluster_policy()->add_standby_cluster_names(standby_name);
                        // current just support one stadby;
                        break;
                    }

                    if (policy.has_type()) {
                        c.mutable_cluster_policy()->set_type(policy.type());
                    }

                    if (policy.has_failover_failure_threshold()) {
                        c.mutable_cluster_policy()->set_failover_failure_threshold(
                                policy.failover_failure_threshold());
                    }

                    if (policy.has_unhealthy_node_threshold_percent()) {
                        c.mutable_cluster_policy()->set_unhealthy_node_threshold_percent(
                                policy.unhealthy_node_threshold_percent());
                    }

                    if (!policy.cache_warmup_jobids().empty()) {
                        c.mutable_cluster_policy()->clear_cache_warmup_jobids();
                    }

                    for (const auto& warmup_jobid : policy.cache_warmup_jobids()) {
                        c.mutable_cluster_policy()->add_cache_warmup_jobids(warmup_jobid);
                    }
                }

                // Validate the virtual cluster after alterations
                if (!resource_mgr->validate_virtual_cluster(c, &msg)) {
                    return msg; // Return validation error
                }
                return msg; // Return success or empty message
            });
}

void handle_alter_properties(const std::string& instance_id, const ClusterInfo& cluster,
                             std::shared_ptr<ResourceManager> resource_mgr, std::string& msg,
                             MetaServiceCode& code) {
    msg = resource_mgr->update_cluster(
            instance_id, cluster,
            [&](const ClusterPB& i) { return i.cluster_id() == cluster.cluster.cluster_id(); },
            [&](ClusterPB& c, std::vector<ClusterPB>&) {
                std::string msg;
                std::stringstream ss;
                if (ClusterPB::COMPUTE != c.type()) {
                    code = MetaServiceCode::INVALID_ARGUMENT;
                    ss << "just support set COMPUTE cluster status";
                    msg = ss.str();
                    return msg;
                }
                *c.mutable_properties() = cluster.cluster.properties();
                return msg;
            });
}

void MetaServiceImpl::alter_cluster(google::protobuf::RpcController* controller,
                                    const AlterClusterRequest* request,
                                    AlterClusterResponse* response,
                                    ::google::protobuf::Closure* done) {
    RPC_PREPROCESS(alter_cluster, get);
    std::string cloud_unique_id = request->has_cloud_unique_id() ? request->cloud_unique_id() : "";
    instance_id = request->has_instance_id() ? request->instance_id() : "";

    if (!cloud_unique_id.empty() && instance_id.empty()) {
        auto [is_degraded_format, id] =
                ResourceManager::get_instance_id_by_cloud_unique_id(cloud_unique_id);
        if (config::enable_check_instance_id && is_degraded_format &&
            !resource_mgr_->is_instance_id_registered(id)) {
            msg = "use degrade cloud_unique_id, but instance_id invalid, cloud_unique_id=" +
                  cloud_unique_id;
            LOG_WARNING(msg);
            code = MetaServiceCode::INVALID_ARGUMENT;
            return;
        }
        instance_id = get_instance_id(resource_mgr_, cloud_unique_id);
        if (instance_id.empty()) {
            code = MetaServiceCode::INVALID_ARGUMENT;
            msg = "empty instance_id";
            LOG_INFO("{}, cloud_unique_id={}", msg, cloud_unique_id);
            return;
        }
    }

    if (instance_id.empty() || !request->has_cluster()) {
        msg = "invalid request instance_id or cluster not given";
        code = MetaServiceCode::INVALID_ARGUMENT;
        return;
    }

    if (!request->has_op()) {
        msg = "op not given";
        code = MetaServiceCode::INVALID_ARGUMENT;
        return;
    }

    LOG_INFO("alter cluster instance_id={} op={}", instance_id, request->op());
    ClusterInfo cluster;
    cluster.cluster.CopyFrom(request->cluster());

    switch (request->op()) {
    case AlterClusterRequest::ADD_CLUSTER:
        handle_add_cluster(instance_id, cluster, resource_mgr(), msg, code);
        break;
    case AlterClusterRequest::DROP_CLUSTER:
        handle_drop_cluster(instance_id, cluster, resource_mgr(), msg, code);
        break;
    case AlterClusterRequest::UPDATE_CLUSTER_MYSQL_USER_NAME:
        handle_update_cluster_mySQL_username(instance_id, cluster, resource_mgr(), msg, code);
        break;
    case AlterClusterRequest::ADD_NODE:
        handle_add_node(instance_id, request, resource_mgr(), msg, code);
        break;
    case AlterClusterRequest::DROP_NODE:
        handle_drop_node(instance_id, request, resource_mgr(), msg, code);
        break;
    case AlterClusterRequest::DECOMMISSION_NODE:
        handle_decommission_node(instance_id, request, resource_mgr(), msg, code);
        break;
    case AlterClusterRequest::NOTIFY_DECOMMISSIONED:
        handle_notify_decommissioned(instance_id, request, resource_mgr(), msg, code);
        break;
    case AlterClusterRequest::RENAME_CLUSTER: {
        // SQL mode, cluster cluster name eq empty cluster name, need drop empty cluster first.
        // but in http api, cloud control will drop empty cluster
        bool replace_if_existing_empty_target_cluster =
                request->has_replace_if_existing_empty_target_cluster()
                        ? request->replace_if_existing_empty_target_cluster()
                        : false;
        handle_rename_cluster(instance_id, cluster, resource_mgr(),
                              replace_if_existing_empty_target_cluster, msg, code);
        break;
    }
    case AlterClusterRequest::UPDATE_CLUSTER_ENDPOINT:
        handle_update_cluster_endpoint(instance_id, cluster, resource_mgr(), msg, code);
        break;
    case AlterClusterRequest::SET_CLUSTER_STATUS:
        handle_set_cluster_status(instance_id, cluster, resource_mgr(), msg, code);
        break;
    case AlterClusterRequest::ALTER_VCLUSTER_INFO:
        handle_alter_vcluster_info(instance_id, cluster, resource_mgr(), msg, code);
        break;
    case AlterClusterRequest::ALTER_PROPERTIES:
        handle_alter_properties(instance_id, cluster, resource_mgr(), msg, code);
        break;
    default:
        code = MetaServiceCode::INVALID_ARGUMENT;
        ss << "invalid request op, op=" << request->op();
        msg = ss.str();
        return;
    }

    if (!msg.empty() && code == MetaServiceCode::OK) {
        code = MetaServiceCode::INVALID_ARGUMENT;
    }

    // ugly but easy to repair
    // not change cloud.proto add err_code
    if (request->op() == AlterClusterRequest::DROP_NODE &&
        msg.find("not found") != std::string::npos) {
        // see convert_ms_code_to_http_code, reuse CLUSTER_NOT_FOUND, return http status code 404
        code = MetaServiceCode::CLUSTER_NOT_FOUND;
    }

    if (code != MetaServiceCode::OK) return;

    async_notify_refresh_instance(
            txn_kv_, request->instance_id(), /*include_self=*/false,
            [instance_id = request->instance_id()](const KVStats& stats) {
                if (config::use_detailed_metrics && !instance_id.empty()) {
                    g_bvar_rpc_kv_alter_cluster_get_bytes.put({instance_id}, stats.get_bytes);
                    g_bvar_rpc_kv_alter_cluster_get_counter.put({instance_id}, stats.get_counter);
                }
            });
}

void MetaServiceImpl::get_cluster(google::protobuf::RpcController* controller,
                                  const GetClusterRequest* request, GetClusterResponse* response,
                                  ::google::protobuf::Closure* done) {
    RPC_PREPROCESS(get_cluster, get, put);
    std::string cloud_unique_id = request->has_cloud_unique_id() ? request->cloud_unique_id() : "";
    std::string cluster_id = request->has_cluster_id() ? request->cluster_id() : "";
    std::string cluster_name = request->has_cluster_name() ? request->cluster_name() : "";
    std::string mysql_user_name = request->has_mysql_user_name() ? request->mysql_user_name() : "";
    AnnotateTag tag_cluster_id("cluster_id", cluster_id);

    if (cloud_unique_id.empty()) {
        code = MetaServiceCode::INVALID_ARGUMENT;
        msg = "cloud_unique_id must be given";
        return;
    }

    instance_id = get_instance_id(resource_mgr_, cloud_unique_id);
    if (instance_id.empty()) {
        if (request->has_instance_id()) {
            instance_id = request->instance_id();
            // FIXME(gavin): this mechanism benifits debugging and
            //               administration, is it dangerous?
            LOG_WARNING(
                    "failed to get instance_id with cloud_unique_id={} use the given "
                    "instance_id={} instead",
                    cloud_unique_id, instance_id);
        } else {
            code = MetaServiceCode::INVALID_ARGUMENT;
            msg = "empty instance_id";
            LOG_INFO("{}, cloud_unique_id={}", msg, cloud_unique_id);
            return;
        }
    }

    RPC_RATE_LIMIT(get_cluster)
    // ATTN: if the case that multiple conditions are satisfied, just use by this order:
    // cluster_id -> cluster_name -> mysql_user_name
    if (!cluster_id.empty()) {
        cluster_name = "";
        mysql_user_name = "";
    } else if (!cluster_name.empty()) {
        mysql_user_name = "";
    }

    bool get_all_cluster_info = false;
    // if cluster_id、cluster_name、mysql_user_name all empty, get this instance's all cluster info.
    if (cluster_id.empty() && cluster_name.empty() && mysql_user_name.empty()) {
        get_all_cluster_info = true;
    }

    if (instance_id.empty()) {
        code = MetaServiceCode::INVALID_ARGUMENT;
        msg = "failed to get instance_id with cloud_unique_id=" + cloud_unique_id;
        return;
    }

    InstanceKeyInfo key_info {instance_id};
    std::string key;
    std::string val;
    instance_key(key_info, &key);

    TxnErrorCode err = txn_kv_->create_txn(&txn);
    if (err != TxnErrorCode::TXN_OK) {
        code = cast_as<ErrCategory::CREATE>(err);
        msg = "failed to create txn";
        LOG_WARNING("{} err={}", msg, err);
        return;
    }
    err = txn->get(key, &val);
    LOG_INFO("get instance_key={}", hex(key));

    if (err != TxnErrorCode::TXN_OK) {
        code = cast_as<ErrCategory::READ>(err);
        ss << "failed to get instance, instance_id=" << instance_id << " err=" << err;
        msg = ss.str();
        return;
    }

    InstanceInfoPB instance;
    if (!instance.ParseFromString(val)) {
        code = MetaServiceCode::PROTOBUF_PARSE_ERR;
        msg = "failed to parse InstanceInfoPB";
        return;
    }

    response->set_enable_storage_vault(instance.enable_storage_vault());
    if (instance.enable_storage_vault() &&
        std::find_if(instance.storage_vault_names().begin(), instance.storage_vault_names().end(),
                     [](const std::string& name) { return name == BUILT_IN_STORAGE_VAULT_NAME; }) ==
                instance.storage_vault_names().end()) {
        LOG_EVERY_N(INFO, 100) << "There is no builtin vault in instance "
                               << instance.instance_id();
    }

    auto get_cluster_mysql_user = [](const ClusterPB& c, std::set<std::string>* mysql_users) {
        for (int i = 0; i < c.mysql_user_name_size(); i++) {
            mysql_users->emplace(c.mysql_user_name(i));
        }
    };

    if (get_all_cluster_info) {
        response->mutable_cluster()->CopyFrom(instance.clusters());
        LOG_EVERY_N(INFO, 100) << "get all cluster info, " << msg;
    } else {
        bool is_instance_changed = false;
        for (int i = 0; i < instance.clusters_size(); ++i) {
            auto& c = instance.clusters(i);
            std::set<std::string> mysql_users;
            get_cluster_mysql_user(c, &mysql_users);
            // The last wins if add_cluster() does not ensure uniqueness of
            // cluster_id and cluster_name respectively
            if ((c.has_cluster_name() && c.cluster_name() == cluster_name) ||
                (c.has_cluster_id() && c.cluster_id() == cluster_id) ||
                mysql_users.count(mysql_user_name)) {
                // just one cluster
                response->add_cluster()->CopyFrom(c);
                LOG_EVERY_N(INFO, 100) << "found a cluster, instance_id=" << instance.instance_id()
                                       << " cluster=" << msg;
            }
        }
        if (is_instance_changed) {
            val = instance.SerializeAsString();
            if (val.empty()) {
                msg = "failed to serialize";
                code = MetaServiceCode::PROTOBUF_SERIALIZE_ERR;
                return;
            }

            txn->put(key, val);
            LOG_INFO("put instance_id={} instance_key={} json={}", instance_id, hex(key),
                     proto_to_json(instance));
            err = txn->commit();
            if (err != TxnErrorCode::TXN_OK) {
                code = cast_as<ErrCategory::COMMIT>(err);
                msg = fmt::format("failed to commit kv txn, err={}", err);
                LOG_WARNING(msg);
            }
        }
    }

    if (response->cluster().empty()) {
        ss << "fail to get cluster with " << request->ShortDebugString();
        msg = ss.str();
        std::replace(msg.begin(), msg.end(), '\n', ' ');
        code = MetaServiceCode::CLUSTER_NOT_FOUND;
    }
} // get_cluster

void MetaServiceImpl::create_stage(::google::protobuf::RpcController* controller,
                                   const CreateStageRequest* request, CreateStageResponse* response,
                                   ::google::protobuf::Closure* done) {
    TEST_SYNC_POINT_CALLBACK("create_stage_sk_request", const_cast<CreateStageRequest**>(&request));
    RPC_PREPROCESS(create_stage, get, put);
    TEST_SYNC_POINT_RETURN_WITH_VOID("create_stage_sk_request_return");
    std::string cloud_unique_id = request->has_cloud_unique_id() ? request->cloud_unique_id() : "";
    if (cloud_unique_id.empty()) {
        code = MetaServiceCode::INVALID_ARGUMENT;
        msg = "cloud unique id not set";
        return;
    }

    instance_id = get_instance_id(resource_mgr_, cloud_unique_id);
    if (instance_id.empty()) {
        code = MetaServiceCode::INVALID_ARGUMENT;
        msg = "empty instance_id";
        LOG_INFO("{}, cloud_unique_id={}", msg, cloud_unique_id);
        return;
    }

    RPC_RATE_LIMIT(create_stage)

    if (!request->has_stage()) {
        code = MetaServiceCode::INVALID_ARGUMENT;
        msg = "stage not set";
        return;
    }
    auto stage = request->stage();

    if (!stage.has_type()) {
        code = MetaServiceCode::INVALID_ARGUMENT;
        msg = "stage type not set";
        return;
    }

    if (stage.name().empty() && stage.type() == StagePB::EXTERNAL) {
        code = MetaServiceCode::INVALID_ARGUMENT;
        msg = "stage name not set";
        return;
    }
    if (stage.stage_id().empty()) {
        code = MetaServiceCode::INVALID_ARGUMENT;
        msg = "stage id not set";
        return;
    }

    if (stage.type() == StagePB::INTERNAL) {
        if (stage.mysql_user_name().empty() || stage.mysql_user_id().empty()) {
            code = MetaServiceCode::INVALID_ARGUMENT;
            ss << "internal stage must have a mysql user name and id must be given, name size="
               << stage.mysql_user_name_size() << " id size=" << stage.mysql_user_id_size();
            msg = ss.str();
            LOG_WARNING(msg);
            return;
        }
    }

    InstanceKeyInfo key_info {instance_id};
    std::string key;
    std::string val;
    instance_key(key_info, &key);

    TxnErrorCode err = txn_kv_->create_txn(&txn);
    if (err != TxnErrorCode::TXN_OK) {
        code = cast_as<ErrCategory::CREATE>(err);
        msg = "failed to create txn";
        LOG_WARNING("{} err={}", msg, err);
        return;
    }
    err = txn->get(key, &val);
    LOG_INFO("get instance_key={}", hex(key));

    if (err != TxnErrorCode::TXN_OK) {
        code = cast_as<ErrCategory::READ>(err);
        ss << "failed to get instance, instance_id=" << instance_id << " err=" << err;
        msg = ss.str();
        return;
    }

    InstanceInfoPB instance;
    if (!instance.ParseFromString(val)) {
        code = MetaServiceCode::PROTOBUF_PARSE_ERR;
        msg = "failed to parse InstanceInfoPB";
        return;
    }

    VLOG_DEBUG << "config stages num=" << config::max_num_stages;
    if (instance.stages_size() >= config::max_num_stages) {
        code = MetaServiceCode::UNDEFINED_ERR;
        msg = "this instance has greater than config num stages";
        LOG_WARNING("can't create more than config num stages, and instance has {}",
                    std::to_string(instance.stages_size()));
        return;
    }

    // check if the stage exists
    for (int i = 0; i < instance.stages_size(); ++i) {
        auto& s = instance.stages(i);
        if (stage.type() == StagePB::INTERNAL) {
            // check all internal stage format is right
            if (s.type() == StagePB::INTERNAL && s.mysql_user_id_size() == 0) {
                LOG_WARNING("impossible, internal stage must have at least one id instance={}",
                            proto_to_json(instance));
            }

            if (s.type() == StagePB::INTERNAL &&
                (s.mysql_user_id(0) == stage.mysql_user_id(0) ||
                 s.mysql_user_name(0) == stage.mysql_user_name(0))) {
                code = MetaServiceCode::ALREADY_EXISTED;
                msg = "stage already exist";
                ss << "stage already exist, req user_name=" << stage.mysql_user_name(0)
                   << " existed user_name=" << s.mysql_user_name(0)
                   << "req user_id=" << stage.mysql_user_id(0)
                   << " existed user_id=" << s.mysql_user_id(0);
                return;
            }
        }

        if (stage.type() == StagePB::EXTERNAL) {
            if (s.name() == stage.name()) {
                code = MetaServiceCode::ALREADY_EXISTED;
                msg = "stage already exist";
                return;
            }
        }

        if (s.stage_id() == stage.stage_id()) {
            code = MetaServiceCode::INVALID_ARGUMENT;
            msg = "stage id is duplicated";
            return;
        }
    }

    if (stage.type() == StagePB::INTERNAL) {
        if (instance.obj_info_size() == 0) {
            code = MetaServiceCode::UNDEFINED_ERR;
            msg = "impossible, instance must have at least one obj_info.";
            LOG_WARNING(msg);
            return;
        }
        auto& lastest_obj = instance.obj_info()[instance.obj_info_size() - 1];
        // ${obj_prefix}/stage/{username}/{user_id}
        std::string mysql_user_name = stage.mysql_user_name(0);
        std::string prefix = fmt::format("{}/stage/{}/{}", lastest_obj.prefix(), mysql_user_name,
                                         stage.mysql_user_id(0));
        auto as = instance.add_stages();
        as->mutable_obj_info()->set_prefix(prefix);
        as->mutable_obj_info()->set_id(lastest_obj.id());
        as->add_mysql_user_name(mysql_user_name);
        as->add_mysql_user_id(stage.mysql_user_id(0));
        as->set_stage_id(stage.stage_id());
    } else if (stage.type() == StagePB::EXTERNAL) {
        if (!stage.has_obj_info()) {
            instance.add_stages()->CopyFrom(stage);
        } else {
            StagePB tmp_stage;
            tmp_stage.CopyFrom(stage);
            auto obj_info = tmp_stage.mutable_obj_info();
            EncryptionInfoPB encryption_info;
            AkSkPair cipher_ak_sk_pair;
            if (encrypt_ak_sk_helper(obj_info->ak(), obj_info->sk(), &encryption_info,
                                     &cipher_ak_sk_pair, code, msg) != 0) {
                return;
            }
            obj_info->set_ak(std::move(cipher_ak_sk_pair.first));
            obj_info->set_sk(std::move(cipher_ak_sk_pair.second));
            obj_info->mutable_encryption_info()->CopyFrom(encryption_info);
            instance.add_stages()->CopyFrom(tmp_stage);
        }
    }
    val = instance.SerializeAsString();
    if (val.empty()) {
        msg = "failed to serialize";
        code = MetaServiceCode::PROTOBUF_SERIALIZE_ERR;
        return;
    }

    txn->atomic_add(system_meta_service_instance_update_key(), 1);
    txn->put(key, val);
    LOG_INFO("put instance_id={} instance_key={} json={}", instance_id, hex(key),
             proto_to_json(instance));
    err = txn->commit();
    if (err != TxnErrorCode::TXN_OK) {
        code = cast_as<ErrCategory::COMMIT>(err);
        msg = fmt::format("failed to commit kv txn, err={}", err);
        LOG_WARNING(msg);
    }
}

void MetaServiceImpl::get_stage(google::protobuf::RpcController* controller,
                                const GetStageRequest* request, GetStageResponse* response,
                                ::google::protobuf::Closure* done) {
    RPC_PREPROCESS(get_stage, get);
    TEST_SYNC_POINT_CALLBACK("stage_sk_response", &response);
    TEST_SYNC_POINT_RETURN_WITH_VOID("stage_sk_response_return");
    std::string cloud_unique_id = request->has_cloud_unique_id() ? request->cloud_unique_id() : "";
    if (cloud_unique_id.empty()) {
        code = MetaServiceCode::INVALID_ARGUMENT;
        msg = "cloud unique id not set";
        return;
    }

    instance_id = get_instance_id(resource_mgr_, cloud_unique_id);
    if (instance_id.empty()) {
        code = MetaServiceCode::INVALID_ARGUMENT;
        msg = "empty instance_id";
        LOG_INFO("{}, cloud_unique_id={}", msg, cloud_unique_id);
        return;
    }

    RPC_RATE_LIMIT(get_stage)
    if (!request->has_type()) {
        code = MetaServiceCode::INVALID_ARGUMENT;
        msg = "stage type not set";
        return;
    }
    auto type = request->type();

    InstanceKeyInfo key_info {instance_id};
    std::string key;
    std::string val;
    instance_key(key_info, &key);

    TxnErrorCode err = txn_kv_->create_txn(&txn);
    if (err != TxnErrorCode::TXN_OK) {
        code = cast_as<ErrCategory::CREATE>(err);
        msg = "failed to create txn";
        LOG_WARNING("{} err={}", msg, err);
        return;
    }
    err = txn->get(key, &val);
    LOG_INFO("get instance_key={}", hex(key));

    if (err != TxnErrorCode::TXN_OK) {
        code = cast_as<ErrCategory::READ>(err);
        ss << "failed to get instance, instance_id=" << instance_id << " err=" << err;
        msg = ss.str();
        return;
    }

    InstanceInfoPB instance;
    if (!instance.ParseFromString(val)) {
        code = MetaServiceCode::PROTOBUF_PARSE_ERR;
        msg = "failed to parse InstanceInfoPB";
        return;
    }

    if (type == StagePB::INTERNAL) {
        auto mysql_user_name = request->has_mysql_user_name() ? request->mysql_user_name() : "";
        if (mysql_user_name.empty()) {
            code = MetaServiceCode::INVALID_ARGUMENT;
            msg = "mysql user name not set";
            return;
        }
        auto mysql_user_id = request->has_mysql_user_id() ? request->mysql_user_id() : "";
        if (mysql_user_id.empty()) {
            code = MetaServiceCode::INVALID_ARGUMENT;
            msg = "mysql user id not set";
            return;
        }

        // check mysql user_name has been created internal stage
        auto& stage = instance.stages();
        bool found = false;
        if (instance.obj_info_size() == 0) {
            code = MetaServiceCode::UNDEFINED_ERR;
            msg = "impossible, instance must have at least one obj_info.";
            LOG_WARNING(msg);
            return;
        }

        for (auto s : stage) {
            if (s.type() != StagePB::INTERNAL) {
                continue;
            }
            if (s.mysql_user_name().size() == 0 || s.mysql_user_id().size() == 0) {
                LOG_WARNING(
                        "impossible here, internal stage must have at least one user, "
                        "invalid stage={}",
                        proto_to_json(s));
                continue;
            }
            if (s.mysql_user_name(0) == mysql_user_name) {
                StagePB stage_pb;
                // internal stage id is user_id, if user_id not eq internal stage's user_id, del it.
                // let fe create a new internal stage
                if (s.mysql_user_id(0) != mysql_user_id) {
                    LOG_INFO(
                            "ABA user={} internal stage original user_id={} rpc user_id={} stage "
                            "info={}",
                            mysql_user_name, s.mysql_user_id()[0], mysql_user_id, proto_to_json(s));
                    code = MetaServiceCode::STATE_ALREADY_EXISTED_FOR_USER;
                    msg = "aba user, drop stage and create a new one";
                    // response return to be dropped stage id.
                    stage_pb.CopyFrom(s);
                    response->add_stage()->CopyFrom(stage_pb);
                    return;
                }
                // find, use it stage prefix and id
                found = true;
                // get from internal stage
                int idx = stoi(s.obj_info().id());
                if (idx > instance.obj_info().size() || idx < 1) {
                    LOG_WARNING("invalid idx: {}", idx);
                    code = MetaServiceCode::UNDEFINED_ERR;
                    msg = "impossible, id invalid";
                    return;
                }
                auto& old_obj = instance.obj_info()[idx - 1];

                stage_pb.mutable_obj_info()->set_ak(old_obj.ak());
                stage_pb.mutable_obj_info()->set_sk(old_obj.sk());
                if (old_obj.has_encryption_info()) {
                    AkSkPair plain_ak_sk_pair;
                    int ret = decrypt_ak_sk_helper(old_obj.ak(), old_obj.sk(),
                                                   old_obj.encryption_info(), &plain_ak_sk_pair,
                                                   code, msg);
                    if (ret != 0) return;
                    stage_pb.mutable_obj_info()->set_ak(std::move(plain_ak_sk_pair.first));
                    stage_pb.mutable_obj_info()->set_sk(std::move(plain_ak_sk_pair.second));
                }
                stage_pb.mutable_obj_info()->set_bucket(old_obj.bucket());
                stage_pb.mutable_obj_info()->set_endpoint(old_obj.endpoint());
                stage_pb.mutable_obj_info()->set_external_endpoint(old_obj.external_endpoint());
                stage_pb.mutable_obj_info()->set_region(old_obj.region());
                stage_pb.mutable_obj_info()->set_provider(old_obj.provider());
                stage_pb.mutable_obj_info()->set_prefix(s.obj_info().prefix());
                stage_pb.set_stage_id(s.stage_id());
                stage_pb.set_type(s.type());
                response->add_stage()->CopyFrom(stage_pb);
                return;
            }
        }
        if (!found) {
            LOG_INFO("user={} not have a valid stage, rpc user_id={}", mysql_user_name,
                     mysql_user_id);
            code = MetaServiceCode::STAGE_NOT_FOUND;
            msg = "stage not found, create a new one";
            return;
        }
    }

    // get all external stages for display, but don't show ak/sk, so there is no need to decrypt ak/sk.
    if (type == StagePB::EXTERNAL && !request->has_stage_name()) {
        for (int i = 0; i < instance.stages_size(); ++i) {
            auto& s = instance.stages(i);
            if (s.type() != StagePB::EXTERNAL) {
                continue;
            }
            response->add_stage()->CopyFrom(s);
        }
        return;
    }

    // get external stage with the specified stage name
    for (int i = 0; i < instance.stages_size(); ++i) {
        auto& s = instance.stages(i);
        if (s.type() == type && s.name() == request->stage_name()) {
            StagePB stage;
            stage.CopyFrom(s);
            if (!stage.has_access_type() || stage.access_type() == StagePB::AKSK) {
                stage.set_access_type(StagePB::AKSK);
                auto obj_info = stage.mutable_obj_info();
                if (obj_info->has_encryption_info()) {
                    AkSkPair plain_ak_sk_pair;
                    int ret = decrypt_ak_sk_helper(obj_info->ak(), obj_info->sk(),
                                                   obj_info->encryption_info(), &plain_ak_sk_pair,
                                                   code, msg);
                    if (ret != 0) return;
                    obj_info->set_ak(std::move(plain_ak_sk_pair.first));
                    obj_info->set_sk(std::move(plain_ak_sk_pair.second));
                }
            } else if (stage.access_type() == StagePB::BUCKET_ACL) {
                if (!instance.has_ram_user()) {
                    ss << "instance does not have ram user";
                    msg = ss.str();
                    code = MetaServiceCode::INVALID_ARGUMENT;
                    return;
                }
                if (instance.ram_user().has_encryption_info()) {
                    AkSkPair plain_ak_sk_pair;
                    int ret = decrypt_ak_sk_helper(
                            instance.ram_user().ak(), instance.ram_user().sk(),
                            instance.ram_user().encryption_info(), &plain_ak_sk_pair, code, msg);
                    if (ret != 0) return;
                    stage.mutable_obj_info()->set_ak(std::move(plain_ak_sk_pair.first));
                    stage.mutable_obj_info()->set_sk(std::move(plain_ak_sk_pair.second));
                } else {
                    stage.mutable_obj_info()->set_ak(instance.ram_user().ak());
                    stage.mutable_obj_info()->set_sk(instance.ram_user().sk());
                }
            } else if (stage.access_type() == StagePB::IAM) {
                std::string val;
                TxnErrorCode err = txn->get(system_meta_service_arn_info_key(), &val);
                if (err == TxnErrorCode::TXN_KEY_NOT_FOUND) {
                    // For compatibility, use arn_info of config
                    stage.mutable_obj_info()->set_ak(config::arn_ak);
                    stage.mutable_obj_info()->set_sk(config::arn_sk);
                    stage.set_external_id(instance_id);
                } else if (err == TxnErrorCode::TXN_OK) {
                    RamUserPB iam_user;
                    if (!iam_user.ParseFromString(val)) {
                        code = MetaServiceCode::PROTOBUF_PARSE_ERR;
                        msg = "failed to parse RamUserPB";
                        return;
                    }
                    AkSkPair plain_ak_sk_pair;
                    int ret = decrypt_ak_sk_helper(iam_user.ak(), iam_user.sk(),
                                                   iam_user.encryption_info(), &plain_ak_sk_pair,
                                                   code, msg);
                    if (ret != 0) return;
                    stage.mutable_obj_info()->set_ak(std::move(plain_ak_sk_pair.first));
                    stage.mutable_obj_info()->set_sk(std::move(plain_ak_sk_pair.second));
                    stage.set_external_id(instance_id);
                } else {
                    code = cast_as<ErrCategory::READ>(err);
                    ss << "failed to get arn_info_key, err=" << err;
                    msg = ss.str();
                    return;
                }
            }
            response->add_stage()->CopyFrom(stage);
            return;
        }
    }

    ss << "stage not found with " << proto_to_json(*request);
    msg = ss.str();
    code = MetaServiceCode::STAGE_NOT_FOUND;
}

void MetaServiceImpl::drop_stage(google::protobuf::RpcController* controller,
                                 const DropStageRequest* request, DropStageResponse* response,
                                 ::google::protobuf::Closure* done) {
    AnnotateTag tag_log_id("log_id", get_log_id(controller));
    StopWatch sw;
    auto ctrl = static_cast<brpc::Controller*>(controller);
    LOG_INFO("rpc from {} request={}", endpoint2str(ctrl->remote_side()).c_str(),
             request->DebugString());
    brpc::ClosureGuard closure_guard(done);
    int ret = 0;
    MetaServiceCode code = MetaServiceCode::OK;
    std::string msg = "OK";
    std::string instance_id;
    AnnotateTag tag_instance_id("instance_id", instance_id);
    bool drop_request = false;
    DORIS_CLOUD_DEFER {
        response->mutable_status()->set_code(code);
        response->mutable_status()->set_msg(msg);
        LOG_INFO("{} {} {} {}", (ret == 0 ? "succ to " : "failed to "), __PRETTY_FUNCTION__,
                 endpoint2str(ctrl->remote_side()).c_str(), msg);
        closure_guard.reset(nullptr);
        if (config::use_detailed_metrics && !instance_id.empty() && !drop_request) {
            g_bvar_ms_drop_stage.put(instance_id, sw.elapsed_us());
        }
    };

    std::string cloud_unique_id = request->has_cloud_unique_id() ? request->cloud_unique_id() : "";
    if (cloud_unique_id.empty()) {
        code = MetaServiceCode::INVALID_ARGUMENT;
        msg = "cloud unique id not set";
        return;
    }

    instance_id = get_instance_id(resource_mgr_, cloud_unique_id);
    if (instance_id.empty()) {
        code = MetaServiceCode::INVALID_ARGUMENT;
        msg = "empty instance_id";
        LOG_INFO("{}, cloud_unique_id={}", msg, cloud_unique_id);
        return;
    }

    RPC_RATE_LIMIT(drop_stage)

    if (!request->has_type()) {
        code = MetaServiceCode::INVALID_ARGUMENT;
        msg = "stage type not set";
        return;
    }
    auto type = request->type();

    if (type == StagePB::EXTERNAL && request->stage_name().empty()) {
        code = MetaServiceCode::INVALID_ARGUMENT;
        msg = "external stage but not set stage name";
        return;
    }

    if (type == StagePB::INTERNAL && request->mysql_user_id().empty()) {
        code = MetaServiceCode::INVALID_ARGUMENT;
        msg = "internal stage but not set user id";
        return;
    }

    InstanceKeyInfo key_info {instance_id};
    std::string key;
    std::string val;
    instance_key(key_info, &key);

    std::unique_ptr<Transaction> txn;
    TxnErrorCode err = txn_kv_->create_txn(&txn);
    if (err != TxnErrorCode::TXN_OK) {
        code = cast_as<ErrCategory::CREATE>(err);
        msg = "failed to create txn";
        LOG_WARNING("{} err={}", msg, err);
        return;
    }

    err = txn->get(key, &val);
    LOG_INFO("get instance_key={}", hex(key));

    std::stringstream ss;
    if (err != TxnErrorCode::TXN_OK) {
        code = cast_as<ErrCategory::READ>(err);
        ss << "failed to get instance, instance_id=" << instance_id << " err=" << err;
        msg = ss.str();
        return;
    }

    InstanceInfoPB instance;
    if (!instance.ParseFromString(val)) {
        code = MetaServiceCode::PROTOBUF_PARSE_ERR;
        msg = "failed to parse InstanceInfoPB";
        return;
    }

    StagePB stage;
    int idx = -1;
    for (int i = 0; i < instance.stages_size(); ++i) {
        auto& s = instance.stages(i);
        if ((type == StagePB::INTERNAL && s.type() == StagePB::INTERNAL &&
             s.mysql_user_id(0) == request->mysql_user_id()) ||
            (type == StagePB::EXTERNAL && s.type() == StagePB::EXTERNAL &&
             s.name() == request->stage_name())) {
            idx = i;
            stage = s;
            break;
        }
    }
    if (idx == -1) {
        ss << "stage not found with " << proto_to_json(*request);
        msg = ss.str();
        code = MetaServiceCode::STAGE_NOT_FOUND;
        return;
    }

    auto& stages = const_cast<std::decay_t<decltype(instance.stages())>&>(instance.stages());
    stages.DeleteSubrange(idx, 1); // Remove it
    val = instance.SerializeAsString();
    if (val.empty()) {
        msg = "failed to serialize";
        code = MetaServiceCode::PROTOBUF_SERIALIZE_ERR;
        return;
    }
    txn->put(key, val);
    LOG_INFO("put instance_id={} instance_key={} json={}", instance_id, hex(key),
             proto_to_json(instance));

    std::string key1;
    std::string val1;
    if (type == StagePB::INTERNAL) {
        RecycleStageKeyInfo recycle_stage_key_info {instance_id, stage.stage_id()};
        recycle_stage_key(recycle_stage_key_info, &key1);
        RecycleStagePB recycle_stage;
        recycle_stage.set_instance_id(instance_id);
        recycle_stage.set_reason(request->reason());
        recycle_stage.mutable_stage()->CopyFrom(stage);
        val1 = recycle_stage.SerializeAsString();
        if (val1.empty()) {
            msg = "failed to serialize";
            code = MetaServiceCode::PROTOBUF_SERIALIZE_ERR;
            return;
        }
        txn->put(key1, val1);
    }

    txn->atomic_add(system_meta_service_instance_update_key(), 1);
    err = txn->commit();
    if (err != TxnErrorCode::TXN_OK) {
        code = cast_as<ErrCategory::COMMIT>(err);
        msg = fmt::format("failed to commit kv txn, err={}", err);
        LOG_WARNING(msg);
    }
}

void MetaServiceImpl::get_iam(google::protobuf::RpcController* controller,
                              const GetIamRequest* request, GetIamResponse* response,
                              ::google::protobuf::Closure* done) {
    RPC_PREPROCESS(get_iam, get);
    std::string cloud_unique_id = request->has_cloud_unique_id() ? request->cloud_unique_id() : "";
    if (cloud_unique_id.empty()) {
        code = MetaServiceCode::INVALID_ARGUMENT;
        msg = "cloud unique id not set";
        return;
    }

    instance_id = get_instance_id(resource_mgr_, cloud_unique_id);
    if (instance_id.empty()) {
        code = MetaServiceCode::INVALID_ARGUMENT;
        msg = "empty instance_id";
        LOG_INFO("{}, cloud_unique_id={}", msg, cloud_unique_id);
        return;
    }

    RPC_RATE_LIMIT(get_iam)

    InstanceKeyInfo key_info {instance_id};
    std::string key;
    std::string val;
    instance_key(key_info, &key);

    TxnErrorCode err = txn_kv_->create_txn(&txn);
    if (err != TxnErrorCode::TXN_OK) {
        code = cast_as<ErrCategory::CREATE>(err);
        msg = "failed to create txn";
        LOG_WARNING("{} err={}", msg, err);
        return;
    }
    err = txn->get(key, &val);
    LOG_INFO("get instance_key={}", hex(key));

    if (err != TxnErrorCode::TXN_OK) {
        code = cast_as<ErrCategory::READ>(err);
        ss << "failed to get instance, instance_id=" << instance_id << " err=" << err;
        msg = ss.str();
        return;
    }

    InstanceInfoPB instance;
    if (!instance.ParseFromString(val)) {
        code = MetaServiceCode::PROTOBUF_PARSE_ERR;
        msg = "failed to parse InstanceInfoPB";
        return;
    }

    val.clear();
    err = txn->get(system_meta_service_arn_info_key(), &val);
    if (err == TxnErrorCode::TXN_KEY_NOT_FOUND) {
        // For compatibility, use arn_info of config
        RamUserPB iam_user;
        iam_user.set_user_id(config::arn_id);
        iam_user.set_external_id(instance_id);
        iam_user.set_ak(config::arn_ak);
        iam_user.set_sk(config::arn_sk);
        response->mutable_iam_user()->CopyFrom(iam_user);
    } else if (err == TxnErrorCode::TXN_OK) {
        RamUserPB iam_user;
        if (!iam_user.ParseFromString(val)) {
            code = MetaServiceCode::PROTOBUF_PARSE_ERR;
            msg = "failed to parse RamUserPB";
            return;
        }
        AkSkPair plain_ak_sk_pair;
        int ret = decrypt_ak_sk_helper(iam_user.ak(), iam_user.sk(), iam_user.encryption_info(),
                                       &plain_ak_sk_pair, code, msg);
        if (ret != 0) return;
        iam_user.set_external_id(instance_id);
        iam_user.set_ak(std::move(plain_ak_sk_pair.first));
        iam_user.set_sk(std::move(plain_ak_sk_pair.second));
        response->mutable_iam_user()->CopyFrom(iam_user);
    } else {
        code = cast_as<ErrCategory::READ>(err);
        ss << "failed to get arn_info_key, err=" << err;
        msg = ss.str();
        return;
    }

    if (instance.has_ram_user()) {
        RamUserPB ram_user;
        ram_user.CopyFrom(instance.ram_user());
        if (ram_user.has_encryption_info()) {
            AkSkPair plain_ak_sk_pair;
            int ret = decrypt_ak_sk_helper(ram_user.ak(), ram_user.sk(), ram_user.encryption_info(),
                                           &plain_ak_sk_pair, code, msg);
            if (ret != 0) return;
            ram_user.set_ak(std::move(plain_ak_sk_pair.first));
            ram_user.set_sk(std::move(plain_ak_sk_pair.second));
        }
        response->mutable_ram_user()->CopyFrom(ram_user);
    }
}

void MetaServiceImpl::alter_iam(google::protobuf::RpcController* controller,
                                const AlterIamRequest* request, AlterIamResponse* response,
                                ::google::protobuf::Closure* done) {
    RPC_PREPROCESS(alter_iam, get, put);
    std::string arn_id = request->has_account_id() ? request->account_id() : "";
    std::string arn_ak = request->has_ak() ? request->ak() : "";
    std::string arn_sk = request->has_sk() ? request->sk() : "";
    if (arn_id.empty() || arn_ak.empty() || arn_sk.empty()) {
        code = MetaServiceCode::INVALID_ARGUMENT;
        msg = "invalid argument";
        return;
    }
    RPC_RATE_LIMIT(alter_iam)

    // for metric, give it a common instance id
    instance_id = "alter_iam_instance";

    std::string key = system_meta_service_arn_info_key();
    std::string val;
    TxnErrorCode err = txn_kv_->create_txn(&txn);
    if (err != TxnErrorCode::TXN_OK) {
        code = cast_as<ErrCategory::CREATE>(err);
        msg = "failed to create txn";
        LOG_WARNING("{} err={}", msg, err);
        return;
    }
    err = txn->get(key, &val);
    if (err != TxnErrorCode::TXN_OK && err != TxnErrorCode::TXN_KEY_NOT_FOUND) {
        code = cast_as<ErrCategory::READ>(err);
        ss << "fail to arn_info_key, err=" << err;
        msg = ss.str();
        return;
    }

    bool is_add_req = err == TxnErrorCode::TXN_KEY_NOT_FOUND;
    EncryptionInfoPB encryption_info;
    AkSkPair cipher_ak_sk_pair;
    if (encrypt_ak_sk_helper(arn_ak, arn_sk, &encryption_info, &cipher_ak_sk_pair, code, msg) !=
        0) {
        return;
    }
    const auto& [ak, sk] = cipher_ak_sk_pair;
    RamUserPB iam_user;
    std::string old_ak;
    std::string old_sk;
    if (!is_add_req) {
        if (!iam_user.ParseFromString(val)) {
            code = MetaServiceCode::PROTOBUF_PARSE_ERR;
            ss << "failed to parse RamUserPB";
            msg = ss.str();
            return;
        }

        if (arn_id == iam_user.user_id() && ak == iam_user.ak() && sk == iam_user.sk()) {
            code = MetaServiceCode::INVALID_ARGUMENT;
            ss << "already has the same arn info";
            msg = ss.str();
            return;
        }
        old_ak = iam_user.ak();
        old_sk = iam_user.sk();
    }
    iam_user.set_user_id(arn_id);
    iam_user.set_ak(std::move(cipher_ak_sk_pair.first));
    iam_user.set_sk(std::move(cipher_ak_sk_pair.second));
    iam_user.mutable_encryption_info()->CopyFrom(encryption_info);
    val = iam_user.SerializeAsString();
    if (val.empty()) {
        code = MetaServiceCode::PROTOBUF_SERIALIZE_ERR;
        ss << "failed to serialize";
        msg = ss.str();
        return;
    }
    txn->put(key, val);
    err = txn->commit();
    if (err != TxnErrorCode::TXN_OK) {
        code = cast_as<ErrCategory::COMMIT>(err);
        ss << "txn->commit failed() err=" << err;
        msg = ss.str();
        return;
    }
    if (is_add_req) {
        LOG_INFO("add new iam info, cipher ak: {} cipher sk: {}", iam_user.ak(), iam_user.sk());
    } else {
        LOG_INFO(
                "alter iam info, old: cipher ak: {} cipher sk: {} new: cipher ak: {} cipher sk: "
                "{}",
                old_ak, old_sk, iam_user.ak(), iam_user.sk());
    }
}

void MetaServiceImpl::alter_ram_user(google::protobuf::RpcController* controller,
                                     const AlterRamUserRequest* request,
                                     AlterRamUserResponse* response,
                                     ::google::protobuf::Closure* done) {
    RPC_PREPROCESS(alter_ram_user, get, put);
    instance_id = request->has_instance_id() ? request->instance_id() : "";
    if (instance_id.empty()) {
        code = MetaServiceCode::INVALID_ARGUMENT;
        msg = "empty instance_id";
        return;
    }

    if (!request->has_ram_user() || request->ram_user().user_id().empty() ||
        request->ram_user().ak().empty() || request->ram_user().sk().empty()) {
        code = MetaServiceCode::INVALID_ARGUMENT;
        msg = "ram user info err " + proto_to_json(*request);
        return;
    }
    auto& ram_user = request->ram_user();
    RPC_RATE_LIMIT(alter_ram_user)
    InstanceKeyInfo key_info {instance_id};
    std::string key;
    std::string val;
    instance_key(key_info, &key);

    TxnErrorCode err = txn_kv_->create_txn(&txn);
    if (err != TxnErrorCode::TXN_OK) {
        code = cast_as<ErrCategory::CREATE>(err);
        msg = "failed to create txn";
        LOG_WARNING("{} err={}", msg, err);
        return;
    }
    err = txn->get(key, &val);
    LOG_INFO("get instance_key={}", hex(key));

    if (err != TxnErrorCode::TXN_OK) {
        code = cast_as<ErrCategory::READ>(err);
        ss << "failed to get instance, instance_id=" << instance_id << " err=" << err;
        msg = ss.str();
        return;
    }
    InstanceInfoPB instance;
    if (!instance.ParseFromString(val)) {
        code = MetaServiceCode::PROTOBUF_PARSE_ERR;
        msg = "failed to parse InstanceInfoPB";
        return;
    }
    if (instance.status() == InstanceInfoPB::DELETED) {
        code = MetaServiceCode::CLUSTER_NOT_FOUND;
        msg = "instance status has been set delete, plz check it";
        return;
    }
    if (instance.has_ram_user()) {
        LOG_WARNING("instance has ram user. instance_id={}, ram_user_id={}", instance_id,
                    ram_user.user_id());
    }
    EncryptionInfoPB encryption_info;
    AkSkPair cipher_ak_sk_pair;
    if (encrypt_ak_sk_helper(ram_user.ak(), ram_user.sk(), &encryption_info, &cipher_ak_sk_pair,
                             code, msg) != 0) {
        return;
    }
    RamUserPB new_ram_user;
    new_ram_user.CopyFrom(ram_user);
    new_ram_user.set_user_id(ram_user.user_id());
    new_ram_user.set_ak(std::move(cipher_ak_sk_pair.first));
    new_ram_user.set_sk(std::move(cipher_ak_sk_pair.second));
    new_ram_user.mutable_encryption_info()->CopyFrom(encryption_info);
    instance.mutable_ram_user()->CopyFrom(new_ram_user);
    val = instance.SerializeAsString();
    if (val.empty()) {
        msg = "failed to serialize";
        code = MetaServiceCode::PROTOBUF_SERIALIZE_ERR;
        return;
    }
    txn->atomic_add(system_meta_service_instance_update_key(), 1);
    txn->put(key, val);
    LOG_INFO("put instance_id={} instance_key={}", instance_id, hex(key));
    err = txn->commit();
    if (err != TxnErrorCode::TXN_OK) {
        code = cast_as<ErrCategory::COMMIT>(err);
        msg = fmt::format("failed to commit kv txn, err={}", err);
        LOG_WARNING(msg);
    }
}

void MetaServiceImpl::begin_copy(google::protobuf::RpcController* controller,
                                 const BeginCopyRequest* request, BeginCopyResponse* response,
                                 ::google::protobuf::Closure* done) {
    RPC_PREPROCESS(begin_copy, get, put);
    std::string cloud_unique_id = request->has_cloud_unique_id() ? request->cloud_unique_id() : "";
    if (cloud_unique_id.empty()) {
        code = MetaServiceCode::INVALID_ARGUMENT;
        msg = "cloud unique id not set";
        return;
    }

    instance_id = get_instance_id(resource_mgr_, cloud_unique_id);
    if (instance_id.empty()) {
        code = MetaServiceCode::INVALID_ARGUMENT;
        msg = "empty instance_id";
        LOG_INFO("{}, cloud_unique_id={}", msg, cloud_unique_id);
        return;
    }

    RPC_RATE_LIMIT(begin_copy)
    TxnErrorCode err = txn_kv_->create_txn(&txn);
    if (err != TxnErrorCode::TXN_OK) {
        code = cast_as<ErrCategory::CREATE>(err);
        msg = "failed to create txn";
        LOG_WARNING("{} err={}", msg, err);
        return;
    }

    // copy job key
    CopyJobKeyInfo key_info {instance_id, request->stage_id(), request->table_id(),
                             request->copy_id(), request->group_id()};
    std::string key;
    std::string val;
    copy_job_key(key_info, &key);
    // copy job value
    CopyJobPB copy_job;
    copy_job.set_stage_type(request->stage_type());
    copy_job.set_job_status(CopyJobPB::LOADING);
    copy_job.set_start_time_ms(request->start_time_ms());
    copy_job.set_timeout_time_ms(request->timeout_time_ms());

    std::vector<std::pair<std::string, std::string>> copy_files;
    auto& object_files = request->object_files();
    int file_num = 0;
    size_t file_size = 0;
    size_t file_meta_size = 0;
    for (auto i = 0; i < object_files.size(); ++i) {
        auto& file = object_files.at(i);
        // 1. get copy file kv to check if file is loading or loaded
        CopyFileKeyInfo file_key_info {instance_id, request->stage_id(), request->table_id(),
                                       file.relative_path(), file.etag()};
        std::string file_key;
        copy_file_key(file_key_info, &file_key);
        std::string file_val;
        TxnErrorCode err = txn->get(file_key, &file_val);
        if (err == TxnErrorCode::TXN_OK) { // found key
            continue;
        } else if (err != TxnErrorCode::TXN_KEY_NOT_FOUND) { // error
            code = cast_as<ErrCategory::READ>(err);
            msg = fmt::format("failed to get copy file, err={}", err);
            LOG_WARNING(msg);
            return;
        }
        // 2. check if reach any limit
        ++file_num;
        file_size += file.size();
        file_meta_size += file.ByteSizeLong();
        if (file_num > 1 &&
            ((request->file_num_limit() > 0 && file_num > request->file_num_limit()) ||
             (request->file_size_limit() > 0 && file_size > request->file_size_limit()) ||
             (request->file_meta_size_limit() > 0 &&
              file_meta_size > request->file_meta_size_limit()))) {
            break;
        }
        // 3. put copy file kv
        CopyFilePB copy_file;
        copy_file.set_copy_id(request->copy_id());
        copy_file.set_group_id(request->group_id());
        std::string copy_file_val = copy_file.SerializeAsString();
        if (copy_file_val.empty()) {
            msg = "failed to serialize";
            code = MetaServiceCode::PROTOBUF_SERIALIZE_ERR;
            return;
        }
        copy_files.emplace_back(std::move(file_key), std::move(copy_file_val));
        // 3. add file to copy job value
        copy_job.add_object_files()->CopyFrom(file);
        response->add_filtered_object_files()->CopyFrom(file);
    }

    if (file_num == 0) {
        return;
    }

    val = copy_job.SerializeAsString();
    if (val.empty()) {
        msg = "failed to serialize";
        code = MetaServiceCode::PROTOBUF_SERIALIZE_ERR;
        return;
    }
    // put copy job
    txn->put(key, val);
    LOG_INFO("put copy_job_key={}", hex(key));
    // put copy file
    for (const auto& [k, v] : copy_files) {
        txn->put(k, v);
        LOG_INFO("put copy_file_key={}", hex(k));
    }

    err = txn->commit();
    if (err != TxnErrorCode::TXN_OK) {
        code = cast_as<ErrCategory::COMMIT>(err);
        msg = fmt::format("failed to commit kv txn, err={}", err);
        LOG_WARNING(msg);
    }
}

void MetaServiceImpl::finish_copy(google::protobuf::RpcController* controller,
                                  const FinishCopyRequest* request, FinishCopyResponse* response,
                                  ::google::protobuf::Closure* done) {
    RPC_PREPROCESS(finish_copy, get, put, del);
    std::string cloud_unique_id = request->has_cloud_unique_id() ? request->cloud_unique_id() : "";
    if (cloud_unique_id.empty()) {
        code = MetaServiceCode::INVALID_ARGUMENT;
        msg = "cloud unique id not set";
        return;
    }

    instance_id = get_instance_id(resource_mgr_, cloud_unique_id);
    if (instance_id.empty()) {
        code = MetaServiceCode::INVALID_ARGUMENT;
        msg = "empty instance_id";
        LOG_INFO("{}, cloud_unique_id={}", msg, cloud_unique_id);
        return;
    }

    RPC_RATE_LIMIT(finish_copy)

    TxnErrorCode err = txn_kv_->create_txn(&txn);
    if (err != TxnErrorCode::TXN_OK) {
        code = cast_as<ErrCategory::CREATE>(err);
        msg = "failed to create txn";
        LOG_WARNING("{} err={}", msg, err);
        return;
    }

    // copy job key
    CopyJobKeyInfo key_info {instance_id, request->stage_id(), request->table_id(),
                             request->copy_id(), request->group_id()};
    std::string key;
    std::string val;
    copy_job_key(key_info, &key);
    err = txn->get(key, &val);
    LOG_INFO("get copy_job_key={}", hex(key));

    if (err == TxnErrorCode::TXN_KEY_NOT_FOUND) { // not found
        code = MetaServiceCode::COPY_JOB_NOT_FOUND;
        ss << "copy job does not found";
        msg = ss.str();
        return;
    } else if (err != TxnErrorCode::TXN_OK) { // error
        code = cast_as<ErrCategory::READ>(err);
        ss << "failed to get copy_job, instance_id=" << instance_id << " err=" << err;
        msg = ss.str();
        return;
    }

    CopyJobPB copy_job;
    if (!copy_job.ParseFromString(val)) {
        code = MetaServiceCode::PROTOBUF_PARSE_ERR;
        msg = "failed to parse CopyJobPB";
        return;
    }

    std::vector<std::string> copy_files;
    if (request->action() == FinishCopyRequest::COMMIT) {
        // 1. update copy job status from Loading to Finish
        copy_job.set_job_status(CopyJobPB::FINISH);
        if (request->has_finish_time_ms()) {
            copy_job.set_finish_time_ms(request->finish_time_ms());
        }
        val = copy_job.SerializeAsString();
        if (val.empty()) {
            msg = "failed to serialize";
            code = MetaServiceCode::PROTOBUF_SERIALIZE_ERR;
            return;
        }
        txn->put(key, val);
        LOG_INFO("put copy_job_key={}", hex(key));
    } else if (request->action() == FinishCopyRequest::ABORT ||
               request->action() == FinishCopyRequest::REMOVE) {
        // 1. remove copy job kv
        // 2. remove copy file kvs
        txn->remove(key);
        LOG_INFO("{} copy_job_key=",
                 (request->action() == FinishCopyRequest::ABORT ? "abort" : "remove"), hex(key));
        for (const auto& file : copy_job.object_files()) {
            // copy file key
            CopyFileKeyInfo file_key_info {instance_id, request->stage_id(), request->table_id(),
                                           file.relative_path(), file.etag()};
            std::string file_key;
            copy_file_key(file_key_info, &file_key);
            copy_files.emplace_back(std::move(file_key));
        }
        for (const auto& k : copy_files) {
            txn->remove(k);
            LOG_INFO("remove copy_file_key={}", hex(k));
        }
    } else {
        msg = "Unhandled action";
        code = MetaServiceCode::UNDEFINED_ERR;
        return;
    }

    err = txn->commit();
    if (err != TxnErrorCode::TXN_OK) {
        code = cast_as<ErrCategory::COMMIT>(err);
        msg = fmt::format("failed to commit kv txn, err={}", err);
        LOG_WARNING(msg);
    }
}

void MetaServiceImpl::get_copy_job(google::protobuf::RpcController* controller,
                                   const GetCopyJobRequest* request, GetCopyJobResponse* response,
                                   ::google::protobuf::Closure* done) {
    RPC_PREPROCESS(get_copy_job, get);
    std::string cloud_unique_id = request->has_cloud_unique_id() ? request->cloud_unique_id() : "";
    if (cloud_unique_id.empty()) {
        code = MetaServiceCode::INVALID_ARGUMENT;
        msg = "cloud unique id not set";
        return;
    }

    instance_id = get_instance_id(resource_mgr_, cloud_unique_id);
    if (instance_id.empty()) {
        code = MetaServiceCode::INVALID_ARGUMENT;
        msg = "empty instance_id";
        LOG_INFO("{}, cloud_unique_id={}", msg, cloud_unique_id);
        return;
    }

    TxnErrorCode err = txn_kv_->create_txn(&txn);
    if (err != TxnErrorCode::TXN_OK) {
        code = cast_as<ErrCategory::CREATE>(err);
        msg = "failed to create txn";
        LOG_WARNING("{} err={}", msg, err);
        return;
    }

    CopyJobKeyInfo key_info {instance_id, request->stage_id(), request->table_id(),
                             request->copy_id(), request->group_id()};
    std::string key;
    copy_job_key(key_info, &key);
    std::string val;
    err = txn->get(key, &val);
    if (err == TxnErrorCode::TXN_KEY_NOT_FOUND) { // not found key
        return;
    } else if (err != TxnErrorCode::TXN_OK) { // error
        code = cast_as<ErrCategory::READ>(err);
        msg = fmt::format("failed to get copy job, err={}", err);
        LOG_WARNING("{} err={}", msg, err);
        return;
    }
    CopyJobPB copy_job;
    if (!copy_job.ParseFromString(val)) {
        code = MetaServiceCode::PROTOBUF_PARSE_ERR;
        msg = "failed to parse CopyJobPB";
        return;
    }
    response->mutable_copy_job()->CopyFrom(copy_job);
}

void MetaServiceImpl::get_copy_files(google::protobuf::RpcController* controller,
                                     const GetCopyFilesRequest* request,
                                     GetCopyFilesResponse* response,
                                     ::google::protobuf::Closure* done) {
    RPC_PREPROCESS(get_copy_files, get);
    std::string cloud_unique_id = request->has_cloud_unique_id() ? request->cloud_unique_id() : "";
    if (cloud_unique_id.empty()) {
        code = MetaServiceCode::INVALID_ARGUMENT;
        msg = "cloud unique id not set";
        return;
    }

    instance_id = get_instance_id(resource_mgr_, cloud_unique_id);
    if (instance_id.empty()) {
        code = MetaServiceCode::INVALID_ARGUMENT;
        msg = "empty instance_id";
        LOG_INFO("{}, cloud_unique_id={}", msg, cloud_unique_id);
        return;
    }

    RPC_RATE_LIMIT(get_copy_files)

    TxnErrorCode err = txn_kv_->create_txn(&txn);
    if (err != TxnErrorCode::TXN_OK) {
        code = cast_as<ErrCategory::CREATE>(err);
        msg = "failed to create txn";
        LOG_WARNING("{} err={}", msg, err);
        return;
    }

    CopyJobKeyInfo key_info0 {instance_id, request->stage_id(), request->table_id(), "", 0};
    CopyJobKeyInfo key_info1 {instance_id, request->stage_id(), request->table_id() + 1, "", 0};
    std::string key0;
    std::string key1;
    copy_job_key(key_info0, &key0);
    copy_job_key(key_info1, &key1);
    std::unique_ptr<RangeGetIterator> it;
    do {
        TxnErrorCode err = txn->get(key0, key1, &it);
        if (err != TxnErrorCode::TXN_OK) {
            code = cast_as<ErrCategory::READ>(err);
            msg = fmt::format("failed to get copy jobs, err={}", err);
            LOG_WARNING("{} err={}", msg, err);
            return;
        }

        while (it->has_next()) {
            auto [k, v] = it->next();
            if (!it->has_next()) key0 = k;
            CopyJobPB copy_job;
            if (!copy_job.ParseFromArray(v.data(), v.size())) {
                code = MetaServiceCode::PROTOBUF_PARSE_ERR;
                msg = "failed to parse CopyJobPB";
                return;
            }
            // TODO check if job is timeout
            for (const auto& file : copy_job.object_files()) {
                response->add_object_files()->CopyFrom(file);
            }
        }
        key0.push_back('\x00');
    } while (it->more());
}

void MetaServiceImpl::filter_copy_files(google::protobuf::RpcController* controller,
                                        const FilterCopyFilesRequest* request,
                                        FilterCopyFilesResponse* response,
                                        ::google::protobuf::Closure* done) {
    RPC_PREPROCESS(filter_copy_files, get);
    std::string cloud_unique_id = request->has_cloud_unique_id() ? request->cloud_unique_id() : "";
    if (cloud_unique_id.empty()) {
        code = MetaServiceCode::INVALID_ARGUMENT;
        msg = "cloud unique id not set";
        return;
    }

    instance_id = get_instance_id(resource_mgr_, cloud_unique_id);
    if (instance_id.empty()) {
        code = MetaServiceCode::INVALID_ARGUMENT;
        msg = "empty instance_id";
        LOG_INFO("{}, cloud_unique_id={}", msg, cloud_unique_id);
        return;
    }

    RPC_RATE_LIMIT(filter_copy_files)

    TxnErrorCode err = txn_kv_->create_txn(&txn);
    if (err != TxnErrorCode::TXN_OK) {
        code = cast_as<ErrCategory::CREATE>(err);
        msg = "failed to create txn";
        LOG_WARNING("{} err={}", msg, err);
        return;
    }

    std::vector<ObjectFilePB> filter_files;
    for (auto i = 0; i < request->object_files().size(); ++i) {
        auto& file = request->object_files().at(i);
        // 1. get copy file kv to check if file is loading or loaded
        CopyFileKeyInfo file_key_info {instance_id, request->stage_id(), request->table_id(),
                                       file.relative_path(), file.etag()};
        std::string file_key;
        copy_file_key(file_key_info, &file_key);
        std::string file_val;
        TxnErrorCode err = txn->get(file_key, &file_val);
        if (err == TxnErrorCode::TXN_OK) { // found key
            continue;
        } else if (err != TxnErrorCode::TXN_KEY_NOT_FOUND) { // error
            msg = fmt::format("failed to get copy file, err={}", err);
            LOG_WARNING("{} err={}", msg, err);
            return;
        } else {
            response->add_object_files()->CopyFrom(file);
        }
    }
}

void MetaServiceImpl::get_cluster_status(google::protobuf::RpcController* controller,
                                         const GetClusterStatusRequest* request,
                                         GetClusterStatusResponse* response,
                                         ::google::protobuf::Closure* done) {
    RPC_PREPROCESS(get_cluster_status, get);
    if (request->instance_ids().empty() && request->cloud_unique_ids().empty()) {
        code = MetaServiceCode::INVALID_ARGUMENT;
        msg = "cloud_unique_ids or instance_ids must be given, instance_ids.size: " +
              std::to_string(request->instance_ids().size()) +
              " cloud_unique_ids.size: " + std::to_string(request->cloud_unique_ids().size());
        return;
    }

    std::vector<std::string> instance_ids;
    instance_ids.reserve(
            std::max(request->instance_ids().size(), request->cloud_unique_ids().size()));

    // priority use instance_ids
    if (!request->instance_ids().empty()) {
        std::for_each(request->instance_ids().begin(), request->instance_ids().end(),
                      [&](const auto& it) { instance_ids.emplace_back(it); });
    } else if (!request->cloud_unique_ids().empty()) {
        std::for_each(request->cloud_unique_ids().begin(), request->cloud_unique_ids().end(),
                      [&](const auto& it) {
                          std::string instance_id = get_instance_id(resource_mgr_, it);
                          if (instance_id.empty()) {
                              LOG_INFO("cant get instance_id from cloud_unique_id : {}", it);
                              return;
                          }
                          instance_ids.emplace_back(instance_id);
                      });
    }

    if (instance_ids.empty()) {
        LOG_INFO("can't get valid instanceids");
        return;
    }
    bool has_filter = request->has_status();

    RPC_RATE_LIMIT(get_cluster_status)

    auto get_clusters_info = [this, &request, &response,
                              &has_filter](const std::string& instance_id) {
        AnnotateTag tag_instance_id("instance_id", instance_id);
        InstanceKeyInfo key_info {instance_id};
        std::string key;
        std::string val;
        instance_key(key_info, &key);

        std::unique_ptr<Transaction> txn;
        TxnErrorCode err = txn_kv_->create_txn(&txn);
        if (err != TxnErrorCode::TXN_OK) {
            LOG_WARNING("failed to create txn err={}", err);
            return;
        }
        DORIS_CLOUD_DEFER {
            if (config::use_detailed_metrics && txn != nullptr) {
                g_bvar_rpc_kv_get_cluster_status_get_bytes.put({instance_id}, txn->get_bytes());
                g_bvar_rpc_kv_get_cluster_status_get_counter.put({instance_id},
                                                                 txn->num_get_keys());
            }
        };
        err = txn->get(key, &val);
        LOG_INFO("get instance_key={}", hex(key));

        if (err != TxnErrorCode::TXN_OK) {
            LOG_WARNING("failed to get instance, instance_id={} err={}", instance_id, err);
            return;
        }
        InstanceInfoPB instance;
        if (!instance.ParseFromString(val)) {
            LOG_WARNING("failed to parse InstanceInfoPB");
            return;
        }
        GetClusterStatusResponse::GetClusterStatusResponseDetail detail;
        detail.set_instance_id(instance_id);
        for (auto& cluster : instance.clusters()) {
            if (cluster.type() != ClusterPB::COMPUTE) {
                continue;
            }
            ClusterPB pb;
            pb.set_cluster_name(cluster.cluster_name());
            pb.set_cluster_id(cluster.cluster_id());
            if (has_filter && request->status() != cluster.cluster_status()) {
                continue;
            }
            // for compatible
            if (cluster.has_cluster_status()) {
                pb.set_cluster_status(cluster.cluster_status());
            } else {
                pb.set_cluster_status(ClusterStatus::NORMAL);
            }
            detail.add_clusters()->CopyFrom(pb);
        }
        if (detail.clusters().size() == 0) {
            return;
        }
        response->add_details()->CopyFrom(detail);
    };

    std::for_each(instance_ids.begin(), instance_ids.end(), get_clusters_info);

    msg = proto_to_json(*response);
}

void notify_refresh_instance(std::shared_ptr<TxnKv> txn_kv, const std::string& instance_id,
<<<<<<< HEAD
                             KVStats* stats) {
    LOG_INFO("begin notify_refresh_instance");
=======
                             KVStats* stats, bool include_self) {
    if (!config::enable_notify_instance_update) {
        LOG(INFO) << "notify_refresh_instance is disabled";
        return;
    }

    LOG(INFO) << "begin notify_refresh_instance, include_self=" << include_self;
>>>>>>> 3e785ee6
    TEST_SYNC_POINT_RETURN_WITH_VOID("notify_refresh_instance_return");
    std::unique_ptr<Transaction> txn;
    TxnErrorCode err = txn_kv->create_txn(&txn);
    if (err != TxnErrorCode::TXN_OK) {
        LOG_WARNING("failed to create txn err={}", err);
        return;
    }
    std::string key = system_meta_service_registry_key();
    std::string val;
    err = txn->get(key, &val);
    if (stats) {
        stats->get_counter++;
    }
    if (err != TxnErrorCode::TXN_OK) {
        LOG_WARNING("failed to get server registry err={}", err);
        return;
    }
    if (stats) {
        stats->get_bytes += val.size() + key.size();
    }
    std::string self_endpoint =
            config::hostname.empty() ? get_local_ip(config::priority_networks) : config::hostname;
    self_endpoint = fmt::format("{}:{}", self_endpoint, config::brpc_listen_port);
    ServiceRegistryPB reg;
    reg.ParseFromString(val);

    brpc::ChannelOptions options;
    options.connection_type = brpc::ConnectionType::CONNECTION_TYPE_SHORT;

    static std::unordered_map<std::string, std::shared_ptr<MetaService_Stub>> stubs;
    static std::mutex mtx;

    std::vector<bthread_t> btids;
    btids.reserve(reg.items_size());
    for (int i = 0; i < reg.items_size(); ++i) {
        int ret = 0;
        auto& e = reg.items(i);
        std::string endpoint;
        if (e.has_host()) {
            endpoint = fmt::format("{}:{}", e.host(), e.port());
        } else {
            endpoint = fmt::format("{}:{}", e.ip(), e.port());
        }
        if (endpoint == self_endpoint && !include_self) continue;

        // Prepare stub
        std::shared_ptr<MetaService_Stub> stub;
        do {
            std::lock_guard l(mtx);
            if (auto it = stubs.find(endpoint); it != stubs.end()) {
                stub = it->second;
                break;
            }
            auto channel = std::make_unique<brpc::Channel>();
            ret = channel->Init(endpoint.c_str(), &options);
            if (ret != 0) {
                LOG_WARNING("fail to init brpc channel, endpoint={}", endpoint);
                break;
            }
            stub = std::make_shared<MetaService_Stub>(channel.release(),
                                                      google::protobuf::Service::STUB_OWNS_CHANNEL);
        } while (false);
        if (ret != 0) continue;

        // Issue RPC
        auto f = new std::function<void()>([instance_id, stub, endpoint] {
            int num_try = 0;
            bool succ = false;
            while (num_try++ < 3) {
                brpc::Controller cntl;
                cntl.set_timeout_ms(3000);
                AlterInstanceRequest req;
                AlterInstanceResponse res;
                req.set_instance_id(instance_id);
                req.set_op(AlterInstanceRequest::REFRESH);
                stub->alter_instance(&cntl, &req, &res, nullptr);
                if (cntl.Failed()) {
                    LOG_WARNING("issue refresh instance rpc")
                            .tag("endpoint", endpoint)
                            .tag("num_try", num_try)
                            .tag("code", cntl.ErrorCode())
                            .tag("msg", cntl.ErrorText());
                } else {
                    succ = res.status().code() == MetaServiceCode::OK;
                    LOG_INFO("{} to issue refresh_instance rpc, num_try={} endpoint={} response={}",
                             (succ ? "succ" : "failed"), num_try, endpoint, proto_to_json(res));
                    if (succ) return;
                }
                bthread_usleep(300000);
            }
            if (succ) return;
            LOG_WARNING("failed to refresh finally, it may left the system inconsistent, tired={}",
                        num_try);
        });
        bthread_t bid;
        ret = bthread_start_background(&bid, nullptr, run_bthread_work, f);
        if (ret != 0) continue;
        btids.emplace_back(bid);
    } // for
    for (auto& i : btids) bthread_join(i, nullptr);
    LOG_INFO("finish notify_refresh_instance, num_items={}", reg.items_size());
}

} // namespace doris::cloud<|MERGE_RESOLUTION|>--- conflicted
+++ resolved
@@ -1062,14 +1062,9 @@
     }
 
     txn->put(vault_key, val);
-<<<<<<< HEAD
-    LOG_INFO("put vault_id={}, vault_key={}, origin vault={}, new vault={}", vault_id,
-             hex(vault_key), origin_vault_info, new_vault_info);
-=======
     LOG(INFO) << "put vault_id=" << vault_id << ", vault_key=" << hex(vault_key)
               << ", origin vault=" << encryt_sk(hide_ak(origin_vault_info))
               << ", new vault=" << encryt_sk(hide_ak(new_vault_info));
->>>>>>> 3e785ee6
 
     DCHECK_EQ(new_vault.id(), vault_id);
     response->set_storage_vault_id(new_vault.id());
@@ -1810,16 +1805,6 @@
 
     txn->atomic_add(system_meta_service_instance_update_key(), 1);
     txn->put(key, val);
-<<<<<<< HEAD
-    LOG_INFO("put instance_id={} instance_key={}", instance_id, hex(key));
-    err = txn->commit();
-    if (err != TxnErrorCode::TXN_OK) {
-        code = cast_as<ErrCategory::COMMIT>(err);
-        msg = fmt::format("failed to commit kv txn, err={}", err);
-        LOG_WARNING(msg);
-    }
-    LOG_INFO(update_record.str());
-=======
     LOG(INFO) << "put instance_id=" << instance_id << " instance_key=" << hex(key);
 
     // Commit root instance first to avoid transaction timeout
@@ -1915,7 +1900,6 @@
         LOG(INFO) << "cascade update for instance_id=" << cascade_id << " "
                   << cascade_update_record.str();
     }
->>>>>>> 3e785ee6
 }
 
 void MetaServiceImpl::create_instance(google::protobuf::RpcController* controller,
@@ -2194,16 +2178,6 @@
     std::pair<MetaServiceCode, std::string> ret;
     switch (request->op()) {
     case AlterInstanceRequest::DROP: {
-<<<<<<< HEAD
-        ret = alter_instance(request, [&request](InstanceInfoPB* instance) {
-            std::string msg;
-            // check instance doesn't have any cluster.
-            if (instance->clusters_size() != 0) {
-                msg = "failed to drop instance, instance has clusters";
-                LOG_WARNING(msg);
-                return std::make_pair(MetaServiceCode::INVALID_ARGUMENT, msg);
-            }
-=======
         ret = alter_instance(
                 request, [&request, &instance_id](Transaction* txn, InstanceInfoPB* instance) {
                     std::string msg;
@@ -2213,7 +2187,6 @@
                         LOG(WARNING) << msg;
                         return std::make_pair(MetaServiceCode::INVALID_ARGUMENT, msg);
                     }
->>>>>>> 3e785ee6
 
                     // check instance doesn't have any snapshot.
                     MetaReader meta_reader(instance_id);
@@ -2233,18 +2206,6 @@
                         }
                     }
 
-<<<<<<< HEAD
-            std::string ret = instance->SerializeAsString();
-            if (ret.empty()) {
-                msg = "failed to serialize";
-                LOG_ERROR(msg);
-                return std::make_pair(MetaServiceCode::PROTOBUF_SERIALIZE_ERR, msg);
-            }
-            LOG_INFO("put instance_id={} drop instance json={}", request->instance_id(),
-                     proto_to_json(*instance));
-            return std::make_pair(MetaServiceCode::OK, ret);
-        });
-=======
                     instance->set_status(InstanceInfoPB::DELETED);
                     instance->set_mtime(
                             duration_cast<seconds>(system_clock::now().time_since_epoch()).count());
@@ -2276,7 +2237,6 @@
                     }
                     return std::make_pair(MetaServiceCode::OK, ret);
                 });
->>>>>>> 3e785ee6
     } break;
     case AlterInstanceRequest::RENAME: {
         ret = alter_instance(request, [&request](Transaction* txn, InstanceInfoPB* instance) {
@@ -4664,10 +4624,6 @@
 }
 
 void notify_refresh_instance(std::shared_ptr<TxnKv> txn_kv, const std::string& instance_id,
-<<<<<<< HEAD
-                             KVStats* stats) {
-    LOG_INFO("begin notify_refresh_instance");
-=======
                              KVStats* stats, bool include_self) {
     if (!config::enable_notify_instance_update) {
         LOG(INFO) << "notify_refresh_instance is disabled";
@@ -4675,7 +4631,6 @@
     }
 
     LOG(INFO) << "begin notify_refresh_instance, include_self=" << include_self;
->>>>>>> 3e785ee6
     TEST_SYNC_POINT_RETURN_WITH_VOID("notify_refresh_instance_return");
     std::unique_ptr<Transaction> txn;
     TxnErrorCode err = txn_kv->create_txn(&txn);
