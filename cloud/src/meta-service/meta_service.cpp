// Licensed to the Apache Software Foundation (ASF) under one
// or more contributor license agreements.  See the NOTICE file
// distributed with this work for additional information
// regarding copyright ownership.  The ASF licenses this file
// to you under the Apache License, Version 2.0 (the
// "License"); you may not use this file except in compliance
// with the License.  You may obtain a copy of the License at
//
//   http://www.apache.org/licenses/LICENSE-2.0
//
// Unless required by applicable law or agreed to in writing,
// software distributed under the License is distributed on an
// "AS IS" BASIS, WITHOUT WARRANTIES OR CONDITIONS OF ANY
// KIND, either express or implied.  See the License for the
// specific language governing permissions and limitations
// under the License.

#include "meta_service.h"

#include <brpc/channel.h>
#include <brpc/closure_guard.h>
#include <brpc/controller.h>
#include <bthread/bthread.h>
#include <fmt/core.h>
#include <gen_cpp/cloud.pb.h>
#include <gen_cpp/olap_file.pb.h>
#include <google/protobuf/util/json_util.h>
#include <rapidjson/prettywriter.h>
#include <rapidjson/schema.h>

#include <algorithm>
#include <chrono>
#include <cstddef>
#include <cstdint>
#include <cstdlib>
#include <functional>
#include <iomanip>
#include <ios>
#include <limits>
#include <memory>
#include <numeric>
#include <ostream>
#include <sstream>
#include <string>
#include <tuple>
#include <type_traits>
#include <unordered_map>
#include <utility>

#include "common/bvars.h"
#include "common/config.h"
#include "common/encryption_util.h"
#include "common/logging.h"
#include "common/stats.h"
#include "common/stopwatch.h"
#include "common/string_util.h"
#include "common/util.h"
#include "cpp/sync_point.h"
#include "meta-service/delete_bitmap_lock_white_list.h"
#include "meta-service/doris_txn.h"
#include "meta-service/meta_service_helper.h"
#include "meta-service/meta_service_schema.h"
#include "meta-service/meta_service_tablet_stats.h"
#include "meta-store/blob_message.h"
#include "meta-store/codec.h"
#include "meta-store/keys.h"
#include "meta-store/txn_kv.h"
#include "meta-store/txn_kv_error.h"
#include "rate-limiter/rate_limiter.h"

using namespace std::chrono;

namespace doris::cloud {

MetaServiceImpl::MetaServiceImpl(std::shared_ptr<TxnKv> txn_kv,
                                 std::shared_ptr<ResourceManager> resource_mgr,
                                 std::shared_ptr<RateLimiter> rate_limiter) {
    txn_kv_ = txn_kv;
    resource_mgr_ = resource_mgr;
    rate_limiter_ = rate_limiter;
    rate_limiter_->init(this);
    txn_lazy_committer_ = std::make_shared<TxnLazyCommitter>(txn_kv_);
    delete_bitmap_lock_white_list_ = std::make_shared<DeleteBitmapLockWhiteList>();
    delete_bitmap_lock_white_list_->init();
}

MetaServiceImpl::~MetaServiceImpl() = default;

// FIXME(gavin): should it be a member function of ResourceManager?
std::string get_instance_id(const std::shared_ptr<ResourceManager>& rc_mgr,
                            const std::string& cloud_unique_id) {
    TEST_SYNC_POINT_RETURN_WITH_VALUE("get_instance_id", std::string {});

    std::vector<NodeInfo> nodes;
    std::string err = rc_mgr->get_node(cloud_unique_id, &nodes);
    TEST_SYNC_POINT_CALLBACK("get_instance_id_err", &err);
<<<<<<< HEAD
=======

>>>>>>> 4cc84565
    std::string instance_id;
    if (!err.empty()) {
        // cache can't find cloud_unique_id, so degraded by parse cloud_unique_id
        // cloud_unique_id encode: ${version}:${instance_id}:${unique_id}
        // check it split by ':' c
        auto [valid, id] = ResourceManager::get_instance_id_by_cloud_unique_id(cloud_unique_id);
        if (!valid) {
            LOG_WARNING(
                    "use degraded format cloud_unique_id, but cloud_unique_id not degrade format, "
                    "cloud_unique_id={}",
                    cloud_unique_id);
            return "";
        }

        // check instance_id valid by get fdb
        if (config::enable_check_instance_id && !rc_mgr->is_instance_id_registered(id)) {
            LOG_WARNING(
                    "use degraded format cloud_unique_id, but check instance failed, "
                    "cloud_unique_id={}",
                    cloud_unique_id);
            return "";
        }
        return id;
    }

    for (auto& node : nodes) {
        if (!instance_id.empty() && instance_id != node.instance_id) {
            LOG_WARNING("cloud_unique_id is one-to-many instance_id, ")
                    .tag("cloud_unique_id", cloud_unique_id)
                    .tag("current_instance_id", instance_id)
                    .tag("later_instance_id", node.instance_id);
        }
        instance_id = node.instance_id; // The last wins
        // check cache unique_id
        std::string cloud_unique_id_in_cache = node.node_info.cloud_unique_id();
        auto [valid, id] =
                ResourceManager::get_instance_id_by_cloud_unique_id(cloud_unique_id_in_cache);
        if (!valid) {
            continue;
        }

        if (id != node.instance_id || id != instance_id) {
            LOG_WARNING("in cache, ")
                    .tag("node", node.node_info.DebugString())
                    .tag("cloud_unique_id", cloud_unique_id)
                    .tag("current_instance_id", instance_id)
                    .tag("later_instance_id", node.instance_id);
            continue;
        }
    }

    return instance_id;
}

// Return `true` if tablet has been dropped; otherwise or it may not determine when meeting errors, return false
bool is_dropped_tablet(Transaction* txn, const std::string& instance_id, int64_t index_id,
                       int64_t partition_id) {
    auto key = recycle_index_key({instance_id, index_id});
    std::string val;
    TxnErrorCode err = txn->get(key, &val);
    if (err == TxnErrorCode::TXN_OK) {
        RecycleIndexPB pb;
        if (!pb.ParseFromString(val)) [[unlikely]] {
            LOG_WARNING("malformed recycle index pb").tag("key", hex(key));
            return false;
        }
        return pb.state() == RecycleIndexPB::DROPPED || pb.state() == RecycleIndexPB::RECYCLING;
    }
    if (err != TxnErrorCode::TXN_KEY_NOT_FOUND) { // Get kv failed, cannot determine, return false
        return false;
    }
    key = recycle_partition_key({instance_id, partition_id});
    err = txn->get(key, &val);
    if (err == TxnErrorCode::TXN_OK) {
        RecyclePartitionPB pb;
        if (!pb.ParseFromString(val)) [[unlikely]] {
            LOG_WARNING("malformed recycle partition pb").tag("key", hex(key));
            return false;
        }
        return pb.state() == RecyclePartitionPB::DROPPED ||
               pb.state() == RecyclePartitionPB::RECYCLING;
    }
    return false;
}

void get_tablet_idx(MetaServiceCode& code, std::string& msg, Transaction* txn,
                    const std::string& instance_id, int64_t tablet_id, TabletIndexPB& tablet_idx) {
    std::string key, val;
    meta_tablet_idx_key({instance_id, tablet_id}, &key);
    TxnErrorCode err = txn->get(key, &val);
    if (err != TxnErrorCode::TXN_OK) {
        if (err == TxnErrorCode::TXN_KEY_NOT_FOUND) {
            code = MetaServiceCode::TABLET_NOT_FOUND;
        } else {
            code = cast_as<ErrCategory::READ>(err);
        }
        msg = fmt::format("failed to get tablet_idx, err={} tablet_id={} key={}", err, tablet_id,
                          hex(key));
        return;
    }
    if (!tablet_idx.ParseFromString(val)) [[unlikely]] {
        code = MetaServiceCode::PROTOBUF_PARSE_ERR;
        msg = fmt::format("malformed tablet index value, tablet_id={} key={}", tablet_id, hex(key));
        return;
    }
    if (tablet_id != tablet_idx.tablet_id()) [[unlikely]] {
        code = MetaServiceCode::UNDEFINED_ERR;
        msg = "internal error";
        LOG_WARNING("unexpected error given_tablet_id={} idx_pb_tablet_id={} key={}", tablet_id,
                    tablet_idx.tablet_id(), hex(key));
        return;
    }
}

void MetaServiceImpl::get_version(::google::protobuf::RpcController* controller,
                                  const GetVersionRequest* request, GetVersionResponse* response,
                                  ::google::protobuf::Closure* done) {
    if (request->batch_mode()) {
        batch_get_version(controller, request, response, done);
        return;
    }

    int64_t db_id {-1}, table_id {-1}, partition_id {-1};
    AnnotateTag tag_db_id("db_id", db_id), tag_table_id("table_id", table_id),
            tag_partition_id("partition_id", partition_id);
    RPC_PREPROCESS(get_version, get);
    std::string cloud_unique_id;
    if (request->has_cloud_unique_id()) {
        cloud_unique_id = request->cloud_unique_id();
    }

    bool is_table_version = false;
    if (request->has_is_table_version()) {
        is_table_version = request->is_table_version();
    }

    db_id = request->has_db_id() ? request->db_id() : -1;
    table_id = request->has_table_id() ? request->table_id() : -1;
    partition_id = request->has_partition_id() ? request->partition_id() : -1;
    if (db_id == -1 || table_id == -1 || (!is_table_version && partition_id == -1)) {
        msg = "params error, db_id=" + std::to_string(db_id) +
              " table_id=" + std::to_string(table_id) +
              " partition_id=" + std::to_string(partition_id) +
              " is_table_version=" + std::to_string(is_table_version);
        code = MetaServiceCode::INVALID_ARGUMENT;
        LOG_WARNING(msg);
        return;
    }

    instance_id = get_instance_id(resource_mgr_, request->cloud_unique_id());
    if (instance_id.empty()) {
        code = MetaServiceCode::INVALID_ARGUMENT;
        msg = "empty instance_id";
        LOG_INFO("{}, cloud_unique_id={}", msg, request->cloud_unique_id());
        return;
    }

    RPC_RATE_LIMIT(get_version)
    std::string ver_key;
    if (is_table_version) {
        table_version_key({instance_id, db_id, table_id}, &ver_key);
    } else {
        partition_version_key({instance_id, db_id, table_id, partition_id}, &ver_key);
    }

    code = MetaServiceCode::OK;

    TxnErrorCode err = txn_kv_->create_txn(&txn);
    if (err != TxnErrorCode::TXN_OK) {
        msg = "failed to create txn";
        code = cast_as<ErrCategory::CREATE>(err);
        return;
    }

    std::string ver_val;
    // 0 for success get a key, 1 for key not found, negative for error
    err = txn->get(ver_key, &ver_val);
    VLOG_DEBUG << "xxx get version_key=" << hex(ver_key);
    if (err == TxnErrorCode::TXN_OK) {
        if (is_table_version) {
            int64_t version = 0;
            if (!txn->decode_atomic_int(ver_val, &version)) {
                code = MetaServiceCode::PROTOBUF_PARSE_ERR;
                msg = "malformed table version value";
                return;
            }
            response->set_version(version);
        } else {
            VersionPB version_pb;
            if (!version_pb.ParseFromString(ver_val)) {
                code = MetaServiceCode::PROTOBUF_PARSE_ERR;
                msg = "malformed version value";
                return;
            }
            if (!version_pb.has_version()) {
                msg = "not found";
                code = MetaServiceCode::VERSION_NOT_FOUND;
                return;
            }

            response->set_version(version_pb.version());
            response->add_version_update_time_ms(version_pb.update_time_ms());
        }
        TEST_SYNC_POINT_CALLBACK("get_version_code", &code);
        return;
    } else if (err == TxnErrorCode::TXN_KEY_NOT_FOUND) {
        msg = "not found";
        code = MetaServiceCode::VERSION_NOT_FOUND;
        return;
    }
    msg = fmt::format("failed to get txn, err={}", err);
    code = cast_as<ErrCategory::READ>(err);
}

void MetaServiceImpl::batch_get_version(::google::protobuf::RpcController* controller,
                                        const GetVersionRequest* request,
                                        GetVersionResponse* response,
                                        ::google::protobuf::Closure* done) {
    RPC_PREPROCESS(get_version, get);

    std::string cloud_unique_id;
    if (request->has_cloud_unique_id()) {
        cloud_unique_id = request->cloud_unique_id();
    }

    bool is_table_version = false;
    if (request->has_is_table_version()) {
        is_table_version = request->is_table_version();
    }

    if (request->db_ids_size() == 0 || request->table_ids_size() == 0 ||
        (!is_table_version && request->table_ids_size() != request->partition_ids_size()) ||
        (!is_table_version && request->db_ids_size() != request->partition_ids_size())) {
        msg = "param error, num db_ids=" + std::to_string(request->db_ids_size()) +
              " num table_ids=" + std::to_string(request->table_ids_size()) +
              " num partition_ids=" + std::to_string(request->partition_ids_size()) +
              " is_table_version=" + std::to_string(request->is_table_version());
        code = MetaServiceCode::INVALID_ARGUMENT;
        LOG_WARNING(msg);
        return;
    }

    instance_id = get_instance_id(resource_mgr_, request->cloud_unique_id());
    if (instance_id.empty()) {
        code = MetaServiceCode::INVALID_ARGUMENT;
        msg = "empty instance_id";
        LOG_INFO("{}, cloud_unique_id={}", msg, request->cloud_unique_id());
        return;
    }

    size_t num_acquired =
            is_table_version ? request->table_ids_size() : request->partition_ids_size();
    response->mutable_versions()->Reserve(num_acquired);
    response->mutable_db_ids()->CopyFrom(request->db_ids());
    response->mutable_table_ids()->CopyFrom(request->table_ids());
    if (!is_table_version) {
        response->mutable_partition_ids()->CopyFrom(request->partition_ids());
    }

    constexpr size_t BATCH_SIZE = 500;
    std::vector<std::string> version_keys;
    std::vector<std::optional<std::string>> version_values;
    version_keys.reserve(BATCH_SIZE);
    version_values.reserve(BATCH_SIZE);

    while ((code == MetaServiceCode::OK || code == MetaServiceCode::KV_TXN_TOO_OLD) &&
           response->versions_size() < num_acquired) {
        std::unique_ptr<Transaction> txn;
        TxnErrorCode err = txn_kv_->create_txn(&txn);
        if (err != TxnErrorCode::TXN_OK) {
            msg = "failed to create txn";
            code = cast_as<ErrCategory::CREATE>(err);
            break;
        }
        DORIS_CLOUD_DEFER {
            if (txn == nullptr) return;
            stats.get_bytes += txn->get_bytes();
            stats.get_counter += txn->num_get_keys();
        };
        for (size_t i = response->versions_size(); i < num_acquired; i += BATCH_SIZE) {
            size_t limit = (i + BATCH_SIZE < num_acquired) ? i + BATCH_SIZE : num_acquired;
            version_keys.clear();
            version_values.clear();
            for (size_t j = i; j < limit; j++) {
                int64_t db_id = request->db_ids(j);
                int64_t table_id = request->table_ids(j);
                std::string ver_key;
                if (is_table_version) {
                    table_version_key({instance_id, db_id, table_id}, &ver_key);
                } else {
                    int64_t partition_id = request->partition_ids(j);
                    partition_version_key({instance_id, db_id, table_id, partition_id}, &ver_key);
                }
                version_keys.push_back(std::move(ver_key));
            }

            err = txn->batch_get(&version_values, version_keys);
            TEST_SYNC_POINT_CALLBACK("batch_get_version_err", &err);
            if (err == TxnErrorCode::TXN_TOO_OLD) {
                // txn too old, fallback to non-snapshot versions.
                LOG_WARNING(
                        "batch_get_version execution time exceeds the txn mvcc window, "
                        "fallback to acquire non-snapshot versions, partition_ids_size={} index={}",
                        request->partition_ids_size(), i);
                break;
            } else if (err != TxnErrorCode::TXN_OK) {
                msg = fmt::format("failed to batch get versions, index={}, err={}", i, err);
                code = cast_as<ErrCategory::READ>(err);
                break;
            }

            for (auto&& value : version_values) {
                if (!value.has_value()) {
                    // return -1 if the target version is not exists.
                    response->add_versions(-1);
                    response->add_version_update_time_ms(-1);
                } else if (is_table_version) {
                    int64_t version = 0;
                    if (!txn->decode_atomic_int(*value, &version)) {
                        code = MetaServiceCode::PROTOBUF_PARSE_ERR;
                        msg = "malformed table version value";
                        break;
                    }
                    response->add_versions(version);
                } else {
                    VersionPB version_pb;
                    if (!version_pb.ParseFromString(*value)) {
                        code = MetaServiceCode::PROTOBUF_PARSE_ERR;
                        msg = "malformed version value";
                        break;
                    }

                    if (!version_pb.has_version()) {
                        // return -1 if the target version is not exists.
                        response->add_versions(-1);
                        response->add_version_update_time_ms(-1);
                    } else {
                        response->add_versions(version_pb.version());
                        response->add_version_update_time_ms(version_pb.update_time_ms());
                    }
                }
            }
        }
    }
    if (code != MetaServiceCode::OK) {
        response->clear_partition_ids();
        response->clear_table_ids();
        response->clear_versions();
    }
}

void internal_create_tablet(const CreateTabletsRequest* request, MetaServiceCode& code,
                            std::string& msg, const doris::TabletMetaCloudPB& meta,
                            std::shared_ptr<TxnKv> txn_kv, const std::string& instance_id,
                            std::set<std::pair<int64_t, int32_t>>& saved_schema, KVStats& stats) {
    doris::TabletMetaCloudPB tablet_meta(meta);
    bool has_first_rowset = tablet_meta.rs_metas_size() > 0;

    // TODO: validate tablet meta, check existence
    int64_t table_id = tablet_meta.table_id();
    int64_t index_id = tablet_meta.index_id();
    int64_t partition_id = tablet_meta.partition_id();
    int64_t tablet_id = tablet_meta.tablet_id();
    AnnotateTag tag_table_id("table_id", table_id);
    AnnotateTag tag_index_id("index_id", index_id);
    AnnotateTag tag_partition_id("partition_id", partition_id);
    AnnotateTag tag_tablet_id("tablet_id", tablet_id);

    if (!tablet_meta.has_schema() && !tablet_meta.has_schema_version()) {
        code = MetaServiceCode::INVALID_ARGUMENT;
        msg = "tablet_meta must have either schema or schema_version";
        return;
    }

    std::unique_ptr<Transaction> txn;
    TxnErrorCode err = txn_kv->create_txn(&txn);
    if (err != TxnErrorCode::TXN_OK) {
        code = cast_as<ErrCategory::CREATE>(err);
        msg = "failed to init txn";
        return;
    }
    DORIS_CLOUD_DEFER {
        if (txn == nullptr) return;
        stats.get_bytes += txn->get_bytes();
        stats.put_bytes += txn->put_bytes();
        stats.get_counter += txn->num_get_keys();
        stats.put_counter += txn->num_put_keys();
    };

    std::string rs_key, rs_val;
    if (has_first_rowset) {
        // Put first rowset if needed
        auto first_rowset = tablet_meta.mutable_rs_metas(0);
        if (config::write_schema_kv) { // detach schema from rowset meta
            first_rowset->set_index_id(index_id);
            first_rowset->set_schema_version(tablet_meta.has_schema_version()
                                                     ? tablet_meta.schema_version()
                                                     : tablet_meta.schema().schema_version());
            first_rowset->set_allocated_tablet_schema(nullptr);
        }
        MetaRowsetKeyInfo rs_key_info {instance_id, tablet_id, first_rowset->end_version()};
        meta_rowset_key(rs_key_info, &rs_key);
        if (!first_rowset->SerializeToString(&rs_val)) {
            code = MetaServiceCode::PROTOBUF_SERIALIZE_ERR;
            msg = "failed to serialize first rowset meta";
            return;
        }
        txn->put(rs_key, rs_val);
        tablet_meta.clear_rs_metas(); // Strip off rowset meta
    }

    if (tablet_meta.has_schema()) {
        // Temporary hard code to fix wrong column type string generated by FE
        auto fix_column_type = [](doris::TabletSchemaCloudPB* schema) {
            for (auto& column : *schema->mutable_column()) {
                if (column.type() == "DECIMAL128") {
                    column.mutable_type()->push_back('I');
                }
            }
        };
        if (config::write_schema_kv) {
            // detach TabletSchemaCloudPB from TabletMetaCloudPB
            tablet_meta.set_schema_version(tablet_meta.schema().schema_version());
            auto [_, success] = saved_schema.emplace(index_id, tablet_meta.schema_version());
            if (success) { // schema may not be saved
                fix_column_type(tablet_meta.mutable_schema());
                auto schema_key =
                        meta_schema_key({instance_id, index_id, tablet_meta.schema_version()});
                put_schema_kv(code, msg, txn.get(), schema_key, tablet_meta.schema());
                if (code != MetaServiceCode::OK) return;
            }
            tablet_meta.set_allocated_schema(nullptr);
        } else {
            fix_column_type(tablet_meta.mutable_schema());
        }
    }

    MetaTabletKeyInfo key_info {instance_id, table_id, index_id, partition_id, tablet_id};
    std::string key;
    std::string val;
    meta_tablet_key(key_info, &key);
    if (!tablet_meta.SerializeToString(&val)) {
        code = MetaServiceCode::PROTOBUF_SERIALIZE_ERR;
        msg = "failed to serialize tablet meta";
        return;
    }
    txn->put(key, val);
    LOG_INFO("xxx put tablet_key={} tablet id {}", hex(key), tablet_id);

    // Index tablet_id -> table_id, index_id, partition_id
    std::string key1;
    std::string val1;
    MetaTabletIdxKeyInfo key_info1 {instance_id, tablet_id};
    meta_tablet_idx_key(key_info1, &key1);
    TabletIndexPB tablet_table;
    if (request->has_db_id()) {
        tablet_table.set_db_id(request->db_id());
    }
    tablet_table.set_table_id(table_id);
    tablet_table.set_index_id(index_id);
    tablet_table.set_partition_id(partition_id);
    tablet_table.set_tablet_id(tablet_id);
    if (!tablet_table.SerializeToString(&val1)) {
        code = MetaServiceCode::PROTOBUF_SERIALIZE_ERR;
        msg = "failed to serialize tablet table value";
        return;
    }
    txn->put(key1, val1);
    LOG_INFO("put tablet_idx").tag("tablet_id", tablet_id).tag("key", hex(key1));

    // Create stats info for the tablet
    auto stats_key = stats_tablet_key({instance_id, table_id, index_id, partition_id, tablet_id});
    std::string stats_val;
    TabletStatsPB stats_pb;
    stats_pb.set_num_rowsets(1);
    stats_pb.set_num_segments(0);
    stats_pb.mutable_idx()->set_table_id(table_id);
    stats_pb.mutable_idx()->set_index_id(index_id);
    stats_pb.mutable_idx()->set_partition_id(partition_id);
    stats_pb.mutable_idx()->set_tablet_id(tablet_id);
    stats_pb.set_base_compaction_cnt(0);
    stats_pb.set_cumulative_compaction_cnt(0);
    // set cumulative point to 2 to not compact rowset [0-1]
    stats_pb.set_cumulative_point(2);
    stats_val = stats_pb.SerializeAsString();
    DCHECK(!stats_val.empty());
    txn->put(stats_key, stats_val);
    LOG_INFO("put tablet stats, tablet_id={}", tablet_id).tag("key", hex(stats_key));

    err = txn->commit();
    if (err != TxnErrorCode::TXN_OK) {
        code = cast_as<ErrCategory::COMMIT>(err);
        msg = fmt::format("failed to save tablet meta, ret={}", err);
        return;
    }
}

void MetaServiceImpl::create_tablets(::google::protobuf::RpcController* controller,
                                     const CreateTabletsRequest* request,
                                     CreateTabletsResponse* response,
                                     ::google::protobuf::Closure* done) {
    RPC_PREPROCESS(create_tablets, get, put);

    if (request->tablet_metas_size() == 0) {
        msg = "no tablet meta";
        code = MetaServiceCode::INVALID_ARGUMENT;
        return;
    }
    instance_id = get_instance_id(resource_mgr_, request->cloud_unique_id());
    if (instance_id.empty()) {
        code = MetaServiceCode::INVALID_ARGUMENT;
        msg = "empty instance_id";
        LOG_INFO("{}, cloud_unique_id={}", msg, request->cloud_unique_id());
        return;
    }

    RPC_RATE_LIMIT(create_tablets)
    for (; request->has_storage_vault_name();) {
        InstanceInfoPB instance;
        std::unique_ptr<Transaction> txn0;
        TxnErrorCode err = txn_kv_->create_txn(&txn0);
        if (err != TxnErrorCode::TXN_OK) {
            code = cast_as<ErrCategory::READ>(err);
            msg = fmt::format("failed to create txn");
            return;
        }

        InstanceKeyInfo key_info {instance_id};
        std::string key;
        std::string val;
        instance_key(key_info, &key);

        err = txn0->get(key, &val);
        stats.get_bytes += val.size() + key.size();
        stats.get_counter++;
        LOG_INFO("get instance_key={}", hex(key));

        if (err != TxnErrorCode::TXN_OK) {
            code = cast_as<ErrCategory::READ>(err);
            ss << "failed to get instance, instance_id=" << instance_id << " err=" << err;
            msg = ss.str();
            return;
        }
        if (!instance.ParseFromString(val)) {
            code = MetaServiceCode::PROTOBUF_PARSE_ERR;
            msg = "failed to parse InstanceInfoPB";
            return;
        }

        // This instance hasn't enable storage vault which means it's using legacy cloud mode
        DCHECK(instance.enable_storage_vault())
                << "Only instances with enable_storage_vault true have vault name";

        std::string_view name = request->storage_vault_name();

        // Try to use the default vault name if user doesn't specify the vault name
        // for correspoding table
        if (name.empty()) {
            if (!instance.has_default_storage_vault_name()) {
                code = MetaServiceCode::INVALID_ARGUMENT;
                msg = fmt::format("You must supply at least one default vault");
                return;
            }
            name = instance.default_storage_vault_name();
        }

        // The S3 vault would be stored inside the instance.storage_vault_names and instance.resource_ids
        auto vault_name = std::find_if(
                instance.storage_vault_names().begin(), instance.storage_vault_names().end(),
                [&](const auto& candidate_name) { return candidate_name == name; });
        if (vault_name != instance.storage_vault_names().end()) {
            auto idx = vault_name - instance.storage_vault_names().begin();
            response->set_storage_vault_id(instance.resource_ids().at(idx));
            response->set_storage_vault_name(*vault_name);
            break;
        }

        code = MetaServiceCode::INVALID_ARGUMENT;
        msg = fmt::format("failed to get vault id, vault name={}", name);
        return;
    }

    // [index_id, schema_version]
    std::set<std::pair<int64_t, int32_t>> saved_schema;
    TEST_SYNC_POINT_RETURN_WITH_VOID("create_tablets");
    for (auto& tablet_meta : request->tablet_metas()) {
        internal_create_tablet(request, code, msg, tablet_meta, txn_kv_, instance_id, saved_schema,
                               stats);
        if (code != MetaServiceCode::OK) {
            return;
        }
    }
}

void internal_get_tablet(MetaServiceCode& code, std::string& msg, const std::string& instance_id,
                         Transaction* txn, int64_t tablet_id, doris::TabletMetaCloudPB* tablet_meta,
                         bool skip_schema) {
    // TODO: validate request
    TabletIndexPB tablet_idx;
    get_tablet_idx(code, msg, txn, instance_id, tablet_id, tablet_idx);
    if (code != MetaServiceCode::OK) return;

    MetaTabletKeyInfo key_info1 {instance_id, tablet_idx.table_id(), tablet_idx.index_id(),
                                 tablet_idx.partition_id(), tablet_id};
    std::string key1, val1;
    meta_tablet_key(key_info1, &key1);
    TxnErrorCode err = txn->get(key1, &val1);
    if (err == TxnErrorCode::TXN_KEY_NOT_FOUND) {
        code = MetaServiceCode::TABLET_NOT_FOUND;
        msg = "failed to get tablet, err=not found";
        return;
    } else if (err != TxnErrorCode::TXN_OK) [[unlikely]] {
        code = cast_as<ErrCategory::READ>(err);
        msg = fmt::format("failed to get tablet, err={}", err);
        return;
    }

    if (!tablet_meta->ParseFromString(val1)) {
        code = MetaServiceCode::PROTOBUF_PARSE_ERR;
        msg = "malformed tablet meta, unable to initialize";
        return;
    }

    if (tablet_meta->has_schema() &&
        tablet_meta->schema().column_size() > 0) { // tablet meta saved before detach schema kv
        tablet_meta->set_schema_version(tablet_meta->schema().schema_version());
    }

    if ((!tablet_meta->has_schema() ||
         (tablet_meta->has_schema() && tablet_meta->schema().column_size() <= 0)) &&
        !skip_schema) {
        if (!tablet_meta->has_schema_version()) {
            code = MetaServiceCode::INVALID_ARGUMENT;
            msg = "tablet_meta must have either schema or schema_version";
            return;
        }
        auto key = meta_schema_key(
                {instance_id, tablet_meta->index_id(), tablet_meta->schema_version()});
        ValueBuf val_buf;
        err = cloud::blob_get(txn, key, &val_buf);
        if (err != TxnErrorCode::TXN_OK) {
            code = cast_as<ErrCategory::READ>(err);
            msg = fmt::format("failed to get schema, err={}", err == TxnErrorCode::TXN_KEY_NOT_FOUND
                                                                      ? "not found"
                                                                      : "internal error");
            return;
        }
        if (!parse_schema_value(val_buf, tablet_meta->mutable_schema())) {
            code = MetaServiceCode::PROTOBUF_PARSE_ERR;
            msg = fmt::format("malformed schema value, key={}", key);
            return;
        }
    }
}

void MetaServiceImpl::update_tablet(::google::protobuf::RpcController* controller,
                                    const UpdateTabletRequest* request,
                                    UpdateTabletResponse* response,
                                    ::google::protobuf::Closure* done) {
    RPC_PREPROCESS(update_tablet, get, put);
    instance_id = get_instance_id(resource_mgr_, request->cloud_unique_id());
    if (instance_id.empty()) {
        code = MetaServiceCode::INVALID_ARGUMENT;
        msg = "empty instance_id";
        LOG_WARNING("{}, cloud_unique_id={}", msg, request->cloud_unique_id());
        return;
    }

    RPC_RATE_LIMIT(update_tablet)

    TxnErrorCode err = txn_kv_->create_txn(&txn);
    if (err != TxnErrorCode::TXN_OK) {
        code = cast_as<ErrCategory::CREATE>(err);
        msg = "failed to init txn";
        return;
    }
    for (const TabletMetaInfoPB& tablet_meta_info : request->tablet_meta_infos()) {
        doris::TabletMetaCloudPB tablet_meta;
        internal_get_tablet(code, msg, instance_id, txn.get(), tablet_meta_info.tablet_id(),
                            &tablet_meta, true);
        if (code != MetaServiceCode::OK) {
            return;
        }
        if (tablet_meta_info.has_is_in_memory()) { // deprecate after 3.0.0
            tablet_meta.set_is_in_memory(tablet_meta_info.is_in_memory());
        } else if (tablet_meta_info.has_is_persistent()) { // deprecate after 3.0.0
            tablet_meta.set_is_persistent(tablet_meta_info.is_persistent());
        } else if (tablet_meta_info.has_ttl_seconds()) {
            tablet_meta.set_ttl_seconds(tablet_meta_info.ttl_seconds());
        } else if (tablet_meta_info.has_compaction_policy()) {
            tablet_meta.set_compaction_policy(tablet_meta_info.compaction_policy());
        } else if (tablet_meta_info.has_time_series_compaction_goal_size_mbytes()) {
            tablet_meta.set_time_series_compaction_goal_size_mbytes(
                    tablet_meta_info.time_series_compaction_goal_size_mbytes());
        } else if (tablet_meta_info.has_time_series_compaction_file_count_threshold()) {
            tablet_meta.set_time_series_compaction_file_count_threshold(
                    tablet_meta_info.time_series_compaction_file_count_threshold());
        } else if (tablet_meta_info.has_time_series_compaction_time_threshold_seconds()) {
            tablet_meta.set_time_series_compaction_time_threshold_seconds(
                    tablet_meta_info.time_series_compaction_time_threshold_seconds());
        } else if (tablet_meta_info.has_time_series_compaction_empty_rowsets_threshold()) {
            tablet_meta.set_time_series_compaction_empty_rowsets_threshold(
                    tablet_meta_info.time_series_compaction_empty_rowsets_threshold());
        } else if (tablet_meta_info.has_time_series_compaction_level_threshold()) {
            tablet_meta.set_time_series_compaction_level_threshold(
                    tablet_meta_info.time_series_compaction_level_threshold());
        } else if (tablet_meta_info.has_disable_auto_compaction()) {
            if (tablet_meta.has_schema() && tablet_meta.schema().column_size() > 0) {
                tablet_meta.mutable_schema()->set_disable_auto_compaction(
                        tablet_meta_info.disable_auto_compaction());
            } else {
                auto key = meta_schema_key(
                        {instance_id, tablet_meta.index_id(), tablet_meta.schema_version()});
                ValueBuf val_buf;
                err = cloud::blob_get(txn.get(), key, &val_buf);
                if (err != TxnErrorCode::TXN_OK) {
                    code = cast_as<ErrCategory::READ>(err);
                    msg = fmt::format("failed to get schema, err={}",
                                      err == TxnErrorCode::TXN_KEY_NOT_FOUND ? "not found"
                                                                             : "internal error");
                    return;
                }
                doris::TabletSchemaCloudPB schema_pb;
                if (!parse_schema_value(val_buf, &schema_pb)) {
                    code = MetaServiceCode::PROTOBUF_PARSE_ERR;
                    msg = fmt::format("malformed schema value, key={}", key);
                    return;
                }

                schema_pb.set_disable_auto_compaction(tablet_meta_info.disable_auto_compaction());
                put_schema_kv(code, msg, txn.get(), key, schema_pb);
                if (code != MetaServiceCode::OK) return;
            }
        }
        int64_t table_id = tablet_meta.table_id();
        int64_t index_id = tablet_meta.index_id();
        int64_t partition_id = tablet_meta.partition_id();
        int64_t tablet_id = tablet_meta.tablet_id();
        AnnotateTag tag_table_id("table_id", table_id);
        AnnotateTag tag_index_id("index_id", index_id);
        AnnotateTag tag_partition_id("partition_id", partition_id);
        AnnotateTag tag_tablet_id("tablet_id", tablet_id);

        MetaTabletKeyInfo key_info {instance_id, table_id, index_id, partition_id, tablet_id};
        std::string key;
        std::string val;
        meta_tablet_key(key_info, &key);
        if (!tablet_meta.SerializeToString(&val)) {
            code = MetaServiceCode::PROTOBUF_SERIALIZE_ERR;
            msg = "failed to serialize tablet meta";
            return;
        }
        txn->put(key, val);
        LOG_INFO("xxx put tablet_key={}", hex(key));
    }
    err = txn->commit();
    if (err != TxnErrorCode::TXN_OK) {
        code = cast_as<ErrCategory::COMMIT>(err);
        ss << "failed to update tablet meta, err=" << err;
        msg = ss.str();
        return;
    }
}

void MetaServiceImpl::update_tablet_schema(::google::protobuf::RpcController* controller,
                                           const UpdateTabletSchemaRequest* request,
                                           UpdateTabletSchemaResponse* response,
                                           ::google::protobuf::Closure* done) {
    DCHECK(false) << "should not call update_tablet_schema";
    RPC_PREPROCESS(update_tablet_schema, get, put);
    instance_id = get_instance_id(resource_mgr_, request->cloud_unique_id());
    if (instance_id.empty()) {
        code = MetaServiceCode::INVALID_ARGUMENT;
        msg = "empty instance_id";
        LOG_WARNING("{}, cloud_unique_id={}", msg, request->cloud_unique_id());
        return;
    }

    RPC_RATE_LIMIT(update_tablet_schema)

    TxnErrorCode err = txn_kv_->create_txn(&txn);
    if (err != TxnErrorCode::TXN_OK) {
        code = cast_as<ErrCategory::CREATE>(err);
        msg = "failed to init txn";
        return;
    }

    doris::TabletMetaCloudPB tablet_meta;
    internal_get_tablet(code, msg, instance_id, txn.get(), request->tablet_id(), &tablet_meta,
                        true);
    if (code != MetaServiceCode::OK) {
        return;
    }

    std::string schema_key, schema_val;
    while (request->has_tablet_schema()) {
        if (!config::write_schema_kv) {
            tablet_meta.mutable_schema()->CopyFrom(request->tablet_schema());
            break;
        }
        tablet_meta.set_schema_version(request->tablet_schema().schema_version());
        meta_schema_key({instance_id, tablet_meta.index_id(), tablet_meta.schema_version()},
                        &schema_key);
        if (txn->get(schema_key, &schema_val, true) == TxnErrorCode::TXN_OK) {
            break; // schema has already been saved
        }
        if (!request->tablet_schema().SerializeToString(&schema_val)) [[unlikely]] {
            code = MetaServiceCode::PROTOBUF_SERIALIZE_ERR;
            msg = "failed to serialize tablet schema value";
            return;
        }
        txn->put(schema_key, schema_val);
        break;
    }

    int64_t table_id = tablet_meta.table_id();
    int64_t index_id = tablet_meta.index_id();
    int64_t partition_id = tablet_meta.partition_id();
    int64_t tablet_id = tablet_meta.tablet_id();
    MetaTabletKeyInfo key_info {instance_id, table_id, index_id, partition_id, tablet_id};
    std::string key;
    std::string val;
    meta_tablet_key(key_info, &key);
    if (!tablet_meta.SerializeToString(&val)) {
        code = MetaServiceCode::PROTOBUF_SERIALIZE_ERR;
        msg = "failed to serialize tablet meta";
        return;
    }
    txn->put(key, val);
    err = txn->commit();
    if (err != TxnErrorCode::TXN_OK) {
        code = cast_as<ErrCategory::COMMIT>(err);
        ss << "failed to update tablet meta, err=" << err;
        msg = ss.str();
        return;
    }
}

void MetaServiceImpl::get_tablet(::google::protobuf::RpcController* controller,
                                 const GetTabletRequest* request, GetTabletResponse* response,
                                 ::google::protobuf::Closure* done) {
    RPC_PREPROCESS(get_tablet, get);
    instance_id = get_instance_id(resource_mgr_, request->cloud_unique_id());
    if (instance_id.empty()) {
        code = MetaServiceCode::INVALID_ARGUMENT;
        msg = "empty instance_id";
        LOG_INFO("{}, cloud_unique_id={}", msg, request->cloud_unique_id());
        return;
    }

    RPC_RATE_LIMIT(get_tablet)

    TxnErrorCode err = txn_kv_->create_txn(&txn);
    if (err != TxnErrorCode::TXN_OK) {
        code = cast_as<ErrCategory::CREATE>(err);
        msg = "failed to init txn";
        return;
    }
    internal_get_tablet(code, msg, instance_id, txn.get(), request->tablet_id(),
                        response->mutable_tablet_meta(), false);
}

static void set_schema_in_existed_rowset(MetaServiceCode& code, std::string& msg, Transaction* txn,
                                         const std::string& instance_id,
                                         doris::RowsetMetaCloudPB& rowset_meta,
                                         doris::RowsetMetaCloudPB& existed_rowset_meta) {
    DCHECK(existed_rowset_meta.has_index_id());
    if (!existed_rowset_meta.has_schema_version()) {
        code = MetaServiceCode::INVALID_ARGUMENT;
        msg = "rowset_meta must have either schema or schema_version";
        return;
    }
    // Currently, schema version of `existed_rowset_meta` and `rowset_meta` MUST be equal
    DCHECK_EQ(existed_rowset_meta.schema_version(),
              rowset_meta.has_tablet_schema() ? rowset_meta.tablet_schema().schema_version()
                                              : rowset_meta.schema_version());
    if (rowset_meta.has_tablet_schema() &&
        rowset_meta.tablet_schema().schema_version() == existed_rowset_meta.schema_version()) {
        if (existed_rowset_meta.GetArena() &&
            rowset_meta.tablet_schema().GetArena() == existed_rowset_meta.GetArena()) {
            existed_rowset_meta.unsafe_arena_set_allocated_tablet_schema(
                    rowset_meta.mutable_tablet_schema());
        } else {
            existed_rowset_meta.mutable_tablet_schema()->CopyFrom(rowset_meta.tablet_schema());
        }
    } else {
        // get schema from txn kv
        std::string schema_key = meta_schema_key({instance_id, existed_rowset_meta.index_id(),
                                                  existed_rowset_meta.schema_version()});
        ValueBuf val_buf;
        TxnErrorCode err = cloud::blob_get(txn, schema_key, &val_buf, true);
        if (err != TxnErrorCode::TXN_OK) {
            code = cast_as<ErrCategory::READ>(err);
            msg = fmt::format(
                    "failed to get schema, schema_version={}: {}", rowset_meta.schema_version(),
                    err == TxnErrorCode::TXN_KEY_NOT_FOUND ? "not found" : "internal error");
            return;
        }
        if (!parse_schema_value(val_buf, existed_rowset_meta.mutable_tablet_schema())) {
            code = MetaServiceCode::PROTOBUF_PARSE_ERR;
            msg = fmt::format("malformed schema value, key={}", schema_key);
            return;
        }
    }
}

/**
 * Fills schema information into the rowset meta from the dictionary.
 * Handles schemas with variant types by retrieving the complete schema from the dictionary.
 *
 * @param code Result code indicating the operation status.
 * @param msg Error description for failed operations.
 * @param instance_id Identifier for the specific instance.
 * @param txn Pointer to the transaction object for transactional operations.
 * @param existed_rowset_meta Rowset meta object to be updated with schema information.
 */
static void fill_schema_from_dict(MetaServiceCode& code, std::string& msg,
                                  const std::string& instance_id, Transaction* txn,
                                  doris::RowsetMetaCloudPB* existed_rowset_meta) {
    google::protobuf::RepeatedPtrField<doris::RowsetMetaCloudPB> metas;
    metas.Add()->CopyFrom(*existed_rowset_meta);
    // Retrieve schema from the dictionary and update metas.
    read_schema_dict(code, msg, instance_id, existed_rowset_meta->index_id(), txn, &metas, nullptr);
    if (code != MetaServiceCode::OK) {
        return;
    }
    // Update the original rowset meta with the complete schema from metas.
    existed_rowset_meta->CopyFrom(metas.Get(0));
}

bool check_job_existed(Transaction* txn, MetaServiceCode& code, std::string& msg,
                       const std::string& instance_id, int64_t tablet_id,
                       const std::string& rowset_id, const std::string& job_id) {
    TabletIndexPB tablet_idx;
    get_tablet_idx(code, msg, txn, instance_id, tablet_id, tablet_idx);
    if (code != MetaServiceCode::OK) {
        return false;
    }

    std::string job_key = job_tablet_key({instance_id, tablet_idx.table_id(), tablet_idx.index_id(),
                                          tablet_idx.partition_id(), tablet_id});
    std::string job_val;
    auto err = txn->get(job_key, &job_val);
    if (err != TxnErrorCode::TXN_OK) {
        std::stringstream ss;
        ss << (err == TxnErrorCode::TXN_KEY_NOT_FOUND ? "job not found," : "internal error,")
           << " instance_id=" << instance_id << " tablet_id=" << tablet_id
           << " rowset_id=" << rowset_id << " err=" << err;
        msg = ss.str();
        code = err == TxnErrorCode::TXN_KEY_NOT_FOUND ? MetaServiceCode::STALE_PREPARE_ROWSET
                                                      : cast_as<ErrCategory::READ>(err);
        return false;
    }

    TabletJobInfoPB job_pb;
    job_pb.ParseFromString(job_val);
    bool match = false;
    if (!job_pb.compaction().empty()) {
        for (auto c : job_pb.compaction()) {
            if (c.id() == job_id) {
                match = true;
            }
        }
    }

    if (job_pb.has_schema_change()) {
        if (job_pb.schema_change().id() == job_id) {
            match = true;
        }
    }

    if (!match) {
        std::stringstream ss;
        ss << " stale perpare rowset request,"
           << " instance_id=" << instance_id << " tablet_id=" << tablet_id << " job id=" << job_id
           << " rowset_id=" << rowset_id;
        msg = ss.str();
        code = MetaServiceCode::STALE_PREPARE_ROWSET;
        return false;
    }

    return true;
}

/**
* Check if the transaction status is as expected.
* If the transaction is not in the expected state, return false and set the error code and message.
*
* @param expect_status The expected transaction status.
* @param txn Pointer to the transaction object.
* @param instance_id The instance ID associated with the transaction.
* @param txn_id The transaction ID to check.
* @param code Reference to the error code to be set in case of failure.
* @param msg Reference to the error message to be set in case of failure.
* @return true if the transaction status matches the expected status, false otherwise.  
 */
static bool check_transaction_status(TxnStatusPB expect_status, Transaction* txn,
                                     const std::string& instance_id, int64_t txn_id,
                                     MetaServiceCode& code, std::string& msg) {
    // Get db id with txn id
    std::string index_val;
    const std::string index_key = txn_index_key({instance_id, txn_id});
    TxnErrorCode err = txn->get(index_key, &index_val);
    if (err != TxnErrorCode::TXN_OK) {
        code = cast_as<ErrCategory::READ>(err);
        msg = fmt::format("failed to get db id, txn_id={} err={}", txn_id, err);
        return false;
    }

    TxnIndexPB index_pb;
    if (!index_pb.ParseFromString(index_val)) {
        code = MetaServiceCode::PROTOBUF_PARSE_ERR;
        msg = fmt::format("failed to parse txn_index_pb, txn_id={}", txn_id);
        return false;
    }

    DCHECK(index_pb.has_tablet_index() == true);
    DCHECK(index_pb.tablet_index().has_db_id() == true);
    if (!index_pb.has_tablet_index() || !index_pb.tablet_index().has_db_id()) {
        LOG_WARNING("txn_index_pb is malformed, tablet_index has no db_id, txn_id={}", txn_id);
        code = MetaServiceCode::INVALID_ARGUMENT;
        msg = fmt::format("has no db_id in TxnIndexPB, txn_id={}", txn_id);
        return false;
    }
    auto db_id = index_pb.tablet_index().db_id();
    txn_id = index_pb.has_parent_txn_id() ? index_pb.parent_txn_id() : txn_id;

    const std::string info_key = txn_info_key({instance_id, db_id, txn_id});
    std::string info_val;
    err = txn->get(info_key, &info_val);
    if (err != TxnErrorCode::TXN_OK) {
        code = cast_as<ErrCategory::READ>(err);
        msg = fmt::format("failed to get txn, txn_id={}, err={}", txn_id, err);
        return false;
    }
    TxnInfoPB txn_info;
    if (!txn_info.ParseFromString(info_val)) {
        code = MetaServiceCode::PROTOBUF_PARSE_ERR;
        msg = fmt::format("failed to parse txn_info, db_id={} txn_id={}", db_id, txn_id);
        return false;
    }
    if (txn_info.status() != expect_status) {
        code = MetaServiceCode::INVALID_ARGUMENT;
        msg = fmt::format("txn is not in {} state, txn_id={}, txn_status={}", expect_status, txn_id,
                          txn_info.status());
        return false;
    }
    return true;
}

/**
 * 1. Check and confirm tmp rowset kv does not exist
 * 2. Construct recycle rowset kv which contains object path
 * 3. Put recycle rowset kv
 */
void MetaServiceImpl::prepare_rowset(::google::protobuf::RpcController* controller,
                                     const CreateRowsetRequest* request,
                                     CreateRowsetResponse* response,
                                     ::google::protobuf::Closure* done) {
    int64_t tablet_id {-1};
    std::string rowset_id;
    AnnotateTag tag_tablet_id("tablet_id", tablet_id), tag_rowset_id("rowset_id", rowset_id);
    RPC_PREPROCESS(prepare_rowset, get, put);
    if (!request->has_rowset_meta()) {
        code = MetaServiceCode::INVALID_ARGUMENT;
        msg = "no rowset meta";
        return;
    }
    instance_id = get_instance_id(resource_mgr_, request->cloud_unique_id());
    if (instance_id.empty()) {
        code = MetaServiceCode::INVALID_ARGUMENT;
        msg = "empty instance_id";
        LOG_INFO("{}, cloud_unique_id={}", msg, request->cloud_unique_id());
        return;
    }

    doris::RowsetMetaCloudPB rowset_meta(request->rowset_meta());
    if (!rowset_meta.has_tablet_schema() && !rowset_meta.has_schema_version()) {
        code = MetaServiceCode::INVALID_ARGUMENT;
        msg = "rowset_meta must have either schema or schema_version";
        return;
    }

    RPC_RATE_LIMIT(prepare_rowset)

    tablet_id = rowset_meta.tablet_id();
    rowset_id = rowset_meta.rowset_id_v2();
    auto tmp_rs_key = meta_rowset_tmp_key({instance_id, rowset_meta.txn_id(), tablet_id});

    TxnErrorCode err = txn_kv_->create_txn(&txn);
    if (err != TxnErrorCode::TXN_OK) {
        code = cast_as<ErrCategory::CREATE>(err);
        msg = "failed to create txn";
        return;
    }

    // Check if the compaction/sc tablet job has finished
    if (config::enable_tablet_job_check && request->has_tablet_job_id() &&
        !request->tablet_job_id().empty()) {
        if (!check_job_existed(txn.get(), code, msg, instance_id, tablet_id, rowset_id,
                               request->tablet_job_id())) {
            return;
        }
    }

    // Check if the prepare rowset request is invalid.
    // If the transaction has been finished, it means this prepare rowset is a timeout retry request.
    // In this case, do not write the recycle key again, otherwise it may cause data loss.
    // If the rowset had load id, it means it is a load request, otherwise it is a
    // compaction/sc request.
    if (config::enable_load_txn_status_check && rowset_meta.has_load_id() &&
        !check_transaction_status(TxnStatusPB::TXN_STATUS_PREPARED, txn.get(), instance_id,
                                  rowset_meta.txn_id(), code, msg)) {
        LOG_WARNING("prepare rowset failed, txn_id={}", rowset_meta.txn_id())
                .tag("rowset_id", rowset_id)
                .tag("rowset_state", rowset_meta.rowset_state())
                .tag("msg", msg);
        return;
    }

    // Check if commit key already exists.
    std::string val;
    err = txn->get(tmp_rs_key, &val);
    if (err == TxnErrorCode::TXN_OK) {
        auto existed_rowset_meta = response->mutable_existed_rowset_meta();
        if (!existed_rowset_meta->ParseFromString(val)) {
            code = MetaServiceCode::PROTOBUF_PARSE_ERR;
            msg = fmt::format("malformed rowset meta value. key={}", hex(tmp_rs_key));
            return;
        }
        if (!existed_rowset_meta->has_index_id()) {
            if (rowset_meta.has_index_id()) {
                existed_rowset_meta->set_index_id(rowset_meta.index_id());
            } else {
                TabletIndexPB tablet_idx;
                get_tablet_idx(code, msg, txn.get(), instance_id, tablet_id, tablet_idx);
                if (code != MetaServiceCode::OK) return;
                existed_rowset_meta->set_index_id(tablet_idx.index_id());
                rowset_meta.set_index_id(tablet_idx.index_id());
            }
        }
        if (!existed_rowset_meta->has_tablet_schema()) {
            set_schema_in_existed_rowset(code, msg, txn.get(), instance_id, rowset_meta,
                                         *existed_rowset_meta);
            if (code != MetaServiceCode::OK) return;
        } else {
            existed_rowset_meta->set_schema_version(
                    existed_rowset_meta->tablet_schema().schema_version());
        }
        if (existed_rowset_meta->has_variant_type_in_schema()) {
            fill_schema_from_dict(code, msg, instance_id, txn.get(), existed_rowset_meta);
            if (code != MetaServiceCode::OK) return;
        }
        code = MetaServiceCode::ALREADY_EXISTED;
        msg = "rowset already exists";
        return;
    }
    if (err != TxnErrorCode::TXN_KEY_NOT_FOUND) {
        code = cast_as<ErrCategory::READ>(err);
        msg = fmt::format("failed to check whether rowset exists, err={}", err);
        return;
    }

    auto prepare_rs_key = recycle_rowset_key({instance_id, tablet_id, rowset_id});
    RecycleRowsetPB prepare_rowset;
    using namespace std::chrono;
    int64_t now = duration_cast<seconds>(system_clock::now().time_since_epoch()).count();
    prepare_rowset.set_creation_time(now);
    prepare_rowset.set_expiration(request->rowset_meta().txn_expiration());
    // Schema is useless for PREPARE type recycle rowset, set it to null to reduce storage space
    rowset_meta.set_allocated_tablet_schema(nullptr);
    prepare_rowset.mutable_rowset_meta()->CopyFrom(rowset_meta);
    prepare_rowset.set_type(RecycleRowsetPB::PREPARE);
    prepare_rowset.SerializeToString(&val);
    DCHECK_GT(prepare_rowset.expiration(), 0);
    txn->put(prepare_rs_key, val);
    std::size_t segment_key_bounds_bytes = get_segments_key_bounds_bytes(rowset_meta);
    LOG_INFO("put prepare_rs_key {}", hex(prepare_rs_key))
            .tag("value_size", val.size())
            .tag("txn_id", request->txn_id())
            .tag("segment_key_bounds_bytes", segment_key_bounds_bytes);
    err = txn->commit();
    if (err != TxnErrorCode::TXN_OK) {
        if (err == TxnErrorCode::TXN_VALUE_TOO_LARGE) {
            LOG_WARNING("failed to prepare rowset, err=value too large")
                    .tag("txn_id", request->txn_id())
                    .tag("tablet_id", tablet_id)
                    .tag("rowset_id", rowset_id)
                    .tag("rowset_meta_bytes", rowset_meta.ByteSizeLong())
                    .tag("segment_key_bounds_bytes", segment_key_bounds_bytes)
                    .tag("rowset_meta", rowset_meta.ShortDebugString());
        }
        code = cast_as<ErrCategory::COMMIT>(err);
        msg = fmt::format("failed to save recycle rowset, err={}", err);
        return;
    }
}

/**
 * 1. Check and confirm tmp rowset kv does not exist
 *     a. if exist
 *         1. if tmp rowset is same with self, it may be a redundant
 *            retry request, return ok
 *         2. else, abort commit_rowset
 *     b. else, goto 2
 * 2. Remove recycle rowset kv and put tmp rowset kv
 */
void MetaServiceImpl::commit_rowset(::google::protobuf::RpcController* controller,
                                    const CreateRowsetRequest* request,
                                    CreateRowsetResponse* response,
                                    ::google::protobuf::Closure* done) {
    int64_t tablet_id {-1};
    std::string rowset_id;
    AnnotateTag tag_tablet_id("tablet_id", tablet_id), tag_rowset_id("rowset_id", rowset_id);
    RPC_PREPROCESS(commit_rowset, get, put, del);
    if (!request->has_rowset_meta()) {
        code = MetaServiceCode::INVALID_ARGUMENT;
        msg = "no rowset meta";
        return;
    }
    instance_id = get_instance_id(resource_mgr_, request->cloud_unique_id());
    if (instance_id.empty()) {
        code = MetaServiceCode::INVALID_ARGUMENT;
        msg = "empty instance_id";
        LOG_INFO("{}, cloud_unique_id={}", msg, request->cloud_unique_id());
        return;
    }

    doris::RowsetMetaCloudPB rowset_meta(request->rowset_meta());
    if (!rowset_meta.has_tablet_schema() && !rowset_meta.has_schema_version()) {
        code = MetaServiceCode::INVALID_ARGUMENT;
        msg = "rowset_meta must have either schema or schema_version";
        return;
    }
    RPC_RATE_LIMIT(commit_rowset)

    tablet_id = rowset_meta.tablet_id();
    rowset_id = rowset_meta.rowset_id_v2();

    auto tmp_rs_key = meta_rowset_tmp_key({instance_id, rowset_meta.txn_id(), tablet_id});

    TxnErrorCode err = txn_kv_->create_txn(&txn);
    if (err != TxnErrorCode::TXN_OK) {
        code = cast_as<ErrCategory::CREATE>(err);
        msg = "failed to create txn";
        return;
    }

    // Check if the compaction/sc tablet job has finished
    if (config::enable_tablet_job_check && request->has_tablet_job_id() &&
        !request->tablet_job_id().empty()) {
        if (!check_job_existed(txn.get(), code, msg, instance_id, tablet_id, rowset_id,
                               request->tablet_job_id())) {
            return;
        }
    }

    // Check if the commit rowset request is invalid.
    // If the transaction has been finished, it means this commit rowset is a timeout retry request.
    // In this case, do not write the recycle key again, otherwise it may cause data loss.
    // If the rowset has load id, it means it is a load request, otherwise it is a
    // compaction/sc request.
    if (config::enable_load_txn_status_check && rowset_meta.has_load_id() &&
        !check_transaction_status(TxnStatusPB::TXN_STATUS_PREPARED, txn.get(), instance_id,
                                  rowset_meta.txn_id(), code, msg)) {
        LOG_WARNING("commit rowset failed")
                .tag("txn_id", rowset_meta.txn_id())
                .tag("tablet_id", tablet_id)
                .tag("rowset_id", rowset_id)
                .tag("rowset_state", rowset_meta.rowset_state())
                .tag("msg", msg);
        return;
    }

    // Check if commit key already exists.
    std::string existed_commit_val;
    err = txn->get(tmp_rs_key, &existed_commit_val);
    if (err == TxnErrorCode::TXN_OK) {
        auto existed_rowset_meta = response->mutable_existed_rowset_meta();
        if (!existed_rowset_meta->ParseFromString(existed_commit_val)) {
            code = MetaServiceCode::PROTOBUF_PARSE_ERR;
            msg = fmt::format("malformed rowset meta value. key={}", hex(tmp_rs_key));
            return;
        }
        if (existed_rowset_meta->rowset_id_v2() == rowset_meta.rowset_id_v2()) {
            // Same request, return OK
            response->set_allocated_existed_rowset_meta(nullptr);
            return;
        }
        if (!existed_rowset_meta->has_index_id()) {
            if (rowset_meta.has_index_id()) {
                existed_rowset_meta->set_index_id(rowset_meta.index_id());
            } else {
                TabletIndexPB tablet_idx;
                get_tablet_idx(code, msg, txn.get(), instance_id, rowset_meta.tablet_id(),
                               tablet_idx);
                if (code != MetaServiceCode::OK) return;
                existed_rowset_meta->set_index_id(tablet_idx.index_id());
            }
        }
        if (!existed_rowset_meta->has_tablet_schema()) {
            set_schema_in_existed_rowset(code, msg, txn.get(), instance_id, rowset_meta,
                                         *existed_rowset_meta);
            if (code != MetaServiceCode::OK) return;
        } else {
            existed_rowset_meta->set_schema_version(
                    existed_rowset_meta->tablet_schema().schema_version());
        }
        if (existed_rowset_meta->has_variant_type_in_schema()) {
            fill_schema_from_dict(code, msg, instance_id, txn.get(), existed_rowset_meta);
            if (code != MetaServiceCode::OK) return;
        }
        code = MetaServiceCode::ALREADY_EXISTED;
        msg = "rowset already exists";
        return;
    }
    if (err != TxnErrorCode::TXN_KEY_NOT_FOUND) {
        code = cast_as<ErrCategory::READ>(err);
        msg = fmt::format("failed to check whether rowset exists, err={}", err);
        return;
    }
    // write schema kv if rowset_meta has schema
    if (config::write_schema_kv && rowset_meta.has_tablet_schema()) {
        if (!rowset_meta.has_index_id()) {
            TabletIndexPB tablet_idx;
            get_tablet_idx(code, msg, txn.get(), instance_id, rowset_meta.tablet_id(), tablet_idx);
            if (code != MetaServiceCode::OK) return;
            rowset_meta.set_index_id(tablet_idx.index_id());
        }
        DCHECK(rowset_meta.tablet_schema().has_schema_version());
        DCHECK_GE(rowset_meta.tablet_schema().schema_version(), 0);
        rowset_meta.set_schema_version(rowset_meta.tablet_schema().schema_version());
        std::string schema_key = meta_schema_key(
                {instance_id, rowset_meta.index_id(), rowset_meta.schema_version()});
        if (rowset_meta.has_variant_type_in_schema()) {
            write_schema_dict(code, msg, instance_id, txn.get(), &rowset_meta);
            if (code != MetaServiceCode::OK) return;
        }
        put_schema_kv(code, msg, txn.get(), schema_key, rowset_meta.tablet_schema());
        if (code != MetaServiceCode::OK) return;
        rowset_meta.set_allocated_tablet_schema(nullptr);
    }

    auto recycle_rs_key = recycle_rowset_key({instance_id, tablet_id, rowset_id});
    txn->remove(recycle_rs_key);

    DCHECK_GT(rowset_meta.txn_expiration(), 0);
    auto tmp_rs_val = rowset_meta.SerializeAsString();
    txn->put(tmp_rs_key, tmp_rs_val);
    std::size_t segment_key_bounds_bytes = get_segments_key_bounds_bytes(rowset_meta);
    LOG_INFO("put tmp_rs_key {}", hex(tmp_rs_key))
            .tag("delete recycle_rs_key", hex(recycle_rs_key))
            .tag("value_size", tmp_rs_val.size())
            .tag("txn_id", request->txn_id())
            .tag("segment_key_bounds_bytes", segment_key_bounds_bytes);
    err = txn->commit();
    if (err != TxnErrorCode::TXN_OK) {
        code = cast_as<ErrCategory::COMMIT>(err);
        ss << "failed to save rowset meta, err=" << err;
        if (err == TxnErrorCode::TXN_VALUE_TOO_LARGE) {
            LOG_WARNING("failed to commit rowset, err=value too large")
                    .tag("txn_id", request->txn_id())
                    .tag("tablet_id", tablet_id)
                    .tag("rowset_id", rowset_id)
                    .tag("rowset_meta_bytes", rowset_meta.ByteSizeLong())
                    .tag("segment_key_bounds_bytes", segment_key_bounds_bytes)
                    .tag("num_segments", rowset_meta.num_segments())
                    .tag("rowset_meta", rowset_meta.ShortDebugString());
            ss << ". The key column data is too large, or too many partitions are being loaded "
                  "simultaneously. Please reduce the size of the key column data or lower the "
                  "number of partitions involved in a single load or update.";
        }
        msg = ss.str();
        return;
    }
}

void MetaServiceImpl::update_tmp_rowset(::google::protobuf::RpcController* controller,
                                        const CreateRowsetRequest* request,
                                        CreateRowsetResponse* response,
                                        ::google::protobuf::Closure* done) {
    RPC_PREPROCESS(update_tmp_rowset, get, put);
    if (!request->has_rowset_meta()) {
        code = MetaServiceCode::INVALID_ARGUMENT;
        msg = "no rowset meta";
        return;
    }
    instance_id = get_instance_id(resource_mgr_, request->cloud_unique_id());
    if (instance_id.empty()) {
        code = MetaServiceCode::INVALID_ARGUMENT;
        msg = "empty instance_id";
        LOG_INFO("{}, cloud_unique_id={}", msg, request->cloud_unique_id());
        return;
    }

    doris::RowsetMetaCloudPB rowset_meta(request->rowset_meta());
    if (!rowset_meta.has_tablet_schema() && !rowset_meta.has_schema_version()) {
        code = MetaServiceCode::INVALID_ARGUMENT;
        msg = "rowset_meta must have either schema or schema_version";
        return;
    }
    RPC_RATE_LIMIT(update_tmp_rowset)
    int64_t tablet_id = rowset_meta.tablet_id();

    std::string update_key;
    std::string update_val;

    int64_t txn_id = rowset_meta.txn_id();
    MetaRowsetTmpKeyInfo key_info {instance_id, txn_id, tablet_id};
    meta_rowset_tmp_key(key_info, &update_key);

    TxnErrorCode err = txn_kv_->create_txn(&txn);
    if (err != TxnErrorCode::TXN_OK) {
        code = cast_as<ErrCategory::CREATE>(err);
        msg = "failed to create txn";
        return;
    }

    // Check if commit key already exists.
    std::string existed_commit_val;
    err = txn->get(update_key, &existed_commit_val);
    if (err == TxnErrorCode::TXN_OK) {
        auto existed_rowset_meta = response->mutable_existed_rowset_meta();
        if (!existed_rowset_meta->ParseFromString(existed_commit_val)) {
            code = MetaServiceCode::PROTOBUF_PARSE_ERR;
            msg = fmt::format("malformed rowset meta value. key={}", hex(update_key));
            return;
        }
    } else if (err == TxnErrorCode::TXN_KEY_NOT_FOUND) {
        code = MetaServiceCode::ROWSET_META_NOT_FOUND;
        LOG_WARNING(
                "fail to find the rowset meta with key={}, instance_id={}, txn_id={}, "
                "tablet_id={}, rowset_id={}",
                hex(update_key), instance_id, rowset_meta.txn_id(), tablet_id,
                rowset_meta.rowset_id_v2());
        msg = "can't find the rowset";
        return;
    } else {
        code = cast_as<ErrCategory::READ>(err);
        LOG_WARNING(
                "internal error, fail to find the rowset meta with key={}, instance_id={}, "
                "txn_id={}, tablet_id={}, rowset_id={}",
                hex(update_key), instance_id, rowset_meta.txn_id(), tablet_id,
                rowset_meta.rowset_id_v2());
        msg = fmt::format("failed to check whether rowset exists, err={}", err);
        return;
    }
    if (rowset_meta.has_variant_type_in_schema()) {
        write_schema_dict(code, msg, instance_id, txn.get(), &rowset_meta);
        if (code != MetaServiceCode::OK) return;
    }
    DCHECK_GT(rowset_meta.txn_expiration(), 0);
    if (!rowset_meta.SerializeToString(&update_val)) {
        code = MetaServiceCode::PROTOBUF_SERIALIZE_ERR;
        msg = "failed to serialize rowset meta";
        return;
    }

    txn->put(update_key, update_val);
    std::size_t segment_key_bounds_bytes = get_segments_key_bounds_bytes(rowset_meta);
    LOG_INFO("xxx put update_rowset_key {}", hex(update_key))
            .tag("value_size", update_val.size())
            .tag("segment_key_bounds_bytes", segment_key_bounds_bytes);
    err = txn->commit();
    if (err != TxnErrorCode::TXN_OK) {
        code = cast_as<ErrCategory::COMMIT>(err);
        ss << "failed to update rowset meta, err=" << err;
        if (err == TxnErrorCode::TXN_VALUE_TOO_LARGE) {
            const auto& rowset_id = rowset_meta.rowset_id_v2();
            LOG_WARNING("failed to update tmp rowset, err=value too large")
                    .tag("txn_id", request->txn_id())
                    .tag("tablet_id", tablet_id)
                    .tag("rowset_id", rowset_id)
                    .tag("rowset_meta_bytes", rowset_meta.ByteSizeLong())
                    .tag("segment_key_bounds_bytes", segment_key_bounds_bytes)
                    .tag("rowset_meta", rowset_meta.ShortDebugString());
            ss << ". The key column data is too large, or too many partitions are being loaded "
                  "simultaneously. Please reduce the size of the key column data or lower the "
                  "number of partitions involved in a single load or update.";
        }
        msg = ss.str();
        return;
    }
}

void internal_get_rowset(Transaction* txn, int64_t start, int64_t end,
                         const std::string& instance_id, int64_t tablet_id, MetaServiceCode& code,
                         std::string& msg, GetRowsetResponse* response) {
    LOG_INFO("get_rowset start={}, end={}", start, end);
    MetaRowsetKeyInfo key_info0 {instance_id, tablet_id, start};
    MetaRowsetKeyInfo key_info1 {instance_id, tablet_id, end + 1};
    std::string key0;
    std::string key1;
    meta_rowset_key(key_info0, &key0);
    meta_rowset_key(key_info1, &key1);
    std::unique_ptr<RangeGetIterator> it;

    int num_rowsets = 0;
    DORIS_CLOUD_DEFER_COPY(key0, key1) {
        LOG_INFO("get rowset meta, num_rowsets={} range=[{},{}]", num_rowsets, hex(key0),
                 hex(key1));
    };

    std::stringstream ss;
    do {
        TxnErrorCode err = txn->get(key0, key1, &it);
        if (err != TxnErrorCode::TXN_OK) {
            code = cast_as<ErrCategory::READ>(err);
            ss << "internal error, failed to get rowset, err=" << err;
            msg = ss.str();
            LOG_WARNING(msg);
            return;
        }

        while (it->has_next()) {
            auto [k, v] = it->next();
            auto* rs = response->add_rowset_meta();
            auto byte_size = rs->ByteSizeLong();
            TEST_SYNC_POINT_CALLBACK("get_rowset:meta_exceed_limit", &byte_size);
            if (byte_size + v.size() > std::numeric_limits<int32_t>::max()) {
                code = MetaServiceCode::PROTOBUF_PARSE_ERR;
                msg = fmt::format(
                        "rowset meta exceeded 2G, unable to serialize, key={}. byte_size={}",
                        hex(k), byte_size);
                LOG_WARNING(msg);
                return;
            }
            if (!rs->ParseFromArray(v.data(), v.size())) {
                code = MetaServiceCode::PROTOBUF_PARSE_ERR;
                msg = "malformed rowset meta, unable to serialize";
                LOG_WARNING("{} key={}", msg, hex(k));
                return;
            }
            ++num_rowsets;
            if (!it->has_next()) {
                key0 = k;
            }
        }
        key0.push_back('\x00'); // Update to next smallest key for iteration
    } while (it->more());
}

std::vector<std::pair<int64_t, int64_t>> calc_sync_versions(int64_t req_bc_cnt, int64_t bc_cnt,
                                                            int64_t req_cc_cnt, int64_t cc_cnt,
                                                            int64_t req_cp, int64_t cp,
                                                            int64_t req_start, int64_t req_end) {
    using Version = std::pair<int64_t, int64_t>;
    // combine `v1` `v2`  to `v1`, return true if success
    static auto combine_if_overlapping = [](Version& v1, Version& v2) -> bool {
        if (v1.second + 1 < v2.first || v2.second + 1 < v1.first) return false;
        v1.first = std::min(v1.first, v2.first);
        v1.second = std::max(v1.second, v2.second);
        return true;
    };
    // [xxx]: compacted versions
    // ^~~~~: cumulative point
    // ^___^: related versions
    std::vector<Version> versions;
    if (req_bc_cnt < bc_cnt) {
        // * for any BC happended
        // BE  [=][=][=][=][=====][=][=]
        //                  ^~~~~ req_cp
        // MS  [xxxxxxxxxx][xxxxxxxxxxxxxx][=======][=][=]
        //                                  ^~~~~~~ ms_cp
        //     ^_________________________^ versions_return: [0, ms_cp - 1]
        versions.emplace_back(0, cp - 1);
    }

    if (req_cc_cnt < cc_cnt) {
        Version cc_version;
        if (req_cp < cp && req_cc_cnt + 1 == cc_cnt) {
            // * only one CC happened and CP changed
            // BE  [=][=][=][=][=====][=][=]
            //                  ^~~~~ req_cp
            // MS  [=][=][=][=][xxxxxxxxxxxxxx][=======][=][=]
            //                                  ^~~~~~~ ms_cp
            //                  ^____________^ related_versions: [req_cp, ms_cp - 1]
            //
            cc_version = {req_cp, cp - 1};
        } else {
            // * more than one CC happened and CP changed
            // BE  [=][=][=][=][=====][=][=]
            //                  ^~~~~ req_cp
            // MS  [=][=][=][=][xxxxxxxxxxxxxx][xxxxxxx][=][=]
            //                                  ^~~~~~~ ms_cp
            //                  ^_____________________^ related_versions: [req_cp, max]
            //
            // * more than one CC happened and CP remain unchanged
            // BE  [=][=][=][=][=====][=][=]
            //                  ^~~~~ req_cp
            // MS  [=][=][=][=][xxxxxxxxxxxxxx][xxxxxxx][=][=]
            //                  ^~~~~~~~~~~~~~ ms_cp
            //                  ^_____________________^ related_versions: [req_cp, max]
            //                                           there may be holes if we don't return all version
            //                                           after ms_cp, however it can be optimized.
            cc_version = {req_cp, std::numeric_limits<int64_t>::max() - 1};
        }
        if (versions.empty() || !combine_if_overlapping(versions.front(), cc_version)) {
            versions.push_back(cc_version);
        }
    }

    Version query_version {req_start, req_end};
    bool combined = false;
    for (auto& v : versions) {
        if ((combined = combine_if_overlapping(v, query_version))) break;
    }
    if (!combined) {
        versions.push_back(query_version);
    }
    std::sort(versions.begin(), versions.end(),
              [](const Version& v1, const Version& v2) { return v1.first < v2.first; });
    return versions;
}

static bool try_fetch_and_parse_schema(Transaction* txn, RowsetMetaCloudPB& rowset_meta,
                                       const std::string& key, MetaServiceCode& code,
                                       std::string& msg) {
    ValueBuf val_buf;
    TxnErrorCode err = cloud::blob_get(txn, key, &val_buf);
    if (err != TxnErrorCode::TXN_OK) {
        code = cast_as<ErrCategory::READ>(err);
        msg = fmt::format("failed to get schema, schema_version={}, rowset_version=[{}-{}]: {}",
                          rowset_meta.schema_version(), rowset_meta.start_version(),
                          rowset_meta.end_version(), err);
        return false;
    }
    auto schema = rowset_meta.mutable_tablet_schema();
    if (!parse_schema_value(val_buf, schema)) {
        code = MetaServiceCode::PROTOBUF_PARSE_ERR;
        msg = fmt::format("malformed schema value, key={}", key);
        return false;
    }
    return true;
}

void MetaServiceImpl::get_rowset(::google::protobuf::RpcController* controller,
                                 const GetRowsetRequest* request, GetRowsetResponse* response,
                                 ::google::protobuf::Closure* done) {
    RPC_PREPROCESS(get_rowset, get);
    instance_id = get_instance_id(resource_mgr_, request->cloud_unique_id());
    if (instance_id.empty()) {
        code = MetaServiceCode::INVALID_ARGUMENT;
        msg = "empty instance_id";
        LOG_INFO("{}, cloud_unique_id={}", msg, request->cloud_unique_id());
        return;
    }

    RPC_RATE_LIMIT(get_rowset)
    int64_t tablet_id = request->idx().has_tablet_id() ? request->idx().tablet_id() : -1;
    if (tablet_id <= 0) {
        code = MetaServiceCode::INVALID_ARGUMENT;
        msg = "no valid tablet_id given";
        return;
    }

    if (!request->has_base_compaction_cnt() || !request->has_cumulative_compaction_cnt() ||
        !request->has_cumulative_point()) {
        code = MetaServiceCode::INVALID_ARGUMENT;
        msg = "no valid compaction_cnt or cumulative_point given";
        return;
    }
    int64_t req_bc_cnt = request->base_compaction_cnt();
    int64_t req_cc_cnt = request->cumulative_compaction_cnt();
    int64_t req_cp = request->cumulative_point();

    do {
        TEST_SYNC_POINT_CALLBACK("get_rowset:begin", &tablet_id);
        std::unique_ptr<Transaction> txn;
        TxnErrorCode err = txn_kv_->create_txn(&txn);
        if (err != TxnErrorCode::TXN_OK) {
            code = cast_as<ErrCategory::CREATE>(err);
            msg = "failed to create txn";
            LOG_WARNING(msg);
            return;
        }
        DORIS_CLOUD_DEFER {
            if (txn == nullptr) return;
            stats.get_bytes += txn->get_bytes();
            stats.get_counter += txn->num_get_keys();
        };
        TabletIndexPB idx;
        // Get tablet id index from kv
        get_tablet_idx(code, msg, txn.get(), instance_id, tablet_id, idx);
        if (code != MetaServiceCode::OK) {
            return;
        }
        DCHECK(request->has_idx());

        if (idx.has_db_id()) {
            // there is maybe a lazy commit txn when call get_rowset
            // we need advance lazy commit txn here
            std::string ver_val;
            std::string ver_key = partition_version_key(
                    {instance_id, idx.db_id(), idx.table_id(), idx.partition_id()});
            err = txn->get(ver_key, &ver_val);
            if (TxnErrorCode::TXN_OK != err && TxnErrorCode::TXN_KEY_NOT_FOUND != err) {
                code = cast_as<ErrCategory::READ>(err);
                ss << "failed to get partiton version, tablet_id=" << tablet_id
                   << " key=" << hex(ver_key) << " err=" << err;
                msg = ss.str();
                LOG_WARNING(msg);
                return;
            }

            if (TxnErrorCode::TXN_OK == err) {
                VersionPB version_pb;
                if (!version_pb.ParseFromString(ver_val)) {
                    code = MetaServiceCode::PROTOBUF_PARSE_ERR;
                    ss << "failed to parse version pb db_id=" << idx.db_id()
                       << " table_id=" << idx.table_id() << " partition_id" << idx.partition_id()
                       << " key=" << hex(ver_key);
                    msg = ss.str();
                    LOG_WARNING(msg);
                    return;
                }

                if (version_pb.pending_txn_ids_size() > 0) {
                    DCHECK(version_pb.pending_txn_ids_size() == 1);
                    stats.get_bytes += txn->get_bytes();
                    stats.get_counter += txn->num_get_keys();
                    txn.reset();
                    TEST_SYNC_POINT_CALLBACK("get_rowset::advance_last_pending_txn_id",
                                             &version_pb);
                    std::shared_ptr<TxnLazyCommitTask> task =
                            txn_lazy_committer_->submit(instance_id, version_pb.pending_txn_ids(0));

                    std::tie(code, msg) = task->wait();
                    if (code != MetaServiceCode::OK) {
                        LOG_WARNING("advance_last_txn failed last_txn={}",
                                    version_pb.pending_txn_ids(0))
                                .tag("code", code)
                                .tag("msg", msg);
                        return;
                    }
                    continue;
                }
            }
        }

        // TODO(plat1ko): Judge if tablet has been dropped (in dropped index/partition)

        TabletStatsPB tablet_stat;
        internal_get_tablet_stats(code, msg, txn.get(), instance_id, idx, tablet_stat, true);
        if (code != MetaServiceCode::OK) return;
        VLOG_DEBUG << "tablet_id=" << tablet_id << " stats=" << proto_to_json(tablet_stat);

        int64_t bc_cnt = tablet_stat.base_compaction_cnt();
        int64_t cc_cnt = tablet_stat.cumulative_compaction_cnt();
        int64_t cp = tablet_stat.cumulative_point();

        response->mutable_stats()->CopyFrom(tablet_stat);

        int64_t req_start = request->start_version();
        int64_t req_end = request->end_version();
        req_end = req_end < 0 ? std::numeric_limits<int64_t>::max() - 1 : req_end;

        //==========================================================================
        //      Find version ranges to be synchronized due to compaction
        //==========================================================================
        if (req_bc_cnt > bc_cnt || req_cc_cnt > cc_cnt || req_cp > cp) {
            code = MetaServiceCode::INVALID_ARGUMENT;
            ss << "no valid compaction_cnt or cumulative_point given. req_bc_cnt=" << req_bc_cnt
               << ", bc_cnt=" << bc_cnt << ", req_cc_cnt=" << req_cc_cnt << ", cc_cnt=" << cc_cnt
               << ", req_cp=" << req_cp << ", cp=" << cp;
            msg = ss.str();
            return;
        }
        auto versions = calc_sync_versions(req_bc_cnt, bc_cnt, req_cc_cnt, cc_cnt, req_cp, cp,
                                           req_start, req_end);
        for (auto [start, end] : versions) {
            internal_get_rowset(txn.get(), start, end, instance_id, tablet_id, code, msg, response);
            if (code != MetaServiceCode::OK) {
                return;
            }
        }

        // get referenced schema
        std::unordered_map<int32_t, doris::TabletSchemaCloudPB*> version_to_schema;
        for (auto& rowset_meta : *response->mutable_rowset_meta()) {
            if (rowset_meta.has_tablet_schema()) {
                version_to_schema.emplace(rowset_meta.tablet_schema().schema_version(),
                                          rowset_meta.mutable_tablet_schema());
                rowset_meta.set_schema_version(rowset_meta.tablet_schema().schema_version());
            }
            rowset_meta.set_index_id(idx.index_id());
        }
        bool need_read_schema_dict = false;
        auto arena = response->GetArena();
        for (auto& rowset_meta : *response->mutable_rowset_meta()) {
            if (rowset_meta.has_schema_dict_key_list()) {
                need_read_schema_dict = true;
            }
            if (rowset_meta.has_tablet_schema()) continue;
            if (!rowset_meta.has_schema_version()) {
                code = MetaServiceCode::INVALID_ARGUMENT;
                msg = fmt::format(
                        "rowset_meta must have either schema or schema_version, "
                        "rowset_version=[{}-{}]",
                        rowset_meta.start_version(), rowset_meta.end_version());
                return;
            }
            if (auto it = version_to_schema.find(rowset_meta.schema_version());
                it != version_to_schema.end()) {
                if (arena != nullptr) {
                    rowset_meta.set_allocated_tablet_schema(it->second);
                } else {
                    rowset_meta.mutable_tablet_schema()->CopyFrom(*it->second);
                }
            } else {
                auto key = meta_schema_key(
                        {instance_id, idx.index_id(), rowset_meta.schema_version()});
                if (!try_fetch_and_parse_schema(txn.get(), rowset_meta, key, code, msg)) {
                    return;
                }
                version_to_schema.emplace(rowset_meta.schema_version(),
                                          rowset_meta.mutable_tablet_schema());
            }
        }

        if (need_read_schema_dict && request->schema_op() != GetRowsetRequest::NO_DICT) {
            read_schema_dict(code, msg, instance_id, idx.index_id(), txn.get(),
                             response->mutable_rowset_meta(), response->mutable_schema_dict(),
                             request->schema_op());
            if (code != MetaServiceCode::OK) return;
        }
        TEST_SYNC_POINT_CALLBACK("get_rowset::finish", &response);
        break;
    } while (true);
}

void MetaServiceImpl::get_tablet_stats(::google::protobuf::RpcController* controller,
                                       const GetTabletStatsRequest* request,
                                       GetTabletStatsResponse* response,
                                       ::google::protobuf::Closure* done) {
    RPC_PREPROCESS(get_tablet_stats, get);
    instance_id = get_instance_id(resource_mgr_, request->cloud_unique_id());
    if (instance_id.empty()) {
        code = MetaServiceCode::INVALID_ARGUMENT;
        msg = "empty instance_id";
        LOG_INFO("{}, cloud_unique_id={}", msg, request->cloud_unique_id());
        return;
    }

    RPC_RATE_LIMIT(get_tablet_stats)

    for (auto& i : request->tablet_idx()) {
        TabletIndexPB idx(i);
        // FIXME(plat1ko): Get all tablet stats in one txn
        TxnErrorCode err = txn_kv_->create_txn(&txn);
        if (err != TxnErrorCode::TXN_OK) {
            code = cast_as<ErrCategory::CREATE>(err);
            msg = fmt::format("failed to create txn, tablet_id={}", idx.tablet_id());
            return;
        }
        DORIS_CLOUD_DEFER {
            stats.get_bytes += txn->get_bytes();
            stats.get_counter += txn->num_get_keys();
            // the txn is not a local variable, if not reset will count last res twice
            txn.reset(nullptr);
        };
        if (!(/* idx.has_db_id() && */ idx.has_table_id() && idx.has_index_id() &&
              idx.has_partition_id() && i.has_tablet_id())) {
            get_tablet_idx(code, msg, txn.get(), instance_id, idx.tablet_id(), idx);
            if (code != MetaServiceCode::OK) return;
        }
        auto tablet_stats = response->add_tablet_stats();
        internal_get_tablet_stats(code, msg, txn.get(), instance_id, idx, *tablet_stats, true);
        if (code != MetaServiceCode::OK) {
            response->clear_tablet_stats();
            break;
        }
#ifdef NDEBUG
        // Force data size >= 0 to reduce the losses caused by bugs
        if (tablet_stats->data_size() < 0) tablet_stats->set_data_size(0);
        if (tablet_stats->index_size() < 0) tablet_stats->set_index_size(0);
        if (tablet_stats->segment_size() < 0) tablet_stats->set_segment_size(0);
#endif
    }
}

static bool check_delete_bitmap_lock(MetaServiceCode& code, std::string& msg, std::stringstream& ss,
                                     std::unique_ptr<Transaction>& txn, std::string& instance_id,
                                     int64_t table_id, int64_t lock_id, int64_t lock_initiator,
                                     std::string& lock_key, DeleteBitmapUpdateLockPB& lock_info,
                                     std::string use_version, std::string log = "") {
    std::string lock_val;
    LOG_INFO(
            "check_delete_bitmap_lock, table_id={} lock_id={} initiator={} key={}{} use_version={}",
            table_id, lock_id, lock_initiator, hex(lock_key), log, use_version);
    auto err = txn->get(lock_key, &lock_val);
    TEST_SYNC_POINT_CALLBACK("check_delete_bitmap_lock.inject_get_lock_key_err", &err);
    if (err == TxnErrorCode::TXN_KEY_NOT_FOUND) {
        msg = "lock id key not found";
        code = MetaServiceCode::LOCK_EXPIRED;
        return false;
    }
    if (err != TxnErrorCode::TXN_OK) {
        ss << "failed to get delete bitmap lock info, err=" << err;
        msg = ss.str();
        code = cast_as<ErrCategory::READ>(err);
        return false;
    }
    if (!lock_info.ParseFromString(lock_val)) [[unlikely]] {
        code = MetaServiceCode::PROTOBUF_PARSE_ERR;
        msg = "failed to parse DeleteBitmapUpdateLockPB";
        return false;
    }
    TEST_SYNC_POINT_CALLBACK("check_delete_bitmap_lock.set_lock_info", &lock_info);
    if (lock_info.lock_id() != lock_id) {
        ss << "lock id not match, locked by lock_id=" << lock_info.lock_id();
        msg = ss.str();
        code = MetaServiceCode::LOCK_EXPIRED;
        return false;
    }
    if (use_version == "v2" && is_job_delete_bitmap_lock_id(lock_id)) {
        std::string tablet_job_key = mow_tablet_job_key({instance_id, table_id, lock_initiator});
        std::string tablet_job_val;
        err = txn->get(tablet_job_key, &tablet_job_val);
        if (err == TxnErrorCode::TXN_KEY_NOT_FOUND) {
            ss << "tablet job key not found, table_id=" << table_id << " lock_id=" << lock_id
               << " initiator=" << lock_initiator;
            msg = ss.str();
            code = MetaServiceCode::LOCK_EXPIRED;
            return false;
        }
        if (err != TxnErrorCode::TXN_OK) {
            ss << "failed to get mow tablet job info, err=" << err;
            msg = ss.str();
            code = cast_as<ErrCategory::READ>(err);
            return false;
        }
        // not check expired time
        return true;
    } else {
        bool found = false;
        for (auto initiator : lock_info.initiators()) {
            if (lock_initiator == initiator) {
                found = true;
                break;
            }
        }
        if (!found) {
            msg = "lock initiator not exist";
            code = MetaServiceCode::LOCK_EXPIRED;
            return false;
        }
    }
    return true;
}

void MetaServiceImpl::get_delete_bitmap_lock_version(std::string& use_version,
                                                     std::string& instance_id) {
    use_version = delete_bitmap_lock_white_list_->get_delete_bitmap_lock_version(instance_id);
}

static bool remove_pending_delete_bitmap(MetaServiceCode& code, std::string& msg,
                                         std::stringstream& ss, std::unique_ptr<Transaction>& txn,
                                         std::string& instance_id, int64_t tablet_id) {
    std::string pending_key = meta_pending_delete_bitmap_key({instance_id, tablet_id});
    std::string pending_val;
    auto err = txn->get(pending_key, &pending_val);
    if (err != TxnErrorCode::TXN_OK && err != TxnErrorCode::TXN_KEY_NOT_FOUND) {
        ss << "failed to get delete bitmap pending info, instance_id=" << instance_id
           << " tablet_id=" << tablet_id << " key=" << hex(pending_key) << " err=" << err;
        msg = ss.str();
        code = cast_as<ErrCategory::READ>(err);
        return false;
    }

    if (err == TxnErrorCode::TXN_KEY_NOT_FOUND) {
        return true;
    }

    // delete delete bitmap of expired txn
    PendingDeleteBitmapPB pending_info;
    if (!pending_info.ParseFromString(pending_val)) [[unlikely]] {
        code = MetaServiceCode::PROTOBUF_PARSE_ERR;
        msg = "failed to parse PendingDeleteBitmapPB";
        return false;
    }
    for (auto& delete_bitmap_key : pending_info.delete_bitmap_keys()) {
        // FIXME: Don't expose the implementation details of splitting large value
        // remove large value (>90*1000)
        std::string end_key = delete_bitmap_key;
        encode_int64(INT64_MAX, &end_key);
        txn->remove(delete_bitmap_key, end_key);
        LOG_INFO("xxx remove pending delete bitmap, delete_bitmap_key={}", hex(delete_bitmap_key));
    }
    return true;
}

// When a load txn retries in publish phase with different version to publish, it will gain delete bitmap lock
// many times. these locks are *different*, but they are the same in the current implementation because they have
// the same lock_id and initiator and don't have version info. If some delete bitmap calculation task with version X
// on BE lasts long and try to update delete bitmaps on MS when the txn gains the lock in later retries
// with version Y(Y > X) to publish. It may wrongly update version X's delete bitmaps because the lock don't have version info.
//
// This function checks whether the partition version is correct when updating the delete bitmap
// to avoid wrongly update an visible version's delete bitmaps.
// 1. get the db id with txn id
// 2. get the partition version with db id, table id and partition id
// 3. check if the partition version matches the updating version
static bool check_partition_version_when_update_delete_bitmap(
        MetaServiceCode& code, std::string& msg, std::unique_ptr<Transaction>& txn,
        std::string& instance_id, int64_t table_id, int64_t partition_id, int64_t tablet_id,
        int64_t txn_id, int64_t next_visible_version) {
    if (partition_id <= 0) {
        LOG_WARNING(
                "invalid partition_id, skip to check partition version. txn={}, "
                "table_id={}, partition_id={}, tablet_id={}",
                txn_id, table_id, partition_id, tablet_id);
        return true;
    }
    // Get db id with txn id
    std::string index_val;
    const std::string index_key = txn_index_key({instance_id, txn_id});
    auto err = txn->get(index_key, &index_val);
    if (err != TxnErrorCode::TXN_OK) {
        code = cast_as<ErrCategory::READ>(err);
        msg = fmt::format("failed to get db id, txn_id={} err={}", txn_id, err);
        LOG_WARNING(msg);
        return false;
    }

    TxnIndexPB index_pb;
    if (!index_pb.ParseFromString(index_val)) {
        code = MetaServiceCode::PROTOBUF_PARSE_ERR;
        msg = fmt::format("failed to parse txn_index_pb, txn_id={}", txn_id);
        LOG_WARNING(msg);
        return false;
    }

    DCHECK(index_pb.has_tablet_index())
            << fmt::format("txn={}, table_id={}, partition_id={}, tablet_id={}, index_pb={}",
                           txn_id, table_id, partition_id, tablet_id, proto_to_json(index_pb));
    DCHECK(index_pb.tablet_index().has_db_id())
            << fmt::format("txn={}, table_id={}, partition_id={}, tablet_id={}, index_pb={}",
                           txn_id, table_id, partition_id, tablet_id, proto_to_json(index_pb));
    if (!index_pb.has_tablet_index() || !index_pb.tablet_index().has_db_id()) {
        LOG_WARNING(
                "has no db_id in TxnIndexPB, skip to check partition version. txn={}, "
                "table_id={}, partition_id={}, tablet_id={}, index_pb={}",
                txn_id, table_id, partition_id, tablet_id, proto_to_json(index_pb));
        return true;
    }
    int64_t db_id = index_pb.tablet_index().db_id();

    std::string ver_key = partition_version_key({instance_id, db_id, table_id, partition_id});
    std::string ver_val;
    err = txn->get(ver_key, &ver_val);
    if (err != TxnErrorCode::TXN_OK && err != TxnErrorCode::TXN_KEY_NOT_FOUND) {
        code = cast_as<ErrCategory::READ>(err);
        msg = fmt::format("failed to get partition version, txn_id={}, tablet={}, err={}", txn_id,
                          tablet_id, err);
        LOG_WARNING(msg);
        return false;
    }

    int64_t cur_max_version {-1};
    if (err == TxnErrorCode::TXN_KEY_NOT_FOUND) {
        cur_max_version = 1;
    } else {
        VersionPB version_pb;
        if (!version_pb.ParseFromString(ver_val)) {
            code = MetaServiceCode::PROTOBUF_PARSE_ERR;
            msg = fmt::format("failed to parse version_pb, txn_id={}, tablet={}, key={}", txn_id,
                              tablet_id, hex(ver_key));
            LOG_WARNING(msg);
            return false;
        }
        DCHECK(version_pb.has_version());
        cur_max_version = version_pb.version();

        if (version_pb.pending_txn_ids_size() > 0) {
            DCHECK(version_pb.pending_txn_ids_size() == 1);
            cur_max_version += version_pb.pending_txn_ids_size();
        }
    }

    if (cur_max_version + 1 != next_visible_version) {
        code = MetaServiceCode::VERSION_NOT_MATCH;
        msg = fmt::format(
                "check version failed when update_delete_bitmap, txn={}, table_id={}, "
                "partition_id={}, tablet_id={}, found partition's max version is {}, but "
                "request next_visible_version is {}",
                txn_id, table_id, partition_id, tablet_id, cur_max_version, next_visible_version);
        return false;
    }
    return true;
}

// return false if the delete bitmap key already exists
[[maybe_unused]] static bool check_delete_bitmap_kv_exists(MetaServiceCode& code, std::string& msg,
                                                           std::unique_ptr<Transaction>& txn,
                                                           const std::string& key,
                                                           std::string& instance_id,
                                                           int64_t tablet_id, int64_t lock_id) {
    std::string start_key {key};
    std::string end_key {start_key};
    encode_int64(INT64_MAX, &end_key);
    std::unique_ptr<RangeGetIterator> it;
    TxnErrorCode err = txn->get(start_key, end_key, &it);
    if (err != TxnErrorCode::TXN_OK) {
        code = cast_as<ErrCategory::READ>(err);
        msg = fmt::format("failed to get delete bitmap, err={}, tablet_id={}, lock_id={}", err,
                          tablet_id, lock_id);
        return true; // skip to check if failed to get delete bitmap
    }
    if (it->has_next()) {
        auto [k, v] = it->next();
        std::string_view k1 = k;
        k1.remove_prefix(1);
        std::vector<std::tuple<std::variant<int64_t, std::string>, int, int>> out;
        decode_key(&k1, &out);
        // 0x01 "meta" ${instance_id} "delete_bitmap" ${tablet_id} ${rowset_id} ${version} ${segment_id} -> roaringbitmap
        auto rowset_id = std::get<std::string>(std::get<0>(out[4]));
        auto version = std::get<std::int64_t>(std::get<0>(out[5]));
        auto segment_id = std::get<std::int64_t>(std::get<0>(out[6]));

        code = MetaServiceCode::UPDATE_OVERRIDE_EXISTING_KV;
        msg = fmt::format(
                "trying to update a existing delete bitmap KV, tablet_id={}, rowset_id={}, "
                "version={}, segment_id={}, lock_id={}, instance_id={}",
                tablet_id, rowset_id, version, segment_id, lock_id, instance_id);
        LOG_WARNING(msg);
        return false;
    }
    return true;
}

void MetaServiceImpl::update_delete_bitmap(google::protobuf::RpcController* controller,
                                           const UpdateDeleteBitmapRequest* request,
                                           UpdateDeleteBitmapResponse* response,
                                           ::google::protobuf::Closure* done) {
    RPC_PREPROCESS(update_delete_bitmap, get, put, del);
    std::string cloud_unique_id = request->has_cloud_unique_id() ? request->cloud_unique_id() : "";
    if (cloud_unique_id.empty()) {
        code = MetaServiceCode::INVALID_ARGUMENT;
        msg = "cloud unique id not set";
        return;
    }

    instance_id = get_instance_id(resource_mgr_, cloud_unique_id);
    if (instance_id.empty()) {
        code = MetaServiceCode::INVALID_ARGUMENT;
        msg = "empty instance_id";
        LOG_WARNING("{}, cloud_unique_id={}", msg, request->cloud_unique_id());
        return;
    }

    if (request->without_lock() && request->has_pre_rowset_agg_end_version() &&
        request->pre_rowset_agg_end_version() > 0) {
        if (request->rowset_ids_size() != request->pre_rowset_versions_size()) {
            code = MetaServiceCode::INVALID_ARGUMENT;
            ss << "pre rowset version size=" << request->pre_rowset_versions_size()
               << " not equal to rowset size=" << request->rowset_ids_size();
            msg = ss.str();
            return;
        }
    }

    std::string use_version =
            delete_bitmap_lock_white_list_->get_delete_bitmap_lock_version(instance_id);
    RPC_RATE_LIMIT(update_delete_bitmap)

    uint64_t fdb_txn_size = 0;
    auto table_id = request->table_id();
    auto tablet_id = request->tablet_id();

    TxnErrorCode err = txn_kv_->create_txn(&txn);
    if (err != TxnErrorCode::TXN_OK) {
        code = cast_as<ErrCategory::CREATE>(err);
        msg = "failed to init txn";
        return;
    }

    bool is_explicit_txn = (request->has_is_explicit_txn() && request->is_explicit_txn());
    bool is_first_sub_txn = (is_explicit_txn && request->txn_id() == request->lock_id());
    bool without_lock = request->has_without_lock() ? request->without_lock() : false;
    std::string log = ", update delete bitmap for tablet " + std::to_string(tablet_id);
    if (!without_lock) {
        // 1. Check whether the lock expires
        std::string lock_key = meta_delete_bitmap_update_lock_key({instance_id, table_id, -1});
        DeleteBitmapUpdateLockPB lock_info;
        if (!check_delete_bitmap_lock(code, msg, ss, txn, instance_id, table_id, request->lock_id(),
                                      request->initiator(), lock_key, lock_info, use_version,
                                      log)) {
            LOG_WARNING(
                    "failed to check delete bitmap lock, table_id {} request lock_id {} request "
                    "initiator {} msg {}",
                    table_id, request->lock_id(), request->initiator(), msg);
            return;
        }
        // 2. Process pending delete bitmap

        // if this is a txn load and is not the first sub txn, we should not remove
        // the pending delete bitmaps written by previous sub txns
        if (!is_explicit_txn || is_first_sub_txn) {
            if (!remove_pending_delete_bitmap(code, msg, ss, txn, instance_id, tablet_id)) {
                return;
            }
        }
    }

    // 3. check if partition's version matches
    if (request->lock_id() > 0 && request->has_txn_id() && request->partition_id() &&
        request->has_next_visible_version()) {
        if (!check_partition_version_when_update_delete_bitmap(
                    code, msg, txn, instance_id, table_id, request->partition_id(), tablet_id,
                    request->txn_id(), request->next_visible_version())) {
            return;
        }
    }

    // 4. store all pending delete bitmap for this txn
    PendingDeleteBitmapPB delete_bitmap_keys;
    for (size_t i = 0; i < request->rowset_ids_size(); ++i) {
        MetaDeleteBitmapInfo key_info {instance_id, tablet_id, request->rowset_ids(i),
                                       request->versions(i), request->segment_ids(i)};
        std::string key;
        meta_delete_bitmap_key(key_info, &key);
        delete_bitmap_keys.add_delete_bitmap_keys(key);
    }

    PendingDeleteBitmapPB previous_pending_info;
    if (is_explicit_txn && !is_first_sub_txn) {
        std::string pending_key = meta_pending_delete_bitmap_key({instance_id, tablet_id});
        std::string pending_val;
        auto err = txn->get(pending_key, &pending_val);
        if (err != TxnErrorCode::TXN_OK && err != TxnErrorCode::TXN_KEY_NOT_FOUND) {
            ss << "failed to get delete bitmap pending info, instance_id=" << instance_id
               << " tablet_id=" << tablet_id << " key=" << hex(pending_key) << " err=" << err;
            msg = ss.str();
            code = cast_as<ErrCategory::READ>(err);
            return;
        }

        if (err == TxnErrorCode::TXN_OK) {
            // pending delete bitmaps of previous sub txns
            if (!previous_pending_info.ParseFromString(pending_val)) [[unlikely]] {
                code = MetaServiceCode::PROTOBUF_PARSE_ERR;
                msg = "failed to parse PendingDeleteBitmapPB";
                return;
            }
        }
    }

    // no need to record pending key for compaction,
    // because delete bitmap will attach to new rowset, just delete new rowset if failed
    // lock_id > 0 : load
    // lock_id = -1 : compaction
    // lock_id = -2 : schema change
    // lock_id = -3 : compaction update delete bitmap without lock
    if (request->lock_id() > 0 || request->lock_id() == -2) {
        std::string pending_val;
        if (is_explicit_txn && !is_first_sub_txn) {
            // put current delete bitmap keys and previous sub txns' into tablet's pending delete bitmap KV
            PendingDeleteBitmapPB total_pending_info {std::move(previous_pending_info)};
            auto* cur_pending_keys = delete_bitmap_keys.mutable_delete_bitmap_keys();
            total_pending_info.mutable_delete_bitmap_keys()->Add(cur_pending_keys->begin(),
                                                                 cur_pending_keys->end());
            if (!total_pending_info.SerializeToString(&pending_val)) {
                code = MetaServiceCode::PROTOBUF_SERIALIZE_ERR;
                msg = "failed to serialize pending delete bitmap";
                return;
            }
        } else {
            if (!delete_bitmap_keys.SerializeToString(&pending_val)) {
                code = MetaServiceCode::PROTOBUF_SERIALIZE_ERR;
                msg = "failed to serialize pending delete bitmap";
                return;
            }
        }
        std::string pending_key = meta_pending_delete_bitmap_key({instance_id, tablet_id});
        txn->put(pending_key, pending_val);
        fdb_txn_size = fdb_txn_size + pending_key.size() + pending_val.size();
        LOG_INFO("xxx update delete bitmap put pending_key {}", hex(pending_key))
                .tag("lock_id", request->lock_id())
                .tag("initiator", request->initiator())
                .tag("value_size", pending_val.size());
    }

    // 5. Update delete bitmap for curent txn
    size_t current_key_count = 0;
    size_t current_value_count = 0;
    size_t total_key_count = 0;
    size_t total_value_count = 0;
    size_t total_txn_put_keys = 0;
    size_t total_txn_put_bytes = 0;
    size_t total_txn_size = 0;
    size_t total_txn_count = 0;
    std::set<std::string> non_exist_rowset_ids;
    for (size_t i = 0; i < request->rowset_ids_size(); ++i) {
        auto& key = delete_bitmap_keys.delete_bitmap_keys(i);
        auto& val = request->segment_delete_bitmaps(i);

        // Split into multiple fdb transactions, because the size of one fdb
        // transaction can't exceed 10MB.
        if (txn->approximate_bytes() + key.size() * 3 + val.size() > config::max_txn_commit_byte) {
            LOG_INFO(
                    "fdb txn size more than {}, current size: {}, tablet_id: {} lock_id={} "
                    "initiator={}, need to commit",
                    config::max_txn_commit_byte, txn->approximate_bytes(), tablet_id,
                    request->lock_id(), request->initiator());
            err = txn->commit();
            TEST_SYNC_POINT_CALLBACK("update_delete_bitmap:commit:err", request->initiator(), i,
                                     &err);
            total_txn_put_keys += txn->num_put_keys();
            total_txn_put_bytes += txn->put_bytes();
            total_txn_size += txn->approximate_bytes();
            total_txn_count++;
            if (err != TxnErrorCode::TXN_OK) {
                code = cast_as<ErrCategory::COMMIT>(err);
                ss << "failed to update delete bitmap, err=" << err << " tablet_id=" << tablet_id
                   << " lock_id=" << request->lock_id() << " initiator=" << request->initiator()
                   << " delete_bitmap_key=" << current_key_count
                   << " delete_bitmap_value=" << current_value_count
                   << " put_size=" << txn->put_bytes() << " num_put_keys=" << txn->num_put_keys()
                   << " txn_size=" << txn->approximate_bytes();
                msg = ss.str();
                g_bvar_update_delete_bitmap_fail_counter << 1;
                return;
            }
            stats.get_bytes += txn->get_bytes();
            stats.put_bytes += txn->put_bytes();
            stats.del_bytes += txn->delete_bytes();
            stats.get_counter += txn->num_get_keys();
            stats.put_counter += txn->num_put_keys();
            stats.del_counter += txn->num_del_keys();
            current_key_count = 0;
            current_value_count = 0;
            TxnErrorCode err = txn_kv_->create_txn(&txn);
            if (err != TxnErrorCode::TXN_OK) {
                code = cast_as<ErrCategory::CREATE>(err);
                msg = "failed to init txn";
                return;
            }
            if (!without_lock) {
                std::string lock_key =
                        meta_delete_bitmap_update_lock_key({instance_id, table_id, -1});
                DeleteBitmapUpdateLockPB lock_info;
                if (!check_delete_bitmap_lock(code, msg, ss, txn, instance_id, table_id,
                                              request->lock_id(), request->initiator(), lock_key,
                                              lock_info, use_version, log)) {
                    LOG_WARNING(
                            "failed to check delete bitmap lock, table_id {} request lock_id {} "
                            "request initiator {} msg {}",
                            table_id, request->lock_id(), request->initiator(), msg);
                    return;
                }
            }
        }

#ifdef ENABLE_INJECTION_POINT
        if (config::enable_update_delete_bitmap_kv_check) {
            if (!check_delete_bitmap_kv_exists(code, msg, txn, key, instance_id, tablet_id,
                                               request->lock_id())) {
                return;
            }
        }
#endif

        if (without_lock && request->has_pre_rowset_agg_end_version() &&
            request->pre_rowset_agg_end_version() > 0) {
            // check the rowset exists
            if (non_exist_rowset_ids.contains(request->rowset_ids(i))) {
                LOG_INFO(
                        "skip update delete bitmap, rowset_id={} version={} tablet_id={} because "
                        "the rowset does not exist",
                        request->rowset_ids(i), request->pre_rowset_versions(i), tablet_id);
                continue;
            }
            auto rowset_key =
                    meta_rowset_key({instance_id, tablet_id, request->pre_rowset_versions(i)});
            std::string rowset_val;
            err = txn->get(rowset_key, &rowset_val);
            if (err != TxnErrorCode::TXN_OK && TxnErrorCode::TXN_KEY_NOT_FOUND != err) {
                ss << "failed to get rowset, instance_id=" << instance_id
                   << " tablet_id=" << tablet_id << " version=" << request->pre_rowset_versions(i)
                   << " err=" << err;
                msg = ss.str();
                code = cast_as<ErrCategory::READ>(err);
                return;
            }
            if (err == TxnErrorCode::TXN_KEY_NOT_FOUND) {
                non_exist_rowset_ids.emplace(request->rowset_ids(i));
                LOG_INFO(
                        "skip update delete bitmap, rowset_id={} version={} tablet_id={} because "
                        "the rowset is not exist",
                        request->rowset_ids(i), request->pre_rowset_versions(i), tablet_id);
                continue;
            }
            doris::RowsetMetaCloudPB rs;
            if (!rs.ParseFromArray(rowset_val.data(), rowset_val.size())) {
                code = MetaServiceCode::PROTOBUF_PARSE_ERR;
                ss << "malformed rowset meta, unable to deserialize, tablet_id=" << tablet_id
                   << " key=" << hex(rowset_key);
                msg = ss.str();
                return;
            }
            if (rs.rowset_id_v2() != request->rowset_ids(i)) {
                LOG_INFO(
                        "skip update delete bitmap, rowset_id={} version={} tablet_id={} because "
                        "the rowset is not exist",
                        request->rowset_ids(i), request->pre_rowset_versions(i), tablet_id);
                non_exist_rowset_ids.emplace(request->rowset_ids(i));
                continue;
            }
        }
        // remove first
        if (request->lock_id() == COMPACTION_WITHOUT_LOCK_DELETE_BITMAP_LOCK_ID) {
            auto& start_key = key;
            std::string end_key {start_key};
            encode_int64(INT64_MAX, &end_key);
            txn->remove(start_key, end_key);
            LOG_INFO("xxx remove delete_bitmap_key={}", hex(start_key))
                    .tag("tablet_id", tablet_id)
                    .tag("lock_id", request->lock_id())
                    .tag("initiator", request->initiator());
        }
        // splitting large values (>90*1000) into multiple KVs
        cloud::blob_put(txn.get(), key, val, 0);
        current_key_count++;
        current_value_count += val.size();
        total_key_count++;
        total_value_count += val.size();
        VLOG_DEBUG << "xxx update delete bitmap put delete_bitmap_key=" << hex(key)
                   << " lock_id=" << request->lock_id() << " initiator=" << request->initiator()
                   << " key_size: " << key.size() << " value_size: " << val.size();
    }

    // remove pre rowset delete bitmap
    if (request->has_pre_rowset_agg_start_version() && request->has_pre_rowset_agg_end_version() &&
        request->pre_rowset_agg_start_version() < request->pre_rowset_agg_end_version()) {
        std::string pre_rowset_id = "";
        for (size_t i = 0; i < request->rowset_ids_size(); ++i) {
            if (request->rowset_ids(i) == pre_rowset_id) {
                continue;
            }
            if (non_exist_rowset_ids.contains(request->rowset_ids(i))) {
                LOG_INFO(
                        "skip remove pre rowsets delete bitmap, rowset_id={} tablet_id={} because "
                        "the rowset does not exist",
                        request->rowset_ids(i), tablet_id);
                continue;
            }
            pre_rowset_id = request->rowset_ids(i);
            auto delete_bitmap_start =
                    meta_delete_bitmap_key({instance_id, tablet_id, request->rowset_ids(i),
                                            request->pre_rowset_agg_start_version(), 0});
            auto delete_bitmap_end =
                    meta_delete_bitmap_key({instance_id, tablet_id, request->rowset_ids(i),
                                            request->pre_rowset_agg_end_version(), 0});
            txn->remove(delete_bitmap_start, delete_bitmap_end);
            LOG_INFO("remove pre rowsets delete bitmap, tablet_id={}", tablet_id)
                    .tag("rowset", request->rowset_ids(i))
                    .tag("start_version", request->pre_rowset_agg_start_version())
                    .tag("end_version", request->pre_rowset_agg_end_version())
                    .tag("start_key", hex(delete_bitmap_start))
                    .tag("end_key", hex(delete_bitmap_end));
        }
    }
    err = txn->commit();
    total_txn_put_keys += txn->num_put_keys();
    total_txn_put_bytes += txn->put_bytes();
    total_txn_size += txn->approximate_bytes();
    total_txn_count++;
    if (err != TxnErrorCode::TXN_OK) {
        if (err == TxnErrorCode::TXN_CONFLICT) {
            g_bvar_delete_bitmap_lock_txn_put_conflict_counter << 1;
        }
        code = cast_as<ErrCategory::COMMIT>(err);
        ss << "failed to update delete bitmap, err=" << err << " tablet_id=" << tablet_id
           << " lock_id=" << request->lock_id() << " initiator=" << request->initiator()
           << " delete_bitmap_key=" << current_key_count
           << " delete_bitmap_value=" << current_value_count << " put_size=" << txn->put_bytes()
           << " num_put_keys=" << txn->num_put_keys() << " txn_size=" << txn->approximate_bytes();
        msg = ss.str();
        g_bvar_update_delete_bitmap_fail_counter << 1;
        return;
    }
    LOG_INFO("update_delete_bitmap tablet_id={}", tablet_id)
            .tag("lock_id", request->lock_id())
            .tag("initiator", request->initiator())
            .tag("rowset_num", request->rowset_ids_size())
            .tag("total_key_count", total_key_count)
            .tag("total_value_count", total_value_count)
            .tag("without_lock", without_lock)
            .tag("total_txn_put_keys", total_txn_put_keys)
            .tag("total_txn_put_bytes", total_txn_put_bytes)
            .tag("total_txn_size", total_txn_size)
            .tag(" total_txn_count", total_txn_count)
            .tag("instance_id", instance_id)
            .tag("use_version", use_version);
}

void MetaServiceImpl::get_delete_bitmap(google::protobuf::RpcController* controller,
                                        const GetDeleteBitmapRequest* request,
                                        GetDeleteBitmapResponse* response,
                                        ::google::protobuf::Closure* done) {
    RPC_PREPROCESS(get_delete_bitmap, get);
    std::string cloud_unique_id = request->has_cloud_unique_id() ? request->cloud_unique_id() : "";
    if (cloud_unique_id.empty()) {
        code = MetaServiceCode::INVALID_ARGUMENT;
        msg = "cloud unique id not set";
        return;
    }

    instance_id = get_instance_id(resource_mgr_, cloud_unique_id);
    if (instance_id.empty()) {
        code = MetaServiceCode::INVALID_ARGUMENT;
        msg = "empty instance_id";
        LOG_WARNING("{}, cloud_unique_id={}", msg, request->cloud_unique_id());
        return;
    }

    RPC_RATE_LIMIT(get_delete_bitmap)

    auto tablet_id = request->tablet_id();
    auto& rowset_ids = request->rowset_ids();
    auto& begin_versions = request->begin_versions();
    auto& end_versions = request->end_versions();
    if (rowset_ids.size() != begin_versions.size() || rowset_ids.size() != end_versions.size()) {
        code = MetaServiceCode::INVALID_ARGUMENT;
        ss << "rowset and version size not match. "
           << " rowset_size=" << rowset_ids.size()
           << " begin_version_size=" << begin_versions.size()
           << " end_version_size=" << end_versions.size();
        msg = ss.str();
        return;
    }

    response->set_tablet_id(tablet_id);
    int64_t delete_bitmap_num = 0;
    int64_t delete_bitmap_byte = 0;
    bool test = false;
    TEST_SYNC_POINT_CALLBACK("get_delete_bitmap_test", &test);

    for (size_t i = 0; i < rowset_ids.size(); i++) {
        // create a new transaction every time, avoid using one transaction that takes too long
        std::unique_ptr<Transaction> txn;
        TxnErrorCode err = txn_kv_->create_txn(&txn);
        if (err != TxnErrorCode::TXN_OK) {
            code = cast_as<ErrCategory::CREATE>(err);
            msg = "failed to init txn";
            return;
        }
        DORIS_CLOUD_DEFER {
            if (txn == nullptr) return;
            stats.get_bytes += txn->get_bytes();
            stats.get_counter += txn->num_get_keys();
        };
        MetaDeleteBitmapInfo start_key_info {instance_id, tablet_id, rowset_ids[i],
                                             begin_versions[i], 0};
        MetaDeleteBitmapInfo end_key_info {instance_id, tablet_id, rowset_ids[i], end_versions[i],
                                           INT64_MAX};
        std::string start_key;
        std::string end_key;
        meta_delete_bitmap_key(start_key_info, &start_key);
        meta_delete_bitmap_key(end_key_info, &end_key);

        // in order to get splitted large value
        encode_int64(INT64_MAX, &end_key);

        std::unique_ptr<RangeGetIterator> it;
        int64_t last_ver = -1;
        int64_t last_seg_id = -1;
        int64_t round = 0;
        do {
            if (test) {
                LOG_INFO("test");
                err = txn->get(start_key, end_key, &it, false, 2);
            } else {
                err = txn->get(start_key, end_key, &it);
            }
            TEST_SYNC_POINT_CALLBACK("get_delete_bitmap_err", &round, &err);
            int64_t retry = 0;
            while (err == TxnErrorCode::TXN_TOO_OLD && retry < 3) {
                stats.get_bytes += txn->get_bytes();
                stats.get_counter += txn->num_get_keys();
                txn = nullptr;
                err = txn_kv_->create_txn(&txn);
                if (err != TxnErrorCode::TXN_OK) {
                    code = cast_as<ErrCategory::CREATE>(err);
                    ss << "failed to init txn, retry=" << retry << ", internal round=" << round;
                    msg = ss.str();
                    return;
                }
                if (test) {
                    err = txn->get(start_key, end_key, &it, false, 2);
                } else {
                    err = txn->get(start_key, end_key, &it);
                }
                retry++;
                LOG_INFO("retry get delete bitmap, tablet={}", tablet_id)
                        .tag("retry", retry)
                        .tag("internal round", round)
                        .tag("delete_bitmap_num", delete_bitmap_num)
                        .tag("delete_bitmap_byte", delete_bitmap_byte);
            }
            if (err != TxnErrorCode::TXN_OK) {
                code = cast_as<ErrCategory::READ>(err);
                ss << "internal error, failed to get delete bitmap, internal round=" << round
                   << ", ret=" << err;
                msg = ss.str();
                g_bvar_get_delete_bitmap_fail_counter << 1;
                return;
            }

            while (it->has_next()) {
                auto [k, v] = it->next();
                auto k1 = k;
                k1.remove_prefix(1);
                std::vector<std::tuple<std::variant<int64_t, std::string>, int, int>> out;
                decode_key(&k1, &out);
                // 0x01 "meta" ${instance_id}  "delete_bitmap" ${tablet_id}
                // ${rowset_id0} ${version1} ${segment_id0} -> DeleteBitmapPB
                auto ver = std::get<int64_t>(std::get<0>(out[5]));
                auto seg_id = std::get<int64_t>(std::get<0>(out[6]));

                // FIXME: Don't expose the implementation details of splitting large value.
                // merge splitted large values (>90*1000)
                if (ver != last_ver || seg_id != last_seg_id) {
                    response->add_rowset_ids(rowset_ids[i]);
                    response->add_segment_ids(seg_id);
                    response->add_versions(ver);
                    response->add_segment_delete_bitmaps(std::string(v));
                    last_ver = ver;
                    last_seg_id = seg_id;
                    delete_bitmap_num++;
                    delete_bitmap_byte += v.length();
                } else {
                    TEST_SYNC_POINT_CALLBACK("get_delete_bitmap_code", &code);
                    if (code != MetaServiceCode::OK) {
                        ss << "test get get_delete_bitmap fail, code=" << MetaServiceCode_Name(code)
                           << ", internal round=" << round;
                        msg = ss.str();
                        return;
                    }
                    delete_bitmap_byte += v.length();
                    response->mutable_segment_delete_bitmaps()->rbegin()->append(v);
                }
            }
            if (delete_bitmap_byte > config::max_get_delete_bitmap_byte) {
                code = MetaServiceCode::KV_TXN_GET_ERR;
                ss << "tablet=" << tablet_id << ", get_delete_bitmap_byte=" << delete_bitmap_byte
                   << ",exceed max byte";
                msg = ss.str();
                LOG_WARNING(msg);
                g_bvar_get_delete_bitmap_fail_counter << 1;
                return;
            }
            round++;
            start_key = it->next_begin_key(); // Update to next smallest key for iteration
        } while (it->more());
        LOG_INFO("get delete bitmap for tablet={}", tablet_id)
                .tag("rowset", rowset_ids[i])
                .tag("start version", begin_versions[i])
                .tag("end version", end_versions[i])
                .tag("internal round", round)
                .tag("delete_bitmap_num", delete_bitmap_num)
                .tag("delete_bitmap_byte", delete_bitmap_byte);
    }
    LOG_INFO("finish get delete bitmap for tablet={}", tablet_id)
            .tag("delete_bitmap_num", delete_bitmap_num)
            .tag("delete_bitmap_byte", delete_bitmap_byte);

    if (request->has_idx()) {
        std::unique_ptr<Transaction> txn;
        TxnErrorCode err = txn_kv_->create_txn(&txn);
        if (err != TxnErrorCode::TXN_OK) {
            code = cast_as<ErrCategory::CREATE>(err);
            msg = "failed to init txn";
            return;
        }
        DORIS_CLOUD_DEFER {
            if (txn == nullptr) return;
            stats.get_bytes += txn->get_bytes();
            stats.get_counter += txn->num_get_keys();
        };
        TabletIndexPB idx(request->idx());
        TabletStatsPB tablet_stat;
        internal_get_tablet_stats(code, msg, txn.get(), instance_id, idx, tablet_stat,
                                  true /*snapshot_read*/);
        if (code != MetaServiceCode::OK) {
            return;
        }
        // The requested compaction state and the actual compaction state are different, which indicates that
        // the requested rowsets are expired and their delete bitmap may have been deleted.
        if (request->base_compaction_cnt() != tablet_stat.base_compaction_cnt() ||
            request->cumulative_compaction_cnt() != tablet_stat.cumulative_compaction_cnt() ||
            request->cumulative_point() != tablet_stat.cumulative_point()) {
            code = MetaServiceCode::ROWSETS_EXPIRED;
            msg = "rowsets are expired";
            return;
        }
    }
}

static bool put_mow_tablet_job_key(MetaServiceCode& code, std::string& msg,
                                   std::unique_ptr<Transaction>& txn, std::string& instance_id,
                                   int64_t table_id, int64_t lock_id, int64_t initiator,
                                   int64_t expiration, std::string& current_lock_msg) {
    std::string tablet_job_key = mow_tablet_job_key({instance_id, table_id, initiator});
    std::string tablet_job_val;
    MowTabletJobPB mow_tablet_job;
    mow_tablet_job.set_expiration(expiration);
    mow_tablet_job.SerializeToString(&tablet_job_val);
    if (tablet_job_val.empty()) {
        code = MetaServiceCode::PROTOBUF_SERIALIZE_ERR;
        msg = "MowTabletJobPB serialization error";
        return false;
    }
    txn->put(tablet_job_key, tablet_job_val);
    LOG_INFO("xxx put tablet job key={} table_id={} lock_id={} initiator={} expiration={}, {}",
             hex(tablet_job_key), table_id, lock_id, initiator, expiration, current_lock_msg);
    return true;
}

static bool put_delete_bitmap_update_lock_key(MetaServiceCode& code, std::string& msg,
                                              std::unique_ptr<Transaction>& txn, int64_t table_id,
                                              int64_t lock_id, int64_t initiator,
                                              std::string& lock_key,
                                              DeleteBitmapUpdateLockPB& lock_info,
                                              std::string& current_lock_msg) {
    std::string lock_val;
    lock_info.SerializeToString(&lock_val);
    if (lock_val.empty()) {
        code = MetaServiceCode::PROTOBUF_SERIALIZE_ERR;
        msg = "DeleteBitmapUpdateLockPB serialization error";
        return false;
    }
    txn->put(lock_key, lock_val);
    LOG_INFO("xxx put lock_key={} table_id={} lock_id={} initiator={} initiators_size={}, {}",
             hex(lock_key), table_id, lock_id, initiator, lock_info.initiators_size(),
             current_lock_msg);
    return true;
}

bool MetaServiceImpl::get_mow_tablet_stats_and_meta(MetaServiceCode& code, std::string& msg,
                                                    const GetDeleteBitmapUpdateLockRequest* request,
                                                    GetDeleteBitmapUpdateLockResponse* response,
                                                    std::string& instance_id, std::string& lock_key,
                                                    std::string lock_use_version, KVStats& stats) {
    bool require_tablet_stats =
            request->has_require_compaction_stats() ? request->require_compaction_stats() : false;
    if (!require_tablet_stats) return true;
    // this request is from fe when it commits txn for MOW table, we send the compaction stats
    // along with the GetDeleteBitmapUpdateLockResponse which will be sent to BE later to let
    // BE eliminate unnecessary sync_rowsets() calls if possible
    // 1. hold the delete bitmap update lock in MS(update lock_info.lock_id to current load's txn id)
    // 2. read tablets' stats
    // 3. check whether we still hold the delete bitmap update lock
    // these steps can be done in different fdb txns

    StopWatch read_stats_sw;
    std::unique_ptr<Transaction> txn;
    TxnErrorCode err = txn_kv_->create_txn(&txn);
    if (err != TxnErrorCode::TXN_OK) {
        code = cast_as<ErrCategory::CREATE>(err);
        msg = "failed to init txn";
        return false;
    }
    DORIS_CLOUD_DEFER {
        if (txn == nullptr) return;
        stats.get_bytes += txn->get_bytes();
        stats.put_bytes += txn->put_bytes();
        stats.del_bytes += txn->delete_bytes();
        stats.get_counter += txn->num_get_keys();
        stats.put_counter += txn->num_put_keys();
        stats.del_counter += txn->num_del_keys();
    };
    auto table_id = request->table_id();
    std::stringstream ss;
    if (!config::enable_batch_get_mow_tablet_stats_and_meta) {
        for (const auto& tablet_idx : request->tablet_indexes()) {
            // 1. get compaction cnts
            TabletStatsPB tablet_stat;
            std::string stats_key =
                    stats_tablet_key({instance_id, tablet_idx.table_id(), tablet_idx.index_id(),
                                      tablet_idx.partition_id(), tablet_idx.tablet_id()});
            std::string stats_val;
            TxnErrorCode err = txn->get(stats_key, &stats_val);
            TEST_SYNC_POINT_CALLBACK(
                    "get_delete_bitmap_update_lock.get_compaction_cnts_inject_error", &err);
            if (err == TxnErrorCode::TXN_TOO_OLD) {
                code = MetaServiceCode::OK;
                err = txn_kv_->create_txn(&txn);
                if (err != TxnErrorCode::TXN_OK) {
                    code = cast_as<ErrCategory::CREATE>(err);
                    ss << "failed to init txn when get tablet stats";
                    msg = ss.str();
                    return false;
                }
                err = txn->get(stats_key, &stats_val);
            }
            if (err != TxnErrorCode::TXN_OK) {
                code = cast_as<ErrCategory::READ>(err);
                msg = fmt::format("failed to get tablet stats, err={} tablet_id={}", err,
                                  tablet_idx.tablet_id());
                return false;
            }
            if (!tablet_stat.ParseFromArray(stats_val.data(), stats_val.size())) {
                code = MetaServiceCode::PROTOBUF_PARSE_ERR;
                msg = fmt::format("marformed tablet stats value, key={}", hex(stats_key));
                return false;
            }
            response->add_base_compaction_cnts(tablet_stat.base_compaction_cnt());
            response->add_cumulative_compaction_cnts(tablet_stat.cumulative_compaction_cnt());
            response->add_cumulative_points(tablet_stat.cumulative_point());

            // 2. get tablet states
            std::string tablet_meta_key =
                    meta_tablet_key({instance_id, tablet_idx.table_id(), tablet_idx.index_id(),
                                     tablet_idx.partition_id(), tablet_idx.tablet_id()});
            std::string tablet_meta_val;
            err = txn->get(tablet_meta_key, &tablet_meta_val);
            if (err != TxnErrorCode::TXN_OK) {
                ss << "failed to get tablet meta"
                   << (err == TxnErrorCode::TXN_KEY_NOT_FOUND ? " (not found)" : "")
                   << " instance_id=" << instance_id << " tablet_id=" << tablet_idx.tablet_id()
                   << " key=" << hex(tablet_meta_key) << " err=" << err;
                msg = ss.str();
                code = err == TxnErrorCode::TXN_KEY_NOT_FOUND ? MetaServiceCode::TABLET_NOT_FOUND
                                                              : cast_as<ErrCategory::READ>(err);
                return false;
            }
            doris::TabletMetaCloudPB tablet_meta;
            if (!tablet_meta.ParseFromString(tablet_meta_val)) {
                code = MetaServiceCode::PROTOBUF_PARSE_ERR;
                msg = "malformed tablet meta";
                return false;
            }
            response->add_tablet_states(
                    static_cast<std::underlying_type_t<TabletStatePB>>(tablet_meta.tablet_state()));
        }
    } else {
        // 1. get compaction cnts
        std::vector<std::string> stats_tablet_keys;
        for (const auto& tablet_idx : request->tablet_indexes()) {
            stats_tablet_keys.push_back(
                    stats_tablet_key({instance_id, tablet_idx.table_id(), tablet_idx.index_id(),
                                      tablet_idx.partition_id(), tablet_idx.tablet_id()}));
        }
        std::vector<std::optional<std::string>> stats_tablet_values;
        err = txn->batch_get(&stats_tablet_values, stats_tablet_keys);
        TEST_SYNC_POINT_CALLBACK("get_delete_bitmap_update_lock.get_compaction_cnts_inject_error",
                                 &err);
        if (err != TxnErrorCode::TXN_OK) {
            code = cast_as<ErrCategory::READ>(err);
            msg = fmt::format("failed to get tablet stats, err={} table_id={} lock_id={}", err,
                              table_id, request->lock_id());
            return false;
        }
        for (size_t i = 0; i < stats_tablet_keys.size(); i++) {
            if (!stats_tablet_values[i].has_value()) {
                code = cast_as<ErrCategory::READ>(err);
                msg = fmt::format("failed to get tablet stats, err={} tablet_id={}", err,
                                  request->tablet_indexes(i).tablet_id());
                return false;
            }
            TabletStatsPB tablet_stat;
            if (!tablet_stat.ParseFromString(stats_tablet_values[i].value())) {
                code = MetaServiceCode::PROTOBUF_PARSE_ERR;
                msg = fmt::format("marformed tablet stats value");
                return false;
            }
            response->add_base_compaction_cnts(tablet_stat.base_compaction_cnt());
            response->add_cumulative_compaction_cnts(tablet_stat.cumulative_compaction_cnt());
            response->add_cumulative_points(tablet_stat.cumulative_point());
        }
        stats_tablet_keys.clear();
        stats_tablet_values.clear();
        DCHECK(request->tablet_indexes_size() == response->base_compaction_cnts_size());
        DCHECK(request->tablet_indexes_size() == response->cumulative_compaction_cnts_size());
        DCHECK(request->tablet_indexes_size() == response->cumulative_points_size());

        // 2. get tablet states
        std::vector<std::string> tablet_meta_keys;
        for (const auto& tablet_idx : request->tablet_indexes()) {
            tablet_meta_keys.push_back(
                    meta_tablet_key({instance_id, tablet_idx.table_id(), tablet_idx.index_id(),
                                     tablet_idx.partition_id(), tablet_idx.tablet_id()}));
        }
        std::vector<std::optional<std::string>> tablet_meta_values;
        err = txn->batch_get(&tablet_meta_values, tablet_meta_keys);
        if (err == TxnErrorCode::TXN_TOO_OLD) {
            code = MetaServiceCode::OK;
            err = txn_kv_->create_txn(&txn);
            if (err != TxnErrorCode::TXN_OK) {
                code = cast_as<ErrCategory::CREATE>(err);
                ss << "failed to init txn when get tablet meta";
                msg = ss.str();
                return false;
            }
            err = txn->batch_get(&tablet_meta_values, tablet_meta_keys);
        }
        if (err != TxnErrorCode::TXN_OK) {
            code = cast_as<ErrCategory::READ>(err);
            msg = fmt::format("failed to get tablet meta, err={} table_id={} lock_id={}", err,
                              table_id, request->lock_id());
            return false;
        }
        for (size_t i = 0; i < tablet_meta_keys.size(); i++) {
            if (!tablet_meta_values[i].has_value()) {
                code = cast_as<ErrCategory::READ>(err);
                msg = fmt::format("failed to get tablet meta, err={} tablet_id={}", err,
                                  request->tablet_indexes(i).tablet_id());
                return false;
            }
            doris::TabletMetaCloudPB tablet_meta;
            if (!tablet_meta.ParseFromString(tablet_meta_values[i].value())) {
                code = MetaServiceCode::PROTOBUF_PARSE_ERR;
                msg = fmt::format("marformed tablet meta value");
                return false;
            }
            response->add_tablet_states(
                    static_cast<std::underlying_type_t<TabletStatePB>>(tablet_meta.tablet_state()));
        }
        DCHECK(request->tablet_indexes_size() == response->tablet_states_size());
    }

    read_stats_sw.pause();
    LOG_INFO(
            "table_id={}, tablet_idxes.size()={}, read tablet compaction cnts and tablet states "
            "cost={} ms",
            table_id, request->tablet_indexes().size(), read_stats_sw.elapsed_us() / 1000);

    DeleteBitmapUpdateLockPB lock_info_tmp;
    if (!check_delete_bitmap_lock(code, msg, ss, txn, instance_id, table_id, request->lock_id(),
                                  request->initiator(), lock_key, lock_info_tmp,
                                  lock_use_version)) {
        LOG_WARNING(
                "failed to check delete bitmap lock after get tablet stats and tablet "
                "states, table_id={}",
                table_id)
                .tag("request lock_id", request->lock_id())
                .tag("request initiator", request->initiator())
                .tag("code", code)
                .tag("msg", msg);
        return false;
    }
    return true;
}

void MetaServiceImpl::get_delete_bitmap_update_lock_v2(
        google::protobuf::RpcController* controller,
        const GetDeleteBitmapUpdateLockRequest* request,
        GetDeleteBitmapUpdateLockResponse* response, ::google::protobuf::Closure* done,
        std::string& instance_id, MetaServiceCode& code, std::string& msg, std::stringstream& ss,
        KVStats& stats) {
    VLOG_DEBUG << "get delete bitmap update lock in v2 for table=" << request->table_id()
               << ",lock id=" << request->lock_id() << ",initiator=" << request->initiator();
    auto table_id = request->table_id();
    std::string lock_key = meta_delete_bitmap_update_lock_key({instance_id, table_id, -1});
    bool first_retry = true;
    int64_t retry = 0;
    while (retry <= 1) {
        retry++;
        response->Clear();
        std::unique_ptr<Transaction> txn;
        TxnErrorCode err = txn_kv_->create_txn(&txn);
        if (err != TxnErrorCode::TXN_OK) {
            code = cast_as<ErrCategory::CREATE>(err);
            msg = "failed to init txn";
            return;
        }
        DORIS_CLOUD_DEFER {
            if (txn == nullptr) return;
            stats.get_bytes += txn->get_bytes();
            stats.put_bytes += txn->put_bytes();
            stats.del_bytes += txn->delete_bytes();
            stats.get_counter += txn->num_get_keys();
            stats.put_counter += txn->num_put_keys();
            stats.del_counter += txn->num_del_keys();
        };
        std::string lock_val;
        DeleteBitmapUpdateLockPB lock_info;
        err = txn->get(lock_key, &lock_val);
        if (err != TxnErrorCode::TXN_OK && err != TxnErrorCode::TXN_KEY_NOT_FOUND) {
            ss << "failed to get delete bitmap update lock, instance_id=" << instance_id
               << " table_id=" << table_id << " key=" << hex(lock_key) << " err=" << err;
            msg = ss.str();
            code = MetaServiceCode::KV_TXN_GET_ERR;
            return;
        }
        using namespace std::chrono;
        int64_t now = duration_cast<seconds>(system_clock::now().time_since_epoch()).count();
        int64_t expiration = now + request->expiration();
        bool lock_key_not_found = false;
        if (err == TxnErrorCode::TXN_KEY_NOT_FOUND) {
            lock_key_not_found = true;
            std::string current_lock_msg = "lock key not found";
            lock_info.set_lock_id(request->lock_id());
            // compaction does not use this expiration, only used when upgrade ms
            lock_info.set_expiration(expiration);
            if (!is_job_delete_bitmap_lock_id(request->lock_id())) {
                lock_info.add_initiators(request->initiator());
            } else {
                // in normal case, this should remove 0 kvs
                // but when upgrade ms, if there are ms with old and new versions, it works
                std::string tablet_job_key_begin = mow_tablet_job_key({instance_id, table_id, 0});
                std::string tablet_job_key_end =
                        mow_tablet_job_key({instance_id, table_id, INT64_MAX});
                txn->remove(tablet_job_key_begin, tablet_job_key_end);
                LOG_INFO("remove mow tablet job kv, begin=")
                        << hex(tablet_job_key_begin) << " end=" << hex(tablet_job_key_end)
                        << " table_id=" << table_id;
                if (!put_mow_tablet_job_key(code, msg, txn, instance_id, table_id,
                                            request->lock_id(), request->initiator(), expiration,
                                            current_lock_msg)) {
                    return;
                }
            }
            if (!put_delete_bitmap_update_lock_key(code, msg, txn, table_id, request->lock_id(),
                                                   request->initiator(), lock_key, lock_info,
                                                   current_lock_msg)) {
                return;
            }
        } else if (err == TxnErrorCode::TXN_OK) {
            if (!lock_info.ParseFromString(lock_val)) [[unlikely]] {
                code = MetaServiceCode::PROTOBUF_PARSE_ERR;
                msg = "failed to parse DeleteBitmapUpdateLockPB";
                return;
            }
            if (!is_job_delete_bitmap_lock_id(lock_info.lock_id())) {
                if (lock_info.expiration() > 0 && lock_info.expiration() < now) {
                    LOG_INFO(
                            "delete bitmap lock expired, continue to process. lock_id={} "
                            "table_id={} expiration={} now={} initiator_size={}",
                            lock_info.lock_id(), table_id, lock_info.expiration(), now,
                            lock_info.initiators_size());
                    lock_info.clear_initiators();
                } else if (lock_info.lock_id() != request->lock_id()) {
                    ss << "already be locked by lock_id=" << lock_info.lock_id()
                       << " expiration=" << lock_info.expiration() << " now=" << now
                       << ", request lock_id=" << request->lock_id() << " table_id=" << table_id
                       << " initiator=" << request->initiator();
                    msg = ss.str();
                    code = MetaServiceCode::LOCK_CONFLICT;
                    return;
                }
                std::string current_lock_msg =
                        "original lock_id=" + std::to_string(lock_info.lock_id());
                lock_info.set_lock_id(request->lock_id());
                // compaction does not use the expiration, only used when upgrade ms
                lock_info.set_expiration(expiration);
                if (!is_job_delete_bitmap_lock_id(request->lock_id())) {
                    bool found = false;
                    for (auto initiator : lock_info.initiators()) {
                        if (request->initiator() == initiator) {
                            found = true;
                            break;
                        }
                    }
                    if (!found) {
                        lock_info.add_initiators(request->initiator());
                    }
                } else {
                    lock_key_not_found = true;
                    // in normal case, this should remove 0 kvs
                    // but when upgrade ms, if there are ms with old and new versions, it works
                    std::string tablet_job_key_begin =
                            mow_tablet_job_key({instance_id, table_id, 0});
                    std::string tablet_job_key_end =
                            mow_tablet_job_key({instance_id, table_id, INT64_MAX});
                    txn->remove(tablet_job_key_begin, tablet_job_key_end);
                    LOG_INFO("remove mow tablet job kv, begin=")
                            << hex(tablet_job_key_begin) << " end=" << hex(tablet_job_key_end)
                            << " table_id=" << table_id;
                    if (!put_mow_tablet_job_key(code, msg, txn, instance_id, table_id,
                                                request->lock_id(), request->initiator(),
                                                expiration, current_lock_msg)) {
                        return;
                    }
                }
                if (!put_delete_bitmap_update_lock_key(code, msg, txn, table_id, request->lock_id(),
                                                       request->initiator(), lock_key, lock_info,
                                                       current_lock_msg)) {
                    return;
                }
            } else {
                if (request->lock_id() == lock_info.lock_id()) {
                    std::string current_lock_msg =
                            "locked by lock_id=" + std::to_string(lock_info.lock_id());
                    if (!put_mow_tablet_job_key(code, msg, txn, instance_id, table_id,
                                                request->lock_id(), request->initiator(),
                                                expiration, current_lock_msg)) {
                        return;
                    }
                } else {
                    // check if compaction key is expired
                    bool has_unexpired_compaction = false;
                    int64_t unexpired_expiration = 0;
                    std::string key0 = mow_tablet_job_key({instance_id, table_id, 0});
                    std::string key1 = mow_tablet_job_key({instance_id, table_id + 1, 0});
                    MowTabletJobPB mow_tablet_job;
                    std::unique_ptr<RangeGetIterator> it;
                    int64_t expired_job_num = 0;
                    do {
                        err = txn->get(key0, key1, &it);
                        if (err != TxnErrorCode::TXN_OK) {
                            code = cast_as<ErrCategory::READ>(err);
                            ss << "internal error, failed to get mow tablet job, err=" << err;
                            msg = ss.str();
                            LOG_WARNING(msg);
                            return;
                        }

                        while (it->has_next() && !has_unexpired_compaction) {
                            auto [k, v] = it->next();
                            if (!mow_tablet_job.ParseFromArray(v.data(), v.size())) [[unlikely]] {
                                code = MetaServiceCode::PROTOBUF_PARSE_ERR;
                                msg = "failed to parse MowTabletJobPB";
                                return;
                            }
                            if (mow_tablet_job.expiration() > 0 &&
                                mow_tablet_job.expiration() < now) {
                                LOG_INFO("remove mow tablet job lock. table_id=")
                                        << table_id << " lock_id=" << lock_info.lock_id()
                                        << " expiration=" << mow_tablet_job.expiration()
                                        << " now=" << now << " key=" << hex(k);
                                txn->remove(k);
                                expired_job_num++;
                            } else {
                                has_unexpired_compaction = true;
                                unexpired_expiration = mow_tablet_job.expiration();
                            }
                        }
                        key0 = it->next_begin_key(); // Update to next smallest key for iteration
                    } while (it->more() && !has_unexpired_compaction);
                    if (has_unexpired_compaction) {
                        // TODO print initiator
                        ss << "already be locked by lock_id=" << lock_info.lock_id()
                           << " expiration=" << unexpired_expiration << " now=" << now
                           << ". request lock_id=" << request->lock_id() << " table_id=" << table_id
                           << " initiator=" << request->initiator();
                        msg = ss.str();
                        code = MetaServiceCode::LOCK_CONFLICT;
                        return;
                    }
                    // all job is expired
                    lock_info.set_lock_id(request->lock_id());
                    lock_info.set_expiration(expiration);
                    lock_info.clear_initiators();
                    std::string current_lock_msg =
                            std::to_string(expired_job_num) + " job is expired";
                    if (!is_job_delete_bitmap_lock_id(request->lock_id())) {
                        lock_info.add_initiators(request->initiator());
                    } else {
                        lock_key_not_found = true;
                        if (!put_mow_tablet_job_key(code, msg, txn, instance_id, table_id,
                                                    request->lock_id(), request->initiator(),
                                                    expiration, current_lock_msg)) {
                            return;
                        }
                    }
                    if (!put_delete_bitmap_update_lock_key(code, msg, txn, table_id,
                                                           request->lock_id(), request->initiator(),
                                                           lock_key, lock_info, current_lock_msg)) {
                        return;
                    }
                }
            }
        }

        err = txn->commit();
        TEST_SYNC_POINT_CALLBACK("get_delete_bitmap_update_lock:commit:conflict", &first_retry,
                                 request, &err);
        if (err == TxnErrorCode::TXN_OK) {
            break;
        } else if (err == TxnErrorCode::TXN_CONFLICT && lock_key_not_found &&
                   is_job_delete_bitmap_lock_id(request->lock_id()) &&
                   config::delete_bitmap_enable_retry_txn_conflict && first_retry) {
            // if err is TXN_CONFLICT, and the lock id is -1, do a fast retry
            if (err == TxnErrorCode::TXN_CONFLICT) {
                g_bvar_delete_bitmap_lock_txn_put_conflict_counter << 1;
            }
            LOG_INFO("fast retry to get_delete_bitmap_update_lock, tablet_id=")
                    << request->table_id() << " lock_id=" << request->lock_id()
                    << ", initiator=" << request->initiator() << ", err=" << err;
            first_retry = false;
            continue;
        } else {
            if (err == TxnErrorCode::TXN_CONFLICT) {
                g_bvar_delete_bitmap_lock_txn_put_conflict_counter << 1;
            }
            code = cast_as<ErrCategory::COMMIT>(err);
            ss << "failed to get_delete_bitmap_update_lock, lock_id=" << request->lock_id()
               << ", initiator=" << request->initiator() << ", err=" << err;
            msg = ss.str();
            return;
        }
    }

    if (!get_mow_tablet_stats_and_meta(code, msg, request, response, instance_id, lock_key, "v2",
                                       stats)) {
        return;
    }
}

void MetaServiceImpl::get_delete_bitmap_update_lock_v1(
        google::protobuf::RpcController* controller,
        const GetDeleteBitmapUpdateLockRequest* request,
        GetDeleteBitmapUpdateLockResponse* response, ::google::protobuf::Closure* done,
        std::string& instance_id, MetaServiceCode& code, std::string& msg, std::stringstream& ss,
        KVStats& stats) {
    VLOG_DEBUG << "get delete bitmap update lock in v1 for table=" << request->table_id()
               << ",lock id=" << request->lock_id() << ",initiator=" << request->initiator();
    std::unique_ptr<Transaction> txn;
    TxnErrorCode err = txn_kv_->create_txn(&txn);
    if (err != TxnErrorCode::TXN_OK) {
        code = cast_as<ErrCategory::CREATE>(err);
        msg = "failed to init txn";
        return;
    }
    DORIS_CLOUD_DEFER {
        if (txn == nullptr) return;
        stats.get_bytes += txn->get_bytes();
        stats.put_bytes += txn->put_bytes();
        stats.del_bytes += txn->delete_bytes();
        stats.get_counter += txn->num_get_keys();
        stats.put_counter += txn->num_put_keys();
        stats.del_counter += txn->num_del_keys();
    };
    auto table_id = request->table_id();
    std::string lock_key = meta_delete_bitmap_update_lock_key({instance_id, table_id, -1});
    std::string lock_val;
    DeleteBitmapUpdateLockPB lock_info;
    err = txn->get(lock_key, &lock_val);
    if (err != TxnErrorCode::TXN_OK && err != TxnErrorCode::TXN_KEY_NOT_FOUND) {
        ss << "failed to get delete bitmap update lock, instance_id=" << instance_id
           << " table_id=" << table_id << " key=" << hex(lock_key) << " err=" << err;
        msg = ss.str();
        code = MetaServiceCode::KV_TXN_GET_ERR;
        return;
    }
    using namespace std::chrono;
    int64_t now = duration_cast<seconds>(system_clock::now().time_since_epoch()).count();
    if (err == TxnErrorCode::TXN_OK) {
        if (!lock_info.ParseFromString(lock_val)) [[unlikely]] {
            code = MetaServiceCode::PROTOBUF_PARSE_ERR;
            msg = "failed to parse DeleteBitmapUpdateLockPB";
            return;
        }
        if (lock_info.expiration() > 0 && lock_info.expiration() < now) {
            LOG_INFO("delete bitmap lock expired, continue to process. lock_id=")
                    << lock_info.lock_id() << " table_id=" << table_id << " now=" << now;
            lock_info.clear_initiators();
        } else if (lock_info.lock_id() != request->lock_id()) {
            ss << "already be locked. request lock_id=" << request->lock_id()
               << " locked by lock_id=" << lock_info.lock_id() << " table_id=" << table_id
               << " now=" << now << " expiration=" << lock_info.expiration();
            msg = ss.str();
            code = MetaServiceCode::LOCK_CONFLICT;
            return;
        }
    }

    lock_info.set_lock_id(request->lock_id());
    lock_info.set_expiration(now + request->expiration());
    bool found = false;
    for (auto initiator : lock_info.initiators()) {
        if (request->initiator() == initiator) {
            found = true;
            break;
        }
    }
    if (!found) {
        lock_info.add_initiators(request->initiator());
    }
    lock_info.SerializeToString(&lock_val);
    if (lock_val.empty()) {
        code = MetaServiceCode::PROTOBUF_SERIALIZE_ERR;
        msg = "pb serialization error";
        return;
    }
    txn->put(lock_key, lock_val);
    LOG_INFO("xxx put lock_key=") << hex(lock_key) << " table_id=" << table_id
                                  << " lock_id=" << request->lock_id()
                                  << " initiator=" << request->initiator()
                                  << " initiators_size=" << lock_info.initiators_size();

    err = txn->commit();
    if (err != TxnErrorCode::TXN_OK) {
        code = cast_as<ErrCategory::COMMIT>(err);
        ss << "failed to get_delete_bitmap_update_lock, err=" << err;
        msg = ss.str();
        return;
    }

    if (!get_mow_tablet_stats_and_meta(code, msg, request, response, instance_id, lock_key, "v1",
                                       stats)) {
        return;
    };
}

void MetaServiceImpl::remove_delete_bitmap_update_lock_v2(
        google::protobuf::RpcController* controller,
        const RemoveDeleteBitmapUpdateLockRequest* request,
        RemoveDeleteBitmapUpdateLockResponse* response, ::google::protobuf::Closure* done,
        std::string& instance_id, MetaServiceCode& code, std::string& msg, std::stringstream& ss,
        KVStats& stats) {
    VLOG_DEBUG << "remove delete bitmap update lock in v2 for table=" << request->table_id()
               << ",lock id=" << request->lock_id() << ",initiator=" << request->initiator();
    std::unique_ptr<Transaction> txn;
    TxnErrorCode err = txn_kv_->create_txn(&txn);
    if (err != TxnErrorCode::TXN_OK) {
        code = cast_as<ErrCategory::CREATE>(err);
        msg = "failed to init txn";
        return;
    }
    DORIS_CLOUD_DEFER {
        if (txn == nullptr) return;
        stats.get_bytes += txn->get_bytes();
        stats.put_bytes += txn->put_bytes();
        stats.del_bytes += txn->delete_bytes();
        stats.get_counter += txn->num_get_keys();
        stats.put_counter += txn->num_put_keys();
        stats.del_counter += txn->num_del_keys();
    };
    if (is_job_delete_bitmap_lock_id(request->lock_id())) {
        std::string tablet_job_key =
                mow_tablet_job_key({instance_id, request->table_id(), request->initiator()});
        txn->remove(tablet_job_key);
        LOG_INFO("remove tablet job lock, table_id=")
                << request->table_id() << " lock_id=" << request->lock_id()
                << " initiator=" << request->initiator() << " key=" << hex(tablet_job_key);
    } else {
        std::string lock_key =
                meta_delete_bitmap_update_lock_key({instance_id, request->table_id(), -1});
        std::string lock_val;
        DeleteBitmapUpdateLockPB lock_info;
        if (!check_delete_bitmap_lock(code, msg, ss, txn, instance_id, request->table_id(),
                                      request->lock_id(), request->initiator(), lock_key, lock_info,
                                      "v2", ", remove lock")) {
            LOG_WARNING("failed to check delete bitmap tablet lock")
                    << " table_id=" << request->table_id() << " tablet_id=" << request->tablet_id()
                    << " request lock_id=" << request->lock_id()
                    << " request initiator=" << request->initiator() << " msg " << msg;
            return;
        }
        bool modify_initiators = false;
        auto initiators = lock_info.mutable_initiators();
        for (auto iter = initiators->begin(); iter != initiators->end(); iter++) {
            if (*iter == request->initiator()) {
                initiators->erase(iter);
                modify_initiators = true;
                break;
            }
        }
        if (!modify_initiators) {
            LOG_INFO("initiators don't have initiator=")
                    << request->initiator() << ",initiators_size=" << lock_info.initiators_size()
                    << ",just return";
            return;
        } else if (initiators->empty()) {
            LOG_INFO("remove delete bitmap lock, table_id=")
                    << request->table_id() << " lock_id=" << request->lock_id()
                    << " key=" << hex(lock_key);
            txn->remove(lock_key);
        } else {
            lock_info.SerializeToString(&lock_val);
            if (lock_val.empty()) {
                LOG_WARNING("failed to seiralize lock_info, table_id=")
                        << request->table_id() << " key=" << hex(lock_key);
                return;
            }
            LOG_INFO("remove delete bitmap lock initiator, table_id=")
                    << request->table_id() << ", key=" << hex(lock_key)
                    << " lock_id=" << request->lock_id() << " initiator=" << request->initiator()
                    << " initiators_size=" << lock_info.initiators_size();
            txn->put(lock_key, lock_val);
        }
    }
    err = txn->commit();
    if (err != TxnErrorCode::TXN_OK) {
        if (err == TxnErrorCode::TXN_CONFLICT) {
            g_bvar_delete_bitmap_lock_txn_remove_conflict_by_fail_counter << 1;
        }
        code = cast_as<ErrCategory::COMMIT>(err);
        ss << "failed to remove delete bitmap tablet lock , err=" << err;
        msg = ss.str();
        return;
    }
}

void MetaServiceImpl::remove_delete_bitmap_update_lock_v1(
        google::protobuf::RpcController* controller,
        const RemoveDeleteBitmapUpdateLockRequest* request,
        RemoveDeleteBitmapUpdateLockResponse* response, ::google::protobuf::Closure* done,
        std::string& instance_id, MetaServiceCode& code, std::string& msg, std::stringstream& ss,
        KVStats& stats) {
    VLOG_DEBUG << "remove delete bitmap update lock in v1 for table=" << request->table_id()
               << ",lock id=" << request->lock_id() << ",initiator=" << request->initiator();
    std::unique_ptr<Transaction> txn;
    TxnErrorCode err = txn_kv_->create_txn(&txn);
    if (err != TxnErrorCode::TXN_OK) {
        code = cast_as<ErrCategory::CREATE>(err);
        msg = "failed to init txn";
        return;
    }
    DORIS_CLOUD_DEFER {
        if (txn == nullptr) return;
        stats.get_bytes += txn->get_bytes();
        stats.put_bytes += txn->put_bytes();
        stats.del_bytes += txn->delete_bytes();
        stats.get_counter += txn->num_get_keys();
        stats.put_counter += txn->num_put_keys();
        stats.del_counter += txn->num_del_keys();
    };
    std::string lock_key =
            meta_delete_bitmap_update_lock_key({instance_id, request->table_id(), -1});
    std::string lock_val;
    DeleteBitmapUpdateLockPB lock_info;
    if (!check_delete_bitmap_lock(code, msg, ss, txn, instance_id, request->table_id(),
                                  request->lock_id(), request->initiator(), lock_key, lock_info,
                                  "v1")) {
        LOG_WARNING("failed to check delete bitmap tablet lock table_id=")
                << request->table_id() << " tablet_id=" << request->tablet_id()
                << " request lock_id=" << request->lock_id()
                << " request initiator=" << request->initiator() << " msg " << msg;
        return;
    }
    bool modify_initiators = false;
    auto initiators = lock_info.mutable_initiators();
    for (auto iter = initiators->begin(); iter != initiators->end(); iter++) {
        if (*iter == request->initiator()) {
            initiators->erase(iter);
            modify_initiators = true;
            break;
        }
    }
    if (!modify_initiators) {
        LOG_INFO("initiators don't have initiator=")
                << request->initiator() << ",initiators_size=" << lock_info.initiators_size()
                << ",just return";
        return;
    } else if (initiators->empty()) {
        LOG_INFO("remove delete bitmap lock, table_id=")
                << request->table_id() << " lock_id=" << request->lock_id()
                << " key=" << hex(lock_key);
        txn->remove(lock_key);
    } else {
        lock_info.SerializeToString(&lock_val);
        if (lock_val.empty()) {
            LOG_WARNING("failed to seiralize lock_info, table_id=")
                    << request->table_id() << " key=" << hex(lock_key);
            return;
        }
        LOG_INFO("remove delete bitmap lock initiator, table_id=")
                << request->table_id() << ", key=" << hex(lock_key)
                << " lock_id=" << request->lock_id() << " initiator=" << request->initiator()
                << " initiators_size=" << lock_info.initiators_size();
        txn->put(lock_key, lock_val);
    }
    err = txn->commit();
    if (err != TxnErrorCode::TXN_OK) {
        code = cast_as<ErrCategory::COMMIT>(err);
        ss << "failed to remove delete bitmap tablet lock , err=" << err;
        msg = ss.str();
        return;
    }
}

void MetaServiceImpl::get_delete_bitmap_update_lock(google::protobuf::RpcController* controller,
                                                    const GetDeleteBitmapUpdateLockRequest* request,
                                                    GetDeleteBitmapUpdateLockResponse* response,
                                                    ::google::protobuf::Closure* done) {
    RPC_PREPROCESS(get_delete_bitmap_update_lock, get, put, del);
    std::string cloud_unique_id = request->has_cloud_unique_id() ? request->cloud_unique_id() : "";
    if (cloud_unique_id.empty()) {
        code = MetaServiceCode::INVALID_ARGUMENT;
        msg = "cloud unique id not set";
        return;
    }
    instance_id = get_instance_id(resource_mgr_, cloud_unique_id);
    if (instance_id.empty()) {
        code = MetaServiceCode::INVALID_ARGUMENT;
        msg = "empty instance_id";
        return;
    }

    RPC_RATE_LIMIT(get_delete_bitmap_update_lock)
    std::string use_version =
            delete_bitmap_lock_white_list_->get_delete_bitmap_lock_version(instance_id);
    LOG_INFO("get_delete_bitmap_update_lock instance_id=")
            << instance_id << " use_version=" << use_version;
    if (use_version == "v2") {
        get_delete_bitmap_update_lock_v2(controller, request, response, done, instance_id, code,
                                         msg, ss, stats);
    } else {
        get_delete_bitmap_update_lock_v1(controller, request, response, done, instance_id, code,
                                         msg, ss, stats);
    }

    if (request->lock_id() > 0 && code == MetaServiceCode::KV_TXN_CONFLICT) {
        // For load, the only fdb txn conflict here is due to compaction(sc) job.
        // We turn it into a lock conflict error to skip the MS RPC backoff becasue it's too long
        // and totally let FE to control the retry backoff sleep time
        code = MetaServiceCode::LOCK_CONFLICT;
    }
}

void MetaServiceImpl::remove_delete_bitmap_update_lock(
        google::protobuf::RpcController* controller,
        const RemoveDeleteBitmapUpdateLockRequest* request,
        RemoveDeleteBitmapUpdateLockResponse* response, ::google::protobuf::Closure* done) {
    RPC_PREPROCESS(remove_delete_bitmap_update_lock, get, put, del);
    std::string cloud_unique_id = request->has_cloud_unique_id() ? request->cloud_unique_id() : "";
    if (cloud_unique_id.empty()) {
        code = MetaServiceCode::INVALID_ARGUMENT;
        msg = "cloud unique id not set";
        return;
    }
    instance_id = get_instance_id(resource_mgr_, cloud_unique_id);
    if (instance_id.empty()) {
        code = MetaServiceCode::INVALID_ARGUMENT;
        msg = "empty instance_id";
        return;
    }

    RPC_RATE_LIMIT(remove_delete_bitmap_update_lock)
    std::string use_version =
            delete_bitmap_lock_white_list_->get_delete_bitmap_lock_version(instance_id);
    LOG_INFO("remove_delete_bitmap_update_lock instance_id=")
            << instance_id << " use_version=" << use_version;
    if (use_version == "v2") {
        remove_delete_bitmap_update_lock_v2(controller, request, response, done, instance_id, code,
                                            msg, ss, stats);
    } else {
        remove_delete_bitmap_update_lock_v1(controller, request, response, done, instance_id, code,
                                            msg, ss, stats);
    }
}

void MetaServiceImpl::remove_delete_bitmap(google::protobuf::RpcController* controller,
                                           const RemoveDeleteBitmapRequest* request,
                                           RemoveDeleteBitmapResponse* response,
                                           ::google::protobuf::Closure* done) {
    RPC_PREPROCESS(remove_delete_bitmap, del);
    std::string cloud_unique_id = request->has_cloud_unique_id() ? request->cloud_unique_id() : "";
    if (cloud_unique_id.empty()) {
        code = MetaServiceCode::INVALID_ARGUMENT;
        msg = "cloud unique id not set";
        return;
    }

    instance_id = get_instance_id(resource_mgr_, cloud_unique_id);
    if (instance_id.empty()) {
        code = MetaServiceCode::INVALID_ARGUMENT;
        msg = "empty instance_id";
        LOG_WARNING("{}, cloud_unique_id={}", msg, request->cloud_unique_id());
        return;
    }

    RPC_RATE_LIMIT(remove_delete_bitmap)
    auto tablet_id = request->tablet_id();
    auto& rowset_ids = request->rowset_ids();
    auto& begin_versions = request->begin_versions();
    auto& end_versions = request->end_versions();
    if (rowset_ids.size() != begin_versions.size() || rowset_ids.size() != end_versions.size()) {
        code = MetaServiceCode::INVALID_ARGUMENT;
        ss << "rowset and version size not match. "
           << " rowset_size=" << rowset_ids.size()
           << " begin_version_size=" << begin_versions.size()
           << " end_version_size=" << end_versions.size();
        msg = ss.str();
        return;
    }
    TxnErrorCode err = txn_kv_->create_txn(&txn);
    if (err != TxnErrorCode::TXN_OK) {
        LOG_WARNING("failed to init txn");
        return;
    }
    for (size_t i = 0; i < rowset_ids.size(); i++) {
        auto delete_bitmap_start = meta_delete_bitmap_key(
                {instance_id, tablet_id, rowset_ids[i], begin_versions[i], 0});
        auto delete_bitmap_end = meta_delete_bitmap_key(
                {instance_id, tablet_id, rowset_ids[i], end_versions[i], INT64_MAX});
        txn->remove(delete_bitmap_start, delete_bitmap_end);
    }
    err = txn->commit();
    if (err != TxnErrorCode::TXN_OK) {
        code = cast_as<ErrCategory::COMMIT>(err);
        ss << "failed to commit job kv, err=" << err;
        msg = ss.str();
        return;
    }
    LOG_INFO("remove_delete_bitmap,tablet_id=") << tablet_id << ",rowset_num=" << rowset_ids.size();
}

std::pair<MetaServiceCode, std::string> MetaServiceImpl::get_instance_info(
        const std::string& instance_id, const std::string& cloud_unique_id,
        InstanceInfoPB* instance) {
    std::string cloned_instance_id = instance_id;
    if (instance_id.empty()) {
        if (cloud_unique_id.empty()) {
            return {MetaServiceCode::INVALID_ARGUMENT, "empty instance_id and cloud_unique_id"};
        }
        // get instance_id by cloud_unique_id
        cloned_instance_id = get_instance_id(resource_mgr_, cloud_unique_id);
        if (cloned_instance_id.empty()) {
            std::string msg =
                    fmt::format("cannot find instance_id with cloud_unique_id={}", cloud_unique_id);
            return {MetaServiceCode::INVALID_ARGUMENT, std::move(msg)};
        }
    }

    std::unique_ptr<Transaction> txn0;
    TxnErrorCode err = txn_kv_->create_txn(&txn0);
    if (err != TxnErrorCode::TXN_OK) {
        return {cast_as<ErrCategory::CREATE>(err), "failed to create txn"};
    }

    std::shared_ptr<Transaction> txn(txn0.release());
    auto [c0, m0] = resource_mgr_->get_instance(txn, cloned_instance_id, instance);
    if (c0 != TxnErrorCode::TXN_OK) {
        return {cast_as<ErrCategory::READ>(c0), "failed to get instance, info=" + m0};
    }

    // maybe do not decrypt ak/sk?
    MetaServiceCode code = MetaServiceCode::OK;
    std::string msg;
    decrypt_instance_info(*instance, cloned_instance_id, code, msg, txn);
    return {code, std::move(msg)};
}

std::pair<std::string, std::string> init_key_pair(std::string instance_id, int64_t table_id) {
    std::string begin_key = stats_tablet_key({instance_id, table_id, 0, 0, 0});
    std::string end_key = stats_tablet_key({instance_id, table_id + 1, 0, 0, 0});
    return std::make_pair(begin_key, end_key);
}

MetaServiceResponseStatus MetaServiceImpl::fix_tablet_stats(std::string cloud_unique_id_str,
                                                            std::string table_id_str) {
    // parse params
    int64_t table_id;
    std::string instance_id;
    MetaServiceResponseStatus st = parse_fix_tablet_stats_param(
            resource_mgr_, table_id_str, cloud_unique_id_str, table_id, instance_id);
    if (st.code() != MetaServiceCode::OK) {
        return st;
    }

    std::pair<std::string, std::string> key_pair = init_key_pair(instance_id, table_id);
    std::string old_begin_key;
    while (old_begin_key < key_pair.first) {
        // get tablet stats
        std::vector<std::shared_ptr<TabletStatsPB>> tablet_stat_shared_ptr_vec_batch;
        old_begin_key = key_pair.first;

        // fix tablet stats
        size_t retry = 0;
        do {
            st = fix_tablet_stats_internal(txn_kv_, key_pair, tablet_stat_shared_ptr_vec_batch,
                                           instance_id);
            if (st.code() != MetaServiceCode::OK) {
                LOG_WARNING("failed to fix tablet stats")
                        .tag("err", st.msg())
                        .tag("table id", table_id)
                        .tag("retry time", retry);
            }
            retry++;
        } while (st.code() != MetaServiceCode::OK && retry < 3);
        if (st.code() != MetaServiceCode::OK) {
            return st;
        }

        // Check tablet stats
        st = check_new_tablet_stats(txn_kv_, instance_id, tablet_stat_shared_ptr_vec_batch);
        if (st.code() != MetaServiceCode::OK) {
            return st;
        }
    }
    return st;
}

std::size_t get_segments_key_bounds_bytes(const doris::RowsetMetaCloudPB& rowset_meta) {
    size_t ret {0};
    for (const auto& key_bounds : rowset_meta.segments_key_bounds()) {
        ret += key_bounds.ByteSizeLong();
    }
    return ret;
}

void MetaServiceImpl::get_schema_dict(::google::protobuf::RpcController* controller,
                                      const GetSchemaDictRequest* request,
                                      GetSchemaDictResponse* response,
                                      ::google::protobuf::Closure* done) {
    RPC_PREPROCESS(get_schema_dict, get);
    instance_id = get_instance_id(resource_mgr_, request->cloud_unique_id());
    if (instance_id.empty()) {
        code = MetaServiceCode::INVALID_ARGUMENT;
        msg = "empty instance_id";
        LOG_WARNING("{}, cloud_unique_id={}", msg, request->cloud_unique_id());
        return;
    }

    if (!request->has_index_id()) {
        code = MetaServiceCode::INVALID_ARGUMENT;
        msg = "missing index_id in request";
        return;
    }

    RPC_RATE_LIMIT(get_schema_dict)

    TxnErrorCode err = txn_kv_->create_txn(&txn);
    if (err != TxnErrorCode::TXN_OK) {
        code = cast_as<ErrCategory::CREATE>(err);
        msg = "failed to init txn";
        return;
    }

    std::string dict_key = meta_schema_pb_dictionary_key({instance_id, request->index_id()});
    ValueBuf dict_val;
    err = cloud::blob_get(txn.get(), dict_key, &dict_val);
    LOG_INFO("Retrieved column pb dictionary, index_id=")
            << request->index_id() << " key=" << hex(dict_key) << " error=" << err;
    if (err != TxnErrorCode::TXN_KEY_NOT_FOUND && err != TxnErrorCode::TXN_OK) {
        // Handle retrieval error.
        ss << "Failed to retrieve column pb dictionary, instance_id=" << instance_id
           << " table_id=" << request->index_id() << " key=" << hex(dict_key) << " error=" << err;
        msg = ss.str();
        code = cast_as<ErrCategory::READ>(err);
        return;
    }
    SchemaCloudDictionary schema_dict;
    if (err == TxnErrorCode::TXN_OK && !dict_val.to_pb(&schema_dict)) {
        // Handle parse error.
        code = MetaServiceCode::PROTOBUF_PARSE_ERR;
        msg = fmt::format("Malformed tablet dictionary value, key={}", hex(dict_key));
        return;
    }

    response->mutable_schema_dict()->Swap(&schema_dict);
}

} // namespace doris::cloud<|MERGE_RESOLUTION|>--- conflicted
+++ resolved
@@ -94,10 +94,7 @@
     std::vector<NodeInfo> nodes;
     std::string err = rc_mgr->get_node(cloud_unique_id, &nodes);
     TEST_SYNC_POINT_CALLBACK("get_instance_id_err", &err);
-<<<<<<< HEAD
-=======
-
->>>>>>> 4cc84565
+
     std::string instance_id;
     if (!err.empty()) {
         // cache can't find cloud_unique_id, so degraded by parse cloud_unique_id
