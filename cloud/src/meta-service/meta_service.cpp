// Licensed to the Apache Software Foundation (ASF) under one
// or more contributor license agreements.  See the NOTICE file
// distributed with this work for additional information
// regarding copyright ownership.  The ASF licenses this file
// to you under the Apache License, Version 2.0 (the
// "License"); you may not use this file except in compliance
// with the License.  You may obtain a copy of the License at
//
//   http://www.apache.org/licenses/LICENSE-2.0
//
// Unless required by applicable law or agreed to in writing,
// software distributed under the License is distributed on an
// "AS IS" BASIS, WITHOUT WARRANTIES OR CONDITIONS OF ANY
// KIND, either express or implied.  See the License for the
// specific language governing permissions and limitations
// under the License.

#include "meta_service.h"

#include <brpc/channel.h>
#include <brpc/closure_guard.h>
#include <brpc/controller.h>
#include <bthread/bthread.h>
#include <fmt/core.h>
#include <gen_cpp/cloud.pb.h>
#include <gen_cpp/olap_file.pb.h>
#include <google/protobuf/util/json_util.h>
#include <rapidjson/prettywriter.h>
#include <rapidjson/schema.h>

#include <algorithm>
#include <chrono>
#include <cstddef>
#include <cstdint>
#include <cstdlib>
#include <functional>
#include <iomanip>
#include <ios>
#include <limits>
#include <memory>
<<<<<<< HEAD
#include <numeric>
=======
#include <ostream>
>>>>>>> 8e772918
#include <sstream>
#include <string>
#include <tuple>
#include <type_traits>
#include <unordered_map>
#include <utility>

#include "common/bvars.h"
#include "common/config.h"
#include "common/encryption_util.h"
#include "common/logging.h"
#include "common/stats.h"
#include "common/stopwatch.h"
#include "common/string_util.h"
#include "common/util.h"
#include "cpp/sync_point.h"
#include "keys.h"
#include "meta-service/codec.h"
#include "meta-service/delete_bitmap_lock_white_list.h"
#include "meta-service/doris_txn.h"
#include "meta-service/keys.h"
#include "meta-service/meta_service_helper.h"
#include "meta-service/meta_service_schema.h"
#include "meta-service/meta_service_tablet_stats.h"
#include "meta-service/txn_kv.h"
#include "meta-service/txn_kv_error.h"
#include "rate-limiter/rate_limiter.h"

using namespace std::chrono;

namespace doris::cloud {

MetaServiceImpl::MetaServiceImpl(std::shared_ptr<TxnKv> txn_kv,
                                 std::shared_ptr<ResourceManager> resource_mgr,
                                 std::shared_ptr<RateLimiter> rate_limiter) {
    txn_kv_ = txn_kv;
    resource_mgr_ = resource_mgr;
    rate_limiter_ = rate_limiter;
    rate_limiter_->init(this);
    txn_lazy_committer_ = std::make_shared<TxnLazyCommitter>(txn_kv_);
    delete_bitmap_lock_white_list_ = std::make_shared<DeleteBitmapLockWhiteList>();
    delete_bitmap_lock_white_list_->init();
}

MetaServiceImpl::~MetaServiceImpl() = default;

// FIXME(gavin): should it be a member function of ResourceManager?
std::string get_instance_id(const std::shared_ptr<ResourceManager>& rc_mgr,
                            const std::string& cloud_unique_id) {
    TEST_SYNC_POINT_RETURN_WITH_VALUE("get_instance_id", std::string {});

    std::vector<NodeInfo> nodes;
    std::string err = rc_mgr->get_node(cloud_unique_id, &nodes);
    {
        TEST_SYNC_POINT_CALLBACK("get_instance_id_err", &err);
    }
    std::string instance_id;
    if (!err.empty()) {
        // cache can't find cloud_unique_id, so degraded by parse cloud_unique_id
        // cloud_unique_id encode: ${version}:${instance_id}:${unique_id}
        // check it split by ':' c
        auto [valid, id] = ResourceManager::get_instance_id_by_cloud_unique_id(cloud_unique_id);
        if (!valid) {
            LOG(WARNING) << "use degraded format cloud_unique_id, but cloud_unique_id not degrade "
                            "format, cloud_unique_id="
                         << cloud_unique_id;
            return "";
        }

        // check instance_id valid by get fdb
        if (config::enable_check_instance_id && !rc_mgr->is_instance_id_registered(id)) {
            LOG(WARNING) << "use degraded format cloud_unique_id, but check instance failed, "
                            "cloud_unique_id="
                         << cloud_unique_id;
            return "";
        }
        return id;
    }

    for (auto& node : nodes) {
        if (!instance_id.empty() && instance_id != node.instance_id) {
            LOG(WARNING) << "cloud_unique_id is one-to-many instance_id, "
                         << " cloud_unique_id=" << cloud_unique_id
                         << " current_instance_id=" << instance_id
                         << " later_instance_id=" << node.instance_id;
        }
        instance_id = node.instance_id; // The last wins
        // check cache unique_id
        std::string cloud_unique_id_in_cache = node.node_info.cloud_unique_id();
        auto [valid, id] =
                ResourceManager::get_instance_id_by_cloud_unique_id(cloud_unique_id_in_cache);
        if (!valid) {
            continue;
        }

        if (id != node.instance_id || id != instance_id) {
            LOG(WARNING) << "in cache, node=" << node.node_info.DebugString()
                         << ", cloud_unique_id=" << cloud_unique_id
                         << " current_instance_id=" << instance_id
                         << ", later_instance_id=" << node.instance_id;
            continue;
        }
    }

    return instance_id;
}

// Return `true` if tablet has been dropped; otherwise or it may not determine when meeting errors, return false
bool is_dropped_tablet(Transaction* txn, const std::string& instance_id, int64_t index_id,
                       int64_t partition_id) {
    auto key = recycle_index_key({instance_id, index_id});
    std::string val;
    TxnErrorCode err = txn->get(key, &val);
    if (err == TxnErrorCode::TXN_OK) {
        RecycleIndexPB pb;
        if (!pb.ParseFromString(val)) [[unlikely]] {
            LOG_WARNING("malformed recycle index pb").tag("key", hex(key));
            return false;
        }
        return pb.state() == RecycleIndexPB::DROPPED || pb.state() == RecycleIndexPB::RECYCLING;
    }
    if (err != TxnErrorCode::TXN_KEY_NOT_FOUND) { // Get kv failed, cannot determine, return false
        return false;
    }
    key = recycle_partition_key({instance_id, partition_id});
    err = txn->get(key, &val);
    if (err == TxnErrorCode::TXN_OK) {
        RecyclePartitionPB pb;
        if (!pb.ParseFromString(val)) [[unlikely]] {
            LOG_WARNING("malformed recycle partition pb").tag("key", hex(key));
            return false;
        }
        return pb.state() == RecyclePartitionPB::DROPPED ||
               pb.state() == RecyclePartitionPB::RECYCLING;
    }
    return false;
}

void get_tablet_idx(MetaServiceCode& code, std::string& msg, Transaction* txn,
                    const std::string& instance_id, int64_t tablet_id, TabletIndexPB& tablet_idx) {
    std::string key, val;
    meta_tablet_idx_key({instance_id, tablet_id}, &key);
    TxnErrorCode err = txn->get(key, &val);
    if (err != TxnErrorCode::TXN_OK) {
        if (err == TxnErrorCode::TXN_KEY_NOT_FOUND) {
            code = MetaServiceCode::TABLET_NOT_FOUND;
        } else {
            code = cast_as<ErrCategory::READ>(err);
        }
        msg = fmt::format("failed to get tablet_idx, err={} tablet_id={} key={}", err, tablet_id,
                          hex(key));
        return;
    }
    if (!tablet_idx.ParseFromString(val)) [[unlikely]] {
        code = MetaServiceCode::PROTOBUF_PARSE_ERR;
        msg = fmt::format("malformed tablet index value, tablet_id={} key={}", tablet_id, hex(key));
        return;
    }
    if (tablet_id != tablet_idx.tablet_id()) [[unlikely]] {
        code = MetaServiceCode::UNDEFINED_ERR;
        msg = "internal error";
        LOG(WARNING) << "unexpected error given_tablet_id=" << tablet_id
                     << " idx_pb_tablet_id=" << tablet_idx.tablet_id() << " key=" << hex(key);
        return;
    }
}

void MetaServiceImpl::get_version(::google::protobuf::RpcController* controller,
                                  const GetVersionRequest* request, GetVersionResponse* response,
                                  ::google::protobuf::Closure* done) {
    if (request->batch_mode()) {
        batch_get_version(controller, request, response, done);
        return;
    }

    RPC_PREPROCESS(get_version);
    std::string cloud_unique_id;
    if (request->has_cloud_unique_id()) {
        cloud_unique_id = request->cloud_unique_id();
    }

    bool is_table_version = false;
    if (request->has_is_table_version()) {
        is_table_version = request->is_table_version();
    }

    int64_t db_id = request->has_db_id() ? request->db_id() : -1;
    int64_t table_id = request->has_table_id() ? request->table_id() : -1;
    int64_t partition_id = request->has_partition_id() ? request->partition_id() : -1;
    if (db_id == -1 || table_id == -1 || (!is_table_version && partition_id == -1)) {
        msg = "params error, db_id=" + std::to_string(db_id) +
              " table_id=" + std::to_string(table_id) +
              " partition_id=" + std::to_string(partition_id) +
              " is_table_version=" + std::to_string(is_table_version);
        code = MetaServiceCode::INVALID_ARGUMENT;
        LOG(WARNING) << msg;
        return;
    }

    instance_id = get_instance_id(resource_mgr_, request->cloud_unique_id());
    if (instance_id.empty()) {
        code = MetaServiceCode::INVALID_ARGUMENT;
        msg = "empty instance_id";
        LOG(INFO) << msg << ", cloud_unique_id=" << request->cloud_unique_id();
        return;
    }
    RPC_RATE_LIMIT(get_version)
    std::string ver_key;
    if (is_table_version) {
        table_version_key({instance_id, db_id, table_id}, &ver_key);
    } else {
        partition_version_key({instance_id, db_id, table_id, partition_id}, &ver_key);
    }

    code = MetaServiceCode::OK;

    TxnErrorCode err = txn_kv_->create_txn(&txn);
    if (err != TxnErrorCode::TXN_OK) {
        msg = "failed to create txn";
        code = cast_as<ErrCategory::CREATE>(err);
        return;
    }

    std::string ver_val;
    // 0 for success get a key, 1 for key not found, negative for error
    err = txn->get(ver_key, &ver_val);
    VLOG_DEBUG << "xxx get version_key=" << hex(ver_key);
    if (err == TxnErrorCode::TXN_OK) {
        if (is_table_version) {
            int64_t version = 0;
            if (!txn->decode_atomic_int(ver_val, &version)) {
                code = MetaServiceCode::PROTOBUF_PARSE_ERR;
                msg = "malformed table version value";
                return;
            }
            response->set_version(version);
        } else {
            VersionPB version_pb;
            if (!version_pb.ParseFromString(ver_val)) {
                code = MetaServiceCode::PROTOBUF_PARSE_ERR;
                msg = "malformed version value";
                return;
            }
            if (!version_pb.has_version()) {
                msg = "not found";
                code = MetaServiceCode::VERSION_NOT_FOUND;
                return;
            }

            response->set_version(version_pb.version());
            response->add_version_update_time_ms(version_pb.update_time_ms());
        }
        {
            TEST_SYNC_POINT_CALLBACK("get_version_code", &code);
        }
        return;
    } else if (err == TxnErrorCode::TXN_KEY_NOT_FOUND) {
        msg = "not found";
        code = MetaServiceCode::VERSION_NOT_FOUND;
        return;
    }
    msg = fmt::format("failed to get txn, err={}", err);
    code = cast_as<ErrCategory::READ>(err);
}

void MetaServiceImpl::batch_get_version(::google::protobuf::RpcController* controller,
                                        const GetVersionRequest* request,
                                        GetVersionResponse* response,
                                        ::google::protobuf::Closure* done) {
    RPC_PREPROCESS(get_version);

    std::string cloud_unique_id;
    if (request->has_cloud_unique_id()) {
        cloud_unique_id = request->cloud_unique_id();
    }

    bool is_table_version = false;
    if (request->has_is_table_version()) {
        is_table_version = request->is_table_version();
    }

    if (request->db_ids_size() == 0 || request->table_ids_size() == 0 ||
        (!is_table_version && request->table_ids_size() != request->partition_ids_size()) ||
        (!is_table_version && request->db_ids_size() != request->partition_ids_size())) {
        msg = "param error, num db_ids=" + std::to_string(request->db_ids_size()) +
              " num table_ids=" + std::to_string(request->table_ids_size()) +
              " num partition_ids=" + std::to_string(request->partition_ids_size()) +
              " is_table_version=" + std::to_string(request->is_table_version());
        code = MetaServiceCode::INVALID_ARGUMENT;
        LOG(WARNING) << msg;
        return;
    }

    instance_id = get_instance_id(resource_mgr_, request->cloud_unique_id());
    if (instance_id.empty()) {
        code = MetaServiceCode::INVALID_ARGUMENT;
        msg = "empty instance_id";
        LOG(INFO) << msg << ", cloud_unique_id=" << request->cloud_unique_id();
        return;
    }

    size_t num_acquired =
            is_table_version ? request->table_ids_size() : request->partition_ids_size();
    response->mutable_versions()->Reserve(num_acquired);
    response->mutable_db_ids()->CopyFrom(request->db_ids());
    response->mutable_table_ids()->CopyFrom(request->table_ids());
    if (!is_table_version) {
        response->mutable_partition_ids()->CopyFrom(request->partition_ids());
    }

    constexpr size_t BATCH_SIZE = 500;
    std::vector<std::string> version_keys;
    std::vector<std::optional<std::string>> version_values;
    version_keys.reserve(BATCH_SIZE);
    version_values.reserve(BATCH_SIZE);

    while ((code == MetaServiceCode::OK || code == MetaServiceCode::KV_TXN_TOO_OLD) &&
           response->versions_size() < num_acquired) {
        std::unique_ptr<Transaction> txn;
        TxnErrorCode err = txn_kv_->create_txn(&txn);
        if (err != TxnErrorCode::TXN_OK) {
            msg = "failed to create txn";
            code = cast_as<ErrCategory::CREATE>(err);
            break;
        }
        std::unique_ptr<int, std::function<void(int*)>> defer_stats((int*)0x01, [&](int*) {
            stats.read_counter << txn->num_get_keys();
            stats.write_counter << txn->num_del_keys() + txn->num_put_keys();
        });
        for (size_t i = response->versions_size(); i < num_acquired; i += BATCH_SIZE) {
            size_t limit = (i + BATCH_SIZE < num_acquired) ? i + BATCH_SIZE : num_acquired;
            version_keys.clear();
            version_values.clear();
            for (size_t j = i; j < limit; j++) {
                int64_t db_id = request->db_ids(j);
                int64_t table_id = request->table_ids(j);
                std::string ver_key;
                if (is_table_version) {
                    table_version_key({instance_id, db_id, table_id}, &ver_key);
                } else {
                    int64_t partition_id = request->partition_ids(j);
                    partition_version_key({instance_id, db_id, table_id, partition_id}, &ver_key);
                }
                version_keys.push_back(std::move(ver_key));
            }

            err = txn->batch_get(&version_values, version_keys);
            TEST_SYNC_POINT_CALLBACK("batch_get_version_err", &err);
            if (err == TxnErrorCode::TXN_TOO_OLD) {
                // txn too old, fallback to non-snapshot versions.
                LOG(WARNING) << "batch_get_version execution time exceeds the txn mvcc window, "
                                "fallback to acquire non-snapshot versions, partition_ids_size="
                             << request->partition_ids_size() << ", index=" << i;
                break;
            } else if (err != TxnErrorCode::TXN_OK) {
                msg = fmt::format("failed to batch get versions, index={}, err={}", i, err);
                code = cast_as<ErrCategory::READ>(err);
                break;
            }

            for (auto&& value : version_values) {
                if (!value.has_value()) {
                    // return -1 if the target version is not exists.
                    response->add_versions(-1);
                    response->add_version_update_time_ms(-1);
                } else if (is_table_version) {
                    int64_t version = 0;
                    if (!txn->decode_atomic_int(*value, &version)) {
                        code = MetaServiceCode::PROTOBUF_PARSE_ERR;
                        msg = "malformed table version value";
                        break;
                    }
                    response->add_versions(version);
                } else {
                    VersionPB version_pb;
                    if (!version_pb.ParseFromString(*value)) {
                        code = MetaServiceCode::PROTOBUF_PARSE_ERR;
                        msg = "malformed version value";
                        break;
                    }

                    if (!version_pb.has_version()) {
                        // return -1 if the target version is not exists.
                        response->add_versions(-1);
                        response->add_version_update_time_ms(-1);
                    } else {
                        response->add_versions(version_pb.version());
                        response->add_version_update_time_ms(version_pb.update_time_ms());
                    }
                }
            }
        }
    }
    if (code != MetaServiceCode::OK) {
        response->clear_partition_ids();
        response->clear_table_ids();
        response->clear_versions();
    }
}

void internal_create_tablet(const CreateTabletsRequest* request, MetaServiceCode& code,
                            std::string& msg, const doris::TabletMetaCloudPB& meta,
                            std::shared_ptr<TxnKv> txn_kv, const std::string& instance_id,
                            std::set<std::pair<int64_t, int32_t>>& saved_schema, KVStats& stats) {
    doris::TabletMetaCloudPB tablet_meta(meta);
    bool has_first_rowset = tablet_meta.rs_metas_size() > 0;

    // TODO: validate tablet meta, check existence
    int64_t table_id = tablet_meta.table_id();
    int64_t index_id = tablet_meta.index_id();
    int64_t partition_id = tablet_meta.partition_id();
    int64_t tablet_id = tablet_meta.tablet_id();

    if (!tablet_meta.has_schema() && !tablet_meta.has_schema_version()) {
        code = MetaServiceCode::INVALID_ARGUMENT;
        msg = "tablet_meta must have either schema or schema_version";
        return;
    }

    std::unique_ptr<Transaction> txn;
    TxnErrorCode err = txn_kv->create_txn(&txn);
    if (err != TxnErrorCode::TXN_OK) {
        code = cast_as<ErrCategory::CREATE>(err);
        msg = "failed to init txn";
        return;
    }
    std::unique_ptr<int, std::function<void(int*)>> defer_stats((int*)0x01, [&](int*) {
        stats.read_counter << txn->num_get_keys();
        stats.write_counter << txn->num_del_keys() + txn->num_put_keys();
    });

    std::string rs_key, rs_val;
    if (has_first_rowset) {
        // Put first rowset if needed
        auto first_rowset = tablet_meta.mutable_rs_metas(0);
        if (config::write_schema_kv) { // detach schema from rowset meta
            first_rowset->set_index_id(index_id);
            first_rowset->set_schema_version(tablet_meta.has_schema_version()
                                                     ? tablet_meta.schema_version()
                                                     : tablet_meta.schema().schema_version());
            first_rowset->set_allocated_tablet_schema(nullptr);
        }
        MetaRowsetKeyInfo rs_key_info {instance_id, tablet_id, first_rowset->end_version()};
        meta_rowset_key(rs_key_info, &rs_key);
        if (!first_rowset->SerializeToString(&rs_val)) {
            code = MetaServiceCode::PROTOBUF_SERIALIZE_ERR;
            msg = "failed to serialize first rowset meta";
            return;
        }
        txn->put(rs_key, rs_val);
        tablet_meta.clear_rs_metas(); // Strip off rowset meta
    }

    if (tablet_meta.has_schema()) {
        // Temporary hard code to fix wrong column type string generated by FE
        auto fix_column_type = [](doris::TabletSchemaCloudPB* schema) {
            for (auto& column : *schema->mutable_column()) {
                if (column.type() == "DECIMAL128") {
                    column.mutable_type()->push_back('I');
                }
            }
        };
        if (config::write_schema_kv) {
            // detach TabletSchemaCloudPB from TabletMetaCloudPB
            tablet_meta.set_schema_version(tablet_meta.schema().schema_version());
            auto [_, success] = saved_schema.emplace(index_id, tablet_meta.schema_version());
            if (success) { // schema may not be saved
                fix_column_type(tablet_meta.mutable_schema());
                auto schema_key =
                        meta_schema_key({instance_id, index_id, tablet_meta.schema_version()});
                put_schema_kv(code, msg, txn.get(), schema_key, tablet_meta.schema());
                if (code != MetaServiceCode::OK) return;
            }
            tablet_meta.set_allocated_schema(nullptr);
        } else {
            fix_column_type(tablet_meta.mutable_schema());
        }
    }

    MetaTabletKeyInfo key_info {instance_id, table_id, index_id, partition_id, tablet_id};
    std::string key;
    std::string val;
    meta_tablet_key(key_info, &key);
    if (!tablet_meta.SerializeToString(&val)) {
        code = MetaServiceCode::PROTOBUF_SERIALIZE_ERR;
        msg = "failed to serialize tablet meta";
        return;
    }
    txn->put(key, val);
    LOG(INFO) << "xxx put tablet_key=" << hex(key) << " tablet id " << tablet_id;

    // Index tablet_id -> table_id, index_id, partition_id
    std::string key1;
    std::string val1;
    MetaTabletIdxKeyInfo key_info1 {instance_id, tablet_id};
    meta_tablet_idx_key(key_info1, &key1);
    TabletIndexPB tablet_table;
    if (request->has_db_id()) {
        tablet_table.set_db_id(request->db_id());
    }
    tablet_table.set_table_id(table_id);
    tablet_table.set_index_id(index_id);
    tablet_table.set_partition_id(partition_id);
    tablet_table.set_tablet_id(tablet_id);
    if (!tablet_table.SerializeToString(&val1)) {
        code = MetaServiceCode::PROTOBUF_SERIALIZE_ERR;
        msg = "failed to serialize tablet table value";
        return;
    }
    txn->put(key1, val1);
    LOG(INFO) << "put tablet_idx tablet_id=" << tablet_id << " key=" << hex(key1);

    // Create stats info for the tablet
    auto stats_key = stats_tablet_key({instance_id, table_id, index_id, partition_id, tablet_id});
    std::string stats_val;
    TabletStatsPB stats_pb;
    stats_pb.set_num_rowsets(1);
    stats_pb.set_num_segments(0);
    stats_pb.mutable_idx()->set_table_id(table_id);
    stats_pb.mutable_idx()->set_index_id(index_id);
    stats_pb.mutable_idx()->set_partition_id(partition_id);
    stats_pb.mutable_idx()->set_tablet_id(tablet_id);
    stats_pb.set_base_compaction_cnt(0);
    stats_pb.set_cumulative_compaction_cnt(0);
    // set cumulative point to 2 to not compact rowset [0-1]
    stats_pb.set_cumulative_point(2);
    stats_val = stats_pb.SerializeAsString();
    DCHECK(!stats_val.empty());
    txn->put(stats_key, stats_val);
    LOG(INFO) << "put tablet stats, tablet_id=" << tablet_id << " key=" << hex(stats_key);

    err = txn->commit();
    if (err != TxnErrorCode::TXN_OK) {
        code = cast_as<ErrCategory::COMMIT>(err);
        msg = fmt::format("failed to save tablet meta, ret={}", err);
        return;
    }
}

void MetaServiceImpl::create_tablets(::google::protobuf::RpcController* controller,
                                     const CreateTabletsRequest* request,
                                     CreateTabletsResponse* response,
                                     ::google::protobuf::Closure* done) {
    RPC_PREPROCESS(create_tablets);

    if (request->tablet_metas_size() == 0) {
        msg = "no tablet meta";
        code = MetaServiceCode::INVALID_ARGUMENT;
        return;
    }
    instance_id = get_instance_id(resource_mgr_, request->cloud_unique_id());
    if (instance_id.empty()) {
        code = MetaServiceCode::INVALID_ARGUMENT;
        msg = "empty instance_id";
        LOG(INFO) << msg << ", cloud_unique_id=" << request->cloud_unique_id();
        return;
    }
    RPC_RATE_LIMIT(create_tablets)
    for (; request->has_storage_vault_name();) {
        InstanceInfoPB instance;
        std::unique_ptr<Transaction> txn0;
        TxnErrorCode err = txn_kv_->create_txn(&txn0);
        if (err != TxnErrorCode::TXN_OK) {
            code = cast_as<ErrCategory::READ>(err);
            msg = fmt::format("failed to create txn");
            return;
        }
        std::unique_ptr<int, std::function<void(int*)>> defer_stats((int*)0x01, [&](int*) {
            stats.read_counter << txn0->num_get_keys();
            stats.write_counter << txn0->num_del_keys() + txn0->num_put_keys();
        });

        InstanceKeyInfo key_info {instance_id};
        std::string key;
        std::string val;
        instance_key(key_info, &key);

        err = txn0->get(key, &val);
        LOG(INFO) << "get instance_key=" << hex(key);

        if (err != TxnErrorCode::TXN_OK) {
            code = cast_as<ErrCategory::READ>(err);
            ss << "failed to get instance, instance_id=" << instance_id << " err=" << err;
            msg = ss.str();
            return;
        }

        if (!instance.ParseFromString(val)) {
            code = MetaServiceCode::PROTOBUF_PARSE_ERR;
            msg = "failed to parse InstanceInfoPB";
            return;
        }

        // This instance hasn't enable storage vault which means it's using legacy cloud mode
        DCHECK(instance.enable_storage_vault())
                << "Only instances with enable_storage_vault true have vault name";

        std::string_view name = request->storage_vault_name();

        // Try to use the default vault name if user doesn't specify the vault name
        // for correspoding table
        if (name.empty()) {
            if (!instance.has_default_storage_vault_name()) {
                code = MetaServiceCode::INVALID_ARGUMENT;
                msg = fmt::format("You must supply at least one default vault");
                return;
            }
            name = instance.default_storage_vault_name();
        }

        // The S3 vault would be stored inside the instance.storage_vault_names and instance.resource_ids
        auto vault_name = std::find_if(
                instance.storage_vault_names().begin(), instance.storage_vault_names().end(),
                [&](const auto& candidate_name) { return candidate_name == name; });
        if (vault_name != instance.storage_vault_names().end()) {
            auto idx = vault_name - instance.storage_vault_names().begin();
            response->set_storage_vault_id(instance.resource_ids().at(idx));
            response->set_storage_vault_name(*vault_name);
            break;
        }

        code = MetaServiceCode::INVALID_ARGUMENT;
        msg = fmt::format("failed to get vault id, vault name={}", name);
        return;
    }

    // [index_id, schema_version]
    std::set<std::pair<int64_t, int32_t>> saved_schema;
    TEST_SYNC_POINT_RETURN_WITH_VOID("create_tablets");
    for (auto& tablet_meta : request->tablet_metas()) {
        internal_create_tablet(request, code, msg, tablet_meta, txn_kv_, instance_id, saved_schema,
                               stats);
        if (code != MetaServiceCode::OK) {
            return;
        }
    }
}

void internal_get_tablet(MetaServiceCode& code, std::string& msg, const std::string& instance_id,
                         Transaction* txn, int64_t tablet_id, doris::TabletMetaCloudPB* tablet_meta,
                         bool skip_schema) {
    // TODO: validate request
    TabletIndexPB tablet_idx;
    get_tablet_idx(code, msg, txn, instance_id, tablet_id, tablet_idx);
    if (code != MetaServiceCode::OK) return;

    MetaTabletKeyInfo key_info1 {instance_id, tablet_idx.table_id(), tablet_idx.index_id(),
                                 tablet_idx.partition_id(), tablet_id};
    std::string key1, val1;
    meta_tablet_key(key_info1, &key1);
    TxnErrorCode err = txn->get(key1, &val1);
    if (err == TxnErrorCode::TXN_KEY_NOT_FOUND) {
        code = MetaServiceCode::TABLET_NOT_FOUND;
        msg = "failed to get tablet, err=not found";
        return;
    } else if (err != TxnErrorCode::TXN_OK) [[unlikely]] {
        code = cast_as<ErrCategory::READ>(err);
        msg = fmt::format("failed to get tablet, err={}", err);
        return;
    }

    if (!tablet_meta->ParseFromString(val1)) {
        code = MetaServiceCode::PROTOBUF_PARSE_ERR;
        msg = "malformed tablet meta, unable to initialize";
        return;
    }

    if (tablet_meta->has_schema() &&
        tablet_meta->schema().column_size() > 0) { // tablet meta saved before detach schema kv
        tablet_meta->set_schema_version(tablet_meta->schema().schema_version());
    }

    if ((!tablet_meta->has_schema() ||
         (tablet_meta->has_schema() && tablet_meta->schema().column_size() <= 0)) &&
        !skip_schema) {
        if (!tablet_meta->has_schema_version()) {
            code = MetaServiceCode::INVALID_ARGUMENT;
            msg = "tablet_meta must have either schema or schema_version";
            return;
        }
        auto key = meta_schema_key(
                {instance_id, tablet_meta->index_id(), tablet_meta->schema_version()});
        ValueBuf val_buf;
        err = cloud::get(txn, key, &val_buf);
        if (err != TxnErrorCode::TXN_OK) {
            code = cast_as<ErrCategory::READ>(err);
            msg = fmt::format("failed to get schema, err={}", err == TxnErrorCode::TXN_KEY_NOT_FOUND
                                                                      ? "not found"
                                                                      : "internal error");
            return;
        }
        if (!parse_schema_value(val_buf, tablet_meta->mutable_schema())) {
            code = MetaServiceCode::PROTOBUF_PARSE_ERR;
            msg = fmt::format("malformed schema value, key={}", key);
            return;
        }
    }
}

void MetaServiceImpl::update_tablet(::google::protobuf::RpcController* controller,
                                    const UpdateTabletRequest* request,
                                    UpdateTabletResponse* response,
                                    ::google::protobuf::Closure* done) {
    RPC_PREPROCESS(update_tablet);
    instance_id = get_instance_id(resource_mgr_, request->cloud_unique_id());
    if (instance_id.empty()) {
        code = MetaServiceCode::INVALID_ARGUMENT;
        msg = "empty instance_id";
        LOG(WARNING) << msg << ", cloud_unique_id=" << request->cloud_unique_id();
        return;
    }
    RPC_RATE_LIMIT(update_tablet)

    TxnErrorCode err = txn_kv_->create_txn(&txn);
    if (err != TxnErrorCode::TXN_OK) {
        code = cast_as<ErrCategory::CREATE>(err);
        msg = "failed to init txn";
        return;
    }
    for (const TabletMetaInfoPB& tablet_meta_info : request->tablet_meta_infos()) {
        doris::TabletMetaCloudPB tablet_meta;
        internal_get_tablet(code, msg, instance_id, txn.get(), tablet_meta_info.tablet_id(),
                            &tablet_meta, true);
        if (code != MetaServiceCode::OK) {
            return;
        }
        if (tablet_meta_info.has_is_in_memory()) { // deprecate after 3.0.0
            tablet_meta.set_is_in_memory(tablet_meta_info.is_in_memory());
        } else if (tablet_meta_info.has_is_persistent()) { // deprecate after 3.0.0
            tablet_meta.set_is_persistent(tablet_meta_info.is_persistent());
        } else if (tablet_meta_info.has_ttl_seconds()) {
            tablet_meta.set_ttl_seconds(tablet_meta_info.ttl_seconds());
        } else if (tablet_meta_info.has_compaction_policy()) {
            tablet_meta.set_compaction_policy(tablet_meta_info.compaction_policy());
        } else if (tablet_meta_info.has_time_series_compaction_goal_size_mbytes()) {
            tablet_meta.set_time_series_compaction_goal_size_mbytes(
                    tablet_meta_info.time_series_compaction_goal_size_mbytes());
        } else if (tablet_meta_info.has_time_series_compaction_file_count_threshold()) {
            tablet_meta.set_time_series_compaction_file_count_threshold(
                    tablet_meta_info.time_series_compaction_file_count_threshold());
        } else if (tablet_meta_info.has_time_series_compaction_time_threshold_seconds()) {
            tablet_meta.set_time_series_compaction_time_threshold_seconds(
                    tablet_meta_info.time_series_compaction_time_threshold_seconds());
        } else if (tablet_meta_info.has_time_series_compaction_empty_rowsets_threshold()) {
            tablet_meta.set_time_series_compaction_empty_rowsets_threshold(
                    tablet_meta_info.time_series_compaction_empty_rowsets_threshold());
        } else if (tablet_meta_info.has_time_series_compaction_level_threshold()) {
            tablet_meta.set_time_series_compaction_level_threshold(
                    tablet_meta_info.time_series_compaction_level_threshold());
        } else if (tablet_meta_info.has_disable_auto_compaction()) {
            if (tablet_meta.has_schema() && tablet_meta.schema().column_size() > 0) {
                tablet_meta.mutable_schema()->set_disable_auto_compaction(
                        tablet_meta_info.disable_auto_compaction());
            } else {
                auto key = meta_schema_key(
                        {instance_id, tablet_meta.index_id(), tablet_meta.schema_version()});
                ValueBuf val_buf;
                err = cloud::get(txn.get(), key, &val_buf);
                if (err != TxnErrorCode::TXN_OK) {
                    code = cast_as<ErrCategory::READ>(err);
                    msg = fmt::format("failed to get schema, err={}",
                                      err == TxnErrorCode::TXN_KEY_NOT_FOUND ? "not found"
                                                                             : "internal error");
                    return;
                }
                doris::TabletSchemaCloudPB schema_pb;
                if (!parse_schema_value(val_buf, &schema_pb)) {
                    code = MetaServiceCode::PROTOBUF_PARSE_ERR;
                    msg = fmt::format("malformed schema value, key={}", key);
                    return;
                }

                schema_pb.set_disable_auto_compaction(tablet_meta_info.disable_auto_compaction());
                put_schema_kv(code, msg, txn.get(), key, schema_pb);
                if (code != MetaServiceCode::OK) return;
            }
        }
        int64_t table_id = tablet_meta.table_id();
        int64_t index_id = tablet_meta.index_id();
        int64_t partition_id = tablet_meta.partition_id();
        int64_t tablet_id = tablet_meta.tablet_id();

        MetaTabletKeyInfo key_info {instance_id, table_id, index_id, partition_id, tablet_id};
        std::string key;
        std::string val;
        meta_tablet_key(key_info, &key);
        if (!tablet_meta.SerializeToString(&val)) {
            code = MetaServiceCode::PROTOBUF_SERIALIZE_ERR;
            msg = "failed to serialize tablet meta";
            return;
        }
        txn->put(key, val);
        LOG(INFO) << "xxx put tablet_key=" << hex(key);
    }
    err = txn->commit();
    if (err != TxnErrorCode::TXN_OK) {
        code = cast_as<ErrCategory::COMMIT>(err);
        ss << "failed to update tablet meta, err=" << err;
        msg = ss.str();
        return;
    }
}

void MetaServiceImpl::update_tablet_schema(::google::protobuf::RpcController* controller,
                                           const UpdateTabletSchemaRequest* request,
                                           UpdateTabletSchemaResponse* response,
                                           ::google::protobuf::Closure* done) {
    DCHECK(false) << "should not call update_tablet_schema";
    RPC_PREPROCESS(update_tablet_schema);
    instance_id = get_instance_id(resource_mgr_, request->cloud_unique_id());
    if (instance_id.empty()) {
        code = MetaServiceCode::INVALID_ARGUMENT;
        msg = "empty instance_id";
        LOG(WARNING) << msg << ", cloud_unique_id=" << request->cloud_unique_id();
        return;
    }

    RPC_RATE_LIMIT(update_tablet_schema)

    TxnErrorCode err = txn_kv_->create_txn(&txn);
    if (err != TxnErrorCode::TXN_OK) {
        code = cast_as<ErrCategory::CREATE>(err);
        msg = "failed to init txn";
        return;
    }

    doris::TabletMetaCloudPB tablet_meta;
    internal_get_tablet(code, msg, instance_id, txn.get(), request->tablet_id(), &tablet_meta,
                        true);
    if (code != MetaServiceCode::OK) {
        return;
    }

    std::string schema_key, schema_val;
    while (request->has_tablet_schema()) {
        if (!config::write_schema_kv) {
            tablet_meta.mutable_schema()->CopyFrom(request->tablet_schema());
            break;
        }
        tablet_meta.set_schema_version(request->tablet_schema().schema_version());
        meta_schema_key({instance_id, tablet_meta.index_id(), tablet_meta.schema_version()},
                        &schema_key);
        if (txn->get(schema_key, &schema_val, true) == TxnErrorCode::TXN_OK) {
            break; // schema has already been saved
        }
        if (!request->tablet_schema().SerializeToString(&schema_val)) [[unlikely]] {
            code = MetaServiceCode::PROTOBUF_SERIALIZE_ERR;
            msg = "failed to serialize tablet schema value";
            return;
        }
        txn->put(schema_key, schema_val);
        break;
    }

    int64_t table_id = tablet_meta.table_id();
    int64_t index_id = tablet_meta.index_id();
    int64_t partition_id = tablet_meta.partition_id();
    int64_t tablet_id = tablet_meta.tablet_id();
    MetaTabletKeyInfo key_info {instance_id, table_id, index_id, partition_id, tablet_id};
    std::string key;
    std::string val;
    meta_tablet_key(key_info, &key);
    if (!tablet_meta.SerializeToString(&val)) {
        code = MetaServiceCode::PROTOBUF_SERIALIZE_ERR;
        msg = "failed to serialize tablet meta";
        return;
    }
    txn->put(key, val);
    err = txn->commit();
    if (err != TxnErrorCode::TXN_OK) {
        code = cast_as<ErrCategory::COMMIT>(err);
        ss << "failed to update tablet meta, err=" << err;
        msg = ss.str();
        return;
    }
}

void MetaServiceImpl::get_tablet(::google::protobuf::RpcController* controller,
                                 const GetTabletRequest* request, GetTabletResponse* response,
                                 ::google::protobuf::Closure* done) {
    RPC_PREPROCESS(get_tablet);
    instance_id = get_instance_id(resource_mgr_, request->cloud_unique_id());
    if (instance_id.empty()) {
        code = MetaServiceCode::INVALID_ARGUMENT;
        msg = "empty instance_id";
        LOG(INFO) << msg << ", cloud_unique_id=" << request->cloud_unique_id();
        return;
    }
    RPC_RATE_LIMIT(get_tablet)

    TxnErrorCode err = txn_kv_->create_txn(&txn);
    if (err != TxnErrorCode::TXN_OK) {
        code = cast_as<ErrCategory::CREATE>(err);
        msg = "failed to init txn";
        return;
    }
    internal_get_tablet(code, msg, instance_id, txn.get(), request->tablet_id(),
                        response->mutable_tablet_meta(), false);
}

static void set_schema_in_existed_rowset(MetaServiceCode& code, std::string& msg, Transaction* txn,
                                         const std::string& instance_id,
                                         doris::RowsetMetaCloudPB& rowset_meta,
                                         doris::RowsetMetaCloudPB& existed_rowset_meta) {
    DCHECK(existed_rowset_meta.has_index_id());
    if (!existed_rowset_meta.has_schema_version()) {
        code = MetaServiceCode::INVALID_ARGUMENT;
        msg = "rowset_meta must have either schema or schema_version";
        return;
    }
    // Currently, schema version of `existed_rowset_meta` and `rowset_meta` MUST be equal
    DCHECK_EQ(existed_rowset_meta.schema_version(),
              rowset_meta.has_tablet_schema() ? rowset_meta.tablet_schema().schema_version()
                                              : rowset_meta.schema_version());
    if (rowset_meta.has_tablet_schema() &&
        rowset_meta.tablet_schema().schema_version() == existed_rowset_meta.schema_version()) {
        if (existed_rowset_meta.GetArena() &&
            rowset_meta.tablet_schema().GetArena() == existed_rowset_meta.GetArena()) {
            existed_rowset_meta.unsafe_arena_set_allocated_tablet_schema(
                    rowset_meta.mutable_tablet_schema());
        } else {
            existed_rowset_meta.mutable_tablet_schema()->CopyFrom(rowset_meta.tablet_schema());
        }
    } else {
        // get schema from txn kv
        std::string schema_key = meta_schema_key({instance_id, existed_rowset_meta.index_id(),
                                                  existed_rowset_meta.schema_version()});
        ValueBuf val_buf;
        TxnErrorCode err = cloud::get(txn, schema_key, &val_buf, true);
        if (err != TxnErrorCode::TXN_OK) {
            code = cast_as<ErrCategory::READ>(err);
            msg = fmt::format(
                    "failed to get schema, schema_version={}: {}", rowset_meta.schema_version(),
                    err == TxnErrorCode::TXN_KEY_NOT_FOUND ? "not found" : "internal error");
            return;
        }
        if (!parse_schema_value(val_buf, existed_rowset_meta.mutable_tablet_schema())) {
            code = MetaServiceCode::PROTOBUF_PARSE_ERR;
            msg = fmt::format("malformed schema value, key={}", schema_key);
            return;
        }
    }
}

/**
 * Fills schema information into the rowset meta from the dictionary.
 * Handles schemas with variant types by retrieving the complete schema from the dictionary.
 *
 * @param code Result code indicating the operation status.
 * @param msg Error description for failed operations.
 * @param instance_id Identifier for the specific instance.
 * @param txn Pointer to the transaction object for transactional operations.
 * @param existed_rowset_meta Rowset meta object to be updated with schema information.
 */
static void fill_schema_from_dict(MetaServiceCode& code, std::string& msg,
                                  const std::string& instance_id, Transaction* txn,
                                  doris::RowsetMetaCloudPB* existed_rowset_meta) {
    google::protobuf::RepeatedPtrField<doris::RowsetMetaCloudPB> metas;
    metas.Add()->CopyFrom(*existed_rowset_meta);
    // Retrieve schema from the dictionary and update metas.
    read_schema_dict(code, msg, instance_id, existed_rowset_meta->index_id(), txn, &metas, nullptr);
    if (code != MetaServiceCode::OK) {
        return;
    }
    // Update the original rowset meta with the complete schema from metas.
    existed_rowset_meta->CopyFrom(metas.Get(0));
}

bool check_job_existed(Transaction* txn, MetaServiceCode& code, std::string& msg,
                       const std::string& instance_id, int64_t tablet_id,
                       const std::string& rowset_id, const std::string& job_id) {
    TabletIndexPB tablet_idx;
    get_tablet_idx(code, msg, txn, instance_id, tablet_id, tablet_idx);
    if (code != MetaServiceCode::OK) {
        return false;
    }

    std::string job_key = job_tablet_key({instance_id, tablet_idx.table_id(), tablet_idx.index_id(),
                                          tablet_idx.partition_id(), tablet_id});
    std::string job_val;
    auto err = txn->get(job_key, &job_val);
    if (err != TxnErrorCode::TXN_OK) {
        std::stringstream ss;
        ss << (err == TxnErrorCode::TXN_KEY_NOT_FOUND ? "job not found," : "internal error,")
           << " instance_id=" << instance_id << " tablet_id=" << tablet_id
           << " rowset_id=" << rowset_id << " err=" << err;
        msg = ss.str();
        code = err == TxnErrorCode::TXN_KEY_NOT_FOUND ? MetaServiceCode::STALE_PREPARE_ROWSET
                                                      : cast_as<ErrCategory::READ>(err);
        return false;
    }

    TabletJobInfoPB job_pb;
    job_pb.ParseFromString(job_val);
    bool match = false;
    if (!job_pb.compaction().empty()) {
        for (auto c : job_pb.compaction()) {
            if (c.id() == job_id) {
                match = true;
            }
        }
    }

    if (job_pb.has_schema_change()) {
        if (job_pb.schema_change().id() == job_id) {
            match = true;
        }
    }

    if (!match) {
        std::stringstream ss;
        ss << " stale perpare rowset request,"
           << " instance_id=" << instance_id << " tablet_id=" << tablet_id << " job id=" << job_id
           << " rowset_id=" << rowset_id;
        msg = ss.str();
        code = MetaServiceCode::STALE_PREPARE_ROWSET;
        return false;
    }

    return true;
}

/**
* Check if the transaction status is as expected.
* If the transaction is not in the expected state, return false and set the error code and message.
*
* @param expect_status The expected transaction status.
* @param txn Pointer to the transaction object.
* @param instance_id The instance ID associated with the transaction.
* @param txn_id The transaction ID to check.
* @param code Reference to the error code to be set in case of failure.
* @param msg Reference to the error message to be set in case of failure.
* @param stats count rpc kv read write num
* @return true if the transaction status matches the expected status, false otherwise.  
 */
static bool check_transaction_status(TxnStatusPB expect_status, Transaction* txn,
                                     const std::string& instance_id, int64_t txn_id,
                                     MetaServiceCode& code, std::string& msg) {
    // Get db id with txn id
    std::string index_val;
    const std::string index_key = txn_index_key({instance_id, txn_id});
    TxnErrorCode err = txn->get(index_key, &index_val);
    if (err != TxnErrorCode::TXN_OK) {
        code = cast_as<ErrCategory::READ>(err);
        msg = fmt::format("failed to get db id, txn_id={} err={}", txn_id, err);
        return false;
    }

    TxnIndexPB index_pb;
    if (!index_pb.ParseFromString(index_val)) {
        code = MetaServiceCode::PROTOBUF_PARSE_ERR;
        msg = fmt::format("failed to parse txn_index_pb, txn_id={}", txn_id);
        return false;
    }

    DCHECK(index_pb.has_tablet_index() == true);
    DCHECK(index_pb.tablet_index().has_db_id() == true);
    if (!index_pb.has_tablet_index() || !index_pb.tablet_index().has_db_id()) {
        LOG(WARNING) << fmt::format(
                "txn_index_pb is malformed, tablet_index has no db_id, txn_id={}", txn_id);
        code = MetaServiceCode::INVALID_ARGUMENT;
        msg = fmt::format("has no db_id in TxnIndexPB, txn_id={}", txn_id);
        return false;
    }
    auto db_id = index_pb.tablet_index().db_id();
    txn_id = index_pb.has_parent_txn_id() ? index_pb.parent_txn_id() : txn_id;

    const std::string info_key = txn_info_key({instance_id, db_id, txn_id});
    std::string info_val;
    err = txn->get(info_key, &info_val);
    if (err != TxnErrorCode::TXN_OK) {
        code = cast_as<ErrCategory::READ>(err);
        msg = fmt::format("failed to get txn, txn_id={}, err={}", txn_id, err);
        return false;
    }
    TxnInfoPB txn_info;
    if (!txn_info.ParseFromString(info_val)) {
        code = MetaServiceCode::PROTOBUF_PARSE_ERR;
        msg = fmt::format("failed to parse txn_info, db_id={} txn_id={}", db_id, txn_id);
        return false;
    }
    if (txn_info.status() != expect_status) {
        code = MetaServiceCode::INVALID_ARGUMENT;
        msg = fmt::format("txn is not in {} state, txn_id={}, txn_status={}", expect_status, txn_id,
                          txn_info.status());
        return false;
    }
    return true;
}

/**
 * 1. Check and confirm tmp rowset kv does not exist
 * 2. Construct recycle rowset kv which contains object path
 * 3. Put recycle rowset kv
 */
void MetaServiceImpl::prepare_rowset(::google::protobuf::RpcController* controller,
                                     const CreateRowsetRequest* request,
                                     CreateRowsetResponse* response,
                                     ::google::protobuf::Closure* done) {
    RPC_PREPROCESS(prepare_rowset);
    if (!request->has_rowset_meta()) {
        code = MetaServiceCode::INVALID_ARGUMENT;
        msg = "no rowset meta";
        return;
    }
    instance_id = get_instance_id(resource_mgr_, request->cloud_unique_id());
    if (instance_id.empty()) {
        code = MetaServiceCode::INVALID_ARGUMENT;
        msg = "empty instance_id";
        LOG(INFO) << msg << ", cloud_unique_id=" << request->cloud_unique_id();
        return;
    }
    doris::RowsetMetaCloudPB rowset_meta(request->rowset_meta());
    if (!rowset_meta.has_tablet_schema() && !rowset_meta.has_schema_version()) {
        code = MetaServiceCode::INVALID_ARGUMENT;
        msg = "rowset_meta must have either schema or schema_version";
        return;
    }

    RPC_RATE_LIMIT(prepare_rowset)

    int64_t tablet_id = rowset_meta.tablet_id();
    const auto& rowset_id = rowset_meta.rowset_id_v2();
    auto tmp_rs_key = meta_rowset_tmp_key({instance_id, rowset_meta.txn_id(), tablet_id});

    TxnErrorCode err = txn_kv_->create_txn(&txn);
    if (err != TxnErrorCode::TXN_OK) {
        code = cast_as<ErrCategory::CREATE>(err);
        msg = "failed to create txn";
        return;
    }

    // Check if the compaction/sc tablet job has finished
    if (config::enable_tablet_job_check && request->has_tablet_job_id() &&
        !request->tablet_job_id().empty()) {
        if (!check_job_existed(txn.get(), code, msg, instance_id, tablet_id, rowset_id,
                               request->tablet_job_id())) {
            return;
        }
    }

    // Check if the prepare rowset request is invalid.
    // If the transaction has been finished, it means this prepare rowset is a timeout retry request.
    // In this case, do not write the recycle key again, otherwise it may cause data loss.
    // If the rowset had load id, it means it is a load request, otherwise it is a
    // compaction/sc request.
    if (config::enable_load_txn_status_check && rowset_meta.has_load_id() &&
        !check_transaction_status(TxnStatusPB::TXN_STATUS_PREPARED, txn.get(), instance_id,
                                  rowset_meta.txn_id(), code, msg)) {
        LOG(WARNING) << "prepare rowset failed, txn_id=" << rowset_meta.txn_id()
                     << ", tablet_id=" << tablet_id << ", rowset_id=" << rowset_id
                     << ", rowset_state=" << rowset_meta.rowset_state() << ", msg=" << msg;
        return;
    }

    // Check if commit key already exists.
    std::string val;
    err = txn->get(tmp_rs_key, &val);
    if (err == TxnErrorCode::TXN_OK) {
        auto existed_rowset_meta = response->mutable_existed_rowset_meta();
        if (!existed_rowset_meta->ParseFromString(val)) {
            code = MetaServiceCode::PROTOBUF_PARSE_ERR;
            msg = fmt::format("malformed rowset meta value. key={}", hex(tmp_rs_key));
            return;
        }
        if (!existed_rowset_meta->has_index_id()) {
            if (rowset_meta.has_index_id()) {
                existed_rowset_meta->set_index_id(rowset_meta.index_id());
            } else {
                TabletIndexPB tablet_idx;
                get_tablet_idx(code, msg, txn.get(), instance_id, tablet_id, tablet_idx);
                if (code != MetaServiceCode::OK) return;
                existed_rowset_meta->set_index_id(tablet_idx.index_id());
                rowset_meta.set_index_id(tablet_idx.index_id());
            }
        }
        if (!existed_rowset_meta->has_tablet_schema()) {
            set_schema_in_existed_rowset(code, msg, txn.get(), instance_id, rowset_meta,
                                         *existed_rowset_meta);
            if (code != MetaServiceCode::OK) return;
        } else {
            existed_rowset_meta->set_schema_version(
                    existed_rowset_meta->tablet_schema().schema_version());
        }
        if (existed_rowset_meta->has_variant_type_in_schema()) {
            fill_schema_from_dict(code, msg, instance_id, txn.get(), existed_rowset_meta);
            if (code != MetaServiceCode::OK) return;
        }
        code = MetaServiceCode::ALREADY_EXISTED;
        msg = "rowset already exists";
        return;
    }
    if (err != TxnErrorCode::TXN_KEY_NOT_FOUND) {
        code = cast_as<ErrCategory::READ>(err);
        msg = fmt::format("failed to check whether rowset exists, err={}", err);
        return;
    }

    auto prepare_rs_key = recycle_rowset_key({instance_id, tablet_id, rowset_id});
    RecycleRowsetPB prepare_rowset;
    using namespace std::chrono;
    int64_t now = duration_cast<seconds>(system_clock::now().time_since_epoch()).count();
    prepare_rowset.set_creation_time(now);
    prepare_rowset.set_expiration(request->rowset_meta().txn_expiration());
    // Schema is useless for PREPARE type recycle rowset, set it to null to reduce storage space
    rowset_meta.set_allocated_tablet_schema(nullptr);
    prepare_rowset.mutable_rowset_meta()->CopyFrom(rowset_meta);
    prepare_rowset.set_type(RecycleRowsetPB::PREPARE);
    prepare_rowset.SerializeToString(&val);
    DCHECK_GT(prepare_rowset.expiration(), 0);
    txn->put(prepare_rs_key, val);
    std::size_t segment_key_bounds_bytes = get_segments_key_bounds_bytes(rowset_meta);
    LOG(INFO) << "put prepare_rs_key " << hex(prepare_rs_key) << " value_size " << val.size()
              << " txn_id " << request->txn_id() << " segment_key_bounds_bytes "
              << segment_key_bounds_bytes;
    err = txn->commit();
    if (err != TxnErrorCode::TXN_OK) {
        if (err == TxnErrorCode::TXN_VALUE_TOO_LARGE) {
            LOG(WARNING) << "failed to prepare rowset, err=value too large"
                         << ", txn_id=" << request->txn_id() << ", tablet_id=" << tablet_id
                         << ", rowset_id=" << rowset_id
                         << ", rowset_meta_bytes=" << rowset_meta.ByteSizeLong()
                         << ", segment_key_bounds_bytes=" << segment_key_bounds_bytes
                         << ", rowset_meta=" << rowset_meta.ShortDebugString();
        }
        code = cast_as<ErrCategory::COMMIT>(err);
        msg = fmt::format("failed to save recycle rowset, err={}", err);
        return;
    }
}

/**
 * 1. Check and confirm tmp rowset kv does not exist
 *     a. if exist
 *         1. if tmp rowset is same with self, it may be a redundant
 *            retry request, return ok
 *         2. else, abort commit_rowset
 *     b. else, goto 2
 * 2. Remove recycle rowset kv and put tmp rowset kv
 */
void MetaServiceImpl::commit_rowset(::google::protobuf::RpcController* controller,
                                    const CreateRowsetRequest* request,
                                    CreateRowsetResponse* response,
                                    ::google::protobuf::Closure* done) {
    RPC_PREPROCESS(commit_rowset);
    if (!request->has_rowset_meta()) {
        code = MetaServiceCode::INVALID_ARGUMENT;
        msg = "no rowset meta";
        return;
    }
    instance_id = get_instance_id(resource_mgr_, request->cloud_unique_id());
    if (instance_id.empty()) {
        code = MetaServiceCode::INVALID_ARGUMENT;
        msg = "empty instance_id";
        LOG(INFO) << msg << ", cloud_unique_id=" << request->cloud_unique_id();
        return;
    }
    doris::RowsetMetaCloudPB rowset_meta(request->rowset_meta());
    if (!rowset_meta.has_tablet_schema() && !rowset_meta.has_schema_version()) {
        code = MetaServiceCode::INVALID_ARGUMENT;
        msg = "rowset_meta must have either schema or schema_version";
        return;
    }
    RPC_RATE_LIMIT(commit_rowset)

    int64_t tablet_id = rowset_meta.tablet_id();
    const auto& rowset_id = rowset_meta.rowset_id_v2();

    auto tmp_rs_key = meta_rowset_tmp_key({instance_id, rowset_meta.txn_id(), tablet_id});

    TxnErrorCode err = txn_kv_->create_txn(&txn);
    if (err != TxnErrorCode::TXN_OK) {
        code = cast_as<ErrCategory::CREATE>(err);
        msg = "failed to create txn";
        return;
    }

    // Check if the compaction/sc tablet job has finished
    if (config::enable_tablet_job_check && request->has_tablet_job_id() &&
        !request->tablet_job_id().empty()) {
        if (!check_job_existed(txn.get(), code, msg, instance_id, tablet_id, rowset_id,
                               request->tablet_job_id())) {
            return;
        }
    }

    // Check if the commit rowset request is invalid.
    // If the transaction has been finished, it means this commit rowset is a timeout retry request.
    // In this case, do not write the recycle key again, otherwise it may cause data loss.
    // If the rowset has load id, it means it is a load request, otherwise it is a
    // compaction/sc request.
    if (config::enable_load_txn_status_check && rowset_meta.has_load_id() &&
        !check_transaction_status(TxnStatusPB::TXN_STATUS_PREPARED, txn.get(), instance_id,
                                  rowset_meta.txn_id(), code, msg)) {
        LOG(WARNING) << "commit rowset failed, txn_id=" << rowset_meta.txn_id()
                     << ", tablet_id=" << tablet_id << ", rowset_id=" << rowset_id
                     << ", rowset_state=" << rowset_meta.rowset_state() << ", msg=" << msg;
        return;
    }

    // Check if commit key already exists.
    std::string existed_commit_val;
    err = txn->get(tmp_rs_key, &existed_commit_val);
    if (err == TxnErrorCode::TXN_OK) {
        auto existed_rowset_meta = response->mutable_existed_rowset_meta();
        if (!existed_rowset_meta->ParseFromString(existed_commit_val)) {
            code = MetaServiceCode::PROTOBUF_PARSE_ERR;
            msg = fmt::format("malformed rowset meta value. key={}", hex(tmp_rs_key));
            return;
        }
        if (existed_rowset_meta->rowset_id_v2() == rowset_meta.rowset_id_v2()) {
            // Same request, return OK
            response->set_allocated_existed_rowset_meta(nullptr);
            return;
        }
        if (!existed_rowset_meta->has_index_id()) {
            if (rowset_meta.has_index_id()) {
                existed_rowset_meta->set_index_id(rowset_meta.index_id());
            } else {
                TabletIndexPB tablet_idx;
                get_tablet_idx(code, msg, txn.get(), instance_id, rowset_meta.tablet_id(),
                               tablet_idx);
                if (code != MetaServiceCode::OK) return;
                existed_rowset_meta->set_index_id(tablet_idx.index_id());
            }
        }
        if (!existed_rowset_meta->has_tablet_schema()) {
            set_schema_in_existed_rowset(code, msg, txn.get(), instance_id, rowset_meta,
                                         *existed_rowset_meta);
            if (code != MetaServiceCode::OK) return;
        } else {
            existed_rowset_meta->set_schema_version(
                    existed_rowset_meta->tablet_schema().schema_version());
        }
        if (existed_rowset_meta->has_variant_type_in_schema()) {
            fill_schema_from_dict(code, msg, instance_id, txn.get(), existed_rowset_meta);
            if (code != MetaServiceCode::OK) return;
        }
        code = MetaServiceCode::ALREADY_EXISTED;
        msg = "rowset already exists";
        return;
    }
    if (err != TxnErrorCode::TXN_KEY_NOT_FOUND) {
        code = cast_as<ErrCategory::READ>(err);
        msg = fmt::format("failed to check whether rowset exists, err={}", err);
        return;
    }
    // write schema kv if rowset_meta has schema
    if (config::write_schema_kv && rowset_meta.has_tablet_schema()) {
        if (!rowset_meta.has_index_id()) {
            TabletIndexPB tablet_idx;
            get_tablet_idx(code, msg, txn.get(), instance_id, rowset_meta.tablet_id(), tablet_idx);
            if (code != MetaServiceCode::OK) return;
            rowset_meta.set_index_id(tablet_idx.index_id());
        }
        DCHECK(rowset_meta.tablet_schema().has_schema_version());
        DCHECK_GE(rowset_meta.tablet_schema().schema_version(), 0);
        rowset_meta.set_schema_version(rowset_meta.tablet_schema().schema_version());
        std::string schema_key = meta_schema_key(
                {instance_id, rowset_meta.index_id(), rowset_meta.schema_version()});
        if (rowset_meta.has_variant_type_in_schema()) {
            write_schema_dict(code, msg, instance_id, txn.get(), &rowset_meta);
            if (code != MetaServiceCode::OK) return;
        }
        put_schema_kv(code, msg, txn.get(), schema_key, rowset_meta.tablet_schema());
        if (code != MetaServiceCode::OK) return;
        rowset_meta.set_allocated_tablet_schema(nullptr);
    }

    auto recycle_rs_key = recycle_rowset_key({instance_id, tablet_id, rowset_id});
    txn->remove(recycle_rs_key);

    DCHECK_GT(rowset_meta.txn_expiration(), 0);
    auto tmp_rs_val = rowset_meta.SerializeAsString();
    txn->put(tmp_rs_key, tmp_rs_val);
    std::size_t segment_key_bounds_bytes = get_segments_key_bounds_bytes(rowset_meta);
    LOG(INFO) << "put tmp_rs_key " << hex(tmp_rs_key) << " delete recycle_rs_key "
              << hex(recycle_rs_key) << " value_size " << tmp_rs_val.size() << " txn_id "
              << request->txn_id() << " segment_key_bounds_bytes " << segment_key_bounds_bytes;
    err = txn->commit();
    if (err != TxnErrorCode::TXN_OK) {
        code = cast_as<ErrCategory::COMMIT>(err);
        ss << "failed to save rowset meta, err=" << err;
        if (err == TxnErrorCode::TXN_VALUE_TOO_LARGE) {
            LOG(WARNING) << "failed to commit rowset, err=value too large"
                         << ", txn_id=" << request->txn_id() << ", tablet_id=" << tablet_id
                         << ", rowset_id=" << rowset_id
                         << ", rowset_meta_bytes=" << rowset_meta.ByteSizeLong()
                         << ", segment_key_bounds_bytes=" << segment_key_bounds_bytes
                         << ", num_segments=" << rowset_meta.num_segments()
                         << ", rowset_meta=" << rowset_meta.ShortDebugString();
            ss << ". The key column data is too large, or too many partitions are being loaded "
                  "simultaneously. Please reduce the size of the key column data or lower the "
                  "number of partitions involved in a single load or update.";
        }
        msg = ss.str();
        return;
    }
}

void MetaServiceImpl::update_tmp_rowset(::google::protobuf::RpcController* controller,
                                        const CreateRowsetRequest* request,
                                        CreateRowsetResponse* response,
                                        ::google::protobuf::Closure* done) {
    RPC_PREPROCESS(update_tmp_rowset);
    if (!request->has_rowset_meta()) {
        code = MetaServiceCode::INVALID_ARGUMENT;
        msg = "no rowset meta";
        return;
    }
    instance_id = get_instance_id(resource_mgr_, request->cloud_unique_id());
    if (instance_id.empty()) {
        code = MetaServiceCode::INVALID_ARGUMENT;
        msg = "empty instance_id";
        LOG(INFO) << msg << ", cloud_unique_id=" << request->cloud_unique_id();
        return;
    }
    doris::RowsetMetaCloudPB rowset_meta(request->rowset_meta());
    if (!rowset_meta.has_tablet_schema() && !rowset_meta.has_schema_version()) {
        code = MetaServiceCode::INVALID_ARGUMENT;
        msg = "rowset_meta must have either schema or schema_version";
        return;
    }
    RPC_RATE_LIMIT(update_tmp_rowset)
    int64_t tablet_id = rowset_meta.tablet_id();

    std::string update_key;
    std::string update_val;

    int64_t txn_id = rowset_meta.txn_id();
    MetaRowsetTmpKeyInfo key_info {instance_id, txn_id, tablet_id};
    meta_rowset_tmp_key(key_info, &update_key);

    TxnErrorCode err = txn_kv_->create_txn(&txn);
    if (err != TxnErrorCode::TXN_OK) {
        code = cast_as<ErrCategory::CREATE>(err);
        msg = "failed to create txn";
        return;
    }

    // Check if commit key already exists.
    std::string existed_commit_val;
    err = txn->get(update_key, &existed_commit_val);
    if (err == TxnErrorCode::TXN_OK) {
        auto existed_rowset_meta = response->mutable_existed_rowset_meta();
        if (!existed_rowset_meta->ParseFromString(existed_commit_val)) {
            code = MetaServiceCode::PROTOBUF_PARSE_ERR;
            msg = fmt::format("malformed rowset meta value. key={}", hex(update_key));
            return;
        }
    } else if (err == TxnErrorCode::TXN_KEY_NOT_FOUND) {
        code = MetaServiceCode::ROWSET_META_NOT_FOUND;
        LOG_WARNING(
                "fail to find the rowset meta with key={}, instance_id={}, txn_id={}, "
                "tablet_id={}, rowset_id={}",
                hex(update_key), instance_id, rowset_meta.txn_id(), tablet_id,
                rowset_meta.rowset_id_v2());
        msg = "can't find the rowset";
        return;
    } else {
        code = cast_as<ErrCategory::READ>(err);
        LOG_WARNING(
                "internal error, fail to find the rowset meta with key={}, instance_id={}, "
                "txn_id={}, tablet_id={}, rowset_id={}",
                hex(update_key), instance_id, rowset_meta.txn_id(), tablet_id,
                rowset_meta.rowset_id_v2());
        msg = fmt::format("failed to check whether rowset exists, err={}", err);
        return;
    }
    if (rowset_meta.has_variant_type_in_schema()) {
        write_schema_dict(code, msg, instance_id, txn.get(), &rowset_meta);
        if (code != MetaServiceCode::OK) return;
    }
    DCHECK_GT(rowset_meta.txn_expiration(), 0);
    if (!rowset_meta.SerializeToString(&update_val)) {
        code = MetaServiceCode::PROTOBUF_SERIALIZE_ERR;
        msg = "failed to serialize rowset meta";
        return;
    }

    txn->put(update_key, update_val);
    std::size_t segment_key_bounds_bytes = get_segments_key_bounds_bytes(rowset_meta);
    LOG(INFO) << "xxx put "
              << "update_rowset_key " << hex(update_key) << " value_size " << update_val.size()
              << " segment_key_bounds_bytes " << segment_key_bounds_bytes;
    err = txn->commit();
    if (err != TxnErrorCode::TXN_OK) {
        code = cast_as<ErrCategory::COMMIT>(err);
        ss << "failed to update rowset meta, err=" << err;
        if (err == TxnErrorCode::TXN_VALUE_TOO_LARGE) {
            const auto& rowset_id = rowset_meta.rowset_id_v2();
            LOG(WARNING) << "failed to update tmp rowset, err=value too large"
                         << ", txn_id=" << request->txn_id() << ", tablet_id=" << tablet_id
                         << ", rowset_id=" << rowset_id
                         << ", rowset_meta_bytes=" << rowset_meta.ByteSizeLong()
                         << ", segment_key_bounds_bytes=" << segment_key_bounds_bytes
                         << ", rowset_meta=" << rowset_meta.ShortDebugString();
            ss << ". The key column data is too large, or too many partitions are being loaded "
                  "simultaneously. Please reduce the size of the key column data or lower the "
                  "number of partitions involved in a single load or update.";
        }
        msg = ss.str();
        return;
    }
}

void internal_get_rowset(Transaction* txn, int64_t start, int64_t end,
                         const std::string& instance_id, int64_t tablet_id, MetaServiceCode& code,
                         std::string& msg, GetRowsetResponse* response) {
    LOG(INFO) << "get_rowset start=" << start << ", end=" << end;
    MetaRowsetKeyInfo key_info0 {instance_id, tablet_id, start};
    MetaRowsetKeyInfo key_info1 {instance_id, tablet_id, end + 1};
    std::string key0;
    std::string key1;
    meta_rowset_key(key_info0, &key0);
    meta_rowset_key(key_info1, &key1);
    std::unique_ptr<RangeGetIterator> it;

    int num_rowsets = 0;
    std::unique_ptr<int, std::function<void(int*)>> defer_log_range(
            (int*)0x01, [key0, key1, &num_rowsets](int*) {
                LOG(INFO) << "get rowset meta, num_rowsets=" << num_rowsets << " range=["
                          << hex(key0) << "," << hex(key1) << "]";
            });

    std::stringstream ss;
    do {
        TxnErrorCode err = txn->get(key0, key1, &it);
        if (err != TxnErrorCode::TXN_OK) {
            code = cast_as<ErrCategory::READ>(err);
            ss << "internal error, failed to get rowset, err=" << err;
            msg = ss.str();
            LOG(WARNING) << msg;
            return;
        }

        while (it->has_next()) {
            auto [k, v] = it->next();
            auto* rs = response->add_rowset_meta();
            auto byte_size = rs->ByteSizeLong();
            TEST_SYNC_POINT_CALLBACK("get_rowset:meta_exceed_limit", &byte_size);
            if (byte_size + v.size() > std::numeric_limits<int32_t>::max()) {
                code = MetaServiceCode::PROTOBUF_PARSE_ERR;
                msg = fmt::format(
                        "rowset meta exceeded 2G, unable to serialize, key={}. byte_size={}",
                        hex(k), byte_size);
                LOG(WARNING) << msg;
                return;
            }
            if (!rs->ParseFromArray(v.data(), v.size())) {
                code = MetaServiceCode::PROTOBUF_PARSE_ERR;
                msg = "malformed rowset meta, unable to serialize";
                LOG(WARNING) << msg << " key=" << hex(k);
                return;
            }
            ++num_rowsets;
            if (!it->has_next()) {
                key0 = k;
            }
        }
        key0.push_back('\x00'); // Update to next smallest key for iteration
    } while (it->more());
}

std::vector<std::pair<int64_t, int64_t>> calc_sync_versions(int64_t req_bc_cnt, int64_t bc_cnt,
                                                            int64_t req_cc_cnt, int64_t cc_cnt,
                                                            int64_t req_cp, int64_t cp,
                                                            int64_t req_start, int64_t req_end) {
    using Version = std::pair<int64_t, int64_t>;
    // combine `v1` `v2`  to `v1`, return true if success
    static auto combine_if_overlapping = [](Version& v1, Version& v2) -> bool {
        if (v1.second + 1 < v2.first || v2.second + 1 < v1.first) return false;
        v1.first = std::min(v1.first, v2.first);
        v1.second = std::max(v1.second, v2.second);
        return true;
    };
    // [xxx]: compacted versions
    // ^~~~~: cumulative point
    // ^___^: related versions
    std::vector<Version> versions;
    if (req_bc_cnt < bc_cnt) {
        // * for any BC happended
        // BE  [=][=][=][=][=====][=][=]
        //                  ^~~~~ req_cp
        // MS  [xxxxxxxxxx][xxxxxxxxxxxxxx][=======][=][=]
        //                                  ^~~~~~~ ms_cp
        //     ^_________________________^ versions_return: [0, ms_cp - 1]
        versions.emplace_back(0, cp - 1);
    }

    if (req_cc_cnt < cc_cnt) {
        Version cc_version;
        if (req_cp < cp && req_cc_cnt + 1 == cc_cnt) {
            // * only one CC happened and CP changed
            // BE  [=][=][=][=][=====][=][=]
            //                  ^~~~~ req_cp
            // MS  [=][=][=][=][xxxxxxxxxxxxxx][=======][=][=]
            //                                  ^~~~~~~ ms_cp
            //                  ^____________^ related_versions: [req_cp, ms_cp - 1]
            //
            cc_version = {req_cp, cp - 1};
        } else {
            // * more than one CC happened and CP changed
            // BE  [=][=][=][=][=====][=][=]
            //                  ^~~~~ req_cp
            // MS  [=][=][=][=][xxxxxxxxxxxxxx][xxxxxxx][=][=]
            //                                  ^~~~~~~ ms_cp
            //                  ^_____________________^ related_versions: [req_cp, max]
            //
            // * more than one CC happened and CP remain unchanged
            // BE  [=][=][=][=][=====][=][=]
            //                  ^~~~~ req_cp
            // MS  [=][=][=][=][xxxxxxxxxxxxxx][xxxxxxx][=][=]
            //                  ^~~~~~~~~~~~~~ ms_cp
            //                  ^_____________________^ related_versions: [req_cp, max]
            //                                           there may be holes if we don't return all version
            //                                           after ms_cp, however it can be optimized.
            cc_version = {req_cp, std::numeric_limits<int64_t>::max() - 1};
        }
        if (versions.empty() || !combine_if_overlapping(versions.front(), cc_version)) {
            versions.push_back(cc_version);
        }
    }

    Version query_version {req_start, req_end};
    bool combined = false;
    for (auto& v : versions) {
        if ((combined = combine_if_overlapping(v, query_version))) break;
    }
    if (!combined) {
        versions.push_back(query_version);
    }
    std::sort(versions.begin(), versions.end(),
              [](const Version& v1, const Version& v2) { return v1.first < v2.first; });
    return versions;
}

static bool try_fetch_and_parse_schema(Transaction* txn, RowsetMetaCloudPB& rowset_meta,
                                       const std::string& key, MetaServiceCode& code,
                                       std::string& msg) {
    ValueBuf val_buf;
    TxnErrorCode err = cloud::get(txn, key, &val_buf);
    if (err != TxnErrorCode::TXN_OK) {
        code = cast_as<ErrCategory::READ>(err);
        msg = fmt::format("failed to get schema, schema_version={}, rowset_version=[{}-{}]: {}",
                          rowset_meta.schema_version(), rowset_meta.start_version(),
                          rowset_meta.end_version(), err);
        return false;
    }
    auto schema = rowset_meta.mutable_tablet_schema();
    if (!parse_schema_value(val_buf, schema)) {
        code = MetaServiceCode::PROTOBUF_PARSE_ERR;
        msg = fmt::format("malformed schema value, key={}", key);
        return false;
    }
    return true;
}

void MetaServiceImpl::get_rowset(::google::protobuf::RpcController* controller,
                                 const GetRowsetRequest* request, GetRowsetResponse* response,
                                 ::google::protobuf::Closure* done) {
    RPC_PREPROCESS(get_rowset);
    instance_id = get_instance_id(resource_mgr_, request->cloud_unique_id());
    if (instance_id.empty()) {
        code = MetaServiceCode::INVALID_ARGUMENT;
        msg = "empty instance_id";
        LOG(INFO) << msg << ", cloud_unique_id=" << request->cloud_unique_id();
        return;
    }
    RPC_RATE_LIMIT(get_rowset)
    int64_t tablet_id = request->idx().has_tablet_id() ? request->idx().tablet_id() : -1;
    if (tablet_id <= 0) {
        code = MetaServiceCode::INVALID_ARGUMENT;
        msg = "no valid tablet_id given";
        return;
    }

    if (!request->has_base_compaction_cnt() || !request->has_cumulative_compaction_cnt() ||
        !request->has_cumulative_point()) {
        code = MetaServiceCode::INVALID_ARGUMENT;
        msg = "no valid compaction_cnt or cumulative_point given";
        return;
    }
    int64_t req_bc_cnt = request->base_compaction_cnt();
    int64_t req_cc_cnt = request->cumulative_compaction_cnt();
    int64_t req_cp = request->cumulative_point();

    do {
        TEST_SYNC_POINT_CALLBACK("get_rowset:begin", &tablet_id);
        std::unique_ptr<Transaction> txn;
        TxnErrorCode err = txn_kv_->create_txn(&txn);
        if (err != TxnErrorCode::TXN_OK) {
            code = cast_as<ErrCategory::CREATE>(err);
            msg = "failed to create txn";
            LOG(WARNING) << msg;
            return;
        }
        std::unique_ptr<int, std::function<void(int*)>> defer_stats((int*)0x01, [&](int*) {
            stats.read_counter << txn->num_get_keys();
            stats.write_counter << txn->num_del_keys() + txn->num_put_keys();
        });
        TabletIndexPB idx;
        // Get tablet id index from kv
        get_tablet_idx(code, msg, txn.get(), instance_id, tablet_id, idx);
        if (code != MetaServiceCode::OK) {
            return;
        }
        DCHECK(request->has_idx());

        if (idx.has_db_id()) {
            // there is maybe a lazy commit txn when call get_rowset
            // we need advance lazy commit txn here
            std::string ver_val;
            std::string ver_key = partition_version_key(
                    {instance_id, idx.db_id(), idx.table_id(), idx.partition_id()});
            err = txn->get(ver_key, &ver_val);
            if (TxnErrorCode::TXN_OK != err && TxnErrorCode::TXN_KEY_NOT_FOUND != err) {
                code = cast_as<ErrCategory::READ>(err);
                ss << "failed to get partiton version, tablet_id=" << tablet_id
                   << " key=" << hex(ver_key) << " err=" << err;
                msg = ss.str();
                LOG(WARNING) << msg;
                return;
            }

            if (TxnErrorCode::TXN_OK == err) {
                VersionPB version_pb;
                if (!version_pb.ParseFromString(ver_val)) {
                    code = MetaServiceCode::PROTOBUF_PARSE_ERR;
                    ss << "failed to parse version pb db_id=" << idx.db_id()
                       << " table_id=" << idx.table_id() << " partition_id" << idx.partition_id()
                       << " key=" << hex(ver_key);
                    msg = ss.str();
                    LOG(WARNING) << msg;
                    return;
                }

                if (version_pb.pending_txn_ids_size() > 0) {
                    DCHECK(version_pb.pending_txn_ids_size() == 1);
                    txn.reset();
                    TEST_SYNC_POINT_CALLBACK("get_rowset::advance_last_pending_txn_id",
                                             &version_pb);
                    std::shared_ptr<TxnLazyCommitTask> task =
                            txn_lazy_committer_->submit(instance_id, version_pb.pending_txn_ids(0));

                    std::tie(code, msg) = task->wait();
                    if (code != MetaServiceCode::OK) {
                        LOG(WARNING) << "advance_last_txn failed last_txn="
                                     << version_pb.pending_txn_ids(0) << " code=" << code
                                     << " msg=" << msg;
                        return;
                    }
                    continue;
                }
            }
        }

        // TODO(plat1ko): Judge if tablet has been dropped (in dropped index/partition)

        TabletStatsPB tablet_stat;
        internal_get_tablet_stats(code, msg, txn.get(), instance_id, idx, tablet_stat, true);
        if (code != MetaServiceCode::OK) return;
        VLOG_DEBUG << "tablet_id=" << tablet_id << " stats=" << proto_to_json(tablet_stat);

        int64_t bc_cnt = tablet_stat.base_compaction_cnt();
        int64_t cc_cnt = tablet_stat.cumulative_compaction_cnt();
        int64_t cp = tablet_stat.cumulative_point();

        response->mutable_stats()->CopyFrom(tablet_stat);

        int64_t req_start = request->start_version();
        int64_t req_end = request->end_version();
        req_end = req_end < 0 ? std::numeric_limits<int64_t>::max() - 1 : req_end;

        //==========================================================================
        //      Find version ranges to be synchronized due to compaction
        //==========================================================================
        if (req_bc_cnt > bc_cnt || req_cc_cnt > cc_cnt || req_cp > cp) {
            code = MetaServiceCode::INVALID_ARGUMENT;
            ss << "no valid compaction_cnt or cumulative_point given. req_bc_cnt=" << req_bc_cnt
               << ", bc_cnt=" << bc_cnt << ", req_cc_cnt=" << req_cc_cnt << ", cc_cnt=" << cc_cnt
               << ", req_cp=" << req_cp << ", cp=" << cp;
            msg = ss.str();
            return;
        }
        auto versions = calc_sync_versions(req_bc_cnt, bc_cnt, req_cc_cnt, cc_cnt, req_cp, cp,
                                           req_start, req_end);
        for (auto [start, end] : versions) {
            internal_get_rowset(txn.get(), start, end, instance_id, tablet_id, code, msg, response);
            if (code != MetaServiceCode::OK) {
                return;
            }
        }

        // get referenced schema
        std::unordered_map<int32_t, doris::TabletSchemaCloudPB*> version_to_schema;
        for (auto& rowset_meta : *response->mutable_rowset_meta()) {
            if (rowset_meta.has_tablet_schema()) {
                version_to_schema.emplace(rowset_meta.tablet_schema().schema_version(),
                                          rowset_meta.mutable_tablet_schema());
                rowset_meta.set_schema_version(rowset_meta.tablet_schema().schema_version());
            }
            rowset_meta.set_index_id(idx.index_id());
        }
        bool need_read_schema_dict = false;
        auto arena = response->GetArena();
        for (auto& rowset_meta : *response->mutable_rowset_meta()) {
            if (rowset_meta.has_schema_dict_key_list()) {
                need_read_schema_dict = true;
            }
            if (rowset_meta.has_tablet_schema()) continue;
            if (!rowset_meta.has_schema_version()) {
                code = MetaServiceCode::INVALID_ARGUMENT;
                msg = fmt::format(
                        "rowset_meta must have either schema or schema_version, "
                        "rowset_version=[{}-{}]",
                        rowset_meta.start_version(), rowset_meta.end_version());
                return;
            }
            if (auto it = version_to_schema.find(rowset_meta.schema_version());
                it != version_to_schema.end()) {
                if (arena != nullptr) {
                    rowset_meta.set_allocated_tablet_schema(it->second);
                } else {
                    rowset_meta.mutable_tablet_schema()->CopyFrom(*it->second);
                }
            } else {
                auto key = meta_schema_key(
                        {instance_id, idx.index_id(), rowset_meta.schema_version()});
                if (!try_fetch_and_parse_schema(txn.get(), rowset_meta, key, code, msg)) {
                    return;
                }
                version_to_schema.emplace(rowset_meta.schema_version(),
                                          rowset_meta.mutable_tablet_schema());
            }
        }

        if (need_read_schema_dict && request->schema_op() != GetRowsetRequest::NO_DICT) {
            read_schema_dict(code, msg, instance_id, idx.index_id(), txn.get(),
                             response->mutable_rowset_meta(), response->mutable_schema_dict(),
                             request->schema_op());
            if (code != MetaServiceCode::OK) return;
        }
        TEST_SYNC_POINT_CALLBACK("get_rowset::finish", &response);
        break;
    } while (true);
}

void MetaServiceImpl::get_tablet_stats(::google::protobuf::RpcController* controller,
                                       const GetTabletStatsRequest* request,
                                       GetTabletStatsResponse* response,
                                       ::google::protobuf::Closure* done) {
    RPC_PREPROCESS(get_tablet_stats);
    instance_id = get_instance_id(resource_mgr_, request->cloud_unique_id());
    if (instance_id.empty()) {
        code = MetaServiceCode::INVALID_ARGUMENT;
        msg = "empty instance_id";
        LOG(INFO) << msg << ", cloud_unique_id=" << request->cloud_unique_id();
        return;
    }
    RPC_RATE_LIMIT(get_tablet_stats)

    for (auto& i : request->tablet_idx()) {
        TabletIndexPB idx(i);
        // FIXME(plat1ko): Get all tablet stats in one txn
        TxnErrorCode err = txn_kv_->create_txn(&txn);
        if (err != TxnErrorCode::TXN_OK) {
            code = cast_as<ErrCategory::CREATE>(err);
            msg = fmt::format("failed to create txn, tablet_id={}", idx.tablet_id());
            return;
        }
        std::unique_ptr<int, std::function<void(int*)>> defer_stats((int*)0x01, [&](int*) {
            stats.read_counter << txn->num_get_keys();
            stats.write_counter << txn->num_del_keys() + txn->num_put_keys();
            txn.reset(nullptr);
        });
        if (!(/* idx.has_db_id() && */ idx.has_table_id() && idx.has_index_id() &&
              idx.has_partition_id() && i.has_tablet_id())) {
            get_tablet_idx(code, msg, txn.get(), instance_id, idx.tablet_id(), idx);
            if (code != MetaServiceCode::OK) return;
        }
        auto tablet_stats = response->add_tablet_stats();
        internal_get_tablet_stats(code, msg, txn.get(), instance_id, idx, *tablet_stats, true);
        if (code != MetaServiceCode::OK) {
            response->clear_tablet_stats();
            break;
        }
#ifdef NDEBUG
        // Force data size >= 0 to reduce the losses caused by bugs
        if (tablet_stats->data_size() < 0) tablet_stats->set_data_size(0);
        if (tablet_stats->index_size() < 0) tablet_stats->set_index_size(0);
        if (tablet_stats->segment_size() < 0) tablet_stats->set_segment_size(0);
#endif
    }
}

static bool check_delete_bitmap_lock(MetaServiceCode& code, std::string& msg, std::stringstream& ss,
                                     std::unique_ptr<Transaction>& txn, std::string& instance_id,
                                     int64_t table_id, int64_t lock_id, int64_t lock_initiator,
                                     std::string& lock_key, DeleteBitmapUpdateLockPB& lock_info,
                                     std::string use_version, std::string log = "") {
    std::string lock_val;
    LOG(INFO) << "check_delete_bitmap_lock, table_id=" << table_id << " lock_id=" << lock_id
              << " initiator=" << lock_initiator << " key=" << hex(lock_key) << log
              << " use_version=" << use_version;
    auto err = txn->get(lock_key, &lock_val);
    TEST_SYNC_POINT_CALLBACK("check_delete_bitmap_lock.inject_get_lock_key_err", &err);
    if (err == TxnErrorCode::TXN_KEY_NOT_FOUND) {
        msg = "lock id key not found";
        code = MetaServiceCode::LOCK_EXPIRED;
        return false;
    }
    if (err != TxnErrorCode::TXN_OK) {
        ss << "failed to get delete bitmap lock info, err=" << err;
        msg = ss.str();
        code = cast_as<ErrCategory::READ>(err);
        return false;
    }
    if (!lock_info.ParseFromString(lock_val)) [[unlikely]] {
        code = MetaServiceCode::PROTOBUF_PARSE_ERR;
        msg = "failed to parse DeleteBitmapUpdateLockPB";
        return false;
    }
    TEST_SYNC_POINT_CALLBACK("check_delete_bitmap_lock.set_lock_info", &lock_info);
    if (lock_info.lock_id() != lock_id) {
        ss << "lock id not match, locked by lock_id=" << lock_info.lock_id();
        msg = ss.str();
        code = MetaServiceCode::LOCK_EXPIRED;
        return false;
    }
    if (use_version == "v2" && lock_id == COMPACTION_DELETE_BITMAP_LOCK_ID) {
        std::string tablet_compaction_key =
                mow_tablet_compaction_key({instance_id, table_id, lock_initiator});
        std::string tablet_compaction_val;
        err = txn->get(tablet_compaction_key, &tablet_compaction_val);
        if (err == TxnErrorCode::TXN_KEY_NOT_FOUND) {
            ss << "tablet compaction key not found, table_id=" << table_id << " lock_id" << lock_id
               << " initiator=" << lock_initiator;
            msg = ss.str();
            code = MetaServiceCode::LOCK_EXPIRED;
            return false;
        }
        if (err != TxnErrorCode::TXN_OK) {
            ss << "failed to get tablet compaction info, err=" << err;
            msg = ss.str();
            code = cast_as<ErrCategory::READ>(err);
            return false;
        }
        // not check expired time
        return true;
    } else {
        bool found = false;
        for (auto initiator : lock_info.initiators()) {
            if (lock_initiator == initiator) {
                found = true;
                break;
            }
        }
        if (!found) {
            msg = "lock initiator not exist";
            code = MetaServiceCode::LOCK_EXPIRED;
            return false;
        }
    }
    return true;
}

void MetaServiceImpl::get_delete_bitmap_lock_version(std::string& use_version,
                                                     std::string& instance_id) {
    use_version = delete_bitmap_lock_white_list_->get_delete_bitmap_lock_version(instance_id);
}

static bool remove_pending_delete_bitmap(MetaServiceCode& code, std::string& msg,
                                         std::stringstream& ss, std::unique_ptr<Transaction>& txn,
                                         std::string& instance_id, int64_t tablet_id) {
    std::string pending_key = meta_pending_delete_bitmap_key({instance_id, tablet_id});
    std::string pending_val;
    auto err = txn->get(pending_key, &pending_val);
    if (err != TxnErrorCode::TXN_OK && err != TxnErrorCode::TXN_KEY_NOT_FOUND) {
        ss << "failed to get delete bitmap pending info, instance_id=" << instance_id
           << " tablet_id=" << tablet_id << " key=" << hex(pending_key) << " err=" << err;
        msg = ss.str();
        code = cast_as<ErrCategory::READ>(err);
        return false;
    }

    if (err == TxnErrorCode::TXN_KEY_NOT_FOUND) {
        return true;
    }

    // delete delete bitmap of expired txn
    PendingDeleteBitmapPB pending_info;
    if (!pending_info.ParseFromString(pending_val)) [[unlikely]] {
        code = MetaServiceCode::PROTOBUF_PARSE_ERR;
        msg = "failed to parse PendingDeleteBitmapPB";
        return false;
    }
    for (auto& delete_bitmap_key : pending_info.delete_bitmap_keys()) {
        // FIXME: Don't expose the implementation details of splitting large value
        // remove large value (>90*1000)
        std::string end_key = delete_bitmap_key;
        encode_int64(INT64_MAX, &end_key);
        txn->remove(delete_bitmap_key, end_key);
        LOG(INFO) << "xxx remove pending delete bitmap, delete_bitmap_key="
                  << hex(delete_bitmap_key);
    }
    return true;
}

// When a load txn retries in publish phase with different version to publish, it will gain delete bitmap lock
// many times. these locks are *different*, but they are the same in the current implementation because they have
// the same lock_id and initiator and don't have version info. If some delete bitmap calculation task with version X
// on BE lasts long and try to update delete bitmaps on MS when the txn gains the lock in later retries
// with version Y(Y > X) to publish. It may wrongly update version X's delete bitmaps because the lock don't have version info.
//
// This function checks whether the partition version is correct when updating the delete bitmap
// to avoid wrongly update an visible version's delete bitmaps.
// 1. get the db id with txn id
// 2. get the partition version with db id, table id and partition id
// 3. check if the partition version matches the updating version
static bool check_partition_version_when_update_delete_bitmap(
        MetaServiceCode& code, std::string& msg, std::unique_ptr<Transaction>& txn,
        std::string& instance_id, int64_t table_id, int64_t partition_id, int64_t tablet_id,
        int64_t txn_id, int64_t next_visible_version) {
    if (partition_id <= 0) {
        LOG(WARNING) << fmt::format(
                "invalid partition_id, skip to check partition version. txn={}, "
                "table_id={}, partition_id={}, tablet_id={}",
                txn_id, table_id, partition_id, tablet_id);
        return true;
    }
    // Get db id with txn id
    std::string index_val;
    const std::string index_key = txn_index_key({instance_id, txn_id});
    auto err = txn->get(index_key, &index_val);
    if (err != TxnErrorCode::TXN_OK) {
        code = cast_as<ErrCategory::READ>(err);
        msg = fmt::format("failed to get db id, txn_id={} err={}", txn_id, err);
        LOG(WARNING) << msg;
        return false;
    }

    TxnIndexPB index_pb;
    if (!index_pb.ParseFromString(index_val)) {
        code = MetaServiceCode::PROTOBUF_PARSE_ERR;
        msg = fmt::format("failed to parse txn_index_pb, txn_id={}", txn_id);
        LOG(WARNING) << msg;
        return false;
    }

    DCHECK(index_pb.has_tablet_index())
            << fmt::format("txn={}, table_id={}, partition_id={}, tablet_id={}, index_pb={}",
                           txn_id, table_id, partition_id, tablet_id, proto_to_json(index_pb));
    DCHECK(index_pb.tablet_index().has_db_id())
            << fmt::format("txn={}, table_id={}, partition_id={}, tablet_id={}, index_pb={}",
                           txn_id, table_id, partition_id, tablet_id, proto_to_json(index_pb));
    if (!index_pb.has_tablet_index() || !index_pb.tablet_index().has_db_id()) {
        LOG(WARNING) << fmt::format(
                "has no db_id in TxnIndexPB, skip to check partition version. txn={}, "
                "table_id={}, partition_id={}, tablet_id={}, index_pb={}",
                txn_id, table_id, partition_id, tablet_id, proto_to_json(index_pb));
        return true;
    }
    int64_t db_id = index_pb.tablet_index().db_id();

    std::string ver_key = partition_version_key({instance_id, db_id, table_id, partition_id});
    std::string ver_val;
    err = txn->get(ver_key, &ver_val);
    if (err != TxnErrorCode::TXN_OK && err != TxnErrorCode::TXN_KEY_NOT_FOUND) {
        code = cast_as<ErrCategory::READ>(err);
        msg = fmt::format("failed to get partition version, txn_id={}, tablet={}, err={}", txn_id,
                          tablet_id, err);
        LOG(WARNING) << msg;
        return false;
    }

    int64_t cur_max_version {-1};
    if (err == TxnErrorCode::TXN_KEY_NOT_FOUND) {
        cur_max_version = 1;
    } else {
        VersionPB version_pb;
        if (!version_pb.ParseFromString(ver_val)) {
            code = MetaServiceCode::PROTOBUF_PARSE_ERR;
            msg = fmt::format("failed to parse version_pb, txn_id={}, tablet={}, key={}", txn_id,
                              tablet_id, hex(ver_key));
            LOG(WARNING) << msg;
            return false;
        }
        DCHECK(version_pb.has_version());
        cur_max_version = version_pb.version();

        if (version_pb.pending_txn_ids_size() > 0) {
            DCHECK(version_pb.pending_txn_ids_size() == 1);
            cur_max_version += version_pb.pending_txn_ids_size();
        }
    }

    if (cur_max_version + 1 != next_visible_version) {
        code = MetaServiceCode::VERSION_NOT_MATCH;
        msg = fmt::format(
                "check version failed when update_delete_bitmap, txn={}, table_id={}, "
                "partition_id={}, tablet_id={}, found partition's max version is {}, but "
                "request next_visible_version is {}",
                txn_id, table_id, partition_id, tablet_id, cur_max_version, next_visible_version);
        return false;
    }
    return true;
}

// return false if the delete bitmap key already exists
[[maybe_unused]] static bool check_delete_bitmap_kv_exists(MetaServiceCode& code, std::string& msg,
                                                           std::unique_ptr<Transaction>& txn,
                                                           const std::string& key,
                                                           std::string& instance_id,
                                                           int64_t tablet_id, int64_t lock_id) {
    std::string start_key {key};
    std::string end_key {start_key};
    encode_int64(INT64_MAX, &end_key);
    std::unique_ptr<RangeGetIterator> it;
    TxnErrorCode err = txn->get(start_key, end_key, &it);
    if (err != TxnErrorCode::TXN_OK) {
        code = cast_as<ErrCategory::READ>(err);
        msg = fmt::format("failed to get delete bitmap, err={}, tablet_id={}, lock_id={}", err,
                          tablet_id, lock_id);
        return true; // skip to check if failed to get delete bitmap
    }
    if (it->has_next()) {
        auto [k, v] = it->next();
        std::string_view k1 = k;
        k1.remove_prefix(1);
        std::vector<std::tuple<std::variant<int64_t, std::string>, int, int>> out;
        decode_key(&k1, &out);
        // 0x01 "meta" ${instance_id} "delete_bitmap" ${tablet_id} ${rowset_id} ${version} ${segment_id} -> roaringbitmap
        auto rowset_id = std::get<std::string>(std::get<0>(out[4]));
        auto version = std::get<std::int64_t>(std::get<0>(out[5]));
        auto segment_id = std::get<std::int64_t>(std::get<0>(out[6]));

        code = MetaServiceCode::UPDATE_OVERRIDE_EXISTING_KV;
        msg = fmt::format(
                "trying to update a existing delete bitmap KV, tablet_id={}, rowset_id={}, "
                "version={}, segment_id={}, lock_id={}, instance_id={}",
                tablet_id, rowset_id, version, segment_id, lock_id, instance_id);
        LOG_WARNING(msg);
        return false;
    }
    return true;
}

void MetaServiceImpl::update_delete_bitmap(google::protobuf::RpcController* controller,
                                           const UpdateDeleteBitmapRequest* request,
                                           UpdateDeleteBitmapResponse* response,
                                           ::google::protobuf::Closure* done) {
    RPC_PREPROCESS(update_delete_bitmap);
    std::string cloud_unique_id = request->has_cloud_unique_id() ? request->cloud_unique_id() : "";
    if (cloud_unique_id.empty()) {
        code = MetaServiceCode::INVALID_ARGUMENT;
        msg = "cloud unique id not set";
        return;
    }

    instance_id = get_instance_id(resource_mgr_, cloud_unique_id);
    if (instance_id.empty()) {
        code = MetaServiceCode::INVALID_ARGUMENT;
        msg = "empty instance_id";
        LOG(WARNING) << msg << ", cloud_unique_id=" << request->cloud_unique_id();
        return;
    }
    if (request->without_lock() && request->has_pre_rowset_agg_end_version() &&
        request->pre_rowset_agg_end_version() > 0) {
        if (request->rowset_ids_size() != request->pre_rowset_versions_size()) {
            code = MetaServiceCode::INVALID_ARGUMENT;
            ss << "pre rowset version size=" << request->pre_rowset_versions_size()
               << " not equal to rowset size=" << request->rowset_ids_size();
            msg = ss.str();
            return;
        }
    }

    std::string use_version =
            delete_bitmap_lock_white_list_->get_delete_bitmap_lock_version(instance_id);
    RPC_RATE_LIMIT(update_delete_bitmap)

    uint64_t fdb_txn_size = 0;
    auto table_id = request->table_id();
    auto tablet_id = request->tablet_id();

    TxnErrorCode err = txn_kv_->create_txn(&txn);
    if (err != TxnErrorCode::TXN_OK) {
        code = cast_as<ErrCategory::CREATE>(err);
        msg = "failed to init txn";
        return;
    }

    bool is_explicit_txn = (request->has_is_explicit_txn() && request->is_explicit_txn());
    bool is_first_sub_txn = (is_explicit_txn && request->txn_id() == request->lock_id());
    bool without_lock = request->has_without_lock() ? request->without_lock() : false;
    std::string log = ", update delete bitmap for tablet " + std::to_string(tablet_id);
    if (!without_lock) {
        // 1. Check whether the lock expires
        std::string lock_key = meta_delete_bitmap_update_lock_key({instance_id, table_id, -1});
        DeleteBitmapUpdateLockPB lock_info;
        if (!check_delete_bitmap_lock(code, msg, ss, txn, instance_id, table_id, request->lock_id(),
                                      request->initiator(), lock_key, lock_info, use_version,
                                      log)) {
            LOG(WARNING) << "failed to check delete bitmap lock, table_id=" << table_id
                         << " request lock_id=" << request->lock_id()
                         << " request initiator=" << request->initiator() << " msg " << msg;
            return;
        }
        // 2. Process pending delete bitmap

        // if this is a txn load and is not the first sub txn, we should not remove
        // the pending delete bitmaps written by previous sub txns
        if (!is_explicit_txn || is_first_sub_txn) {
            if (!remove_pending_delete_bitmap(code, msg, ss, txn, instance_id, tablet_id)) {
                return;
            }
        }
    }

    // 3. check if partition's version matches
    if (request->lock_id() > 0 && request->has_txn_id() && request->partition_id() &&
        request->has_next_visible_version()) {
        if (!check_partition_version_when_update_delete_bitmap(
                    code, msg, txn, instance_id, table_id, request->partition_id(), tablet_id,
                    request->txn_id(), request->next_visible_version())) {
            return;
        }
    }

    // 4. store all pending delete bitmap for this txn
    PendingDeleteBitmapPB delete_bitmap_keys;
    for (size_t i = 0; i < request->rowset_ids_size(); ++i) {
        MetaDeleteBitmapInfo key_info {instance_id, tablet_id, request->rowset_ids(i),
                                       request->versions(i), request->segment_ids(i)};
        std::string key;
        meta_delete_bitmap_key(key_info, &key);
        delete_bitmap_keys.add_delete_bitmap_keys(key);
    }

    PendingDeleteBitmapPB previous_pending_info;
    if (is_explicit_txn && !is_first_sub_txn) {
        std::string pending_key = meta_pending_delete_bitmap_key({instance_id, tablet_id});
        std::string pending_val;
        auto err = txn->get(pending_key, &pending_val);
        if (err != TxnErrorCode::TXN_OK && err != TxnErrorCode::TXN_KEY_NOT_FOUND) {
            ss << "failed to get delete bitmap pending info, instance_id=" << instance_id
               << " tablet_id=" << tablet_id << " key=" << hex(pending_key) << " err=" << err;
            msg = ss.str();
            code = cast_as<ErrCategory::READ>(err);
            return;
        }

        if (err == TxnErrorCode::TXN_OK) {
            // pending delete bitmaps of previous sub txns
            if (!previous_pending_info.ParseFromString(pending_val)) [[unlikely]] {
                code = MetaServiceCode::PROTOBUF_PARSE_ERR;
                msg = "failed to parse PendingDeleteBitmapPB";
                return;
            }
        }
    }

    // no need to record pending key for compaction,
    // because delete bitmap will attach to new rowset, just delete new rowset if failed
    // lock_id > 0 : load
    // lock_id = -1 : compaction
    // lock_id = -2 : schema change
    // lock_id = -3 : compaction update delete bitmap without lock
    if (request->lock_id() > 0 || request->lock_id() == -2) {
        std::string pending_val;
        if (is_explicit_txn && !is_first_sub_txn) {
            // put current delete bitmap keys and previous sub txns' into tablet's pending delete bitmap KV
            PendingDeleteBitmapPB total_pending_info {std::move(previous_pending_info)};
            auto* cur_pending_keys = delete_bitmap_keys.mutable_delete_bitmap_keys();
            total_pending_info.mutable_delete_bitmap_keys()->Add(cur_pending_keys->begin(),
                                                                 cur_pending_keys->end());
            if (!total_pending_info.SerializeToString(&pending_val)) {
                code = MetaServiceCode::PROTOBUF_SERIALIZE_ERR;
                msg = "failed to serialize pending delete bitmap";
                return;
            }
        } else {
            if (!delete_bitmap_keys.SerializeToString(&pending_val)) {
                code = MetaServiceCode::PROTOBUF_SERIALIZE_ERR;
                msg = "failed to serialize pending delete bitmap";
                return;
            }
        }
        std::string pending_key = meta_pending_delete_bitmap_key({instance_id, tablet_id});
        txn->put(pending_key, pending_val);
        fdb_txn_size = fdb_txn_size + pending_key.size() + pending_val.size();
        LOG(INFO) << "xxx update delete bitmap put pending_key=" << hex(pending_key)
                  << " lock_id=" << request->lock_id() << " initiator=" << request->initiator()
                  << " value_size: " << pending_val.size();
    }

    // 5. Update delete bitmap for curent txn
    size_t current_key_count = 0;
    size_t current_value_count = 0;
    size_t total_key_count = 0;
    size_t total_value_count = 0;
    size_t total_txn_put_keys = 0;
    size_t total_txn_put_bytes = 0;
    size_t total_txn_size = 0;
    size_t total_txn_count = 0;
    std::set<std::string> non_exist_rowset_ids;
    for (size_t i = 0; i < request->rowset_ids_size(); ++i) {
        auto& key = delete_bitmap_keys.delete_bitmap_keys(i);
        auto& val = request->segment_delete_bitmaps(i);

        // Split into multiple fdb transactions, because the size of one fdb
        // transaction can't exceed 10MB.
        if (txn->approximate_bytes() + key.size() * 3 + val.size() > config::max_txn_commit_byte) {
            LOG(INFO) << "fdb txn size more than " << config::max_txn_commit_byte
                      << ", current size: " << txn->approximate_bytes()
                      << ", tablet_id: " << tablet_id << " lock_id=" << request->lock_id()
                      << " initiator=" << request->initiator() << ", need to commit";
            err = txn->commit();
            TEST_SYNC_POINT_CALLBACK("update_delete_bitmap:commit:err", request->initiator(), i,
                                     &err);
            stats.read_counter << txn->num_get_keys();
            stats.write_counter << txn->num_del_keys() + txn->num_put_keys();
            total_txn_put_keys += txn->num_put_keys();
            total_txn_put_bytes += txn->put_bytes();
            total_txn_size += txn->approximate_bytes();
            total_txn_count++;
            if (err != TxnErrorCode::TXN_OK) {
                code = cast_as<ErrCategory::COMMIT>(err);
                ss << "failed to update delete bitmap, err=" << err << " tablet_id=" << tablet_id
                   << " lock_id=" << request->lock_id() << " initiator=" << request->initiator()
                   << " delete_bitmap_key=" << current_key_count
                   << " delete_bitmap_value=" << current_value_count
                   << " put_size=" << txn->put_bytes() << " num_put_keys=" << txn->num_put_keys()
                   << " txn_size=" << txn->approximate_bytes();
                msg = ss.str();
                g_bvar_update_delete_bitmap_fail_counter << 1;
                return;
            }
            current_key_count = 0;
            current_value_count = 0;
            TxnErrorCode err = txn_kv_->create_txn(&txn);
            if (err != TxnErrorCode::TXN_OK) {
                code = cast_as<ErrCategory::CREATE>(err);
                msg = "failed to init txn";
                return;
            }
            if (!without_lock) {
                std::string lock_key =
                        meta_delete_bitmap_update_lock_key({instance_id, table_id, -1});
                DeleteBitmapUpdateLockPB lock_info;
                if (!check_delete_bitmap_lock(code, msg, ss, txn, instance_id, table_id,
                                              request->lock_id(), request->initiator(), lock_key,
                                              lock_info, use_version, log)) {
                    LOG(WARNING) << "failed to check delete bitmap lock, table_id=" << table_id
                                 << " request lock_id=" << request->lock_id()
                                 << " request initiator=" << request->initiator() << " msg " << msg;
                    return;
                }
            }
        }

#ifdef ENABLE_INJECTION_POINT
        if (config::enable_update_delete_bitmap_kv_check) {
            if (!check_delete_bitmap_kv_exists(code, msg, txn0, key, instance_id, tablet_id,
                                               request->lock_id())) {
                return;
            }
        }
#endif

        if (without_lock && request->has_pre_rowset_agg_end_version() &&
            request->pre_rowset_agg_end_version() > 0) {
            // check the rowset exists
            if (non_exist_rowset_ids.contains(request->rowset_ids(i))) {
                LOG(INFO) << "skip update delete bitmap, rowset_id=" << request->rowset_ids(i)
                          << " version=" << request->pre_rowset_versions(i)
                          << " tablet_id=" << tablet_id << " because the rowset does not exist";
                continue;
            }
            auto rowset_key =
                    meta_rowset_key({instance_id, tablet_id, request->pre_rowset_versions(i)});
            std::string rowset_val;
            err = txn->get(rowset_key, &rowset_val);
            if (err != TxnErrorCode::TXN_OK && TxnErrorCode::TXN_KEY_NOT_FOUND != err) {
                ss << "failed to get rowset, instance_id=" << instance_id
                   << " tablet_id=" << tablet_id << " version=" << request->pre_rowset_versions(i)
                   << " err=" << err;
                msg = ss.str();
                code = cast_as<ErrCategory::READ>(err);
                return;
            }
            if (err == TxnErrorCode::TXN_KEY_NOT_FOUND) {
                non_exist_rowset_ids.emplace(request->rowset_ids(i));
                LOG(INFO) << "skip update delete bitmap, rowset_id=" << request->rowset_ids(i)
                          << " version=" << request->pre_rowset_versions(i)
                          << " tablet_id=" << tablet_id << " because the rowset is not exist";
                continue;
            }
            doris::RowsetMetaCloudPB rs;
            if (!rs.ParseFromArray(rowset_val.data(), rowset_val.size())) {
                code = MetaServiceCode::PROTOBUF_PARSE_ERR;
                ss << "malformed rowset meta, unable to deserialize, tablet_id=" << tablet_id
                   << " key=" << hex(rowset_key);
                msg = ss.str();
                return;
            }
            if (rs.rowset_id_v2() != request->rowset_ids(i)) {
                LOG(INFO) << "skip update delete bitmap, rowset_id=" << request->rowset_ids(i)
                          << " version=" << request->pre_rowset_versions(i)
                          << " tablet_id=" << tablet_id << " because the rowset is not exist";
                non_exist_rowset_ids.emplace(request->rowset_ids(i));
                continue;
            }
        }
        // remove first
        if (request->lock_id() == COMPACTION_WITHOUT_LOCK_DELETE_BITMAP_LOCK_ID) {
            auto& start_key = key;
            std::string end_key {start_key};
            encode_int64(INT64_MAX, &end_key);
            txn->remove(start_key, end_key);
            LOG(INFO) << "xxx remove delete_bitmap_key=" << hex(start_key)
                      << " tablet_id=" << tablet_id << " lock_id=" << request->lock_id()
                      << " initiator=" << request->initiator();
        }
        // splitting large values (>90*1000) into multiple KVs
        cloud::put(txn.get(), key, val, 0);
        current_key_count++;
        current_value_count += val.size();
        total_key_count++;
        total_value_count += val.size();
        VLOG_DEBUG << "xxx update delete bitmap put delete_bitmap_key=" << hex(key)
                   << " lock_id=" << request->lock_id() << " initiator=" << request->initiator()
                   << " key_size: " << key.size() << " value_size: " << val.size();
    }

    // remove pre rowset delete bitmap
    if (request->has_pre_rowset_agg_start_version() && request->has_pre_rowset_agg_end_version() &&
        request->pre_rowset_agg_start_version() < request->pre_rowset_agg_end_version()) {
        std::string pre_rowset_id = "";
        for (size_t i = 0; i < request->rowset_ids_size(); ++i) {
            if (request->rowset_ids(i) == pre_rowset_id) {
                continue;
            }
            if (non_exist_rowset_ids.contains(request->rowset_ids(i))) {
                LOG(INFO) << "skip remove pre rowsets delete bitmap, rowset_id="
                          << request->rowset_ids(i) << " tablet_id=" << tablet_id
                          << " because the rowset does not exist";
                continue;
            }
            pre_rowset_id = request->rowset_ids(i);
            auto delete_bitmap_start =
                    meta_delete_bitmap_key({instance_id, tablet_id, request->rowset_ids(i),
                                            request->pre_rowset_agg_start_version(), 0});
            auto delete_bitmap_end =
                    meta_delete_bitmap_key({instance_id, tablet_id, request->rowset_ids(i),
                                            request->pre_rowset_agg_end_version(), 0});
            txn->remove(delete_bitmap_start, delete_bitmap_end);
            LOG(INFO) << "remove pre rowsets delete bitmap, tablet_id=" << tablet_id
                      << ", rowset=" << request->rowset_ids(i)
                      << ", start_version=" << request->pre_rowset_agg_start_version()
                      << ", end_version=" << request->pre_rowset_agg_end_version()
                      << ", start_key=" << hex(delete_bitmap_start)
                      << ", end_key=" << hex(delete_bitmap_end);
        }
    }
    err = txn->commit();
    total_txn_put_keys += txn->num_put_keys();
    total_txn_put_bytes += txn->put_bytes();
    total_txn_size += txn->approximate_bytes();
    total_txn_count++;
    if (err != TxnErrorCode::TXN_OK) {
        if (err == TxnErrorCode::TXN_CONFLICT) {
            g_bvar_delete_bitmap_lock_txn_put_conflict_counter << 1;
        }
        code = cast_as<ErrCategory::COMMIT>(err);
        ss << "failed to update delete bitmap, err=" << err << " tablet_id=" << tablet_id
           << " lock_id=" << request->lock_id() << " initiator=" << request->initiator()
           << " delete_bitmap_key=" << current_key_count
           << " delete_bitmap_value=" << current_value_count << " put_size=" << txn->put_bytes()
           << " num_put_keys=" << txn->num_put_keys() << " txn_size=" << txn->approximate_bytes();
        msg = ss.str();
        g_bvar_update_delete_bitmap_fail_counter << 1;
        return;
    }
    LOG(INFO) << "update_delete_bitmap tablet_id=" << tablet_id << " lock_id=" << request->lock_id()
              << " initiator=" << request->initiator()
              << " rowset_num=" << request->rowset_ids_size()
              << " total_key_count=" << total_key_count
              << " total_value_count=" << total_value_count << " without_lock=" << without_lock
              << " total_txn_put_keys=" << total_txn_put_keys
              << " total_txn_put_bytes=" << total_txn_put_bytes
              << " total_txn_size=" << total_txn_size << " total_txn_count=" << total_txn_count
              << " instance_id=" << instance_id << " use_version=" << use_version;
}

void MetaServiceImpl::get_delete_bitmap(google::protobuf::RpcController* controller,
                                        const GetDeleteBitmapRequest* request,
                                        GetDeleteBitmapResponse* response,
                                        ::google::protobuf::Closure* done) {
    RPC_PREPROCESS(get_delete_bitmap);
    std::string cloud_unique_id = request->has_cloud_unique_id() ? request->cloud_unique_id() : "";
    if (cloud_unique_id.empty()) {
        code = MetaServiceCode::INVALID_ARGUMENT;
        msg = "cloud unique id not set";
        return;
    }

    instance_id = get_instance_id(resource_mgr_, cloud_unique_id);
    if (instance_id.empty()) {
        code = MetaServiceCode::INVALID_ARGUMENT;
        msg = "empty instance_id";
        LOG(WARNING) << msg << ", cloud_unique_id=" << request->cloud_unique_id();
        return;
    }
    RPC_RATE_LIMIT(get_delete_bitmap)

    auto tablet_id = request->tablet_id();
    auto& rowset_ids = request->rowset_ids();
    auto& begin_versions = request->begin_versions();
    auto& end_versions = request->end_versions();
    if (rowset_ids.size() != begin_versions.size() || rowset_ids.size() != end_versions.size()) {
        code = MetaServiceCode::INVALID_ARGUMENT;
        ss << "rowset and version size not match. "
           << " rowset_size=" << rowset_ids.size()
           << " begin_version_size=" << begin_versions.size()
           << " end_version_size=" << end_versions.size();
        msg = ss.str();
        return;
    }

    response->set_tablet_id(tablet_id);
    int64_t delete_bitmap_num = 0;
    int64_t delete_bitmap_byte = 0;
    bool test = false;
    TEST_SYNC_POINT_CALLBACK("get_delete_bitmap_test", &test);

    for (size_t i = 0; i < rowset_ids.size(); i++) {
        // create a new transaction every time, avoid using one transaction that takes too long
        std::unique_ptr<Transaction> txn;
        TxnErrorCode err = txn_kv_->create_txn(&txn);
        if (err != TxnErrorCode::TXN_OK) {
            code = cast_as<ErrCategory::CREATE>(err);
            msg = "failed to init txn";
            return;
        }
        std::unique_ptr<int, std::function<void(int*)>> defer_stats((int*)0x01, [&](int*) {
            stats.read_counter << txn->num_get_keys();
            stats.write_counter << txn->num_del_keys() + txn->num_put_keys();
        });
        MetaDeleteBitmapInfo start_key_info {instance_id, tablet_id, rowset_ids[i],
                                             begin_versions[i], 0};
        MetaDeleteBitmapInfo end_key_info {instance_id, tablet_id, rowset_ids[i], end_versions[i],
                                           INT64_MAX};
        std::string start_key;
        std::string end_key;
        meta_delete_bitmap_key(start_key_info, &start_key);
        meta_delete_bitmap_key(end_key_info, &end_key);

        // in order to get splitted large value
        encode_int64(INT64_MAX, &end_key);

        std::unique_ptr<RangeGetIterator> it;
        int64_t last_ver = -1;
        int64_t last_seg_id = -1;
        int64_t round = 0;
        do {
            if (test) {
                LOG(INFO) << "test";
                err = txn->get(start_key, end_key, &it, false, 2);
            } else {
                err = txn->get(start_key, end_key, &it);
            }
            TEST_SYNC_POINT_CALLBACK("get_delete_bitmap_err", &round, &err);
            int64_t retry = 0;
            while (err == TxnErrorCode::TXN_TOO_OLD && retry < 3) {
                txn = nullptr;
                err = txn_kv_->create_txn(&txn);
                if (err != TxnErrorCode::TXN_OK) {
                    code = cast_as<ErrCategory::CREATE>(err);
                    ss << "failed to init txn, retry=" << retry << ", internal round=" << round;
                    msg = ss.str();
                    return;
                }
                if (test) {
                    err = txn->get(start_key, end_key, &it, false, 2);
                } else {
                    err = txn->get(start_key, end_key, &it);
                }
                retry++;
                LOG(INFO) << "retry get delete bitmap, tablet=" << tablet_id << ", retry=" << retry
                          << ", internal round=" << round
                          << ", delete_bitmap_num=" << delete_bitmap_num
                          << ", delete_bitmap_byte=" << delete_bitmap_byte;
            }
            if (err != TxnErrorCode::TXN_OK) {
                code = cast_as<ErrCategory::READ>(err);
                ss << "internal error, failed to get delete bitmap, internal round=" << round
                   << ", ret=" << err;
                msg = ss.str();
                g_bvar_get_delete_bitmap_fail_counter << 1;
                return;
            }

            while (it->has_next()) {
                auto [k, v] = it->next();
                auto k1 = k;
                k1.remove_prefix(1);
                std::vector<std::tuple<std::variant<int64_t, std::string>, int, int>> out;
                decode_key(&k1, &out);
                // 0x01 "meta" ${instance_id}  "delete_bitmap" ${tablet_id}
                // ${rowset_id0} ${version1} ${segment_id0} -> DeleteBitmapPB
                auto ver = std::get<int64_t>(std::get<0>(out[5]));
                auto seg_id = std::get<int64_t>(std::get<0>(out[6]));

                // FIXME: Don't expose the implementation details of splitting large value.
                // merge splitted large values (>90*1000)
                if (ver != last_ver || seg_id != last_seg_id) {
                    response->add_rowset_ids(rowset_ids[i]);
                    response->add_segment_ids(seg_id);
                    response->add_versions(ver);
                    response->add_segment_delete_bitmaps(std::string(v));
                    last_ver = ver;
                    last_seg_id = seg_id;
                    delete_bitmap_num++;
                    delete_bitmap_byte += v.length();
                } else {
                    TEST_SYNC_POINT_CALLBACK("get_delete_bitmap_code", &code);
                    if (code != MetaServiceCode::OK) {
                        ss << "test get get_delete_bitmap fail, code=" << MetaServiceCode_Name(code)
                           << ", internal round=" << round;
                        msg = ss.str();
                        return;
                    }
                    delete_bitmap_byte += v.length();
                    response->mutable_segment_delete_bitmaps()->rbegin()->append(v);
                }
            }
            if (delete_bitmap_byte > config::max_get_delete_bitmap_byte) {
                code = MetaServiceCode::KV_TXN_GET_ERR;
                ss << "tablet=" << tablet_id << ", get_delete_bitmap_byte=" << delete_bitmap_byte
                   << ",exceed max byte";
                msg = ss.str();
                LOG(WARNING) << msg;
                g_bvar_get_delete_bitmap_fail_counter << 1;
                return;
            }
            round++;
            start_key = it->next_begin_key(); // Update to next smallest key for iteration
        } while (it->more());
        LOG(INFO) << "get delete bitmap for tablet=" << tablet_id << ", rowset=" << rowset_ids[i]
                  << ", start version=" << begin_versions[i] << ", end version=" << end_versions[i]
                  << ", internal round=" << round << ", delete_bitmap_num=" << delete_bitmap_num
                  << ", delete_bitmap_byte=" << delete_bitmap_byte;
    }
    LOG(INFO) << "finish get delete bitmap for tablet=" << tablet_id
              << ", delete_bitmap_num=" << delete_bitmap_num
              << ", delete_bitmap_byte=" << delete_bitmap_byte;

    if (request->has_idx()) {
        std::unique_ptr<Transaction> txn;
        TxnErrorCode err = txn_kv_->create_txn(&txn);
        if (err != TxnErrorCode::TXN_OK) {
            code = cast_as<ErrCategory::CREATE>(err);
            msg = "failed to init txn";
            return;
        }
        std::unique_ptr<int, std::function<void(int*)>> defer_stats((int*)0x01, [&](int*) {
            stats.read_counter << txn->num_get_keys();
            stats.write_counter << txn->num_del_keys() + txn->num_put_keys();
        });
        TabletIndexPB idx(request->idx());
        TabletStatsPB tablet_stat;
        internal_get_tablet_stats(code, msg, txn.get(), instance_id, idx, tablet_stat,
                                  true /*snapshot_read*/);
        if (code != MetaServiceCode::OK) {
            return;
        }
        // The requested compaction state and the actual compaction state are different, which indicates that
        // the requested rowsets are expired and their delete bitmap may have been deleted.
        if (request->base_compaction_cnt() != tablet_stat.base_compaction_cnt() ||
            request->cumulative_compaction_cnt() != tablet_stat.cumulative_compaction_cnt() ||
            request->cumulative_point() != tablet_stat.cumulative_point()) {
            code = MetaServiceCode::ROWSETS_EXPIRED;
            msg = "rowsets are expired";
            return;
        }
    }
}

static bool put_mow_tablet_compaction_key(MetaServiceCode& code, std::string& msg,
                                          std::unique_ptr<Transaction>& txn,
                                          std::string& instance_id, int64_t table_id,
                                          int64_t lock_id, int64_t initiator, int64_t expiration,
                                          std::string& current_lock_msg) {
    std::string tablet_compaction_key =
            mow_tablet_compaction_key({instance_id, table_id, initiator});
    std::string tablet_compaction_val;
    MowTabletCompactionPB mow_tablet_compaction;
    mow_tablet_compaction.set_expiration(expiration);
    mow_tablet_compaction.SerializeToString(&tablet_compaction_val);
    if (tablet_compaction_val.empty()) {
        code = MetaServiceCode::PROTOBUF_SERIALIZE_ERR;
        msg = "MowTabletCompactionPB serialization error";
        return false;
    }
    txn->put(tablet_compaction_key, tablet_compaction_val);
    LOG(INFO) << "xxx put tablet compaction key=" << hex(tablet_compaction_key)
              << " table_id=" << table_id << " lock_id=" << lock_id << " initiator=" << initiator
              << " expiration=" << expiration << ", " << current_lock_msg;
    return true;
}

static bool put_delete_bitmap_update_lock_key(MetaServiceCode& code, std::string& msg,
                                              std::unique_ptr<Transaction>& txn, int64_t table_id,
                                              int64_t lock_id, int64_t initiator,
                                              std::string& lock_key,
                                              DeleteBitmapUpdateLockPB& lock_info,
                                              std::string& current_lock_msg) {
    std::string lock_val;
    lock_info.SerializeToString(&lock_val);
    if (lock_val.empty()) {
        code = MetaServiceCode::PROTOBUF_SERIALIZE_ERR;
        msg = "DeleteBitmapUpdateLockPB serialization error";
        return false;
    }
    txn->put(lock_key, lock_val);
    LOG(INFO) << "xxx put lock_key=" << hex(lock_key) << " table_id=" << table_id
              << " lock_id=" << lock_id << " initiator=" << initiator
              << " initiators_size=" << lock_info.initiators_size() << ", " << current_lock_msg;
    return true;
}

bool MetaServiceImpl::get_mow_tablet_stats_and_meta(MetaServiceCode& code, std::string& msg,
                                                    const GetDeleteBitmapUpdateLockRequest* request,
                                                    GetDeleteBitmapUpdateLockResponse* response,
                                                    std::string& instance_id, std::string& lock_key,
                                                    std::string lock_use_version, KVStats* stats) {
    bool require_tablet_stats =
            request->has_require_compaction_stats() ? request->require_compaction_stats() : false;
    if (!require_tablet_stats) return true;
    // this request is from fe when it commits txn for MOW table, we send the compaction stats
    // along with the GetDeleteBitmapUpdateLockResponse which will be sent to BE later to let
    // BE eliminate unnecessary sync_rowsets() calls if possible
    // 1. hold the delete bitmap update lock in MS(update lock_info.lock_id to current load's txn id)
    // 2. read tablets' stats
    // 3. check whether we still hold the delete bitmap update lock
    // these steps can be done in different fdb txns

    StopWatch read_stats_sw;
    std::unique_ptr<Transaction> txn;
    TxnErrorCode err = txn_kv_->create_txn(&txn);
    if (err != TxnErrorCode::TXN_OK) {
        code = cast_as<ErrCategory::CREATE>(err);
        msg = "failed to init txn";
        return false;
    }
    std::unique_ptr<int, std::function<void(int*)>> defer_stats((int*)0x01, [&](int*) {
        stats->read_counter << txn->num_get_keys();
        stats->write_counter << txn->num_del_keys() + txn->num_put_keys();
    });
    auto table_id = request->table_id();
    std::stringstream ss;
    if (!config::enable_batch_get_mow_tablet_stats_and_meta) {
        for (const auto& tablet_idx : request->tablet_indexes()) {
            // 1. get compaction cnts
            TabletStatsPB tablet_stat;
            std::string stats_key =
                    stats_tablet_key({instance_id, tablet_idx.table_id(), tablet_idx.index_id(),
                                      tablet_idx.partition_id(), tablet_idx.tablet_id()});
            std::string stats_val;
            TxnErrorCode err = txn->get(stats_key, &stats_val);
            TEST_SYNC_POINT_CALLBACK(
                    "get_delete_bitmap_update_lock.get_compaction_cnts_inject_error", &err);
            if (err == TxnErrorCode::TXN_TOO_OLD) {
                code = MetaServiceCode::OK;
                err = txn_kv_->create_txn(&txn);
                if (err != TxnErrorCode::TXN_OK) {
                    code = cast_as<ErrCategory::CREATE>(err);
                    ss << "failed to init txn when get tablet stats";
                    msg = ss.str();
                    return false;
                }
                err = txn->get(stats_key, &stats_val);
            }
            if (err != TxnErrorCode::TXN_OK) {
                code = cast_as<ErrCategory::READ>(err);
                msg = fmt::format("failed to get tablet stats, err={} tablet_id={}", err,
                                  tablet_idx.tablet_id());
                return false;
            }
            if (!tablet_stat.ParseFromArray(stats_val.data(), stats_val.size())) {
                code = MetaServiceCode::PROTOBUF_PARSE_ERR;
                msg = fmt::format("marformed tablet stats value, key={}", hex(stats_key));
                return false;
            }
            response->add_base_compaction_cnts(tablet_stat.base_compaction_cnt());
            response->add_cumulative_compaction_cnts(tablet_stat.cumulative_compaction_cnt());
            response->add_cumulative_points(tablet_stat.cumulative_point());

            // 2. get tablet states
            std::string tablet_meta_key =
                    meta_tablet_key({instance_id, tablet_idx.table_id(), tablet_idx.index_id(),
                                     tablet_idx.partition_id(), tablet_idx.tablet_id()});
            std::string tablet_meta_val;
            err = txn->get(tablet_meta_key, &tablet_meta_val);
            if (err != TxnErrorCode::TXN_OK) {
                ss << "failed to get tablet meta"
                   << (err == TxnErrorCode::TXN_KEY_NOT_FOUND ? " (not found)" : "")
                   << " instance_id=" << instance_id << " tablet_id=" << tablet_idx.tablet_id()
                   << " key=" << hex(tablet_meta_key) << " err=" << err;
                msg = ss.str();
                code = err == TxnErrorCode::TXN_KEY_NOT_FOUND ? MetaServiceCode::TABLET_NOT_FOUND
                                                              : cast_as<ErrCategory::READ>(err);
                return false;
            }
            doris::TabletMetaCloudPB tablet_meta;
            if (!tablet_meta.ParseFromString(tablet_meta_val)) {
                code = MetaServiceCode::PROTOBUF_PARSE_ERR;
                msg = "malformed tablet meta";
                return false;
            }
            response->add_tablet_states(
                    static_cast<std::underlying_type_t<TabletStatePB>>(tablet_meta.tablet_state()));
        }
    } else {
        // 1. get compaction cnts
        std::vector<std::string> stats_tablet_keys;
        for (const auto& tablet_idx : request->tablet_indexes()) {
            stats_tablet_keys.push_back(
                    stats_tablet_key({instance_id, tablet_idx.table_id(), tablet_idx.index_id(),
                                      tablet_idx.partition_id(), tablet_idx.tablet_id()}));
        }
        std::vector<std::optional<std::string>> stats_tablet_values;
        err = txn->batch_get(&stats_tablet_values, stats_tablet_keys);
        TEST_SYNC_POINT_CALLBACK("get_delete_bitmap_update_lock.get_compaction_cnts_inject_error",
                                 &err);
        if (err != TxnErrorCode::TXN_OK) {
            code = cast_as<ErrCategory::READ>(err);
            msg = fmt::format("failed to get tablet stats, err={} table_id={} lock_id={}", err,
                              table_id, request->lock_id());
            return false;
        }
        for (size_t i = 0; i < stats_tablet_keys.size(); i++) {
            if (!stats_tablet_values[i].has_value()) {
                code = cast_as<ErrCategory::READ>(err);
                msg = fmt::format("failed to get tablet stats, err={} tablet_id={}", err,
                                  request->tablet_indexes(i).tablet_id());
                return false;
            }
            TabletStatsPB tablet_stat;
            if (!tablet_stat.ParseFromString(stats_tablet_values[i].value())) {
                code = MetaServiceCode::PROTOBUF_PARSE_ERR;
                msg = fmt::format("marformed tablet stats value");
                return false;
            }
            response->add_base_compaction_cnts(tablet_stat.base_compaction_cnt());
            response->add_cumulative_compaction_cnts(tablet_stat.cumulative_compaction_cnt());
            response->add_cumulative_points(tablet_stat.cumulative_point());
        }
        stats_tablet_keys.clear();
        stats_tablet_values.clear();
        DCHECK(request->tablet_indexes_size() == response->base_compaction_cnts_size());
        DCHECK(request->tablet_indexes_size() == response->cumulative_compaction_cnts_size());
        DCHECK(request->tablet_indexes_size() == response->cumulative_points_size());

        // 2. get tablet states
        std::vector<std::string> tablet_meta_keys;
        for (const auto& tablet_idx : request->tablet_indexes()) {
            tablet_meta_keys.push_back(
                    meta_tablet_key({instance_id, tablet_idx.table_id(), tablet_idx.index_id(),
                                     tablet_idx.partition_id(), tablet_idx.tablet_id()}));
        }
        std::vector<std::optional<std::string>> tablet_meta_values;
        err = txn->batch_get(&tablet_meta_values, tablet_meta_keys);
        if (err == TxnErrorCode::TXN_TOO_OLD) {
            code = MetaServiceCode::OK;
            err = txn_kv_->create_txn(&txn);
            if (err != TxnErrorCode::TXN_OK) {
                code = cast_as<ErrCategory::CREATE>(err);
                ss << "failed to init txn when get tablet meta";
                msg = ss.str();
                return false;
            }
            err = txn->batch_get(&tablet_meta_values, tablet_meta_keys);
        }
        if (err != TxnErrorCode::TXN_OK) {
            code = cast_as<ErrCategory::READ>(err);
            msg = fmt::format("failed to get tablet meta, err={} table_id={} lock_id={}", err,
                              table_id, request->lock_id());
            return false;
        }
        for (size_t i = 0; i < tablet_meta_keys.size(); i++) {
            if (!tablet_meta_values[i].has_value()) {
                code = cast_as<ErrCategory::READ>(err);
                msg = fmt::format("failed to get tablet meta, err={} tablet_id={}", err,
                                  request->tablet_indexes(i).tablet_id());
                return false;
            }
            doris::TabletMetaCloudPB tablet_meta;
            if (!tablet_meta.ParseFromString(tablet_meta_values[i].value())) {
                code = MetaServiceCode::PROTOBUF_PARSE_ERR;
                msg = fmt::format("marformed tablet meta value");
                return false;
            }
            response->add_tablet_states(
                    static_cast<std::underlying_type_t<TabletStatePB>>(tablet_meta.tablet_state()));
        }
        DCHECK(request->tablet_indexes_size() == response->tablet_states_size());
    }

    read_stats_sw.pause();
    LOG(INFO) << fmt::format(
            "table_id={}, tablet_idxes.size()={}, read tablet compaction cnts and tablet states "
            "cost={} ms",
            table_id, request->tablet_indexes().size(), read_stats_sw.elapsed_us() / 1000);

    DeleteBitmapUpdateLockPB lock_info_tmp;
    if (!check_delete_bitmap_lock(code, msg, ss, txn, instance_id, table_id, request->lock_id(),
                                  request->initiator(), lock_key, lock_info_tmp,
                                  lock_use_version)) {
        LOG(WARNING) << "failed to check delete bitmap lock after get tablet stats and tablet "
                        "states, table_id="
                     << table_id << " request lock_id=" << request->lock_id()
                     << " request initiator=" << request->initiator() << " code=" << code
                     << " msg=" << msg;
        return false;
    }
    return true;
}

void MetaServiceImpl::get_delete_bitmap_update_lock_v2(
        google::protobuf::RpcController* controller,
        const GetDeleteBitmapUpdateLockRequest* request,
        GetDeleteBitmapUpdateLockResponse* response, ::google::protobuf::Closure* done,
        std::string& instance_id, MetaServiceCode& code, std::string& msg, std::stringstream& ss,
        KVStats* stats) {
    VLOG_DEBUG << "get delete bitmap update lock in v2 for table=" << request->table_id()
               << ",lock id=" << request->lock_id() << ",initiator=" << request->initiator();
    auto table_id = request->table_id();
    std::string lock_key = meta_delete_bitmap_update_lock_key({instance_id, table_id, -1});
    bool first_retry = true;
    int64_t retry = 0;
    while (retry <= 1) {
        retry++;
        response->Clear();
        std::unique_ptr<Transaction> txn;
        TxnErrorCode err = txn_kv_->create_txn(&txn);
        if (err != TxnErrorCode::TXN_OK) {
            code = cast_as<ErrCategory::CREATE>(err);
            msg = "failed to init txn";
            return;
        }
        std::unique_ptr<int, std::function<void(int*)>> defer_stats((int*)0x01, [&](int*) {
            stats->read_counter << txn->num_get_keys();
            stats->write_counter << txn->num_del_keys() + txn->num_put_keys();
        });
        std::string lock_val;
        DeleteBitmapUpdateLockPB lock_info;
        err = txn->get(lock_key, &lock_val);
        if (err != TxnErrorCode::TXN_OK && err != TxnErrorCode::TXN_KEY_NOT_FOUND) {
            ss << "failed to get delete bitmap update lock, instance_id=" << instance_id
               << " table_id=" << table_id << " key=" << hex(lock_key) << " err=" << err;
            msg = ss.str();
            code = MetaServiceCode::KV_TXN_GET_ERR;
            return;
        }
        using namespace std::chrono;
        int64_t now = duration_cast<seconds>(system_clock::now().time_since_epoch()).count();
        int64_t expiration = now + request->expiration();
        bool lock_key_not_found = false;
        if (err == TxnErrorCode::TXN_KEY_NOT_FOUND) {
            lock_key_not_found = true;
            std::string current_lock_msg = "lock key not found";
            lock_info.set_lock_id(request->lock_id());
            // compaction does not use this expiration, only used when upgrade ms
            lock_info.set_expiration(expiration);
            if (request->lock_id() != COMPACTION_DELETE_BITMAP_LOCK_ID) {
                lock_info.add_initiators(request->initiator());
            } else {
                // in normal case, this should remove 0 kvs
                // but when upgrade ms, if there are ms with old and new versions, it works
                std::string tablet_compaction_key_begin =
                        mow_tablet_compaction_key({instance_id, table_id, 0});
                std::string tablet_compaction_key_end =
                        mow_tablet_compaction_key({instance_id, table_id, INT64_MAX});
                txn->remove(tablet_compaction_key_begin, tablet_compaction_key_end);
                LOG(INFO) << "remove mow tablet compaction kv, begin="
                          << hex(tablet_compaction_key_begin)
                          << " end=" << hex(tablet_compaction_key_end) << " table_id=" << table_id;
                if (!put_mow_tablet_compaction_key(code, msg, txn, instance_id, table_id,
                                                   request->lock_id(), request->initiator(),
                                                   expiration, current_lock_msg)) {
                    return;
                }
            }
            if (!put_delete_bitmap_update_lock_key(code, msg, txn, table_id, request->lock_id(),
                                                   request->initiator(), lock_key, lock_info,
                                                   current_lock_msg)) {
                return;
            }
        } else if (err == TxnErrorCode::TXN_OK) {
            if (!lock_info.ParseFromString(lock_val)) [[unlikely]] {
                code = MetaServiceCode::PROTOBUF_PARSE_ERR;
                msg = "failed to parse DeleteBitmapUpdateLockPB";
                return;
            }
            if (lock_info.lock_id() != COMPACTION_DELETE_BITMAP_LOCK_ID) {
                if (lock_info.expiration() > 0 && lock_info.expiration() < now) {
                    LOG(INFO) << "delete bitmap lock expired, continue to process. lock_id="
                              << lock_info.lock_id() << " table_id=" << table_id
                              << " expiration=" << lock_info.expiration() << " now=" << now
                              << " initiator_size=" << lock_info.initiators_size();
                    lock_info.clear_initiators();
                } else if (lock_info.lock_id() != request->lock_id()) {
                    ss << "already be locked by lock_id=" << lock_info.lock_id()
                       << " expiration=" << lock_info.expiration() << " now=" << now
                       << ", request lock_id=" << request->lock_id() << " table_id=" << table_id
                       << " initiator=" << request->initiator();
                    msg = ss.str();
                    code = MetaServiceCode::LOCK_CONFLICT;
                    return;
                }
                std::string current_lock_msg =
                        "original lock_id=" + std::to_string(lock_info.lock_id());
                lock_info.set_lock_id(request->lock_id());
                // compaction does not use the expiration, only used when upgrade ms
                lock_info.set_expiration(expiration);
                if (request->lock_id() != COMPACTION_DELETE_BITMAP_LOCK_ID) {
                    bool found = false;
                    for (auto initiator : lock_info.initiators()) {
                        if (request->initiator() == initiator) {
                            found = true;
                            break;
                        }
                    }
                    if (!found) {
                        lock_info.add_initiators(request->initiator());
                    }
                } else {
                    lock_key_not_found = true;
                    // in normal case, this should remove 0 kvs
                    // but when upgrade ms, if there are ms with old and new versions, it works
                    std::string tablet_compaction_key_begin =
                            mow_tablet_compaction_key({instance_id, table_id, 0});
                    std::string tablet_compaction_key_end =
                            mow_tablet_compaction_key({instance_id, table_id, INT64_MAX});
                    txn->remove(tablet_compaction_key_begin, tablet_compaction_key_end);
                    LOG(INFO) << "remove mow tablet compaction kv, begin="
                              << hex(tablet_compaction_key_begin)
                              << " end=" << hex(tablet_compaction_key_end)
                              << " table_id=" << table_id;
                    if (!put_mow_tablet_compaction_key(code, msg, txn, instance_id, table_id,
                                                       request->lock_id(), request->initiator(),
                                                       expiration, current_lock_msg)) {
                        return;
                    }
                }
                if (!put_delete_bitmap_update_lock_key(code, msg, txn, table_id, request->lock_id(),
                                                       request->initiator(), lock_key, lock_info,
                                                       current_lock_msg)) {
                    return;
                }
            } else {
                if (request->lock_id() == COMPACTION_DELETE_BITMAP_LOCK_ID) {
                    std::string current_lock_msg = "locked by lock_id=-1";
                    if (!put_mow_tablet_compaction_key(code, msg, txn, instance_id, table_id,
                                                       request->lock_id(), request->initiator(),
                                                       expiration, current_lock_msg)) {
                        return;
                    }
                } else {
                    // check if compaction key is expired
                    bool has_unexpired_compaction = false;
                    int64_t unexpired_expiration = 0;
                    std::string key0 = mow_tablet_compaction_key({instance_id, table_id, 0});
                    std::string key1 = mow_tablet_compaction_key({instance_id, table_id + 1, 0});
                    MowTabletCompactionPB mow_tablet_compaction;
                    std::unique_ptr<RangeGetIterator> it;
                    int64_t expired_compaction_num = 0;
                    do {
                        err = txn->get(key0, key1, &it);
                        if (err != TxnErrorCode::TXN_OK) {
                            code = cast_as<ErrCategory::READ>(err);
                            ss << "internal error, failed to get mow tablet compaction, err="
                               << err;
                            msg = ss.str();
                            LOG(WARNING) << msg;
                            return;
                        }

                        while (it->has_next() && !has_unexpired_compaction) {
                            auto [k, v] = it->next();
                            if (!mow_tablet_compaction.ParseFromArray(v.data(), v.size()))
                                    [[unlikely]] {
                                code = MetaServiceCode::PROTOBUF_PARSE_ERR;
                                msg = "failed to parse MowTabletCompactionPB";
                                return;
                            }
                            if (mow_tablet_compaction.expiration() > 0 &&
                                mow_tablet_compaction.expiration() < now) {
                                LOG(INFO) << "remove mow tablet compaction lock. table_id="
                                          << table_id << " lock_id=" << lock_info.lock_id()
                                          << " expiration=" << mow_tablet_compaction.expiration()
                                          << " now=" << now << " key=" << hex(k);
                                txn->remove(k);
                                expired_compaction_num++;
                            } else {
                                has_unexpired_compaction = true;
                                unexpired_expiration = mow_tablet_compaction.expiration();
                            }
                        }
                        key0 = it->next_begin_key(); // Update to next smallest key for iteration
                    } while (it->more() && !has_unexpired_compaction);
                    if (has_unexpired_compaction) {
                        // TODO print initiator
                        ss << "already be locked by lock_id=" << lock_info.lock_id()
                           << " expiration=" << unexpired_expiration << " now=" << now
                           << ". request lock_id=" << request->lock_id() << " table_id=" << table_id
                           << " initiator=" << request->initiator();
                        msg = ss.str();
                        code = MetaServiceCode::LOCK_CONFLICT;
                        return;
                    }
                    // all compaction is expired
                    lock_info.set_lock_id(request->lock_id());
                    lock_info.set_expiration(expiration);
                    lock_info.clear_initiators();
                    lock_info.add_initiators(request->initiator());
                    std::string current_lock_msg =
                            std::to_string(expired_compaction_num) + " compaction is expired";
                    if (!put_delete_bitmap_update_lock_key(code, msg, txn, table_id,
                                                           request->lock_id(), request->initiator(),
                                                           lock_key, lock_info, current_lock_msg)) {
                        return;
                    }
                }
            }
        }

        err = txn->commit();
        TEST_SYNC_POINT_CALLBACK("get_delete_bitmap_update_lock:commit:conflict", &first_retry,
                                 &err);
        if (err == TxnErrorCode::TXN_OK) {
            break;
        } else if (err == TxnErrorCode::TXN_CONFLICT && lock_key_not_found &&
                   request->lock_id() == COMPACTION_DELETE_BITMAP_LOCK_ID &&
                   config::delete_bitmap_enable_retry_txn_conflict && first_retry) {
            // if err is TXN_CONFLICT, and the lock id is -1, do a fast retry
            if (err == TxnErrorCode::TXN_CONFLICT) {
                g_bvar_delete_bitmap_lock_txn_put_conflict_counter << 1;
            }
            LOG(INFO) << "fast retry to get_delete_bitmap_update_lock, tablet_id="
                      << request->table_id() << " lock_id=" << request->lock_id()
                      << ", initiator=" << request->initiator() << ", err=" << err;
            first_retry = false;
            continue;
        } else {
            if (err == TxnErrorCode::TXN_CONFLICT) {
                g_bvar_delete_bitmap_lock_txn_put_conflict_counter << 1;
            }
            code = cast_as<ErrCategory::COMMIT>(err);
            ss << "failed to get_delete_bitmap_update_lock, lock_id=" << request->lock_id()
               << ", initiator=" << request->initiator() << ", err=" << err;
            msg = ss.str();
            return;
        }
    }

    if (!get_mow_tablet_stats_and_meta(code, msg, request, response, instance_id, lock_key, "v2",
                                       stats)) {
        return;
    }
}

void MetaServiceImpl::get_delete_bitmap_update_lock_v1(
        google::protobuf::RpcController* controller,
        const GetDeleteBitmapUpdateLockRequest* request,
        GetDeleteBitmapUpdateLockResponse* response, ::google::protobuf::Closure* done,
        std::string& instance_id, MetaServiceCode& code, std::string& msg, std::stringstream& ss,
        KVStats* stats) {
    VLOG_DEBUG << "get delete bitmap update lock in v1 for table=" << request->table_id()
               << ",lock id=" << request->lock_id() << ",initiator=" << request->initiator();
    std::unique_ptr<Transaction> txn;
    TxnErrorCode err = txn_kv_->create_txn(&txn);
    if (err != TxnErrorCode::TXN_OK) {
        code = cast_as<ErrCategory::CREATE>(err);
        msg = "failed to init txn";
        return;
    }
    std::unique_ptr<int, std::function<void(int*)>> defer_stats((int*)0x01, [&](int*) {
        stats->read_counter << txn->num_get_keys();
        stats->write_counter << txn->num_del_keys() + txn->num_put_keys();
    });
    auto table_id = request->table_id();
    std::string lock_key = meta_delete_bitmap_update_lock_key({instance_id, table_id, -1});
    std::string lock_val;
    DeleteBitmapUpdateLockPB lock_info;
    err = txn->get(lock_key, &lock_val);
    if (err != TxnErrorCode::TXN_OK && err != TxnErrorCode::TXN_KEY_NOT_FOUND) {
        ss << "failed to get delete bitmap update lock, instance_id=" << instance_id
           << " table_id=" << table_id << " key=" << hex(lock_key) << " err=" << err;
        msg = ss.str();
        code = MetaServiceCode::KV_TXN_GET_ERR;
        return;
    }
    using namespace std::chrono;
    int64_t now = duration_cast<seconds>(system_clock::now().time_since_epoch()).count();
    if (err == TxnErrorCode::TXN_OK) {
        if (!lock_info.ParseFromString(lock_val)) [[unlikely]] {
            code = MetaServiceCode::PROTOBUF_PARSE_ERR;
            msg = "failed to parse DeleteBitmapUpdateLockPB";
            return;
        }
        if (lock_info.expiration() > 0 && lock_info.expiration() < now) {
            LOG(INFO) << "delete bitmap lock expired, continue to process. lock_id="
                      << lock_info.lock_id() << " table_id=" << table_id << " now=" << now;
            lock_info.clear_initiators();
        } else if (lock_info.lock_id() != request->lock_id()) {
            ss << "already be locked. request lock_id=" << request->lock_id()
               << " locked by lock_id=" << lock_info.lock_id() << " table_id=" << table_id
               << " now=" << now << " expiration=" << lock_info.expiration();
            msg = ss.str();
            code = MetaServiceCode::LOCK_CONFLICT;
            return;
        }
    }

    lock_info.set_lock_id(request->lock_id());
    lock_info.set_expiration(now + request->expiration());
    bool found = false;
    for (auto initiator : lock_info.initiators()) {
        if (request->initiator() == initiator) {
            found = true;
            break;
        }
    }
    if (!found) {
        lock_info.add_initiators(request->initiator());
    }
    lock_info.SerializeToString(&lock_val);
    if (lock_val.empty()) {
        code = MetaServiceCode::PROTOBUF_SERIALIZE_ERR;
        msg = "pb serialization error";
        return;
    }
    txn->put(lock_key, lock_val);
    LOG(INFO) << "xxx put lock_key=" << hex(lock_key) << " table_id=" << table_id
              << " lock_id=" << request->lock_id() << " initiator=" << request->initiator()
              << " initiators_size=" << lock_info.initiators_size();

    err = txn->commit();
    if (err != TxnErrorCode::TXN_OK) {
        code = cast_as<ErrCategory::COMMIT>(err);
        ss << "failed to get_delete_bitmap_update_lock, err=" << err;
        msg = ss.str();
        return;
    }

    if (!get_mow_tablet_stats_and_meta(code, msg, request, response, instance_id, lock_key, "v1",
                                       stats)) {
        return;
    };
}

void MetaServiceImpl::remove_delete_bitmap_update_lock_v2(
        google::protobuf::RpcController* controller,
        const RemoveDeleteBitmapUpdateLockRequest* request,
        RemoveDeleteBitmapUpdateLockResponse* response, ::google::protobuf::Closure* done,
        std::string& instance_id, MetaServiceCode& code, std::string& msg, std::stringstream& ss,
        KVStats* stats) {
    VLOG_DEBUG << "remove delete bitmap update lock in v2 for table=" << request->table_id()
               << ",lock id=" << request->lock_id() << ",initiator=" << request->initiator();
    std::unique_ptr<Transaction> txn;
    TxnErrorCode err = txn_kv_->create_txn(&txn);
    if (err != TxnErrorCode::TXN_OK) {
        code = cast_as<ErrCategory::CREATE>(err);
        msg = "failed to init txn";
        return;
    }
    std::unique_ptr<int, std::function<void(int*)>> defer_stats((int*)0x01, [&](int*) {
        stats->read_counter << txn->num_get_keys();
        stats->write_counter << txn->num_del_keys() + txn->num_put_keys();
    });
    if (request->lock_id() == COMPACTION_DELETE_BITMAP_LOCK_ID) {
        std::string tablet_compaction_key =
                mow_tablet_compaction_key({instance_id, request->table_id(), request->initiator()});
        txn->remove(tablet_compaction_key);
        LOG(INFO) << "remove tablet compaction lock, table_id=" << request->table_id()
                  << " lock_id=" << request->lock_id() << " initiator=" << request->initiator()
                  << " key=" << hex(tablet_compaction_key);
    } else {
        std::string lock_key =
                meta_delete_bitmap_update_lock_key({instance_id, request->table_id(), -1});
        std::string lock_val;
        DeleteBitmapUpdateLockPB lock_info;
        if (!check_delete_bitmap_lock(code, msg, ss, txn, instance_id, request->table_id(),
                                      request->lock_id(), request->initiator(), lock_key, lock_info,
                                      "v2", ", remove lock")) {
            LOG(WARNING) << "failed to check delete bitmap tablet lock"
                         << " table_id=" << request->table_id()
                         << " tablet_id=" << request->tablet_id()
                         << " request lock_id=" << request->lock_id()
                         << " request initiator=" << request->initiator() << " msg " << msg;
            return;
        }
        bool modify_initiators = false;
        auto initiators = lock_info.mutable_initiators();
        for (auto iter = initiators->begin(); iter != initiators->end(); iter++) {
            if (*iter == request->initiator()) {
                initiators->erase(iter);
                modify_initiators = true;
                break;
            }
        }
        if (!modify_initiators) {
            LOG(INFO) << "initiators don't have initiator=" << request->initiator()
                      << ",initiators_size=" << lock_info.initiators_size() << ",just return";
            return;
        } else if (initiators->empty()) {
            LOG(INFO) << "remove delete bitmap lock, table_id=" << request->table_id()
                      << " lock_id=" << request->lock_id() << " key=" << hex(lock_key);
            txn->remove(lock_key);
        } else {
            lock_info.SerializeToString(&lock_val);
            if (lock_val.empty()) {
                LOG(WARNING) << "failed to seiralize lock_info, table_id=" << request->table_id()
                             << " key=" << hex(lock_key);
                return;
            }
            LOG(INFO) << "remove delete bitmap lock initiator, table_id=" << request->table_id()
                      << ", key=" << hex(lock_key) << " lock_id=" << request->lock_id()
                      << " initiator=" << request->initiator()
                      << " initiators_size=" << lock_info.initiators_size();
            txn->put(lock_key, lock_val);
        }
    }
    err = txn->commit();
    if (err != TxnErrorCode::TXN_OK) {
        if (err == TxnErrorCode::TXN_CONFLICT) {
            g_bvar_delete_bitmap_lock_txn_remove_conflict_by_fail_counter << 1;
        }
        code = cast_as<ErrCategory::COMMIT>(err);
        ss << "failed to remove delete bitmap tablet lock , err=" << err;
        msg = ss.str();
        return;
    }
}

void MetaServiceImpl::remove_delete_bitmap_update_lock_v1(
        google::protobuf::RpcController* controller,
        const RemoveDeleteBitmapUpdateLockRequest* request,
        RemoveDeleteBitmapUpdateLockResponse* response, ::google::protobuf::Closure* done,
        std::string& instance_id, MetaServiceCode& code, std::string& msg, std::stringstream& ss,
        KVStats* stats) {
    VLOG_DEBUG << "remove delete bitmap update lock in v1 for table=" << request->table_id()
               << ",lock id=" << request->lock_id() << ",initiator=" << request->initiator();
    std::unique_ptr<Transaction> txn;
    TxnErrorCode err = txn_kv_->create_txn(&txn);
    if (err != TxnErrorCode::TXN_OK) {
        code = cast_as<ErrCategory::CREATE>(err);
        msg = "failed to init txn";
        return;
    }
    std::unique_ptr<int, std::function<void(int*)>> defer_stats((int*)0x01, [&](int*) {
        stats->read_counter << txn->num_get_keys();
        stats->write_counter << txn->num_del_keys() + txn->num_put_keys();
    });
    std::string lock_key =
            meta_delete_bitmap_update_lock_key({instance_id, request->table_id(), -1});
    std::string lock_val;
    DeleteBitmapUpdateLockPB lock_info;
    if (!check_delete_bitmap_lock(code, msg, ss, txn, instance_id, request->table_id(),
                                  request->lock_id(), request->initiator(), lock_key, lock_info,
                                  "v1")) {
        LOG(WARNING) << "failed to check delete bitmap tablet lock"
                     << " table_id=" << request->table_id() << " tablet_id=" << request->tablet_id()
                     << " request lock_id=" << request->lock_id()
                     << " request initiator=" << request->initiator() << " msg " << msg;
        return;
    }
    bool modify_initiators = false;
    auto initiators = lock_info.mutable_initiators();
    for (auto iter = initiators->begin(); iter != initiators->end(); iter++) {
        if (*iter == request->initiator()) {
            initiators->erase(iter);
            modify_initiators = true;
            break;
        }
    }
    if (!modify_initiators) {
        LOG(INFO) << "initiators don't have initiator=" << request->initiator()
                  << ",initiators_size=" << lock_info.initiators_size() << ",just return";
        return;
    } else if (initiators->empty()) {
        LOG(INFO) << "remove delete bitmap lock, table_id=" << request->table_id()
                  << " lock_id=" << request->lock_id() << " key=" << hex(lock_key);
        txn->remove(lock_key);
    } else {
        lock_info.SerializeToString(&lock_val);
        if (lock_val.empty()) {
            LOG(WARNING) << "failed to seiralize lock_info, table_id=" << request->table_id()
                         << " key=" << hex(lock_key);
            return;
        }
        LOG(INFO) << "remove delete bitmap lock initiator, table_id=" << request->table_id()
                  << ", key=" << hex(lock_key) << " lock_id=" << request->lock_id()
                  << " initiator=" << request->initiator()
                  << " initiators_size=" << lock_info.initiators_size();
        txn->put(lock_key, lock_val);
    }
    err = txn->commit();
    if (err != TxnErrorCode::TXN_OK) {
        code = cast_as<ErrCategory::COMMIT>(err);
        ss << "failed to remove delete bitmap tablet lock , err=" << err;
        msg = ss.str();
        return;
    }
}

void MetaServiceImpl::get_delete_bitmap_update_lock(google::protobuf::RpcController* controller,
                                                    const GetDeleteBitmapUpdateLockRequest* request,
                                                    GetDeleteBitmapUpdateLockResponse* response,
                                                    ::google::protobuf::Closure* done) {
    RPC_PREPROCESS(get_delete_bitmap_update_lock);
    std::string cloud_unique_id = request->has_cloud_unique_id() ? request->cloud_unique_id() : "";
    if (cloud_unique_id.empty()) {
        code = MetaServiceCode::INVALID_ARGUMENT;
        msg = "cloud unique id not set";
        return;
    }
    instance_id = get_instance_id(resource_mgr_, cloud_unique_id);
    if (instance_id.empty()) {
        code = MetaServiceCode::INVALID_ARGUMENT;
        msg = "empty instance_id";
        return;
    }
    RPC_RATE_LIMIT(get_delete_bitmap_update_lock)
    std::string use_version =
            delete_bitmap_lock_white_list_->get_delete_bitmap_lock_version(instance_id);
    LOG(INFO) << "get_delete_bitmap_update_lock instance_id=" << instance_id
              << " use_version=" << use_version;
    if (use_version == "v2") {
        get_delete_bitmap_update_lock_v2(controller, request, response, done, instance_id, code,
                                         msg, ss, &stats);
    } else {
        get_delete_bitmap_update_lock_v1(controller, request, response, done, instance_id, code,
                                         msg, ss, &stats);
    }
}

void MetaServiceImpl::remove_delete_bitmap_update_lock(
        google::protobuf::RpcController* controller,
        const RemoveDeleteBitmapUpdateLockRequest* request,
        RemoveDeleteBitmapUpdateLockResponse* response, ::google::protobuf::Closure* done) {
    RPC_PREPROCESS(remove_delete_bitmap_update_lock);
    std::string cloud_unique_id = request->has_cloud_unique_id() ? request->cloud_unique_id() : "";
    if (cloud_unique_id.empty()) {
        code = MetaServiceCode::INVALID_ARGUMENT;
        msg = "cloud unique id not set";
        return;
    }
    instance_id = get_instance_id(resource_mgr_, cloud_unique_id);
    if (instance_id.empty()) {
        code = MetaServiceCode::INVALID_ARGUMENT;
        msg = "empty instance_id";
        return;
    }
    RPC_RATE_LIMIT(remove_delete_bitmap_update_lock)
    std::string use_version =
            delete_bitmap_lock_white_list_->get_delete_bitmap_lock_version(instance_id);
    LOG(INFO) << "remove_delete_bitmap_update_lock instance_id=" << instance_id
              << " use_version=" << use_version;
    if (use_version == "v2") {
        remove_delete_bitmap_update_lock_v2(controller, request, response, done, instance_id, code,
                                            msg, ss, &stats);
    } else {
        remove_delete_bitmap_update_lock_v1(controller, request, response, done, instance_id, code,
                                            msg, ss, &stats);
    }
}

void MetaServiceImpl::remove_delete_bitmap(google::protobuf::RpcController* controller,
                                           const RemoveDeleteBitmapRequest* request,
                                           RemoveDeleteBitmapResponse* response,
                                           ::google::protobuf::Closure* done) {
    RPC_PREPROCESS(remove_delete_bitmap);
    std::string cloud_unique_id = request->has_cloud_unique_id() ? request->cloud_unique_id() : "";
    if (cloud_unique_id.empty()) {
        code = MetaServiceCode::INVALID_ARGUMENT;
        msg = "cloud unique id not set";
        return;
    }

    instance_id = get_instance_id(resource_mgr_, cloud_unique_id);
    if (instance_id.empty()) {
        code = MetaServiceCode::INVALID_ARGUMENT;
        msg = "empty instance_id";
        LOG(WARNING) << msg << ", cloud_unique_id=" << request->cloud_unique_id();
        return;
    }
    RPC_RATE_LIMIT(remove_delete_bitmap)
    auto tablet_id = request->tablet_id();
    auto& rowset_ids = request->rowset_ids();
    auto& begin_versions = request->begin_versions();
    auto& end_versions = request->end_versions();
    if (rowset_ids.size() != begin_versions.size() || rowset_ids.size() != end_versions.size()) {
        code = MetaServiceCode::INVALID_ARGUMENT;
        ss << "rowset and version size not match. "
           << " rowset_size=" << rowset_ids.size()
           << " begin_version_size=" << begin_versions.size()
           << " end_version_size=" << end_versions.size();
        msg = ss.str();
        return;
    }
    TxnErrorCode err = txn_kv_->create_txn(&txn);
    if (err != TxnErrorCode::TXN_OK) {
        LOG(WARNING) << "failed to init txn";
        return;
    }
    for (size_t i = 0; i < rowset_ids.size(); i++) {
        auto delete_bitmap_start = meta_delete_bitmap_key(
                {instance_id, tablet_id, rowset_ids[i], begin_versions[i], 0});
        auto delete_bitmap_end = meta_delete_bitmap_key(
                {instance_id, tablet_id, rowset_ids[i], end_versions[i], INT64_MAX});
        txn->remove(delete_bitmap_start, delete_bitmap_end);
    }
    err = txn->commit();
    if (err != TxnErrorCode::TXN_OK) {
        code = cast_as<ErrCategory::COMMIT>(err);
        ss << "failed to commit job kv, err=" << err;
        msg = ss.str();
        return;
    }
    LOG(INFO) << "remove_delete_bitmap,tablet_id=" << tablet_id
              << ",rowset_num=" << rowset_ids.size();
}

std::pair<MetaServiceCode, std::string> MetaServiceImpl::get_instance_info(
        const std::string& instance_id, const std::string& cloud_unique_id,
        InstanceInfoPB* instance) {
    std::string cloned_instance_id = instance_id;
    if (instance_id.empty()) {
        if (cloud_unique_id.empty()) {
            return {MetaServiceCode::INVALID_ARGUMENT, "empty instance_id and cloud_unique_id"};
        }
        // get instance_id by cloud_unique_id
        cloned_instance_id = get_instance_id(resource_mgr_, cloud_unique_id);
        if (cloned_instance_id.empty()) {
            std::string msg =
                    fmt::format("cannot find instance_id with cloud_unique_id={}", cloud_unique_id);
            return {MetaServiceCode::INVALID_ARGUMENT, std::move(msg)};
        }
    }

    std::unique_ptr<Transaction> txn0;
    TxnErrorCode err = txn_kv_->create_txn(&txn0);
    if (err != TxnErrorCode::TXN_OK) {
        return {cast_as<ErrCategory::CREATE>(err), "failed to create txn"};
    }

    std::shared_ptr<Transaction> txn(txn0.release());
    auto [c0, m0] = resource_mgr_->get_instance(txn, cloned_instance_id, instance);
    if (c0 != TxnErrorCode::TXN_OK) {
        return {cast_as<ErrCategory::READ>(c0), "failed to get instance, info=" + m0};
    }

    // maybe do not decrypt ak/sk?
    MetaServiceCode code = MetaServiceCode::OK;
    std::string msg;
    decrypt_instance_info(*instance, cloned_instance_id, code, msg, txn);
    return {code, std::move(msg)};
}

std::pair<std::string, std::string> init_key_pair(std::string instance_id, int64_t table_id) {
    std::string begin_key = stats_tablet_key({instance_id, table_id, 0, 0, 0});
    std::string end_key = stats_tablet_key({instance_id, table_id + 1, 0, 0, 0});
    return std::make_pair(begin_key, end_key);
}

MetaServiceResponseStatus MetaServiceImpl::fix_tablet_stats(std::string cloud_unique_id_str,
                                                            std::string table_id_str) {
    // parse params
    int64_t table_id;
    std::string instance_id;
    MetaServiceResponseStatus st = parse_fix_tablet_stats_param(
            resource_mgr_, table_id_str, cloud_unique_id_str, table_id, instance_id);
    if (st.code() != MetaServiceCode::OK) {
        return st;
    }

    std::pair<std::string, std::string> key_pair = init_key_pair(instance_id, table_id);
    std::string old_begin_key;
    while (old_begin_key < key_pair.first) {
        // get tablet stats
        std::vector<std::shared_ptr<TabletStatsPB>> tablet_stat_shared_ptr_vec_batch;
        old_begin_key = key_pair.first;

        // fix tablet stats
        size_t retry = 0;
        do {
            st = fix_tablet_stats_internal(txn_kv_, key_pair, tablet_stat_shared_ptr_vec_batch,
                                           instance_id);
            if (st.code() != MetaServiceCode::OK) {
                LOG_WARNING("failed to fix tablet stats")
                        .tag("err", st.msg())
                        .tag("table id", table_id)
                        .tag("retry time", retry);
            }
            retry++;
        } while (st.code() != MetaServiceCode::OK && retry < 3);
        if (st.code() != MetaServiceCode::OK) {
            return st;
        }

        // Check tablet stats
        st = check_new_tablet_stats(txn_kv_, instance_id, tablet_stat_shared_ptr_vec_batch);
        if (st.code() != MetaServiceCode::OK) {
            return st;
        }
    }
    return st;
}

std::size_t get_segments_key_bounds_bytes(const doris::RowsetMetaCloudPB& rowset_meta) {
    size_t ret {0};
    for (const auto& key_bounds : rowset_meta.segments_key_bounds()) {
        ret += key_bounds.ByteSizeLong();
    }
    return ret;
}

void MetaServiceImpl::get_schema_dict(::google::protobuf::RpcController* controller,
                                      const GetSchemaDictRequest* request,
                                      GetSchemaDictResponse* response,
                                      ::google::protobuf::Closure* done) {
    RPC_PREPROCESS(get_schema_dict);
    instance_id = get_instance_id(resource_mgr_, request->cloud_unique_id());
    if (instance_id.empty()) {
        code = MetaServiceCode::INVALID_ARGUMENT;
        msg = "empty instance_id";
        LOG(WARNING) << msg << ", cloud_unique_id=" << request->cloud_unique_id();
        return;
    }

    if (!request->has_index_id()) {
        code = MetaServiceCode::INVALID_ARGUMENT;
        msg = "missing index_id in request";
        return;
    }

    RPC_RATE_LIMIT(get_schema_dict)

    TxnErrorCode err = txn_kv_->create_txn(&txn);
    if (err != TxnErrorCode::TXN_OK) {
        code = cast_as<ErrCategory::CREATE>(err);
        msg = "failed to init txn";
        return;
    }

    std::string dict_key = meta_schema_pb_dictionary_key({instance_id, request->index_id()});
    ValueBuf dict_val;
    err = cloud::get(txn.get(), dict_key, &dict_val);
    LOG(INFO) << "Retrieved column pb dictionary, index_id=" << request->index_id()
              << " key=" << hex(dict_key) << " error=" << err;
    if (err != TxnErrorCode::TXN_KEY_NOT_FOUND && err != TxnErrorCode::TXN_OK) {
        // Handle retrieval error.
        ss << "Failed to retrieve column pb dictionary, instance_id=" << instance_id
           << " table_id=" << request->index_id() << " key=" << hex(dict_key) << " error=" << err;
        msg = ss.str();
        code = cast_as<ErrCategory::READ>(err);
        return;
    }
    SchemaCloudDictionary schema_dict;
    if (err == TxnErrorCode::TXN_OK && !dict_val.to_pb(&schema_dict)) {
        // Handle parse error.
        code = MetaServiceCode::PROTOBUF_PARSE_ERR;
        msg = fmt::format("Malformed tablet dictionary value, key={}", hex(dict_key));
        return;
    }

    response->mutable_schema_dict()->Swap(&schema_dict);
}

} // namespace doris::cloud<|MERGE_RESOLUTION|>--- conflicted
+++ resolved
@@ -38,11 +38,8 @@
 #include <ios>
 #include <limits>
 #include <memory>
-<<<<<<< HEAD
 #include <numeric>
-=======
 #include <ostream>
->>>>>>> 8e772918
 #include <sstream>
 #include <string>
 #include <tuple>
