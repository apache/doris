--- conflicted
+++ resolved
@@ -859,9 +859,6 @@
                               hex(compact_stats_key));
             return;
         }
-<<<<<<< HEAD
-        LOG_INFO("put versioned tablet load and compact stats, ") << "tablet_id=" << tablet_id
-=======
 
         // The load stats is initialized with zero values
         TabletStatsPB empty_stats_pb;
@@ -874,7 +871,6 @@
         }
 
         LOG(INFO) << "put versioned tablet load and compact stats, tablet_id=" << tablet_id
->>>>>>> 3e785ee6
                   << " load_stats_key=" << hex(load_stats_key)
                   << " compact_stats_key=" << hex(compact_stats_key);
     }
@@ -3823,13 +3819,8 @@
         LOG_WARNING("{}, cloud_unique_id={}", msg, request->cloud_unique_id());
         return;
     }
-<<<<<<< HEAD
-
-    if (request->without_lock() && request->has_pre_rowset_agg_end_version() &&
-=======
     bool without_lock = request->has_without_lock() ? request->without_lock() : false;
     if (without_lock && request->has_pre_rowset_agg_end_version() &&
->>>>>>> 3e785ee6
         request->pre_rowset_agg_end_version() > 0) {
         if (request->rowset_ids_size() != request->pre_rowset_versions_size()) {
             code = MetaServiceCode::INVALID_ARGUMENT;
