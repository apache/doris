--- conflicted
+++ resolved
@@ -778,10 +778,7 @@
         return;
     }
     txn->put(key, val);
-<<<<<<< HEAD
     LOG_INFO("xxx put tablet_key={} tablet id {}", hex(key), tablet_id);
-=======
-    LOG(INFO) << "xxx put tablet_key=" << hex(key) << " tablet id " << tablet_id;
     if (is_versioned_write) {
         std::string versioned_tablet_key = versioned::meta_tablet_key({instance_id, tablet_id});
         if (!versioned::document_put(txn.get(), versioned_tablet_key, std::move(tablet_meta))) {
@@ -790,10 +787,9 @@
                               hex(versioned_tablet_key));
             return;
         }
-        LOG(INFO) << "put versioned tablet meta, tablet_id=" << tablet_id
+        LOG_INFO("put versioned tablet meta, ") << "tablet_id=" << tablet_id
                   << " key=" << hex(versioned_tablet_key);
     }
->>>>>>> 0ea052c4
 
     // Index tablet_id -> table_id, index_id, partition_id
     std::string key1;
@@ -814,10 +810,7 @@
         return;
     }
     txn->put(key1, val1);
-<<<<<<< HEAD
     LOG_INFO("put tablet_idx").tag("tablet_id", tablet_id).tag("key", hex(key1));
-=======
-    LOG(INFO) << "put tablet_idx tablet_id=" << tablet_id << " key=" << hex(key1);
     if (request->has_db_id() && is_versioned_write) {
         int64_t db_id = request->db_id();
         std::string tablet_idx_key = versioned::tablet_index_key({instance_id, tablet_id});
@@ -825,11 +818,10 @@
                 {instance_id, db_id, table_id, index_id, partition_id, tablet_id});
         txn->put(tablet_idx_key, val1);
         txn->put(tablet_inverted_idx_key, "");
-        LOG(INFO) << "put versioned tablet index, tablet_id=" << tablet_id
+        LOG_INFO("put versioned tablet index, ") << "tablet_id=" << tablet_id
                   << " key=" << hex(tablet_idx_key)
                   << " inverted_key=" << hex(tablet_inverted_idx_key);
     }
->>>>>>> 0ea052c4
 
     // Create stats info for the tablet
     auto stats_key = stats_tablet_key({instance_id, table_id, index_id, partition_id, tablet_id});
@@ -851,10 +843,7 @@
     stats_val = stats_pb.SerializeAsString();
     DCHECK(!stats_val.empty());
     txn->put(stats_key, stats_val);
-<<<<<<< HEAD
-    LOG_INFO("put tablet stats, tablet_id={}", tablet_id).tag("key", hex(stats_key));
-=======
-    LOG(INFO) << "put tablet stats, tablet_id=" << tablet_id << " table_id=" << table_id
+    LOG_INFO("put tablet stats, tablet_id={}", tablet_id) << " table_id=" << table_id
               << " index_id=" << index_id << " partition_id=" << partition_id
               << " key=" << hex(stats_key);
     if (is_versioned_write) {
@@ -879,11 +868,10 @@
                               hex(compact_stats_key));
             return;
         }
-        LOG(INFO) << "put versioned tablet load and compact stats, tablet_id=" << tablet_id
+        LOG_INFO("put versioned tablet load and compact stats, ") << "tablet_id=" << tablet_id
                   << " load_stats_key=" << hex(load_stats_key)
                   << " compact_stats_key=" << hex(compact_stats_key);
     }
->>>>>>> 0ea052c4
 
     err = txn->commit();
     if (err != TxnErrorCode::TXN_OK) {
@@ -1193,34 +1181,7 @@
             return;
         }
         txn->put(key, val);
-<<<<<<< HEAD
         LOG_INFO("xxx put tablet_key={}", hex(key));
-    }
-    err = txn->commit();
-    if (err != TxnErrorCode::TXN_OK) {
-        code = cast_as<ErrCategory::COMMIT>(err);
-        ss << "failed to update tablet meta, err=" << err;
-        msg = ss.str();
-        return;
-    }
-}
-
-void MetaServiceImpl::update_tablet_schema(::google::protobuf::RpcController* controller,
-                                           const UpdateTabletSchemaRequest* request,
-                                           UpdateTabletSchemaResponse* response,
-                                           ::google::protobuf::Closure* done) {
-    DCHECK(false) << "should not call update_tablet_schema";
-    RPC_PREPROCESS(update_tablet_schema, get, put);
-    instance_id = get_instance_id(resource_mgr_, request->cloud_unique_id());
-    if (instance_id.empty()) {
-        code = MetaServiceCode::INVALID_ARGUMENT;
-        msg = "empty instance_id";
-        LOG_WARNING("{}, cloud_unique_id={}", msg, request->cloud_unique_id());
-        return;
-    }
-=======
-        LOG(INFO) << "xxx put tablet_key=" << hex(key);
->>>>>>> 0ea052c4
 
         if (is_versioned_write) {
             update_tablet_log.add_tablet_ids(tablet_id);
@@ -2862,12 +2823,7 @@
 void internal_get_rowset(Transaction* txn, int64_t start, int64_t end,
                          const std::string& instance_id, int64_t tablet_id, MetaServiceCode& code,
                          std::string& msg, GetRowsetResponse* response) {
-<<<<<<< HEAD
-    LOG_INFO("get_rowset start={}, end={}", start, end);
-=======
-    LOG(INFO) << "get_rowset start=" << start << ", end="
-              << " tablet_id=" << tablet_id;
->>>>>>> 0ea052c4
+    LOG_INFO("get_rowset start={}, end={}, tablet_id={}", start, end, tablet_id);
     MetaRowsetKeyInfo key_info0 {instance_id, tablet_id, start};
     MetaRowsetKeyInfo key_info1 {instance_id, tablet_id, end + 1};
     std::string key0;
@@ -2878,14 +2834,9 @@
 
     int num_rowsets = 0;
     DORIS_CLOUD_DEFER_COPY(key0, key1) {
-<<<<<<< HEAD
-        LOG_INFO("get rowset meta, num_rowsets={} range=[{},{}]", num_rowsets, hex(key0),
-                 hex(key1));
-=======
-        LOG(INFO) << "get rowset meta, num_rowsets=" << num_rowsets << " range=[" << hex(key0)
+        LOG_INFO("get rowset meta, ") << "num_rowsets=" << num_rowsets << " range=[" << hex(key0)
                   << "," << hex(key1) << "]"
                   << " tablet_id=" << tablet_id;
->>>>>>> 0ea052c4
     };
 
     std::stringstream ss;
@@ -2907,28 +2858,17 @@
             if (byte_size + v.size() > std::numeric_limits<int32_t>::max()) {
                 code = MetaServiceCode::PROTOBUF_PARSE_ERR;
                 msg = fmt::format(
-<<<<<<< HEAD
-                        "rowset meta exceeded 2G, unable to serialize, key={}. byte_size={}",
-                        hex(k), byte_size);
-                LOG_WARNING(msg);
-=======
                         "rowset meta exceeded 2G, unable to serialize, key={}. byte_size={} "
                         "tablet_id={}",
                         hex(k), byte_size, tablet_id);
-                LOG(WARNING) << msg;
->>>>>>> 0ea052c4
+                LOG_WARNING(msg);
                 return;
             }
             if (!rs->ParseFromArray(v.data(), v.size())) {
-                code = MetaServiceCode::PROTOBUF_PARSE_ERR;
-<<<<<<< HEAD
-                msg = "malformed rowset meta, unable to serialize";
-                LOG_WARNING("{} key={}", msg, hex(k));
-=======
+                code = MetaServiceCode::PROTOBUF_PARSE_ERR
                 msg = "malformed rowset meta, unable to serialize, tablet_id=" +
                       std::to_string(tablet_id);
-                LOG(WARNING) << msg << " key=" << hex(k);
->>>>>>> 0ea052c4
+                LOG_WARNING("{} key={}", msg, hex(k));
                 return;
             }
             ++num_rowsets;
@@ -3134,30 +3074,6 @@
         if (idx.has_db_id()) {
             // there is maybe a lazy commit txn when call get_rowset
             // we need advance lazy commit txn here
-<<<<<<< HEAD
-            std::string ver_val;
-            std::string ver_key = partition_version_key(
-                    {instance_id, idx.db_id(), idx.table_id(), idx.partition_id()});
-            err = txn->get(ver_key, &ver_val);
-            if (TxnErrorCode::TXN_OK != err && TxnErrorCode::TXN_KEY_NOT_FOUND != err) {
-                code = cast_as<ErrCategory::READ>(err);
-                ss << "failed to get partiton version, tablet_id=" << tablet_id
-                   << " key=" << hex(ver_key) << " err=" << err;
-                msg = ss.str();
-                LOG_WARNING(msg);
-                return;
-            }
-
-            if (TxnErrorCode::TXN_OK == err) {
-                VersionPB version_pb;
-                if (!version_pb.ParseFromString(ver_val)) {
-                    code = MetaServiceCode::PROTOBUF_PARSE_ERR;
-                    ss << "failed to parse version pb db_id=" << idx.db_id()
-                       << " table_id=" << idx.table_id() << " partition_id" << idx.partition_id()
-                       << " key=" << hex(ver_key);
-                    msg = ss.str();
-                    LOG_WARNING(msg);
-=======
             int64_t first_txn_id = -1;
             int64_t partition_version = -1;
             if (!is_versioned_read) {
@@ -3177,8 +3093,7 @@
                             "failed to get versioned partition pending txn id, err={}, "
                             "partition_id={}, tablet_id={}",
                             err, idx.partition_id(), tablet_id);
-                    LOG(WARNING) << msg;
->>>>>>> 0ea052c4
+                    LOG_WARNING(msg);
                     return;
                 }
                 response->set_partition_max_version(partition_version);
@@ -3191,33 +3106,12 @@
                 std::shared_ptr<TxnLazyCommitTask> task =
                         txn_lazy_committer_->submit(instance_id, first_txn_id);
 
-<<<<<<< HEAD
-                if (version_pb.pending_txn_ids_size() > 0) {
-                    DCHECK(version_pb.pending_txn_ids_size() == 1);
-                    stats.get_bytes += txn->get_bytes();
-                    stats.get_counter += txn->num_get_keys();
-                    txn.reset();
-                    TEST_SYNC_POINT_CALLBACK("get_rowset::advance_last_pending_txn_id",
-                                             &version_pb);
-                    std::shared_ptr<TxnLazyCommitTask> task =
-                            txn_lazy_committer_->submit(instance_id, version_pb.pending_txn_ids(0));
-
-                    std::tie(code, msg) = task->wait();
-                    if (code != MetaServiceCode::OK) {
-                        LOG_WARNING("advance_last_txn failed last_txn={}",
-                                    version_pb.pending_txn_ids(0))
-                                .tag("code", code)
-                                .tag("msg", msg);
-                        return;
-                    }
-                    continue;
-=======
                 std::tie(code, msg) = task->wait();
                 if (code != MetaServiceCode::OK) {
-                    LOG(WARNING) << "advance_last_txn failed last_txn=" << first_txn_id
-                                 << " code=" << code << " msg=" << msg;
+                    LOG_WARNING("advance_last_txn failed last_txn={}", first_txn_id)
+                            .tag("code", code)
+                            .tag("msg", msg);
                     return;
->>>>>>> 0ea052c4
                 }
                 continue;
             }
@@ -3597,18 +3491,6 @@
             return false;
         }
 
-<<<<<<< HEAD
-    std::string ver_key = partition_version_key({instance_id, db_id, table_id, partition_id});
-    std::string ver_val;
-    err = txn->get(ver_key, &ver_val);
-    if (err != TxnErrorCode::TXN_OK && err != TxnErrorCode::TXN_KEY_NOT_FOUND) {
-        code = cast_as<ErrCategory::READ>(err);
-        msg = fmt::format("failed to get partition version, txn_id={}, tablet={}, err={}", txn_id,
-                          tablet_id, err);
-        LOG_WARNING(msg);
-        return false;
-    }
-=======
         if (err == TxnErrorCode::TXN_KEY_NOT_FOUND) {
             cur_max_version = 1;
         } else {
@@ -3617,12 +3499,11 @@
                 code = MetaServiceCode::PROTOBUF_PARSE_ERR;
                 msg = fmt::format("failed to parse version_pb, txn_id={}, tablet={}, key={}",
                                   txn_id, tablet_id, hex(ver_key));
-                LOG(WARNING) << msg;
+                LOG_WARNING(msg);
                 return false;
             }
             DCHECK(version_pb.has_version());
             cur_max_version = version_pb.version();
->>>>>>> 0ea052c4
 
             if (version_pb.pending_txn_ids_size() > 0) {
                 DCHECK(version_pb.pending_txn_ids_size() == 1);
@@ -3632,13 +3513,6 @@
     } else {
         CloneChainReader reader(instance_id, resource_mgr);
         VersionPB version_pb;
-<<<<<<< HEAD
-        if (!version_pb.ParseFromString(ver_val)) {
-            code = MetaServiceCode::PROTOBUF_PARSE_ERR;
-            msg = fmt::format("failed to parse version_pb, txn_id={}, tablet={}, key={}", txn_id,
-                              tablet_id, hex(ver_key));
-            LOG_WARNING(msg);
-=======
         TxnErrorCode err =
                 reader.get_partition_version(txn.get(), partition_id, &version_pb, nullptr);
         if (err == TxnErrorCode::TXN_KEY_NOT_FOUND) {
@@ -3653,8 +3527,7 @@
             code = cast_as<ErrCategory::READ>(err);
             msg = fmt::format("failed to get versioned partition version, err={}, partition_id={}",
                               err, partition_id);
-            LOG(WARNING) << msg;
->>>>>>> 0ea052c4
+            LOG_WARNING(msg);
             return false;
         }
     }
@@ -4058,142 +3931,6 @@
     for (size_t i = 0; i < delete_bitmap_keys_v1.size(); ++i) {
         auto& key = delete_bitmap_keys_v1[i];
         auto& val = request->segment_delete_bitmaps(i);
-<<<<<<< HEAD
-
-        // Split into multiple fdb transactions, because the size of one fdb
-        // transaction can't exceed 10MB.
-        if (txn->approximate_bytes() + key.size() * 3 + val.size() > config::max_txn_commit_byte) {
-            LOG_INFO(
-                    "fdb txn size more than {}, current size: {}, tablet_id: {} lock_id={} "
-                    "initiator={}, need to commit",
-                    config::max_txn_commit_byte, txn->approximate_bytes(), tablet_id,
-                    request->lock_id(), request->initiator());
-            err = txn->commit();
-            TEST_SYNC_POINT_CALLBACK("update_delete_bitmap:commit:err", request->initiator(), i,
-                                     &err);
-            total_txn_put_keys += txn->num_put_keys();
-            total_txn_put_bytes += txn->put_bytes();
-            total_txn_size += txn->approximate_bytes();
-            total_txn_count++;
-            if (err != TxnErrorCode::TXN_OK) {
-                code = cast_as<ErrCategory::COMMIT>(err);
-                ss << "failed to update delete bitmap, err=" << err << " tablet_id=" << tablet_id
-                   << " lock_id=" << request->lock_id() << " initiator=" << request->initiator()
-                   << " delete_bitmap_key=" << current_key_count
-                   << " delete_bitmap_value=" << current_value_count
-                   << " put_size=" << txn->put_bytes() << " num_put_keys=" << txn->num_put_keys()
-                   << " txn_size=" << txn->approximate_bytes();
-                msg = ss.str();
-                g_bvar_update_delete_bitmap_fail_counter << 1;
-                return;
-            }
-            stats.get_bytes += txn->get_bytes();
-            stats.put_bytes += txn->put_bytes();
-            stats.del_bytes += txn->delete_bytes();
-            stats.get_counter += txn->num_get_keys();
-            stats.put_counter += txn->num_put_keys();
-            stats.del_counter += txn->num_del_keys();
-            current_key_count = 0;
-            current_value_count = 0;
-            TxnErrorCode err = txn_kv_->create_txn(&txn);
-            if (err != TxnErrorCode::TXN_OK) {
-                code = cast_as<ErrCategory::CREATE>(err);
-                msg = "failed to init txn";
-                return;
-            }
-            if (!without_lock) {
-                std::string lock_key =
-                        meta_delete_bitmap_update_lock_key({instance_id, table_id, -1});
-                DeleteBitmapUpdateLockPB lock_info;
-                if (!check_delete_bitmap_lock(code, msg, ss, txn, instance_id, table_id,
-                                              request->lock_id(), request->initiator(), lock_key,
-                                              lock_info, use_version, log)) {
-                    LOG_WARNING(
-                            "failed to check delete bitmap lock, table_id {} request lock_id {} "
-                            "request initiator {} msg {}",
-                            table_id, request->lock_id(), request->initiator(), msg);
-                    return;
-                }
-            }
-        }
-
-#ifdef ENABLE_INJECTION_POINT
-        if (config::enable_update_delete_bitmap_kv_check) {
-            if (!check_delete_bitmap_kv_exists(code, msg, txn, key, instance_id, tablet_id,
-                                               request->lock_id())) {
-                return;
-            }
-        }
-#endif
-
-        if (without_lock && request->has_pre_rowset_agg_end_version() &&
-            request->pre_rowset_agg_end_version() > 0) {
-            // check the rowset exists
-            if (non_exist_rowset_ids.contains(request->rowset_ids(i))) {
-                LOG_INFO(
-                        "skip update delete bitmap, rowset_id={} version={} tablet_id={} because "
-                        "the rowset does not exist",
-                        request->rowset_ids(i), request->pre_rowset_versions(i), tablet_id);
-                continue;
-            }
-            auto rowset_key =
-                    meta_rowset_key({instance_id, tablet_id, request->pre_rowset_versions(i)});
-            std::string rowset_val;
-            err = txn->get(rowset_key, &rowset_val);
-            if (err != TxnErrorCode::TXN_OK && TxnErrorCode::TXN_KEY_NOT_FOUND != err) {
-                ss << "failed to get rowset, instance_id=" << instance_id
-                   << " tablet_id=" << tablet_id << " version=" << request->pre_rowset_versions(i)
-                   << " err=" << err;
-                msg = ss.str();
-                code = cast_as<ErrCategory::READ>(err);
-                return;
-            }
-            if (err == TxnErrorCode::TXN_KEY_NOT_FOUND) {
-                non_exist_rowset_ids.emplace(request->rowset_ids(i));
-                LOG_INFO(
-                        "skip update delete bitmap, rowset_id={} version={} tablet_id={} because "
-                        "the rowset is not exist",
-                        request->rowset_ids(i), request->pre_rowset_versions(i), tablet_id);
-                continue;
-            }
-            doris::RowsetMetaCloudPB rs;
-            if (!rs.ParseFromArray(rowset_val.data(), rowset_val.size())) {
-                code = MetaServiceCode::PROTOBUF_PARSE_ERR;
-                ss << "malformed rowset meta, unable to deserialize, tablet_id=" << tablet_id
-                   << " key=" << hex(rowset_key);
-                msg = ss.str();
-                return;
-            }
-            if (rs.rowset_id_v2() != request->rowset_ids(i)) {
-                LOG_INFO(
-                        "skip update delete bitmap, rowset_id={} version={} tablet_id={} because "
-                        "the rowset is not exist",
-                        request->rowset_ids(i), request->pre_rowset_versions(i), tablet_id);
-                non_exist_rowset_ids.emplace(request->rowset_ids(i));
-                continue;
-            }
-        }
-        // remove first
-        if (request->lock_id() == COMPACTION_WITHOUT_LOCK_DELETE_BITMAP_LOCK_ID) {
-            auto& start_key = key;
-            std::string end_key {start_key};
-            encode_int64(INT64_MAX, &end_key);
-            txn->remove(start_key, end_key);
-            LOG_INFO("xxx remove delete_bitmap_key={}", hex(start_key))
-                    .tag("tablet_id", tablet_id)
-                    .tag("lock_id", request->lock_id())
-                    .tag("initiator", request->initiator());
-        }
-        // splitting large values (>90*1000) into multiple KVs
-        cloud::blob_put(txn.get(), key, val, 0);
-        current_key_count++;
-        current_value_count += val.size();
-        total_key_count++;
-        total_value_count += val.size();
-        VLOG_DEBUG << "xxx update delete bitmap put delete_bitmap_key=" << hex(key)
-                   << " lock_id=" << request->lock_id() << " initiator=" << request->initiator()
-                   << " key_size: " << key.size() << " value_size: " << val.size();
-=======
         bool is_versioned_read = is_version_read_enabled(instance_id);
         _write_delete_bitmap_kvs(code, msg, ss, txn_kv_, txn, use_version, non_exist_rowset_ids, i,
                                  log, stats, request, instance_id, key, val, txn_stats,
@@ -4218,7 +3955,6 @@
                                  log, stats, request, instance_id, key, val, txn_stats,
                                  is_versioned_read, resource_mgr_.get());
         if (code != MetaServiceCode::OK) return;
->>>>>>> 0ea052c4
     }
 
     // remove pre rowset delete bitmap
@@ -4272,21 +4008,6 @@
         g_bvar_update_delete_bitmap_fail_counter << 1;
         return;
     }
-<<<<<<< HEAD
-    LOG_INFO("update_delete_bitmap tablet_id={}", tablet_id)
-            .tag("lock_id", request->lock_id())
-            .tag("initiator", request->initiator())
-            .tag("rowset_num", request->rowset_ids_size())
-            .tag("total_key_count", total_key_count)
-            .tag("total_value_count", total_value_count)
-            .tag("without_lock", without_lock)
-            .tag("total_txn_put_keys", total_txn_put_keys)
-            .tag("total_txn_put_bytes", total_txn_put_bytes)
-            .tag("total_txn_size", total_txn_size)
-            .tag("total_txn_count", total_txn_count)
-            .tag("instance_id", instance_id)
-            .tag("use_version", use_version);
-=======
     LOG(INFO) << "update_delete_bitmap tablet_id=" << tablet_id << " lock_id=" << request->lock_id()
               << " initiator=" << request->initiator()
               << " v1_rowset_num=" << delete_bitmap_keys_v1.size()
@@ -4299,7 +4020,6 @@
               << " total_txn_size=" << txn_stats.total_txn_size
               << " total_txn_count=" << txn_stats.total_txn_count << " instance_id=" << instance_id
               << " use_version=" << use_version;
->>>>>>> 0ea052c4
 }
 
 void MetaServiceImpl::get_delete_bitmap(google::protobuf::RpcController* controller,
@@ -4380,34 +4100,6 @@
             stats.get_bytes += txn->get_bytes();
             stats.get_counter += txn->num_get_keys();
         };
-<<<<<<< HEAD
-        auto rowset_id = rowset_ids[i];
-        AnnotateTag tag_rowset_id("rowset_id", rowset_id);
-        MetaDeleteBitmapInfo start_key_info {instance_id, tablet_id, rowset_id, begin_versions[i],
-                                             0};
-        MetaDeleteBitmapInfo end_key_info {instance_id, tablet_id, rowset_id, end_versions[i],
-                                           INT64_MAX};
-        std::string start_key;
-        std::string end_key;
-        meta_delete_bitmap_key(start_key_info, &start_key);
-        meta_delete_bitmap_key(end_key_info, &end_key);
-
-        // in order to get splitted large value
-        encode_int64(INT64_MAX, &end_key);
-
-        std::unique_ptr<RangeGetIterator> it;
-        int64_t last_ver = -1;
-        int64_t last_seg_id = -1;
-        int64_t round = 0;
-        do {
-            if (test) {
-                LOG_INFO("test");
-                err = txn->get(start_key, end_key, &it, false, 2);
-            } else {
-                err = txn->get(start_key, end_key, &it);
-            }
-            TEST_SYNC_POINT_CALLBACK("get_delete_bitmap_err", &round, &err);
-=======
         if (read_v1) {
             MetaDeleteBitmapInfo start_key_info {instance_id, tablet_id, rowset_ids[i],
                                                  begin_versions[i], 0};
@@ -4519,7 +4211,6 @@
             err = reader.get_delete_bitmap_v2(txn.get(), tablet_id, rowset_ids[i],
                                               &delete_bitmap_storage);
 
->>>>>>> 0ea052c4
             int64_t retry = 0;
             TEST_SYNC_POINT_CALLBACK("get_delete_bitmap_err", &retry, &err);
             while (err == TxnErrorCode::TXN_TOO_OLD && retry < 3) {
@@ -4536,18 +4227,10 @@
                 err = reader.get_delete_bitmap_v2(txn.get(), tablet_id, rowset_ids[i],
                                                   &delete_bitmap_storage);
                 retry++;
-<<<<<<< HEAD
-                LOG_INFO("retry get delete bitmap, tablet={}", tablet_id)
-                        .tag("retry", retry)
-                        .tag("internal round", round)
-                        .tag("delete_bitmap_num", delete_bitmap_num)
-                        .tag("delete_bitmap_byte", delete_bitmap_byte);
-=======
                 LOG(INFO) << "retry get delete bitmap, tablet=" << tablet_id << ", retry=" << retry
                           << ", delete_bitmap_num=" << delete_bitmap_num
                           << ", delete_bitmap_byte=" << delete_bitmap_byte;
                 TEST_SYNC_POINT_CALLBACK("get_delete_bitmap_err", &retry, &err);
->>>>>>> 0ea052c4
             }
 
             if (err == TxnErrorCode::TXN_KEY_NOT_FOUND) {
@@ -4560,67 +4243,6 @@
                    << ", rowset=" << rowset_ids[i];
                 msg = ss.str();
                 return;
-<<<<<<< HEAD
-            }
-
-            while (it->has_next()) {
-                auto [k, v] = it->next();
-                auto k1 = k;
-                k1.remove_prefix(1);
-                std::vector<std::tuple<std::variant<int64_t, std::string>, int, int>> out;
-                decode_key(&k1, &out);
-                // 0x01 "meta" ${instance_id}  "delete_bitmap" ${tablet_id}
-                // ${rowset_id0} ${version1} ${segment_id0} -> DeleteBitmapPB
-                auto ver = std::get<int64_t>(std::get<0>(out[5]));
-                auto seg_id = std::get<int64_t>(std::get<0>(out[6]));
-
-                // FIXME: Don't expose the implementation details of splitting large value.
-                // merge splitted large values (>90*1000)
-                if (ver != last_ver || seg_id != last_seg_id) {
-                    response->add_rowset_ids(rowset_id);
-                    response->add_segment_ids(seg_id);
-                    response->add_versions(ver);
-                    response->add_segment_delete_bitmaps(std::string(v));
-                    last_ver = ver;
-                    last_seg_id = seg_id;
-                    delete_bitmap_num++;
-                    delete_bitmap_byte += v.length();
-                } else {
-                    TEST_SYNC_POINT_CALLBACK("get_delete_bitmap_code", &code);
-                    if (code != MetaServiceCode::OK) {
-                        ss << "test get get_delete_bitmap fail, code=" << MetaServiceCode_Name(code)
-                           << ", internal round=" << round;
-                        msg = ss.str();
-                        return;
-                    }
-                    delete_bitmap_byte += v.length();
-                    response->mutable_segment_delete_bitmaps()->rbegin()->append(v);
-                }
-            }
-            if (delete_bitmap_byte > config::max_get_delete_bitmap_byte) {
-                code = MetaServiceCode::KV_TXN_GET_ERR;
-                ss << "tablet=" << tablet_id << ", get_delete_bitmap_byte=" << delete_bitmap_byte
-                   << ",exceed max byte";
-                msg = ss.str();
-                LOG_WARNING(msg);
-                g_bvar_get_delete_bitmap_fail_counter << 1;
-                return;
-            }
-            round++;
-            start_key = it->next_begin_key(); // Update to next smallest key for iteration
-        } while (it->more());
-        LOG_INFO("get delete bitmap for tablet={}", tablet_id)
-                .tag("rowset", rowset_id)
-                .tag("start version", begin_versions[i])
-                .tag("end version", end_versions[i])
-                .tag("internal round", round)
-                .tag("delete_bitmap_num", delete_bitmap_num)
-                .tag("delete_bitmap_byte", delete_bitmap_byte);
-    }
-    LOG_INFO("finish get delete bitmap for tablet={}", tablet_id)
-            .tag("delete_bitmap_num", delete_bitmap_num)
-            .tag("delete_bitmap_byte", delete_bitmap_byte);
-=======
             } else if (err != TxnErrorCode::TXN_OK) {
                 code = cast_as<ErrCategory::READ>(err);
                 ss << "failed to get delete bitmap, ret=" << err;
@@ -4655,7 +4277,6 @@
     LOG(INFO) << "finish get delete bitmap for tablet=" << tablet_id
               << ", delete_bitmap_num=" << delete_bitmap_num
               << ", delete_bitmap_byte=" << delete_bitmap_byte;
->>>>>>> 0ea052c4
 
     if (request->has_idx()) {
         std::unique_ptr<Transaction> txn;
@@ -5351,25 +4972,6 @@
             msg = "failed to init txn";
             return;
         }
-<<<<<<< HEAD
-        if (urgent) {
-            // since currently only the FE Master initiates the lock request for import tasks,
-            // and it does so in a single-threaded manner, there is no need to check the lock id here
-            DCHECK(request->lock_id() > 0);
-            LOG_INFO("force take delete bitmap update lock")
-                    << ", table_id=" << table_id << " lock_id=" << request->lock_id()
-                    << "prev_lock_id=" << lock_info.lock_id();
-            lock_info.clear_initiators();
-        } else if (lock_info.expiration() > 0 && lock_info.expiration() < now) {
-            LOG_INFO("delete bitmap lock expired, continue to process.")
-                    << " lock_id=" << lock_info.lock_id() << " table_id=" << table_id
-                    << " now=" << now;
-            lock_info.clear_initiators();
-        } else if (lock_info.lock_id() != request->lock_id()) {
-            ss << "already be locked. request lock_id=" << request->lock_id()
-               << " locked by lock_id=" << lock_info.lock_id() << " table_id=" << table_id
-               << " now=" << now << " expiration=" << lock_info.expiration();
-=======
         DORIS_CLOUD_DEFER {
             if (txn == nullptr) return;
             stats.get_bytes += txn->get_bytes();
@@ -5385,7 +4987,6 @@
         if (err != TxnErrorCode::TXN_OK && err != TxnErrorCode::TXN_KEY_NOT_FOUND) {
             ss << "failed to get delete bitmap update lock, instance_id=" << instance_id
                << " table_id=" << table_id << " key=" << hex(lock_key) << " err=" << err;
->>>>>>> 0ea052c4
             msg = ss.str();
             code = MetaServiceCode::KV_TXN_GET_ERR;
             return;
@@ -5429,23 +5030,6 @@
                 break;
             }
         }
-<<<<<<< HEAD
-    }
-    if (!found) {
-        lock_info.add_initiators(request->initiator());
-    }
-    lock_info.SerializeToString(&lock_val);
-    if (lock_val.empty()) {
-        code = MetaServiceCode::PROTOBUF_SERIALIZE_ERR;
-        msg = "pb serialization error";
-        return;
-    }
-    txn->put(lock_key, lock_val);
-    LOG_INFO("xxx put") << " lock_key=" << hex(lock_key) << " table_id=" << table_id
-                        << " lock_id=" << request->lock_id()
-                        << " initiator=" << request->initiator()
-                        << " initiators_size=" << lock_info.initiators_size();
-=======
         if (!found) {
             lock_info.add_initiators(request->initiator());
         }
@@ -5459,7 +5043,6 @@
         LOG(INFO) << "xxx put lock_key=" << hex(lock_key) << " table_id=" << table_id
                   << " lock_id=" << request->lock_id() << " initiator=" << request->initiator()
                   << " initiators_size=" << lock_info.initiators_size();
->>>>>>> 0ea052c4
 
         err = txn->commit();
         if (err != TxnErrorCode::TXN_OK) {
