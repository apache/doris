// Licensed to the Apache Software Foundation (ASF) under one
// or more contributor license agreements.  See the NOTICE file
// distributed with this work for additional information
// regarding copyright ownership.  The ASF licenses this file
// to you under the Apache License, Version 2.0 (the
// "License"); you may not use this file except in compliance
// with the License.  You may obtain a copy of the License at
//
//   http://www.apache.org/licenses/LICENSE-2.0
//
// Unless required by applicable law or agreed to in writing,
// software distributed under the License is distributed on an
// "AS IS" BASIS, WITHOUT WARRANTIES OR CONDITIONS OF ANY
// KIND, either express or implied.  See the License for the
// specific language governing permissions and limitations
// under the License.

#include "meta_service.h"

#include <brpc/channel.h>
#include <brpc/closure_guard.h>
#include <brpc/controller.h>
#include <bthread/bthread.h>
#include <fmt/core.h>
#include <gen_cpp/cloud.pb.h>
#include <gen_cpp/olap_file.pb.h>
#include <google/protobuf/util/json_util.h>
#include <rapidjson/prettywriter.h>
#include <rapidjson/schema.h>

#include <algorithm>
#include <chrono>
#include <cstddef>
#include <cstdint>
#include <cstdlib>
#include <functional>
#include <iomanip>
#include <ios>
#include <limits>
#include <memory>
#include <numeric>
#include <ostream>
#include <sstream>
#include <string>
#include <tuple>
#include <type_traits>
#include <unordered_map>
#include <utility>

#include "common/bvars.h"
#include "common/config.h"
#include "common/encryption_util.h"
#include "common/logging.h"
#include "common/stats.h"
#include "common/stopwatch.h"
#include "common/string_util.h"
#include "common/util.h"
#include "cpp/sync_point.h"
#include "meta-service/delete_bitmap_lock_white_list.h"
#include "meta-service/doris_txn.h"
#include "meta-service/meta_service_helper.h"
#include "meta-service/meta_service_schema.h"
#include "meta-service/meta_service_tablet_stats.h"
#include "meta-store/blob_message.h"
#include "meta-store/codec.h"
#include "meta-store/keys.h"
#include "meta-store/txn_kv.h"
#include "meta-store/txn_kv_error.h"
#include "rate-limiter/rate_limiter.h"

using namespace std::chrono;

namespace doris::cloud {

MetaServiceImpl::MetaServiceImpl(std::shared_ptr<TxnKv> txn_kv,
                                 std::shared_ptr<ResourceManager> resource_mgr,
                                 std::shared_ptr<RateLimiter> rate_limiter) {
    txn_kv_ = txn_kv;
    resource_mgr_ = resource_mgr;
    rate_limiter_ = rate_limiter;
    rate_limiter_->init(this);
    txn_lazy_committer_ = std::make_shared<TxnLazyCommitter>(txn_kv_);
    delete_bitmap_lock_white_list_ = std::make_shared<DeleteBitmapLockWhiteList>();
    delete_bitmap_lock_white_list_->init();
}

MetaServiceImpl::~MetaServiceImpl() = default;

// FIXME(gavin): should it be a member function of ResourceManager?
std::string get_instance_id(const std::shared_ptr<ResourceManager>& rc_mgr,
                            const std::string& cloud_unique_id) {
    TEST_SYNC_POINT_RETURN_WITH_VALUE("get_instance_id", std::string {});

    std::vector<NodeInfo> nodes;
    std::string err = rc_mgr->get_node(cloud_unique_id, &nodes);
    TEST_SYNC_POINT_CALLBACK("get_instance_id_err", &err);

    std::string instance_id;
    if (!err.empty()) {
        // cache can't find cloud_unique_id, so degraded by parse cloud_unique_id
        // cloud_unique_id encode: ${version}:${instance_id}:${unique_id}
        // check it split by ':' c
        auto [valid, id] = ResourceManager::get_instance_id_by_cloud_unique_id(cloud_unique_id);
        if (!valid) {
            LOG_WARNING(
                    "use degraded format cloud_unique_id, but cloud_unique_id not degrade format, "
                    "cloud_unique_id={}",
                    cloud_unique_id);
            return "";
        }

        // check instance_id valid by get fdb
        if (config::enable_check_instance_id && !rc_mgr->is_instance_id_registered(id)) {
            LOG_WARNING(
                    "use degraded format cloud_unique_id, but check instance failed, "
                    "cloud_unique_id={}",
                    cloud_unique_id);
            return "";
        }
        return id;
    }

    for (auto& node : nodes) {
        if (!instance_id.empty() && instance_id != node.instance_id) {
            LOG_WARNING("cloud_unique_id is one-to-many instance_id, ")
                    .tag("cloud_unique_id", cloud_unique_id)
                    .tag("current_instance_id", instance_id)
                    .tag("later_instance_id", node.instance_id);
        }
        instance_id = node.instance_id; // The last wins
        // check cache unique_id
        std::string cloud_unique_id_in_cache = node.node_info.cloud_unique_id();
        auto [valid, id] =
                ResourceManager::get_instance_id_by_cloud_unique_id(cloud_unique_id_in_cache);
        if (!valid) {
            continue;
        }

        if (id != node.instance_id || id != instance_id) {
            LOG_WARNING("in cache, ")
                    .tag("node", node.node_info.DebugString())
                    .tag("cloud_unique_id", cloud_unique_id)
                    .tag("current_instance_id", instance_id)
                    .tag("later_instance_id", node.instance_id);
            continue;
        }
    }

    return instance_id;
}

// Return `true` if tablet has been dropped; otherwise or it may not determine when meeting errors, return false
bool is_dropped_tablet(Transaction* txn, const std::string& instance_id, int64_t index_id,
                       int64_t partition_id) {
    auto key = recycle_index_key({instance_id, index_id});
    std::string val;
    TxnErrorCode err = txn->get(key, &val);
    if (err == TxnErrorCode::TXN_OK) {
        RecycleIndexPB pb;
        if (!pb.ParseFromString(val)) [[unlikely]] {
            LOG_WARNING("malformed recycle index pb").tag("key", hex(key));
            return false;
        }
        return pb.state() == RecycleIndexPB::DROPPED || pb.state() == RecycleIndexPB::RECYCLING;
    }
    if (err != TxnErrorCode::TXN_KEY_NOT_FOUND) { // Get kv failed, cannot determine, return false
        return false;
    }
    key = recycle_partition_key({instance_id, partition_id});
    err = txn->get(key, &val);
    if (err == TxnErrorCode::TXN_OK) {
        RecyclePartitionPB pb;
        if (!pb.ParseFromString(val)) [[unlikely]] {
            LOG_WARNING("malformed recycle partition pb").tag("key", hex(key));
            return false;
        }
        return pb.state() == RecyclePartitionPB::DROPPED ||
               pb.state() == RecyclePartitionPB::RECYCLING;
    }
    return false;
}

void get_tablet_idx(MetaServiceCode& code, std::string& msg, Transaction* txn,
                    const std::string& instance_id, int64_t tablet_id, TabletIndexPB& tablet_idx) {
    std::string key, val;
    meta_tablet_idx_key({instance_id, tablet_id}, &key);
    TxnErrorCode err = txn->get(key, &val);
    if (err != TxnErrorCode::TXN_OK) {
        if (err == TxnErrorCode::TXN_KEY_NOT_FOUND) {
            code = MetaServiceCode::TABLET_NOT_FOUND;
        } else {
            code = cast_as<ErrCategory::READ>(err);
        }
        msg = fmt::format("failed to get tablet_idx, err={} tablet_id={} key={}", err, tablet_id,
                          hex(key));
        return;
    }
    if (!tablet_idx.ParseFromString(val)) [[unlikely]] {
        code = MetaServiceCode::PROTOBUF_PARSE_ERR;
        msg = fmt::format("malformed tablet index value, tablet_id={} key={}", tablet_id, hex(key));
        return;
    }
    if (tablet_id != tablet_idx.tablet_id()) [[unlikely]] {
        code = MetaServiceCode::UNDEFINED_ERR;
        msg = "internal error";
        LOG_WARNING("unexpected error given_tablet_id={} idx_pb_tablet_id={} key={}", tablet_id,
                    tablet_idx.tablet_id(), hex(key));
        return;
    }
}

void MetaServiceImpl::get_version(::google::protobuf::RpcController* controller,
                                  const GetVersionRequest* request, GetVersionResponse* response,
                                  ::google::protobuf::Closure* done) {
    if (request->batch_mode()) {
        batch_get_version(controller, request, response, done);
        return;
    }

    int64_t db_id {-1}, table_id {-1}, partition_id {-1};
    AnnotateTag tag_db_id("db_id", db_id), tag_table_id("table_id", table_id),
            tag_partition_id("partition_id", partition_id);
    RPC_PREPROCESS(get_version, get);
    std::string cloud_unique_id;
    if (request->has_cloud_unique_id()) {
        cloud_unique_id = request->cloud_unique_id();
    }

    bool is_table_version = false;
    if (request->has_is_table_version()) {
        is_table_version = request->is_table_version();
    }

    db_id = request->has_db_id() ? request->db_id() : -1;
    table_id = request->has_table_id() ? request->table_id() : -1;
    partition_id = request->has_partition_id() ? request->partition_id() : -1;
    if (db_id == -1 || table_id == -1 || (!is_table_version && partition_id == -1)) {
        msg = "params error, db_id=" + std::to_string(db_id) +
              " table_id=" + std::to_string(table_id) +
              " partition_id=" + std::to_string(partition_id) +
              " is_table_version=" + std::to_string(is_table_version);
        code = MetaServiceCode::INVALID_ARGUMENT;
        LOG_WARNING(msg);
        return;
    }

    instance_id = get_instance_id(resource_mgr_, request->cloud_unique_id());
    if (instance_id.empty()) {
        code = MetaServiceCode::INVALID_ARGUMENT;
        msg = "empty instance_id";
        LOG_INFO("{}, cloud_unique_id={}", msg, request->cloud_unique_id());
        return;
    }

    RPC_RATE_LIMIT(get_version)
    std::string ver_key;
    if (is_table_version) {
        table_version_key({instance_id, db_id, table_id}, &ver_key);
    } else {
        partition_version_key({instance_id, db_id, table_id, partition_id}, &ver_key);
    }

    code = MetaServiceCode::OK;

    TxnErrorCode err = txn_kv_->create_txn(&txn);
    if (err != TxnErrorCode::TXN_OK) {
        msg = "failed to create txn";
        code = cast_as<ErrCategory::CREATE>(err);
        return;
    }

    std::string ver_val;
    // 0 for success get a key, 1 for key not found, negative for error
    err = txn->get(ver_key, &ver_val);
    VLOG_DEBUG << "xxx get version_key=" << hex(ver_key);
    if (err == TxnErrorCode::TXN_OK) {
        if (is_table_version) {
            int64_t version = 0;
            if (!txn->decode_atomic_int(ver_val, &version)) {
                code = MetaServiceCode::PROTOBUF_PARSE_ERR;
                msg = "malformed table version value";
                return;
            }
            response->set_version(version);
        } else {
            VersionPB version_pb;
            if (!version_pb.ParseFromString(ver_val)) {
                code = MetaServiceCode::PROTOBUF_PARSE_ERR;
                msg = "malformed version value";
                return;
            }
            if (!version_pb.has_version()) {
                msg = "not found";
                code = MetaServiceCode::VERSION_NOT_FOUND;
                return;
            }

            response->set_version(version_pb.version());
            response->add_version_update_time_ms(version_pb.update_time_ms());
        }
        TEST_SYNC_POINT_CALLBACK("get_version_code", &code);
        return;
    } else if (err == TxnErrorCode::TXN_KEY_NOT_FOUND) {
        msg = "not found";
        code = MetaServiceCode::VERSION_NOT_FOUND;
        return;
    }
    msg = fmt::format("failed to get txn, err={}", err);
    code = cast_as<ErrCategory::READ>(err);
}

void MetaServiceImpl::batch_get_version(::google::protobuf::RpcController* controller,
                                        const GetVersionRequest* request,
                                        GetVersionResponse* response,
                                        ::google::protobuf::Closure* done) {
    RPC_PREPROCESS(get_version, get);

    std::string cloud_unique_id;
    if (request->has_cloud_unique_id()) {
        cloud_unique_id = request->cloud_unique_id();
    }

    bool is_table_version = false;
    if (request->has_is_table_version()) {
        is_table_version = request->is_table_version();
    }

    if (request->db_ids_size() == 0 || request->table_ids_size() == 0 ||
        (!is_table_version && request->table_ids_size() != request->partition_ids_size()) ||
        (!is_table_version && request->db_ids_size() != request->partition_ids_size())) {
        msg = "param error, num db_ids=" + std::to_string(request->db_ids_size()) +
              " num table_ids=" + std::to_string(request->table_ids_size()) +
              " num partition_ids=" + std::to_string(request->partition_ids_size()) +
              " is_table_version=" + std::to_string(request->is_table_version());
        code = MetaServiceCode::INVALID_ARGUMENT;
        LOG_WARNING(msg);
        return;
    }

    instance_id = get_instance_id(resource_mgr_, request->cloud_unique_id());
    if (instance_id.empty()) {
        code = MetaServiceCode::INVALID_ARGUMENT;
        msg = "empty instance_id";
        LOG_INFO("{}, cloud_unique_id={}", msg, request->cloud_unique_id());
        return;
    }

    size_t num_acquired =
            is_table_version ? request->table_ids_size() : request->partition_ids_size();
    response->mutable_versions()->Reserve(num_acquired);
    response->mutable_db_ids()->CopyFrom(request->db_ids());
    response->mutable_table_ids()->CopyFrom(request->table_ids());
    if (!is_table_version) {
        response->mutable_partition_ids()->CopyFrom(request->partition_ids());
    }

    constexpr size_t BATCH_SIZE = 500;
    std::vector<std::string> version_keys;
    std::vector<std::optional<std::string>> version_values;
    version_keys.reserve(BATCH_SIZE);
    version_values.reserve(BATCH_SIZE);

    while ((code == MetaServiceCode::OK || code == MetaServiceCode::KV_TXN_TOO_OLD) &&
           response->versions_size() < num_acquired) {
        std::unique_ptr<Transaction> txn;
        TxnErrorCode err = txn_kv_->create_txn(&txn);
        if (err != TxnErrorCode::TXN_OK) {
            msg = "failed to create txn";
            code = cast_as<ErrCategory::CREATE>(err);
            break;
        }
        DORIS_CLOUD_DEFER {
            if (txn == nullptr) return;
            stats.get_bytes += txn->get_bytes();
            stats.get_counter += txn->num_get_keys();
        };
        for (size_t i = response->versions_size(); i < num_acquired; i += BATCH_SIZE) {
            size_t limit = (i + BATCH_SIZE < num_acquired) ? i + BATCH_SIZE : num_acquired;
            version_keys.clear();
            version_values.clear();
            for (size_t j = i; j < limit; j++) {
                int64_t db_id = request->db_ids(j);
                int64_t table_id = request->table_ids(j);
                std::string ver_key;
                if (is_table_version) {
                    table_version_key({instance_id, db_id, table_id}, &ver_key);
                } else {
                    int64_t partition_id = request->partition_ids(j);
                    partition_version_key({instance_id, db_id, table_id, partition_id}, &ver_key);
                }
                version_keys.push_back(std::move(ver_key));
            }

            err = txn->batch_get(&version_values, version_keys);
            TEST_SYNC_POINT_CALLBACK("batch_get_version_err", &err);
            if (err == TxnErrorCode::TXN_TOO_OLD) {
                // txn too old, fallback to non-snapshot versions.
                LOG_WARNING(
                        "batch_get_version execution time exceeds the txn mvcc window, "
                        "fallback to acquire non-snapshot versions, partition_ids_size={} index={}",
                        request->partition_ids_size(), i);
                break;
            } else if (err != TxnErrorCode::TXN_OK) {
                msg = fmt::format("failed to batch get versions, index={}, err={}", i, err);
                code = cast_as<ErrCategory::READ>(err);
                break;
            }

            for (auto&& value : version_values) {
                if (!value.has_value()) {
                    // return -1 if the target version is not exists.
                    response->add_versions(-1);
                    response->add_version_update_time_ms(-1);
                } else if (is_table_version) {
                    int64_t version = 0;
                    if (!txn->decode_atomic_int(*value, &version)) {
                        code = MetaServiceCode::PROTOBUF_PARSE_ERR;
                        msg = "malformed table version value";
                        break;
                    }
                    response->add_versions(version);
                } else {
                    VersionPB version_pb;
                    if (!version_pb.ParseFromString(*value)) {
                        code = MetaServiceCode::PROTOBUF_PARSE_ERR;
                        msg = "malformed version value";
                        break;
                    }

                    if (!version_pb.has_version()) {
                        // return -1 if the target version is not exists.
                        response->add_versions(-1);
                        response->add_version_update_time_ms(-1);
                    } else {
                        response->add_versions(version_pb.version());
                        response->add_version_update_time_ms(version_pb.update_time_ms());
                    }
                }
            }
        }
    }
    if (code != MetaServiceCode::OK) {
        response->clear_partition_ids();
        response->clear_table_ids();
        response->clear_versions();
    }
}

void internal_create_tablet(const CreateTabletsRequest* request, MetaServiceCode& code,
                            std::string& msg, const doris::TabletMetaCloudPB& meta,
                            std::shared_ptr<TxnKv> txn_kv, const std::string& instance_id,
                            std::set<std::pair<int64_t, int32_t>>& saved_schema, KVStats& stats) {
    doris::TabletMetaCloudPB tablet_meta(meta);
    bool has_first_rowset = tablet_meta.rs_metas_size() > 0;

    // TODO: validate tablet meta, check existence
    int64_t table_id = tablet_meta.table_id();
    int64_t index_id = tablet_meta.index_id();
    int64_t partition_id = tablet_meta.partition_id();
    int64_t tablet_id = tablet_meta.tablet_id();
    AnnotateTag tag_table_id("table_id", table_id);
    AnnotateTag tag_index_id("index_id", index_id);
    AnnotateTag tag_partition_id("partition_id", partition_id);
    AnnotateTag tag_tablet_id("tablet_id", tablet_id);

    if (!tablet_meta.has_schema() && !tablet_meta.has_schema_version()) {
        code = MetaServiceCode::INVALID_ARGUMENT;
        msg = "tablet_meta must have either schema or schema_version";
        return;
    }

    std::unique_ptr<Transaction> txn;
    TxnErrorCode err = txn_kv->create_txn(&txn);
    if (err != TxnErrorCode::TXN_OK) {
        code = cast_as<ErrCategory::CREATE>(err);
        msg = "failed to init txn";
        return;
    }
    DORIS_CLOUD_DEFER {
        if (txn == nullptr) return;
        stats.get_bytes += txn->get_bytes();
        stats.put_bytes += txn->put_bytes();
        stats.get_counter += txn->num_get_keys();
        stats.put_counter += txn->num_put_keys();
    };

    std::string rs_key, rs_val;
    if (has_first_rowset) {
        // Put first rowset if needed
        auto first_rowset = tablet_meta.mutable_rs_metas(0);
        if (config::write_schema_kv) { // detach schema from rowset meta
            first_rowset->set_index_id(index_id);
            first_rowset->set_schema_version(tablet_meta.has_schema_version()
                                                     ? tablet_meta.schema_version()
                                                     : tablet_meta.schema().schema_version());
            first_rowset->set_allocated_tablet_schema(nullptr);
        }
        MetaRowsetKeyInfo rs_key_info {instance_id, tablet_id, first_rowset->end_version()};
        meta_rowset_key(rs_key_info, &rs_key);
        if (!first_rowset->SerializeToString(&rs_val)) {
            code = MetaServiceCode::PROTOBUF_SERIALIZE_ERR;
            msg = "failed to serialize first rowset meta";
            return;
        }
        txn->put(rs_key, rs_val);
        tablet_meta.clear_rs_metas(); // Strip off rowset meta
    }

    if (tablet_meta.has_schema()) {
        // Temporary hard code to fix wrong column type string generated by FE
        auto fix_column_type = [](doris::TabletSchemaCloudPB* schema) {
            for (auto& column : *schema->mutable_column()) {
                if (column.type() == "DECIMAL128") {
                    column.mutable_type()->push_back('I');
                }
            }
        };
        if (config::write_schema_kv) {
            // detach TabletSchemaCloudPB from TabletMetaCloudPB
            tablet_meta.set_schema_version(tablet_meta.schema().schema_version());
            auto [_, success] = saved_schema.emplace(index_id, tablet_meta.schema_version());
            if (success) { // schema may not be saved
                fix_column_type(tablet_meta.mutable_schema());
                auto schema_key =
                        meta_schema_key({instance_id, index_id, tablet_meta.schema_version()});
                put_schema_kv(code, msg, txn.get(), schema_key, tablet_meta.schema());
                if (code != MetaServiceCode::OK) return;
            }
            tablet_meta.set_allocated_schema(nullptr);
        } else {
            fix_column_type(tablet_meta.mutable_schema());
        }
    }

    MetaTabletKeyInfo key_info {instance_id, table_id, index_id, partition_id, tablet_id};
    std::string key;
    std::string val;
    meta_tablet_key(key_info, &key);
    if (!tablet_meta.SerializeToString(&val)) {
        code = MetaServiceCode::PROTOBUF_SERIALIZE_ERR;
        msg = "failed to serialize tablet meta";
        return;
    }
    txn->put(key, val);
    LOG_INFO("xxx put tablet_key={} tablet id {}", hex(key), tablet_id);

    // Index tablet_id -> table_id, index_id, partition_id
    std::string key1;
    std::string val1;
    MetaTabletIdxKeyInfo key_info1 {instance_id, tablet_id};
    meta_tablet_idx_key(key_info1, &key1);
    TabletIndexPB tablet_table;
    if (request->has_db_id()) {
        tablet_table.set_db_id(request->db_id());
    }
    tablet_table.set_table_id(table_id);
    tablet_table.set_index_id(index_id);
    tablet_table.set_partition_id(partition_id);
    tablet_table.set_tablet_id(tablet_id);
    if (!tablet_table.SerializeToString(&val1)) {
        code = MetaServiceCode::PROTOBUF_SERIALIZE_ERR;
        msg = "failed to serialize tablet table value";
        return;
    }
    txn->put(key1, val1);
    LOG_INFO("put tablet_idx").tag("tablet_id", tablet_id).tag("key", hex(key1));

    // Create stats info for the tablet
    auto stats_key = stats_tablet_key({instance_id, table_id, index_id, partition_id, tablet_id});
    std::string stats_val;
    TabletStatsPB stats_pb;
    stats_pb.set_num_rowsets(1);
    stats_pb.set_num_segments(0);
    stats_pb.mutable_idx()->set_table_id(table_id);
    stats_pb.mutable_idx()->set_index_id(index_id);
    stats_pb.mutable_idx()->set_partition_id(partition_id);
    stats_pb.mutable_idx()->set_tablet_id(tablet_id);
    stats_pb.set_base_compaction_cnt(0);
    stats_pb.set_cumulative_compaction_cnt(0);
    // set cumulative point to 2 to not compact rowset [0-1]
    stats_pb.set_cumulative_point(2);
    stats_val = stats_pb.SerializeAsString();
    DCHECK(!stats_val.empty());
    txn->put(stats_key, stats_val);
    LOG_INFO("put tablet stats, tablet_id={}", tablet_id).tag("key", hex(stats_key));

    err = txn->commit();
    if (err != TxnErrorCode::TXN_OK) {
        code = cast_as<ErrCategory::COMMIT>(err);
        msg = fmt::format("failed to save tablet meta, ret={}", err);
        return;
    }
}

void MetaServiceImpl::create_tablets(::google::protobuf::RpcController* controller,
                                     const CreateTabletsRequest* request,
                                     CreateTabletsResponse* response,
                                     ::google::protobuf::Closure* done) {
    RPC_PREPROCESS(create_tablets, get, put);

    if (request->tablet_metas_size() == 0) {
        msg = "no tablet meta";
        code = MetaServiceCode::INVALID_ARGUMENT;
        return;
    }
    instance_id = get_instance_id(resource_mgr_, request->cloud_unique_id());
    if (instance_id.empty()) {
        code = MetaServiceCode::INVALID_ARGUMENT;
        msg = "empty instance_id";
        LOG_INFO("{}, cloud_unique_id={}", msg, request->cloud_unique_id());
        return;
    }

    RPC_RATE_LIMIT(create_tablets)
    for (; request->has_storage_vault_name();) {
        InstanceInfoPB instance;
        std::unique_ptr<Transaction> txn0;
        TxnErrorCode err = txn_kv_->create_txn(&txn0);
        if (err != TxnErrorCode::TXN_OK) {
            code = cast_as<ErrCategory::READ>(err);
            msg = fmt::format("failed to create txn");
            return;
        }

        InstanceKeyInfo key_info {instance_id};
        std::string key;
        std::string val;
        instance_key(key_info, &key);

        err = txn0->get(key, &val);
        stats.get_bytes += val.size() + key.size();
        stats.get_counter++;
        LOG_INFO("get instance_key={}", hex(key));

        if (err != TxnErrorCode::TXN_OK) {
            code = cast_as<ErrCategory::READ>(err);
            ss << "failed to get instance, instance_id=" << instance_id << " err=" << err;
            msg = ss.str();
            return;
        }
        if (!instance.ParseFromString(val)) {
            code = MetaServiceCode::PROTOBUF_PARSE_ERR;
            msg = "failed to parse InstanceInfoPB";
            return;
        }

        // This instance hasn't enable storage vault which means it's using legacy cloud mode
        DCHECK(instance.enable_storage_vault())
                << "Only instances with enable_storage_vault true have vault name";

        std::string_view name = request->storage_vault_name();

        // Try to use the default vault name if user doesn't specify the vault name
        // for correspoding table
        if (name.empty()) {
            if (!instance.has_default_storage_vault_name()) {
                code = MetaServiceCode::INVALID_ARGUMENT;
                msg = fmt::format("You must supply at least one default vault");
                return;
            }
            name = instance.default_storage_vault_name();
        }

        // The S3 vault would be stored inside the instance.storage_vault_names and instance.resource_ids
        auto vault_name = std::find_if(
                instance.storage_vault_names().begin(), instance.storage_vault_names().end(),
                [&](const auto& candidate_name) { return candidate_name == name; });
        if (vault_name != instance.storage_vault_names().end()) {
            auto idx = vault_name - instance.storage_vault_names().begin();
            response->set_storage_vault_id(instance.resource_ids().at(idx));
            response->set_storage_vault_name(*vault_name);
            break;
        }

        code = MetaServiceCode::INVALID_ARGUMENT;
        msg = fmt::format("failed to get vault id, vault name={}", name);
        return;
    }

    // [index_id, schema_version]
    std::set<std::pair<int64_t, int32_t>> saved_schema;
    TEST_SYNC_POINT_RETURN_WITH_VOID("create_tablets");
    for (auto& tablet_meta : request->tablet_metas()) {
        internal_create_tablet(request, code, msg, tablet_meta, txn_kv_, instance_id, saved_schema,
                               stats);
        if (code != MetaServiceCode::OK) {
            return;
        }
    }
}

void internal_get_tablet(MetaServiceCode& code, std::string& msg, const std::string& instance_id,
                         Transaction* txn, int64_t tablet_id, doris::TabletMetaCloudPB* tablet_meta,
                         bool skip_schema) {
    // TODO: validate request
    TabletIndexPB tablet_idx;
    get_tablet_idx(code, msg, txn, instance_id, tablet_id, tablet_idx);
    if (code != MetaServiceCode::OK) return;

    MetaTabletKeyInfo key_info1 {instance_id, tablet_idx.table_id(), tablet_idx.index_id(),
                                 tablet_idx.partition_id(), tablet_id};
    std::string key1, val1;
    meta_tablet_key(key_info1, &key1);
    TxnErrorCode err = txn->get(key1, &val1);
    if (err == TxnErrorCode::TXN_KEY_NOT_FOUND) {
        code = MetaServiceCode::TABLET_NOT_FOUND;
        msg = "failed to get tablet, err=not found";
        return;
    } else if (err != TxnErrorCode::TXN_OK) [[unlikely]] {
        code = cast_as<ErrCategory::READ>(err);
        msg = fmt::format("failed to get tablet, err={}", err);
        return;
    }

    if (!tablet_meta->ParseFromString(val1)) {
        code = MetaServiceCode::PROTOBUF_PARSE_ERR;
        msg = "malformed tablet meta, unable to initialize";
        return;
    }

    if (tablet_meta->has_schema() &&
        tablet_meta->schema().column_size() > 0) { // tablet meta saved before detach schema kv
        tablet_meta->set_schema_version(tablet_meta->schema().schema_version());
    }

    if ((!tablet_meta->has_schema() ||
         (tablet_meta->has_schema() && tablet_meta->schema().column_size() <= 0)) &&
        !skip_schema) {
        if (!tablet_meta->has_schema_version()) {
            code = MetaServiceCode::INVALID_ARGUMENT;
            msg = "tablet_meta must have either schema or schema_version";
            return;
        }
        auto key = meta_schema_key(
                {instance_id, tablet_meta->index_id(), tablet_meta->schema_version()});
        ValueBuf val_buf;
        err = cloud::blob_get(txn, key, &val_buf);
        if (err != TxnErrorCode::TXN_OK) {
            code = cast_as<ErrCategory::READ>(err);
            msg = fmt::format("failed to get schema, err={}", err == TxnErrorCode::TXN_KEY_NOT_FOUND
                                                                      ? "not found"
                                                                      : "internal error");
            return;
        }
        if (!parse_schema_value(val_buf, tablet_meta->mutable_schema())) {
            code = MetaServiceCode::PROTOBUF_PARSE_ERR;
            msg = fmt::format("malformed schema value, key={}", key);
            return;
        }
    }
}

void MetaServiceImpl::update_tablet(::google::protobuf::RpcController* controller,
                                    const UpdateTabletRequest* request,
                                    UpdateTabletResponse* response,
                                    ::google::protobuf::Closure* done) {
    RPC_PREPROCESS(update_tablet, get, put);
    instance_id = get_instance_id(resource_mgr_, request->cloud_unique_id());
    if (instance_id.empty()) {
        code = MetaServiceCode::INVALID_ARGUMENT;
        msg = "empty instance_id";
        LOG_WARNING("{}, cloud_unique_id={}", msg, request->cloud_unique_id());
        return;
    }

    RPC_RATE_LIMIT(update_tablet)

    TxnErrorCode err = txn_kv_->create_txn(&txn);
    if (err != TxnErrorCode::TXN_OK) {
        code = cast_as<ErrCategory::CREATE>(err);
        msg = "failed to init txn";
        return;
    }
    for (const TabletMetaInfoPB& tablet_meta_info : request->tablet_meta_infos()) {
        doris::TabletMetaCloudPB tablet_meta;
        internal_get_tablet(code, msg, instance_id, txn.get(), tablet_meta_info.tablet_id(),
                            &tablet_meta, true);
        if (code != MetaServiceCode::OK) {
            return;
        }
        if (tablet_meta_info.has_is_in_memory()) { // deprecate after 3.0.0
            tablet_meta.set_is_in_memory(tablet_meta_info.is_in_memory());
        } else if (tablet_meta_info.has_is_persistent()) { // deprecate after 3.0.0
            tablet_meta.set_is_persistent(tablet_meta_info.is_persistent());
        } else if (tablet_meta_info.has_ttl_seconds()) {
            tablet_meta.set_ttl_seconds(tablet_meta_info.ttl_seconds());
        } else if (tablet_meta_info.has_compaction_policy()) {
            tablet_meta.set_compaction_policy(tablet_meta_info.compaction_policy());
        } else if (tablet_meta_info.has_time_series_compaction_goal_size_mbytes()) {
            tablet_meta.set_time_series_compaction_goal_size_mbytes(
                    tablet_meta_info.time_series_compaction_goal_size_mbytes());
        } else if (tablet_meta_info.has_time_series_compaction_file_count_threshold()) {
            tablet_meta.set_time_series_compaction_file_count_threshold(
                    tablet_meta_info.time_series_compaction_file_count_threshold());
        } else if (tablet_meta_info.has_time_series_compaction_time_threshold_seconds()) {
            tablet_meta.set_time_series_compaction_time_threshold_seconds(
                    tablet_meta_info.time_series_compaction_time_threshold_seconds());
        } else if (tablet_meta_info.has_time_series_compaction_empty_rowsets_threshold()) {
            tablet_meta.set_time_series_compaction_empty_rowsets_threshold(
                    tablet_meta_info.time_series_compaction_empty_rowsets_threshold());
        } else if (tablet_meta_info.has_time_series_compaction_level_threshold()) {
            tablet_meta.set_time_series_compaction_level_threshold(
                    tablet_meta_info.time_series_compaction_level_threshold());
        } else if (tablet_meta_info.has_disable_auto_compaction()) {
            if (tablet_meta.has_schema() && tablet_meta.schema().column_size() > 0) {
                tablet_meta.mutable_schema()->set_disable_auto_compaction(
                        tablet_meta_info.disable_auto_compaction());
            } else {
                auto key = meta_schema_key(
                        {instance_id, tablet_meta.index_id(), tablet_meta.schema_version()});
                ValueBuf val_buf;
                err = cloud::blob_get(txn.get(), key, &val_buf);
                if (err != TxnErrorCode::TXN_OK) {
                    code = cast_as<ErrCategory::READ>(err);
                    msg = fmt::format("failed to get schema, err={}",
                                      err == TxnErrorCode::TXN_KEY_NOT_FOUND ? "not found"
                                                                             : "internal error");
                    return;
                }
                doris::TabletSchemaCloudPB schema_pb;
                if (!parse_schema_value(val_buf, &schema_pb)) {
                    code = MetaServiceCode::PROTOBUF_PARSE_ERR;
                    msg = fmt::format("malformed schema value, key={}", key);
                    return;
                }

                schema_pb.set_disable_auto_compaction(tablet_meta_info.disable_auto_compaction());
                put_schema_kv(code, msg, txn.get(), key, schema_pb);
                if (code != MetaServiceCode::OK) return;
            }
        }
        int64_t table_id = tablet_meta.table_id();
        int64_t index_id = tablet_meta.index_id();
        int64_t partition_id = tablet_meta.partition_id();
        int64_t tablet_id = tablet_meta.tablet_id();
        AnnotateTag tag_table_id("table_id", table_id);
        AnnotateTag tag_index_id("index_id", index_id);
        AnnotateTag tag_partition_id("partition_id", partition_id);
        AnnotateTag tag_tablet_id("tablet_id", tablet_id);

        MetaTabletKeyInfo key_info {instance_id, table_id, index_id, partition_id, tablet_id};
        std::string key;
        std::string val;
        meta_tablet_key(key_info, &key);
        if (!tablet_meta.SerializeToString(&val)) {
            code = MetaServiceCode::PROTOBUF_SERIALIZE_ERR;
            msg = "failed to serialize tablet meta";
            return;
        }
        txn->put(key, val);
        LOG_INFO("xxx put tablet_key={}", hex(key));
    }
    err = txn->commit();
    if (err != TxnErrorCode::TXN_OK) {
        code = cast_as<ErrCategory::COMMIT>(err);
        ss << "failed to update tablet meta, err=" << err;
        msg = ss.str();
        return;
    }
}

void MetaServiceImpl::update_tablet_schema(::google::protobuf::RpcController* controller,
                                           const UpdateTabletSchemaRequest* request,
                                           UpdateTabletSchemaResponse* response,
                                           ::google::protobuf::Closure* done) {
    DCHECK(false) << "should not call update_tablet_schema";
    RPC_PREPROCESS(update_tablet_schema, get, put);
    instance_id = get_instance_id(resource_mgr_, request->cloud_unique_id());
    if (instance_id.empty()) {
        code = MetaServiceCode::INVALID_ARGUMENT;
        msg = "empty instance_id";
        LOG_WARNING("{}, cloud_unique_id={}", msg, request->cloud_unique_id());
        return;
    }

    RPC_RATE_LIMIT(update_tablet_schema)

    TxnErrorCode err = txn_kv_->create_txn(&txn);
    if (err != TxnErrorCode::TXN_OK) {
        code = cast_as<ErrCategory::CREATE>(err);
        msg = "failed to init txn";
        return;
    }

    doris::TabletMetaCloudPB tablet_meta;
    internal_get_tablet(code, msg, instance_id, txn.get(), request->tablet_id(), &tablet_meta,
                        true);
    if (code != MetaServiceCode::OK) {
        return;
    }

    std::string schema_key, schema_val;
    while (request->has_tablet_schema()) {
        if (!config::write_schema_kv) {
            tablet_meta.mutable_schema()->CopyFrom(request->tablet_schema());
            break;
        }
        tablet_meta.set_schema_version(request->tablet_schema().schema_version());
        meta_schema_key({instance_id, tablet_meta.index_id(), tablet_meta.schema_version()},
                        &schema_key);
        if (txn->get(schema_key, &schema_val, true) == TxnErrorCode::TXN_OK) {
            break; // schema has already been saved
        }
        if (!request->tablet_schema().SerializeToString(&schema_val)) [[unlikely]] {
            code = MetaServiceCode::PROTOBUF_SERIALIZE_ERR;
            msg = "failed to serialize tablet schema value";
            return;
        }
        txn->put(schema_key, schema_val);
        break;
    }

    int64_t table_id = tablet_meta.table_id();
    int64_t index_id = tablet_meta.index_id();
    int64_t partition_id = tablet_meta.partition_id();
    int64_t tablet_id = tablet_meta.tablet_id();
    MetaTabletKeyInfo key_info {instance_id, table_id, index_id, partition_id, tablet_id};
    std::string key;
    std::string val;
    meta_tablet_key(key_info, &key);
    if (!tablet_meta.SerializeToString(&val)) {
        code = MetaServiceCode::PROTOBUF_SERIALIZE_ERR;
        msg = "failed to serialize tablet meta";
        return;
    }
    txn->put(key, val);
    err = txn->commit();
    if (err != TxnErrorCode::TXN_OK) {
        code = cast_as<ErrCategory::COMMIT>(err);
        ss << "failed to update tablet meta, err=" << err;
        msg = ss.str();
        return;
    }
}

void MetaServiceImpl::get_tablet(::google::protobuf::RpcController* controller,
                                 const GetTabletRequest* request, GetTabletResponse* response,
                                 ::google::protobuf::Closure* done) {
    RPC_PREPROCESS(get_tablet, get);
    instance_id = get_instance_id(resource_mgr_, request->cloud_unique_id());
    if (instance_id.empty()) {
        code = MetaServiceCode::INVALID_ARGUMENT;
        msg = "empty instance_id";
        LOG_INFO("{}, cloud_unique_id={}", msg, request->cloud_unique_id());
        return;
    }

    RPC_RATE_LIMIT(get_tablet)

    TxnErrorCode err = txn_kv_->create_txn(&txn);
    if (err != TxnErrorCode::TXN_OK) {
        code = cast_as<ErrCategory::CREATE>(err);
        msg = "failed to init txn";
        return;
    }
    internal_get_tablet(code, msg, instance_id, txn.get(), request->tablet_id(),
                        response->mutable_tablet_meta(), false);
}

static void set_schema_in_existed_rowset(MetaServiceCode& code, std::string& msg, Transaction* txn,
                                         const std::string& instance_id,
                                         doris::RowsetMetaCloudPB& rowset_meta,
                                         doris::RowsetMetaCloudPB& existed_rowset_meta) {
    DCHECK(existed_rowset_meta.has_index_id());
    if (!existed_rowset_meta.has_schema_version()) {
        code = MetaServiceCode::INVALID_ARGUMENT;
        msg = "rowset_meta must have either schema or schema_version";
        return;
    }
    // Currently, schema version of `existed_rowset_meta` and `rowset_meta` MUST be equal
    DCHECK_EQ(existed_rowset_meta.schema_version(),
              rowset_meta.has_tablet_schema() ? rowset_meta.tablet_schema().schema_version()
                                              : rowset_meta.schema_version());
    if (rowset_meta.has_tablet_schema() &&
        rowset_meta.tablet_schema().schema_version() == existed_rowset_meta.schema_version()) {
        if (existed_rowset_meta.GetArena() &&
            rowset_meta.tablet_schema().GetArena() == existed_rowset_meta.GetArena()) {
            existed_rowset_meta.unsafe_arena_set_allocated_tablet_schema(
                    rowset_meta.mutable_tablet_schema());
        } else {
            existed_rowset_meta.mutable_tablet_schema()->CopyFrom(rowset_meta.tablet_schema());
        }
    } else {
        // get schema from txn kv
        std::string schema_key = meta_schema_key({instance_id, existed_rowset_meta.index_id(),
                                                  existed_rowset_meta.schema_version()});
        ValueBuf val_buf;
        TxnErrorCode err = cloud::blob_get(txn, schema_key, &val_buf, true);
        if (err != TxnErrorCode::TXN_OK) {
            code = cast_as<ErrCategory::READ>(err);
            msg = fmt::format(
                    "failed to get schema, schema_version={}: {}", rowset_meta.schema_version(),
                    err == TxnErrorCode::TXN_KEY_NOT_FOUND ? "not found" : "internal error");
            return;
        }
        if (!parse_schema_value(val_buf, existed_rowset_meta.mutable_tablet_schema())) {
            code = MetaServiceCode::PROTOBUF_PARSE_ERR;
            msg = fmt::format("malformed schema value, key={}", schema_key);
            return;
        }
    }
}

/**
 * Fills schema information into the rowset meta from the dictionary.
 * Handles schemas with variant types by retrieving the complete schema from the dictionary.
 *
 * @param code Result code indicating the operation status.
 * @param msg Error description for failed operations.
 * @param instance_id Identifier for the specific instance.
 * @param txn Pointer to the transaction object for transactional operations.
 * @param existed_rowset_meta Rowset meta object to be updated with schema information.
 */
static void fill_schema_from_dict(MetaServiceCode& code, std::string& msg,
                                  const std::string& instance_id, Transaction* txn,
                                  doris::RowsetMetaCloudPB* existed_rowset_meta) {
    google::protobuf::RepeatedPtrField<doris::RowsetMetaCloudPB> metas;
    metas.Add()->CopyFrom(*existed_rowset_meta);
    // Retrieve schema from the dictionary and update metas.
    read_schema_dict(code, msg, instance_id, existed_rowset_meta->index_id(), txn, &metas, nullptr);
    if (code != MetaServiceCode::OK) {
        return;
    }
    // Update the original rowset meta with the complete schema from metas.
    existed_rowset_meta->CopyFrom(metas.Get(0));
}

bool check_job_existed(Transaction* txn, MetaServiceCode& code, std::string& msg,
                       const std::string& instance_id, int64_t tablet_id,
                       const std::string& rowset_id, const std::string& job_id) {
    TabletIndexPB tablet_idx;
    get_tablet_idx(code, msg, txn, instance_id, tablet_id, tablet_idx);
    if (code != MetaServiceCode::OK) {
        return false;
    }

    std::string job_key = job_tablet_key({instance_id, tablet_idx.table_id(), tablet_idx.index_id(),
                                          tablet_idx.partition_id(), tablet_id});
    std::string job_val;
    auto err = txn->get(job_key, &job_val);
    if (err != TxnErrorCode::TXN_OK) {
        std::stringstream ss;
        ss << (err == TxnErrorCode::TXN_KEY_NOT_FOUND ? "job not found," : "internal error,")
           << " instance_id=" << instance_id << " tablet_id=" << tablet_id
           << " rowset_id=" << rowset_id << " err=" << err;
        msg = ss.str();
        code = err == TxnErrorCode::TXN_KEY_NOT_FOUND ? MetaServiceCode::STALE_PREPARE_ROWSET
                                                      : cast_as<ErrCategory::READ>(err);
        return false;
    }

    TabletJobInfoPB job_pb;
    job_pb.ParseFromString(job_val);
    bool match = false;
    if (!job_pb.compaction().empty()) {
        for (auto c : job_pb.compaction()) {
            if (c.id() == job_id) {
                match = true;
            }
        }
    }

    if (job_pb.has_schema_change()) {
        if (job_pb.schema_change().id() == job_id) {
            match = true;
        }
    }

    if (!match) {
        std::stringstream ss;
        ss << " stale perpare rowset request,"
           << " instance_id=" << instance_id << " tablet_id=" << tablet_id << " job id=" << job_id
           << " rowset_id=" << rowset_id;
        msg = ss.str();
        code = MetaServiceCode::STALE_PREPARE_ROWSET;
        return false;
    }

    return true;
}

/**
* Check if the transaction status is as expected.
* If the transaction is not in the expected state, return false and set the error code and message.
*
* @param expect_status The expected transaction status.
* @param txn Pointer to the transaction object.
* @param instance_id The instance ID associated with the transaction.
* @param txn_id The transaction ID to check.
* @param code Reference to the error code to be set in case of failure.
* @param msg Reference to the error message to be set in case of failure.
* @return true if the transaction status matches the expected status, false otherwise.  
 */
static bool check_transaction_status(TxnStatusPB expect_status, Transaction* txn,
                                     const std::string& instance_id, int64_t txn_id,
                                     MetaServiceCode& code, std::string& msg) {
    // Get db id with txn id
    std::string index_val;
    const std::string index_key = txn_index_key({instance_id, txn_id});
    TxnErrorCode err = txn->get(index_key, &index_val);
    if (err != TxnErrorCode::TXN_OK) {
        code = cast_as<ErrCategory::READ>(err);
        msg = fmt::format("failed to get db id, txn_id={} err={}", txn_id, err);
        return false;
    }

    TxnIndexPB index_pb;
    if (!index_pb.ParseFromString(index_val)) {
        code = MetaServiceCode::PROTOBUF_PARSE_ERR;
        msg = fmt::format("failed to parse txn_index_pb, txn_id={}", txn_id);
        return false;
    }

    DCHECK(index_pb.has_tablet_index() == true);
    DCHECK(index_pb.tablet_index().has_db_id() == true);
    if (!index_pb.has_tablet_index() || !index_pb.tablet_index().has_db_id()) {
        LOG_WARNING("txn_index_pb is malformed, tablet_index has no db_id, txn_id={}", txn_id);
        code = MetaServiceCode::INVALID_ARGUMENT;
        msg = fmt::format("has no db_id in TxnIndexPB, txn_id={}", txn_id);
        return false;
    }
    auto db_id = index_pb.tablet_index().db_id();
    txn_id = index_pb.has_parent_txn_id() ? index_pb.parent_txn_id() : txn_id;

    const std::string info_key = txn_info_key({instance_id, db_id, txn_id});
    std::string info_val;
    err = txn->get(info_key, &info_val);
    if (err != TxnErrorCode::TXN_OK) {
        code = cast_as<ErrCategory::READ>(err);
        msg = fmt::format("failed to get txn, txn_id={}, err={}", txn_id, err);
        return false;
    }
    TxnInfoPB txn_info;
    if (!txn_info.ParseFromString(info_val)) {
        code = MetaServiceCode::PROTOBUF_PARSE_ERR;
        msg = fmt::format("failed to parse txn_info, db_id={} txn_id={}", db_id, txn_id);
        return false;
    }
    if (txn_info.status() != expect_status) {
        code = MetaServiceCode::INVALID_ARGUMENT;
        msg = fmt::format("txn is not in {} state, txn_id={}, txn_status={}", expect_status, txn_id,
                          txn_info.status());
        return false;
    }
    return true;
}

/**
 * 1. Check and confirm tmp rowset kv does not exist
 * 2. Construct recycle rowset kv which contains object path
 * 3. Put recycle rowset kv
 */
void MetaServiceImpl::prepare_rowset(::google::protobuf::RpcController* controller,
                                     const CreateRowsetRequest* request,
                                     CreateRowsetResponse* response,
                                     ::google::protobuf::Closure* done) {
    int64_t tablet_id {-1};
    std::string rowset_id;
    AnnotateTag tag_tablet_id("tablet_id", tablet_id), tag_rowset_id("rowset_id", rowset_id);
    RPC_PREPROCESS(prepare_rowset, get, put);
    if (!request->has_rowset_meta()) {
        code = MetaServiceCode::INVALID_ARGUMENT;
        msg = "no rowset meta";
        return;
    }
    instance_id = get_instance_id(resource_mgr_, request->cloud_unique_id());
    if (instance_id.empty()) {
        code = MetaServiceCode::INVALID_ARGUMENT;
        msg = "empty instance_id";
        LOG_INFO("{}, cloud_unique_id={}", msg, request->cloud_unique_id());
        return;
    }

    doris::RowsetMetaCloudPB rowset_meta(request->rowset_meta());
    if (!rowset_meta.has_tablet_schema() && !rowset_meta.has_schema_version()) {
        code = MetaServiceCode::INVALID_ARGUMENT;
        msg = "rowset_meta must have either schema or schema_version";
        return;
    }

    RPC_RATE_LIMIT(prepare_rowset)

    tablet_id = rowset_meta.tablet_id();
    rowset_id = rowset_meta.rowset_id_v2();
    auto tmp_rs_key = meta_rowset_tmp_key({instance_id, rowset_meta.txn_id(), tablet_id});

    TxnErrorCode err = txn_kv_->create_txn(&txn);
    if (err != TxnErrorCode::TXN_OK) {
        code = cast_as<ErrCategory::CREATE>(err);
        msg = "failed to create txn";
        return;
    }

    // Check if the compaction/sc tablet job has finished
    if (config::enable_tablet_job_check && request->has_tablet_job_id() &&
        !request->tablet_job_id().empty()) {
        if (!check_job_existed(txn.get(), code, msg, instance_id, tablet_id, rowset_id,
                               request->tablet_job_id())) {
            return;
        }
    }

    // Check if the prepare rowset request is invalid.
    // If the transaction has been finished, it means this prepare rowset is a timeout retry request.
    // In this case, do not write the recycle key again, otherwise it may cause data loss.
    // If the rowset had load id, it means it is a load request, otherwise it is a
    // compaction/sc request.
    if (config::enable_load_txn_status_check && rowset_meta.has_load_id() &&
        !check_transaction_status(TxnStatusPB::TXN_STATUS_PREPARED, txn.get(), instance_id,
                                  rowset_meta.txn_id(), code, msg)) {
        LOG_WARNING("prepare rowset failed, txn_id={}", rowset_meta.txn_id())
                .tag("rowset_id", rowset_id)
                .tag("rowset_state", rowset_meta.rowset_state())
                .tag("msg", msg);
        return;
    }

    // Check if commit key already exists.
    std::string val;
    err = txn->get(tmp_rs_key, &val);
    if (err == TxnErrorCode::TXN_OK) {
        auto existed_rowset_meta = response->mutable_existed_rowset_meta();
        if (!existed_rowset_meta->ParseFromString(val)) {
            code = MetaServiceCode::PROTOBUF_PARSE_ERR;
            msg = fmt::format("malformed rowset meta value. key={}", hex(tmp_rs_key));
            return;
        }
        if (!existed_rowset_meta->has_index_id()) {
            if (rowset_meta.has_index_id()) {
                existed_rowset_meta->set_index_id(rowset_meta.index_id());
            } else {
                TabletIndexPB tablet_idx;
                get_tablet_idx(code, msg, txn.get(), instance_id, tablet_id, tablet_idx);
                if (code != MetaServiceCode::OK) return;
                existed_rowset_meta->set_index_id(tablet_idx.index_id());
                rowset_meta.set_index_id(tablet_idx.index_id());
            }
        }
        if (!existed_rowset_meta->has_tablet_schema()) {
            set_schema_in_existed_rowset(code, msg, txn.get(), instance_id, rowset_meta,
                                         *existed_rowset_meta);
            if (code != MetaServiceCode::OK) return;
        } else {
            existed_rowset_meta->set_schema_version(
                    existed_rowset_meta->tablet_schema().schema_version());
        }
        if (existed_rowset_meta->has_variant_type_in_schema()) {
            fill_schema_from_dict(code, msg, instance_id, txn.get(), existed_rowset_meta);
            if (code != MetaServiceCode::OK) return;
        }
        code = MetaServiceCode::ALREADY_EXISTED;
        msg = "rowset already exists";
        return;
    }
    if (err != TxnErrorCode::TXN_KEY_NOT_FOUND) {
        code = cast_as<ErrCategory::READ>(err);
        msg = fmt::format("failed to check whether rowset exists, err={}", err);
        return;
    }

    auto prepare_rs_key = recycle_rowset_key({instance_id, tablet_id, rowset_id});
    RecycleRowsetPB prepare_rowset;
    using namespace std::chrono;
    int64_t now = duration_cast<seconds>(system_clock::now().time_since_epoch()).count();
    prepare_rowset.set_creation_time(now);
    prepare_rowset.set_expiration(request->rowset_meta().txn_expiration());
    // Schema is useless for PREPARE type recycle rowset, set it to null to reduce storage space
    rowset_meta.set_allocated_tablet_schema(nullptr);
    prepare_rowset.mutable_rowset_meta()->CopyFrom(rowset_meta);
    prepare_rowset.set_type(RecycleRowsetPB::PREPARE);
    prepare_rowset.SerializeToString(&val);
    DCHECK_GT(prepare_rowset.expiration(), 0);
    txn->put(prepare_rs_key, val);
    std::size_t segment_key_bounds_bytes = get_segments_key_bounds_bytes(rowset_meta);
    LOG_INFO("put prepare_rs_key {}", hex(prepare_rs_key))
            .tag("value_size", val.size())
            .tag("txn_id", request->txn_id())
            .tag("segment_key_bounds_bytes", segment_key_bounds_bytes);
    err = txn->commit();
    if (err != TxnErrorCode::TXN_OK) {
        if (err == TxnErrorCode::TXN_VALUE_TOO_LARGE) {
            LOG_WARNING("failed to prepare rowset, err=value too large")
                    .tag("txn_id", request->txn_id())
                    .tag("tablet_id", tablet_id)
                    .tag("rowset_id", rowset_id)
                    .tag("rowset_meta_bytes", rowset_meta.ByteSizeLong())
                    .tag("segment_key_bounds_bytes", segment_key_bounds_bytes)
                    .tag("rowset_meta", rowset_meta.ShortDebugString());
        }
        code = cast_as<ErrCategory::COMMIT>(err);
        msg = fmt::format("failed to save recycle rowset, err={}", err);
        return;
    }
}

/**
 * 1. Check and confirm tmp rowset kv does not exist
 *     a. if exist
 *         1. if tmp rowset is same with self, it may be a redundant
 *            retry request, return ok
 *         2. else, abort commit_rowset
 *     b. else, goto 2
 * 2. Remove recycle rowset kv and put tmp rowset kv
 */
void MetaServiceImpl::commit_rowset(::google::protobuf::RpcController* controller,
                                    const CreateRowsetRequest* request,
                                    CreateRowsetResponse* response,
                                    ::google::protobuf::Closure* done) {
    int64_t tablet_id {-1};
    std::string rowset_id;
    AnnotateTag tag_tablet_id("tablet_id", tablet_id), tag_rowset_id("rowset_id", rowset_id);
    RPC_PREPROCESS(commit_rowset, get, put, del);
    if (!request->has_rowset_meta()) {
        code = MetaServiceCode::INVALID_ARGUMENT;
        msg = "no rowset meta";
        return;
    }
    instance_id = get_instance_id(resource_mgr_, request->cloud_unique_id());
    if (instance_id.empty()) {
        code = MetaServiceCode::INVALID_ARGUMENT;
        msg = "empty instance_id";
        LOG_INFO("{}, cloud_unique_id={}", msg, request->cloud_unique_id());
        return;
    }

    doris::RowsetMetaCloudPB rowset_meta(request->rowset_meta());
    if (!rowset_meta.has_tablet_schema() && !rowset_meta.has_schema_version()) {
        code = MetaServiceCode::INVALID_ARGUMENT;
        msg = "rowset_meta must have either schema or schema_version";
        return;
    }
    RPC_RATE_LIMIT(commit_rowset)

    tablet_id = rowset_meta.tablet_id();
    rowset_id = rowset_meta.rowset_id_v2();

    auto tmp_rs_key = meta_rowset_tmp_key({instance_id, rowset_meta.txn_id(), tablet_id});

    TxnErrorCode err = txn_kv_->create_txn(&txn);
    if (err != TxnErrorCode::TXN_OK) {
        code = cast_as<ErrCategory::CREATE>(err);
        msg = "failed to create txn";
        return;
    }

    // Check if the compaction/sc tablet job has finished
    if (config::enable_tablet_job_check && request->has_tablet_job_id() &&
        !request->tablet_job_id().empty()) {
        if (!check_job_existed(txn.get(), code, msg, instance_id, tablet_id, rowset_id,
                               request->tablet_job_id())) {
            return;
        }
    }

    // Check if the commit rowset request is invalid.
    // If the transaction has been finished, it means this commit rowset is a timeout retry request.
    // In this case, do not write the recycle key again, otherwise it may cause data loss.
    // If the rowset has load id, it means it is a load request, otherwise it is a
    // compaction/sc request.
    if (config::enable_load_txn_status_check && rowset_meta.has_load_id() &&
        !check_transaction_status(TxnStatusPB::TXN_STATUS_PREPARED, txn.get(), instance_id,
                                  rowset_meta.txn_id(), code, msg)) {
        LOG_WARNING("commit rowset failed")
                .tag("txn_id", rowset_meta.txn_id())
                .tag("tablet_id", tablet_id)
                .tag("rowset_id", rowset_id)
                .tag("rowset_state", rowset_meta.rowset_state())
                .tag("msg", msg);
        return;
    }

    // Check if commit key already exists.
    std::string existed_commit_val;
    err = txn->get(tmp_rs_key, &existed_commit_val);
    if (err == TxnErrorCode::TXN_OK) {
        auto existed_rowset_meta = response->mutable_existed_rowset_meta();
        if (!existed_rowset_meta->ParseFromString(existed_commit_val)) {
            code = MetaServiceCode::PROTOBUF_PARSE_ERR;
            msg = fmt::format("malformed rowset meta value. key={}", hex(tmp_rs_key));
            return;
        }
        if (existed_rowset_meta->rowset_id_v2() == rowset_meta.rowset_id_v2()) {
            // Same request, return OK
            response->set_allocated_existed_rowset_meta(nullptr);
            return;
        }
        if (!existed_rowset_meta->has_index_id()) {
            if (rowset_meta.has_index_id()) {
                existed_rowset_meta->set_index_id(rowset_meta.index_id());
            } else {
                TabletIndexPB tablet_idx;
                get_tablet_idx(code, msg, txn.get(), instance_id, rowset_meta.tablet_id(),
                               tablet_idx);
                if (code != MetaServiceCode::OK) return;
                existed_rowset_meta->set_index_id(tablet_idx.index_id());
            }
        }
        if (!existed_rowset_meta->has_tablet_schema()) {
            set_schema_in_existed_rowset(code, msg, txn.get(), instance_id, rowset_meta,
                                         *existed_rowset_meta);
            if (code != MetaServiceCode::OK) return;
        } else {
            existed_rowset_meta->set_schema_version(
                    existed_rowset_meta->tablet_schema().schema_version());
        }
        if (existed_rowset_meta->has_variant_type_in_schema()) {
            fill_schema_from_dict(code, msg, instance_id, txn.get(), existed_rowset_meta);
            if (code != MetaServiceCode::OK) return;
        }
        code = MetaServiceCode::ALREADY_EXISTED;
        msg = "rowset already exists";
        return;
    }
    if (err != TxnErrorCode::TXN_KEY_NOT_FOUND) {
        code = cast_as<ErrCategory::READ>(err);
        msg = fmt::format("failed to check whether rowset exists, err={}", err);
        return;
    }
    // write schema kv if rowset_meta has schema
    if (config::write_schema_kv && rowset_meta.has_tablet_schema()) {
        if (!rowset_meta.has_index_id()) {
            TabletIndexPB tablet_idx;
            get_tablet_idx(code, msg, txn.get(), instance_id, rowset_meta.tablet_id(), tablet_idx);
            if (code != MetaServiceCode::OK) return;
            rowset_meta.set_index_id(tablet_idx.index_id());
        }
        DCHECK(rowset_meta.tablet_schema().has_schema_version());
        DCHECK_GE(rowset_meta.tablet_schema().schema_version(), 0);
        rowset_meta.set_schema_version(rowset_meta.tablet_schema().schema_version());
        std::string schema_key = meta_schema_key(
                {instance_id, rowset_meta.index_id(), rowset_meta.schema_version()});
        if (rowset_meta.has_variant_type_in_schema()) {
            write_schema_dict(code, msg, instance_id, txn.get(), &rowset_meta);
            if (code != MetaServiceCode::OK) return;
        }
        put_schema_kv(code, msg, txn.get(), schema_key, rowset_meta.tablet_schema());
        if (code != MetaServiceCode::OK) return;
        rowset_meta.set_allocated_tablet_schema(nullptr);
    }

    auto recycle_rs_key = recycle_rowset_key({instance_id, tablet_id, rowset_id});
    txn->remove(recycle_rs_key);

    DCHECK_GT(rowset_meta.txn_expiration(), 0);
    auto tmp_rs_val = rowset_meta.SerializeAsString();
    txn->put(tmp_rs_key, tmp_rs_val);
    std::size_t segment_key_bounds_bytes = get_segments_key_bounds_bytes(rowset_meta);
    LOG_INFO("put tmp_rs_key {}", hex(tmp_rs_key))
            .tag("delete recycle_rs_key", hex(recycle_rs_key))
            .tag("value_size", tmp_rs_val.size())
            .tag("txn_id", request->txn_id())
            .tag("segment_key_bounds_bytes", segment_key_bounds_bytes);
    err = txn->commit();
    if (err != TxnErrorCode::TXN_OK) {
        code = cast_as<ErrCategory::COMMIT>(err);
        ss << "failed to save rowset meta, err=" << err;
        if (err == TxnErrorCode::TXN_VALUE_TOO_LARGE) {
            LOG_WARNING("failed to commit rowset, err=value too large")
                    .tag("txn_id", request->txn_id())
                    .tag("tablet_id", tablet_id)
                    .tag("rowset_id", rowset_id)
                    .tag("rowset_meta_bytes", rowset_meta.ByteSizeLong())
                    .tag("segment_key_bounds_bytes", segment_key_bounds_bytes)
                    .tag("num_segments", rowset_meta.num_segments())
                    .tag("rowset_meta", rowset_meta.ShortDebugString());
            ss << ". The key column data is too large, or too many partitions are being loaded "
                  "simultaneously. Please reduce the size of the key column data or lower the "
                  "number of partitions involved in a single load or update.";
        }
        msg = ss.str();
        return;
    }
}

void MetaServiceImpl::update_tmp_rowset(::google::protobuf::RpcController* controller,
                                        const CreateRowsetRequest* request,
                                        CreateRowsetResponse* response,
                                        ::google::protobuf::Closure* done) {
    RPC_PREPROCESS(update_tmp_rowset, get, put);
    if (!request->has_rowset_meta()) {
        code = MetaServiceCode::INVALID_ARGUMENT;
        msg = "no rowset meta";
        return;
    }
    instance_id = get_instance_id(resource_mgr_, request->cloud_unique_id());
    if (instance_id.empty()) {
        code = MetaServiceCode::INVALID_ARGUMENT;
        msg = "empty instance_id";
        LOG_INFO("{}, cloud_unique_id={}", msg, request->cloud_unique_id());
        return;
    }

    doris::RowsetMetaCloudPB rowset_meta(request->rowset_meta());
    if (!rowset_meta.has_tablet_schema() && !rowset_meta.has_schema_version()) {
        code = MetaServiceCode::INVALID_ARGUMENT;
        msg = "rowset_meta must have either schema or schema_version";
        return;
    }
    RPC_RATE_LIMIT(update_tmp_rowset)
    int64_t tablet_id = rowset_meta.tablet_id();

    std::string update_key;
    std::string update_val;

    int64_t txn_id = rowset_meta.txn_id();
    MetaRowsetTmpKeyInfo key_info {instance_id, txn_id, tablet_id};
    meta_rowset_tmp_key(key_info, &update_key);

    TxnErrorCode err = txn_kv_->create_txn(&txn);
    if (err != TxnErrorCode::TXN_OK) {
        code = cast_as<ErrCategory::CREATE>(err);
        msg = "failed to create txn";
        return;
    }

    // Check if commit key already exists.
    std::string existed_commit_val;
    err = txn->get(update_key, &existed_commit_val);
    if (err == TxnErrorCode::TXN_OK) {
        auto existed_rowset_meta = response->mutable_existed_rowset_meta();
        if (!existed_rowset_meta->ParseFromString(existed_commit_val)) {
            code = MetaServiceCode::PROTOBUF_PARSE_ERR;
            msg = fmt::format("malformed rowset meta value. key={}", hex(update_key));
            return;
        }
    } else if (err == TxnErrorCode::TXN_KEY_NOT_FOUND) {
        code = MetaServiceCode::ROWSET_META_NOT_FOUND;
        LOG_WARNING(
                "fail to find the rowset meta with key={}, instance_id={}, txn_id={}, "
                "tablet_id={}, rowset_id={}",
                hex(update_key), instance_id, rowset_meta.txn_id(), tablet_id,
                rowset_meta.rowset_id_v2());
        msg = "can't find the rowset";
        return;
    } else {
        code = cast_as<ErrCategory::READ>(err);
        LOG_WARNING(
                "internal error, fail to find the rowset meta with key={}, instance_id={}, "
                "txn_id={}, tablet_id={}, rowset_id={}",
                hex(update_key), instance_id, rowset_meta.txn_id(), tablet_id,
                rowset_meta.rowset_id_v2());
        msg = fmt::format("failed to check whether rowset exists, err={}", err);
        return;
    }
    if (rowset_meta.has_variant_type_in_schema()) {
        write_schema_dict(code, msg, instance_id, txn.get(), &rowset_meta);
        if (code != MetaServiceCode::OK) return;
    }
    DCHECK_GT(rowset_meta.txn_expiration(), 0);
    if (!rowset_meta.SerializeToString(&update_val)) {
        code = MetaServiceCode::PROTOBUF_SERIALIZE_ERR;
        msg = "failed to serialize rowset meta";
        return;
    }

    txn->put(update_key, update_val);
    std::size_t segment_key_bounds_bytes = get_segments_key_bounds_bytes(rowset_meta);
    LOG_INFO("xxx put update_rowset_key {}", hex(update_key))
            .tag("value_size", update_val.size())
            .tag("segment_key_bounds_bytes", segment_key_bounds_bytes);
    err = txn->commit();
    if (err != TxnErrorCode::TXN_OK) {
        code = cast_as<ErrCategory::COMMIT>(err);
        ss << "failed to update rowset meta, err=" << err;
        if (err == TxnErrorCode::TXN_VALUE_TOO_LARGE) {
            const auto& rowset_id = rowset_meta.rowset_id_v2();
            LOG_WARNING("failed to update tmp rowset, err=value too large")
                    .tag("txn_id", request->txn_id())
                    .tag("tablet_id", tablet_id)
                    .tag("rowset_id", rowset_id)
                    .tag("rowset_meta_bytes", rowset_meta.ByteSizeLong())
                    .tag("segment_key_bounds_bytes", segment_key_bounds_bytes)
                    .tag("rowset_meta", rowset_meta.ShortDebugString());
            ss << ". The key column data is too large, or too many partitions are being loaded "
                  "simultaneously. Please reduce the size of the key column data or lower the "
                  "number of partitions involved in a single load or update.";
        }
        msg = ss.str();
        return;
    }
}

void internal_get_rowset(Transaction* txn, int64_t start, int64_t end,
                         const std::string& instance_id, int64_t tablet_id, MetaServiceCode& code,
                         std::string& msg, GetRowsetResponse* response) {
    LOG_INFO("get_rowset start={}, end={}", start, end);
    MetaRowsetKeyInfo key_info0 {instance_id, tablet_id, start};
    MetaRowsetKeyInfo key_info1 {instance_id, tablet_id, end + 1};
    std::string key0;
    std::string key1;
    meta_rowset_key(key_info0, &key0);
    meta_rowset_key(key_info1, &key1);
    std::unique_ptr<RangeGetIterator> it;

    int num_rowsets = 0;
    DORIS_CLOUD_DEFER_COPY(key0, key1) {
        LOG_INFO("get rowset meta, num_rowsets={} range=[{},{}]", num_rowsets, hex(key0),
                 hex(key1));
    };

    std::stringstream ss;
    do {
        TxnErrorCode err = txn->get(key0, key1, &it);
        if (err != TxnErrorCode::TXN_OK) {
            code = cast_as<ErrCategory::READ>(err);
            ss << "internal error, failed to get rowset, err=" << err;
            msg = ss.str();
            LOG_WARNING(msg);
            return;
        }

        while (it->has_next()) {
            auto [k, v] = it->next();
            auto* rs = response->add_rowset_meta();
            auto byte_size = rs->ByteSizeLong();
            TEST_SYNC_POINT_CALLBACK("get_rowset:meta_exceed_limit", &byte_size);
            if (byte_size + v.size() > std::numeric_limits<int32_t>::max()) {
                code = MetaServiceCode::PROTOBUF_PARSE_ERR;
                msg = fmt::format(
                        "rowset meta exceeded 2G, unable to serialize, key={}. byte_size={}",
                        hex(k), byte_size);
                LOG_WARNING(msg);
                return;
            }
            if (!rs->ParseFromArray(v.data(), v.size())) {
                code = MetaServiceCode::PROTOBUF_PARSE_ERR;
                msg = "malformed rowset meta, unable to serialize";
                LOG_WARNING("{} key={}", msg, hex(k));
                return;
            }
            ++num_rowsets;
            if (!it->has_next()) {
                key0 = k;
            }
        }
        key0.push_back('\x00'); // Update to next smallest key for iteration
    } while (it->more());
}

std::vector<std::pair<int64_t, int64_t>> calc_sync_versions(int64_t req_bc_cnt, int64_t bc_cnt,
                                                            int64_t req_cc_cnt, int64_t cc_cnt,
                                                            int64_t req_cp, int64_t cp,
                                                            int64_t req_start, int64_t req_end) {
    using Version = std::pair<int64_t, int64_t>;
    // combine `v1` `v2`  to `v1`, return true if success
    static auto combine_if_overlapping = [](Version& v1, Version& v2) -> bool {
        if (v1.second + 1 < v2.first || v2.second + 1 < v1.first) return false;
        v1.first = std::min(v1.first, v2.first);
        v1.second = std::max(v1.second, v2.second);
        return true;
    };
    // [xxx]: compacted versions
    // ^~~~~: cumulative point
    // ^___^: related versions
    std::vector<Version> versions;
    if (req_bc_cnt < bc_cnt) {
        // * for any BC happended
        // BE  [=][=][=][=][=====][=][=]
        //                  ^~~~~ req_cp
        // MS  [xxxxxxxxxx][xxxxxxxxxxxxxx][=======][=][=]
        //                                  ^~~~~~~ ms_cp
        //     ^_________________________^ versions_return: [0, ms_cp - 1]
        versions.emplace_back(0, cp - 1);
    }

    if (req_cc_cnt < cc_cnt) {
        Version cc_version;
        if (req_cp < cp && req_cc_cnt + 1 == cc_cnt) {
            // * only one CC happened and CP changed
            // BE  [=][=][=][=][=====][=][=]
            //                  ^~~~~ req_cp
            // MS  [=][=][=][=][xxxxxxxxxxxxxx][=======][=][=]
            //                                  ^~~~~~~ ms_cp
            //                  ^____________^ related_versions: [req_cp, ms_cp - 1]
            //
            cc_version = {req_cp, cp - 1};
        } else {
            // * more than one CC happened and CP changed
            // BE  [=][=][=][=][=====][=][=]
            //                  ^~~~~ req_cp
            // MS  [=][=][=][=][xxxxxxxxxxxxxx][xxxxxxx][=][=]
            //                                  ^~~~~~~ ms_cp
            //                  ^_____________________^ related_versions: [req_cp, max]
            //
            // * more than one CC happened and CP remain unchanged
            // BE  [=][=][=][=][=====][=][=]
            //                  ^~~~~ req_cp
            // MS  [=][=][=][=][xxxxxxxxxxxxxx][xxxxxxx][=][=]
            //                  ^~~~~~~~~~~~~~ ms_cp
            //                  ^_____________________^ related_versions: [req_cp, max]
            //                                           there may be holes if we don't return all version
            //                                           after ms_cp, however it can be optimized.
            cc_version = {req_cp, std::numeric_limits<int64_t>::max() - 1};
        }
        if (versions.empty() || !combine_if_overlapping(versions.front(), cc_version)) {
            versions.push_back(cc_version);
        }
    }

    Version query_version {req_start, req_end};
    bool combined = false;
    for (auto& v : versions) {
        if ((combined = combine_if_overlapping(v, query_version))) break;
    }
    if (!combined) {
        versions.push_back(query_version);
    }
    std::sort(versions.begin(), versions.end(),
              [](const Version& v1, const Version& v2) { return v1.first < v2.first; });
    return versions;
}

static bool try_fetch_and_parse_schema(Transaction* txn, RowsetMetaCloudPB& rowset_meta,
                                       const std::string& key, MetaServiceCode& code,
                                       std::string& msg) {
    ValueBuf val_buf;
    TxnErrorCode err = cloud::blob_get(txn, key, &val_buf);
    if (err != TxnErrorCode::TXN_OK) {
        code = cast_as<ErrCategory::READ>(err);
        msg = fmt::format("failed to get schema, schema_version={}, rowset_version=[{}-{}]: {}",
                          rowset_meta.schema_version(), rowset_meta.start_version(),
                          rowset_meta.end_version(), err);
        return false;
    }
    auto schema = rowset_meta.mutable_tablet_schema();
    if (!parse_schema_value(val_buf, schema)) {
        code = MetaServiceCode::PROTOBUF_PARSE_ERR;
        msg = fmt::format("malformed schema value, key={}", key);
        return false;
    }
    return true;
}

void MetaServiceImpl::get_rowset(::google::protobuf::RpcController* controller,
                                 const GetRowsetRequest* request, GetRowsetResponse* response,
                                 ::google::protobuf::Closure* done) {
    RPC_PREPROCESS(get_rowset, get);
    instance_id = get_instance_id(resource_mgr_, request->cloud_unique_id());
    if (instance_id.empty()) {
        code = MetaServiceCode::INVALID_ARGUMENT;
        msg = "empty instance_id";
        LOG_INFO("{}, cloud_unique_id={}", msg, request->cloud_unique_id());
        return;
    }

    RPC_RATE_LIMIT(get_rowset)
    int64_t tablet_id = request->idx().has_tablet_id() ? request->idx().tablet_id() : -1;
    if (tablet_id <= 0) {
        code = MetaServiceCode::INVALID_ARGUMENT;
        msg = "no valid tablet_id given";
        return;
    }

    if (!request->has_base_compaction_cnt() || !request->has_cumulative_compaction_cnt() ||
        !request->has_cumulative_point()) {
        code = MetaServiceCode::INVALID_ARGUMENT;
        msg = "no valid compaction_cnt or cumulative_point given";
        return;
    }
    int64_t req_bc_cnt = request->base_compaction_cnt();
    int64_t req_cc_cnt = request->cumulative_compaction_cnt();
    int64_t req_cp = request->cumulative_point();

    do {
        TEST_SYNC_POINT_CALLBACK("get_rowset:begin", &tablet_id);
        std::unique_ptr<Transaction> txn;
        TxnErrorCode err = txn_kv_->create_txn(&txn);
        if (err != TxnErrorCode::TXN_OK) {
            code = cast_as<ErrCategory::CREATE>(err);
            msg = "failed to create txn";
            LOG_WARNING(msg);
            return;
        }
        DORIS_CLOUD_DEFER {
            if (txn == nullptr) return;
            stats.get_bytes += txn->get_bytes();
            stats.get_counter += txn->num_get_keys();
        };
        TabletIndexPB idx;
        // Get tablet id index from kv
        get_tablet_idx(code, msg, txn.get(), instance_id, tablet_id, idx);
        if (code != MetaServiceCode::OK) {
            return;
        }
        DCHECK(request->has_idx());

        if (idx.has_db_id()) {
            // there is maybe a lazy commit txn when call get_rowset
            // we need advance lazy commit txn here
            std::string ver_val;
            std::string ver_key = partition_version_key(
                    {instance_id, idx.db_id(), idx.table_id(), idx.partition_id()});
            err = txn->get(ver_key, &ver_val);
            if (TxnErrorCode::TXN_OK != err && TxnErrorCode::TXN_KEY_NOT_FOUND != err) {
                code = cast_as<ErrCategory::READ>(err);
                ss << "failed to get partiton version, tablet_id=" << tablet_id
                   << " key=" << hex(ver_key) << " err=" << err;
                msg = ss.str();
                LOG_WARNING(msg);
                return;
            }

            if (TxnErrorCode::TXN_OK == err) {
                VersionPB version_pb;
                if (!version_pb.ParseFromString(ver_val)) {
                    code = MetaServiceCode::PROTOBUF_PARSE_ERR;
                    ss << "failed to parse version pb db_id=" << idx.db_id()
                       << " table_id=" << idx.table_id() << " partition_id" << idx.partition_id()
                       << " key=" << hex(ver_key);
                    msg = ss.str();
                    LOG_WARNING(msg);
                    return;
                }

                if (version_pb.pending_txn_ids_size() > 0) {
                    DCHECK(version_pb.pending_txn_ids_size() == 1);
                    stats.get_bytes += txn->get_bytes();
                    stats.get_counter += txn->num_get_keys();
                    txn.reset();
                    TEST_SYNC_POINT_CALLBACK("get_rowset::advance_last_pending_txn_id",
                                             &version_pb);
                    std::shared_ptr<TxnLazyCommitTask> task =
                            txn_lazy_committer_->submit(instance_id, version_pb.pending_txn_ids(0));

                    std::tie(code, msg) = task->wait();
                    if (code != MetaServiceCode::OK) {
                        LOG_WARNING("advance_last_txn failed last_txn={}",
                                    version_pb.pending_txn_ids(0))
                                .tag("code", code)
                                .tag("msg", msg);
                        return;
                    }
                    continue;
                }
            }
        }

        // TODO(plat1ko): Judge if tablet has been dropped (in dropped index/partition)

        TabletStatsPB tablet_stat;
        internal_get_tablet_stats(code, msg, txn.get(), instance_id, idx, tablet_stat, true);
        if (code != MetaServiceCode::OK) return;
        VLOG_DEBUG << "tablet_id=" << tablet_id << " stats=" << proto_to_json(tablet_stat);

        int64_t bc_cnt = tablet_stat.base_compaction_cnt();
        int64_t cc_cnt = tablet_stat.cumulative_compaction_cnt();
        int64_t cp = tablet_stat.cumulative_point();

        response->mutable_stats()->CopyFrom(tablet_stat);

        int64_t req_start = request->start_version();
        int64_t req_end = request->end_version();
        req_end = req_end < 0 ? std::numeric_limits<int64_t>::max() - 1 : req_end;

        //==========================================================================
        //      Find version ranges to be synchronized due to compaction
        //==========================================================================
        if (req_bc_cnt > bc_cnt || req_cc_cnt > cc_cnt || req_cp > cp) {
            code = MetaServiceCode::INVALID_ARGUMENT;
            ss << "no valid compaction_cnt or cumulative_point given. req_bc_cnt=" << req_bc_cnt
               << ", bc_cnt=" << bc_cnt << ", req_cc_cnt=" << req_cc_cnt << ", cc_cnt=" << cc_cnt
               << ", req_cp=" << req_cp << ", cp=" << cp << " tablet_id=" << tablet_id;
            msg = ss.str();
            LOG(WARNING) << msg;
            return;
        }
        auto versions = calc_sync_versions(req_bc_cnt, bc_cnt, req_cc_cnt, cc_cnt, req_cp, cp,
                                           req_start, req_end);
        for (auto [start, end] : versions) {
            internal_get_rowset(txn.get(), start, end, instance_id, tablet_id, code, msg, response);
            if (code != MetaServiceCode::OK) {
                return;
            }
        }

        // get referenced schema
        std::unordered_map<int32_t, doris::TabletSchemaCloudPB*> version_to_schema;
        for (auto& rowset_meta : *response->mutable_rowset_meta()) {
            if (rowset_meta.has_tablet_schema()) {
                version_to_schema.emplace(rowset_meta.tablet_schema().schema_version(),
                                          rowset_meta.mutable_tablet_schema());
                rowset_meta.set_schema_version(rowset_meta.tablet_schema().schema_version());
            }
            rowset_meta.set_index_id(idx.index_id());
        }
        bool need_read_schema_dict = false;
        auto arena = response->GetArena();
        for (auto& rowset_meta : *response->mutable_rowset_meta()) {
            if (rowset_meta.has_schema_dict_key_list()) {
                need_read_schema_dict = true;
            }
            if (rowset_meta.has_tablet_schema()) continue;
            if (!rowset_meta.has_schema_version()) {
                code = MetaServiceCode::INVALID_ARGUMENT;
                msg = fmt::format(
                        "rowset_meta must have either schema or schema_version, "
                        "rowset_version=[{}-{}]",
                        rowset_meta.start_version(), rowset_meta.end_version());
                return;
            }
            if (auto it = version_to_schema.find(rowset_meta.schema_version());
                it != version_to_schema.end()) {
                if (arena != nullptr) {
                    rowset_meta.set_allocated_tablet_schema(it->second);
                } else {
                    rowset_meta.mutable_tablet_schema()->CopyFrom(*it->second);
                }
            } else {
                auto key = meta_schema_key(
                        {instance_id, idx.index_id(), rowset_meta.schema_version()});
                if (!try_fetch_and_parse_schema(txn.get(), rowset_meta, key, code, msg)) {
                    return;
                }
                version_to_schema.emplace(rowset_meta.schema_version(),
                                          rowset_meta.mutable_tablet_schema());
            }
        }

        if (need_read_schema_dict && request->schema_op() != GetRowsetRequest::NO_DICT) {
            read_schema_dict(code, msg, instance_id, idx.index_id(), txn.get(),
                             response->mutable_rowset_meta(), response->mutable_schema_dict(),
                             request->schema_op());
            if (code != MetaServiceCode::OK) return;
        }
        TEST_SYNC_POINT_CALLBACK("get_rowset::finish", &response);
        break;
    } while (true);
}

void MetaServiceImpl::get_tablet_stats(::google::protobuf::RpcController* controller,
                                       const GetTabletStatsRequest* request,
                                       GetTabletStatsResponse* response,
                                       ::google::protobuf::Closure* done) {
    RPC_PREPROCESS(get_tablet_stats, get);
    instance_id = get_instance_id(resource_mgr_, request->cloud_unique_id());
    if (instance_id.empty()) {
        code = MetaServiceCode::INVALID_ARGUMENT;
        msg = "empty instance_id";
        LOG_INFO("{}, cloud_unique_id={}", msg, request->cloud_unique_id());
        return;
    }

    RPC_RATE_LIMIT(get_tablet_stats)

    for (auto& i : request->tablet_idx()) {
        TabletIndexPB idx(i);
        // FIXME(plat1ko): Get all tablet stats in one txn
        TxnErrorCode err = txn_kv_->create_txn(&txn);
        if (err != TxnErrorCode::TXN_OK) {
            code = cast_as<ErrCategory::CREATE>(err);
            msg = fmt::format("failed to create txn, tablet_id={}", idx.tablet_id());
            return;
        }
        DORIS_CLOUD_DEFER {
            stats.get_bytes += txn->get_bytes();
            stats.get_counter += txn->num_get_keys();
            // the txn is not a local variable, if not reset will count last res twice
            txn.reset(nullptr);
        };
        if (!(/* idx.has_db_id() && */ idx.has_table_id() && idx.has_index_id() &&
              idx.has_partition_id() && i.has_tablet_id())) {
            get_tablet_idx(code, msg, txn.get(), instance_id, idx.tablet_id(), idx);
            if (code != MetaServiceCode::OK) return;
        }
        auto tablet_stats = response->add_tablet_stats();
        internal_get_tablet_stats(code, msg, txn.get(), instance_id, idx, *tablet_stats, true);
        if (code != MetaServiceCode::OK) {
            response->clear_tablet_stats();
            break;
        }
#ifdef NDEBUG
        // Force data size >= 0 to reduce the losses caused by bugs
        if (tablet_stats->data_size() < 0) tablet_stats->set_data_size(0);
        if (tablet_stats->index_size() < 0) tablet_stats->set_index_size(0);
        if (tablet_stats->segment_size() < 0) tablet_stats->set_segment_size(0);
#endif
    }
}

static bool check_delete_bitmap_lock(MetaServiceCode& code, std::string& msg, std::stringstream& ss,
                                     std::unique_ptr<Transaction>& txn, std::string& instance_id,
                                     int64_t table_id, int64_t lock_id, int64_t lock_initiator,
                                     std::string& lock_key, DeleteBitmapUpdateLockPB& lock_info,
                                     std::string use_version, std::string log = "") {
    std::string lock_val;
    LOG_INFO(
            "check_delete_bitmap_lock, table_id={} lock_id={} initiator={} key={}{} use_version={}",
            table_id, lock_id, lock_initiator, hex(lock_key), log, use_version);
    auto err = txn->get(lock_key, &lock_val);
    TEST_SYNC_POINT_CALLBACK("check_delete_bitmap_lock.inject_get_lock_key_err", &err);
    if (err == TxnErrorCode::TXN_KEY_NOT_FOUND) {
        msg = "lock id key not found";
        code = MetaServiceCode::LOCK_EXPIRED;
        return false;
    }
    if (err != TxnErrorCode::TXN_OK) {
        ss << "failed to get delete bitmap lock info, err=" << err;
        msg = ss.str();
        code = cast_as<ErrCategory::READ>(err);
        return false;
    }
    if (!lock_info.ParseFromString(lock_val)) [[unlikely]] {
        code = MetaServiceCode::PROTOBUF_PARSE_ERR;
        msg = "failed to parse DeleteBitmapUpdateLockPB";
        return false;
    }
    TEST_SYNC_POINT_CALLBACK("check_delete_bitmap_lock.set_lock_info", &lock_info);
    if (lock_info.lock_id() != lock_id) {
        ss << "lock id not match, locked by lock_id=" << lock_info.lock_id();
        msg = ss.str();
        code = MetaServiceCode::LOCK_EXPIRED;
        return false;
    }
    if (use_version == "v2" && is_job_delete_bitmap_lock_id(lock_id)) {
        std::string tablet_job_key = mow_tablet_job_key({instance_id, table_id, lock_initiator});
        std::string tablet_job_val;
        err = txn->get(tablet_job_key, &tablet_job_val);
        if (err == TxnErrorCode::TXN_KEY_NOT_FOUND) {
            ss << "tablet job key not found, table_id=" << table_id << " lock_id=" << lock_id
               << " initiator=" << lock_initiator;
            msg = ss.str();
            code = MetaServiceCode::LOCK_EXPIRED;
            return false;
        }
        if (err != TxnErrorCode::TXN_OK) {
            ss << "failed to get mow tablet job info, err=" << err;
            msg = ss.str();
            code = cast_as<ErrCategory::READ>(err);
            return false;
        }
        // not check expired time
        return true;
    } else {
        bool found = false;
        for (auto initiator : lock_info.initiators()) {
            if (lock_initiator == initiator) {
                found = true;
                break;
            }
        }
        if (!found) {
            msg = "lock initiator not exist";
            code = MetaServiceCode::LOCK_EXPIRED;
            return false;
        }
    }
    return true;
}

void MetaServiceImpl::get_delete_bitmap_lock_version(std::string& use_version,
                                                     std::string& instance_id) {
    use_version = delete_bitmap_lock_white_list_->get_delete_bitmap_lock_version(instance_id);
}

static bool remove_pending_delete_bitmap(MetaServiceCode& code, std::string& msg,
                                         std::stringstream& ss, std::unique_ptr<Transaction>& txn,
                                         std::string& instance_id, int64_t tablet_id) {
    std::string pending_key = meta_pending_delete_bitmap_key({instance_id, tablet_id});
    std::string pending_val;
    auto err = txn->get(pending_key, &pending_val);
    if (err != TxnErrorCode::TXN_OK && err != TxnErrorCode::TXN_KEY_NOT_FOUND) {
        ss << "failed to get delete bitmap pending info, instance_id=" << instance_id
           << " tablet_id=" << tablet_id << " key=" << hex(pending_key) << " err=" << err;
        msg = ss.str();
        code = cast_as<ErrCategory::READ>(err);
        return false;
    }

    if (err == TxnErrorCode::TXN_KEY_NOT_FOUND) {
        return true;
    }

    // delete delete bitmap of expired txn
    PendingDeleteBitmapPB pending_info;
    if (!pending_info.ParseFromString(pending_val)) [[unlikely]] {
        code = MetaServiceCode::PROTOBUF_PARSE_ERR;
        msg = "failed to parse PendingDeleteBitmapPB";
        return false;
    }
    for (auto& delete_bitmap_key : pending_info.delete_bitmap_keys()) {
        // FIXME: Don't expose the implementation details of splitting large value
        // remove large value (>90*1000)
        std::string end_key = delete_bitmap_key;
        encode_int64(INT64_MAX, &end_key);
        txn->remove(delete_bitmap_key, end_key);
        LOG_INFO("xxx remove pending delete bitmap, delete_bitmap_key={}", hex(delete_bitmap_key));
    }
    return true;
}

// When a load txn retries in publish phase with different version to publish, it will gain delete bitmap lock
// many times. these locks are *different*, but they are the same in the current implementation because they have
// the same lock_id and initiator and don't have version info. If some delete bitmap calculation task with version X
// on BE lasts long and try to update delete bitmaps on MS when the txn gains the lock in later retries
// with version Y(Y > X) to publish. It may wrongly update version X's delete bitmaps because the lock don't have version info.
//
// This function checks whether the partition version is correct when updating the delete bitmap
// to avoid wrongly update an visible version's delete bitmaps.
// 1. get the db id with txn id
// 2. get the partition version with db id, table id and partition id
// 3. check if the partition version matches the updating version
static bool check_partition_version_when_update_delete_bitmap(
        MetaServiceCode& code, std::string& msg, std::unique_ptr<Transaction>& txn,
        std::string& instance_id, int64_t table_id, int64_t partition_id, int64_t tablet_id,
        int64_t txn_id, int64_t next_visible_version) {
    if (partition_id <= 0) {
        LOG_WARNING(
                "invalid partition_id, skip to check partition version. txn={}, "
                "table_id={}, partition_id={}, tablet_id={}",
                txn_id, table_id, partition_id, tablet_id);
        return true;
    }
    // Get db id with txn id
    std::string index_val;
    const std::string index_key = txn_index_key({instance_id, txn_id});
    auto err = txn->get(index_key, &index_val);
    if (err != TxnErrorCode::TXN_OK) {
        code = cast_as<ErrCategory::READ>(err);
        msg = fmt::format("failed to get db id, txn_id={} err={}", txn_id, err);
        LOG_WARNING(msg);
        return false;
    }

    TxnIndexPB index_pb;
    if (!index_pb.ParseFromString(index_val)) {
        code = MetaServiceCode::PROTOBUF_PARSE_ERR;
        msg = fmt::format("failed to parse txn_index_pb, txn_id={}", txn_id);
        LOG_WARNING(msg);
        return false;
    }

    DCHECK(index_pb.has_tablet_index())
            << fmt::format("txn={}, table_id={}, partition_id={}, tablet_id={}, index_pb={}",
                           txn_id, table_id, partition_id, tablet_id, proto_to_json(index_pb));
    DCHECK(index_pb.tablet_index().has_db_id())
            << fmt::format("txn={}, table_id={}, partition_id={}, tablet_id={}, index_pb={}",
                           txn_id, table_id, partition_id, tablet_id, proto_to_json(index_pb));
    if (!index_pb.has_tablet_index() || !index_pb.tablet_index().has_db_id()) {
        LOG_WARNING(
                "has no db_id in TxnIndexPB, skip to check partition version. txn={}, "
                "table_id={}, partition_id={}, tablet_id={}, index_pb={}",
                txn_id, table_id, partition_id, tablet_id, proto_to_json(index_pb));
        return true;
    }
    int64_t db_id = index_pb.tablet_index().db_id();

    std::string ver_key = partition_version_key({instance_id, db_id, table_id, partition_id});
    std::string ver_val;
    err = txn->get(ver_key, &ver_val);
    if (err != TxnErrorCode::TXN_OK && err != TxnErrorCode::TXN_KEY_NOT_FOUND) {
        code = cast_as<ErrCategory::READ>(err);
        msg = fmt::format("failed to get partition version, txn_id={}, tablet={}, err={}", txn_id,
                          tablet_id, err);
        LOG_WARNING(msg);
        return false;
    }

    int64_t cur_max_version {-1};
    if (err == TxnErrorCode::TXN_KEY_NOT_FOUND) {
        cur_max_version = 1;
    } else {
        VersionPB version_pb;
        if (!version_pb.ParseFromString(ver_val)) {
            code = MetaServiceCode::PROTOBUF_PARSE_ERR;
            msg = fmt::format("failed to parse version_pb, txn_id={}, tablet={}, key={}", txn_id,
                              tablet_id, hex(ver_key));
            LOG_WARNING(msg);
            return false;
        }
        DCHECK(version_pb.has_version());
        cur_max_version = version_pb.version();

        if (version_pb.pending_txn_ids_size() > 0) {
            DCHECK(version_pb.pending_txn_ids_size() == 1);
            cur_max_version += version_pb.pending_txn_ids_size();
        }
    }

    if (cur_max_version + 1 != next_visible_version) {
        code = MetaServiceCode::VERSION_NOT_MATCH;
        msg = fmt::format(
                "check version failed when update_delete_bitmap, txn={}, table_id={}, "
                "partition_id={}, tablet_id={}, found partition's max version is {}, but "
                "request next_visible_version is {}",
                txn_id, table_id, partition_id, tablet_id, cur_max_version, next_visible_version);
        return false;
    }
    return true;
}

// return false if the delete bitmap key already exists
[[maybe_unused]] static bool check_delete_bitmap_kv_exists(MetaServiceCode& code, std::string& msg,
                                                           std::unique_ptr<Transaction>& txn,
                                                           const std::string& key,
                                                           std::string& instance_id,
                                                           int64_t tablet_id, int64_t lock_id) {
    std::string start_key {key};
    std::string end_key {start_key};
    encode_int64(INT64_MAX, &end_key);
    std::unique_ptr<RangeGetIterator> it;
    TxnErrorCode err = txn->get(start_key, end_key, &it);
    if (err != TxnErrorCode::TXN_OK) {
        code = cast_as<ErrCategory::READ>(err);
        msg = fmt::format("failed to get delete bitmap, err={}, tablet_id={}, lock_id={}", err,
                          tablet_id, lock_id);
        return true; // skip to check if failed to get delete bitmap
    }
    if (it->has_next()) {
        auto [k, v] = it->next();
        std::string_view k1 = k;
        k1.remove_prefix(1);
        std::vector<std::tuple<std::variant<int64_t, std::string>, int, int>> out;
        decode_key(&k1, &out);
        // 0x01 "meta" ${instance_id} "delete_bitmap" ${tablet_id} ${rowset_id} ${version} ${segment_id} -> roaringbitmap
        auto rowset_id = std::get<std::string>(std::get<0>(out[4]));
        auto version = std::get<std::int64_t>(std::get<0>(out[5]));
        auto segment_id = std::get<std::int64_t>(std::get<0>(out[6]));

        code = MetaServiceCode::UPDATE_OVERRIDE_EXISTING_KV;
        msg = fmt::format(
                "trying to update a existing delete bitmap KV, tablet_id={}, rowset_id={}, "
                "version={}, segment_id={}, lock_id={}, instance_id={}",
                tablet_id, rowset_id, version, segment_id, lock_id, instance_id);
        LOG_WARNING(msg);
        return false;
    }
    return true;
}

void MetaServiceImpl::update_delete_bitmap(google::protobuf::RpcController* controller,
                                           const UpdateDeleteBitmapRequest* request,
                                           UpdateDeleteBitmapResponse* response,
                                           ::google::protobuf::Closure* done) {
    RPC_PREPROCESS(update_delete_bitmap, get, put, del);
    std::string cloud_unique_id = request->has_cloud_unique_id() ? request->cloud_unique_id() : "";
    if (cloud_unique_id.empty()) {
        code = MetaServiceCode::INVALID_ARGUMENT;
        msg = "cloud unique id not set";
        return;
    }

    instance_id = get_instance_id(resource_mgr_, cloud_unique_id);
    if (instance_id.empty()) {
        code = MetaServiceCode::INVALID_ARGUMENT;
        msg = "empty instance_id";
        LOG_WARNING("{}, cloud_unique_id={}", msg, request->cloud_unique_id());
        return;
    }

    if (request->without_lock() && request->has_pre_rowset_agg_end_version() &&
        request->pre_rowset_agg_end_version() > 0) {
        if (request->rowset_ids_size() != request->pre_rowset_versions_size()) {
            code = MetaServiceCode::INVALID_ARGUMENT;
            ss << "pre rowset version size=" << request->pre_rowset_versions_size()
               << " not equal to rowset size=" << request->rowset_ids_size();
            msg = ss.str();
            return;
        }
    }

    std::string use_version =
            delete_bitmap_lock_white_list_->get_delete_bitmap_lock_version(instance_id);
    RPC_RATE_LIMIT(update_delete_bitmap)

    uint64_t fdb_txn_size = 0;
    auto table_id = request->table_id();
    auto tablet_id = request->tablet_id();
    AnnotateTag tag_table_id("table_id", table_id), tag_tablet_id("tablet_id", tablet_id);

    TxnErrorCode err = txn_kv_->create_txn(&txn);
    if (err != TxnErrorCode::TXN_OK) {
        code = cast_as<ErrCategory::CREATE>(err);
        msg = "failed to init txn";
        return;
    }

    bool is_explicit_txn = (request->has_is_explicit_txn() && request->is_explicit_txn());
    bool is_first_sub_txn = (is_explicit_txn && request->txn_id() == request->lock_id());
    bool without_lock = request->has_without_lock() ? request->without_lock() : false;
    std::string log = ", update delete bitmap for tablet " + std::to_string(tablet_id);
    if (!without_lock) {
        // 1. Check whether the lock expires
        std::string lock_key = meta_delete_bitmap_update_lock_key({instance_id, table_id, -1});
        DeleteBitmapUpdateLockPB lock_info;
        if (!check_delete_bitmap_lock(code, msg, ss, txn, instance_id, table_id, request->lock_id(),
                                      request->initiator(), lock_key, lock_info, use_version,
                                      log)) {
            LOG_WARNING(
                    "failed to check delete bitmap lock, table_id {} request lock_id {} request "
                    "initiator {} msg {}",
                    table_id, request->lock_id(), request->initiator(), msg);
            return;
        }
        // 2. Process pending delete bitmap

        // if this is a txn load and is not the first sub txn, we should not remove
        // the pending delete bitmaps written by previous sub txns
        if (!is_explicit_txn || is_first_sub_txn) {
            if (!remove_pending_delete_bitmap(code, msg, ss, txn, instance_id, tablet_id)) {
                return;
            }
        }
    }

    // 3. check if partition's version matches
    if (request->lock_id() > 0 && request->has_txn_id() && request->partition_id() &&
        request->has_next_visible_version()) {
        if (!check_partition_version_when_update_delete_bitmap(
                    code, msg, txn, instance_id, table_id, request->partition_id(), tablet_id,
                    request->txn_id(), request->next_visible_version())) {
            return;
        }
    }

    // 4. store all pending delete bitmap for this txn
    PendingDeleteBitmapPB delete_bitmap_keys;
    for (size_t i = 0; i < request->rowset_ids_size(); ++i) {
        MetaDeleteBitmapInfo key_info {instance_id, tablet_id, request->rowset_ids(i),
                                       request->versions(i), request->segment_ids(i)};
        std::string key;
        meta_delete_bitmap_key(key_info, &key);
        delete_bitmap_keys.add_delete_bitmap_keys(key);
    }

    PendingDeleteBitmapPB previous_pending_info;
    if (is_explicit_txn && !is_first_sub_txn) {
        std::string pending_key = meta_pending_delete_bitmap_key({instance_id, tablet_id});
        std::string pending_val;
        auto err = txn->get(pending_key, &pending_val);
        if (err != TxnErrorCode::TXN_OK && err != TxnErrorCode::TXN_KEY_NOT_FOUND) {
            ss << "failed to get delete bitmap pending info, instance_id=" << instance_id
               << " tablet_id=" << tablet_id << " key=" << hex(pending_key) << " err=" << err;
            msg = ss.str();
            code = cast_as<ErrCategory::READ>(err);
            return;
        }

        if (err == TxnErrorCode::TXN_OK) {
            // pending delete bitmaps of previous sub txns
            if (!previous_pending_info.ParseFromString(pending_val)) [[unlikely]] {
                code = MetaServiceCode::PROTOBUF_PARSE_ERR;
                msg = "failed to parse PendingDeleteBitmapPB";
                return;
            }
        }
    }

    // no need to record pending key for compaction,
    // because delete bitmap will attach to new rowset, just delete new rowset if failed
    // lock_id > 0 : load
    // lock_id = -1 : compaction
    // lock_id = -2 : schema change
    // lock_id = -3 : compaction update delete bitmap without lock
    if (request->lock_id() > 0 || request->lock_id() == -2) {
        std::string pending_val;
        if (is_explicit_txn && !is_first_sub_txn) {
            // put current delete bitmap keys and previous sub txns' into tablet's pending delete bitmap KV
            PendingDeleteBitmapPB total_pending_info {std::move(previous_pending_info)};
            auto* cur_pending_keys = delete_bitmap_keys.mutable_delete_bitmap_keys();
            total_pending_info.mutable_delete_bitmap_keys()->Add(cur_pending_keys->begin(),
                                                                 cur_pending_keys->end());
            if (!total_pending_info.SerializeToString(&pending_val)) {
                code = MetaServiceCode::PROTOBUF_SERIALIZE_ERR;
                msg = "failed to serialize pending delete bitmap";
                return;
            }
        } else {
            if (!delete_bitmap_keys.SerializeToString(&pending_val)) {
                code = MetaServiceCode::PROTOBUF_SERIALIZE_ERR;
                msg = "failed to serialize pending delete bitmap";
                return;
            }
        }
        std::string pending_key = meta_pending_delete_bitmap_key({instance_id, tablet_id});
        txn->put(pending_key, pending_val);
        fdb_txn_size = fdb_txn_size + pending_key.size() + pending_val.size();
        LOG_INFO("xxx update delete bitmap put pending_key {}", hex(pending_key))
                .tag("lock_id", request->lock_id())
                .tag("initiator", request->initiator())
                .tag("value_size", pending_val.size());
    }

    // 5. Update delete bitmap for curent txn
    size_t current_key_count = 0;
    size_t current_value_count = 0;
    size_t total_key_count = 0;
    size_t total_value_count = 0;
    size_t total_txn_put_keys = 0;
    size_t total_txn_put_bytes = 0;
    size_t total_txn_size = 0;
    size_t total_txn_count = 0;
    std::set<std::string> non_exist_rowset_ids;
    for (size_t i = 0; i < request->rowset_ids_size(); ++i) {
        auto& key = delete_bitmap_keys.delete_bitmap_keys(i);
        auto& val = request->segment_delete_bitmaps(i);

        // Split into multiple fdb transactions, because the size of one fdb
        // transaction can't exceed 10MB.
        if (txn->approximate_bytes() + key.size() * 3 + val.size() > config::max_txn_commit_byte) {
            LOG_INFO(
                    "fdb txn size more than {}, current size: {}, tablet_id: {} lock_id={} "
                    "initiator={}, need to commit",
                    config::max_txn_commit_byte, txn->approximate_bytes(), tablet_id,
                    request->lock_id(), request->initiator());
            err = txn->commit();
            TEST_SYNC_POINT_CALLBACK("update_delete_bitmap:commit:err", request->initiator(), i,
                                     &err);
            total_txn_put_keys += txn->num_put_keys();
            total_txn_put_bytes += txn->put_bytes();
            total_txn_size += txn->approximate_bytes();
            total_txn_count++;
            if (err != TxnErrorCode::TXN_OK) {
                code = cast_as<ErrCategory::COMMIT>(err);
                ss << "failed to update delete bitmap, err=" << err << " tablet_id=" << tablet_id
                   << " lock_id=" << request->lock_id() << " initiator=" << request->initiator()
                   << " delete_bitmap_key=" << current_key_count
                   << " delete_bitmap_value=" << current_value_count
                   << " put_size=" << txn->put_bytes() << " num_put_keys=" << txn->num_put_keys()
                   << " txn_size=" << txn->approximate_bytes();
                msg = ss.str();
                g_bvar_update_delete_bitmap_fail_counter << 1;
                return;
            }
            stats.get_bytes += txn->get_bytes();
            stats.put_bytes += txn->put_bytes();
            stats.del_bytes += txn->delete_bytes();
            stats.get_counter += txn->num_get_keys();
            stats.put_counter += txn->num_put_keys();
            stats.del_counter += txn->num_del_keys();
            current_key_count = 0;
            current_value_count = 0;
            TxnErrorCode err = txn_kv_->create_txn(&txn);
            if (err != TxnErrorCode::TXN_OK) {
                code = cast_as<ErrCategory::CREATE>(err);
                msg = "failed to init txn";
                return;
            }
            if (!without_lock) {
                std::string lock_key =
                        meta_delete_bitmap_update_lock_key({instance_id, table_id, -1});
                DeleteBitmapUpdateLockPB lock_info;
                if (!check_delete_bitmap_lock(code, msg, ss, txn, instance_id, table_id,
                                              request->lock_id(), request->initiator(), lock_key,
                                              lock_info, use_version, log)) {
                    LOG_WARNING(
                            "failed to check delete bitmap lock, table_id {} request lock_id {} "
                            "request initiator {} msg {}",
                            table_id, request->lock_id(), request->initiator(), msg);
                    return;
                }
            }
        }

#ifdef ENABLE_INJECTION_POINT
        if (config::enable_update_delete_bitmap_kv_check) {
            if (!check_delete_bitmap_kv_exists(code, msg, txn, key, instance_id, tablet_id,
                                               request->lock_id())) {
                return;
            }
        }
#endif

        if (without_lock && request->has_pre_rowset_agg_end_version() &&
            request->pre_rowset_agg_end_version() > 0) {
            // check the rowset exists
            if (non_exist_rowset_ids.contains(request->rowset_ids(i))) {
                LOG_INFO(
                        "skip update delete bitmap, rowset_id={} version={} tablet_id={} because "
                        "the rowset does not exist",
                        request->rowset_ids(i), request->pre_rowset_versions(i), tablet_id);
                continue;
            }
            auto rowset_key =
                    meta_rowset_key({instance_id, tablet_id, request->pre_rowset_versions(i)});
            std::string rowset_val;
            err = txn->get(rowset_key, &rowset_val);
            if (err != TxnErrorCode::TXN_OK && TxnErrorCode::TXN_KEY_NOT_FOUND != err) {
                ss << "failed to get rowset, instance_id=" << instance_id
                   << " tablet_id=" << tablet_id << " version=" << request->pre_rowset_versions(i)
                   << " err=" << err;
                msg = ss.str();
                code = cast_as<ErrCategory::READ>(err);
                return;
            }
            if (err == TxnErrorCode::TXN_KEY_NOT_FOUND) {
                non_exist_rowset_ids.emplace(request->rowset_ids(i));
                LOG_INFO(
                        "skip update delete bitmap, rowset_id={} version={} tablet_id={} because "
                        "the rowset is not exist",
                        request->rowset_ids(i), request->pre_rowset_versions(i), tablet_id);
                continue;
            }
            doris::RowsetMetaCloudPB rs;
            if (!rs.ParseFromArray(rowset_val.data(), rowset_val.size())) {
                code = MetaServiceCode::PROTOBUF_PARSE_ERR;
                ss << "malformed rowset meta, unable to deserialize, tablet_id=" << tablet_id
                   << " key=" << hex(rowset_key);
                msg = ss.str();
                return;
            }
            if (rs.rowset_id_v2() != request->rowset_ids(i)) {
                LOG_INFO(
                        "skip update delete bitmap, rowset_id={} version={} tablet_id={} because "
                        "the rowset is not exist",
                        request->rowset_ids(i), request->pre_rowset_versions(i), tablet_id);
                non_exist_rowset_ids.emplace(request->rowset_ids(i));
                continue;
            }
        }
        // remove first
        if (request->lock_id() == COMPACTION_WITHOUT_LOCK_DELETE_BITMAP_LOCK_ID) {
            auto& start_key = key;
            std::string end_key {start_key};
            encode_int64(INT64_MAX, &end_key);
            txn->remove(start_key, end_key);
            LOG_INFO("xxx remove delete_bitmap_key={}", hex(start_key))
                    .tag("tablet_id", tablet_id)
                    .tag("lock_id", request->lock_id())
                    .tag("initiator", request->initiator());
        }
        // splitting large values (>90*1000) into multiple KVs
        cloud::blob_put(txn.get(), key, val, 0);
        current_key_count++;
        current_value_count += val.size();
        total_key_count++;
        total_value_count += val.size();
        VLOG_DEBUG << "xxx update delete bitmap put delete_bitmap_key=" << hex(key)
                   << " lock_id=" << request->lock_id() << " initiator=" << request->initiator()
                   << " key_size: " << key.size() << " value_size: " << val.size();
    }

    // remove pre rowset delete bitmap
    if (request->has_pre_rowset_agg_start_version() && request->has_pre_rowset_agg_end_version() &&
        request->pre_rowset_agg_start_version() < request->pre_rowset_agg_end_version()) {
        std::string pre_rowset_id;
        for (size_t i = 0; i < request->rowset_ids_size(); ++i) {
            if (request->rowset_ids(i) == pre_rowset_id) {
                continue;
            }
            if (non_exist_rowset_ids.contains(request->rowset_ids(i))) {
                LOG_INFO(
                        "skip remove pre rowsets delete bitmap, rowset_id={} tablet_id={} because "
                        "the rowset does not exist",
                        request->rowset_ids(i), tablet_id);
                continue;
            }
            pre_rowset_id = request->rowset_ids(i);
            auto delete_bitmap_start =
                    meta_delete_bitmap_key({instance_id, tablet_id, request->rowset_ids(i),
                                            request->pre_rowset_agg_start_version(), 0});
            auto delete_bitmap_end =
                    meta_delete_bitmap_key({instance_id, tablet_id, request->rowset_ids(i),
                                            request->pre_rowset_agg_end_version(), 0});
            txn->remove(delete_bitmap_start, delete_bitmap_end);
            LOG_INFO("remove pre rowsets delete bitmap, tablet_id={}", tablet_id)
                    .tag("rowset", request->rowset_ids(i))
                    .tag("start_version", request->pre_rowset_agg_start_version())
                    .tag("end_version", request->pre_rowset_agg_end_version())
                    .tag("start_key", hex(delete_bitmap_start))
                    .tag("end_key", hex(delete_bitmap_end));
        }
    }
    err = txn->commit();
    total_txn_put_keys += txn->num_put_keys();
    total_txn_put_bytes += txn->put_bytes();
    total_txn_size += txn->approximate_bytes();
    total_txn_count++;
    if (err != TxnErrorCode::TXN_OK) {
        if (err == TxnErrorCode::TXN_CONFLICT) {
            g_bvar_delete_bitmap_lock_txn_put_conflict_counter << 1;
        }
        code = cast_as<ErrCategory::COMMIT>(err);
        ss << "failed to update delete bitmap, err=" << err << " tablet_id=" << tablet_id
           << " lock_id=" << request->lock_id() << " initiator=" << request->initiator()
           << " delete_bitmap_key=" << current_key_count
           << " delete_bitmap_value=" << current_value_count << " put_size=" << txn->put_bytes()
           << " num_put_keys=" << txn->num_put_keys() << " txn_size=" << txn->approximate_bytes();
        msg = ss.str();
        g_bvar_update_delete_bitmap_fail_counter << 1;
        return;
    }
    LOG_INFO("update_delete_bitmap tablet_id={}", tablet_id)
            .tag("lock_id", request->lock_id())
            .tag("initiator", request->initiator())
            .tag("rowset_num", request->rowset_ids_size())
            .tag("total_key_count", total_key_count)
            .tag("total_value_count", total_value_count)
            .tag("without_lock", without_lock)
            .tag("total_txn_put_keys", total_txn_put_keys)
            .tag("total_txn_put_bytes", total_txn_put_bytes)
            .tag("total_txn_size", total_txn_size)
            .tag("total_txn_count", total_txn_count)
            .tag("instance_id", instance_id)
            .tag("use_version", use_version);
}

void MetaServiceImpl::get_delete_bitmap(google::protobuf::RpcController* controller,
                                        const GetDeleteBitmapRequest* request,
                                        GetDeleteBitmapResponse* response,
                                        ::google::protobuf::Closure* done) {
    RPC_PREPROCESS(get_delete_bitmap, get);
    std::string cloud_unique_id = request->has_cloud_unique_id() ? request->cloud_unique_id() : "";
    if (cloud_unique_id.empty()) {
        code = MetaServiceCode::INVALID_ARGUMENT;
        msg = "cloud unique id not set";
        return;
    }

    instance_id = get_instance_id(resource_mgr_, cloud_unique_id);
    if (instance_id.empty()) {
        code = MetaServiceCode::INVALID_ARGUMENT;
        msg = "empty instance_id";
        LOG_WARNING("{}, cloud_unique_id={}", msg, request->cloud_unique_id());
        return;
    }

    RPC_RATE_LIMIT(get_delete_bitmap)

    auto tablet_id = request->tablet_id();
    auto& rowset_ids = request->rowset_ids();
    auto& begin_versions = request->begin_versions();
    auto& end_versions = request->end_versions();
    if (rowset_ids.size() != begin_versions.size() || rowset_ids.size() != end_versions.size()) {
        code = MetaServiceCode::INVALID_ARGUMENT;
        ss << "rowset and version size not match. "
           << " rowset_size=" << rowset_ids.size()
           << " begin_version_size=" << begin_versions.size()
           << " end_version_size=" << end_versions.size();
        msg = ss.str();
        return;
    }

    response->set_tablet_id(tablet_id);
    int64_t delete_bitmap_num = 0;
    int64_t delete_bitmap_byte = 0;
    bool test = false;
    TEST_SYNC_POINT_CALLBACK("get_delete_bitmap_test", &test);

    for (size_t i = 0; i < rowset_ids.size(); i++) {
        // create a new transaction every time, avoid using one transaction that takes too long
        std::unique_ptr<Transaction> txn;
        TxnErrorCode err = txn_kv_->create_txn(&txn);
        if (err != TxnErrorCode::TXN_OK) {
            code = cast_as<ErrCategory::CREATE>(err);
            msg = "failed to init txn";
            return;
        }
        DORIS_CLOUD_DEFER {
            if (txn == nullptr) return;
            stats.get_bytes += txn->get_bytes();
            stats.get_counter += txn->num_get_keys();
        };
        auto rowset_id = rowset_ids[i];
        AnnotateTag tag_rowset_id("rowset_id", rowset_id);
        MetaDeleteBitmapInfo start_key_info {instance_id, tablet_id, rowset_id, begin_versions[i],
                                             0};
        MetaDeleteBitmapInfo end_key_info {instance_id, tablet_id, rowset_id, end_versions[i],
                                           INT64_MAX};
        std::string start_key;
        std::string end_key;
        meta_delete_bitmap_key(start_key_info, &start_key);
        meta_delete_bitmap_key(end_key_info, &end_key);

        // in order to get splitted large value
        encode_int64(INT64_MAX, &end_key);

        std::unique_ptr<RangeGetIterator> it;
        int64_t last_ver = -1;
        int64_t last_seg_id = -1;
        int64_t round = 0;
        do {
            if (test) {
                LOG_INFO("test");
                err = txn->get(start_key, end_key, &it, false, 2);
            } else {
                err = txn->get(start_key, end_key, &it);
            }
            TEST_SYNC_POINT_CALLBACK("get_delete_bitmap_err", &round, &err);
            int64_t retry = 0;
            while (err == TxnErrorCode::TXN_TOO_OLD && retry < 3) {
                stats.get_bytes += txn->get_bytes();
                stats.get_counter += txn->num_get_keys();
                txn = nullptr;
                err = txn_kv_->create_txn(&txn);
                if (err != TxnErrorCode::TXN_OK) {
                    code = cast_as<ErrCategory::CREATE>(err);
                    ss << "failed to init txn, retry=" << retry << ", internal round=" << round;
                    msg = ss.str();
                    return;
                }
                if (test) {
                    err = txn->get(start_key, end_key, &it, false, 2);
                } else {
                    err = txn->get(start_key, end_key, &it);
                }
                retry++;
                LOG_INFO("retry get delete bitmap, tablet={}", tablet_id)
                        .tag("retry", retry)
                        .tag("internal round", round)
                        .tag("delete_bitmap_num", delete_bitmap_num)
                        .tag("delete_bitmap_byte", delete_bitmap_byte);
            }
            if (err != TxnErrorCode::TXN_OK) {
                code = cast_as<ErrCategory::READ>(err);
                ss << "internal error, failed to get delete bitmap, internal round=" << round
                   << ", ret=" << err;
                msg = ss.str();
                g_bvar_get_delete_bitmap_fail_counter << 1;
                return;
            }

            while (it->has_next()) {
                auto [k, v] = it->next();
                auto k1 = k;
                k1.remove_prefix(1);
                std::vector<std::tuple<std::variant<int64_t, std::string>, int, int>> out;
                decode_key(&k1, &out);
                // 0x01 "meta" ${instance_id}  "delete_bitmap" ${tablet_id}
                // ${rowset_id0} ${version1} ${segment_id0} -> DeleteBitmapPB
                auto ver = std::get<int64_t>(std::get<0>(out[5]));
                auto seg_id = std::get<int64_t>(std::get<0>(out[6]));

                // FIXME: Don't expose the implementation details of splitting large value.
                // merge splitted large values (>90*1000)
                if (ver != last_ver || seg_id != last_seg_id) {
                    response->add_rowset_ids(rowset_id);
                    response->add_segment_ids(seg_id);
                    response->add_versions(ver);
                    response->add_segment_delete_bitmaps(std::string(v));
                    last_ver = ver;
                    last_seg_id = seg_id;
                    delete_bitmap_num++;
                    delete_bitmap_byte += v.length();
                } else {
                    TEST_SYNC_POINT_CALLBACK("get_delete_bitmap_code", &code);
                    if (code != MetaServiceCode::OK) {
                        ss << "test get get_delete_bitmap fail, code=" << MetaServiceCode_Name(code)
                           << ", internal round=" << round;
                        msg = ss.str();
                        return;
                    }
                    delete_bitmap_byte += v.length();
                    response->mutable_segment_delete_bitmaps()->rbegin()->append(v);
                }
            }
            if (delete_bitmap_byte > config::max_get_delete_bitmap_byte) {
                code = MetaServiceCode::KV_TXN_GET_ERR;
                ss << "tablet=" << tablet_id << ", get_delete_bitmap_byte=" << delete_bitmap_byte
                   << ",exceed max byte";
                msg = ss.str();
                LOG_WARNING(msg);
                g_bvar_get_delete_bitmap_fail_counter << 1;
                return;
            }
            round++;
            start_key = it->next_begin_key(); // Update to next smallest key for iteration
        } while (it->more());
        LOG_INFO("get delete bitmap for tablet={}", tablet_id)
                .tag("rowset", rowset_id)
                .tag("start version", begin_versions[i])
                .tag("end version", end_versions[i])
                .tag("internal round", round)
                .tag("delete_bitmap_num", delete_bitmap_num)
                .tag("delete_bitmap_byte", delete_bitmap_byte);
    }
    LOG_INFO("finish get delete bitmap for tablet={}", tablet_id)
            .tag("delete_bitmap_num", delete_bitmap_num)
            .tag("delete_bitmap_byte", delete_bitmap_byte);

    if (request->has_idx()) {
        std::unique_ptr<Transaction> txn;
        TxnErrorCode err = txn_kv_->create_txn(&txn);
        if (err != TxnErrorCode::TXN_OK) {
            code = cast_as<ErrCategory::CREATE>(err);
            msg = "failed to init txn";
            return;
        }
        DORIS_CLOUD_DEFER {
            if (txn == nullptr) return;
            stats.get_bytes += txn->get_bytes();
            stats.get_counter += txn->num_get_keys();
        };
        TabletIndexPB idx(request->idx());
        TabletStatsPB tablet_stat;
        internal_get_tablet_stats(code, msg, txn.get(), instance_id, idx, tablet_stat,
                                  true /*snapshot_read*/);
        if (code != MetaServiceCode::OK) {
            return;
        }
        // The requested compaction state and the actual compaction state are different, which indicates that
        // the requested rowsets are expired and their delete bitmap may have been deleted.
        if (request->base_compaction_cnt() != tablet_stat.base_compaction_cnt() ||
            request->cumulative_compaction_cnt() != tablet_stat.cumulative_compaction_cnt() ||
            request->cumulative_point() != tablet_stat.cumulative_point()) {
            code = MetaServiceCode::ROWSETS_EXPIRED;
            msg = "rowsets are expired";
            return;
        }
    }
}

static bool put_mow_tablet_job_key(MetaServiceCode& code, std::string& msg,
                                   std::unique_ptr<Transaction>& txn, std::string& instance_id,
                                   int64_t table_id, int64_t lock_id, int64_t initiator,
                                   int64_t expiration, std::string& current_lock_msg) {
    std::string tablet_job_key = mow_tablet_job_key({instance_id, table_id, initiator});
    std::string tablet_job_val;
    MowTabletJobPB mow_tablet_job;
    mow_tablet_job.set_expiration(expiration);
    mow_tablet_job.SerializeToString(&tablet_job_val);
    if (tablet_job_val.empty()) {
        code = MetaServiceCode::PROTOBUF_SERIALIZE_ERR;
        msg = "MowTabletJobPB serialization error";
        return false;
    }
    txn->put(tablet_job_key, tablet_job_val);
    LOG_INFO("xxx put tablet job key={} table_id={} lock_id={} initiator={} expiration={}, {}",
             hex(tablet_job_key), table_id, lock_id, initiator, expiration, current_lock_msg);
    return true;
}

static bool put_delete_bitmap_update_lock_key(MetaServiceCode& code, std::string& msg,
                                              std::unique_ptr<Transaction>& txn, int64_t table_id,
                                              int64_t lock_id, int64_t initiator,
                                              std::string& lock_key,
                                              DeleteBitmapUpdateLockPB& lock_info,
                                              std::string& current_lock_msg) {
    std::string lock_val;
    lock_info.SerializeToString(&lock_val);
    if (lock_val.empty()) {
        code = MetaServiceCode::PROTOBUF_SERIALIZE_ERR;
        msg = "DeleteBitmapUpdateLockPB serialization error";
        return false;
    }
    txn->put(lock_key, lock_val);
    LOG_INFO("xxx put lock_key={} table_id={} lock_id={} initiator={} initiators_size={}, {}",
             hex(lock_key), table_id, lock_id, initiator, lock_info.initiators_size(),
             current_lock_msg);
    return true;
}

bool MetaServiceImpl::get_mow_tablet_stats_and_meta(MetaServiceCode& code, std::string& msg,
                                                    const GetDeleteBitmapUpdateLockRequest* request,
                                                    GetDeleteBitmapUpdateLockResponse* response,
                                                    std::string& instance_id, std::string& lock_key,
                                                    std::string lock_use_version, KVStats& stats) {
    bool require_tablet_stats =
            request->has_require_compaction_stats() ? request->require_compaction_stats() : false;
    if (!require_tablet_stats) return true;
    // this request is from fe when it commits txn for MOW table, we send the compaction stats
    // along with the GetDeleteBitmapUpdateLockResponse which will be sent to BE later to let
    // BE eliminate unnecessary sync_rowsets() calls if possible
    // 1. hold the delete bitmap update lock in MS(update lock_info.lock_id to current load's txn id)
    // 2. read tablets' stats
    // 3. check whether we still hold the delete bitmap update lock
    // these steps can be done in different fdb txns

    StopWatch read_stats_sw;
    std::unique_ptr<Transaction> txn;
    TxnErrorCode err = txn_kv_->create_txn(&txn);
    if (err != TxnErrorCode::TXN_OK) {
        code = cast_as<ErrCategory::CREATE>(err);
        msg = "failed to init txn";
        return false;
    }
    DORIS_CLOUD_DEFER {
        if (txn == nullptr) return;
        stats.get_bytes += txn->get_bytes();
        stats.put_bytes += txn->put_bytes();
        stats.del_bytes += txn->delete_bytes();
        stats.get_counter += txn->num_get_keys();
        stats.put_counter += txn->num_put_keys();
        stats.del_counter += txn->num_del_keys();
    };
    auto table_id = request->table_id();
    std::stringstream ss;
    if (!config::enable_batch_get_mow_tablet_stats_and_meta) {
        for (const auto& tablet_idx : request->tablet_indexes()) {
            // 1. get compaction cnts
            TabletStatsPB tablet_stat;
            std::string stats_key =
                    stats_tablet_key({instance_id, tablet_idx.table_id(), tablet_idx.index_id(),
                                      tablet_idx.partition_id(), tablet_idx.tablet_id()});
            std::string stats_val;
            TxnErrorCode err = txn->get(stats_key, &stats_val);
            TEST_SYNC_POINT_CALLBACK(
                    "get_delete_bitmap_update_lock.get_compaction_cnts_inject_error", &err);
            if (err == TxnErrorCode::TXN_TOO_OLD) {
                code = MetaServiceCode::OK;
                err = txn_kv_->create_txn(&txn);
                if (err != TxnErrorCode::TXN_OK) {
                    code = cast_as<ErrCategory::CREATE>(err);
                    ss << "failed to init txn when get tablet stats";
                    msg = ss.str();
                    return false;
                }
                err = txn->get(stats_key, &stats_val);
            }
            if (err != TxnErrorCode::TXN_OK) {
                code = cast_as<ErrCategory::READ>(err);
                msg = fmt::format("failed to get tablet stats, err={} tablet_id={}", err,
                                  tablet_idx.tablet_id());
                return false;
            }
            if (!tablet_stat.ParseFromArray(stats_val.data(), stats_val.size())) {
                code = MetaServiceCode::PROTOBUF_PARSE_ERR;
                msg = fmt::format("marformed tablet stats value, key={}", hex(stats_key));
                return false;
            }
            response->add_base_compaction_cnts(tablet_stat.base_compaction_cnt());
            response->add_cumulative_compaction_cnts(tablet_stat.cumulative_compaction_cnt());
            response->add_cumulative_points(tablet_stat.cumulative_point());

            // 2. get tablet states
            std::string tablet_meta_key =
                    meta_tablet_key({instance_id, tablet_idx.table_id(), tablet_idx.index_id(),
                                     tablet_idx.partition_id(), tablet_idx.tablet_id()});
            std::string tablet_meta_val;
            err = txn->get(tablet_meta_key, &tablet_meta_val);
            if (err != TxnErrorCode::TXN_OK) {
                ss << "failed to get tablet meta"
                   << (err == TxnErrorCode::TXN_KEY_NOT_FOUND ? " (not found)" : "")
                   << " instance_id=" << instance_id << " tablet_id=" << tablet_idx.tablet_id()
                   << " key=" << hex(tablet_meta_key) << " err=" << err;
                msg = ss.str();
                code = err == TxnErrorCode::TXN_KEY_NOT_FOUND ? MetaServiceCode::TABLET_NOT_FOUND
                                                              : cast_as<ErrCategory::READ>(err);
                return false;
            }
            doris::TabletMetaCloudPB tablet_meta;
            if (!tablet_meta.ParseFromString(tablet_meta_val)) {
                code = MetaServiceCode::PROTOBUF_PARSE_ERR;
                msg = "malformed tablet meta";
                return false;
            }
            response->add_tablet_states(
                    static_cast<std::underlying_type_t<TabletStatePB>>(tablet_meta.tablet_state()));
        }
    } else {
        // 1. get compaction cnts
        std::vector<std::string> stats_tablet_keys;
        for (const auto& tablet_idx : request->tablet_indexes()) {
            stats_tablet_keys.push_back(
                    stats_tablet_key({instance_id, tablet_idx.table_id(), tablet_idx.index_id(),
                                      tablet_idx.partition_id(), tablet_idx.tablet_id()}));
        }
        std::vector<std::optional<std::string>> stats_tablet_values;
        err = txn->batch_get(&stats_tablet_values, stats_tablet_keys);
        TEST_SYNC_POINT_CALLBACK("get_delete_bitmap_update_lock.get_compaction_cnts_inject_error",
                                 &err);
        if (err != TxnErrorCode::TXN_OK) {
            code = cast_as<ErrCategory::READ>(err);
            msg = fmt::format("failed to get tablet stats, err={} table_id={} lock_id={}", err,
                              table_id, request->lock_id());
            return false;
        }
        for (size_t i = 0; i < stats_tablet_keys.size(); i++) {
            if (!stats_tablet_values[i].has_value()) {
                code = cast_as<ErrCategory::READ>(err);
                msg = fmt::format("failed to get tablet stats, err={} tablet_id={}", err,
                                  request->tablet_indexes(i).tablet_id());
                return false;
            }
            TabletStatsPB tablet_stat;
            if (!tablet_stat.ParseFromString(stats_tablet_values[i].value())) {
                code = MetaServiceCode::PROTOBUF_PARSE_ERR;
                msg = fmt::format("marformed tablet stats value");
                return false;
            }
            response->add_base_compaction_cnts(tablet_stat.base_compaction_cnt());
            response->add_cumulative_compaction_cnts(tablet_stat.cumulative_compaction_cnt());
            response->add_cumulative_points(tablet_stat.cumulative_point());
        }
        stats_tablet_keys.clear();
        stats_tablet_values.clear();
        DCHECK(request->tablet_indexes_size() == response->base_compaction_cnts_size());
        DCHECK(request->tablet_indexes_size() == response->cumulative_compaction_cnts_size());
        DCHECK(request->tablet_indexes_size() == response->cumulative_points_size());

        // 2. get tablet states
        std::vector<std::string> tablet_meta_keys;
        for (const auto& tablet_idx : request->tablet_indexes()) {
            tablet_meta_keys.push_back(
                    meta_tablet_key({instance_id, tablet_idx.table_id(), tablet_idx.index_id(),
                                     tablet_idx.partition_id(), tablet_idx.tablet_id()}));
        }
        std::vector<std::optional<std::string>> tablet_meta_values;
        err = txn->batch_get(&tablet_meta_values, tablet_meta_keys);
        if (err == TxnErrorCode::TXN_TOO_OLD) {
            code = MetaServiceCode::OK;
            err = txn_kv_->create_txn(&txn);
            if (err != TxnErrorCode::TXN_OK) {
                code = cast_as<ErrCategory::CREATE>(err);
                ss << "failed to init txn when get tablet meta";
                msg = ss.str();
                return false;
            }
            err = txn->batch_get(&tablet_meta_values, tablet_meta_keys);
        }
        if (err != TxnErrorCode::TXN_OK) {
            code = cast_as<ErrCategory::READ>(err);
            msg = fmt::format("failed to get tablet meta, err={} table_id={} lock_id={}", err,
                              table_id, request->lock_id());
            return false;
        }
        for (size_t i = 0; i < tablet_meta_keys.size(); i++) {
            if (!tablet_meta_values[i].has_value()) {
                code = cast_as<ErrCategory::READ>(err);
                msg = fmt::format("failed to get tablet meta, err={} tablet_id={}", err,
                                  request->tablet_indexes(i).tablet_id());
                return false;
            }
            doris::TabletMetaCloudPB tablet_meta;
            if (!tablet_meta.ParseFromString(tablet_meta_values[i].value())) {
                code = MetaServiceCode::PROTOBUF_PARSE_ERR;
                msg = fmt::format("marformed tablet meta value");
                return false;
            }
            response->add_tablet_states(
                    static_cast<std::underlying_type_t<TabletStatePB>>(tablet_meta.tablet_state()));
        }
        DCHECK(request->tablet_indexes_size() == response->tablet_states_size());
    }

    read_stats_sw.pause();
    LOG_INFO(
            "table_id={}, tablet_idxes.size()={}, read tablet compaction cnts and tablet states "
            "cost={} ms",
            table_id, request->tablet_indexes().size(), read_stats_sw.elapsed_us() / 1000);

    DeleteBitmapUpdateLockPB lock_info_tmp;
    if (!check_delete_bitmap_lock(code, msg, ss, txn, instance_id, table_id, request->lock_id(),
                                  request->initiator(), lock_key, lock_info_tmp,
                                  lock_use_version)) {
        LOG_WARNING(
                "failed to check delete bitmap lock after get tablet stats and tablet "
                "states, table_id={}",
                table_id)
                .tag("request lock_id", request->lock_id())
                .tag("request initiator", request->initiator())
                .tag("code", code)
                .tag("msg", msg);
        return false;
    }
    return true;
}

void MetaServiceImpl::get_delete_bitmap_update_lock_v2(
        google::protobuf::RpcController* controller,
        const GetDeleteBitmapUpdateLockRequest* request,
        GetDeleteBitmapUpdateLockResponse* response, ::google::protobuf::Closure* done,
        std::string& instance_id, MetaServiceCode& code, std::string& msg, std::stringstream& ss,
        KVStats& stats) {
    VLOG_DEBUG << "get delete bitmap update lock in v2 for table=" << request->table_id()
               << ",lock id=" << request->lock_id() << ",initiator=" << request->initiator();
    auto table_id = request->table_id();
    bool urgent = request->has_urgent() && request->urgent();
    std::string lock_key = meta_delete_bitmap_update_lock_key({instance_id, table_id, -1});
    bool first_retry = true;
    int64_t retry = 0;
    while (retry <= 1) {
        retry++;
        response->Clear();
        std::unique_ptr<Transaction> txn;
        TxnErrorCode err = txn_kv_->create_txn(&txn);
        if (err != TxnErrorCode::TXN_OK) {
            code = cast_as<ErrCategory::CREATE>(err);
            msg = "failed to init txn";
            return;
        }
        DORIS_CLOUD_DEFER {
            if (txn == nullptr) return;
            stats.get_bytes += txn->get_bytes();
            stats.put_bytes += txn->put_bytes();
            stats.del_bytes += txn->delete_bytes();
            stats.get_counter += txn->num_get_keys();
            stats.put_counter += txn->num_put_keys();
            stats.del_counter += txn->num_del_keys();
        };
        std::string lock_val;
        DeleteBitmapUpdateLockPB lock_info;
        err = txn->get(lock_key, &lock_val);
        if (err != TxnErrorCode::TXN_OK && err != TxnErrorCode::TXN_KEY_NOT_FOUND) {
            ss << "failed to get delete bitmap update lock, instance_id=" << instance_id
               << " table_id=" << table_id << " key=" << hex(lock_key) << " err=" << err;
            msg = ss.str();
            code = MetaServiceCode::KV_TXN_GET_ERR;
            return;
        }
        using namespace std::chrono;
        int64_t now = duration_cast<seconds>(system_clock::now().time_since_epoch()).count();
        int64_t expiration = now + request->expiration();
        bool lock_key_not_found = false;
        if (err == TxnErrorCode::TXN_KEY_NOT_FOUND) {
            lock_key_not_found = true;
            std::string current_lock_msg = "lock key not found";
            lock_info.set_lock_id(request->lock_id());
            // compaction does not use this expiration, only used when upgrade ms
            lock_info.set_expiration(expiration);
            if (!is_job_delete_bitmap_lock_id(request->lock_id())) {
                lock_info.add_initiators(request->initiator());
            } else {
                // in normal case, this should remove 0 kvs
                // but when upgrade ms, if there are ms with old and new versions, it works
                std::string tablet_job_key_begin = mow_tablet_job_key({instance_id, table_id, 0});
                std::string tablet_job_key_end =
                        mow_tablet_job_key({instance_id, table_id, INT64_MAX});
                txn->remove(tablet_job_key_begin, tablet_job_key_end);
                LOG_INFO("remove mow tablet job kv, begin=")
                        << hex(tablet_job_key_begin) << " end=" << hex(tablet_job_key_end)
                        << " table_id=" << table_id;
                if (!put_mow_tablet_job_key(code, msg, txn, instance_id, table_id,
                                            request->lock_id(), request->initiator(), expiration,
                                            current_lock_msg)) {
                    return;
                }
            }
            if (!put_delete_bitmap_update_lock_key(code, msg, txn, table_id, request->lock_id(),
                                                   request->initiator(), lock_key, lock_info,
                                                   current_lock_msg)) {
                return;
            }
        } else if (err == TxnErrorCode::TXN_OK) {
            if (!lock_info.ParseFromString(lock_val)) [[unlikely]] {
                code = MetaServiceCode::PROTOBUF_PARSE_ERR;
                msg = "failed to parse DeleteBitmapUpdateLockPB";
                return;
            }
            if (urgent) {
                // since currently only the FE Master initiates the lock request for import tasks,
                // and it does so in a single-threaded manner, there is no need to check the lock id here
                DCHECK(request->lock_id() > 0);
                lock_info.clear_initiators();
                std::string key0 = mow_tablet_job_key({instance_id, table_id, 0});
                std::string key1 = mow_tablet_job_key(
                        {instance_id, table_id, std::numeric_limits<int64_t>::max()});
                txn->remove(key0, key1);
                LOG(INFO) << "remove mow tablet job kv, begin=" << hex(key0) << " end=" << hex(key1)
                          << " table_id=" << table_id;
                std::string current_lock_msg =
                        "original lock_id=" + std::to_string(lock_info.lock_id());
                lock_info.set_lock_id(request->lock_id());
                lock_info.set_expiration(expiration);
                lock_info.add_initiators(request->initiator());
                if (!put_delete_bitmap_update_lock_key(code, msg, txn, table_id, request->lock_id(),
                                                       request->initiator(), lock_key, lock_info,
                                                       current_lock_msg)) {
                    return;
                }
                LOG(INFO) << "force take delete bitmap update lock, table_id=" << table_id
                          << " lock_id=" << request->lock_id();
            } else if (!is_job_delete_bitmap_lock_id(lock_info.lock_id())) {
                if (lock_info.expiration() > 0 && lock_info.expiration() < now) {
                    LOG_INFO(
                            "delete bitmap lock expired, continue to process. lock_id={} "
                            "table_id={} expiration={} now={} initiator_size={}",
                            lock_info.lock_id(), table_id, lock_info.expiration(), now,
                            lock_info.initiators_size());
                    lock_info.clear_initiators();
                } else if (lock_info.lock_id() != request->lock_id()) {
                    ss << "already be locked by lock_id=" << lock_info.lock_id()
                       << " expiration=" << lock_info.expiration() << " now=" << now
                       << ", request lock_id=" << request->lock_id() << " table_id=" << table_id
                       << " initiator=" << request->initiator();
                    msg = ss.str();
                    code = MetaServiceCode::LOCK_CONFLICT;
                    return;
                }
                std::string current_lock_msg =
                        "original lock_id=" + std::to_string(lock_info.lock_id());
                lock_info.set_lock_id(request->lock_id());
                // compaction does not use the expiration, only used when upgrade ms
                lock_info.set_expiration(expiration);
                if (!is_job_delete_bitmap_lock_id(request->lock_id())) {
                    bool found = false;
                    for (auto initiator : lock_info.initiators()) {
                        if (request->initiator() == initiator) {
                            found = true;
                            break;
                        }
                    }
                    if (!found) {
                        lock_info.add_initiators(request->initiator());
                    }
                } else {
                    lock_key_not_found = true;
                    // in normal case, this should remove 0 kvs
                    // but when upgrade ms, if there are ms with old and new versions, it works
                    std::string tablet_job_key_begin =
                            mow_tablet_job_key({instance_id, table_id, 0});
                    std::string tablet_job_key_end =
                            mow_tablet_job_key({instance_id, table_id, INT64_MAX});
                    txn->remove(tablet_job_key_begin, tablet_job_key_end);
                    LOG_INFO("remove mow tablet job kv")
                            << ", begin=" << hex(tablet_job_key_begin)
                            << " end=" << hex(tablet_job_key_end) << " table_id=" << table_id;
                    if (!put_mow_tablet_job_key(code, msg, txn, instance_id, table_id,
                                                request->lock_id(), request->initiator(),
                                                expiration, current_lock_msg)) {
                        return;
                    }
                }
                if (!put_delete_bitmap_update_lock_key(code, msg, txn, table_id, request->lock_id(),
                                                       request->initiator(), lock_key, lock_info,
                                                       current_lock_msg)) {
                    return;
                }
            } else {
                if (request->lock_id() == lock_info.lock_id()) {
                    std::string current_lock_msg =
                            "locked by lock_id=" + std::to_string(lock_info.lock_id());
                    if (!put_mow_tablet_job_key(code, msg, txn, instance_id, table_id,
                                                request->lock_id(), request->initiator(),
                                                expiration, current_lock_msg)) {
                        return;
                    }
                } else {
                    // check if compaction key is expired
                    bool has_unexpired_compaction = false;
                    int64_t unexpired_expiration = 0;
                    std::string key0 = mow_tablet_job_key({instance_id, table_id, 0});
                    std::string key1 = mow_tablet_job_key({instance_id, table_id + 1, 0});
                    MowTabletJobPB mow_tablet_job;
                    std::unique_ptr<RangeGetIterator> it;
                    int64_t expired_job_num = 0;
                    do {
                        err = txn->get(key0, key1, &it);
                        if (err != TxnErrorCode::TXN_OK) {
                            code = cast_as<ErrCategory::READ>(err);
                            ss << "internal error, failed to get mow tablet job, err=" << err;
                            msg = ss.str();
                            LOG_WARNING(msg);
                            return;
                        }

                        while (it->has_next() && !has_unexpired_compaction) {
                            auto [k, v] = it->next();
                            if (!mow_tablet_job.ParseFromArray(v.data(), v.size())) [[unlikely]] {
                                code = MetaServiceCode::PROTOBUF_PARSE_ERR;
                                msg = "failed to parse MowTabletJobPB";
                                return;
                            }
                            if (mow_tablet_job.expiration() > 0 &&
                                mow_tablet_job.expiration() < now) {
                                LOG_INFO("remove mow tablet job lock.")
                                        << " table_id=" << table_id
                                        << " lock_id=" << lock_info.lock_id()
                                        << " expiration=" << mow_tablet_job.expiration()
                                        << " now=" << now << " key=" << hex(k);
                                txn->remove(k);
                                expired_job_num++;
                            } else {
                                has_unexpired_compaction = true;
                                unexpired_expiration = mow_tablet_job.expiration();
                            }
                        }
                        key0 = it->next_begin_key(); // Update to next smallest key for iteration
                    } while (it->more() && !has_unexpired_compaction);
                    if (has_unexpired_compaction) {
                        // TODO print initiator
                        ss << "already be locked by lock_id=" << lock_info.lock_id()
                           << " expiration=" << unexpired_expiration << " now=" << now
                           << ". request lock_id=" << request->lock_id() << " table_id=" << table_id
                           << " initiator=" << request->initiator();
                        msg = ss.str();
                        code = MetaServiceCode::LOCK_CONFLICT;
                        return;
                    }
                    // all job is expired
                    lock_info.set_lock_id(request->lock_id());
                    lock_info.set_expiration(expiration);
                    lock_info.clear_initiators();
                    std::string current_lock_msg =
                            std::to_string(expired_job_num) + " job is expired";
                    if (!is_job_delete_bitmap_lock_id(request->lock_id())) {
                        lock_info.add_initiators(request->initiator());
                    } else {
                        lock_key_not_found = true;
                        if (!put_mow_tablet_job_key(code, msg, txn, instance_id, table_id,
                                                    request->lock_id(), request->initiator(),
                                                    expiration, current_lock_msg)) {
                            return;
                        }
                    }
                    if (!put_delete_bitmap_update_lock_key(code, msg, txn, table_id,
                                                           request->lock_id(), request->initiator(),
                                                           lock_key, lock_info, current_lock_msg)) {
                        return;
                    }
                }
            }
        }

        err = txn->commit();
        TEST_SYNC_POINT_CALLBACK("get_delete_bitmap_update_lock:commit:conflict", &first_retry,
                                 request, &err);
        if (err == TxnErrorCode::TXN_OK) {
            break;
        } else if (err == TxnErrorCode::TXN_CONFLICT && urgent && request->lock_id() > 0 &&
                   first_retry) {
            g_bvar_delete_bitmap_lock_txn_put_conflict_counter << 1;
            // fast retry for urgent request when TXN_CONFLICT
            LOG(INFO) << "fast retry to get_delete_bitmap_update_lock, tablet_id="
                      << request->table_id() << " lock_id=" << request->lock_id()
                      << ", initiator=" << request->initiator() << "urgent=" << urgent
                      << ", err=" << err;
            first_retry = false;
            continue;
        } else if (err == TxnErrorCode::TXN_CONFLICT && lock_key_not_found &&
                   is_job_delete_bitmap_lock_id(request->lock_id()) &&
                   config::delete_bitmap_enable_retry_txn_conflict && first_retry) {
            // if err is TXN_CONFLICT, and the lock id is -1, do a fast retry
            if (err == TxnErrorCode::TXN_CONFLICT) {
                g_bvar_delete_bitmap_lock_txn_put_conflict_counter << 1;
            }
            LOG_INFO("fast retry to get_delete_bitmap_update_lock")
                    << ", tablet_id=" << request->table_id() << " lock_id=" << request->lock_id()
                    << ", initiator=" << request->initiator() << ", err=" << err;
            first_retry = false;
            continue;
        } else {
            if (err == TxnErrorCode::TXN_CONFLICT) {
                g_bvar_delete_bitmap_lock_txn_put_conflict_counter << 1;
            }
            code = cast_as<ErrCategory::COMMIT>(err);
            ss << "failed to get_delete_bitmap_update_lock, lock_id=" << request->lock_id()
               << ", initiator=" << request->initiator() << ", err=" << err;
            msg = ss.str();
            return;
        }
    }

    if (!get_mow_tablet_stats_and_meta(code, msg, request, response, instance_id, lock_key, "v2",
                                       stats)) {
        return;
    }
}

void MetaServiceImpl::get_delete_bitmap_update_lock_v1(
        google::protobuf::RpcController* controller,
        const GetDeleteBitmapUpdateLockRequest* request,
        GetDeleteBitmapUpdateLockResponse* response, ::google::protobuf::Closure* done,
        std::string& instance_id, MetaServiceCode& code, std::string& msg, std::stringstream& ss,
        KVStats& stats) {
    VLOG_DEBUG << "get delete bitmap update lock in v1 for table=" << request->table_id()
               << ",lock id=" << request->lock_id() << ",initiator=" << request->initiator();
    std::unique_ptr<Transaction> txn;
    TxnErrorCode err = txn_kv_->create_txn(&txn);
    if (err != TxnErrorCode::TXN_OK) {
        code = cast_as<ErrCategory::CREATE>(err);
        msg = "failed to init txn";
        return;
    }
    DORIS_CLOUD_DEFER {
        if (txn == nullptr) return;
        stats.get_bytes += txn->get_bytes();
        stats.put_bytes += txn->put_bytes();
        stats.del_bytes += txn->delete_bytes();
        stats.get_counter += txn->num_get_keys();
        stats.put_counter += txn->num_put_keys();
        stats.del_counter += txn->num_del_keys();
    };
    auto table_id = request->table_id();
    bool urgent = request->has_urgent() && request->urgent();
    std::string lock_key = meta_delete_bitmap_update_lock_key({instance_id, table_id, -1});
    std::string lock_val;
    DeleteBitmapUpdateLockPB lock_info;
    err = txn->get(lock_key, &lock_val);
    if (err != TxnErrorCode::TXN_OK && err != TxnErrorCode::TXN_KEY_NOT_FOUND) {
        ss << "failed to get delete bitmap update lock, instance_id=" << instance_id
           << " table_id=" << table_id << " key=" << hex(lock_key) << " err=" << err;
        msg = ss.str();
        code = MetaServiceCode::KV_TXN_GET_ERR;
        return;
    }
    using namespace std::chrono;
    int64_t now = duration_cast<seconds>(system_clock::now().time_since_epoch()).count();
    if (err == TxnErrorCode::TXN_OK) {
        if (!lock_info.ParseFromString(lock_val)) [[unlikely]] {
            code = MetaServiceCode::PROTOBUF_PARSE_ERR;
            msg = "failed to parse DeleteBitmapUpdateLockPB";
            return;
        }
<<<<<<< HEAD
        if (lock_info.expiration() > 0 && lock_info.expiration() < now) {
            LOG_INFO("delete bitmap lock expired, continue to process.")
                    << " lock_id=" << lock_info.lock_id() << " table_id=" << table_id
                    << " now=" << now;
=======
        if (urgent) {
            // since currently only the FE Master initiates the lock request for import tasks,
            // and it does so in a single-threaded manner, there is no need to check the lock id here
            DCHECK(request->lock_id() > 0);
            LOG(INFO) << "force take delete bitmap update lock, table_id=" << table_id
                      << " lock_id=" << request->lock_id()
                      << "prev_lock_id=" << lock_info.lock_id();
            lock_info.clear_initiators();
        } else if (lock_info.expiration() > 0 && lock_info.expiration() < now) {
            LOG(INFO) << "delete bitmap lock expired, continue to process. lock_id="
                      << lock_info.lock_id() << " table_id=" << table_id << " now=" << now;
>>>>>>> 2a93eb9e
            lock_info.clear_initiators();
        } else if (lock_info.lock_id() != request->lock_id()) {
            ss << "already be locked. request lock_id=" << request->lock_id()
               << " locked by lock_id=" << lock_info.lock_id() << " table_id=" << table_id
               << " now=" << now << " expiration=" << lock_info.expiration();
            msg = ss.str();
            code = MetaServiceCode::LOCK_CONFLICT;
            return;
        }
    }

    lock_info.set_lock_id(request->lock_id());
    lock_info.set_expiration(now + request->expiration());
    bool found = false;
    for (auto initiator : lock_info.initiators()) {
        if (request->initiator() == initiator) {
            found = true;
            break;
        }
    }
    if (!found) {
        lock_info.add_initiators(request->initiator());
    }
    lock_info.SerializeToString(&lock_val);
    if (lock_val.empty()) {
        code = MetaServiceCode::PROTOBUF_SERIALIZE_ERR;
        msg = "pb serialization error";
        return;
    }
    txn->put(lock_key, lock_val);
    LOG_INFO("xxx put") << " lock_key=" << hex(lock_key) << " table_id=" << table_id
                        << " lock_id=" << request->lock_id()
                        << " initiator=" << request->initiator()
                        << " initiators_size=" << lock_info.initiators_size();

    err = txn->commit();
    if (err != TxnErrorCode::TXN_OK) {
        code = cast_as<ErrCategory::COMMIT>(err);
        ss << "failed to get_delete_bitmap_update_lock, err=" << err;
        msg = ss.str();
        return;
    }

    if (!get_mow_tablet_stats_and_meta(code, msg, request, response, instance_id, lock_key, "v1",
                                       stats)) {
        return;
    };
}

void MetaServiceImpl::remove_delete_bitmap_update_lock_v2(
        google::protobuf::RpcController* controller,
        const RemoveDeleteBitmapUpdateLockRequest* request,
        RemoveDeleteBitmapUpdateLockResponse* response, ::google::protobuf::Closure* done,
        std::string& instance_id, MetaServiceCode& code, std::string& msg, std::stringstream& ss,
        KVStats& stats) {
    VLOG_DEBUG << "remove delete bitmap update lock in v2 for table=" << request->table_id()
               << ",lock id=" << request->lock_id() << ",initiator=" << request->initiator();
    std::unique_ptr<Transaction> txn;
    TxnErrorCode err = txn_kv_->create_txn(&txn);
    if (err != TxnErrorCode::TXN_OK) {
        code = cast_as<ErrCategory::CREATE>(err);
        msg = "failed to init txn";
        return;
    }
    DORIS_CLOUD_DEFER {
        if (txn == nullptr) return;
        stats.get_bytes += txn->get_bytes();
        stats.put_bytes += txn->put_bytes();
        stats.del_bytes += txn->delete_bytes();
        stats.get_counter += txn->num_get_keys();
        stats.put_counter += txn->num_put_keys();
        stats.del_counter += txn->num_del_keys();
    };
    if (is_job_delete_bitmap_lock_id(request->lock_id())) {
        std::string tablet_job_key =
                mow_tablet_job_key({instance_id, request->table_id(), request->initiator()});
        txn->remove(tablet_job_key);
        LOG_INFO("remove tablet job lock")
                << ", table_id=" << request->table_id() << " lock_id=" << request->lock_id()
                << " initiator=" << request->initiator() << " key=" << hex(tablet_job_key);
    } else {
        std::string lock_key =
                meta_delete_bitmap_update_lock_key({instance_id, request->table_id(), -1});
        std::string lock_val;
        DeleteBitmapUpdateLockPB lock_info;
        if (!check_delete_bitmap_lock(code, msg, ss, txn, instance_id, request->table_id(),
                                      request->lock_id(), request->initiator(), lock_key, lock_info,
                                      "v2", ", remove lock")) {
            LOG_WARNING("failed to check delete bitmap tablet lock")
                    << " table_id=" << request->table_id() << " tablet_id=" << request->tablet_id()
                    << " request lock_id=" << request->lock_id()
                    << " request initiator=" << request->initiator() << " msg " << msg;
            return;
        }
        bool modify_initiators = false;
        auto initiators = lock_info.mutable_initiators();
        for (auto iter = initiators->begin(); iter != initiators->end(); iter++) {
            if (*iter == request->initiator()) {
                initiators->erase(iter);
                modify_initiators = true;
                break;
            }
        }
        if (!modify_initiators) {
            LOG_INFO("initiators don't have")
                    << " initiator=" << request->initiator()
                    << ",initiators_size=" << lock_info.initiators_size() << ",just return";
            return;
        } else if (initiators->empty()) {
            LOG_INFO("remove delete bitmap lock")
                    << ", table_id=" << request->table_id() << " lock_id=" << request->lock_id()
                    << " key=" << hex(lock_key);
            txn->remove(lock_key);
        } else {
            lock_info.SerializeToString(&lock_val);
            if (lock_val.empty()) {
                LOG_WARNING("failed to seiralize lock_info")
                        << ", table_id=" << request->table_id() << " key=" << hex(lock_key);
                return;
            }
            LOG_INFO("remove delete bitmap lock initiator")
                    << ", table_id=" << request->table_id() << ", key=" << hex(lock_key)
                    << " lock_id=" << request->lock_id() << " initiator=" << request->initiator()
                    << " initiators_size=" << lock_info.initiators_size();
            txn->put(lock_key, lock_val);
        }
    }
    err = txn->commit();
    if (err != TxnErrorCode::TXN_OK) {
        if (err == TxnErrorCode::TXN_CONFLICT) {
            g_bvar_delete_bitmap_lock_txn_remove_conflict_by_fail_counter << 1;
        }
        code = cast_as<ErrCategory::COMMIT>(err);
        ss << "failed to remove delete bitmap tablet lock , err=" << err;
        msg = ss.str();
        return;
    }
}

void MetaServiceImpl::remove_delete_bitmap_update_lock_v1(
        google::protobuf::RpcController* controller,
        const RemoveDeleteBitmapUpdateLockRequest* request,
        RemoveDeleteBitmapUpdateLockResponse* response, ::google::protobuf::Closure* done,
        std::string& instance_id, MetaServiceCode& code, std::string& msg, std::stringstream& ss,
        KVStats& stats) {
    VLOG_DEBUG << "remove delete bitmap update lock in v1 for table=" << request->table_id()
               << ",lock id=" << request->lock_id() << ",initiator=" << request->initiator();
    std::unique_ptr<Transaction> txn;
    TxnErrorCode err = txn_kv_->create_txn(&txn);
    if (err != TxnErrorCode::TXN_OK) {
        code = cast_as<ErrCategory::CREATE>(err);
        msg = "failed to init txn";
        return;
    }
    DORIS_CLOUD_DEFER {
        if (txn == nullptr) return;
        stats.get_bytes += txn->get_bytes();
        stats.put_bytes += txn->put_bytes();
        stats.del_bytes += txn->delete_bytes();
        stats.get_counter += txn->num_get_keys();
        stats.put_counter += txn->num_put_keys();
        stats.del_counter += txn->num_del_keys();
    };
    std::string lock_key =
            meta_delete_bitmap_update_lock_key({instance_id, request->table_id(), -1});
    std::string lock_val;
    DeleteBitmapUpdateLockPB lock_info;
    if (!check_delete_bitmap_lock(code, msg, ss, txn, instance_id, request->table_id(),
                                  request->lock_id(), request->initiator(), lock_key, lock_info,
                                  "v1")) {
        LOG_WARNING("failed to check delete bitmap tablet lock")
                << " table_id=" << request->table_id() << " tablet_id=" << request->tablet_id()
                << " request lock_id=" << request->lock_id()
                << " request initiator=" << request->initiator() << " msg " << msg;
        return;
    }
    bool modify_initiators = false;
    auto initiators = lock_info.mutable_initiators();
    for (auto iter = initiators->begin(); iter != initiators->end(); iter++) {
        if (*iter == request->initiator()) {
            initiators->erase(iter);
            modify_initiators = true;
            break;
        }
    }
    if (!modify_initiators) {
        LOG_INFO("initiators don't have")
                << " initiator=" << request->initiator()
                << ",initiators_size=" << lock_info.initiators_size() << ",just return";
        return;
    } else if (initiators->empty()) {
        LOG_INFO("remove delete bitmap lock")
                << ", table_id=" << request->table_id() << " lock_id=" << request->lock_id()
                << " key=" << hex(lock_key);
        txn->remove(lock_key);
    } else {
        lock_info.SerializeToString(&lock_val);
        if (lock_val.empty()) {
            LOG_WARNING("failed to seiralize lock_info")
                    << ", table_id=" << request->table_id() << " key=" << hex(lock_key);
            return;
        }
        LOG_INFO("remove delete bitmap lock initiator")
                << ", table_id=" << request->table_id() << ", key=" << hex(lock_key)
                << " lock_id=" << request->lock_id() << " initiator=" << request->initiator()
                << " initiators_size=" << lock_info.initiators_size();
        txn->put(lock_key, lock_val);
    }
    err = txn->commit();
    if (err != TxnErrorCode::TXN_OK) {
        code = cast_as<ErrCategory::COMMIT>(err);
        ss << "failed to remove delete bitmap tablet lock , err=" << err;
        msg = ss.str();
        return;
    }
}

void MetaServiceImpl::get_delete_bitmap_update_lock(google::protobuf::RpcController* controller,
                                                    const GetDeleteBitmapUpdateLockRequest* request,
                                                    GetDeleteBitmapUpdateLockResponse* response,
                                                    ::google::protobuf::Closure* done) {
    RPC_PREPROCESS(get_delete_bitmap_update_lock, get, put, del);
    std::string cloud_unique_id = request->has_cloud_unique_id() ? request->cloud_unique_id() : "";
    if (cloud_unique_id.empty()) {
        code = MetaServiceCode::INVALID_ARGUMENT;
        msg = "cloud unique id not set";
        return;
    }
    instance_id = get_instance_id(resource_mgr_, cloud_unique_id);
    if (instance_id.empty()) {
        code = MetaServiceCode::INVALID_ARGUMENT;
        msg = "empty instance_id";
        return;
    }
<<<<<<< HEAD

=======
    if (request->has_urgent() && request->urgent() && request->lock_id() < 0) {
        code = MetaServiceCode::INVALID_ARGUMENT;
        msg = "only load can set urgent flag currently";
        return;
    }
>>>>>>> 2a93eb9e
    RPC_RATE_LIMIT(get_delete_bitmap_update_lock)
    std::string use_version =
            delete_bitmap_lock_white_list_->get_delete_bitmap_lock_version(instance_id);
    LOG_INFO("get_delete_bitmap_update_lock")
            << " instance_id=" << instance_id << " use_version=" << use_version;
    if (use_version == "v2") {
        get_delete_bitmap_update_lock_v2(controller, request, response, done, instance_id, code,
                                         msg, ss, stats);
    } else {
        get_delete_bitmap_update_lock_v1(controller, request, response, done, instance_id, code,
                                         msg, ss, stats);
    }

    if (request->lock_id() > 0 && code == MetaServiceCode::KV_TXN_CONFLICT) {
        // For load, the only fdb txn conflict here is due to compaction(sc) job.
        // We turn it into a lock conflict error to skip the MS RPC backoff becasue it's too long
        // and totally let FE to control the retry backoff sleep time
        code = MetaServiceCode::LOCK_CONFLICT;
    }
}

void MetaServiceImpl::remove_delete_bitmap_update_lock(
        google::protobuf::RpcController* controller,
        const RemoveDeleteBitmapUpdateLockRequest* request,
        RemoveDeleteBitmapUpdateLockResponse* response, ::google::protobuf::Closure* done) {
    RPC_PREPROCESS(remove_delete_bitmap_update_lock, get, put, del);
    std::string cloud_unique_id = request->has_cloud_unique_id() ? request->cloud_unique_id() : "";
    if (cloud_unique_id.empty()) {
        code = MetaServiceCode::INVALID_ARGUMENT;
        msg = "cloud unique id not set";
        return;
    }
    instance_id = get_instance_id(resource_mgr_, cloud_unique_id);
    if (instance_id.empty()) {
        code = MetaServiceCode::INVALID_ARGUMENT;
        msg = "empty instance_id";
        return;
    }

    RPC_RATE_LIMIT(remove_delete_bitmap_update_lock)
    std::string use_version =
            delete_bitmap_lock_white_list_->get_delete_bitmap_lock_version(instance_id);
    LOG_INFO("remove_delete_bitmap_update_lock")
            << " instance_id=" << instance_id << " use_version=" << use_version;
    if (use_version == "v2") {
        remove_delete_bitmap_update_lock_v2(controller, request, response, done, instance_id, code,
                                            msg, ss, stats);
    } else {
        remove_delete_bitmap_update_lock_v1(controller, request, response, done, instance_id, code,
                                            msg, ss, stats);
    }
}

void MetaServiceImpl::remove_delete_bitmap(google::protobuf::RpcController* controller,
                                           const RemoveDeleteBitmapRequest* request,
                                           RemoveDeleteBitmapResponse* response,
                                           ::google::protobuf::Closure* done) {
    RPC_PREPROCESS(remove_delete_bitmap, del);
    std::string cloud_unique_id = request->has_cloud_unique_id() ? request->cloud_unique_id() : "";
    if (cloud_unique_id.empty()) {
        code = MetaServiceCode::INVALID_ARGUMENT;
        msg = "cloud unique id not set";
        return;
    }

    instance_id = get_instance_id(resource_mgr_, cloud_unique_id);
    if (instance_id.empty()) {
        code = MetaServiceCode::INVALID_ARGUMENT;
        msg = "empty instance_id";
        LOG_WARNING("{}, cloud_unique_id={}", msg, request->cloud_unique_id());
        return;
    }

    RPC_RATE_LIMIT(remove_delete_bitmap)
    auto tablet_id = request->tablet_id();
    auto& rowset_ids = request->rowset_ids();
    auto& begin_versions = request->begin_versions();
    auto& end_versions = request->end_versions();
    if (rowset_ids.size() != begin_versions.size() || rowset_ids.size() != end_versions.size()) {
        code = MetaServiceCode::INVALID_ARGUMENT;
        ss << "rowset and version size not match. "
           << " rowset_size=" << rowset_ids.size()
           << " begin_version_size=" << begin_versions.size()
           << " end_version_size=" << end_versions.size();
        msg = ss.str();
        return;
    }
    TxnErrorCode err = txn_kv_->create_txn(&txn);
    if (err != TxnErrorCode::TXN_OK) {
        LOG_WARNING("failed to init txn");
        return;
    }
    for (size_t i = 0; i < rowset_ids.size(); i++) {
        auto delete_bitmap_start = meta_delete_bitmap_key(
                {instance_id, tablet_id, rowset_ids[i], begin_versions[i], 0});
        auto delete_bitmap_end = meta_delete_bitmap_key(
                {instance_id, tablet_id, rowset_ids[i], end_versions[i], INT64_MAX});
        txn->remove(delete_bitmap_start, delete_bitmap_end);
    }
    err = txn->commit();
    if (err != TxnErrorCode::TXN_OK) {
        code = cast_as<ErrCategory::COMMIT>(err);
        ss << "failed to commit job kv, err=" << err;
        msg = ss.str();
        return;
    }
    LOG_INFO("remove_delete_bitmap,")
            << "tablet_id=" << tablet_id << ",rowset_num=" << rowset_ids.size();
}

std::pair<MetaServiceCode, std::string> MetaServiceImpl::get_instance_info(
        const std::string& instance_id, const std::string& cloud_unique_id,
        InstanceInfoPB* instance) {
    std::string cloned_instance_id = instance_id;
    if (instance_id.empty()) {
        if (cloud_unique_id.empty()) {
            return {MetaServiceCode::INVALID_ARGUMENT, "empty instance_id and cloud_unique_id"};
        }
        // get instance_id by cloud_unique_id
        cloned_instance_id = get_instance_id(resource_mgr_, cloud_unique_id);
        if (cloned_instance_id.empty()) {
            std::string msg =
                    fmt::format("cannot find instance_id with cloud_unique_id={}", cloud_unique_id);
            return {MetaServiceCode::INVALID_ARGUMENT, std::move(msg)};
        }
    }

    std::unique_ptr<Transaction> txn0;
    TxnErrorCode err = txn_kv_->create_txn(&txn0);
    if (err != TxnErrorCode::TXN_OK) {
        return {cast_as<ErrCategory::CREATE>(err), "failed to create txn"};
    }

    std::shared_ptr<Transaction> txn(txn0.release());
    auto [c0, m0] = resource_mgr_->get_instance(txn, cloned_instance_id, instance);
    if (c0 != TxnErrorCode::TXN_OK) {
        return {cast_as<ErrCategory::READ>(c0), "failed to get instance, info=" + m0};
    }

    // maybe do not decrypt ak/sk?
    MetaServiceCode code = MetaServiceCode::OK;
    std::string msg;
    decrypt_instance_info(*instance, cloned_instance_id, code, msg, txn);
    return {code, std::move(msg)};
}

std::pair<std::string, std::string> init_key_pair(std::string instance_id, int64_t table_id) {
    std::string begin_key = stats_tablet_key({instance_id, table_id, 0, 0, 0});
    std::string end_key = stats_tablet_key({instance_id, table_id + 1, 0, 0, 0});
    return std::make_pair(begin_key, end_key);
}

MetaServiceResponseStatus MetaServiceImpl::fix_tablet_stats(std::string cloud_unique_id_str,
                                                            std::string table_id_str) {
    // parse params
    int64_t table_id;
    std::string instance_id;
    MetaServiceResponseStatus st = parse_fix_tablet_stats_param(
            resource_mgr_, table_id_str, cloud_unique_id_str, table_id, instance_id);
    if (st.code() != MetaServiceCode::OK) {
        return st;
    }

    std::pair<std::string, std::string> key_pair = init_key_pair(instance_id, table_id);
    std::string old_begin_key;
    while (old_begin_key < key_pair.first) {
        // get tablet stats
        std::vector<std::shared_ptr<TabletStatsPB>> tablet_stat_shared_ptr_vec_batch;
        old_begin_key = key_pair.first;

        // fix tablet stats
        size_t retry = 0;
        do {
            st = fix_tablet_stats_internal(txn_kv_, key_pair, tablet_stat_shared_ptr_vec_batch,
                                           instance_id);
            if (st.code() != MetaServiceCode::OK) {
                LOG_WARNING("failed to fix tablet stats")
                        .tag("err", st.msg())
                        .tag("table id", table_id)
                        .tag("retry time", retry);
            }
            retry++;
        } while (st.code() != MetaServiceCode::OK && retry < 3);
        if (st.code() != MetaServiceCode::OK) {
            return st;
        }

        // Check tablet stats
        st = check_new_tablet_stats(txn_kv_, instance_id, tablet_stat_shared_ptr_vec_batch);
        if (st.code() != MetaServiceCode::OK) {
            return st;
        }
    }
    return st;
}

std::size_t get_segments_key_bounds_bytes(const doris::RowsetMetaCloudPB& rowset_meta) {
    size_t ret {0};
    for (const auto& key_bounds : rowset_meta.segments_key_bounds()) {
        ret += key_bounds.ByteSizeLong();
    }
    return ret;
}

void MetaServiceImpl::get_schema_dict(::google::protobuf::RpcController* controller,
                                      const GetSchemaDictRequest* request,
                                      GetSchemaDictResponse* response,
                                      ::google::protobuf::Closure* done) {
    RPC_PREPROCESS(get_schema_dict, get);
    instance_id = get_instance_id(resource_mgr_, request->cloud_unique_id());
    if (instance_id.empty()) {
        code = MetaServiceCode::INVALID_ARGUMENT;
        msg = "empty instance_id";
        LOG_WARNING("{}, cloud_unique_id={}", msg, request->cloud_unique_id());
        return;
    }

    if (!request->has_index_id()) {
        code = MetaServiceCode::INVALID_ARGUMENT;
        msg = "missing index_id in request";
        return;
    }

    RPC_RATE_LIMIT(get_schema_dict)

    TxnErrorCode err = txn_kv_->create_txn(&txn);
    if (err != TxnErrorCode::TXN_OK) {
        code = cast_as<ErrCategory::CREATE>(err);
        msg = "failed to init txn";
        return;
    }

    std::string dict_key = meta_schema_pb_dictionary_key({instance_id, request->index_id()});
    ValueBuf dict_val;
    err = cloud::blob_get(txn.get(), dict_key, &dict_val);
    LOG_INFO("Retrieved column pb dictionary")
            << ", index_id=" << request->index_id() << " key=" << hex(dict_key) << " error=" << err;
    if (err != TxnErrorCode::TXN_KEY_NOT_FOUND && err != TxnErrorCode::TXN_OK) {
        // Handle retrieval error.
        ss << "Failed to retrieve column pb dictionary, instance_id=" << instance_id
           << " table_id=" << request->index_id() << " key=" << hex(dict_key) << " error=" << err;
        msg = ss.str();
        code = cast_as<ErrCategory::READ>(err);
        return;
    }
    SchemaCloudDictionary schema_dict;
    if (err == TxnErrorCode::TXN_OK && !dict_val.to_pb(&schema_dict)) {
        // Handle parse error.
        code = MetaServiceCode::PROTOBUF_PARSE_ERR;
        msg = fmt::format("Malformed tablet dictionary value, key={}", hex(dict_key));
        return;
    }

    response->mutable_schema_dict()->Swap(&schema_dict);
}

} // namespace doris::cloud<|MERGE_RESOLUTION|>--- conflicted
+++ resolved
@@ -1861,7 +1861,7 @@
                << ", bc_cnt=" << bc_cnt << ", req_cc_cnt=" << req_cc_cnt << ", cc_cnt=" << cc_cnt
                << ", req_cp=" << req_cp << ", cp=" << cp << " tablet_id=" << tablet_id;
             msg = ss.str();
-            LOG(WARNING) << msg;
+            LOG_WARNING(msg);
             return;
         }
         auto versions = calc_sync_versions(req_bc_cnt, bc_cnt, req_cc_cnt, cc_cnt, req_cp, cp,
@@ -3135,8 +3135,8 @@
                 std::string key1 = mow_tablet_job_key(
                         {instance_id, table_id, std::numeric_limits<int64_t>::max()});
                 txn->remove(key0, key1);
-                LOG(INFO) << "remove mow tablet job kv, begin=" << hex(key0) << " end=" << hex(key1)
-                          << " table_id=" << table_id;
+                LOG_INFO("remove mow tablet job kv") << ", begin=" << hex(key0) << " end="
+                          << hex(key1) << " table_id=" << table_id;
                 std::string current_lock_msg =
                         "original lock_id=" + std::to_string(lock_info.lock_id());
                 lock_info.set_lock_id(request->lock_id());
@@ -3147,7 +3147,7 @@
                                                        current_lock_msg)) {
                     return;
                 }
-                LOG(INFO) << "force take delete bitmap update lock, table_id=" << table_id
+                LOG_INFO("force take delete bitmap update lock") << ", table_id=" << table_id
                           << " lock_id=" << request->lock_id();
             } else if (!is_job_delete_bitmap_lock_id(lock_info.lock_id())) {
                 if (lock_info.expiration() > 0 && lock_info.expiration() < now) {
@@ -3300,7 +3300,7 @@
                    first_retry) {
             g_bvar_delete_bitmap_lock_txn_put_conflict_counter << 1;
             // fast retry for urgent request when TXN_CONFLICT
-            LOG(INFO) << "fast retry to get_delete_bitmap_update_lock, tablet_id="
+            LOG_INFO("fast retry to get_delete_bitmap_update_lock") << ", tablet_id="
                       << request->table_id() << " lock_id=" << request->lock_id()
                       << ", initiator=" << request->initiator() << "urgent=" << urgent
                       << ", err=" << err;
@@ -3381,24 +3381,18 @@
             msg = "failed to parse DeleteBitmapUpdateLockPB";
             return;
         }
-<<<<<<< HEAD
-        if (lock_info.expiration() > 0 && lock_info.expiration() < now) {
-            LOG_INFO("delete bitmap lock expired, continue to process.")
-                    << " lock_id=" << lock_info.lock_id() << " table_id=" << table_id
-                    << " now=" << now;
-=======
         if (urgent) {
             // since currently only the FE Master initiates the lock request for import tasks,
             // and it does so in a single-threaded manner, there is no need to check the lock id here
             DCHECK(request->lock_id() > 0);
-            LOG(INFO) << "force take delete bitmap update lock, table_id=" << table_id
+            LOG_INFO("force take delete bitmap update lock") << ", table_id=" << table_id
                       << " lock_id=" << request->lock_id()
                       << "prev_lock_id=" << lock_info.lock_id();
             lock_info.clear_initiators();
         } else if (lock_info.expiration() > 0 && lock_info.expiration() < now) {
-            LOG(INFO) << "delete bitmap lock expired, continue to process. lock_id="
-                      << lock_info.lock_id() << " table_id=" << table_id << " now=" << now;
->>>>>>> 2a93eb9e
+            LOG_INFO("delete bitmap lock expired, continue to process.")
+                    << " lock_id=" << lock_info.lock_id() << " table_id=" << table_id
+                    << " now=" << now;
             lock_info.clear_initiators();
         } else if (lock_info.lock_id() != request->lock_id()) {
             ss << "already be locked. request lock_id=" << request->lock_id()
@@ -3633,15 +3627,13 @@
         msg = "empty instance_id";
         return;
     }
-<<<<<<< HEAD
-
-=======
+
     if (request->has_urgent() && request->urgent() && request->lock_id() < 0) {
         code = MetaServiceCode::INVALID_ARGUMENT;
         msg = "only load can set urgent flag currently";
         return;
     }
->>>>>>> 2a93eb9e
+
     RPC_RATE_LIMIT(get_delete_bitmap_update_lock)
     std::string use_version =
             delete_bitmap_lock_white_list_->get_delete_bitmap_lock_version(instance_id);
