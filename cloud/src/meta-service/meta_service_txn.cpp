--- conflicted
+++ resolved
@@ -1366,50 +1366,11 @@
 
         LOG_INFO("txn_id={} txn_info={}", txn_id, txn_info.ShortDebugString());
 
-<<<<<<< HEAD
-        // Prepare rowset meta and new_versions
-        // Read tablet indexes in batch.
-        std::vector<std::string> tablet_idx_keys;
-        for (auto& [_, i] : tmp_rowsets_meta) {
-            tablet_idx_keys.push_back(meta_tablet_idx_key({instance_id, i.tablet_id()}));
-        }
-        std::vector<std::optional<std::string>> tablet_idx_values;
-        err = txn->batch_get(&tablet_idx_values, tablet_idx_keys,
-                             Transaction::BatchGetOptions(false));
-        if (err != TxnErrorCode::TXN_OK) {
-            code = cast_as<ErrCategory::READ>(err);
-            ss << "failed to get tablet table index ids, err=" << err;
-            msg = ss.str();
-            LOG_WARNING("{} txn_id={}", msg, txn_id);
-            return;
-        }
-=======
         CloneChainReader meta_reader(instance_id, resource_mgr_.get());
->>>>>>> 0ea052c4
 
         // Prepare rowset meta and new_versions
         AnnotateTag txn_tag("txn_id", txn_id);
         std::unordered_map<int64_t, TabletIndexPB> tablet_ids;
-<<<<<<< HEAD
-        // table_id -> tablets_ids
-        std::unordered_map<int64_t, std::vector<int64_t>> table_id_tablet_ids;
-        for (size_t i = 0; i < total_rowsets; i++) {
-            uint64_t tablet_id = tmp_rowsets_meta[i].second.tablet_id();
-            if (!tablet_idx_values[i].has_value()) [[unlikely]] {
-                // The value must existed
-                code = MetaServiceCode::KV_TXN_GET_ERR;
-                ss << "failed to get tablet table index ids, err=not found"
-                   << " tablet_id=" << tablet_id << " key=" << hex(tablet_idx_keys[i]);
-                msg = ss.str();
-                LOG_WARNING("{} err={} txn_id={}", msg, err, txn_id);
-                return;
-            }
-            if (!tablet_ids[tablet_id].ParseFromString(tablet_idx_values[i].value())) [[unlikely]] {
-                code = MetaServiceCode::PROTOBUF_PARSE_ERR;
-                ss << "malformed tablet index value tablet_id=" << tablet_id
-                   << " txn_id=" << txn_id;
-                msg = ss.str();
-=======
         auto acquired_tablet_ids = to_container<std::vector<int64_t>>(
                 std::ranges::ref_view(tmp_rowsets_meta) |
                 std::ranges::views::transform(
@@ -1425,7 +1386,6 @@
             if (err != TxnErrorCode::TXN_OK) {
                 code = cast_as<ErrCategory::READ>(err);
                 msg = fmt::format("failed to get tablet indexes, err={}", err);
->>>>>>> 0ea052c4
                 LOG_WARNING(msg);
                 return;
             }
@@ -1436,25 +1396,7 @@
             int64_t tablet_id = i.tablet_id();
             int64_t table_id = tablet_ids[tablet_id].table_id();
             int64_t partition_id = i.partition_id();
-<<<<<<< HEAD
-            std::string ver_key =
-                    partition_version_key({instance_id, db_id, table_id, partition_id});
-            if (new_versions.count(ver_key) == 0) {
-                new_versions.insert({ver_key, 0});
-                version_keys.push_back(std::move(ver_key));
-            }
-        }
-        std::vector<std::optional<std::string>> version_values;
-        err = txn->batch_get(&version_values, version_keys);
-        if (err != TxnErrorCode::TXN_OK) {
-            code = cast_as<ErrCategory::READ>(err);
-            ss << "failed to get partition versions, err=" << err;
-            msg = ss.str();
-            LOG_WARNING("{} txn_id={}", msg, txn_id);
-            return;
-=======
             partition_indexes.insert({partition_id, {db_id, table_id}});
->>>>>>> 0ea052c4
         }
 
         // {table/partition} -> version
@@ -1565,13 +1507,6 @@
 
         // Save rowset meta
         for (auto& i : rowsets) {
-<<<<<<< HEAD
-            size_t rowset_size = i.first.size() + i.second.size();
-            txn->put(i.first, i.second);
-            LOG_INFO("xxx put rowset_key={}", hex(i.first))
-                    .tag("txn_id", txn_id)
-                    .tag("rowset_size", rowset_size);
-=======
             auto [tablet_id, version] = i.first;
             std::string rowset_key = meta_rowset_key({instance_id, tablet_id, version});
             std::string val;
@@ -1602,7 +1537,6 @@
                 LOG(INFO) << "put versioned rowset meta key=" << hex(versioned_rowset_key)
                           << ", txn_id=" << txn_id;
             }
->>>>>>> 0ea052c4
         }
 
         // Save versions
@@ -1622,27 +1556,6 @@
                 return;
             }
 
-<<<<<<< HEAD
-            txn->put(i.first, ver_val);
-            LOG_INFO("xxx put partition_version_key={}", hex(i.first))
-                    .tag("version", i.second)
-                    .tag("txn_id", txn_id)
-                    .tag("update_time", version_update_time_ms);
-
-            std::string_view ver_key = i.first;
-            ver_key.remove_prefix(1); // Remove key space
-            // PartitionVersionKeyInfo  {instance_id, db_id, table_id, partition_id}
-            std::vector<std::tuple<std::variant<int64_t, std::string>, int, int>> out;
-            int ret = decode_key(&ver_key, &out);
-            if (ret != 0) [[unlikely]] {
-                // decode version key error means this is something wrong,
-                // we can not continue this txn
-                LOG_WARNING("failed to decode key, ret={} keys={}", ret, hex(ver_key));
-                code = MetaServiceCode::UNDEFINED_ERR;
-                msg = "decode version key error";
-                return;
-            }
-=======
             auto [db_id, table_id] = partition_indexes[partition_id];
             auto version_key = partition_version_key({instance_id, db_id, table_id, partition_id});
             txn->put(version_key, ver_val);
@@ -1650,7 +1563,6 @@
                       << " version:" << new_version << " txn_id=" << txn_id
                       << " partition_id=" << partition_id
                       << " update_time=" << version_update_time_ms;
->>>>>>> 0ea052c4
 
             VLOG_DEBUG << " table_id=" << table_id << " partition_id=" << partition_id;
 
@@ -1669,11 +1581,6 @@
 
         // Save table versions
         for (auto& i : table_id_tablet_ids) {
-<<<<<<< HEAD
-            std::string ver_key = table_version_key({instance_id, db_id, i.first});
-            txn->atomic_add(ver_key, 1);
-            LOG_INFO("xxx atomic add table_version_key={} txn_id={}", hex(ver_key), txn_id);
-=======
             if (is_versioned_read) {
                 // Read the table version, to build the operation log visible version range.
                 err = meta_reader.get_table_version(txn.get(), i.first, nullptr, true);
@@ -1687,7 +1594,6 @@
             }
             update_table_version(txn.get(), instance_id, db_id, i.first);
             commit_txn_log.add_table_ids(i.first);
->>>>>>> 0ea052c4
         }
 
         LOG_INFO("before update txn_info={}", txn_info.ShortDebugString());
@@ -1709,15 +1615,11 @@
         if (request->has_commit_attachment()) {
             txn_info.mutable_commit_attachment()->CopyFrom(request->commit_attachment());
         }
-<<<<<<< HEAD
-        LOG_INFO("after update txn_info={}", txn_info.ShortDebugString());
-=======
 
         txn_info.set_versioned_write(is_versioned_write);
         txn_info.set_versioned_read(is_versioned_read);
 
-        LOG(INFO) << "after update txn_info=" << txn_info.ShortDebugString();
->>>>>>> 0ea052c4
+        LOG_INFO("after update txn_info={}", txn_info.ShortDebugString());
         info_val.clear();
         if (!txn_info.SerializeToString(&info_val)) {
             code = MetaServiceCode::PROTOBUF_SERIALIZE_ERR;
@@ -1726,11 +1628,7 @@
             return;
         }
         txn->put(info_key, info_val);
-<<<<<<< HEAD
-        LOG_INFO("xxx put info_key={} txn_id={}", hex(info_key), txn_id);
-=======
-        LOG(INFO) << "put info_key=" << hex(info_key) << " txn_id=" << txn_id;
->>>>>>> 0ea052c4
+        LOG_INFO("put info_key={} txn_id={}", hex(info_key), txn_id);
 
         // Update stats of affected tablet
         for (auto& [tablet_id, stats] : tablet_stats) {
@@ -1767,19 +1665,11 @@
         // Remove tmp rowset meta
         for (auto& [k, _] : tmp_rowsets_meta) {
             txn->remove(k);
-<<<<<<< HEAD
-            LOG_INFO("xxx remove tmp_rowset_key={} txn_id={}", hex(k), txn_id);
+            LOG_INFO("remove tmp_rowset_key={} txn_id={}", hex(k), txn_id);
         }
 
         const std::string running_key = txn_running_key({instance_id, db_id, txn_id});
-        LOG_INFO("xxx remove running_key={} txn_id={}", hex(running_key), txn_id);
-=======
-            LOG(INFO) << "remove tmp_rowset_key=" << hex(k) << " txn_id=" << txn_id;
-        }
-
-        const std::string running_key = txn_running_key({instance_id, db_id, txn_id});
-        LOG(INFO) << "remove running_key=" << hex(running_key) << " txn_id=" << txn_id;
->>>>>>> 0ea052c4
+        LOG_INFO("remove running_key={} txn_id={}", hex(running_key), txn_id);
         txn->remove(running_key);
 
         std::string recycle_key = recycle_txn_key({instance_id, db_id, txn_id});
@@ -1822,15 +1712,6 @@
             put_routine_load_progress(code, msg, instance_id, request, txn.get(), db_id);
         }
 
-<<<<<<< HEAD
-        LOG_INFO("xxx commit_txn put recycle_key key={} txn_id={}", hex(recycle_key), txn_id);
-        LOG_INFO("commit_txn put_size={}", txn->put_bytes())
-                .tag("del_size", txn->delete_bytes())
-                .tag("num_put_keys", txn->num_put_keys())
-                .tag("num_del_keys", txn->num_del_keys())
-                .tag("txn_size", txn->approximate_bytes())
-                .tag("txn_id", txn_id);
-=======
         if (txn_info.load_job_source_type() ==
             LoadJobSourceTypePB::LOAD_JOB_SRC_TYPE_STREAMING_JOB) {
             update_streaming_job_meta(code, msg, instance_id, request, txn.get(), db_id);
@@ -1847,7 +1728,6 @@
                   << " del_size=" << txn->delete_bytes() << " num_put_keys=" << txn->num_put_keys()
                   << " num_del_keys=" << txn->num_del_keys()
                   << " txn_size=" << txn->approximate_bytes() << " txn_id=" << txn_id;
->>>>>>> 0ea052c4
 
         TEST_SYNC_POINT_RETURN_WITH_VOID("commit_txn_immediately::before_commit", &err, &code);
         // Finally we are done...
@@ -1883,63 +1763,6 @@
     } while (true);
 } // end commit_txn_immediately
 
-<<<<<<< HEAD
-void get_tablet_indexes(
-        const std::string& instance_id, int64_t txn_id,
-        const std::vector<std::pair<std::string, doris::RowsetMetaCloudPB>>& tmp_rowsets_meta,
-        std::unique_ptr<Transaction>& txn, MetaServiceCode& code, std::string& msg,
-        std::unordered_map<int64_t, TabletIndexPB>* tablet_ids,
-        std::unordered_map<int64_t, std::vector<int64_t>>* table_id_tablet_ids,
-        bool* need_repair_tablet_idx) {
-    // Read tablet indexes in batch.
-    std::stringstream ss;
-    std::vector<std::string> tablet_idx_keys;
-    for (auto& [_, i] : tmp_rowsets_meta) {
-        tablet_idx_keys.push_back(meta_tablet_idx_key({instance_id, i.tablet_id()}));
-    }
-    std::vector<std::optional<std::string>> tablet_idx_values;
-    TxnErrorCode err =
-            txn->batch_get(&tablet_idx_values, tablet_idx_keys, Transaction::BatchGetOptions(true));
-    if (err != TxnErrorCode::TXN_OK) {
-        code = cast_as<ErrCategory::READ>(err);
-        ss << "failed to get tablet table index ids, err=" << err;
-        msg = ss.str();
-        LOG_WARNING("{} txn_id={}", msg, txn_id);
-        return;
-    }
-
-    for (size_t i = 0; i < tmp_rowsets_meta.size(); i++) {
-        uint64_t tablet_id = tmp_rowsets_meta[i].second.tablet_id();
-        if (!tablet_idx_values[i].has_value()) [[unlikely]] {
-            // The value must existed
-            code = MetaServiceCode::KV_TXN_GET_ERR;
-            ss << "failed to get tablet table index ids, err=not found"
-               << " tablet_id=" << tablet_id << " key=" << hex(tablet_idx_keys[i]);
-            msg = ss.str();
-            LOG_WARNING("{} err={} txn_id={}", msg, err, txn_id);
-            return;
-        }
-        if (!(*tablet_ids)[tablet_id].ParseFromString(tablet_idx_values[i].value())) [[unlikely]] {
-            code = MetaServiceCode::PROTOBUF_PARSE_ERR;
-            ss << "malformed tablet index value tablet_id=" << tablet_id << " txn_id=" << txn_id;
-            msg = ss.str();
-            LOG_WARNING(msg);
-            return;
-        }
-        if (!(*tablet_ids)[tablet_id].has_db_id()) {
-            *need_repair_tablet_idx = true;
-        }
-        (*table_id_tablet_ids)[(*tablet_ids)[tablet_id].table_id()].push_back(tablet_id);
-        VLOG_DEBUG << "tablet_id:" << tablet_id
-                   << " value:" << (*tablet_ids)[tablet_id].ShortDebugString();
-    }
-
-    tablet_idx_keys.clear();
-    tablet_idx_values.clear();
-}
-
-=======
->>>>>>> 0ea052c4
 // rewrite TabletIndexPB for fill db_id, in case of historical reasons
 // TabletIndexPB missing db_id
 void repair_tablet_index(
@@ -2015,13 +1838,8 @@
                     return;
                 }
                 txn->put(sub_tablet_idx_keys[j], idx_val);
-<<<<<<< HEAD
-                LOG_INFO("repaire tablet index txn_id={} tablet_idx_pb:{} key={}", txn_id,
+               LOG_INFO("repaire tablet index txn_id={} tablet_idx_pb:{} key={}", txn_id,
                          tablet_idx_pb.ShortDebugString(), hex(sub_tablet_idx_keys[j]));
-=======
-                LOG(INFO) << " repair tablet index txn_id=" << txn_id
-                          << " tablet_idx_pb:" << tablet_idx_pb.ShortDebugString()
-                          << " key=" << hex(sub_tablet_idx_keys[j]);
                 if (is_versioned_write) {
                     std::string versioned_tablet_idx_key =
                             versioned::tablet_index_key({instance_id, tablet_idx_pb.tablet_id()});
@@ -2037,7 +1855,6 @@
                               << " index_key=" << hex(versioned_tablet_idx_key)
                               << " inverted_index_key=" << hex(versioned_tablet_inverted_idx_key);
                 }
->>>>>>> 0ea052c4
             }
         }
 
@@ -2100,16 +1917,6 @@
 
         // tablet_id -> {table/index/partition}_id
         std::unordered_map<int64_t, TabletIndexPB> tablet_ids;
-<<<<<<< HEAD
-        // table_id -> tablets_ids
-        std::unordered_map<int64_t, std::vector<int64_t>> table_id_tablet_ids;
-        bool need_repair_tablet_idx = false;
-        get_tablet_indexes(instance_id, txn_id, tmp_rowsets_meta, txn, code, msg, &tablet_ids,
-                           &table_id_tablet_ids, &need_repair_tablet_idx);
-        if (code != MetaServiceCode::OK) {
-            LOG_WARNING("get_tablet_indexes failed, txn_id={} code={}", txn_id, code);
-            return;
-=======
         auto acquired_tablet_ids = to_container<std::vector<int64_t>>(
                 std::ranges::ref_view(tmp_rowsets_meta) |
                 std::ranges::views::transform(
@@ -2128,7 +1935,6 @@
                 LOG_WARNING(msg);
                 return;
             }
->>>>>>> 0ea052c4
         }
 
         bool need_repair_tablet_idx =
@@ -2163,39 +1969,6 @@
             partition_indexes.insert({partition_id, {db_id, table_id}});
             commit_txn_log.mutable_tablet_to_partition_map()->insert({tablet_id, partition_id});
         }
-
-<<<<<<< HEAD
-        std::vector<std::optional<std::string>> version_values;
-        err = txn->batch_get(&version_values, version_keys);
-        if (err != TxnErrorCode::TXN_OK) {
-            code = cast_as<ErrCategory::READ>(err);
-            ss << "failed to get partition versions, err=" << err;
-            msg = ss.str();
-            LOG_WARNING("{} txn_id={}", msg, txn_id);
-            return;
-        }
-
-        for (size_t i = 0; i < version_keys.size(); i++) {
-            int64_t version;
-            if (version_values[i].has_value()) {
-                VersionPB version_pb;
-                if (!version_pb.ParseFromString(version_values[i].value())) {
-                    code = MetaServiceCode::PROTOBUF_PARSE_ERR;
-                    ss << "failed to parse version pb txn_id=" << txn_id
-                       << " key=" << hex(version_keys[i]);
-                    msg = ss.str();
-                    return;
-                }
-                if (version_pb.pending_txn_ids_size() > 0) {
-                    DCHECK(version_pb.pending_txn_ids_size() == 1);
-                    last_pending_txn_id = version_pb.pending_txn_ids(0);
-                    DCHECK(last_pending_txn_id > 0);
-                    break;
-                }
-                version = version_pb.version();
-            } else {
-                version = 1;
-=======
         std::unordered_map<int64_t, int64_t> versions;
         if (!is_versioned_read) {
             std::tie(code, msg) = get_partition_versions(txn.get(), &versions, &last_pending_txn_id,
@@ -2213,7 +1986,6 @@
                 msg = fmt::format("failed to get partition versions, err={}", err);
                 LOG_WARNING(msg);
                 return;
->>>>>>> 0ea052c4
             }
         }
 
@@ -2323,15 +2095,10 @@
         // lazy commit task will advance txn to make txn visible
         txn_info.set_status(TxnStatusPB::TXN_STATUS_COMMITTED);
 
-<<<<<<< HEAD
-        LOG_INFO("after update txn_id={} txn_info={}", txn_id, txn_info.ShortDebugString());
-=======
         txn_info.set_versioned_write(is_versioned_write);
         txn_info.set_versioned_read(is_versioned_read);
 
-        LOG(INFO) << "after update txn_id= " << txn_id
-                  << " txn_info=" << txn_info.ShortDebugString();
->>>>>>> 0ea052c4
+        LOG_INFO("after update txn_id={} txn_info={}", txn_id, txn_info.ShortDebugString());
         info_val.clear();
         if (!txn_info.SerializeToString(&info_val)) {
             code = MetaServiceCode::PROTOBUF_SERIALIZE_ERR;
@@ -2379,25 +2146,6 @@
                 return;
             }
 
-<<<<<<< HEAD
-            txn->put(i.first, ver_val);
-            LOG_INFO("put partition_version_key={} version:{} txn_id={} update_time={}",
-                     hex(i.first), i.second, txn_id, version_update_time_ms);
-
-            std::string_view ver_key = i.first;
-            ver_key.remove_prefix(1); // Remove key space
-            // PartitionVersionKeyInfo  {instance_id, db_id, table_id, partition_id}
-            std::vector<std::tuple<std::variant<int64_t, std::string>, int, int>> out;
-            int ret = decode_key(&ver_key, &out);
-            if (ret != 0) [[unlikely]] {
-                // decode version key error means this is something wrong,
-                // we can not continue this txn
-                LOG_WARNING("failed to decode key, ret={} key={}", ret, hex(ver_key));
-                code = MetaServiceCode::UNDEFINED_ERR;
-                msg = "decode version key error";
-                return;
-            }
-=======
             auto [db_id, table_id] = partition_indexes[partition_id];
             std::string version_key =
                     partition_version_key({instance_id, db_id, table_id, partition_id});
@@ -2406,7 +2154,6 @@
             LOG(INFO) << "put partition_version_key=" << hex(version_key) << " version:" << version
                       << " txn_id=" << txn_id << " partition_id=" << partition_id
                       << " update_time=" << version_update_time_ms;
->>>>>>> 0ea052c4
 
             VLOG_DEBUG << "txn_id=" << txn_id << " table_id=" << table_id
                        << " partition_id=" << partition_id << " version=" << version;
@@ -2440,11 +2187,6 @@
 
         // Save table versions
         for (auto& i : table_id_tablet_ids) {
-<<<<<<< HEAD
-            std::string ver_key = table_version_key({instance_id, db_id, i.first});
-            txn->atomic_add(ver_key, 1);
-            LOG_INFO("xxx atomic add table_version_key={} txn_id={}", hex(ver_key), txn_id);
-=======
             if (is_versioned_read) {
                 // Read the table version, to build the operation log visible version range.
                 err = meta_reader.get_table_version(txn.get(), i.first, nullptr, true);
@@ -2479,7 +2221,6 @@
             versioned_put(txn.get(), log_key, operation_log_value);
             LOG(INFO) << "put commit txn operation log, key=" << hex(log_key)
                       << " txn_id=" << txn_id << " log_size=" << operation_log_value.size();
->>>>>>> 0ea052c4
         }
 
         VLOG_DEBUG << "put_size=" << txn->put_bytes() << " del_size=" << txn->delete_bytes()
@@ -2580,67 +2321,11 @@
     std::stringstream ss;
     int64_t txn_id = request->txn_id();
     auto sub_txn_infos = request->sub_txn_infos();
-<<<<<<< HEAD
-    // Create a readonly txn for scan tmp rowset
-    std::unique_ptr<Transaction> txn;
-    TxnErrorCode err = txn_kv->create_txn(&txn);
-    if (err != TxnErrorCode::TXN_OK) {
-        code = cast_as<ErrCategory::CREATE>(err);
-        ss << "filed to create txn, txn_id=" << txn_id << " err=" << err;
-        msg = ss.str();
-        LOG_WARNING(msg);
-        return;
-    }
-    DORIS_CLOUD_DEFER {
-        if (txn == nullptr) return;
-        stats.get_bytes += txn->get_bytes();
-        stats.put_bytes += txn->put_bytes();
-        stats.del_bytes += txn->delete_bytes();
-        stats.get_counter += txn->num_get_keys();
-        stats.put_counter += txn->num_put_keys();
-        stats.del_counter += txn->num_del_keys();
-    };
-
-    // Get db id with txn id
-    std::string index_val;
-    const std::string index_key = txn_index_key({instance_id, txn_id});
-    err = txn->get(index_key, &index_val);
-    if (err != TxnErrorCode::TXN_OK) {
-        code = cast_as<ErrCategory::READ>(err);
-        ss << "failed to get db id, txn_id=" << txn_id << " err=" << err;
-        msg = ss.str();
-        LOG_WARNING(msg);
-        return;
-    }
-
-    TxnIndexPB index_pb;
-    if (!index_pb.ParseFromString(index_val)) {
-        code = MetaServiceCode::PROTOBUF_PARSE_ERR;
-        ss << "failed to parse txn_index_pb, txn_id=" << txn_id;
-        msg = ss.str();
-        LOG_WARNING(msg);
-        return;
-    }
-
-    DCHECK(index_pb.has_tablet_index() == true);
-    DCHECK(index_pb.tablet_index().has_db_id() == true);
-    int64_t db_id = index_pb.tablet_index().db_id();
-
-    // Get temporary rowsets involved in the txn
-=======
->>>>>>> 0ea052c4
     std::map<int64_t, std::vector<std::pair<std::string, doris::RowsetMetaCloudPB>>>
             sub_txn_to_tmp_rowsets_meta;
     for (const auto& sub_txn_info : sub_txn_infos) {
         auto sub_txn_id = sub_txn_info.sub_txn_id();
         std::vector<std::pair<std::string, doris::RowsetMetaCloudPB>> tmp_rowsets_meta;
-<<<<<<< HEAD
-
-        int num_rowsets = 0;
-        DORIS_CLOUD_DEFER_COPY(rs_tmp_key_info0, rs_tmp_key_info1) {
-            LOG_INFO("get tmp rowset meta, txn_id={}, sub_txn_id={} num_rowsets={} range=[{},{})",
-                     txn_id, sub_txn_id, num_rowsets, hex(rs_tmp_key0), hex(rs_tmp_key1));
-=======
         scan_tmp_rowset(instance_id, sub_txn_id, txn_kv_, code, msg, &tmp_rowsets_meta, &stats);
         if (code != MetaServiceCode::OK) {
             LOG(WARNING) << "scan_tmp_rowset failed, txn_id=" << txn_id
@@ -2669,7 +2354,6 @@
             stats.get_counter += txn->num_get_keys();
             stats.put_counter += txn->num_put_keys();
             stats.del_counter += txn->num_del_keys();
->>>>>>> 0ea052c4
         };
 
         // Get txn info with db_id and txn_id
@@ -2684,99 +2368,12 @@
             } else {
                 ss << "failed to get txn_info, db_id=" << db_id << " txn_id=" << txn_id
                    << " err=" << err;
-<<<<<<< HEAD
-                msg = ss.str();
-                LOG_WARNING(msg);
-                return;
-=======
->>>>>>> 0ea052c4
             }
             msg = ss.str();
             LOG(WARNING) << msg;
             return;
         }
 
-<<<<<<< HEAD
-            while (it->has_next()) {
-                auto [k, v] = it->next();
-                LOG_INFO("range_get rowset_tmp_key={} txn_id={}", hex(k), txn_id);
-                tmp_rowsets_meta.emplace_back();
-                if (!tmp_rowsets_meta.back().second.ParseFromArray(v.data(), v.size())) {
-                    code = MetaServiceCode::PROTOBUF_PARSE_ERR;
-                    ss << "malformed rowset meta, unable to initialize, txn_id=" << txn_id
-                       << " key=" << hex(k);
-                    msg = ss.str();
-                    LOG_WARNING(msg);
-                    return;
-                }
-                // Save keys that will be removed later
-                tmp_rowsets_meta.back().first = std::string(k.data(), k.size());
-                ++num_rowsets;
-                if (!it->has_next()) rs_tmp_key0 = k;
-            }
-            rs_tmp_key0.push_back('\x00'); // Update to next smallest key for iteration
-        } while (it->more());
-
-        VLOG_DEBUG << "txn_id=" << txn_id << " sub_txn_id=" << sub_txn_id
-                   << " tmp_rowsets_meta.size()=" << tmp_rowsets_meta.size();
-        sub_txn_to_tmp_rowsets_meta.emplace(sub_txn_id, std::move(tmp_rowsets_meta));
-    }
-    stats.get_bytes += txn->get_bytes();
-    stats.get_counter += txn->num_get_keys();
-    // Create a read/write txn for guarantee consistency
-    txn.reset();
-    err = txn_kv->create_txn(&txn);
-    if (err != TxnErrorCode::TXN_OK) {
-        code = cast_as<ErrCategory::CREATE>(err);
-        ss << "filed to create txn, txn_id=" << txn_id << " err=" << err;
-        msg = ss.str();
-        LOG_WARNING(msg);
-        return;
-    }
-
-    // Get txn info with db_id and txn_id
-    std::string info_val; // Will be reused when saving updated txn
-    const std::string info_key = txn_info_key({instance_id, db_id, txn_id});
-    err = txn->get(info_key, &info_val);
-    if (err != TxnErrorCode::TXN_OK) {
-        code = err == TxnErrorCode::TXN_KEY_NOT_FOUND ? MetaServiceCode::TXN_ID_NOT_FOUND
-                                                      : cast_as<ErrCategory::READ>(err);
-        ss << "failed to get txn_info, db_id=" << db_id << " txn_id=" << txn_id << " err=" << err;
-        msg = ss.str();
-        LOG_WARNING(msg);
-        return;
-    }
-
-    TxnInfoPB txn_info;
-    if (!txn_info.ParseFromString(info_val)) {
-        code = MetaServiceCode::PROTOBUF_PARSE_ERR;
-        ss << "failed to parse txn_info, db_id=" << db_id << " txn_id=" << txn_id;
-        msg = ss.str();
-        LOG_WARNING(msg);
-        return;
-    }
-
-    // TODO: do more check like txn state
-    DCHECK(txn_info.txn_id() == txn_id);
-    if (txn_info.status() == TxnStatusPB::TXN_STATUS_ABORTED) {
-        code = MetaServiceCode::TXN_ALREADY_ABORTED;
-        ss << "transaction is already aborted: db_id=" << db_id << " txn_id=" << txn_id;
-        msg = ss.str();
-        LOG_WARNING(msg);
-        return;
-    }
-
-    if (txn_info.status() == TxnStatusPB::TXN_STATUS_VISIBLE) {
-        code = MetaServiceCode::OK;
-        ss << "transaction is already visible: db_id=" << db_id << " txn_id=" << txn_id;
-        msg = ss.str();
-        LOG_INFO(msg);
-        response->mutable_txn_info()->CopyFrom(txn_info);
-        return;
-    }
-
-    LOG_INFO("txn_id={} txn_info={}", txn_id, txn_info.ShortDebugString());
-=======
         TxnInfoPB txn_info;
         if (!txn_info.ParseFromString(info_val)) {
             code = MetaServiceCode::PROTOBUF_PARSE_ERR;
@@ -2812,7 +2409,6 @@
         bool is_versioned_write = is_version_write_enabled(instance_id);
         bool is_versioned_read = is_version_read_enabled(instance_id);
         CloneChainReader meta_reader(instance_id, resource_mgr_.get());
->>>>>>> 0ea052c4
 
         // Prepare rowset meta and new_versions
         std::unordered_map<int64_t, TabletIndexPB> tablet_ids;
@@ -2822,39 +2418,6 @@
                 acquired_tablet_ids.push_back(i.tablet_id());
             }
         }
-<<<<<<< HEAD
-    }
-    std::vector<std::optional<std::string>> tablet_idx_values;
-    err = txn->batch_get(&tablet_idx_values, tablet_idx_keys, Transaction::BatchGetOptions(false));
-    if (err != TxnErrorCode::TXN_OK) {
-        code = cast_as<ErrCategory::READ>(err);
-        ss << "failed to get tablet table index ids, err=" << err;
-        msg = ss.str();
-        LOG_WARNING("{} txn_id={}", msg, txn_id);
-        return;
-    }
-
-    // tablet_id -> {table/index/partition}_id
-    std::unordered_map<int64_t, TabletIndexPB> tablet_ids;
-    // table_id -> tablets_ids
-    std::unordered_map<int64_t, std::vector<int64_t>> table_id_tablet_ids;
-    for (auto [tablet_id, i] : tablet_id_to_idx) {
-        if (!tablet_idx_values[i].has_value()) [[unlikely]] {
-            // The value must existed
-            code = MetaServiceCode::KV_TXN_GET_ERR;
-            ss << "failed to get tablet table index ids, err=not found"
-               << " tablet_id=" << tablet_id << " key=" << hex(tablet_idx_keys[i]);
-            msg = ss.str();
-            LOG_WARNING("{} err={} txn_id={}", msg, err, txn_id);
-            return;
-        }
-        if (!tablet_ids[tablet_id].ParseFromString(tablet_idx_values[i].value())) [[unlikely]] {
-            code = MetaServiceCode::PROTOBUF_PARSE_ERR;
-            ss << "malformed tablet index value tablet_id=" << tablet_id << " txn_id=" << txn_id;
-            msg = ss.str();
-            LOG_WARNING(msg);
-            return;
-=======
         if (!is_versioned_read) {
             // Read tablet indexes in batch.
             std::tie(code, msg) =
@@ -2871,7 +2434,6 @@
                 LOG_WARNING(msg);
                 return;
             }
->>>>>>> 0ea052c4
         }
 
         // {table/partition} -> version
@@ -2883,43 +2445,6 @@
             partition_indexes.insert({partition_id, {db_id, table_id}});
         }
 
-<<<<<<< HEAD
-    // {table/partition} -> version
-    std::unordered_map<std::string, uint64_t> new_versions;
-    std::vector<std::string> version_keys;
-    for (auto& [tablet_id, i] : tablet_id_to_idx) {
-        int64_t table_id = tablet_ids[tablet_id].table_id();
-        int64_t partition_id = partition_ids[i];
-        std::string ver_key = partition_version_key({instance_id, db_id, table_id, partition_id});
-        if (new_versions.count(ver_key) == 0) {
-            new_versions.insert({ver_key, 0});
-            LOG_INFO(
-                    "xxx add a partition_version_key={} txn_id={}, db_id={}, table_id={}, "
-                    "partition_id={}",
-                    hex(ver_key), txn_id, db_id, table_id, partition_id);
-            version_keys.push_back(std::move(ver_key));
-        }
-    }
-    std::vector<std::optional<std::string>> version_values;
-    err = txn->batch_get(&version_values, version_keys);
-    if (err != TxnErrorCode::TXN_OK) {
-        code = cast_as<ErrCategory::READ>(err);
-        ss << "failed to get partition versions, err=" << err;
-        msg = ss.str();
-        LOG_WARNING("{} txn_id={}", msg, txn_id);
-        return;
-    }
-    size_t total_versions = version_keys.size();
-    for (size_t i = 0; i < total_versions; i++) {
-        int64_t version;
-        if (version_values[i].has_value()) {
-            VersionPB version_pb;
-            if (!version_pb.ParseFromString(version_values[i].value())) {
-                code = MetaServiceCode::PROTOBUF_PARSE_ERR;
-                ss << "failed to parse version pb txn_id=" << txn_id
-                   << " key=" << hex(version_keys[i]);
-                msg = ss.str();
-=======
         int64_t last_pending_txn_id = 0;
         if (!is_versioned_read) {
             std::tie(code, msg) = get_partition_versions(
@@ -2953,21 +2478,11 @@
             if (code != MetaServiceCode::OK) {
                 LOG(WARNING) << "advance_last_txn failed last_txn=" << last_pending_txn_id
                              << " code=" << code << " msg=" << msg;
->>>>>>> 0ea052c4
                 return;
             }
             last_pending_txn_id = 0;
             continue;
         }
-<<<<<<< HEAD
-        new_versions[version_keys[i]] = version;
-        LOG_INFO("xxx get partition_version_key={} version:{} txn_id={}", hex(version_keys[i]),
-                 version, txn_id);
-    }
-    version_keys.clear();
-    version_values.clear();
-=======
->>>>>>> 0ea052c4
 
         CommitTxnLogPB commit_txn_log;
         commit_txn_log.set_txn_id(txn_id);
@@ -3049,10 +2564,6 @@
                 code = MetaServiceCode::PROTOBUF_SERIALIZE_ERR;
                 ss << "failed to serialize rowset_meta, txn_id=" << txn_id;
                 msg = ss.str();
-<<<<<<< HEAD
-                LOG_ERROR(msg);
-=======
->>>>>>> 0ea052c4
                 return;
             }
             size_t rowset_size = rowset_key.size() + val.size();
@@ -3075,16 +2586,7 @@
                 LOG(INFO) << "put versioned rowset meta key=" << hex(versioned_rowset_key)
                           << ", txn_id=" << txn_id;
             }
-<<<<<<< HEAD
-            i.set_start_version(new_version);
-            i.set_end_version(new_version);
-            LOG_INFO(
-                    "xxx update rowset version, txn_id={}, sub_txn_id={}, table_id={}, "
-                    "partition_id={}, tablet_id={}, new_version={}",
-                    txn_id, sub_txn_id, table_id, partition_id, tablet_id, new_version);
-=======
-        }
->>>>>>> 0ea052c4
+        }
 
         // Save versions
         for (auto& [partition_id, new_version] : new_versions) {
@@ -3106,21 +2608,6 @@
                       << " version:" << new_version << " txn_id=" << txn_id
                       << " partition_id=" << partition_id;
 
-<<<<<<< HEAD
-    process_mow_when_commit_txn(request, instance_id, code, msg, txn, table_id_tablet_ids);
-    if (code != MetaServiceCode::OK) {
-        LOG_WARNING("process mow failed, txn_id={} code={}", txn_id, code);
-        return;
-    }
-
-    // Save rowset meta
-    for (auto& i : rowsets) {
-        size_t rowset_size = i.first.size() + i.second.size();
-        txn->put(i.first, i.second);
-        LOG_INFO("xxx put rowset_key={} txn_id={} rowset_size={}", hex(i.first), txn_id,
-                 rowset_size);
-    }
-=======
             VLOG_DEBUG << "txn_id=" << txn_id << " table_id=" << table_id
                        << " partition_id=" << partition_id << " version=" << new_version;
 
@@ -3137,7 +2624,6 @@
             response->add_partition_ids(partition_id);
             response->add_versions(new_version);
         }
->>>>>>> 0ea052c4
 
         // Save table versions
         for (auto& i : table_id_tablet_ids) {
@@ -3156,21 +2642,6 @@
             commit_txn_log.add_table_ids(i.first);
         }
 
-<<<<<<< HEAD
-        txn->put(i.first, ver_val);
-        LOG_INFO("xxx put partition_version_key={} version:{} txn_id={}", hex(i.first), i.second,
-                 txn_id);
-
-        std::string_view ver_key = i.first;
-        ver_key.remove_prefix(1); // Remove key space
-        // PartitionVersionKeyInfo  {instance_id, db_id, table_id, partition_id}
-        std::vector<std::tuple<std::variant<int64_t, std::string>, int, int>> out;
-        int ret = decode_key(&ver_key, &out);
-        if (ret != 0) [[unlikely]] {
-            // decode version key error means this is something wrong,
-            // we can not continue this txn
-            LOG_WARNING("failed to decode key, ret={} key={}", ret, hex(ver_key));
-=======
         LOG(INFO) << " before update txn_info=" << txn_info.ShortDebugString();
 
         // Update txn_info
@@ -3179,7 +2650,6 @@
         auto now_time = system_clock::now();
         uint64_t commit_time = duration_cast<milliseconds>(now_time.time_since_epoch()).count();
         if ((txn_info.prepare_time() + txn_info.timeout_ms()) < commit_time) {
->>>>>>> 0ea052c4
             code = MetaServiceCode::UNDEFINED_ERR;
             msg = fmt::format("txn is expired, not allow to commit txn_id={}", txn_id);
             LOG(INFO) << msg << " prepare_time=" << txn_info.prepare_time()
@@ -3214,16 +2684,6 @@
             update_tablet_stats(info, stats, txn, code, msg);
             if (code != MetaServiceCode::OK) return;
 
-<<<<<<< HEAD
-    // Save table versions
-    for (auto& i : table_id_tablet_ids) {
-        std::string ver_key = table_version_key({instance_id, db_id, i.first});
-        txn->atomic_add(ver_key, 1);
-        LOG_INFO("xxx atomic add table_version_key={} txn_id={}", hex(ver_key), txn_id);
-    }
-
-    LOG_INFO("before update txn_info={}", txn_info.ShortDebugString());
-=======
             if (is_versioned_write) {
                 TabletStatsPB stats_pb;
                 internal_get_versioned_tablet_stats(code, msg, meta_reader, txn.get(), instance_id,
@@ -3254,44 +2714,16 @@
                 LOG(INFO) << "xxx remove tmp_rowset_key=" << hex(k) << " txn_id=" << txn_id;
             }
         }
->>>>>>> 0ea052c4
 
         const std::string running_key = txn_running_key({instance_id, db_id, txn_id});
         LOG(INFO) << "xxx remove running_key=" << hex(running_key) << " txn_id=" << txn_id;
         txn->remove(running_key);
 
-<<<<<<< HEAD
-    auto now_time = system_clock::now();
-    uint64_t commit_time = duration_cast<milliseconds>(now_time.time_since_epoch()).count();
-    if ((txn_info.prepare_time() + txn_info.timeout_ms()) < commit_time) {
-        code = MetaServiceCode::UNDEFINED_ERR;
-        msg = fmt::format("txn is expired, not allow to commit txn_id={}", txn_id);
-        LOG_INFO("{} prepare_time={} timeout_ms={} commit_time={}", msg, txn_info.prepare_time(),
-                 txn_info.timeout_ms(), commit_time);
-        return;
-    }
-    txn_info.set_commit_time(commit_time);
-    txn_info.set_finish_time(commit_time);
-    if (request->has_commit_attachment()) {
-        txn_info.mutable_commit_attachment()->CopyFrom(request->commit_attachment());
-    }
-    LOG_INFO("after update txn_info={}", txn_info.ShortDebugString());
-    info_val.clear();
-    if (!txn_info.SerializeToString(&info_val)) {
-        code = MetaServiceCode::PROTOBUF_SERIALIZE_ERR;
-        ss << "failed to serialize txn_info when saving, txn_id=" << txn_id;
-        msg = ss.str();
-        return;
-    }
-    txn->put(info_key, info_val);
-    LOG_INFO("xxx put info_key={} txn_id={}", hex(info_key), txn_id);
-=======
         std::string recycle_val;
         std::string recycle_key = recycle_txn_key({instance_id, db_id, txn_id});
         RecycleTxnPB recycle_pb;
         recycle_pb.set_creation_time(commit_time);
         recycle_pb.set_label(txn_info.label());
->>>>>>> 0ea052c4
 
         if (is_versioned_write) {
             commit_txn_log.mutable_recycle_txn()->Swap(&recycle_pb);
@@ -3318,104 +2750,6 @@
                 msg = ss.str();
                 return;
             }
-<<<<<<< HEAD
-            stats_pb.set_data_size(stats_pb.data_size() + stats.data_size);
-            stats_pb.set_num_rows(stats_pb.num_rows() + stats.num_rows);
-            stats_pb.set_num_rowsets(stats_pb.num_rowsets() + stats.num_rowsets);
-            stats_pb.set_num_segments(stats_pb.num_segments() + stats.num_segs);
-            stats_pb.set_index_size(stats_pb.index_size() + stats.index_size);
-            stats_pb.set_segment_size(stats_pb.segment_size() + stats.segment_size);
-            stats_pb.SerializeToString(&val);
-            txn->put(key, val);
-            LOG_INFO("put stats_tablet_key, key={}", hex(key));
-        };
-    }
-    for (auto& [tablet_id, stats] : tablet_stats) {
-        DCHECK(tablet_ids.count(tablet_id));
-        auto& tablet_idx = tablet_ids[tablet_id];
-        StatsTabletKeyInfo info {instance_id, tablet_idx.table_id(), tablet_idx.index_id(),
-                                 tablet_idx.partition_id(), tablet_id};
-        update_tablet_stats(info, stats);
-        if (code != MetaServiceCode::OK) return;
-    }
-    // Remove tmp rowset meta
-    for (auto& [_, tmp_rowsets_meta] : sub_txn_to_tmp_rowsets_meta) {
-        for (auto& [k, _] : tmp_rowsets_meta) {
-            txn->remove(k);
-            LOG_INFO("xxx remove tmp_rowset_key={} txn_id={}", hex(k), txn_id);
-        }
-    }
-
-    const std::string running_key = txn_running_key({instance_id, db_id, txn_id});
-    LOG_INFO("xxx remove running_key={} txn_id={}", hex(running_key), txn_id);
-    txn->remove(running_key);
-
-    std::string recycle_val;
-    std::string recycle_key = recycle_txn_key({instance_id, db_id, txn_id});
-    RecycleTxnPB recycle_pb;
-    recycle_pb.set_creation_time(commit_time);
-    recycle_pb.set_label(txn_info.label());
-
-    if (!recycle_pb.SerializeToString(&recycle_val)) {
-        code = MetaServiceCode::PROTOBUF_SERIALIZE_ERR;
-        ss << "failed to serialize recycle_pb, txn_id=" << txn_id;
-        msg = ss.str();
-        return;
-    }
-    txn->put(recycle_key, recycle_val);
-    LOG_INFO("xxx commit_txn put recycle_txn_key key={}txn_id={}", hex(recycle_key), txn_id);
-
-    LOG_INFO("commit_txn put_size", txn->put_bytes())
-            .tag("del_size", txn->delete_bytes())
-            .tag("num_put_keys", txn->num_put_keys())
-            .tag("num_del_keys", txn->num_del_keys())
-            .tag("txn_size", txn->approximate_bytes())
-            .tag("txn_id", txn_id);
-
-    // Finally we are done...
-    err = txn->commit();
-    if (err != TxnErrorCode::TXN_OK) {
-        if (err == TxnErrorCode::TXN_CONFLICT) {
-            g_bvar_delete_bitmap_lock_txn_remove_conflict_by_load_counter << 1;
-        }
-        if (err == TxnErrorCode::TXN_VALUE_TOO_LARGE || err == TxnErrorCode::TXN_BYTES_TOO_LARGE) {
-            size_t max_size = 0, max_num_segments = 0,
-                   min_num_segments = std::numeric_limits<size_t>::max(), avg_num_segments = 0;
-            std::pair<std::string, RowsetMetaCloudPB>* max_rowset_meta = nullptr;
-            for (auto& sub_txn : sub_txn_infos) {
-                auto it = sub_txn_to_tmp_rowsets_meta.find(sub_txn.sub_txn_id());
-                if (it == sub_txn_to_tmp_rowsets_meta.end()) {
-                    continue;
-                }
-                for (auto& rowset_meta : it->second) {
-                    if (rowset_meta.second.ByteSizeLong() > max_size) {
-                        max_size = rowset_meta.second.ByteSizeLong();
-                        max_rowset_meta = &rowset_meta;
-                    }
-                    if (rowset_meta.second.num_segments() > max_num_segments) {
-                        max_num_segments = rowset_meta.second.num_segments();
-                    }
-                    if (rowset_meta.second.num_segments() < min_num_segments) {
-                        min_num_segments = rowset_meta.second.num_segments();
-                    }
-                    avg_num_segments += rowset_meta.second.num_segments();
-                }
-                if (!it->second.empty()) {
-                    avg_num_segments /= it->second.size();
-                }
-            }
-            if (max_rowset_meta) {
-                LOG_WARNING("failed to commit kv txn with sub txn")
-                        .tag("err", err)
-                        .tag("txn_id", txn_id)
-                        .tag("total_rowsets", rowsets.size())
-                        .tag("avg_num_segments", avg_num_segments)
-                        .tag("min_num_segments=", min_num_segments)
-                        .tag("max_num_segments=", max_num_segments)
-                        .tag("largest_rowset_size=", max_size)
-                        .tag("largest_rowset_key=", hex(max_rowset_meta->first))
-                        .tag("largest_rowset_value=", max_rowset_meta->second.ShortDebugString());
-=======
             txn->put(recycle_key, recycle_val);
             LOG(INFO) << "commit_txn put recycle_txn_key key=" << hex(recycle_key)
                       << " txn_id=" << txn_id;
@@ -3431,7 +2765,6 @@
         if (err != TxnErrorCode::TXN_OK) {
             if (err == TxnErrorCode::TXN_CONFLICT) {
                 g_bvar_delete_bitmap_lock_txn_remove_conflict_by_load_counter << 1;
->>>>>>> 0ea052c4
             }
             code = cast_as<ErrCategory::COMMIT>(err);
             ss << "failed to commit kv txn with sub txn, txn_id=" << txn_id << " err=" << err;
@@ -3518,12 +2851,8 @@
     while ((!enable_txn_lazy_commit_feature ||
             (tmp_rowsets_meta.size() <= config::txn_lazy_commit_rowsets_thresold))) {
         if (force_txn_lazy_commit()) {
-<<<<<<< HEAD
-            LOG_INFO("fuzzy test force_txn_lazy_commit, txn_id={}", txn_id);
-=======
             LOG(INFO) << "fuzzy test force_txn_lazy_commit, txn_id=" << txn_id
                       << " force_posibility=" << config::cloud_txn_lazy_commit_fuzzy_possibility;
->>>>>>> 0ea052c4
             break;
         }
 
