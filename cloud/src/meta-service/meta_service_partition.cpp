--- conflicted
+++ resolved
@@ -654,13 +654,8 @@
     bool is_versioned_read = is_version_read_enabled(instance_id);
     bool is_versioned_write = is_version_write_enabled(instance_id);
     CloneChainReader reader(instance_id, resource_mgr_.get());
-<<<<<<< HEAD
-    for (auto part_id : request->partition_ids()) {
-        AnnotateTag tag_partition_id("partition_id", part_id);
-=======
     size_t num_commit = 0;
     for (auto part_id : partition_ids) {
->>>>>>> 3e785ee6
         auto key = recycle_partition_key({instance_id, part_id});
         std::string val;
         err = txn->get(key, &val);
@@ -765,22 +760,12 @@
             operation_log.set_min_timestamp(reader.min_read_version());
         }
         operation_log.mutable_commit_partition()->Swap(&commit_partition_log);
-<<<<<<< HEAD
-        if (!operation_log.SerializeToString(&operation_log_value)) {
-            code = MetaServiceCode::PROTOBUF_SERIALIZE_ERR;
-            msg = fmt::format("failed to serialize OperationLogPB: {}", hex(operation_log_key));
-            LOG_WARNING(msg).tag("table_id", request->table_id());
-            return;
-        }
-        versioned_put(txn.get(), operation_log_key, operation_log_value);
-=======
         versioned::blob_put(txn.get(), operation_log_key, operation_log);
         LOG_INFO("put commit partition operation log key")
                 .tag("instance_id", instance_id)
                 .tag("table_id", request->table_id())
                 .tag("num_partitions", operation_log.commit_partition().partition_ids_size())
                 .tag("operation_log_key", hex(operation_log_key));
->>>>>>> 3e785ee6
     }
 
     err = txn->commit();
