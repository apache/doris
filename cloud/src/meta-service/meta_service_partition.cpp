// Licensed to the Apache Software Foundation (ASF) under one
// or more contributor license agreements.  See the NOTICE file
// distributed with this work for additional information
// regarding copyright ownership.  The ASF licenses this file
// to you under the Apache License, Version 2.0 (the
// "License"); you may not use this file except in compliance
// with the License.  You may obtain a copy of the License at
//
//   http://www.apache.org/licenses/LICENSE-2.0
//
// Unless required by applicable law or agreed to in writing,
// software distributed under the License is distributed on an
// "AS IS" BASIS, WITHOUT WARRANTIES OR CONDITIONS OF ANY
// KIND, either express or implied.  See the License for the
// specific language governing permissions and limitations
// under the License.

#include <fmt/format.h>
#include <gen_cpp/cloud.pb.h>

#include <chrono>
#include <memory>

#include "common/defer.h"
#include "common/logging.h"
#include "common/stats.h"
#include "meta-service/meta_service_helper.h"
#include "meta-store/blob_message.h"
#include "meta-store/clone_chain_reader.h"
#include "meta-store/keys.h"
#include "meta-store/meta_reader.h"
#include "meta-store/txn_kv_error.h"
#include "meta-store/versioned_value.h"
#include "meta_service.h"

namespace doris::cloud {
using check_create_table_type = std::function<const std::tuple<
        const ::google::protobuf::RepeatedField<int64_t>, std::string,
        std::function<std::string(std::string, int64_t)>>(const CheckKVRequest* request)>;
// ATTN: xxx_id MUST NOT be reused
//
//              UNKNOWN
//                 |
//      +----------+---------+
//      |                    |
// (prepare_xxx)         (drop_xxx)
//      |                    |
//      v                    v
//   PREPARED--(drop_xxx)-->DROPPED
//      |                    |
//      |----------+---------+
//      |          |
//      |  (begin_recycle_xxx)
//      |          |
// (commit_xxx)    v
//      |      RECYCLING              RECYCLING --(drop_xxx)-> RECYCLING
//      |          |
//      |  (finish_recycle_xxx)       UNKNOWN --(commit_xxx)-> UNKNOWN
//      |          |                           if xxx exists
//      +----------+
//                 |
//                 v
//              UNKNOWN

// Return TXN_OK if exists, TXN_KEY_NOT_FOUND if not exists, otherwise error
static TxnErrorCode index_exists(Transaction* txn, const std::string& instance_id,
                                 const IndexRequest* req) {
    auto tablet_key = meta_tablet_key({instance_id, req->table_id(), req->index_ids(0), 0, 0});
    auto tablet_key_end =
            meta_tablet_key({instance_id, req->table_id(), req->index_ids(0), INT64_MAX, 0});
    std::unique_ptr<RangeGetIterator> it;

    TxnErrorCode err = txn->get(tablet_key, tablet_key_end, &it, false, 1);
    if (err != TxnErrorCode::TXN_OK) {
        LOG_WARNING("failed to get kv").tag("err", err);
        return err;
    }
    return it->has_next() ? TxnErrorCode::TXN_OK : TxnErrorCode::TXN_KEY_NOT_FOUND;
}

static TxnErrorCode check_recycle_key_exist(Transaction* txn, const std::string& key) {
    std::string val;
    return txn->get(key, &val);
}

void MetaServiceImpl::prepare_index(::google::protobuf::RpcController* controller,
                                    const IndexRequest* request, IndexResponse* response,
                                    ::google::protobuf::Closure* done) {
    RPC_PREPROCESS(prepare_index, get, put);
    instance_id = get_instance_id(resource_mgr_, request->cloud_unique_id());
    if (instance_id.empty()) {
        code = MetaServiceCode::INVALID_ARGUMENT;
        msg = "empty instance_id";
        return;
    }
    AnnotateTag tag_instance_id("instance_id", instance_id);

    RPC_RATE_LIMIT(prepare_index)

    if (request->index_ids().empty() || !request->has_table_id()) {
        code = MetaServiceCode::INVALID_ARGUMENT;
        msg = "empty index_ids or table_id";
        return;
    }

    TxnErrorCode err = txn_kv_->create_txn(&txn);
    if (err != TxnErrorCode::TXN_OK) {
        code = cast_as<ErrCategory::READ>(err);
        msg = "failed to create txn";
        return;
    }
    bool is_versioned_read = is_version_read_enabled(instance_id);
    CloneChainReader reader(instance_id, resource_mgr_.get());
    if (!is_versioned_read) {
        err = index_exists(txn.get(), instance_id, request);
    } else {
        err = reader.is_index_exists(txn.get(), request->index_ids(0));
    }
    // If index has existed, this might be a stale request
    if (err == TxnErrorCode::TXN_OK) {
        code = MetaServiceCode::ALREADY_EXISTED;
        msg = "index already existed";
        return;
    }
    if (err != TxnErrorCode::TXN_KEY_NOT_FOUND) {
        code = cast_as<ErrCategory::READ>(err);
        msg = fmt::format("failed to check index existence, err={}", err);
        return;
    }

    std::string to_save_val;
    {
        RecycleIndexPB pb;
        pb.set_table_id(request->table_id());
        pb.set_creation_time(::time(nullptr));
        pb.set_expiration(request->expiration());
        pb.set_state(RecycleIndexPB::PREPARED);
        pb.SerializeToString(&to_save_val);
    }
    for (auto index_id : request->index_ids()) {
        auto key = recycle_index_key({instance_id, index_id});
        std::string val;
        err = txn->get(key, &val);
        if (err == TxnErrorCode::TXN_KEY_NOT_FOUND) { // UNKNOWN
            LOG_INFO("put recycle index").tag("key", hex(key));
            txn->put(key, to_save_val);
            continue;
        }
        if (err != TxnErrorCode::TXN_OK) {
            code = cast_as<ErrCategory::READ>(err);
            msg = fmt::format("failed to get kv, err={}", err);
            LOG_WARNING(msg);
            return;
        }
        RecycleIndexPB pb;
        if (!pb.ParseFromString(val)) {
            code = MetaServiceCode::PROTOBUF_PARSE_ERR;
            msg = "malformed recycle index value";
            LOG_WARNING(msg).tag("index_id", index_id);
            return;
        }
        if (pb.state() != RecycleIndexPB::PREPARED) {
            code = MetaServiceCode::INVALID_ARGUMENT;
            msg = fmt::format("invalid recycle index state: {}",
                              RecycleIndexPB::State_Name(pb.state()));
            return;
        }
        // else, duplicate request, OK
    }
    err = txn->commit();
    if (err != TxnErrorCode::TXN_OK) {
        code = cast_as<ErrCategory::COMMIT>(err);
        msg = fmt::format("failed to commit txn: {}", err);
        return;
    }
}

void MetaServiceImpl::commit_index(::google::protobuf::RpcController* controller,
                                   const IndexRequest* request, IndexResponse* response,
                                   ::google::protobuf::Closure* done) {
    RPC_PREPROCESS(commit_index, get, put, del);
    instance_id = get_instance_id(resource_mgr_, request->cloud_unique_id());
    if (instance_id.empty()) {
        code = MetaServiceCode::INVALID_ARGUMENT;
        msg = "empty instance_id";
        return;
    }
    RPC_RATE_LIMIT(commit_index)

    if (request->index_ids().empty() || !request->has_table_id()) {
        code = MetaServiceCode::INVALID_ARGUMENT;
        msg = "empty index_ids or table_id";
        return;
    }

    TxnErrorCode err = txn_kv_->create_txn(&txn);
    if (err != TxnErrorCode::TXN_OK) {
        code = cast_as<ErrCategory::CREATE>(err);
        msg = "failed to create txn";
        return;
    }

    CommitIndexLogPB commit_index_log;
    commit_index_log.set_db_id(request->db_id());
    commit_index_log.set_table_id(request->table_id());

    bool is_versioned_read = is_version_read_enabled(instance_id);
    CloneChainReader reader(instance_id, resource_mgr_.get());
    for (auto index_id : request->index_ids()) {
        auto key = recycle_index_key({instance_id, index_id});
        std::string val;
        err = txn->get(key, &val);
        if (err == TxnErrorCode::TXN_KEY_NOT_FOUND) { // UNKNOWN
            if (!is_versioned_read) {
                err = index_exists(txn.get(), instance_id, request);
            } else {
                err = reader.is_index_exists(txn.get(), index_id);
            }
            // If index has existed, this might be a duplicate request
            if (err == TxnErrorCode::TXN_OK) {
                return; // Index committed, OK
            }
            if (err != TxnErrorCode::TXN_KEY_NOT_FOUND) {
                code = cast_as<ErrCategory::READ>(err);
                msg = "failed to check index existence";
                return;
            }
            // Index recycled
            code = MetaServiceCode::INVALID_ARGUMENT;
            msg = "index has been recycled";
            return;
        }
        if (err != TxnErrorCode::TXN_OK) {
            code = cast_as<ErrCategory::READ>(err);
            msg = fmt::format("failed to get kv, err={}", err);
            LOG_WARNING(msg);
            return;
        }
        RecycleIndexPB pb;
        if (!pb.ParseFromString(val)) {
            code = MetaServiceCode::PROTOBUF_PARSE_ERR;
            msg = "malformed recycle index value";
            LOG_WARNING(msg).tag("index_id", index_id);
            return;
        }
        if (pb.state() != RecycleIndexPB::PREPARED) {
            code = MetaServiceCode::INVALID_ARGUMENT;
            msg = fmt::format("invalid recycle index state: {}",
                              RecycleIndexPB::State_Name(pb.state()));
            return;
        }
        LOG_INFO("remove recycle index").tag("key", hex(key));
        txn->remove(key);

        // Save the index meta/index keys
        if (request->has_db_id() && is_version_write_enabled(instance_id)) {
            int64_t db_id = request->db_id();
            int64_t table_id = request->table_id();
            std::string index_meta_key = versioned::meta_index_key({instance_id, index_id});
            std::string index_index_key = versioned::index_index_key({instance_id, index_id});
            std::string index_inverted_key =
                    versioned::index_inverted_key({instance_id, db_id, table_id, index_id});
            IndexIndexPB index_index_pb;
            index_index_pb.set_db_id(db_id);
            index_index_pb.set_table_id(table_id);
            LOG(INFO) << index_index_pb.DebugString();
            std::string index_index_value;
            if (!index_index_pb.SerializeToString(&index_index_value)) {
                code = MetaServiceCode::PROTOBUF_SERIALIZE_ERR;
                msg = fmt::format("failed to serialize IndexIndexPB");
                LOG_WARNING(msg).tag("index_id", index_id);
                return;
            }
            versioned_put(txn.get(), index_meta_key, "");
            txn->put(index_inverted_key, "");
            txn->put(index_index_key, index_index_value);

            commit_index_log.add_index_ids(index_id);
        }
    }

    if (request->has_db_id() && request->has_is_new_table() && request->is_new_table()) {
        if (is_versioned_read) {
            // Read the table version, to build the operation log visible version range.
            Versionstamp table_version;
            err = reader.get_table_version(txn.get(), request->table_id(), &table_version, true);
            if (err != TxnErrorCode::TXN_OK && err != TxnErrorCode::TXN_KEY_NOT_FOUND) {
                code = cast_as<ErrCategory::READ>(err);
                msg = fmt::format("failed to get table version, err={}", err);
                return;
            }
        }
        // init table version, for create and truncate table
        update_table_version(txn.get(), instance_id, request->db_id(), request->table_id());
        commit_index_log.set_update_table_version(true);
    }

    if (commit_index_log.index_ids_size() > 0 && is_version_write_enabled(instance_id)) {
        std::string operation_log_key = versioned::log_key({instance_id});
        OperationLogPB operation_log;
        if (is_versioned_read) {
            operation_log.set_min_timestamp(reader.min_read_version());
        }
        operation_log.mutable_commit_index()->Swap(&commit_index_log);
        versioned::blob_put(txn.get(), operation_log_key, operation_log);
        LOG_INFO("put commit index operation log key")
                .tag("instance_id", instance_id)
                .tag("table_id", request->table_id())
                .tag("operation_log_key", hex(operation_log_key));
    }

    err = txn->commit();
    if (err != TxnErrorCode::TXN_OK) {
        code = cast_as<ErrCategory::COMMIT>(err);
        msg = fmt::format("failed to commit txn: {}", err);
        return;
    }
}

void MetaServiceImpl::drop_index(::google::protobuf::RpcController* controller,
                                 const IndexRequest* request, IndexResponse* response,
                                 ::google::protobuf::Closure* done) {
    RPC_PREPROCESS(drop_index, get, put);
    instance_id = get_instance_id(resource_mgr_, request->cloud_unique_id());
    if (instance_id.empty()) {
        code = MetaServiceCode::INVALID_ARGUMENT;
        msg = "empty instance_id";
        return;
    }
    RPC_RATE_LIMIT(drop_index)

    if (request->index_ids().empty() || !request->has_table_id()) {
        code = MetaServiceCode::INVALID_ARGUMENT;
        msg = "empty index_ids or table_id";
        return;
    }

    TxnErrorCode err = txn_kv_->create_txn(&txn);
    if (err != TxnErrorCode::TXN_OK) {
        code = cast_as<ErrCategory::CREATE>(err);
        msg = "failed to create txn";
        return;
    }

    std::string to_save_val;
    {
        RecycleIndexPB pb;
        pb.set_db_id(request->db_id());
        pb.set_table_id(request->table_id());
        pb.set_creation_time(::time(nullptr));
        pb.set_expiration(request->expiration());
        pb.set_state(RecycleIndexPB::DROPPED);
        pb.SerializeToString(&to_save_val);
    }
    bool need_commit = false;
    bool is_versioned_write = is_version_write_enabled(instance_id);
    bool is_versioned_read = is_version_read_enabled(instance_id);
    DropIndexLogPB drop_index_log;
    drop_index_log.set_db_id(request->db_id());
    drop_index_log.set_table_id(request->table_id());
    drop_index_log.set_expiration(request->expiration());

    CloneChainReader reader(instance_id, resource_mgr_.get());
    for (auto index_id : request->index_ids()) {
        auto key = recycle_index_key({instance_id, index_id});
        std::string val;
        err = txn->get(key, &val);
        if (err == TxnErrorCode::TXN_KEY_NOT_FOUND) { // UNKNOWN
            if (is_versioned_write) {
                drop_index_log.add_index_ids(index_id);
                if (is_versioned_read) {
                    // Read the index version, to build the operation log visible version range.
                    err = reader.is_index_exists(txn.get(), index_id);
                    if (err != TxnErrorCode::TXN_OK && err != TxnErrorCode::TXN_KEY_NOT_FOUND) {
                        code = cast_as<ErrCategory::READ>(err);
                        msg = fmt::format("failed to check index existence, err={}", err);
                        LOG_WARNING(msg);
                        return;
                    }
                }
            } else {
                LOG_INFO("put recycle index").tag("key", hex(key));
                txn->put(key, to_save_val);
            }
            need_commit = true;
            continue;
        }
        if (err != TxnErrorCode::TXN_OK) {
            code = cast_as<ErrCategory::READ>(err);
            msg = fmt::format("failed to get kv, err={}", err);
            LOG_WARNING(msg);
            return;
        }
        RecycleIndexPB pb;
        if (!pb.ParseFromString(val)) {
            code = MetaServiceCode::PROTOBUF_PARSE_ERR;
            msg = "malformed recycle index value";
            LOG_WARNING(msg).tag("index_id", index_id);
            return;
        }
        switch (pb.state()) {
        case RecycleIndexPB::PREPARED:
            LOG_INFO("put recycle index").tag("key", hex(key));
            txn->put(key, to_save_val);
            need_commit = true;
            break;
        case RecycleIndexPB::DROPPED:
        case RecycleIndexPB::RECYCLING:
            break;
        default:
            code = MetaServiceCode::INVALID_ARGUMENT;
            msg = fmt::format("invalid recycle index state: {}",
                              RecycleIndexPB::State_Name(pb.state()));
            return;
        }
    }
    if (!need_commit) return;

    if (drop_index_log.index_ids_size() > 0 && is_versioned_write) {
        std::string operation_log_key = versioned::log_key({instance_id});
        OperationLogPB operation_log;
        if (is_versioned_read) {
            operation_log.set_min_timestamp(reader.min_read_version());
        }
        operation_log.mutable_drop_index()->Swap(&drop_index_log);
        versioned::blob_put(txn.get(), operation_log_key, operation_log);
        LOG(INFO) << "put drop index operation log"
                  << " instance_id=" << instance_id << " table_id=" << request->table_id()
                  << " index_ids=" << drop_index_log.index_ids_size();
    }

    err = txn->commit();
    if (err != TxnErrorCode::TXN_OK) {
        code = cast_as<ErrCategory::COMMIT>(err);
        msg = fmt::format("failed to commit txn: {}", err);
        return;
    }
}

// Return TXN_OK if exists, TXN_KEY_NOT_FOUND if not exists, otherwise error
static TxnErrorCode partition_exists(Transaction* txn, const std::string& instance_id,
                                     const PartitionRequest* req) {
    auto tablet_key = meta_tablet_key(
            {instance_id, req->table_id(), req->index_ids(0), req->partition_ids(0), 0});
    auto tablet_key_end = meta_tablet_key(
            {instance_id, req->table_id(), req->index_ids(0), req->partition_ids(0), INT64_MAX});
    std::unique_ptr<RangeGetIterator> it;

    TxnErrorCode err = txn->get(tablet_key, tablet_key_end, &it, false, 1);
    if (err != TxnErrorCode::TXN_OK) {
        LOG_WARNING("failed to get kv").tag("err", err);
        return err;
    }
    return it->has_next() ? TxnErrorCode::TXN_OK : TxnErrorCode::TXN_KEY_NOT_FOUND;
}

void MetaServiceImpl::prepare_partition(::google::protobuf::RpcController* controller,
                                        const PartitionRequest* request,
                                        PartitionResponse* response,
                                        ::google::protobuf::Closure* done) {
    RPC_PREPROCESS(prepare_partition, get, put);
    instance_id = get_instance_id(resource_mgr_, request->cloud_unique_id());
    if (instance_id.empty()) {
        code = MetaServiceCode::INVALID_ARGUMENT;
        msg = "empty instance_id";
        return;
    }
    AnnotateTag tag_instance_id("instance_id", instance_id);

    RPC_RATE_LIMIT(prepare_partition)

    if (request->partition_ids().empty() || request->index_ids().empty() ||
        !request->has_table_id()) {
        code = MetaServiceCode::INVALID_ARGUMENT;
        msg = "empty partition_ids or index_ids or table_id";
        return;
    }

    if (request->partition_versions_size() > 0 &&
        (request->partition_versions_size() != request->partition_ids_size())) {
        code = MetaServiceCode::INVALID_ARGUMENT;
        msg = "size is not equal, partition_versions size=" +
              std::to_string(request->partition_ids_size()) +
              " partition_ids size=" + std::to_string(request->partition_ids_size());
        return;
    }

    TxnErrorCode err = txn_kv_->create_txn(&txn);
    if (err != TxnErrorCode::TXN_OK) {
        code = cast_as<ErrCategory::CREATE>(err);
        msg = "failed to create txn";
        return;
    }
    bool is_versioned_read = is_version_read_enabled(instance_id);
    if (!is_versioned_read) {
        err = partition_exists(txn.get(), instance_id, request);
    } else {
        CloneChainReader reader(instance_id, resource_mgr_.get());
        err = reader.is_partition_exists(txn.get(), request->partition_ids(0));
    }
    // If index has existed, this might be a stale request
    if (err == TxnErrorCode::TXN_OK) {
        code = MetaServiceCode::ALREADY_EXISTED;
        msg = "index already existed";
        return;
    }
    if (err != TxnErrorCode::TXN_KEY_NOT_FOUND) {
        code = cast_as<ErrCategory::READ>(err);
        msg = fmt::format("failed to check index existence, err={}", err);
        return;
    }

    std::string to_save_val;
    {
        RecyclePartitionPB pb;
        if (request->db_id() > 0) pb.set_db_id(request->db_id());
        pb.set_table_id(request->table_id());
        *pb.mutable_index_id() = request->index_ids();
        pb.set_creation_time(::time(nullptr));
        pb.set_expiration(request->expiration());
        pb.set_state(RecyclePartitionPB::PREPARED);
        pb.SerializeToString(&to_save_val);
    }
    for (int i = 0; i < request->partition_ids_size(); i++) {
        auto key = recycle_partition_key({instance_id, request->partition_ids(i)});
        std::string val;
        err = txn->get(key, &val);
        if (err == TxnErrorCode::TXN_KEY_NOT_FOUND) { // UNKNOWN
            LOG_INFO("put recycle partition").tag("key", hex(key));
            txn->put(key, to_save_val);
            // save partition version
            if (request->partition_versions_size() > 0 && request->partition_versions(i) > 1) {
                int64_t version_update_time_ms =
                        std::chrono::duration_cast<std::chrono::milliseconds>(
                                std::chrono::system_clock::now().time_since_epoch())
                                .count();
                std::string ver_key;
                std::string ver_val;
                partition_version_key({instance_id, request->db_id(), request->table_id(),
                                       request->partition_ids(i)},
                                      &ver_key);
                VersionPB version_pb;
                version_pb.set_version(request->partition_versions(i));
                version_pb.set_update_time_ms(version_update_time_ms);
                if (!version_pb.SerializeToString(&ver_val)) {
                    code = MetaServiceCode::PROTOBUF_SERIALIZE_ERR;
                    ss << "failed to serialize version_pb when saving.";
                    msg = ss.str();
                    return;
                }
                txn->put(ver_key, ver_val);
                LOG_INFO("put partition_version_key")
                        .tag("key", hex(ver_key))
                        .tag("partition_id", request->partition_ids(i))
                        .tag("version", request->partition_versions(i));
            }
            continue;
        }
        if (err != TxnErrorCode::TXN_OK) {
            code = cast_as<ErrCategory::READ>(err);
            msg = fmt::format("failed to get kv, err={}", err);
            LOG_WARNING(msg);
            return;
        }
        RecyclePartitionPB pb;
        if (!pb.ParseFromString(val)) {
            code = MetaServiceCode::PROTOBUF_PARSE_ERR;
            msg = "malformed recycle partition value";
            LOG_WARNING(msg).tag("partition_id", request->partition_ids(i));
            return;
        }
        if (pb.state() != RecyclePartitionPB::PREPARED) {
            code = MetaServiceCode::INVALID_ARGUMENT;
            msg = fmt::format("invalid recycle index state: {}",
                              RecyclePartitionPB::State_Name(pb.state()));
            return;
        }
        // else, duplicate request, OK
    }
    err = txn->commit();
    if (err != TxnErrorCode::TXN_OK) {
        code = cast_as<ErrCategory::COMMIT>(err);
        msg = fmt::format("failed to commit txn: {}", err);
        return;
    }
}

void MetaServiceImpl::commit_partition(::google::protobuf::RpcController* controller,
                                       const PartitionRequest* request, PartitionResponse* response,
                                       ::google::protobuf::Closure* done) {
    RPC_PREPROCESS(commit_partition, get, put, del);
    instance_id = get_instance_id(resource_mgr_, request->cloud_unique_id());
    if (instance_id.empty()) {
        code = MetaServiceCode::INVALID_ARGUMENT;
        msg = "empty instance_id";
        return;
    }
    RPC_RATE_LIMIT(commit_partition)

    if (request->partition_ids().empty() || !request->has_table_id()) {
        code = MetaServiceCode::INVALID_ARGUMENT;
        msg = "empty partition_ids or index_ids or table_id";
        return;
    }

    constexpr size_t BATCH_COMMIT_SIZE = 1000;
    for (size_t i = 0; i < request->partition_ids_size(); i += BATCH_COMMIT_SIZE) {
        std::vector<int64_t> partition_ids;
        size_t end = std::min(i + BATCH_COMMIT_SIZE, (size_t)request->partition_ids_size());
        for (size_t j = i; j < end; j++) {
            partition_ids.push_back(request->partition_ids(j));
        }
        commit_partition_internal(request, instance_id, partition_ids, code, msg, stats);
        if (code != MetaServiceCode::OK) {
            return;
        }
    }
}

void MetaServiceImpl::commit_partition_internal(const PartitionRequest* request,
                                                const std::string& instance_id,
                                                const std::vector<int64_t>& partition_ids,
                                                MetaServiceCode& code, std::string& msg,
                                                KVStats& stats) {
    std::unique_ptr<Transaction> txn;
    TxnErrorCode err = txn_kv_->create_txn(&txn);
    if (err != TxnErrorCode::TXN_OK) {
        code = cast_as<ErrCategory::CREATE>(err);
        msg = "failed to create txn";
        return;
    }

    DORIS_CLOUD_DEFER {
        if (txn) {
            stats.get_bytes += txn->get_bytes();
            stats.put_bytes += txn->put_bytes();
            stats.del_bytes += txn->delete_bytes();
            stats.get_counter += txn->num_get_keys();
            stats.put_counter += txn->num_put_keys();
            stats.del_counter += txn->num_del_keys();
        }
    };

    CommitPartitionLogPB commit_partition_log;
    commit_partition_log.set_db_id(request->db_id());
    commit_partition_log.set_table_id(request->table_id());
    commit_partition_log.mutable_index_ids()->CopyFrom(request->index_ids());

    bool is_versioned_read = is_version_read_enabled(instance_id);
    bool is_versioned_write = is_version_write_enabled(instance_id);
    CloneChainReader reader(instance_id, resource_mgr_.get());
    size_t num_commit = 0;
    for (auto part_id : partition_ids) {
        auto key = recycle_partition_key({instance_id, part_id});
        std::string val;
        err = txn->get(key, &val);
        if (err == TxnErrorCode::TXN_KEY_NOT_FOUND) { // UNKNOWN
            // Compatible with requests without `index_ids`
            if (!request->index_ids().empty()) {
                if (!is_versioned_read) {
                    err = partition_exists(txn.get(), instance_id, request);
                } else {
                    err = reader.is_partition_exists(txn.get(), part_id);
                }
                // If partition has existed, this might be a duplicate request
                if (err == TxnErrorCode::TXN_OK) {
                    // Partition committed, OK
                    continue;
                }
                if (err != TxnErrorCode::TXN_KEY_NOT_FOUND) {
                    code = cast_as<ErrCategory::READ>(err);
                    msg = fmt::format("failed to check partition existence, err={}", err);
                    return;
                }
            }
            // Index recycled
            code = MetaServiceCode::INVALID_ARGUMENT;
            msg = "partition has been recycled";
            return;
        }
        if (err != TxnErrorCode::TXN_OK) {
            code = cast_as<ErrCategory::READ>(err);
            msg = fmt::format("failed to get kv, err={}", err);
            LOG_WARNING(msg);
            return;
        }
        RecyclePartitionPB pb;
        if (!pb.ParseFromString(val)) {
            code = MetaServiceCode::PROTOBUF_PARSE_ERR;
            msg = "malformed recycle partition value";
            LOG_WARNING(msg).tag("partition_id", part_id);
            return;
        }
        if (pb.state() != RecyclePartitionPB::PREPARED) {
            code = MetaServiceCode::INVALID_ARGUMENT;
            msg = fmt::format("invalid recycle partition state: {}",
                              RecyclePartitionPB::State_Name(pb.state()));
            return;
        }
        LOG_INFO("remove recycle partition").tag("key", hex(key));
        txn->remove(key);
        num_commit += 1;

        // Save the partition meta/index keys
        if (request->has_db_id() && is_versioned_write) {
            int64_t db_id = request->db_id();
            int64_t table_id = request->table_id();
            std::string part_meta_key = versioned::meta_partition_key({instance_id, part_id});
            std::string part_index_key = versioned::partition_index_key({instance_id, part_id});
            std::string part_inverted_index_key = versioned::partition_inverted_index_key(
                    {instance_id, db_id, table_id, part_id});
            PartitionIndexPB part_index_pb;
            part_index_pb.set_db_id(db_id);
            part_index_pb.set_table_id(table_id);
            LOG(INFO) << part_index_pb.DebugString();
            std::string part_index_value;
            if (!part_index_pb.SerializeToString(&part_index_value)) {
                code = MetaServiceCode::PROTOBUF_SERIALIZE_ERR;
                msg = fmt::format("failed to serialize PartitionIndexPB");
                LOG_WARNING(msg).tag("part_id", part_id);
                return;
            }
            versioned_put(txn.get(), part_meta_key, "");
            txn->put(part_inverted_index_key, "");
            txn->put(part_index_key, part_index_value);

            commit_partition_log.add_partition_ids(part_id);
        }
    }

    if (num_commit == 0) {
        // All partitions have been committed, OK
        return;
    }

    // update table versions
    if (request->has_db_id()) {
        if (is_versioned_read) {
            // Read the table version, to build the operation log visible version range.
            Versionstamp table_version;
            err = reader.get_table_version(txn.get(), request->table_id(), &table_version, true);
            if (err != TxnErrorCode::TXN_OK && err != TxnErrorCode::TXN_KEY_NOT_FOUND) {
                code = cast_as<ErrCategory::READ>(err);
                msg = fmt::format("failed to get table version, err={}", err);
                return;
            }
        }
        update_table_version(txn.get(), instance_id, request->db_id(), request->table_id());
    }

    if (commit_partition_log.partition_ids_size() > 0 && is_version_write_enabled(instance_id)) {
        std::string operation_log_key = versioned::log_key({instance_id});
        OperationLogPB operation_log;
        if (is_versioned_read) {
            operation_log.set_min_timestamp(reader.min_read_version());
        }
        operation_log.mutable_commit_partition()->Swap(&commit_partition_log);
        versioned::blob_put(txn.get(), operation_log_key, operation_log);
        LOG_INFO("put commit partition operation log key")
                .tag("instance_id", instance_id)
                .tag("table_id", request->table_id())
<<<<<<< HEAD
                .tag("num_partitions", operation_log.commit_partition().partition_ids_size())
=======
>>>>>>> 1d74a0ea
                .tag("operation_log_key", hex(operation_log_key));
    }

    err = txn->commit();
    if (err != TxnErrorCode::TXN_OK) {
        code = cast_as<ErrCategory::COMMIT>(err);
        msg = fmt::format("failed to commit txn: {}", err);
        return;
    }
}

void MetaServiceImpl::drop_partition(::google::protobuf::RpcController* controller,
                                     const PartitionRequest* request, PartitionResponse* response,
                                     ::google::protobuf::Closure* done) {
    RPC_PREPROCESS(drop_partition, get, put);
    instance_id = get_instance_id(resource_mgr_, request->cloud_unique_id());
    if (instance_id.empty()) {
        code = MetaServiceCode::INVALID_ARGUMENT;
        msg = "empty instance_id";
        return;
    }
    RPC_RATE_LIMIT(drop_partition)

    if (request->partition_ids().empty() || request->index_ids().empty() ||
        !request->has_table_id()) {
        code = MetaServiceCode::INVALID_ARGUMENT;
        msg = "empty partition_ids or index_ids or table_id";
        return;
    }

    TxnErrorCode err = txn_kv_->create_txn(&txn);
    if (err != TxnErrorCode::TXN_OK) {
        code = cast_as<ErrCategory::READ>(err);
        msg = "failed to create txn";
        return;
    }
    std::string to_save_val;
    {
        RecyclePartitionPB pb;
        if (request->db_id() > 0) pb.set_db_id(request->db_id());
        pb.set_table_id(request->table_id());
        *pb.mutable_index_id() = request->index_ids();
        pb.set_creation_time(::time(nullptr));
        pb.set_expiration(request->expiration());
        pb.set_state(RecyclePartitionPB::DROPPED);
        pb.SerializeToString(&to_save_val);
    }
    bool need_commit = false;
    bool is_versioned_write = is_version_write_enabled(instance_id);
    bool is_versioned_read = is_version_read_enabled(instance_id);
    DropPartitionLogPB drop_partition_log;
    drop_partition_log.set_db_id(request->db_id());
    drop_partition_log.set_table_id(request->table_id());
    drop_partition_log.mutable_index_ids()->CopyFrom(request->index_ids());
    drop_partition_log.set_expired_at_s(request->expiration());

    CloneChainReader reader(instance_id, resource_mgr_.get());
    for (auto part_id : request->partition_ids()) {
        auto key = recycle_partition_key({instance_id, part_id});
        std::string val;
        err = txn->get(key, &val);
        if (err == TxnErrorCode::TXN_KEY_NOT_FOUND) { // UNKNOWN
            if (is_versioned_write) {
                drop_partition_log.add_partition_ids(part_id);
                if (is_versioned_read) {
                    // Read the partition version, to build the operation log visible version range.
                    err = reader.is_partition_exists(txn.get(), part_id);
                    if (err != TxnErrorCode::TXN_OK && err != TxnErrorCode::TXN_KEY_NOT_FOUND) {
                        code = cast_as<ErrCategory::READ>(err);
                        msg = fmt::format("failed to check partition existence, err={}", err);
                        LOG_WARNING(msg);
                        return;
                    }
                }
            } else {
                LOG_INFO("put recycle partition").tag("key", hex(key));
                txn->put(key, to_save_val);
            }
            need_commit = true;
            continue;
        }
        if (err != TxnErrorCode::TXN_OK) {
            code = cast_as<ErrCategory::READ>(err);
            msg = fmt::format("failed to get kv, err={}", err);
            LOG_WARNING(msg);
            return;
        }
        RecyclePartitionPB pb;
        if (!pb.ParseFromString(val)) {
            code = MetaServiceCode::PROTOBUF_PARSE_ERR;
            msg = "malformed recycle partition value";
            LOG_WARNING(msg).tag("partition_id", part_id);
            return;
        }
        switch (pb.state()) {
        case RecyclePartitionPB::PREPARED:
            LOG_INFO("put recycle partition").tag("key", hex(key));
            txn->put(key, to_save_val);
            need_commit = true;
            break;
        case RecyclePartitionPB::DROPPED:
        case RecyclePartitionPB::RECYCLING:
            break;
        default:
            code = MetaServiceCode::INVALID_ARGUMENT;
            msg = fmt::format("invalid recycle partition state: {}",
                              RecyclePartitionPB::State_Name(pb.state()));
            return;
        }
    }
    if (!need_commit) return;

    // Update table version only when deleting non-empty partitions
    if (request->has_db_id() && request->has_need_update_table_version() &&
        request->need_update_table_version()) {
        if (is_versioned_read) {
            // Read the table version, to build the operation log visible version range.
            Versionstamp table_version;
            err = reader.get_table_version(txn.get(), request->table_id(), &table_version, true);
            if (err != TxnErrorCode::TXN_OK && err != TxnErrorCode::TXN_KEY_NOT_FOUND) {
                code = cast_as<ErrCategory::READ>(err);
                msg = fmt::format("failed to get table version, err={}", err);
                return;
            }
        }
        update_table_version(txn.get(), instance_id, request->db_id(), request->table_id());
        drop_partition_log.set_update_table_version(true);
    }

    if ((drop_partition_log.update_table_version() ||
         drop_partition_log.partition_ids_size() > 0) &&
        is_versioned_write) {
        std::string operation_log_key = versioned::log_key({instance_id});
        OperationLogPB operation_log;
        if (is_versioned_read) {
            operation_log.set_min_timestamp(reader.min_read_version());
        }
        operation_log.mutable_drop_partition()->Swap(&drop_partition_log);
        versioned::blob_put(txn.get(), operation_log_key, operation_log);
        LOG(INFO) << "put drop partition operation log"
                  << " instance_id=" << instance_id << " table_id=" << request->table_id()
                  << " partition_ids=" << drop_partition_log.partition_ids_size();
    }

    err = txn->commit();
    if (err != TxnErrorCode::TXN_OK) {
        code = cast_as<ErrCategory::COMMIT>(err);
        msg = fmt::format("failed to commit txn: {}", err);
        return;
    }
}

void check_create_table(std::string instance_id, std::shared_ptr<TxnKv> txn_kv,
                        const CheckKVRequest* request, CheckKVResponse* response,
                        MetaServiceCode* code, std::string* msg, KVStats& stats,
                        check_create_table_type get_check_info) {
    StopWatch watch;
    std::unique_ptr<Transaction> txn;
    TxnErrorCode err = txn_kv->create_txn(&txn);
    if (err != TxnErrorCode::TXN_OK) {
        *code = cast_as<ErrCategory::READ>(err);
        *msg = "failed to create txn";
        return;
    }
    DORIS_CLOUD_DEFER {
        if (txn == nullptr) return;
        stats.get_bytes += txn->get_bytes();
        stats.get_counter += txn->num_get_keys();
    };
    auto& [keys, hint, key_func] = get_check_info(request);
    if (keys.empty()) {
        *code = MetaServiceCode::INVALID_ARGUMENT;
        *msg = "empty keys";
        return;
    }

    for (int i = 0; i < keys.size();) {
        auto key = key_func(instance_id, keys.Get(i));
        err = check_recycle_key_exist(txn.get(), key);
        if (err == TxnErrorCode::TXN_KEY_NOT_FOUND) {
            i++;
            continue;
        } else if (err == TxnErrorCode::TXN_OK) {
            // find not match, prepare commit
            *code = MetaServiceCode::UNDEFINED_ERR;
            *msg = "prepare and commit rpc not match, recycle key remained";
            return;
        } else if (err == TxnErrorCode::TXN_TOO_OLD) {
            stats.get_bytes += txn->get_bytes();
            stats.get_counter += txn->num_get_keys();
            //  separate it to several txn for rubustness
            txn.reset();
            TxnErrorCode err = txn_kv->create_txn(&txn);
            if (err != TxnErrorCode::TXN_OK) {
                *code = cast_as<ErrCategory::READ>(err);
                *msg = "failed to create txn in cycle";
                return;
            }
            LOG_INFO("meet txn too long err, gen a new txn, and retry, size={} idx={}", keys.size(),
                     i);
            bthread_usleep(50);
            continue;
        } else {
            // err != TXN_OK, fdb read err
            *code = cast_as<ErrCategory::READ>(err);
            *msg = fmt::format("ms read key error: {}", err);
            return;
        }
    }
    LOG_INFO("check {} success key.size={}, cost(us)={}", hint, keys.size(), watch.elapsed_us());
}

void MetaServiceImpl::check_kv(::google::protobuf::RpcController* controller,
                               const CheckKVRequest* request, CheckKVResponse* response,
                               ::google::protobuf::Closure* done) {
    RPC_PREPROCESS(check_kv, get);
    instance_id = get_instance_id(resource_mgr_, request->cloud_unique_id());
    if (instance_id.empty()) {
        code = MetaServiceCode::INVALID_ARGUMENT;
        msg = "empty instance_id";
        return;
    }
    if (!request->has_op()) {
        code = MetaServiceCode::INVALID_ARGUMENT;
        msg = "op not given";
        return;
    }
    if (!request->has_check_keys()) {
        code = MetaServiceCode::INVALID_ARGUMENT;
        msg = "empty check keys";
        return;
    }
    RPC_RATE_LIMIT(check_kv);
    switch (request->op()) {
    case CheckKVRequest::CREATE_INDEX_AFTER_FE_COMMIT: {
        check_create_table(instance_id, txn_kv_, request, response, &code, &msg, stats,
                           [](const CheckKVRequest* request) {
                               return std::make_tuple(
                                       request->check_keys().index_ids(), "index",
                                       [](std::string instance_id, int64_t id) {
                                           return recycle_index_key({std::move(instance_id), id});
                                       });
                           });
        break;
    }
    case CheckKVRequest::CREATE_PARTITION_AFTER_FE_COMMIT: {
        check_create_table(
                instance_id, txn_kv_, request, response, &code, &msg, stats,
                [](const CheckKVRequest* request) {
                    return std::make_tuple(
                            request->check_keys().partition_ids(), "partition",
                            [](std::string instance_id, int64_t id) {
                                return recycle_partition_key({std::move(instance_id), id});
                            });
                });
        break;
    }
    default:
        code = MetaServiceCode::INVALID_ARGUMENT;
        msg = "not support op";
        return;
    };
}

} // namespace doris::cloud<|MERGE_RESOLUTION|>--- conflicted
+++ resolved
@@ -759,10 +759,7 @@
         LOG_INFO("put commit partition operation log key")
                 .tag("instance_id", instance_id)
                 .tag("table_id", request->table_id())
-<<<<<<< HEAD
                 .tag("num_partitions", operation_log.commit_partition().partition_ids_size())
-=======
->>>>>>> 1d74a0ea
                 .tag("operation_log_key", hex(operation_log_key));
     }
 
