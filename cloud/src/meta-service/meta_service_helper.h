--- conflicted
+++ resolved
@@ -227,7 +227,6 @@
     }
 }
 
-<<<<<<< HEAD
 // don't use these macro it just for defer count, reduce useless variable(some rpc just need one of rw op)
 // If we have to write separate code for each RPC, it would be quite troublesome
 // After all, adding put, get, and del after the RPC_PREPROCESS macro is simpler than writing a long string of code
@@ -269,7 +268,7 @@
             (func_name, ##__VA_ARGS__)                                                        \
         }                                                                                     \
     });                                                                                       \
-    std::unique_ptr<int, std::function<void(int*)>> defer_status((int*)0x01, [&](int*) {      \
+    DORIS_CLOUD_DEFER {                                                                       \
         response->mutable_status()->set_code(code);                                           \
         response->mutable_status()->set_msg(msg);                                             \
         finish_rpc(#func_name, ctrl, response);                                               \
@@ -283,27 +282,7 @@
             stats.del_counter += txn->num_del_keys();                                         \
         }                                                                                     \
     });
-=======
-#define RPC_PREPROCESS(func_name)                                                    \
-    StopWatch sw;                                                                    \
-    auto ctrl = static_cast<brpc::Controller*>(controller);                          \
-    begin_rpc(#func_name, ctrl, request);                                            \
-    brpc::ClosureGuard closure_guard(done);                                          \
-    [[maybe_unused]] std::stringstream ss;                                           \
-    [[maybe_unused]] MetaServiceCode code = MetaServiceCode::OK;                     \
-    [[maybe_unused]] std::string msg;                                                \
-    [[maybe_unused]] std::string instance_id;                                        \
-    [[maybe_unused]] bool drop_request = false;                                      \
-    DORIS_CLOUD_DEFER {                                                              \
-        response->mutable_status()->set_code(code);                                  \
-        response->mutable_status()->set_msg(msg);                                    \
-        finish_rpc(#func_name, ctrl, response);                                      \
-        closure_guard.reset(nullptr);                                                \
-        if (config::use_detailed_metrics && !instance_id.empty() && !drop_request) { \
-            g_bvar_ms_##func_name.put(instance_id, sw.elapsed_us());                 \
-        }                                                                            \
-    };
->>>>>>> 5710ccd8
+
 
 #define RPC_RATE_LIMIT(func_name)                                                            \
     if (config::enable_rate_limit && config::use_detailed_metrics && !instance_id.empty()) { \
