// Licensed to the Apache Software Foundation (ASF) under one
// or more contributor license agreements.  See the NOTICE file
// distributed with this work for additional information
// regarding copyright ownership.  The ASF licenses this file
// to you under the Apache License, Version 2.0 (the
// "License"); you may not use this file except in compliance
// with the License.  You may obtain a copy of the License at
//
//   http://www.apache.org/licenses/LICENSE-2.0
//
// Unless required by applicable law or agreed to in writing,
// software distributed under the License is distributed on an
// "AS IS" BASIS, WITHOUT WARRANTIES OR CONDITIONS OF ANY
// KIND, either express or implied.  See the License for the
// specific language governing permissions and limitations
// under the License.

#pragma once

#include <brpc/controller.h>
#include <gen_cpp/cloud.pb.h>
#include <openssl/md5.h>

#include <iomanip>
#include <memory>
#include <string>
#include <string_view>

#include "common/bvars.h"
#include "common/config.h"
#include "common/defer.h"
#include "common/logging.h"
#include "common/stats.h"
#include "common/stopwatch.h"
#include "common/util.h"
#include "cpp/sync_point.h"
#include "meta-store/keys.h"
#include "meta-store/txn_kv.h"
#include "meta-store/txn_kv_error.h"
#include "resource-manager/resource_manager.h"

namespace doris::cloud {
inline std::string md5(const std::string& str) {
    unsigned char digest[MD5_DIGEST_LENGTH];
    MD5_CTX context;
    MD5_Init(&context);
    MD5_Update(&context, str.c_str(), str.length());
    MD5_Final(digest, &context);

    std::ostringstream ss;
    for (unsigned char i : digest) {
        ss << std::setw(2) << std::setfill('0') << std::hex << (int)i;
    }
    return ss.str();
}

std::string hide_access_key(const std::string& ak);

// is_handle_sk: true for encrypting sk, false for hiding ak
inline void process_ak_sk_pattern(std::string& str, const std::string& pattern, bool is_handle_sk) {
    size_t pos = 0;
    while ((pos = str.find(pattern, pos)) != std::string::npos) {
        size_t colon_pos = str.find(':', pos);
        if (colon_pos == std::string::npos) {
            pos += pattern.length();
            continue;
        }

        size_t quote_pos = str.find('\"', colon_pos);
        if (quote_pos == std::string::npos) {
            pos += pattern.length();
            continue;
        }

        size_t value_start = quote_pos + 1;
        size_t value_end = str.find('\"', value_start);
        if (value_end == std::string::npos) {
            pos = value_start;
            continue;
        }

        std::string key_value = str.substr(value_start, value_end - value_start);

        if (is_handle_sk) {
            key_value = "md5: " + md5(key_value);
        } else {
            key_value = hide_access_key(key_value);
        }

        str.replace(value_start, value_end - value_start, key_value);

        pos = value_end + (key_value.length() - key_value.length());
    }
};

/**
 * Encrypts all "sk" values in the given debug string with MD5 hashes.
 * 
 * Assumptions:
 * - Input string contains one or more occurrences of "sk: " followed by a value in double quotes.
 * - An md5() function exists that takes a std::string and returns its MD5 hash as a string.
 * 
 * @param debug_string Input string containing "sk: " or ""sk": " fields to be encrypted.
 * @return A new string with all "sk" values replaced by their MD5 hashes.
 * 
 * Behavior for "sk: " format:
 * 1. Searches for all occurrences of "sk: " in the input string.
 * 2. For each occurrence, extracts the value between double quotes.
 * 3. Replaces the original value with "md5: " followed by its MD5 hash.
 * 4. Returns the modified string with all "sk" values encrypted.
 */
inline std::string encryt_sk(std::string debug_string) {
    process_ak_sk_pattern(debug_string, "sk: ", true);
    process_ak_sk_pattern(debug_string, "\"sk\"", true);

    return debug_string;
}

inline std::string hide_ak(std::string debug_string) {
    process_ak_sk_pattern(debug_string, "ak: ", false);
    process_ak_sk_pattern(debug_string, "\"ak\"", false);

    return debug_string;
}

template <class Request, class Response>
void begin_rpc(std::string_view func_name, brpc::Controller* ctrl, const Request* req,
               Response* res) {
    res->Clear(); // clear response in case of this is call is a local retry in MS
    if constexpr (std::is_same_v<Request, CreateRowsetRequest>) {
        LOG(INFO) << "begin " << func_name << " remote_caller=" << ctrl->remote_side()
                  << " original_client_ip=" << req->request_ip();
    } else if constexpr (std::is_same_v<Request, CreateTabletsRequest>) {
        LOG(INFO) << "begin " << func_name << " remote_caller=" << ctrl->remote_side()
                  << " original_client_ip=" << req->request_ip();
    } else if constexpr (std::is_same_v<Request, UpdateDeleteBitmapRequest>) {
        LOG(INFO) << "begin " << func_name << " remote_caller=" << ctrl->remote_side()
                  << " original_client_ip=" << req->request_ip() << " table_id=" << req->table_id()
                  << " tablet_id=" << req->tablet_id() << " lock_id=" << req->lock_id()
                  << " initiator=" << req->initiator()
                  << " delete_bitmap_size=" << req->segment_delete_bitmaps_size();
    } else if constexpr (std::is_same_v<Request, GetDeleteBitmapRequest>) {
        LOG(INFO) << "begin " << func_name << " remote_caller=" << ctrl->remote_side()
                  << " original_client_ip=" << req->request_ip()
                  << " tablet_id=" << req->tablet_id() << " rowset_size=" << req->rowset_ids_size();
    } else if constexpr (std::is_same_v<Request, GetTabletStatsRequest>) {
        VLOG_DEBUG << "begin " << func_name << " remote_caller=" << ctrl->remote_side()
                   << " original_client_ip=" << req->request_ip()
                   << " num_tablets: " << req->tablet_idx().size();
    } else if constexpr (std::is_same_v<Request, GetVersionRequest> ||
                         std::is_same_v<Request, GetRowsetRequest> ||
                         std::is_same_v<Request, GetTabletRequest>) {
        VLOG_DEBUG << "begin " << func_name << " remote_caller=" << ctrl->remote_side()
                   << " original_client_ip=" << req->request_ip()
                   << " request=" << req->ShortDebugString();
    } else if constexpr (std::is_same_v<Request, RemoveDeleteBitmapRequest>) {
        LOG(INFO) << "begin " << func_name << " remote_caller=" << ctrl->remote_side()
                  << " original_client_ip=" << req->request_ip()
                  << " tablet_id=" << req->tablet_id() << " rowset_size=" << req->rowset_ids_size();
    } else if constexpr (std::is_same_v<Request, GetDeleteBitmapUpdateLockRequest>) {
        LOG(INFO) << "begin " << func_name << " remote_caller=" << ctrl->remote_side()
                  << " original_client_ip=" << req->request_ip() << " table_id=" << req->table_id()
                  << " lock_id=" << req->lock_id() << " initiator=" << req->initiator()
                  << " expiration=" << req->expiration()
                  << " require_compaction_stats=" << req->require_compaction_stats();
    } else if constexpr (std::is_same_v<Request, CreateInstanceRequest> ||
                         std::is_same_v<Request, CreateStageRequest>) {
        std::string debug_string = encryt_sk(req->ShortDebugString());
        debug_string = hide_ak(debug_string);
        TEST_SYNC_POINT_CALLBACK("sk_begin_rpc", &debug_string);
        LOG(INFO) << "begin " << func_name << " remote_caller=" << ctrl->remote_side()
                  << " original_client_ip=" << req->request_ip() << " request=" << debug_string;
    } else {
        LOG(INFO) << "begin " << func_name << " remote_caller=" << ctrl->remote_side()
                  << " original_client_ip=" << req->request_ip()
                  << " request=" << req->ShortDebugString();
    }
}

template <class Request, class Response>
void finish_rpc(std::string_view func_name, brpc::Controller* ctrl, const Request* req,
                Response* res) {
    if constexpr (std::is_same_v<Response, CommitTxnResponse>) {
<<<<<<< HEAD
        if (res->status().code() != MetaServiceCode::OK) {
            res->clear_table_ids();
            res->clear_partition_ids();
            res->clear_versions();
        }
        LOG_INFO("finish ") << func_name << " remote caller: " << ctrl->remote_side()
                            << " response=" << res->ShortDebugString();
=======
        LOG(INFO) << "finish " << func_name << " remote_caller=" << ctrl->remote_side()
                  << " original_client_ip=" << req->request_ip()
                  << " response=" << res->ShortDebugString();
>>>>>>> 0ea052c4
    } else if constexpr (std::is_same_v<Response, GetRowsetResponse>) {
        LOG_IF(INFO, res->status().code() != MetaServiceCode::OK)
                << "finish " << func_name << " remote_caller=" << ctrl->remote_side()
                << " original_client_ip=" << req->request_ip()
                << " request=" << req->ShortDebugString()
                << " status=" << res->status().ShortDebugString();
    } else if constexpr (std::is_same_v<Response, GetTabletStatsResponse>) {
        LOG_IF(INFO, res->status().code() != MetaServiceCode::OK)
                << "finish " << func_name << " remote_caller=" << ctrl->remote_side()
                << " original_client_ip=" << req->request_ip()
                << " request=" << req->ShortDebugString()
                << " status=" << res->status().ShortDebugString()
                << " num_tablets: " << res->tablet_stats().size();
    } else if constexpr (std::is_same_v<Response, GetVersionResponse> ||
                         std::is_same_v<Response, GetTabletResponse>) {
        LOG_IF(INFO, res->status().code() != MetaServiceCode::OK)
                << "finish " << func_name << " remote_caller=" << ctrl->remote_side()
                << " request=" << req->ShortDebugString()
                << " original_client_ip=" << req->request_ip()
                << " response=" << res->ShortDebugString();
    } else if constexpr (std::is_same_v<Response, GetDeleteBitmapResponse>) {
<<<<<<< HEAD
        if (res->status().code() != MetaServiceCode::OK) {
            res->clear_rowset_ids();
            res->clear_segment_ids();
            res->clear_versions();
            res->clear_segment_delete_bitmaps();
        }
        LOG_INFO("finish ") << func_name << " remote caller: " << ctrl->remote_side()
                            << " status=" << res->status().ShortDebugString()
                            << " tablet=" << res->tablet_id()
                            << " delete_bitmap_count=" << res->segment_delete_bitmaps_size();
    } else if constexpr (std::is_same_v<Response, GetDeleteBitmapUpdateLockResponse>) {
        if (res->status().code() != MetaServiceCode::OK) {
            res->clear_base_compaction_cnts();
            res->clear_cumulative_compaction_cnts();
            res->clear_cumulative_points();
        }
        LOG_INFO("finish ") << func_name << " remote caller: " << ctrl->remote_side()
                            << " status=" << res->status().ShortDebugString();
=======
        LOG(INFO) << "finish " << func_name << " remote_caller=" << ctrl->remote_side()
                  << " original_client_ip=" << req->request_ip()
                  << " status=" << res->status().ShortDebugString()
                  << " tablet=" << res->tablet_id()
                  << " delete_bitmap_count=" << res->segment_delete_bitmaps_size();
    } else if constexpr (std::is_same_v<Response, GetDeleteBitmapUpdateLockResponse>) {
        LOG(INFO) << "finish " << func_name << " remote_caller=" << ctrl->remote_side()
                  << " original_client_ip=" << req->request_ip()
                  << " status=" << res->status().ShortDebugString();
>>>>>>> 0ea052c4
    } else if constexpr (std::is_same_v<Response, GetObjStoreInfoResponse> ||
                         std::is_same_v<Response, GetStageResponse> ||
                         std::is_same_v<Response, GetInstanceResponse> ||
                         std::is_same_v<Response, BeginSnapshotResponse> ||
                         std::is_same_v<Response, CloneInstanceResponse>) {
        std::string debug_string = encryt_sk(res->DebugString());
        debug_string = hide_ak(debug_string);
        TEST_SYNC_POINT_CALLBACK("sk_finish_rpc", &debug_string);
<<<<<<< HEAD
        LOG_INFO("finish ") << func_name << " remote caller: " << ctrl->remote_side()
                            << " response=" << debug_string;
    } else {
        LOG_INFO("finish ") << func_name << " remote caller: " << ctrl->remote_side()
                            << " response=" << res->ShortDebugString();
=======
        LOG(INFO) << "finish " << func_name << " remote_caller=" << ctrl->remote_side()
                  << " original_client_ip=" << req->request_ip() << " response=" << debug_string;
    } else {
        LOG(INFO) << "finish " << func_name << " remote_caller=" << ctrl->remote_side()
                  << " original_client_ip=" << req->request_ip()
                  << " response=" << res->ShortDebugString();
>>>>>>> 0ea052c4
    }
}

enum class ErrCategory { CREATE, READ, COMMIT };

template <ErrCategory category>
inline MetaServiceCode cast_as(TxnErrorCode code) {
    switch (code) {
    case TxnErrorCode::TXN_OK:
        return MetaServiceCode::OK;
    case TxnErrorCode::TXN_CONFLICT:
        return MetaServiceCode::KV_TXN_CONFLICT;
    case TxnErrorCode::TXN_TOO_OLD:
        return MetaServiceCode::KV_TXN_TOO_OLD;
    case TxnErrorCode::TXN_RETRYABLE_NOT_COMMITTED:
        if (config::enable_txn_store_retry) {
            if constexpr (category == ErrCategory::READ) {
                return MetaServiceCode::KV_TXN_STORE_GET_RETRYABLE;
            } else {
                return MetaServiceCode::KV_TXN_STORE_COMMIT_RETRYABLE;
            }
        }
        [[fallthrough]];
    case TxnErrorCode::TXN_KEY_NOT_FOUND:
    case TxnErrorCode::TXN_MAYBE_COMMITTED:
    case TxnErrorCode::TXN_TIMEOUT:
    case TxnErrorCode::TXN_INVALID_ARGUMENT:
    case TxnErrorCode::TXN_INVALID_DATA:
    case TxnErrorCode::TXN_UNIDENTIFIED_ERROR:
        if constexpr (category == ErrCategory::READ) {
            return MetaServiceCode::KV_TXN_GET_ERR;
        } else if constexpr (category == ErrCategory::CREATE) {
            return MetaServiceCode::KV_TXN_CREATE_ERR;
        } else {
            return MetaServiceCode::KV_TXN_COMMIT_ERR;
        }
        [[fallthrough]];
    case TxnErrorCode::TXN_KEY_TOO_LARGE:
    case TxnErrorCode::TXN_VALUE_TOO_LARGE:
    case TxnErrorCode::TXN_BYTES_TOO_LARGE:
        return MetaServiceCode::INVALID_ARGUMENT;
    default:
        return MetaServiceCode::UNDEFINED_ERR;
    }
}

// don't use these macro it just for defer count, reduce useless variable(some rpc just need one of rw op)
// If we have to write separate code for each RPC, it would be quite troublesome
// After all, adding put, get, and del after the RPC_PREPROCESS macro is simpler than writing a long string of code
#define RPCKVCOUNTHELPER(func_name, op)                                            \
    g_bvar_rpc_kv_##func_name##_##op##_bytes.put({instance_id}, stats.op##_bytes); \
    g_bvar_rpc_kv_##func_name##_##op##_counter.put({instance_id}, stats.op##_counter);

#define RPCKVCOUNT_0(func_name)
#define RPCKVCOUNT_1(func_name, op1) RPCKVCOUNTHELPER(func_name, op1)
#define RPCKVCOUNT_2(func_name, op1, op2) \
    RPCKVCOUNT_1(func_name, op1) RPCKVCOUNTHELPER(func_name, op2)
#define RPCKVCOUNT_3(func_name, op1, op2, op3) \
    RPCKVCOUNT_2(func_name, op1, op2) RPCKVCOUNTHELPER(func_name, op3)
#define GET_RPCKVCOUNT_MACRO(_0, _1, _2, _3, NAME, ...) NAME

// input func_name, count type(get, put, del), make sure the counter is exist
// about defer_count:
// which means that these bvars will only be counted after stats has finished counting.
// why not cancle KVStats, count directly?
// 1. some RPC operations call functions and function reset txn it also need to be counted
// 2. some function such as `scan_tmp_rowset` it used by RPC(commit_txn) and non rpc
// maybe we can add a bool variable to judge weather we need count, but if have more complex situation
// `func1` used by RPC1, RPC2 and RPC3 judge it or just give func1 a pointer
#define RPC_PREPROCESS(func_name, ...)                                                        \
    StopWatch sw;                                                                             \
    [[maybe_unused]] std::string instance_id;                                                 \
    AnnotateTag tag_log_id("log_id", get_log_id(controller));                                 \
    AnnotateTag tag_instance_id("instance_id", instance_id);                                  \
    auto ctrl = static_cast<brpc::Controller*>(controller);                                   \
    begin_rpc(#func_name, ctrl, request, response);                                           \
    brpc::ClosureGuard closure_guard(done);                                                   \
    [[maybe_unused]] std::stringstream ss;                                                    \
    [[maybe_unused]] MetaServiceCode code = MetaServiceCode::OK;                              \
    [[maybe_unused]] std::unique_ptr<Transaction> txn;                                        \
    [[maybe_unused]] std::string msg;                                                         \
    [[maybe_unused]] bool drop_request = false;                                               \
    [[maybe_unused]] KVStats stats;                                                           \
    DORIS_CLOUD_DEFER {                                                                       \
        response->mutable_status()->set_code(code);                                           \
        response->mutable_status()->set_msg(msg);                                             \
        finish_rpc(#func_name, ctrl, request, response);                                      \
        closure_guard.reset(nullptr);                                                         \
        if (txn != nullptr) {                                                                 \
            stats.get_bytes += txn->get_bytes();                                              \
            stats.put_bytes += txn->put_bytes();                                              \
            stats.del_bytes += txn->delete_bytes();                                           \
            stats.get_counter += txn->num_get_keys();                                         \
            stats.put_counter += txn->num_put_keys();                                         \
            stats.del_counter += txn->num_del_keys();                                         \
        }                                                                                     \
        if (config::use_detailed_metrics && !instance_id.empty()) {                           \
            if (!drop_request) {                                                              \
                g_bvar_ms_##func_name.put(instance_id, sw.elapsed_us());                      \
            }                                                                                 \
            GET_RPCKVCOUNT_MACRO(_0, ##__VA_ARGS__, RPCKVCOUNT_3, RPCKVCOUNT_2, RPCKVCOUNT_1, \
                                 RPCKVCOUNT_0)                                                \
            (func_name, ##__VA_ARGS__)                                                        \
        }                                                                                     \
    };

#define RPC_RATE_LIMIT(func_name)                                                            \
    if (config::enable_rate_limit && config::use_detailed_metrics && !instance_id.empty()) { \
        auto rate_limiter = rate_limiter_->get_rpc_rate_limiter(#func_name);                 \
        assert(rate_limiter != nullptr);                                                     \
        std::function<int()> get_bvar_qps = [&] {                                            \
            return g_bvar_ms_##func_name.get(instance_id)->qps();                            \
        };                                                                                   \
        if (!rate_limiter->get_qps_token(instance_id, get_bvar_qps)) {                       \
            drop_request = true;                                                             \
            code = MetaServiceCode::MAX_QPS_LIMIT;                                           \
            msg = "reach max qps limit";                                                     \
            return;                                                                          \
        }                                                                                    \
    }

// FIXME(gavin): should it be a member function of ResourceManager?
std::string get_instance_id(const std::shared_ptr<ResourceManager>& rc_mgr,
                            const std::string& cloud_unique_id);

int decrypt_instance_info(InstanceInfoPB& instance, const std::string& instance_id,
                          MetaServiceCode& code, std::string& msg,
                          std::shared_ptr<Transaction>& txn);

/**
 * Notifies other metaservice to refresh instance
 */
void notify_refresh_instance(std::shared_ptr<TxnKv> txn_kv, const std::string& instance_id,
                             KVStats* stats);

void get_tablet_idx(MetaServiceCode& code, std::string& msg, Transaction* txn,
                    const std::string& instance_id, int64_t tablet_id, TabletIndexPB& tablet_idx);

bool is_dropped_tablet(Transaction* txn, const std::string& instance_id, int64_t index_id,
                       int64_t partition_id);

std::size_t get_segments_key_bounds_bytes(const doris::RowsetMetaCloudPB& rowset_meta);
} // namespace doris::cloud<|MERGE_RESOLUTION|>--- conflicted
+++ resolved
@@ -181,19 +181,9 @@
 void finish_rpc(std::string_view func_name, brpc::Controller* ctrl, const Request* req,
                 Response* res) {
     if constexpr (std::is_same_v<Response, CommitTxnResponse>) {
-<<<<<<< HEAD
-        if (res->status().code() != MetaServiceCode::OK) {
-            res->clear_table_ids();
-            res->clear_partition_ids();
-            res->clear_versions();
-        }
-        LOG_INFO("finish ") << func_name << " remote caller: " << ctrl->remote_side()
-                            << " response=" << res->ShortDebugString();
-=======
         LOG(INFO) << "finish " << func_name << " remote_caller=" << ctrl->remote_side()
                   << " original_client_ip=" << req->request_ip()
                   << " response=" << res->ShortDebugString();
->>>>>>> 0ea052c4
     } else if constexpr (std::is_same_v<Response, GetRowsetResponse>) {
         LOG_IF(INFO, res->status().code() != MetaServiceCode::OK)
                 << "finish " << func_name << " remote_caller=" << ctrl->remote_side()
@@ -215,26 +205,6 @@
                 << " original_client_ip=" << req->request_ip()
                 << " response=" << res->ShortDebugString();
     } else if constexpr (std::is_same_v<Response, GetDeleteBitmapResponse>) {
-<<<<<<< HEAD
-        if (res->status().code() != MetaServiceCode::OK) {
-            res->clear_rowset_ids();
-            res->clear_segment_ids();
-            res->clear_versions();
-            res->clear_segment_delete_bitmaps();
-        }
-        LOG_INFO("finish ") << func_name << " remote caller: " << ctrl->remote_side()
-                            << " status=" << res->status().ShortDebugString()
-                            << " tablet=" << res->tablet_id()
-                            << " delete_bitmap_count=" << res->segment_delete_bitmaps_size();
-    } else if constexpr (std::is_same_v<Response, GetDeleteBitmapUpdateLockResponse>) {
-        if (res->status().code() != MetaServiceCode::OK) {
-            res->clear_base_compaction_cnts();
-            res->clear_cumulative_compaction_cnts();
-            res->clear_cumulative_points();
-        }
-        LOG_INFO("finish ") << func_name << " remote caller: " << ctrl->remote_side()
-                            << " status=" << res->status().ShortDebugString();
-=======
         LOG(INFO) << "finish " << func_name << " remote_caller=" << ctrl->remote_side()
                   << " original_client_ip=" << req->request_ip()
                   << " status=" << res->status().ShortDebugString()
@@ -244,7 +214,6 @@
         LOG(INFO) << "finish " << func_name << " remote_caller=" << ctrl->remote_side()
                   << " original_client_ip=" << req->request_ip()
                   << " status=" << res->status().ShortDebugString();
->>>>>>> 0ea052c4
     } else if constexpr (std::is_same_v<Response, GetObjStoreInfoResponse> ||
                          std::is_same_v<Response, GetStageResponse> ||
                          std::is_same_v<Response, GetInstanceResponse> ||
@@ -253,20 +222,12 @@
         std::string debug_string = encryt_sk(res->DebugString());
         debug_string = hide_ak(debug_string);
         TEST_SYNC_POINT_CALLBACK("sk_finish_rpc", &debug_string);
-<<<<<<< HEAD
-        LOG_INFO("finish ") << func_name << " remote caller: " << ctrl->remote_side()
-                            << " response=" << debug_string;
-    } else {
-        LOG_INFO("finish ") << func_name << " remote caller: " << ctrl->remote_side()
-                            << " response=" << res->ShortDebugString();
-=======
         LOG(INFO) << "finish " << func_name << " remote_caller=" << ctrl->remote_side()
                   << " original_client_ip=" << req->request_ip() << " response=" << debug_string;
     } else {
         LOG(INFO) << "finish " << func_name << " remote_caller=" << ctrl->remote_side()
                   << " original_client_ip=" << req->request_ip()
                   << " response=" << res->ShortDebugString();
->>>>>>> 0ea052c4
     }
 }
 
