// Licensed to the Apache Software Foundation (ASF) under one
// or more contributor license agreements.  See the NOTICE file
// distributed with this work for additional information
// regarding copyright ownership.  The ASF licenses this file
// to you under the Apache License, Version 2.0 (the
// "License"); you may not use this file except in compliance
// with the License.  You may obtain a copy of the License at
//
//   http://www.apache.org/licenses/LICENSE-2.0
//
// Unless required by applicable law or agreed to in writing,
// software distributed under the License is distributed on an
// "AS IS" BASIS, WITHOUT WARRANTIES OR CONDITIONS OF ANY
// KIND, either express or implied.  See the License for the
// specific language governing permissions and limitations
// under the License.

#include <brpc/closure_guard.h>
#include <brpc/controller.h>
#include <fmt/core.h>
#include <gen_cpp/cloud.pb.h>
#include <gen_cpp/olap_file.pb.h>
#include <glog/logging.h>

#include <algorithm>
#include <chrono>
#include <cstddef>
#include <cstdint>
#include <sstream>

#include "common/bvars.h"
#include "common/config.h"
#include "common/logging.h"
#include "common/util.h"
#include "cpp/sync_point.h"
#include "meta-service/meta_service.h"
#include "meta-service/meta_service_helper.h"
#include "meta-service/meta_service_tablet_stats.h"
#include "meta-store/clone_chain_reader.h"
#include "meta-store/document_message.h"
#include "meta-store/keys.h"
#include "meta-store/meta_reader.h"
#include "meta-store/txn_kv.h"
#include "meta-store/txn_kv_error.h"
#include "meta-store/versioned_value.h"
#include "meta_service.h"
#include "resource-manager/resource_manager.h"

// Empty string not is not processed
template <typename T, size_t S>
static inline constexpr size_t get_file_name_offset(const T (&s)[S], size_t i = S - 1) {
    return (s[i] == '/' || s[i] == '\\') ? i + 1 : (i > 0 ? get_file_name_offset(s, i - 1) : 0);
}
#define SS (ss << &__FILE__[get_file_name_offset(__FILE__)] << ":" << __LINE__ << " ")

namespace doris::cloud {

// check compaction input_versions are valid during schema change.
// If the schema change job doesnt have alter version, it dont need to check
// because the schema change job is come from old version BE.
// we will check they in prepare compaction and commit compaction.
// 1. When if base compaction, we need to guarantee the end version
// is less than or equal to alter_version.
// 2. When if cu compaction, we need to guarantee the start version
// is large than alter_version.
bool check_compaction_input_verions(const TabletCompactionJobPB& compaction,
                                    const TabletJobInfoPB& job_pb, std::stringstream& ss) {
    if (!job_pb.has_schema_change() || !job_pb.schema_change().has_alter_version()) {
        return true;
    }
    if (compaction.type() == TabletCompactionJobPB::EMPTY_CUMULATIVE ||
        compaction.type() == TabletCompactionJobPB::STOP_TOKEN) {
        return true;
    }
    if (compaction.input_versions_size() != 2 ||
        compaction.input_versions(0) > compaction.input_versions(1)) {
        SS << "The compaction need to know [start_version, end_version], and the start_version "
              "should LE end_version. \n"
           << "compaction job=" << proto_to_json(compaction);
        return false;
    }

    int64_t alter_version = job_pb.schema_change().alter_version();
    bool legal = (compaction.type() == TabletCompactionJobPB::BASE &&
                  compaction.input_versions(1) <= alter_version) ||
                 (compaction.type() == TabletCompactionJobPB::CUMULATIVE &&
                  compaction.input_versions(0) > alter_version);
    if (legal) {
        return true;
    }
    SS << "Check compaction input versions failed in schema change. input_version_start="
       << compaction.input_versions(0) << " input_version_end=" << compaction.input_versions(1)
       << " schema_change_alter_version=" << job_pb.schema_change().alter_version();
    return false;
}

void start_compaction_job(MetaServiceCode& code, std::string& msg, std::stringstream& ss,
                          std::unique_ptr<Transaction>& txn, const StartTabletJobRequest* request,
                          StartTabletJobResponse* response, std::string& instance_id,
                          bool& need_commit, bool is_versioned_read,
                          ResourceManager* resource_mgr) {
    auto& compaction = request->job().compaction(0);
    if (!compaction.has_id() || compaction.id().empty()) {
        code = MetaServiceCode::INVALID_ARGUMENT;
        msg = "no job id specified";
        return;
    }

    // check compaction_cnt to avoid compact on expired tablet cache
    if (!compaction.has_base_compaction_cnt() || !compaction.has_cumulative_compaction_cnt()) {
        code = MetaServiceCode::INVALID_ARGUMENT;
        msg = "no valid compaction_cnt given";
        return;
    }

    if (compaction.expiration() <= 0 &&
        compaction.type() != TabletCompactionJobPB::EMPTY_CUMULATIVE) {
        code = MetaServiceCode::INVALID_ARGUMENT;
        msg = "no valid expiration given";
        return;
    }

    if (compaction.lease() <= 0) {
        code = MetaServiceCode::INVALID_ARGUMENT;
        msg = "no valid lease given";
        return;
    }

    int64_t table_id = request->job().idx().table_id();
    int64_t index_id = request->job().idx().index_id();
    int64_t partition_id = request->job().idx().partition_id();
    int64_t tablet_id = request->job().idx().tablet_id();
<<<<<<< HEAD
    AnnotateTag tag_table_id("table_id", table_id), tag_index_id("index_id", index_id),
            tag_part_id("partition_id", partition_id);
    std::string stats_key =
            stats_tablet_key({instance_id, table_id, index_id, partition_id, tablet_id});
    std::string stats_val;
    TxnErrorCode err = txn->get(stats_key, &stats_val);
    if (err != TxnErrorCode::TXN_OK) {
        code = err == TxnErrorCode::TXN_KEY_NOT_FOUND ? MetaServiceCode::TABLET_NOT_FOUND
                                                      : cast_as<ErrCategory::READ>(err);
        SS << (err == TxnErrorCode::TXN_KEY_NOT_FOUND ? "not found" : "get kv error")
           << " when get tablet stats, tablet_id=" << tablet_id << " key=" << hex(stats_key)
           << " err=" << err;
        msg = ss.str();
        return;
    }
=======

>>>>>>> 0ea052c4
    TabletStatsPB stats;
    if (!is_versioned_read) {
        std::string stats_key =
                stats_tablet_key({instance_id, table_id, index_id, partition_id, tablet_id});
        std::string stats_val;
        TxnErrorCode err = txn->get(stats_key, &stats_val);
        if (err != TxnErrorCode::TXN_OK) {
            code = err == TxnErrorCode::TXN_KEY_NOT_FOUND ? MetaServiceCode::TABLET_NOT_FOUND
                                                          : cast_as<ErrCategory::READ>(err);
            SS << (err == TxnErrorCode::TXN_KEY_NOT_FOUND ? "not found" : "get kv error")
               << " when get tablet stats, tablet_id=" << tablet_id << " key=" << hex(stats_key)
               << " err=" << err;
            msg = ss.str();
            return;
        }
        CHECK(stats.ParseFromString(stats_val));
    } else {
        CloneChainReader reader(instance_id, resource_mgr);
        TxnErrorCode err = reader.get_tablet_compact_stats(txn.get(), tablet_id, &stats, nullptr);
        if (err != TxnErrorCode::TXN_OK) {
            code = err == TxnErrorCode::TXN_KEY_NOT_FOUND ? MetaServiceCode::TABLET_NOT_FOUND
                                                          : cast_as<ErrCategory::READ>(err);
            SS << (err == TxnErrorCode::TXN_KEY_NOT_FOUND ? "not found" : "get kv error")
               << " when get tablet compact stats, tablet_id=" << tablet_id << " err=" << err;
            msg = ss.str();
            return;
        }
    }

    if (compaction.base_compaction_cnt() < stats.base_compaction_cnt() ||
        compaction.cumulative_compaction_cnt() < stats.cumulative_compaction_cnt()) {
        code = MetaServiceCode::STALE_TABLET_CACHE;
        SS << "could not perform compaction on expired tablet cache."
           << " req_base_compaction_cnt=" << compaction.base_compaction_cnt()
           << ", base_compaction_cnt=" << stats.base_compaction_cnt()
           << ", req_cumulative_compaction_cnt=" << compaction.cumulative_compaction_cnt()
           << ", cumulative_compaction_cnt=" << stats.cumulative_compaction_cnt();
        msg = ss.str();
        return;
    }

    auto job_key = job_tablet_key({instance_id, table_id, index_id, partition_id, tablet_id});
    std::string job_val;
    TabletJobInfoPB job_pb;
    TxnErrorCode err = txn->get(job_key, &job_val);
    if (err != TxnErrorCode::TXN_OK && err != TxnErrorCode::TXN_KEY_NOT_FOUND) {
        SS << "failed to get tablet job, instance_id=" << instance_id << " tablet_id=" << tablet_id
           << " key=" << hex(job_key) << " err=" << err;
        msg = ss.str();
        code = cast_as<ErrCategory::READ>(err);
        return;
    }
    while (err == TxnErrorCode::TXN_OK) {
        job_pb.ParseFromString(job_val);
        if (!check_compaction_input_verions(compaction, job_pb, ss)) {
            msg = ss.str();
            LOG_INFO(msg);
            code = MetaServiceCode::JOB_CHECK_ALTER_VERSION;
            response->set_alter_version(job_pb.schema_change().alter_version());
            return;
        }
        if (job_pb.compaction().empty()) {
            break;
        }
        auto& compactions = *job_pb.mutable_compaction();
        // Remove expired compaction jobs
        // clang-format off
        int64_t now = time(nullptr);
        compactions.erase(std::remove_if(compactions.begin(), compactions.end(), [&](auto& c) {
            DCHECK(c.expiration() > 0 || c.type() == TabletCompactionJobPB::EMPTY_CUMULATIVE) << proto_to_json(c);
            DCHECK(c.lease() > 0) << proto_to_json(c);
            if (c.expiration() > 0 && c.expiration() < now) {
                LOG_INFO("got an expired job.") << " job=" << proto_to_json(c) << " now=" << now;
                return true;
            }
            if (c.lease() > 0 && c.lease() < now) {
                LOG_INFO("got a job exceeding lease.") << " job=" << proto_to_json(c) << " now=" << now;
                return true;
            }
            return false;
        }), compactions.end());
        // clang-format on
        // Check conflict job
        if (std::ranges::any_of(compactions, [](const auto& c) {
                return c.type() == TabletCompactionJobPB::STOP_TOKEN;
            })) {
            auto it = std::ranges::find_if(compactions, [](const auto& c) {
                return c.type() == TabletCompactionJobPB::STOP_TOKEN;
            });
            msg = fmt::format(
                    "compactions are not allowed on tablet_id={} currently, blocked by schema "
                    "change job delete_bitmap_initiator={}",
                    tablet_id, it->delete_bitmap_lock_initiator());
            code = MetaServiceCode::JOB_TABLET_BUSY;
            return;
        }
        if (compaction.type() == TabletCompactionJobPB::FULL) {
            // Full compaction is generally used for data correctness repair
            // for MOW table, so priority should be given to performing full
            // compaction operations and canceling other types of compaction.
            compactions.Clear();
        } else if (compaction.type() == TabletCompactionJobPB::STOP_TOKEN) {
            // fail all existing compactions
            compactions.Clear();
        } else if ((!compaction.has_check_input_versions_range() &&
                    compaction.input_versions().empty()) ||
                   (compaction.has_check_input_versions_range() &&
                    !compaction.check_input_versions_range())) {
            // Unknown input version range, doesn't support parallel compaction of same type
            for (auto& c : compactions) {
                if (c.type() != compaction.type() && c.type() != TabletCompactionJobPB::FULL)
                    continue;
                if (c.id() == compaction.id()) return; // Same job, return OK to keep idempotency
                msg = fmt::format("compaction has already started, tablet_id={} job={}", tablet_id,
                                  proto_to_json(c));
                code = MetaServiceCode::JOB_TABLET_BUSY;
                return;
            }
        } else {
            DCHECK_EQ(compaction.input_versions_size(), 2) << proto_to_json(compaction);
            DCHECK_LE(compaction.input_versions(0), compaction.input_versions(1))
                    << proto_to_json(compaction);
            auto version_not_conflict = [](const TabletCompactionJobPB& a,
                                           const TabletCompactionJobPB& b) {
                return a.input_versions(0) > b.input_versions(1) ||
                       a.input_versions(1) < b.input_versions(0);
            };
            for (auto& c : compactions) {
                if (c.type() != compaction.type() && c.type() != TabletCompactionJobPB::FULL)
                    continue;
                if (c.input_versions_size() > 0 && version_not_conflict(c, compaction)) continue;
                if (c.id() == compaction.id()) return; // Same job, return OK to keep idempotency
                msg = fmt::format("compaction has already started, tablet_id={} job={}", tablet_id,
                                  proto_to_json(c));
                code = MetaServiceCode::JOB_TABLET_BUSY;
                // Unknown version range of started compaction, BE should not retry other version range
                if (c.input_versions_size() == 0) return;
                // Notify version ranges in started compaction to BE, so BE can retry other version range
                for (auto& c : compactions) {
                    if (c.type() == compaction.type() || c.type() == TabletCompactionJobPB::FULL) {
                        // If there are multiple started compaction of same type, they all must has input version range
                        DCHECK_EQ(c.input_versions_size(), 2) << proto_to_json(c);
                        response->add_version_in_compaction(c.input_versions(0));
                        response->add_version_in_compaction(c.input_versions(1));
                    }
                }
                return;
            }
        }
        break;
    }
    if (!job_pb.has_idx()) {
        job_pb.mutable_idx()->CopyFrom(request->job().idx());
    }
    job_pb.add_compaction()->CopyFrom(compaction);
    job_pb.SerializeToString(&job_val);
    if (job_val.empty()) {
        code = MetaServiceCode::PROTOBUF_SERIALIZE_ERR;
        msg = "pb serialization error";
        return;
    }
    LOG_INFO("compaction job to save") << " job=" << proto_to_json(compaction);
    txn->put(job_key, job_val);
    need_commit = true;
}

void start_schema_change_job(MetaServiceCode& code, std::string& msg, std::stringstream& ss,
                             std::unique_ptr<Transaction>& txn,
                             const StartTabletJobRequest* request, StartTabletJobResponse* response,
                             std::string& instance_id, bool& need_commit, bool is_versioned_read,
                             ResourceManager* resource_mgr) {
    auto& schema_change = request->job().schema_change();
    if (!schema_change.has_id() || schema_change.id().empty()) {
        code = MetaServiceCode::INVALID_ARGUMENT;
        msg = "no job id specified";
        return;
    }
    if (!schema_change.has_initiator()) {
        code = MetaServiceCode::INVALID_ARGUMENT;
        msg = "no initiator specified";
        return;
    }

    // check new_tablet state
    int64_t new_tablet_id = schema_change.new_tablet_idx().tablet_id();
    if (new_tablet_id <= 0) {
        code = MetaServiceCode::INVALID_ARGUMENT;
        msg = "no valid new_tablet_id given";
        return;
    }
    int64_t table_id = request->job().idx().table_id();
    int64_t index_id = request->job().idx().index_id();
    int64_t partition_id = request->job().idx().partition_id();
    int64_t tablet_id = request->job().idx().tablet_id();
    AnnotateTag tag_table_id("table_id", table_id), tag_index_id("index_id", index_id),
            tag_part_id("partition_id", partition_id);
    if (new_tablet_id == tablet_id) {
        code = MetaServiceCode::INVALID_ARGUMENT;
        msg = "not allow new_tablet_id same with base_tablet_id";
        return;
    }

    CloneChainReader reader(instance_id, resource_mgr);
    auto& new_tablet_idx = const_cast<TabletIndexPB&>(schema_change.new_tablet_idx());
    if (!new_tablet_idx.has_table_id() || !new_tablet_idx.has_index_id() ||
        !new_tablet_idx.has_partition_id()) {
        if (!is_versioned_read) {
            get_tablet_idx(code, msg, txn.get(), instance_id, new_tablet_id, new_tablet_idx);
            if (code != MetaServiceCode::OK) return;
        } else {
            TxnErrorCode err = reader.get_tablet_index(txn.get(), tablet_id, &new_tablet_idx);
            if (err != TxnErrorCode::TXN_OK) {
                code = err == TxnErrorCode::TXN_KEY_NOT_FOUND ? MetaServiceCode::TABLET_NOT_FOUND
                                                              : cast_as<ErrCategory::READ>(err);
                SS << "failed to get new tablet index, instance_id=" << instance_id
                   << " tablet_id=" << new_tablet_id << " err=" << err;
                msg = ss.str();
                return;
            }
        }
    }
    doris::TabletMetaCloudPB new_tablet_meta;
    if (!is_versioned_read) {
        std::string new_tablet_key =
                meta_tablet_key({instance_id, new_tablet_idx.table_id(), new_tablet_idx.index_id(),
                                 new_tablet_idx.partition_id(), new_tablet_id});
        std::string new_tablet_val;
        TxnErrorCode err = txn->get(new_tablet_key, &new_tablet_val);
        if (err != TxnErrorCode::TXN_OK) {
            SS << "failed to get new tablet meta"
               << (err == TxnErrorCode::TXN_KEY_NOT_FOUND ? " (not found)" : "")
               << " instance_id=" << instance_id << " tablet_id=" << new_tablet_id
               << " key=" << hex(new_tablet_key) << " err=" << err;
            msg = ss.str();
            code = err == TxnErrorCode::TXN_KEY_NOT_FOUND ? MetaServiceCode::TABLET_NOT_FOUND
                                                          : cast_as<ErrCategory::READ>(err);
            return;
        }
        if (!new_tablet_meta.ParseFromString(new_tablet_val)) {
            code = MetaServiceCode::PROTOBUF_PARSE_ERR;
            msg = "malformed tablet meta";
            return;
        }
    } else {
        TxnErrorCode err =
                reader.get_tablet_meta(txn.get(), new_tablet_id, &new_tablet_meta, nullptr);
        if (err != TxnErrorCode::TXN_OK) {
            code = err == TxnErrorCode::TXN_KEY_NOT_FOUND ? MetaServiceCode::TABLET_NOT_FOUND
                                                          : cast_as<ErrCategory::READ>(err);
            SS << "failed to get new versioned tablet meta, instance_id=" << instance_id
               << " tablet_id=" << new_tablet_id << " err=" << err;
            msg = ss.str();
            return;
        }
    }
    if (new_tablet_meta.tablet_state() == doris::TabletStatePB::PB_RUNNING) {
        code = MetaServiceCode::JOB_ALREADY_SUCCESS;
        msg = "schema_change job already success";
        return;
    }
    if (!new_tablet_meta.has_tablet_state() ||
        new_tablet_meta.tablet_state() != doris::TabletStatePB::PB_NOTREADY) {
        code = MetaServiceCode::INVALID_ARGUMENT;
        msg = "invalid new tablet state";
        return;
    }

    auto job_key = job_tablet_key({instance_id, table_id, index_id, partition_id, tablet_id});
    std::string job_val;
    TabletJobInfoPB job_pb;
    TxnErrorCode err = txn->get(job_key, &job_val);
    if (err != TxnErrorCode::TXN_OK && err != TxnErrorCode::TXN_KEY_NOT_FOUND) {
        SS << "failed to get tablet job, instance_id=" << instance_id << " tablet_id=" << tablet_id
           << " key=" << hex(job_key) << " err=" << err;
        msg = ss.str();
        code = cast_as<ErrCategory::READ>(err);
        return;
    }
    if (!job_pb.ParseFromString(job_val)) {
        code = MetaServiceCode::PROTOBUF_PARSE_ERR;
        msg = "pb deserialization failed";
        return;
    }
    if (job_pb.has_schema_change() && job_pb.schema_change().has_alter_version() &&
        job_pb.schema_change().id() == schema_change.id() &&
        job_pb.schema_change().initiator() == schema_change.initiator()) {
        TEST_SYNC_POINT_CALLBACK("restart_compaction_job");
        response->set_alter_version(job_pb.schema_change().alter_version());
        return;
    }
    job_pb.mutable_idx()->CopyFrom(request->job().idx());
    // FE can ensure that a tablet does not have more than one schema_change job at the same time,
    // so we can directly preempt previous schema_change job.
    job_pb.mutable_schema_change()->CopyFrom(schema_change);
    job_pb.SerializeToString(&job_val);
    if (job_val.empty()) {
        code = MetaServiceCode::PROTOBUF_SERIALIZE_ERR;
        msg = "pb serialization error";
        return;
    }
    TabletJobInfoPB new_tablet_job_pb {job_pb};
    std::string new_tablet_job_val;
    new_tablet_job_pb.clear_compaction();
    new_tablet_job_pb.SerializeToString(&new_tablet_job_val);
    if (new_tablet_job_val.empty()) {
        code = MetaServiceCode::PROTOBUF_SERIALIZE_ERR;
        msg = "pb serialization error";
        return;
    }

    LOG_INFO("schema_change job to save") << "job=" << proto_to_json(schema_change);
    txn->put(job_key, job_val);
    auto new_tablet_job_key =
            job_tablet_key({instance_id, new_tablet_idx.table_id(), new_tablet_idx.index_id(),
                            new_tablet_idx.partition_id(), new_tablet_id});
    txn->put(new_tablet_job_key, new_tablet_job_val);
    response->set_alter_version(job_pb.schema_change().alter_version());
    need_commit = true;
}

void MetaServiceImpl::start_tablet_job(::google::protobuf::RpcController* controller,
                                       const StartTabletJobRequest* request,
                                       StartTabletJobResponse* response,
                                       ::google::protobuf::Closure* done) {
    int64_t tablet_id;
    AnnotateTag tag_tablet_id("tablet_id", tablet_id);
    RPC_PREPROCESS(start_tablet_job, get, put);
    std::string cloud_unique_id = request->cloud_unique_id();
    instance_id = get_instance_id(resource_mgr_, cloud_unique_id);
    if (instance_id.empty()) {
        code = MetaServiceCode::INVALID_ARGUMENT;
        SS << "cannot find instance_id with cloud_unique_id="
           << (cloud_unique_id.empty() ? "(empty)" : cloud_unique_id);
        msg = ss.str();
        return;
    }

    RPC_RATE_LIMIT(start_tablet_job)
    if (!request->has_job() ||
        (request->job().compaction().empty() && !request->job().has_schema_change())) {
        code = MetaServiceCode::INVALID_ARGUMENT;
        msg = "no valid job specified";
        return;
    }

    TxnErrorCode err = txn_kv_->create_txn(&txn);
    if (err != TxnErrorCode::TXN_OK) {
        code = cast_as<ErrCategory::CREATE>(err);
        msg = "failed to create txn";
        return;
    }

    tablet_id = request->job().idx().tablet_id();
    if (tablet_id <= 0) {
        code = MetaServiceCode::INVALID_ARGUMENT;
        msg = "no valid tablet_id given";
        return;
    }
    auto& tablet_idx = const_cast<TabletIndexPB&>(request->job().idx());
    bool is_versioned_read = is_version_read_enabled(instance_id);
    if (!tablet_idx.has_table_id() || !tablet_idx.has_index_id() ||
        !tablet_idx.has_partition_id()) {
        if (!is_versioned_read) {
            get_tablet_idx(code, msg, txn.get(), instance_id, tablet_id, tablet_idx);
            if (code != MetaServiceCode::OK) return;
        } else {
            CloneChainReader reader(instance_id, resource_mgr_.get());
            err = reader.get_tablet_index(txn.get(), tablet_id, &tablet_idx);
            if (err != TxnErrorCode::TXN_OK) {
                code = err == TxnErrorCode::TXN_KEY_NOT_FOUND ? MetaServiceCode::TABLET_NOT_FOUND
                                                              : cast_as<ErrCategory::READ>(err);
                msg = fmt::format("failed to get tablet index, tablet_id={}, err={}", tablet_id,
                                  err);
                LOG(WARNING) << msg;
                return;
            }
        }
    }
    // Check if tablet has been dropped
    if (is_dropped_tablet(txn.get(), instance_id, tablet_idx.index_id(),
                          tablet_idx.partition_id())) {
        code = MetaServiceCode::TABLET_NOT_FOUND;
        msg = fmt::format("tablet {} has been dropped", tablet_id);
        return;
    }

    bool need_commit = false;
    DORIS_CLOUD_DEFER {
        if (!need_commit) return;
        TxnErrorCode err = txn->commit();
        if (err != TxnErrorCode::TXN_OK) {
            code = cast_as<ErrCategory::COMMIT>(err);
            ss << "failed to commit job kv, err=" << err;
            msg = ss.str();
            return;
        }
    };

    if (!request->job().compaction().empty()) {
        start_compaction_job(code, msg, ss, txn, request, response, instance_id, need_commit,
                             is_versioned_read, resource_mgr_.get());
        return;
    }

    if (request->job().has_schema_change()) {
        start_schema_change_job(code, msg, ss, txn, request, response, instance_id, need_commit,
                                is_versioned_read, resource_mgr_.get());
        return;
    }
}

static bool check_and_remove_delete_bitmap_update_lock(
        MetaServiceCode& code, std::string& msg, std::stringstream& ss,
        std::unique_ptr<Transaction>& txn, std::string& instance_id, int64_t table_id,
        int64_t tablet_id, int64_t lock_id, int64_t lock_initiator, std::string use_version) {
    VLOG_DEBUG << "check_and_remove_delete_bitmap_update_lock table_id=" << table_id
               << " tablet_id=" << tablet_id << " lock_id=" << lock_id
               << " initiator=" << lock_initiator << " use_version=" << use_version;
    std::string lock_key = meta_delete_bitmap_update_lock_key({instance_id, table_id, -1});
    std::string lock_val;
    TxnErrorCode err = txn->get(lock_key, &lock_val);
    LOG_INFO("get delete bitmap update lock info")
            << ", table_id=" << table_id << " tablet_id=" << tablet_id << " lock_id=" << lock_id
            << " initiator=" << lock_initiator << " key=" << hex(lock_key) << " err=" << err;
    if (err != TxnErrorCode::TXN_OK) {
        ss << "failed to get delete bitmap update lock key, instance_id=" << instance_id
           << " table_id=" << table_id << " key=" << hex(lock_key) << " err=" << err;
        msg = ss.str();
        code = cast_as<ErrCategory::READ>(err);
        return false;
    }
    DeleteBitmapUpdateLockPB lock_info;
    if (!lock_info.ParseFromString(lock_val)) [[unlikely]] {
        code = MetaServiceCode::PROTOBUF_PARSE_ERR;
        msg = "failed to parse DeleteBitmapUpdateLockPB";
        return false;
    }
    if (lock_info.lock_id() != lock_id) {
        ss << "lock id not match, locked by lock_id=" << lock_info.lock_id();
        msg = ss.str();
        code = MetaServiceCode::LOCK_EXPIRED;
        return false;
    }
    if (use_version == "v2" && is_job_delete_bitmap_lock_id(lock_id)) {
        // when upgrade ms, prevent old ms get delete bitmap update lock
        if (lock_info.initiators_size() > 0) {
            ss << "compaction lock has " << lock_info.initiators_size() << " initiators";
            msg = ss.str();
            code = MetaServiceCode::LOCK_EXPIRED;
            return false;
        }
        std::string tablet_job_key = mow_tablet_job_key({instance_id, table_id, lock_initiator});
        std::string tablet_job_val;
        err = txn->get(tablet_job_key, &tablet_job_val);
        if (err == TxnErrorCode::TXN_KEY_NOT_FOUND) {
            ss << "lock initiator " << lock_initiator << " not exist";
            msg = ss.str();
            code = MetaServiceCode::LOCK_EXPIRED;
            return false;
        } else if (err != TxnErrorCode::TXN_OK) {
            ss << "failed to get tablet job key, instance_id=" << instance_id
               << " table_id=" << table_id << " tablet_id=" << tablet_id
               << " initiator=" << lock_initiator << " key=" << hex(tablet_job_key)
               << " err=" << err;
            msg = ss.str();
            code = cast_as<ErrCategory::READ>(err);
            return false;
        }
        txn->remove(tablet_job_key);
        LOG_INFO("remove tablet job lock")
                << ", table_id=" << table_id << " tablet_id=" << tablet_id << " lock_id=" << lock_id
                << " initiator=" << lock_initiator << " key=" << hex(tablet_job_key);
        // may left a lock key for -1
        return true;
    } else {
        // TODO does not check expired time
        bool found = false;
        auto initiators = lock_info.mutable_initiators();
        for (auto iter = initiators->begin(); iter != initiators->end(); iter++) {
            if (*iter == lock_initiator) {
                initiators->erase(iter);
                found = true;
                break;
            }
        }
        if (!found) {
            ss << "lock initiator " << lock_initiator << " not exist";
            msg = ss.str();
            code = MetaServiceCode::LOCK_EXPIRED;
            return false;
        }
        if (initiators->empty()) {
            LOG_INFO("remove delete bitmap lock")
                    << ", table_id=" << table_id << " tablet_id=" << tablet_id
                    << " lock_id=" << lock_id << " key=" << hex(lock_key);
            txn->remove(lock_key);
            return true;
        }
        lock_info.SerializeToString(&lock_val);
        if (lock_val.empty()) {
            code = MetaServiceCode::PROTOBUF_SERIALIZE_ERR;
            msg = "pb serialization error";
            return false;
        }
        LOG_INFO("remove delete bitmap lock initiator")
                << ", table_id=" << table_id << " tablet_id=" << tablet_id
                << ", key=" << hex(lock_key) << " lock_id=" << lock_id
                << " initiator=" << lock_initiator
                << " initiators_size=" << lock_info.initiators_size();
        txn->put(lock_key, lock_val);
    }
    return true;
}

static void remove_delete_bitmap_update_lock_v1(std::unique_ptr<Transaction>& txn,
                                                const std::string& instance_id, int64_t table_id,
                                                int64_t tablet_id, int64_t lock_id,
                                                int64_t lock_initiator) {
    std::string lock_key = meta_delete_bitmap_update_lock_key({instance_id, table_id, -1});
    std::string lock_val;
    TxnErrorCode err = txn->get(lock_key, &lock_val);
    LOG_INFO("get remove delete bitmap update lock info")
            << ", table_id=" << table_id << " key=" << hex(lock_key) << " err=" << err
            << " initiator=" << lock_initiator;
    if (err != TxnErrorCode::TXN_OK) {
        LOG_WARNING("failed to get delete bitmap update lock key")
                << ", instance_id=" << instance_id << " table_id=" << table_id
                << " key=" << hex(lock_key) << " err=" << err;
        return;
    }
    DeleteBitmapUpdateLockPB lock_info;
    if (!lock_info.ParseFromString(lock_val)) [[unlikely]] {
        LOG_WARNING("failed to parse DeleteBitmapUpdateLockPB")
                << ", instance_id=" << instance_id << " table_id=" << table_id
                << " key=" << hex(lock_key);
        return;
    }
    if (lock_info.lock_id() != lock_id) {
        return;
    }
    bool found = false;
    auto initiators = lock_info.mutable_initiators();
    for (auto iter = initiators->begin(); iter != initiators->end(); iter++) {
        if (*iter == lock_initiator) {
            initiators->erase(iter);
            found = true;
            break;
        }
    }
    if (!found) {
        LOG_WARNING("failed to find lock_initiator")
                << ", table_id=" << table_id << " tablet_id=" << tablet_id << " lock_id=" << lock_id
                << " initiator=" << lock_initiator << " key=" << hex(lock_key);
        return;
    }
    if (initiators->empty()) {
        LOG_INFO("remove delete bitmap lock")
                << ", table_id=" << table_id << " tablet_id=" << tablet_id << " lock_id=" << lock_id
                << " initiator=" << lock_initiator << " key=" << hex(lock_key);
        txn->remove(lock_key);
        return;
    }
    lock_info.SerializeToString(&lock_val);
    if (lock_val.empty()) {
        LOG_WARNING("failed to seiralize lock_info")
                << ", table_id=" << table_id << " key=" << hex(lock_key);
        return;
    }
    LOG_INFO("remove delete bitmap lock initiator")
            << ", table_id=" << table_id << " tablet_id=" << tablet_id << " key=" << hex(lock_key)
            << " lock_id=" << lock_id << " initiator=" << lock_initiator
            << " initiators_size=" << lock_info.initiators_size();
    txn->put(lock_key, lock_val);
}

static void remove_delete_bitmap_update_lock(std::unique_ptr<Transaction>& txn,
                                             const std::string& instance_id, int64_t table_id,
                                             int64_t tablet_id, int64_t lock_id,
                                             int64_t lock_initiator, std::string use_version) {
    VLOG_DEBUG << "remove_delete_bitmap_update_lock table_id=" << table_id
               << " initiator=" << lock_initiator << " tablet_id=" << tablet_id
               << " lock_id=" << lock_id << " use_version=" << use_version;
    if (use_version == "v2" && is_job_delete_bitmap_lock_id(lock_id)) {
        std::string tablet_job_key = mow_tablet_job_key({instance_id, table_id, lock_initiator});
        std::string tablet_job_val;
        TxnErrorCode err = txn->get(tablet_job_key, &tablet_job_val);
        if (err == TxnErrorCode::TXN_KEY_NOT_FOUND) {
            remove_delete_bitmap_update_lock_v1(txn, instance_id, table_id, tablet_id, lock_id,
                                                lock_initiator);
        } else if (err != TxnErrorCode::TXN_OK) {
            LOG_WARNING("failed to get tablet job key")
                    << ", instance_id=" << instance_id << " table_id=" << table_id
                    << " initiator=" << lock_initiator << " key=" << hex(tablet_job_key)
                    << " err=" << err;
            return;
        } else {
            txn->remove(tablet_job_key);
            LOG_INFO("remove tablet job key")
                    << ", table_id=" << table_id << ", key=" << hex(tablet_job_key)
                    << " initiator=" << lock_initiator;
        }
    } else {
        remove_delete_bitmap_update_lock_v1(txn, instance_id, table_id, tablet_id, lock_id,
                                            lock_initiator);
    }
}

int compaction_update_tablet_stats(const TabletCompactionJobPB& compaction, TabletStatsPB* stats,
                                   MetaServiceCode& code, std::string& msg, int64_t now) {
    if (compaction.type() == TabletCompactionJobPB::EMPTY_CUMULATIVE) {
        stats->set_cumulative_compaction_cnt(stats->cumulative_compaction_cnt() + 1);
        stats->set_cumulative_point(compaction.output_cumulative_point());
        stats->set_last_cumu_compaction_time_ms(now * 1000);
    } else if (compaction.type() == TabletCompactionJobPB::CUMULATIVE) {
        // clang-format off
        stats->set_cumulative_compaction_cnt(stats->cumulative_compaction_cnt() + 1);
        if (compaction.output_cumulative_point() > stats->cumulative_point()) {
            // After supporting parallel cumu compaction, compaction with older cumu point may be committed after
            // new cumu point has been set, MUST NOT set cumu point back to old value
            stats->set_cumulative_point(compaction.output_cumulative_point());
        }
        stats->set_num_rows(stats->num_rows() + (compaction.num_output_rows() - compaction.num_input_rows()));
        stats->set_data_size(stats->data_size() + (compaction.size_output_rowsets() - compaction.size_input_rowsets()));
        stats->set_num_rowsets(stats->num_rowsets() + (compaction.num_output_rowsets() - compaction.num_input_rowsets()));
        stats->set_num_segments(stats->num_segments() + (compaction.num_output_segments() - compaction.num_input_segments()));
        stats->set_index_size(stats->index_size() + (compaction.index_size_output_rowsets() - compaction.index_size_input_rowsets()));
        stats->set_segment_size(stats->segment_size() + (compaction.segment_size_output_rowsets() - compaction.segment_size_input_rowsets()));
        stats->set_last_cumu_compaction_time_ms(now * 1000);
        // clang-format on
    } else if (compaction.type() == TabletCompactionJobPB::BASE) {
        // clang-format off
        stats->set_base_compaction_cnt(stats->base_compaction_cnt() + 1);
        stats->set_num_rows(stats->num_rows() + (compaction.num_output_rows() - compaction.num_input_rows()));
        stats->set_data_size(stats->data_size() + (compaction.size_output_rowsets() - compaction.size_input_rowsets()));
        stats->set_num_rowsets(stats->num_rowsets() + (compaction.num_output_rowsets() - compaction.num_input_rowsets()));
        stats->set_num_segments(stats->num_segments() + (compaction.num_output_segments() - compaction.num_input_segments()));
        stats->set_index_size(stats->index_size() + (compaction.index_size_output_rowsets() - compaction.index_size_input_rowsets()));
        stats->set_segment_size(stats->segment_size() + (compaction.segment_size_output_rowsets() - compaction.segment_size_input_rowsets()));
        stats->set_last_base_compaction_time_ms(now * 1000);
        // clang-format on
    } else if (compaction.type() == TabletCompactionJobPB::FULL) {
        // clang-format off
        stats->set_base_compaction_cnt(stats->base_compaction_cnt() + 1);
        stats->set_full_compaction_cnt(stats->has_full_compaction_cnt() ? stats->full_compaction_cnt() + 1 : 1);
        if (compaction.output_cumulative_point() > stats->cumulative_point()) {
            // After supporting parallel cumu compaction, compaction with older cumu point may be committed after
            // new cumu point has been set, MUST NOT set cumu point back to old value
            stats->set_cumulative_point(compaction.output_cumulative_point());
        }
        stats->set_num_rows(stats->num_rows() + (compaction.num_output_rows() - compaction.num_input_rows()));
        stats->set_data_size(stats->data_size() + (compaction.size_output_rowsets() - compaction.size_input_rowsets()));
        stats->set_num_rowsets(stats->num_rowsets() + (compaction.num_output_rowsets() - compaction.num_input_rowsets()));
        stats->set_num_segments(stats->num_segments() + (compaction.num_output_segments() - compaction.num_input_segments()));
        stats->set_index_size(stats->index_size() + (compaction.index_size_output_rowsets() - compaction.index_size_input_rowsets()));
        stats->set_segment_size(stats->segment_size() + (compaction.segment_size_output_rowsets() - compaction.segment_size_input_rowsets()));
        stats->set_last_full_compaction_time_ms(now * 1000);
        // clang-format on
    } else {
        msg = "invalid compaction type";
        code = MetaServiceCode::INVALID_ARGUMENT;
        return -1;
    }
    return 0;
}

std::pair<MetaServiceCode, std::string> scan_compaction_input_rowsets(
        Transaction* txn, std::string_view instance_id, int64_t tablet_id, std::string& rs_start,
        std::string& rs_end, int& num_rowsets, auto&& callback) {
    std::unique_ptr<RangeGetIterator> it;
    DORIS_CLOUD_DEFER {
        INSTANCE_LOG(INFO) << "get rowset meta, num_rowsets=" << num_rowsets << " range=["
                           << hex(rs_start) << "," << hex(rs_end) << "]";
    };

    auto rs_start1 = rs_start;
    do {
        TxnErrorCode err = txn->get(rs_start1, rs_end, &it);
        if (err != TxnErrorCode::TXN_OK) {
            return {cast_as<ErrCategory::READ>(err),
                    fmt::format("internal error, failed to get rowset range, err={} tablet_id={} "
                                "range=[{}, {})",
                                err, tablet_id, hex(rs_start), hex(rs_end))};
        }

        while (it->has_next()) {
            auto [k, v] = it->next();

            doris::RowsetMetaCloudPB rs;
            if (!rs.ParseFromArray(v.data(), v.size())) {
                return {MetaServiceCode::PROTOBUF_PARSE_ERR,
                        fmt::format(
                                "malformed rowset meta, unable to deserialize, tablet_id={} key={}",
                                tablet_id, hex(k))};
            }

            callback(std::move(rs));

            ++num_rowsets;
            if (!it->has_next()) rs_start1 = k;
        }
        rs_start1.push_back('\x00'); // Update to next smallest key for iteration
    } while (it->more());
    return {MetaServiceCode::OK, ""};
}

void process_compaction_job(MetaServiceCode& code, std::string& msg, std::stringstream& ss,
                            std::unique_ptr<Transaction>& txn,
                            const FinishTabletJobRequest* request,
                            FinishTabletJobResponse* response, TabletJobInfoPB& recorded_job,
                            std::string& instance_id, std::string& job_key, bool& need_commit,
                            std::string& use_version, bool is_versioned_read,
                            bool is_versioned_write, TxnKv* txn_kv, ResourceManager* resource_mgr) {
    //==========================================================================
    //                                check
    //==========================================================================
    int64_t table_id = request->job().idx().table_id();
    int64_t index_id = request->job().idx().index_id();
    int64_t partition_id = request->job().idx().partition_id();
    int64_t tablet_id = request->job().idx().tablet_id();

    CompactionLogPB compaction_log;
    compaction_log.set_tablet_id(tablet_id);

    if (recorded_job.compaction().empty()) {
        SS << "there is no running compaction, tablet_id=" << tablet_id;
        msg = ss.str();
        code = MetaServiceCode::INVALID_ARGUMENT;
        return;
    }

    auto& compaction = request->job().compaction(0);

    auto recorded_compaction = recorded_job.mutable_compaction()->begin();
    for (; recorded_compaction != recorded_job.mutable_compaction()->end(); ++recorded_compaction) {
        if (recorded_compaction->id() == compaction.id()) break;
    }
    if (recorded_compaction == recorded_job.mutable_compaction()->end()) {
        SS << "unmatched job id, recorded_job=" << proto_to_json(recorded_job)
           << " given_job=" << proto_to_json(compaction);
        code = MetaServiceCode::INVALID_ARGUMENT;
        msg = ss.str();
        return;
    }

    using namespace std::chrono;
    int64_t now = duration_cast<seconds>(system_clock::now().time_since_epoch()).count();
    if (recorded_compaction->expiration() > 0 && recorded_compaction->expiration() < now) {
        code = MetaServiceCode::JOB_EXPIRED;
        SS << "expired compaction job, tablet_id=" << tablet_id
           << " job=" << proto_to_json(*recorded_compaction);
        msg = ss.str();
        // FIXME: Just remove or notify to abort?
        // LOG(INFO) << "remove expired job, tablet_id=" << tablet_id << " key=" << hex(job_key);
        return;
    }

    if (request->action() != FinishTabletJobRequest::COMMIT &&
        request->action() != FinishTabletJobRequest::ABORT &&
        request->action() != FinishTabletJobRequest::LEASE) {
        SS << "unsupported action, tablet_id=" << tablet_id << " action=" << request->action();
        msg = ss.str();
        code = MetaServiceCode::INVALID_ARGUMENT;
        return;
    }

    bool abort_compaction = false;
    if (request->action() == FinishTabletJobRequest::COMMIT &&
        !check_compaction_input_verions(compaction, recorded_job, ss)) {
        msg = ss.str();
        LOG_INFO(msg);
        abort_compaction = true;
        response->set_alter_version(recorded_job.schema_change().alter_version());
        code = MetaServiceCode::JOB_CHECK_ALTER_VERSION;
    }

    //==========================================================================
    //                               Abort
    //==========================================================================
    if (request->action() == FinishTabletJobRequest::ABORT || abort_compaction) {
        // TODO(gavin): mv tmp rowsets to recycle or remove them directly
        recorded_job.mutable_compaction()->erase(recorded_compaction);
        auto job_val = recorded_job.SerializeAsString();
        txn->put(job_key, job_val);
        LOG_INFO("abort tablet compaction job")
                << ", tablet_id=" << tablet_id << " key=" << hex(job_key);
        if (compaction.has_delete_bitmap_lock_initiator()) {
            remove_delete_bitmap_update_lock(
                    txn, instance_id, table_id, tablet_id, COMPACTION_DELETE_BITMAP_LOCK_ID,
                    compaction.delete_bitmap_lock_initiator(), use_version);
        }
        need_commit = true;
        return;
    }

    //==========================================================================
    //                               Lease
    //==========================================================================
    if (request->action() == FinishTabletJobRequest::LEASE) {
        if (compaction.lease() <= 0 || recorded_compaction->lease() > compaction.lease()) {
            ss << "invalid lease. recoreded_lease=" << recorded_compaction->lease()
               << " req_lease=" << compaction.lease();
            msg = ss.str();
            code = MetaServiceCode::INVALID_ARGUMENT;
            return;
        }
        recorded_compaction->set_lease(compaction.lease());
        auto job_val = recorded_job.SerializeAsString();
        txn->put(job_key, job_val);
        LOG_INFO("lease tablet compaction job")
                << ", tablet_id=" << tablet_id << " key=" << hex(job_key);
        need_commit = true;
        return;
    }

    //==========================================================================
    //                               Commit
    //==========================================================================
    //
    // 1. update tablet stats
    // 2. move compaction input rowsets to recycle
    // 3. change tmp rowset to formal rowset
    // 4. remove compaction job
    //
    //==========================================================================
    //                          Update tablet stats
    //==========================================================================
    auto stats = response->mutable_stats();

    CloneChainReader meta_reader(instance_id, resource_mgr);
    TabletStats detached_stats;
    if (is_versioned_read) {
        TxnErrorCode err =
                meta_reader.get_tablet_compact_stats(txn.get(), tablet_id, stats, nullptr, true);
        if (err != TxnErrorCode::TXN_OK) {
            code = cast_as<ErrCategory::READ>(err);
            msg = fmt::format("failed to get tablet stats, tablet_id={}, err={}", tablet_id, err);
            LOG(WARNING) << msg;
            return;
        }
    } else {
        // ATTN: The condition that snapshot read can be used to get tablet stats is: all other transactions that put tablet stats
        //  can make read write conflicts with this transaction on other keys. Currently, if all meta-service nodes are running
        //  with `config::split_tablet_stats = true` can meet the condition.
        internal_get_tablet_stats(code, msg, txn.get(), instance_id, request->job().idx(), *stats,
                                  detached_stats, config::snapshot_get_tablet_stats);
        if (code != MetaServiceCode::OK) {
            LOG_WARNING("failed to get tablet stats")
                    .tag("instance_id", instance_id)
                    .tag("tablet_id", tablet_id)
                    .tag("code", code)
                    .tag("msg", msg);
            return;
        }
    }

    if (is_versioned_write) {
        // read old TabletCompactStatsKey -> TabletStatsPB
        TabletStatsPB tablet_compact_stats;
        TxnErrorCode err = TxnErrorCode::TXN_OK;
        if (is_versioned_read) {
            // Reuse the above txn::get result.
            tablet_compact_stats.CopyFrom(*stats);
        } else {
            err = meta_reader.get_tablet_compact_stats(txn.get(), tablet_id, &tablet_compact_stats,
                                                       nullptr, false);
        }
        if (err == TxnErrorCode::TXN_OK) {
            // tablet_compact_stats exists, update TabletStatsPB
            if (compaction_update_tablet_stats(compaction, &tablet_compact_stats, code, msg, now) ==
                -1) {
                LOG_WARNING("compaction_update_tablet_stats failed.")
                        .tag("instance_id", instance_id)
                        .tag("tablet_id", tablet_id)
                        .tag("compact_stats", tablet_compact_stats.ShortDebugString());
                return;
            }
        } else if (err == TxnErrorCode::TXN_KEY_NOT_FOUND) {
            // First time switching from single write to double write mode
            // Step 1: Copy from single version stats as baseline
            tablet_compact_stats.CopyFrom(*stats);
            // Step 2: Reset size fields to zero because compact_stats + load_stats = single_stats
            // Since data_size/index_size are inherited by load_stats, compact_stats must start from 0
            tablet_compact_stats.set_num_rows(0);
            tablet_compact_stats.set_data_size(0);
            tablet_compact_stats.set_num_rowsets(0);
            tablet_compact_stats.set_num_segments(0);
            tablet_compact_stats.set_index_size(0);
            tablet_compact_stats.set_segment_size(0);
            // Step 3: Apply compaction updates
            if (compaction_update_tablet_stats(compaction, &tablet_compact_stats, code, msg, now) ==
                -1) {
                LOG_WARNING("first set compaction_update_tablet_stats failed.")
                        .tag("tablet_id", tablet_id)
                        .tag("compact_stats", tablet_compact_stats.ShortDebugString());
                return;
            }
        } else if (err != TxnErrorCode::TXN_OK) {
            code = cast_as<ErrCategory::READ>(err);
            msg = fmt::format("failed to get tablet compact stats, tablet_id={}, err={}", tablet_id,
                              err);
            return;
        }
        // Write new TabletCompactStatsKey -> TabletStatsPB for versioned storage
        auto tablet_compact_stats_val = tablet_compact_stats.SerializeAsString();
        std::string tablet_compact_stats_version_key =
                versioned::tablet_compact_stats_key({instance_id, tablet_id});
        LOG_INFO("put versioned tablet compact stats key")
                .tag("compact_stats_key", hex(tablet_compact_stats_version_key))
                .tag("tablet_id", tablet_id)
                .tag("value_size", tablet_compact_stats_val.size())
                .tag("instance_id", instance_id);
        versioned_put(txn.get(), tablet_compact_stats_version_key, tablet_compact_stats_val);
    }

    if (compaction_update_tablet_stats(compaction, stats, code, msg, now) == -1) {
        return;
    }
    auto stats_key = stats_tablet_key({instance_id, table_id, index_id, partition_id, tablet_id});
    auto stats_val = stats->SerializeAsString();

    VLOG_DEBUG << "data size, tablet_id=" << tablet_id << " stats.num_rows=" << stats->num_rows()
               << " stats.data_size=" << stats->data_size()
               << " stats.num_rowsets=" << stats->num_rowsets()
               << " stats.num_segments=" << stats->num_segments()
               << " stats.index_size=" << stats->index_size()
               << " stats.segment_size=" << stats->segment_size()
               << " detached_stats.num_rows=" << detached_stats.num_rows
               << " detached_stats.data_size=" << detached_stats.data_size
               << " detached_stats.num_rowset=" << detached_stats.num_rowsets
               << " detached_stats.num_segments=" << detached_stats.num_segs
               << " detached_stats.index_size=" << detached_stats.index_size
               << " detached_stats.segment_size=" << detached_stats.segment_size
               << " compaction.size_output_rowsets=" << compaction.size_output_rowsets()
               << " compaction.size_input_rowsets=" << compaction.size_input_rowsets();
    txn->put(stats_key, stats_val);
    merge_tablet_stats(*stats, detached_stats); // this is to check
<<<<<<< HEAD
    if (stats->data_size() < 0 || stats->num_rowsets() < 1) [[unlikely]] {
        LOG_ERROR("buggy data size")
                << ", tablet_id=" << tablet_id << " stats.num_rows=" << stats->num_rows()
                << " stats.data_size=" << stats->data_size()
                << " stats.num_rowsets=" << stats->num_rowsets()
                << " stats.num_segments=" << stats->num_segments()
                << " stats.index_size=" << stats->index_size()
                << " stats.segment_size=" << stats->segment_size()
                << " detached_stats.num_rows=" << detached_stats.num_rows
                << " detached_stats.data_size=" << detached_stats.data_size
                << " detached_stats.num_rowset=" << detached_stats.num_rowsets
                << " detached_stats.num_segments=" << detached_stats.num_segs
                << " detached_stats.index_size=" << detached_stats.index_size
                << " detached_stats.segment_size=" << detached_stats.segment_size
                << " compaction.size_output_rowsets=" << compaction.size_output_rowsets()
                << " compaction.size_input_rowsets=" << compaction.size_input_rowsets();
=======
    if (!is_versioned_read && (stats->data_size() < 0 || stats->num_rowsets() < 1)) [[unlikely]] {
        INSTANCE_LOG(ERROR) << "buggy data size, tablet_id=" << tablet_id
                            << " stats.num_rows=" << stats->num_rows()
                            << " stats.data_size=" << stats->data_size()
                            << " stats.num_rowsets=" << stats->num_rowsets()
                            << " stats.num_segments=" << stats->num_segments()
                            << " stats.index_size=" << stats->index_size()
                            << " stats.segment_size=" << stats->segment_size()
                            << " detached_stats.num_rows=" << detached_stats.num_rows
                            << " detached_stats.data_size=" << detached_stats.data_size
                            << " detached_stats.num_rowset=" << detached_stats.num_rowsets
                            << " detached_stats.num_segments=" << detached_stats.num_segs
                            << " detached_stats.index_size=" << detached_stats.index_size
                            << " detached_stats.segment_size=" << detached_stats.segment_size
                            << " compaction.size_output_rowsets="
                            << compaction.size_output_rowsets()
                            << " compaction.size_input_rowsets=" << compaction.size_input_rowsets();
>>>>>>> 0ea052c4
        DCHECK(false) << "buggy data size, tablet_id=" << tablet_id;
    }

    VLOG_DEBUG << "update tablet stats tablet_id=" << tablet_id << " key=" << hex(stats_key)
               << " stats=" << proto_to_json(*stats);
    if (compaction.type() == TabletCompactionJobPB::EMPTY_CUMULATIVE) {
        recorded_job.mutable_compaction()->erase(recorded_compaction);
        auto job_val = recorded_job.SerializeAsString();
        txn->put(job_key, job_val);
        LOG_INFO("remove compaction job") << ", tablet_id=" << tablet_id << " key=" << hex(job_key);
        need_commit = true;
        return;
    }

    // remove delete bitmap update lock for MoW table
    if (compaction.has_delete_bitmap_lock_initiator()) {
        bool success = check_and_remove_delete_bitmap_update_lock(
                code, msg, ss, txn, instance_id, table_id, tablet_id,
                COMPACTION_DELETE_BITMAP_LOCK_ID, compaction.delete_bitmap_lock_initiator(),
                use_version);
        if (!success) {
            return;
        }
    }

    //==========================================================================
    //                    Move input rowsets to recycle
    //==========================================================================
    if (compaction.input_versions_size() != 2 || compaction.output_versions_size() != 1 ||
        compaction.output_rowset_ids_size() != 1) {
        code = MetaServiceCode::INVALID_ARGUMENT;
        SS << "invalid input or output versions, input_versions_size="
           << compaction.input_versions_size()
           << " output_versions_size=" << compaction.output_versions_size()
           << " output_rowset_ids_size=" << compaction.output_rowset_ids_size();
        msg = ss.str();
        return;
    }

    auto start = compaction.input_versions(0);
    auto end = compaction.input_versions(1);
    auto rs_start = meta_rowset_key({instance_id, tablet_id, start});
    auto rs_end = meta_rowset_key({instance_id, tablet_id, end + 1});

    compaction_log.set_start_version(start);
    compaction_log.set_end_version(end);
    int num_rowsets = 0;
<<<<<<< HEAD
    DORIS_CLOUD_DEFER {
        LOG_INFO("get rowset meta") << ", num_rowsets=" << num_rowsets << " range=["
                                    << hex(rs_start) << "," << hex(rs_end) << "]";
    };
=======
>>>>>>> 0ea052c4

    auto handle_compaction_input_rowset_meta = [&](doris::RowsetMetaCloudPB rs) {
        // remove delete bitmap of input rowset for MoW table
        if (compaction.has_delete_bitmap_lock_initiator()) {
            auto delete_bitmap_start =
                    meta_delete_bitmap_key({instance_id, tablet_id, rs.rowset_id_v2(), 0, 0});
            auto delete_bitmap_end = meta_delete_bitmap_key(
                    {instance_id, tablet_id, rs.rowset_id_v2(), INT64_MAX, INT64_MAX});
            txn->remove(delete_bitmap_start, delete_bitmap_end);
        }

        auto recycle_key = recycle_rowset_key({instance_id, tablet_id, rs.rowset_id_v2()});
        RecycleRowsetPB recycle_rowset;
        recycle_rowset.set_creation_time(now);
        recycle_rowset.mutable_rowset_meta()->CopyFrom(rs);
        recycle_rowset.set_type(RecycleRowsetPB::COMPACT);

        if (is_versioned_write) {
            compaction_log.add_recycle_rowsets()->Swap(&recycle_rowset);
        } else {
            auto recycle_val = recycle_rowset.SerializeAsString();
            txn->put(recycle_key, recycle_val);
<<<<<<< HEAD
            LOG_INFO("put recycle rowset")
                    << ", tablet_id=" << tablet_id << " key=" << hex(recycle_key);
=======
        }
>>>>>>> 0ea052c4

        INSTANCE_LOG(INFO) << "put recycle rowset, tablet_id=" << tablet_id
                           << " key=" << hex(recycle_key);
    };
    if (!is_versioned_read) {
        std::tie(code, msg) =
                scan_compaction_input_rowsets(txn.get(), instance_id, tablet_id, rs_start, rs_end,
                                              num_rowsets, handle_compaction_input_rowset_meta);
        if (code != MetaServiceCode::OK) {
            LOG(WARNING) << msg;
            return;
        }
    } else {
        std::vector<RowsetMetaCloudPB> rowset_metas;
        TxnErrorCode err =
                meta_reader.get_rowset_metas(txn.get(), tablet_id, start, end, &rowset_metas);
        if (err != TxnErrorCode::TXN_OK) {
            code = cast_as<ErrCategory::READ>(err);
            msg = fmt::format("failed to get rowset metas, tablet_id={}, start={}, end={}, err={}",
                              tablet_id, start, end, err);
            LOG(WARNING) << msg;
            return;
        }
        num_rowsets = rowset_metas.size();
        for (auto&& rowset_meta : rowset_metas) {
            handle_compaction_input_rowset_meta(std::move(rowset_meta));
        }
    }

    txn->remove(rs_start, rs_end);

    LOG_INFO("cloud process compaction job txn remove meta rowset key")
            .tag("instance_id", instance_id)
            .tag("tablet_id", tablet_id)
            .tag("start_version", start)
            .tag("end_version", end + 1)
            .tag("rs_start key", hex(rs_start))
            .tag("rs_end key", hex(rs_end));

    TEST_SYNC_POINT_CALLBACK("process_compaction_job::loop_input_done", &num_rowsets);

    // compaction.num_input_rowsets is 0 when multiple hole rowsets are compacted,
    // we can continue to process the job for this case.
    if (num_rowsets < 1 && compaction.num_input_rowsets() > 0) {
        SS << "too few input rowsets, tablet_id=" << tablet_id << " num_rowsets=" << num_rowsets;
        code = MetaServiceCode::UNDEFINED_ERR;
        msg = ss.str();
        recorded_job.mutable_compaction()->erase(recorded_compaction);
        auto job_val = recorded_job.SerializeAsString();
        txn->put(job_key, job_val);
        LOG_INFO("remove compaction job") << ", tablet_id=" << tablet_id << " key=" << hex(job_key);
        need_commit = true;
        TEST_SYNC_POINT_CALLBACK("process_compaction_job::too_few_rowsets", &need_commit);
        return;
    }

    //==========================================================================
    //                Change tmp rowset to formal rowset
    //==========================================================================
    if (compaction.txn_id_size() != 1) {
        SS << "invalid txn_id, txn_id_size=" << compaction.txn_id_size();
        msg = ss.str();
        code = MetaServiceCode::INVALID_ARGUMENT;
        return;
    }
    int64_t txn_id = compaction.txn_id(0);
    auto& rowset_id = compaction.output_rowset_ids(0);
    if (txn_id <= 0 || rowset_id.empty()) {
        SS << "invalid txn_id or rowset_id, tablet_id=" << tablet_id << " txn_id=" << txn_id
           << " rowset_id=" << rowset_id;
        msg = ss.str();
        code = MetaServiceCode::INVALID_ARGUMENT;
        return;
    }
    auto tmp_rowset_key = meta_rowset_tmp_key({instance_id, txn_id, tablet_id});
    std::string tmp_rowset_val;
    TxnErrorCode err = txn->get(tmp_rowset_key, &tmp_rowset_val);
    if (err != TxnErrorCode::TXN_OK) {
        SS << "failed to get tmp rowset key"
           << (err == TxnErrorCode::TXN_KEY_NOT_FOUND ? " (not found)" : "")
           << ", tablet_id=" << tablet_id << " tmp_rowset_key=" << hex(tmp_rowset_key)
           << ", err=" << err;
        msg = ss.str();
        code = err == TxnErrorCode::TXN_KEY_NOT_FOUND ? MetaServiceCode::UNDEFINED_ERR
                                                      : cast_as<ErrCategory::READ>(err);
        return;
    }

    doris::RowsetMetaCloudPB rs_meta;
    rs_meta.ParseFromString(tmp_rowset_val);
    if (rs_meta.txn_id() <= 0) {
        SS << "invalid txn_id in output tmp rowset meta, tablet_id=" << tablet_id
           << " txn_id=" << rs_meta.txn_id();
        msg = ss.str();
        code = MetaServiceCode::INVALID_ARGUMENT;
        return;
    }

    txn->remove(tmp_rowset_key);
    LOG_INFO("remove tmp rowset meta")
            << ", tablet_id=" << tablet_id << " tmp_rowset_key=" << hex(tmp_rowset_key);

    using namespace std::chrono;
    auto rowset_visible_time =
            duration_cast<milliseconds>(system_clock::now().time_since_epoch()).count();
    rs_meta.set_visible_ts_ms(rowset_visible_time);
    std::string rowset_val;
    if (!rs_meta.SerializeToString(&rowset_val)) {
        code = MetaServiceCode::PROTOBUF_SERIALIZE_ERR;
        SS << "failed to serialize rowset meta, tablet_id=" << tablet_id
           << " rowset_id=" << rowset_id;
        msg = ss.str();
        return;
    }

    int64_t version = compaction.output_versions(0);
    auto rowset_key = meta_rowset_key({instance_id, tablet_id, version});
<<<<<<< HEAD
    txn->put(rowset_key, tmp_rowset_val);
    LOG_INFO("put rowset meta") << ", tablet_id=" << tablet_id << " rowset_key=" << hex(rowset_key);
=======
    txn->put(rowset_key, rowset_val);
    if (is_versioned_write) {
        std::string meta_rowset_compact_key =
                versioned::meta_rowset_compact_key({instance_id, tablet_id, version});
        // Put versioned rowset compact metadata for output rowset
        LOG_INFO("put versioned meta rowset compact key")
                .tag("instance_id", instance_id)
                .tag("meta_rowset_compact_key", hex(meta_rowset_compact_key))
                .tag("tablet_id", tablet_id)
                .tag("version", version);
        if (!versioned::document_put(txn.get(), meta_rowset_compact_key, std::move(rs_meta))) {
            code = MetaServiceCode::PROTOBUF_SERIALIZE_ERR;
            msg = fmt::format("failed to serialize versioned rowset meta, key={}",
                              hex(meta_rowset_compact_key));
            return;
        }
        LOG(INFO) << "put meta_rowset_compact_key, tablet_id=" << tablet_id
                  << " end_version=" << version << " key=" << hex(meta_rowset_compact_key);
    }
    INSTANCE_LOG(INFO) << "put rowset meta, tablet_id=" << tablet_id
                       << " rowset_key=" << hex(rowset_key);
>>>>>>> 0ea052c4

    //==========================================================================
    //                      Remove compaction job
    //==========================================================================
    // TODO(gavin): move deleted job info into recycle or history
    recorded_job.mutable_compaction()->erase(recorded_compaction);
    auto job_val = recorded_job.SerializeAsString();
    txn->put(job_key, job_val);
    LOG_INFO("remove compaction job") << " tabelt_id=" << tablet_id << " key=" << hex(job_key);
    response->set_alter_version(recorded_job.has_schema_change() &&
                                                recorded_job.schema_change().has_alter_version()
                                        ? recorded_job.schema_change().alter_version()
                                        : -1);
    need_commit = true;

    if (!compaction_log.recycle_rowsets().empty() && is_versioned_write) {
        std::string operation_log_key = versioned::log_key({instance_id});
        std::string operation_log_value;
        OperationLogPB operation_log;
        if (is_versioned_read) {
            operation_log.set_min_timestamp(meta_reader.min_read_version());
        }
        operation_log.mutable_compaction()->Swap(&compaction_log);
        if (!operation_log.SerializeToString(&operation_log_value)) {
            code = MetaServiceCode::PROTOBUF_SERIALIZE_ERR;
            msg = fmt::format("failed to serialize OperationLogPB: {}", hex(operation_log_key));
            LOG_WARNING(msg)
                    .tag("instance_id", instance_id)
                    .tag("table_id", request->job().idx().table_id());
            return;
        }
        // Put versioned operation log for compaction to track recycling
        LOG_INFO("put versioned operation log key")
                .tag("instance_id", instance_id)
                .tag("operation_log_key", hex(operation_log_key))
                .tag("tablet_id", tablet_id)
                .tag("value_size", operation_log_value.size())
                .tag("recycle_rowsets_count", compaction_log.recycle_rowsets().size());
        versioned_put(txn.get(), operation_log_key, operation_log_value);
    }
}

void schema_change_update_tablet_stats(const TabletSchemaChangeJobPB& schema_change,
                                       TabletStatsPB* stats, int64_t num_remove_rows,
                                       int64_t size_remove_rowsets, int64_t num_remove_rowsets,
                                       int64_t num_remove_segments,
                                       int64_t index_size_remove_rowsets,
                                       int64_t segment_size_remove_rowsets) {
    // ATTN: cumu point in job is from base tablet which may be fetched long time ago
    //       since the new tablet may have done cumu compactions with alter_version as initial cumu point
    //       current cumu point of new tablet may be larger than job.alter_version
    //       we need to keep the larger one in case of cumu point roll-back to
    //       break the basic assumptions of non-decreasing cumu point
    stats->set_cumulative_point(
            std::max(schema_change.output_cumulative_point(), stats->cumulative_point()));
    stats->set_num_rows(stats->num_rows() + (schema_change.num_output_rows() - num_remove_rows));
    stats->set_data_size(stats->data_size() +
                         (schema_change.size_output_rowsets() - size_remove_rowsets));
    stats->set_num_rowsets(stats->num_rowsets() +
                           (schema_change.num_output_rowsets() - num_remove_rowsets));
    stats->set_num_segments(stats->num_segments() +
                            (schema_change.num_output_segments() - num_remove_segments));
    stats->set_index_size(stats->index_size() +
                          (schema_change.index_size_output_rowsets() - index_size_remove_rowsets));
    stats->set_segment_size(stats->segment_size() + (schema_change.segment_size_output_rowsets() -
                                                     segment_size_remove_rowsets));
}

std::pair<TabletStatsPB, TabletStatsPB> split_tablet_stats_into_load_and_compact_parts(
        const TabletStatsPB& stats) {
    TabletStatsPB load_stats, compact_stats;
    compact_stats.set_base_compaction_cnt(stats.base_compaction_cnt());
    compact_stats.set_cumulative_compaction_cnt(stats.cumulative_compaction_cnt());
    compact_stats.set_cumulative_point(stats.cumulative_point());
    compact_stats.set_last_base_compaction_time_ms(stats.last_base_compaction_time_ms());
    compact_stats.set_last_cumu_compaction_time_ms(stats.last_cumu_compaction_time_ms());
    compact_stats.set_full_compaction_cnt(stats.full_compaction_cnt());
    compact_stats.set_last_full_compaction_time_ms(stats.last_full_compaction_time_ms());
    compact_stats.mutable_idx()->CopyFrom(stats.idx());

    load_stats.set_num_rows(stats.num_rows());
    load_stats.set_num_rowsets(stats.num_rowsets());
    load_stats.set_num_segments(stats.num_segments());
    load_stats.set_data_size(stats.data_size());
    load_stats.set_index_size(stats.index_size());
    load_stats.set_segment_size(stats.segment_size());
    load_stats.mutable_idx()->CopyFrom(stats.idx());

    return {load_stats, compact_stats};
}

std::pair<MetaServiceCode, std::string> scan_schema_change_input_rowsets(
        Transaction* txn, std::string_view instance_id, int64_t new_tablet_id,
        std::string& rs_start, std::string& rs_end, auto&& callback) {
    std::unique_ptr<RangeGetIterator> it;
    auto rs_start1 = rs_start;
    do {
        TxnErrorCode err = txn->get(rs_start1, rs_end, &it);
        if (err != TxnErrorCode::TXN_OK) {
            return {MetaServiceCode::KV_TXN_GET_ERR,
                    fmt::format(
                            "internal error, failed to get rowset range, err={} new_tablet_id={} "
                            "range=[{}, {})",
                            err, new_tablet_id, hex(rs_start), hex(rs_end))};
        }

        while (it->has_next()) {
            auto [k, v] = it->next();

            doris::RowsetMetaCloudPB rs;
            if (!rs.ParseFromArray(v.data(), v.size())) {
                return {MetaServiceCode::PROTOBUF_PARSE_ERR,
                        fmt::format("malformed rowset meta, unable to deserialize, "
                                    "new_tablet_id={} key={}",
                                    new_tablet_id, hex(k))};
            }

            callback(std::move(rs));

            if (!it->has_next()) rs_start1 = k;
        }
        rs_start1.push_back('\x00'); // Update to next smallest key for iteration
    } while (it->more());
    return {MetaServiceCode::OK, ""};
}

void process_schema_change_job(MetaServiceCode& code, std::string& msg, std::stringstream& ss,
                               std::unique_ptr<Transaction>& txn,
                               const FinishTabletJobRequest* request,
                               FinishTabletJobResponse* response, TabletJobInfoPB& recorded_job,
                               std::string& instance_id, std::string& job_key, bool& need_commit,
                               std::string& use_version, bool is_versioned_read,
                               bool is_versioned_write, TxnKv* txn_kv,
                               ResourceManager* resource_mgr) {
    //==========================================================================
    //                                check
    //==========================================================================
    int64_t tablet_id = request->job().idx().tablet_id();
    auto& schema_change = request->job().schema_change();
    int64_t new_tablet_id = schema_change.new_tablet_idx().tablet_id();

    SchemaChangeLogPB schema_change_log;
    schema_change_log.set_old_tablet_id(tablet_id);
    schema_change_log.set_new_tablet_id(new_tablet_id);

    if (new_tablet_id <= 0) {
        code = MetaServiceCode::INVALID_ARGUMENT;
        msg = "no valid new_tablet_id given";
        return;
    }
    if (new_tablet_id == tablet_id) {
        code = MetaServiceCode::INVALID_ARGUMENT;
        msg = "not allow new_tablet_id same with base_tablet_id";
        return;
    }
    CloneChainReader reader(instance_id, resource_mgr);
    auto& new_tablet_idx = const_cast<TabletIndexPB&>(schema_change.new_tablet_idx());
    if (!new_tablet_idx.has_table_id() || !new_tablet_idx.has_index_id() ||
        !new_tablet_idx.has_partition_id()) {
        if (!is_versioned_read) {
            get_tablet_idx(code, msg, txn.get(), instance_id, new_tablet_id, new_tablet_idx);
            if (code != MetaServiceCode::OK) return;
        } else {
            TxnErrorCode err = reader.get_tablet_index(txn.get(), tablet_id, &new_tablet_idx);
            if (err != TxnErrorCode::TXN_OK) {
                code = err == TxnErrorCode::TXN_KEY_NOT_FOUND ? MetaServiceCode::TABLET_NOT_FOUND
                                                              : cast_as<ErrCategory::READ>(err);
                msg = fmt::format("failed to get new tablet index, tablet_id={}, err={}", tablet_id,
                                  err);
                return;
            }
        }
    }
    int64_t new_table_id = new_tablet_idx.table_id();
    int64_t new_index_id = new_tablet_idx.index_id();
    int64_t new_partition_id = new_tablet_idx.partition_id();

    doris::TabletMetaCloudPB new_tablet_meta;
    auto new_tablet_key = meta_tablet_key(
            {instance_id, new_table_id, new_index_id, new_partition_id, new_tablet_id});
    std::string new_tablet_val;
    if (!is_versioned_read) {
        TxnErrorCode err = txn->get(new_tablet_key, &new_tablet_val);
        if (err != TxnErrorCode::TXN_OK) {
            SS << "failed to get new tablet meta"
               << (err == TxnErrorCode::TXN_KEY_NOT_FOUND ? " (not found)" : "")
               << " instance_id=" << instance_id << " tablet_id=" << new_tablet_id
               << " key=" << hex(new_tablet_key) << " err=" << err;
            msg = ss.str();
            code = err == TxnErrorCode::TXN_KEY_NOT_FOUND ? MetaServiceCode::TABLET_NOT_FOUND
                                                          : cast_as<ErrCategory::READ>(err);
            return;
        }
        if (!new_tablet_meta.ParseFromString(new_tablet_val)) {
            code = MetaServiceCode::PROTOBUF_PARSE_ERR;
            msg = "malformed tablet meta";
            return;
        }
    } else {
        TxnErrorCode err =
                reader.get_tablet_meta(txn.get(), new_tablet_id, &new_tablet_meta, nullptr);
        if (err != TxnErrorCode::TXN_OK) {
            SS << "failed to get new tablet meta"
               << (err == TxnErrorCode::TXN_KEY_NOT_FOUND ? " (not found)" : "")
               << " instance_id=" << instance_id << " tablet_id=" << new_tablet_id
               << " err=" << err;
            msg = ss.str();
            code = err == TxnErrorCode::TXN_KEY_NOT_FOUND ? MetaServiceCode::TABLET_NOT_FOUND
                                                          : cast_as<ErrCategory::READ>(err);
            return;
        }
    }

    if (new_tablet_meta.tablet_state() == doris::TabletStatePB::PB_RUNNING) {
        code = MetaServiceCode::JOB_ALREADY_SUCCESS;
        msg = "schema_change job already success";
        return;
    }
    if (!new_tablet_meta.has_tablet_state() ||
        new_tablet_meta.tablet_state() != doris::TabletStatePB::PB_NOTREADY) {
        code = MetaServiceCode::INVALID_ARGUMENT;
        msg = "invalid new tablet state";
        return;
    }

    if (!recorded_job.has_schema_change()) {
        SS << "there is no running schema_change, tablet_id=" << tablet_id;
        msg = ss.str();
        code = MetaServiceCode::INVALID_ARGUMENT;
        return;
    }
    auto& recorded_schema_change = recorded_job.schema_change();
    using namespace std::chrono;
    int64_t now = duration_cast<seconds>(system_clock::now().time_since_epoch()).count();
    if (recorded_schema_change.expiration() > 0 && recorded_schema_change.expiration() < now) {
        code = MetaServiceCode::JOB_EXPIRED;
        SS << "expired schema_change job, tablet_id=" << tablet_id
           << " job=" << proto_to_json(recorded_schema_change);
        msg = ss.str();
        // FIXME: Just remove or notify to abort?
        // LOG(INFO) << "remove expired job, tablet_id=" << tablet_id << " key=" << hex(job_key);
        return;
    }

    // MUST check initiator to let the retried BE commit this schema_change job.
    if (schema_change.id() != recorded_schema_change.id() ||
        (schema_change.initiator() != recorded_schema_change.initiator() &&
         request->action() != FinishTabletJobRequest::ABORT)) {
        // abort is from FE, so initiator differ from the original one, just skip this check
        SS << "unmatched job id or initiator, recorded_id=" << recorded_schema_change.id()
           << " given_id=" << schema_change.id()
           << " recorded_job=" << proto_to_json(recorded_schema_change)
           << " given_job=" << proto_to_json(schema_change);
        code = MetaServiceCode::INVALID_ARGUMENT;
        msg = ss.str();
        return;
    }

    if (request->action() != FinishTabletJobRequest::COMMIT &&
        request->action() != FinishTabletJobRequest::ABORT) {
        SS << "unsupported action, tablet_id=" << tablet_id << " action=" << request->action();
        msg = ss.str();
        code = MetaServiceCode::INVALID_ARGUMENT;
        return;
    }

    auto new_tablet_job_key = job_tablet_key(
            {instance_id, new_table_id, new_index_id, new_partition_id, new_tablet_id});

    std::string new_tablet_job_val;
    TabletJobInfoPB new_recorded_job;
    TxnErrorCode err = txn->get(new_tablet_job_key, &new_tablet_job_val);
    if (err != TxnErrorCode::TXN_OK && err != TxnErrorCode::TXN_KEY_NOT_FOUND) {
        SS << "internal error,"
           << " instance_id=" << instance_id << " tablet_id=" << new_tablet_id
           << " job=" << proto_to_json(request->job()) << " err=" << err;
        msg = ss.str();
        code = err == TxnErrorCode::TXN_KEY_NOT_FOUND ? MetaServiceCode::INVALID_ARGUMENT
                                                      : cast_as<ErrCategory::READ>(err);
        return;
    } else if (err == TxnErrorCode::TXN_OK) {
        if (!new_recorded_job.ParseFromString(new_tablet_job_val)) {
            code = MetaServiceCode::PROTOBUF_PARSE_ERR;
            msg = "malformed new tablet recorded job";
            return;
        }
    }

    //==========================================================================
    //                               Abort
    //==========================================================================
    if (request->action() == FinishTabletJobRequest::ABORT) {
        if (schema_change.new_tablet_idx().index_id() ==
                    recorded_schema_change.new_tablet_idx().index_id() &&
            schema_change.new_tablet_idx().tablet_id() ==
                    recorded_schema_change.new_tablet_idx().tablet_id()) {
            // remove schema change
            recorded_job.clear_schema_change();
            auto job_val = recorded_job.SerializeAsString();
            txn->put(job_key, job_val);
            if (!new_tablet_job_val.empty()) {
                auto& compactions = *new_recorded_job.mutable_compaction();
                auto origin_size = compactions.size();
                compactions.erase(
                        std::remove_if(
                                compactions.begin(), compactions.end(),
                                [&](auto& c) {
                                    return c.has_delete_bitmap_lock_initiator() &&
                                           c.delete_bitmap_lock_initiator() ==
                                                   schema_change.delete_bitmap_lock_initiator();
                                }),
                        compactions.end());
                if (compactions.size() < origin_size) {
                    LOG_INFO("remove ")
                            << (origin_size - compactions.size())
                            << " STOP_TOKEN for schema_change job tablet_id=" << tablet_id
                            << " delete_bitmap_lock_initiator="
                            << schema_change.delete_bitmap_lock_initiator()
                            << " key=" << hex(job_key);
                }
                new_recorded_job.clear_schema_change();
                new_tablet_job_val = new_recorded_job.SerializeAsString();
                txn->put(new_tablet_job_key, new_tablet_job_val);
            }
            LOG_INFO("remove schema_change job")
                    << " tablet_id=" << tablet_id << " key=" << hex(job_key);

            need_commit = true;
        }
        return;
    }

    //==========================================================================
    //                               Commit
    //==========================================================================
    //
    // 1. update new_tablet meta
    // 2. move rowsets [2-alter_version] in new_tablet to recycle
    // 3. update new_tablet stats
    // 4. change tmp rowset to formal rowset
    // 5. remove schema_change job
    //
    //==========================================================================
    //                          update tablet meta
    //==========================================================================
    new_tablet_meta.set_tablet_state(doris::TabletStatePB::PB_RUNNING);
    new_tablet_meta.set_cumulative_layer_point(schema_change.output_cumulative_point());
    new_tablet_meta.SerializeToString(&new_tablet_val);
    txn->put(new_tablet_key, new_tablet_val);

    if (is_versioned_write) {
        std::string versioned_new_tablet_key =
                versioned::meta_tablet_key({instance_id, new_tablet_id});
        if (!versioned::document_put(txn.get(), versioned_new_tablet_key,
                                     std::move(new_tablet_meta))) {
            code = MetaServiceCode::PROTOBUF_SERIALIZE_ERR;
            msg = fmt::format("failed to serialize versioned tablet meta, key={}",
                              hex(versioned_new_tablet_key));
            return;
        }
        LOG(INFO) << "put versioned new tablet meta, new_tablet_id=" << new_tablet_id
                  << " key=" << hex(versioned_new_tablet_key);
    }

    // process mow table, check lock
    if (new_tablet_meta.enable_unique_key_merge_on_write()) {
        bool success = check_and_remove_delete_bitmap_update_lock(
                code, msg, ss, txn, instance_id, new_table_id, new_tablet_id,
                SCHEMA_CHANGE_DELETE_BITMAP_LOCK_ID, schema_change.delete_bitmap_lock_initiator(),
                use_version);
        if (!success) {
            return;
        }

        std::string pending_key = meta_pending_delete_bitmap_key({instance_id, new_tablet_id});
        txn->remove(pending_key);
        LOG_INFO("xxx sc remove delete bitmap pending key")
                << ", pending_key=" << hex(pending_key) << " tablet_id=" << new_tablet_id
                << ", job_id=" << schema_change.id();
    }

    //==========================================================================
    //                move rowsets [2-alter_version] to recycle
    //==========================================================================
    if (!schema_change.has_alter_version()) {
        code = MetaServiceCode::INVALID_ARGUMENT;
        msg = "no alter_version for schema change job, tablet_id=" + std::to_string(tablet_id);
        return;
    }
    schema_change_log.set_alter_version(schema_change.alter_version());
    if (schema_change.alter_version() < 2) {
        // no need to update stats
        if (!new_tablet_job_val.empty()) {
            new_recorded_job.clear_schema_change();
            auto& compactions = *new_recorded_job.mutable_compaction();
            auto origin_size = compactions.size();
            compactions.erase(
                    std::remove_if(compactions.begin(), compactions.end(),
                                   [&](auto& c) {
                                       return c.has_delete_bitmap_lock_initiator() &&
                                              c.delete_bitmap_lock_initiator() ==
                                                      schema_change.delete_bitmap_lock_initiator();
                                   }),
                    compactions.end());
            if (compactions.size() < origin_size) {
                LOG_INFO("remove ")
                        << (origin_size - compactions.size())
                        << " STOP_TOKEN for schema_change job tablet_id=" << tablet_id
                        << " delete_bitmap_lock_initiator="
                        << schema_change.delete_bitmap_lock_initiator() << " key=" << hex(job_key);
            }
            new_tablet_job_val = new_recorded_job.SerializeAsString();
            txn->put(new_tablet_job_key, new_tablet_job_val);
        }
        need_commit = true;
        return;
    }

    int64_t num_remove_rows = 0;
    int64_t size_remove_rowsets = 0;
    int64_t num_remove_rowsets = 0;
    int64_t num_remove_segments = 0;
    int64_t index_size_remove_rowsets = 0;
    int64_t segment_size_remove_rowsets = 0;

    auto rs_start = meta_rowset_key({instance_id, new_tablet_id, 2});
    auto rs_end = meta_rowset_key({instance_id, new_tablet_id, schema_change.alter_version() + 1});
    auto handle_schema_change_input_rowset_meta = [&](doris::RowsetMetaCloudPB rs) {
        num_remove_rows += rs.num_rows();
        size_remove_rowsets += rs.total_disk_size();
        ++num_remove_rowsets;
        num_remove_segments += rs.num_segments();
        index_size_remove_rowsets += rs.index_disk_size();
        segment_size_remove_rowsets += rs.data_disk_size();

        int64_t start_version = rs.start_version(), end_version = rs.end_version();
        auto recycle_key = recycle_rowset_key({instance_id, new_tablet_id, rs.rowset_id_v2()});
        RecycleRowsetPB recycle_rowset;
        recycle_rowset.set_creation_time(now);
        recycle_rowset.mutable_rowset_meta()->CopyFrom(rs);
        recycle_rowset.set_type(RecycleRowsetPB::DROP);
        if (is_versioned_write) {
            schema_change_log.add_recycle_rowsets()->Swap(&recycle_rowset);
        } else {
            auto recycle_val = recycle_rowset.SerializeAsString();
            txn->put(recycle_key, recycle_val);
<<<<<<< HEAD
            LOG_INFO("put recycle rowset")
                    << ", tablet_id=" << new_tablet_id << " key=" << hex(recycle_key);
=======
        }
        INSTANCE_LOG(INFO) << "put recycle rowset, new_tablet_id=" << new_tablet_id << " version=["
                           << start_version << "-" << end_version << "] key=" << hex(recycle_key);
    };
>>>>>>> 0ea052c4

    if (!is_versioned_read) {
        std::tie(code, msg) =
                scan_schema_change_input_rowsets(txn.get(), instance_id, new_tablet_id, rs_start,
                                                 rs_end, handle_schema_change_input_rowset_meta);
        if (code != MetaServiceCode::OK) {
            LOG(WARNING) << msg;
            return;
        }
    } else {
        std::vector<RowsetMetaCloudPB> rowset_metas;
        TxnErrorCode err = reader.get_rowset_metas(txn.get(), new_tablet_id, 2,
                                                   schema_change.alter_version(), &rowset_metas);
        if (err != TxnErrorCode::TXN_OK) {
            code = cast_as<ErrCategory::READ>(err);
            msg = fmt::format(
                    "failed to get rowset metas, new_tablet_id={}, start={}, end={}, err={}",
                    new_tablet_id, 2, schema_change.alter_version(), err);
            LOG(WARNING) << msg;
            return;
        }
        for (auto&& rowset_meta : rowset_metas) {
            handle_schema_change_input_rowset_meta(std::move(rowset_meta));
        }
    }

    txn->remove(rs_start, rs_end);

    //==========================================================================
    //                        update new_tablet stats
    //==========================================================================
    auto stats = response->mutable_stats();
    TabletStats detached_stats;
    if (is_versioned_read) {
        TxnErrorCode err =
                reader.get_tablet_merged_stats(txn.get(), new_tablet_id, stats, nullptr, true);
        if (err != TxnErrorCode::TXN_OK) {
            code = cast_as<ErrCategory::READ>(err);
            msg = fmt::format("failed to get tablet stats, tablet_id={}, err={}", new_tablet_id,
                              err);
            LOG(WARNING) << msg;
            return;
        }
    } else {
        // ATTN: The condition that snapshot read can be used to get tablet stats is: all other transactions that put tablet stats
        //  can make read write conflicts with this transaction on other keys. Currently, if all meta-service nodes are running
        //  with `config::split_tablet_stats = true` can meet the condition.
        internal_get_tablet_stats(code, msg, txn.get(), instance_id, new_tablet_idx, *stats,
                                  detached_stats, config::snapshot_get_tablet_stats);
        if (code != MetaServiceCode::OK) {
            LOG_WARNING("failed to get tablet stats")
                    .tag("instance_id", instance_id)
                    .tag("tablet_id", tablet_id)
                    .tag("code", code)
                    .tag("msg", msg);
            return;
        }
    }
    if (is_versioned_write) {
        // read new TabletLoadStatsKey -> TabletStatsPB
        TabletStatsPB new_tablet_stats;
        CloneChainReader meta_reader(instance_id, resource_mgr);
        Versionstamp* versionstamp = nullptr;
        TxnErrorCode err = TxnErrorCode::TXN_OK;
        if (is_versioned_read) {
            new_tablet_stats.CopyFrom(*stats);
        } else {
            err = meta_reader.get_tablet_merged_stats(txn.get(), new_tablet_id, &new_tablet_stats,
                                                      versionstamp, false);
        }
        if (err == TxnErrorCode::TXN_OK) {
            // new_tablet_load_stats exists, update TabletStatsPB
            schema_change_update_tablet_stats(schema_change, &new_tablet_stats, num_remove_rows,
                                              size_remove_rowsets, num_remove_rowsets,
                                              num_remove_segments, index_size_remove_rowsets,
                                              segment_size_remove_rowsets);
        } else if (err == TxnErrorCode::TXN_KEY_NOT_FOUND) {
            // First time switching from single write to double write mode
            // Step 1: Copy from single version stats as baseline
            new_tablet_stats.CopyFrom(*stats);
            // Step 2: Apply schema change updates
            schema_change_update_tablet_stats(schema_change, &new_tablet_stats, num_remove_rows,
                                              size_remove_rowsets, num_remove_rowsets,
                                              num_remove_segments, index_size_remove_rowsets,
                                              segment_size_remove_rowsets);
        } else if (err != TxnErrorCode::TXN_OK) {
            code = cast_as<ErrCategory::READ>(err);
            msg = fmt::format("failed to get tablet compact stats, tablet_id={}, err={}", tablet_id,
                              err);
            return;
        }

        auto [load_stats, compact_stats] =
                split_tablet_stats_into_load_and_compact_parts(new_tablet_stats);
        std::string load_value = load_stats.SerializeAsString();
        std::string compact_value = compact_stats.SerializeAsString();
        std::string load_stats_key = versioned::tablet_load_stats_key({instance_id, new_tablet_id});
        std::string compact_stats_key =
                versioned::tablet_compact_stats_key({instance_id, new_tablet_id});

        LOG_INFO("put versioned tablet load/compact stats key")
                .tag("tablet_id", tablet_id)
                .tag("new_tablet_id", new_tablet_id)
                .tag("load_value_size", load_value.size())
                .tag("compact_value_size", compact_value.size())
                .tag("load_stats_key", hex(load_stats_key))
                .tag("compact_stats_key", hex(compact_stats_key))
                .tag("instance_id", instance_id);
        versioned_put(txn.get(), load_stats_key, load_value);
        versioned_put(txn.get(), compact_stats_key, compact_value);
    }
    schema_change_update_tablet_stats(schema_change, stats, num_remove_rows, size_remove_rowsets,
                                      num_remove_rowsets, num_remove_segments,
                                      index_size_remove_rowsets, segment_size_remove_rowsets);
    auto stats_key = stats_tablet_key(
            {instance_id, new_table_id, new_index_id, new_partition_id, new_tablet_id});
    auto stats_val = stats->SerializeAsString();
    txn->put(stats_key, stats_val);
    merge_tablet_stats(*stats, detached_stats);
    VLOG_DEBUG << "update tablet stats tablet_id=" << tablet_id << " key=" << hex(stats_key)
               << " stats=" << proto_to_json(*stats);
    //==========================================================================
    //                  change tmp rowset to formal rowset
    //==========================================================================
    if (schema_change.txn_ids().empty() || schema_change.output_versions().empty()) {
        code = MetaServiceCode::INVALID_ARGUMENT;
        msg = "empty txn_ids or output_versions";
        return;
    }

    for (size_t i = 0; i < schema_change.txn_ids().size(); ++i) {
        auto tmp_rowset_key =
                meta_rowset_tmp_key({instance_id, schema_change.txn_ids().at(i), new_tablet_id});
        std::string tmp_rowset_val;
        // FIXME: async get
        TxnErrorCode err = txn->get(tmp_rowset_key, &tmp_rowset_val);
        if (err != TxnErrorCode::TXN_OK) {
            SS << "failed to get tmp rowset key"
               << (err == TxnErrorCode::TXN_KEY_NOT_FOUND ? " (not found)" : "")
               << ", tablet_id=" << new_tablet_id << " tmp_rowset_key=" << hex(tmp_rowset_key)
               << ", err=" << err;
            msg = ss.str();
            code = err == TxnErrorCode::TXN_KEY_NOT_FOUND ? MetaServiceCode::UNDEFINED_ERR
                                                          : cast_as<ErrCategory::READ>(err);
            return;
        }

        RowsetMetaCloudPB tmp_rowset_meta;
        if (!tmp_rowset_meta.ParseFromString(tmp_rowset_val)) {
            code = MetaServiceCode::PROTOBUF_PARSE_ERR;
            SS << "malformed tmp rowset meta, unable to deserialize, tablet_id=" << new_tablet_id
               << " key=" << hex(tmp_rowset_key);
            msg = ss.str();
            return;
        }
        using namespace std::chrono;
        auto rowset_visible_time =
                duration_cast<milliseconds>(system_clock::now().time_since_epoch()).count();
        tmp_rowset_meta.set_visible_ts_ms(rowset_visible_time);
        std::string rowset_val;
        if (!tmp_rowset_meta.SerializeToString(&rowset_val)) {
            code = MetaServiceCode::PROTOBUF_SERIALIZE_ERR;
            SS << "failed to serialize rowset meta, tablet_id=" << new_tablet_id
               << " rowset_id=" << tmp_rowset_meta.rowset_id_v2();
            msg = ss.str();
            return;
        }

        auto rowset_key = meta_rowset_key(
                {instance_id, new_tablet_id, schema_change.output_versions().at(i)});
        txn->put(rowset_key, rowset_val);
        txn->remove(tmp_rowset_key);
        if (is_versioned_write) {
            doris::RowsetMetaCloudPB rs_meta;
            rs_meta.ParseFromString(tmp_rowset_val);
            std::string meta_rowset_compact_key = versioned::meta_rowset_compact_key(
                    {instance_id, new_tablet_id, rs_meta.end_version()});
            // Put versioned rowset compact metadata for new tablet's rowsets
            LOG_INFO("put sc versioned meta rowset compact key")
                    .tag("instance_id", instance_id)
                    .tag("meta_rowset_compact_key", hex(meta_rowset_compact_key))
                    .tag("new_tablet_id", new_tablet_id);
            if (rs_meta.txn_id() <= 0) {
                SS << "invalid txn_id in output tmp rowset meta, new_tablet_id=" << new_tablet_id
                   << " txn_id=" << rs_meta.txn_id();
                msg = ss.str();
                code = MetaServiceCode::INVALID_ARGUMENT;
                return;
            }
            if (!versioned::document_put(txn.get(), meta_rowset_compact_key, std::move(rs_meta))) {
                code = MetaServiceCode::PROTOBUF_SERIALIZE_ERR;
                msg = fmt::format("failed to serialize versioned rowset meta, key={}",
                                  hex(meta_rowset_compact_key));
                return;
            }
        }
    }

    //==========================================================================
    //                      remove schema_change job
    //==========================================================================
    recorded_job.clear_schema_change();
    auto job_val = recorded_job.SerializeAsString();
    txn->put(job_key, job_val);
    if (!new_tablet_job_val.empty()) {
        auto& compactions = *new_recorded_job.mutable_compaction();
        auto origin_size = compactions.size();
        compactions.erase(
                std::remove_if(compactions.begin(), compactions.end(),
                               [&](auto& c) {
                                   return c.has_delete_bitmap_lock_initiator() &&
                                          c.delete_bitmap_lock_initiator() ==
                                                  schema_change.delete_bitmap_lock_initiator();
                               }),
                compactions.end());
        if (compactions.size() < origin_size) {
            LOG_INFO("remove ") << (origin_size - compactions.size())
                                << " STOP_TOKEN for schema_change job tablet_id=" << tablet_id
                                << " delete_bitmap_lock_initiator="
                                << schema_change.delete_bitmap_lock_initiator()
                                << " key=" << hex(job_key);
        }
        new_recorded_job.clear_schema_change();
        new_tablet_job_val = new_recorded_job.SerializeAsString();
        txn->put(new_tablet_job_key, new_tablet_job_val);
    }
    LOG_INFO("remove schema_change job") << " tablet_id=" << tablet_id << " key=" << hex(job_key);

    need_commit = true;

    if (is_versioned_write) {
        std::string operation_log_key = versioned::log_key({instance_id});
        std::string operation_log_value;
        OperationLogPB operation_log;
        if (is_versioned_read) {
            operation_log.set_min_timestamp(reader.min_read_version());
        }
        operation_log.mutable_schema_change()->Swap(&schema_change_log);
        if (!operation_log.SerializeToString(&operation_log_value)) {
            code = MetaServiceCode::PROTOBUF_SERIALIZE_ERR;
            msg = fmt::format("failed to serialize OperationLogPB: {}", hex(operation_log_key));
            LOG_WARNING(msg)
                    .tag("instance_id", instance_id)
                    .tag("table_id", request->job().idx().table_id());
            return;
        }
        // Put versioned operation log for compaction to track recycling
        LOG_INFO("put versioned operation log key")
                .tag("instance_id", instance_id)
                .tag("operation_log_key", hex(operation_log_key))
                .tag("tablet_id", tablet_id)
                .tag("new_tablet_id", new_tablet_id)
                .tag("value_size", operation_log_value.size())
                .tag("recycle_rowsets_count", schema_change_log.recycle_rowsets().size());
        versioned_put(txn.get(), operation_log_key, operation_log_value);
    }
}

void MetaServiceImpl::finish_tablet_job(::google::protobuf::RpcController* controller,
                                        const FinishTabletJobRequest* request,
                                        FinishTabletJobResponse* response,
                                        ::google::protobuf::Closure* done) {
    RPC_PREPROCESS(finish_tablet_job, get, put, del);
    std::string cloud_unique_id = request->cloud_unique_id();
    instance_id = get_instance_id(resource_mgr_, cloud_unique_id);
    if (instance_id.empty()) {
        code = MetaServiceCode::INVALID_ARGUMENT;
        SS << "cannot find instance_id with cloud_unique_id="
           << (cloud_unique_id.empty() ? "(empty)" : cloud_unique_id);
        msg = ss.str();
        LOG_INFO(msg);
        return;
    }

    RPC_RATE_LIMIT(finish_tablet_job)
    if (!request->has_job() ||
        (request->job().compaction().empty() && !request->job().has_schema_change())) {
        code = MetaServiceCode::INVALID_ARGUMENT;
        msg = "no valid job specified";
        return;
    }

    bool is_versioned_read = is_version_read_enabled(instance_id);
    bool is_versioned_write = is_version_write_enabled(instance_id);
    for (int retry = 0; retry <= 1; retry++) {
        bool need_commit = false;
        TxnErrorCode err = txn_kv_->create_txn(&txn);
        if (err != TxnErrorCode::TXN_OK) {
            code = cast_as<ErrCategory::CREATE>(err);
            msg = "failed to create txn";
            return;
        }

        int64_t tablet_id = request->job().idx().tablet_id();
        AnnotateTag tag_tablet_id("tablet_id", tablet_id);
        if (tablet_id <= 0) {
            code = MetaServiceCode::INVALID_ARGUMENT;
            msg = "no valid tablet_id given";
            return;
        }
        auto& tablet_idx = const_cast<TabletIndexPB&>(request->job().idx());
        if (!tablet_idx.has_table_id() || !tablet_idx.has_index_id() ||
            !tablet_idx.has_partition_id()) {
            if (!is_versioned_read) {
                get_tablet_idx(code, msg, txn.get(), instance_id, tablet_id, tablet_idx);
                if (code != MetaServiceCode::OK) return;
            } else {
                CloneChainReader reader(instance_id, resource_mgr_.get());
                err = reader.get_tablet_index(txn.get(), tablet_id, &tablet_idx);
                if (err != TxnErrorCode::TXN_OK) {
                    code = err == TxnErrorCode::TXN_KEY_NOT_FOUND
                                   ? MetaServiceCode::TABLET_NOT_FOUND
                                   : cast_as<ErrCategory::READ>(err);
                    msg = fmt::format("failed to get tablet index, tablet_id={}, err={}", tablet_id,
                                      err);
                    LOG(WARNING) << msg;
                    return;
                }
            }
        }
        // Check if tablet has been dropped
        if (is_dropped_tablet(txn.get(), instance_id, tablet_idx.index_id(),
                              tablet_idx.partition_id())) {
            code = MetaServiceCode::TABLET_NOT_FOUND;
            msg = fmt::format("tablet {} has been dropped", tablet_id);
            return;
        }

        // TODO(gavin): remove duplicated code with start_tablet_job()
        // Begin to process finish tablet job
        std::string job_key =
                job_tablet_key({instance_id, tablet_idx.table_id(), tablet_idx.index_id(),
                                tablet_idx.partition_id(), tablet_id});
        std::string job_val;
        err = txn->get(job_key, &job_val);
        if (err != TxnErrorCode::TXN_OK) {
            SS << (err == TxnErrorCode::TXN_KEY_NOT_FOUND ? "job not found," : "internal error,")
               << " instance_id=" << instance_id << " tablet_id=" << tablet_id
               << " job=" << proto_to_json(request->job()) << " err=" << err;
            msg = ss.str();
            code = err == TxnErrorCode::TXN_KEY_NOT_FOUND ? MetaServiceCode::INVALID_ARGUMENT
                                                          : cast_as<ErrCategory::READ>(err);
            return;
        }
        TabletJobInfoPB recorded_job;
        recorded_job.ParseFromString(job_val);
        VLOG_DEBUG << "get tablet job, tablet_id=" << tablet_id
                   << " job=" << proto_to_json(recorded_job);
        FinishTabletJobRequest_Action action = request->action();

        std::string use_version =
                delete_bitmap_lock_white_list_->get_delete_bitmap_lock_version(instance_id);
        LOG_INFO("finish_tablet_job instance_id={} use_version={}", instance_id, use_version);
        if (!request->job().compaction().empty()) {
            // Process compaction commit
            process_compaction_job(code, msg, ss, txn, request, response, recorded_job, instance_id,
                                   job_key, need_commit, use_version, is_versioned_read,
                                   is_versioned_write, txn_kv_.get(), resource_mgr_.get());
        } else if (request->job().has_schema_change()) {
            // Process schema change commit
            process_schema_change_job(code, msg, ss, txn, request, response, recorded_job,
                                      instance_id, job_key, need_commit, use_version,
                                      is_versioned_read, is_versioned_write, txn_kv_.get(),
                                      resource_mgr_.get());
        }

        if (!need_commit) return;
        err = txn->commit();
        if (err != TxnErrorCode::TXN_OK) {
            if (err == TxnErrorCode::TXN_CONFLICT) {
                if (action == FinishTabletJobRequest::COMMIT) {
                    g_bvar_delete_bitmap_lock_txn_remove_conflict_by_compaction_commit_counter << 1;
                } else if (action == FinishTabletJobRequest::LEASE) {
                    g_bvar_delete_bitmap_lock_txn_remove_conflict_by_compaction_lease_counter << 1;
                } else if (action == FinishTabletJobRequest::ABORT) {
                    g_bvar_delete_bitmap_lock_txn_remove_conflict_by_compaction_abort_counter << 1;
                }

                if (retry == 0 && !request->job().compaction().empty() &&
                    request->job().compaction(0).has_delete_bitmap_lock_initiator()) {
                    // Do a fast retry for mow when commit compaction job.
                    // The only fdb txn conflict here is that during the compaction job commit,
                    // a compaction lease RPC comes and finishes before the commit,
                    // so we retry to commit the compaction job again.
                    response->Clear();
                    code = MetaServiceCode::OK;
                    msg.clear();
                    continue;
                }
            }

            code = cast_as<ErrCategory::COMMIT>(err);
            ss << "failed to commit job kv, err=" << err;
            msg = ss.str();
            return;
        }
        break;
    }
}

#undef SS
} // namespace doris::cloud<|MERGE_RESOLUTION|>--- conflicted
+++ resolved
@@ -130,25 +130,9 @@
     int64_t index_id = request->job().idx().index_id();
     int64_t partition_id = request->job().idx().partition_id();
     int64_t tablet_id = request->job().idx().tablet_id();
-<<<<<<< HEAD
     AnnotateTag tag_table_id("table_id", table_id), tag_index_id("index_id", index_id),
             tag_part_id("partition_id", partition_id);
-    std::string stats_key =
-            stats_tablet_key({instance_id, table_id, index_id, partition_id, tablet_id});
-    std::string stats_val;
-    TxnErrorCode err = txn->get(stats_key, &stats_val);
-    if (err != TxnErrorCode::TXN_OK) {
-        code = err == TxnErrorCode::TXN_KEY_NOT_FOUND ? MetaServiceCode::TABLET_NOT_FOUND
-                                                      : cast_as<ErrCategory::READ>(err);
-        SS << (err == TxnErrorCode::TXN_KEY_NOT_FOUND ? "not found" : "get kv error")
-           << " when get tablet stats, tablet_id=" << tablet_id << " key=" << hex(stats_key)
-           << " err=" << err;
-        msg = ss.str();
-        return;
-    }
-=======
-
->>>>>>> 0ea052c4
+
     TabletStatsPB stats;
     if (!is_versioned_read) {
         std::string stats_key =
@@ -1085,24 +1069,6 @@
                << " compaction.size_input_rowsets=" << compaction.size_input_rowsets();
     txn->put(stats_key, stats_val);
     merge_tablet_stats(*stats, detached_stats); // this is to check
-<<<<<<< HEAD
-    if (stats->data_size() < 0 || stats->num_rowsets() < 1) [[unlikely]] {
-        LOG_ERROR("buggy data size")
-                << ", tablet_id=" << tablet_id << " stats.num_rows=" << stats->num_rows()
-                << " stats.data_size=" << stats->data_size()
-                << " stats.num_rowsets=" << stats->num_rowsets()
-                << " stats.num_segments=" << stats->num_segments()
-                << " stats.index_size=" << stats->index_size()
-                << " stats.segment_size=" << stats->segment_size()
-                << " detached_stats.num_rows=" << detached_stats.num_rows
-                << " detached_stats.data_size=" << detached_stats.data_size
-                << " detached_stats.num_rowset=" << detached_stats.num_rowsets
-                << " detached_stats.num_segments=" << detached_stats.num_segs
-                << " detached_stats.index_size=" << detached_stats.index_size
-                << " detached_stats.segment_size=" << detached_stats.segment_size
-                << " compaction.size_output_rowsets=" << compaction.size_output_rowsets()
-                << " compaction.size_input_rowsets=" << compaction.size_input_rowsets();
-=======
     if (!is_versioned_read && (stats->data_size() < 0 || stats->num_rowsets() < 1)) [[unlikely]] {
         INSTANCE_LOG(ERROR) << "buggy data size, tablet_id=" << tablet_id
                             << " stats.num_rows=" << stats->num_rows()
@@ -1120,7 +1086,6 @@
                             << " compaction.size_output_rowsets="
                             << compaction.size_output_rowsets()
                             << " compaction.size_input_rowsets=" << compaction.size_input_rowsets();
->>>>>>> 0ea052c4
         DCHECK(false) << "buggy data size, tablet_id=" << tablet_id;
     }
 
@@ -1168,13 +1133,6 @@
     compaction_log.set_start_version(start);
     compaction_log.set_end_version(end);
     int num_rowsets = 0;
-<<<<<<< HEAD
-    DORIS_CLOUD_DEFER {
-        LOG_INFO("get rowset meta") << ", num_rowsets=" << num_rowsets << " range=["
-                                    << hex(rs_start) << "," << hex(rs_end) << "]";
-    };
-=======
->>>>>>> 0ea052c4
 
     auto handle_compaction_input_rowset_meta = [&](doris::RowsetMetaCloudPB rs) {
         // remove delete bitmap of input rowset for MoW table
@@ -1197,12 +1155,7 @@
         } else {
             auto recycle_val = recycle_rowset.SerializeAsString();
             txn->put(recycle_key, recycle_val);
-<<<<<<< HEAD
-            LOG_INFO("put recycle rowset")
-                    << ", tablet_id=" << tablet_id << " key=" << hex(recycle_key);
-=======
-        }
->>>>>>> 0ea052c4
+        }
 
         INSTANCE_LOG(INFO) << "put recycle rowset, tablet_id=" << tablet_id
                            << " key=" << hex(recycle_key);
@@ -1320,10 +1273,6 @@
 
     int64_t version = compaction.output_versions(0);
     auto rowset_key = meta_rowset_key({instance_id, tablet_id, version});
-<<<<<<< HEAD
-    txn->put(rowset_key, tmp_rowset_val);
-    LOG_INFO("put rowset meta") << ", tablet_id=" << tablet_id << " rowset_key=" << hex(rowset_key);
-=======
     txn->put(rowset_key, rowset_val);
     if (is_versioned_write) {
         std::string meta_rowset_compact_key =
@@ -1345,7 +1294,6 @@
     }
     INSTANCE_LOG(INFO) << "put rowset meta, tablet_id=" << tablet_id
                        << " rowset_key=" << hex(rowset_key);
->>>>>>> 0ea052c4
 
     //==========================================================================
     //                      Remove compaction job
@@ -1792,15 +1740,10 @@
         } else {
             auto recycle_val = recycle_rowset.SerializeAsString();
             txn->put(recycle_key, recycle_val);
-<<<<<<< HEAD
-            LOG_INFO("put recycle rowset")
-                    << ", tablet_id=" << new_tablet_id << " key=" << hex(recycle_key);
-=======
         }
         INSTANCE_LOG(INFO) << "put recycle rowset, new_tablet_id=" << new_tablet_id << " version=["
                            << start_version << "-" << end_version << "] key=" << hex(recycle_key);
     };
->>>>>>> 0ea052c4
 
     if (!is_versioned_read) {
         std::tie(code, msg) =
