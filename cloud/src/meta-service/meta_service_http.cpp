--- conflicted
+++ resolved
@@ -574,18 +574,12 @@
             {"encode_key", process_encode_key},
             {"get_value", process_get_value},
             {"show_meta_ranges", process_show_meta_ranges},
-<<<<<<< HEAD
-=======
             {"txn_lazy_commit", process_txn_lazy_commit},
->>>>>>> c21b9f5b
             {"v1/decode_key", process_decode_key},
             {"v1/encode_key", process_encode_key},
             {"v1/get_value", process_get_value},
             {"v1/show_meta_ranges", process_show_meta_ranges},
-<<<<<<< HEAD
-=======
             {"v1/txn_lazy_commit", process_txn_lazy_commit},
->>>>>>> c21b9f5b
             // for get
             {"get_instance", process_get_instance_info},
             {"get_obj_store_info", process_get_obj_store_info},
