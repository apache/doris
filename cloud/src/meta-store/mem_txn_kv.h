// Licensed to the Apache Software Foundation (ASF) under one
// or more contributor license agreements.  See the NOTICE file
// distributed with this work for additional information
// regarding copyright ownership.  The ASF licenses this file
// to you under the Apache License, Version 2.0 (the
// "License"); you may not use this file except in compliance
// with the License.  You may obtain a copy of the License at
//
//   http://www.apache.org/licenses/LICENSE-2.0
//
// Unless required by applicable law or agreed to in writing,
// software distributed under the License is distributed on an
// "AS IS" BASIS, WITHOUT WARRANTIES OR CONDITIONS OF ANY
// KIND, either express or implied.  See the License for the
// specific language governing permissions and limitations
// under the License.

#pragma once

#include <cstddef>
#include <cstdint>
#include <list>
#include <map>
#include <memory>
#include <mutex>
#include <numeric>
#include <optional>
#include <set>
#include <string>
#include <string_view>
#include <unordered_map>
#include <vector>

#include "txn_kv.h"
#include "txn_kv_error.h"

namespace doris::cloud {

namespace memkv {
class Transaction;
enum class ModifyOpType;
} // namespace memkv

class MemTxnKv : public TxnKv, public std::enable_shared_from_this<MemTxnKv> {
    friend class memkv::Transaction;

public:
    MemTxnKv() = default;
    ~MemTxnKv() override = default;

    TxnErrorCode create_txn(std::unique_ptr<Transaction>* txn) override;

    int init() override;

    std::unique_ptr<FullRangeGetIterator> full_range_get(std::string begin, std::string end,
                                                         FullRangeGetOptions opts) override;

    TxnErrorCode get_kv(const std::string& key, std::string* val, int64_t version);
    TxnErrorCode get_kv(const std::string& begin, const std::string& end, int64_t version,
                        int limit, bool* more, std::map<std::string, std::string>* kv_list);

<<<<<<< HEAD
    int64_t get_bytes_ {};
    int64_t put_bytes_ {};
    int64_t del_bytes_ {};
=======
    size_t total_kvs() const {
        std::lock_guard<std::mutex> l(lock_);
        return mem_kv_.size();
    }

>>>>>>> 81a62cda
    int64_t get_count_ {};
    int64_t put_count_ {};
    int64_t del_count_ {};

private:
    using OpTuple = std::tuple<memkv::ModifyOpType, std::string, std::string>;
    TxnErrorCode update(const std::set<std::string>& read_set, const std::vector<OpTuple>& op_list,
                        int64_t read_version, int64_t* committed_version);

    int get_kv(std::map<std::string, std::string>* kv, int64_t* version);

    int64_t get_last_commited_version();
    int64_t get_last_read_version();

    static int gen_version_timestamp(int64_t ver, int16_t seq, std::string* str);

    struct LogItem {
        memkv::ModifyOpType op_;
        int64_t commit_version_;

        // for get's op: key=key, value=""
        // for range get's op: key=begin, value=end
        // for atomic_set_ver_key/atomic_set_ver_value's op: key=key, value=value
        // for atomic_add's op: key=key, value=to_add
        // for remove's op: key=key, value=""
        // for range remove's op: key=begin, value=end
        std::string key;
        std::string value;
    };

    struct Version {
        int64_t commit_version;
        std::optional<std::string> value;
    };

    std::map<std::string, std::list<Version>> mem_kv_;
    std::unordered_map<std::string, std::list<LogItem>> log_kv_;
    mutable std::mutex lock_;
    int64_t committed_version_ = 0;
    int64_t read_version_ = 0;
};

namespace memkv {

enum class ModifyOpType {
    PUT,
    ATOMIC_SET_VER_KEY,
    ATOMIC_SET_VER_VAL,
    ATOMIC_ADD,
    REMOVE,
    REMOVE_RANGE
};

class Transaction : public cloud::Transaction {
public:
    Transaction(std::shared_ptr<MemTxnKv> kv);

    ~Transaction() override = default;

    /**
     *
     * @return 0 for success otherwise false
     */
    int init();

    void put(std::string_view key, std::string_view val) override;

    using cloud::Transaction::get;
    /**
     * @param snapshot if true, `key` will not be included in txn conflict detection this time
     * @return TXN_OK for success get a key, TXN_KEY_NOT_FOUND for key not found, otherwise for error
     */
    TxnErrorCode get(std::string_view key, std::string* val, bool snapshot = false) override;
    /**
     * Closed-open range
     * @param begin inclusive
     * @param end exclusive
     * @param iter output param for the iterator to iterate over the key-value pairs in the specified range.
     * @param opts options for range get
     * @return TXN_OK for success, otherwise for error
     */
    TxnErrorCode get(std::string_view begin, std::string_view end,
                     std::unique_ptr<cloud::RangeGetIterator>* iter,
                     const RangeGetOptions& opts) override;

    std::unique_ptr<cloud::FullRangeGetIterator> full_range_get(
            std::string_view begin, std::string_view end,
            cloud::FullRangeGetOptions opts = cloud::FullRangeGetOptions()) override;

    /**
     * Put a key-value pair in which key will in the form of
     * `key_prefix + versiontimestamp`. `versiontimestamp` is autogenerated by the
     * system and it's 10-byte long and encoded in big-endian
     *
     * @param key_prefix prefix for key convertion, can be zero-length
     * @param val value
     */
    void atomic_set_ver_key(std::string_view key_prefix, std::string_view val) override;

    /**
     * Put a key-value pair in which key will in the form of
     * `value + versiontimestamp`. `versiontimestamp` is autogenerated by the
     * system and it's 10-byte long and encoded in big-endian
     *
     * @param key prefix for key convertion, can be zero-length
     * @param val value
     */
    void atomic_set_ver_value(std::string_view key, std::string_view val) override;

    /**
     * Adds a value to database
     * @param to_add positive for addition, negative for substraction
     */
    void atomic_add(std::string_view key, int64_t to_add) override;
    // TODO: min max or and xor cmp_and_clear set_ver_value

    bool decode_atomic_int(std::string_view data, int64_t* val) override;

    void remove(std::string_view key) override;

    /**
     * Remove a closed-open range
     */
    void remove(std::string_view begin, std::string_view end) override;

    /**
     *
     *@return TXN_OK for success otherwise error
     */
    TxnErrorCode commit() override;

    TxnErrorCode get_read_version(int64_t* version) override;
    TxnErrorCode get_committed_version(int64_t* version) override;

    TxnErrorCode abort() override;

    TxnErrorCode batch_get(std::vector<std::optional<std::string>>* res,
                           const std::vector<std::string>& keys,
                           const BatchGetOptions& opts = BatchGetOptions()) override;

    size_t approximate_bytes() const override { return approximate_bytes_; }

    size_t num_get_keys() const override { return num_get_keys_; }

    size_t num_del_keys() const override { return num_del_keys_; }

    size_t num_put_keys() const override { return num_put_keys_; }

    size_t delete_bytes() const override { return delete_bytes_; }

    size_t put_bytes() const override { return put_bytes_; }

    size_t get_bytes() const override { return get_bytes_; }

private:
    TxnErrorCode inner_get(const std::string& key, std::string* val, bool snapshot);

    TxnErrorCode inner_get(const std::string& begin, const std::string& end,
                           std::unique_ptr<cloud::RangeGetIterator>* iter,
                           const RangeGetOptions& opts);

    std::shared_ptr<MemTxnKv> kv_ {nullptr};
    bool commited_ = false;
    bool aborted_ = false;
    std::mutex lock_;
    std::set<std::string> unreadable_keys_;
    std::set<std::string> read_set_;
    std::map<std::string, std::string> writes_;
    std::vector<std::pair<std::string, std::string>> remove_ranges_;
    std::vector<std::tuple<ModifyOpType, std::string, std::string>> op_list_;

    int64_t committed_version_ = -1;
    int64_t read_version_ = -1;

    size_t approximate_bytes_ {0};
    size_t num_get_keys_ {0};
    size_t num_del_keys_ {0};
    size_t num_put_keys_ {0};
    size_t delete_bytes_ {0};
    size_t put_bytes_ {0};
    size_t get_bytes_ {0};
};

class RangeGetIterator : public cloud::RangeGetIterator {
public:
    RangeGetIterator(std::vector<std::pair<std::string, std::string>> kvs, bool more)
            : kvs_(std::move(kvs)), kvs_size_(kvs_.size()), idx_(0), more_(more) {}

    ~RangeGetIterator() override = default;

    bool has_next() const override { return idx_ < kvs_size_; }

    std::pair<std::string_view, std::string_view> next() override {
        if (idx_ < 0 || idx_ >= kvs_size_) return {};
        auto& kv = kvs_[idx_++];
        return {kv.first, kv.second};
    }

    std::pair<std::string_view, std::string_view> peek() const override {
        if (idx_ < 0 || idx_ >= kvs_size_) return {};
        const auto& kv = kvs_[idx_];
        return {kv.first, kv.second};
    }

    void seek(size_t pos) override { idx_ = pos; }

    bool more() const override { return more_; }

    int remaining() const override {
        if (idx_ < 0 || idx_ >= kvs_size_) return 0;
        return kvs_size_ - idx_;
    }

    int64_t get_kv_bytes() const override {
        int64_t kv_bytes {};
        for (auto& [k, v] : kvs_) kv_bytes += k.size() + v.size();
        return kv_bytes;
    }

    int size() const override { return kvs_size_; }
    void reset() override { idx_ = 0; }

    std::string next_begin_key() const override {
        std::string k;
        if (!more()) return k;
        const auto& key = kvs_[kvs_size_ - 1].first;
        k.reserve(key.size() + 1);
        k.append(key);
        k.push_back('\x00');
        return k;
    }

    std::string prev_end_key() const override {
        if (!more()) return {};
        std::string k(kvs_[kvs_size_ - 1].first);
        if (k.empty()) {
            // The minimum key, return an empty string
        } else if (k.back() == '\x00') {
            // If the last byte is a null byte, we should remove it
            k.pop_back();
        } else {
            // Otherwise, we should decrement the last byte
            k.back() -= 1;
        }
        return k;
    }

private:
    std::vector<std::pair<std::string, std::string>> kvs_;
    int kvs_size_;
    int idx_;
    bool more_;
};

class FullRangeGetIterator final : public cloud::FullRangeGetIterator {
public:
    FullRangeGetIterator(std::string begin, std::string end, FullRangeGetOptions opts);

    ~FullRangeGetIterator() override;

    bool is_valid() const override { return is_valid_; }

    TxnErrorCode error_code() const override { return code_; }

    bool has_next() override;

    std::optional<std::pair<std::string_view, std::string_view>> next() override;

    std::optional<std::pair<std::string_view, std::string_view>> peek() override;

private:
    FullRangeGetOptions opts_;
    bool is_valid_ {true};
    TxnErrorCode code_ {TxnErrorCode::TXN_OK};
    std::unique_ptr<cloud::RangeGetIterator> inner_iter_;
    std::string begin_;
    std::string end_;
    std::unique_ptr<cloud::Transaction> txn_;
};

} // namespace memkv
} // namespace doris::cloud<|MERGE_RESOLUTION|>--- conflicted
+++ resolved
@@ -59,17 +59,14 @@
     TxnErrorCode get_kv(const std::string& begin, const std::string& end, int64_t version,
                         int limit, bool* more, std::map<std::string, std::string>* kv_list);
 
-<<<<<<< HEAD
+    size_t total_kvs() const {
+        std::lock_guard<std::mutex> l(lock_);
+        return mem_kv_.size();
+    }
+
     int64_t get_bytes_ {};
     int64_t put_bytes_ {};
     int64_t del_bytes_ {};
-=======
-    size_t total_kvs() const {
-        std::lock_guard<std::mutex> l(lock_);
-        return mem_kv_.size();
-    }
-
->>>>>>> 81a62cda
     int64_t get_count_ {};
     int64_t put_count_ {};
     int64_t del_count_ {};
