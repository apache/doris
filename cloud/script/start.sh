#!/usr/bin/bash
# Licensed to the Apache Software Foundation (ASF) under one
# or more contributor license agreements.  See the NOTICE file
# distributed with this work for additional information
# regarding copyright ownership.  The ASF licenses this file
# to you under the Apache License, Version 2.0 (the
# "License"); you may not use this file except in compliance
# with the License.  You may obtain a copy of the License at
#
#   http://www.apache.org/licenses/LICENSE-2.0
#
# Unless required by applicable law or agreed to in writing,
# software distributed under the License is distributed on an
# "AS IS" BASIS, WITHOUT WARRANTIES OR CONDITIONS OF ANY
# KIND, either express or implied.  See the License for the
# specific language governing permissions and limitations
# under the License.

curdir="$(cd "$(dirname "${BASH_SOURCE[0]}")" &>/dev/null && pwd)"

DORIS_HOME="$(
    cd "${curdir}/.." || exit 1
    pwd
)"

cd "${DORIS_HOME}" || exit 1

if [[ ! -d bin || ! -d conf || ! -d lib ]]; then
    echo "$0 must be invoked at the directory which contains bin, conf and lib"
    exit 1
fi

daemonized=0
for arg; do
    shift
    [[ "${arg}" = "--daemonized" ]] && daemonized=1 && continue
    [[ "${arg}" = "-daemonized" ]] && daemonized=1 && continue
    [[ "${arg}" = "--daemon" ]] && daemonized=1 && continue
    set -- "$@" "${arg}"
done
# echo "$@" "daemonized=${daemonized}"}

<<<<<<< HEAD
process=selectdb_cloud
=======
# export env variables from doris_cloud.conf
# read from doris_cloud.conf
while read -r line; do
    envline="$(echo "${line}" |
        sed 's/[[:blank:]]*=[[:blank:]]*/=/g' |
        sed 's/^[[:blank:]]*//g' |
        grep -E "^[[:upper:]]([[:upper:]]|_|[[:digit:]])*=" ||
        true)"
    envline="$(eval "echo ${envline}")"
    if [[ "${envline}" == *"="* ]]; then
        eval 'export "${envline}"'
    fi
done <"${DORIS_HOME}/conf/doris_cloud.conf"

process=doris_cloud
>>>>>>> 11af976e

if [[ -f "${DORIS_HOME}/bin/${process}.pid" ]]; then
    pid=$(cat "${DORIS_HOME}/bin/${process}.pid")
    if [[ "${pid}" != "" ]]; then
        if kill -0 "$(cat "${DORIS_HOME}/bin/${process}.pid")" >/dev/null 2>&1; then
            echo "pid file existed, ${process} have already started, pid=${pid}"
            exit 1
        fi
    fi
    echo "pid file existed but process not alive, remove it, pid=${pid}"
    rm -f "${DORIS_HOME}/bin/${process}.pid"
fi

lib_path="${DORIS_HOME}/lib"
bin="${DORIS_HOME}/lib/${process}"
if ldd "${bin}" | grep -Ei 'libfdb_c.*not found' &>/dev/null; then
    if ! command -v patchelf &>/dev/null; then
        echo "patchelf is needed to launch meta_service"
        exit 1
    fi
    patchelf --set-rpath "${lib_path}" "${bin}"
    ldd "${bin}"
fi

chmod 550 "${DORIS_HOME}/lib/${process}"

export JEMALLOC_CONF="percpu_arena:percpu,background_thread:true,metadata_thp:auto,muzzy_decay_ms:15000,dirty_decay_ms:15000,oversize_threshold:0,prof:true,prof_prefix:jeprof.out"

mkdir -p "${DORIS_HOME}/log"
echo "starts ${process} with args: $*"
if [[ "${daemonized}" -eq 1 ]]; then
    date >>"${DORIS_HOME}/log/${process}.out"
    nohup "${bin}" "$@" >>"${DORIS_HOME}/log/${process}.out" 2>&1 &
    # wait for log flush
    sleep 1.5
    tail -n10 "${DORIS_HOME}/log/${process}.out" | grep 'working directory' -B1 -A10
    echo "please check process log for more details"
    echo ""
else
    "${bin}" "$@"
fi

# vim: et ts=2 sw=2:<|MERGE_RESOLUTION|>--- conflicted
+++ resolved
@@ -40,11 +40,8 @@
 done
 # echo "$@" "daemonized=${daemonized}"}
 
-<<<<<<< HEAD
-process=selectdb_cloud
-=======
-# export env variables from doris_cloud.conf
-# read from doris_cloud.conf
+# export env variables from selectdb_cloud.conf
+# read from selectdb_cloud.conf
 while read -r line; do
     envline="$(echo "${line}" |
         sed 's/[[:blank:]]*=[[:blank:]]*/=/g' |
@@ -55,10 +52,9 @@
     if [[ "${envline}" == *"="* ]]; then
         eval 'export "${envline}"'
     fi
-done <"${DORIS_HOME}/conf/doris_cloud.conf"
+done <"${DORIS_HOME}/conf/selectdb_cloud.conf"
 
-process=doris_cloud
->>>>>>> 11af976e
+process=selectdb_cloud
 
 if [[ -f "${DORIS_HOME}/bin/${process}.pid" ]]; then
     pid=$(cat "${DORIS_HOME}/bin/${process}.pid")
