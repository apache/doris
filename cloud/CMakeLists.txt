--- conflicted
+++ resolved
@@ -339,15 +339,14 @@
     -static-libgcc
     -lresolv
 )
-<<<<<<< HEAD
 if (ENABLE_HDFS)
     set(DORIS_LINK_LIBS ${DORIS_LINK_LIBS}
         -L${DORIS_JAVA_HOME}/lib/server
         -ljvm)
-=======
+endif()
+
 if (NOT (USE_LIBCPP AND COMPILER_CLANG))
     set(DORIS_LINK_LIBS ${DORIS_LINK_LIBS} -lstdc++fs)
->>>>>>> c21b9f5b
 endif()
 
 if (USE_JEMALLOC)
@@ -464,12 +463,9 @@
     execute_process(COMMAND "tar" "xf" "${THIRDPARTY_SRC}/${FDB_LIB}" "-C" "${THIRDPARTY_DIR}/")
 endif ()
 
-<<<<<<< HEAD
-=======
 # enable glog custom prefix
 add_definitions(-DGLOG_CUSTOM_PREFIX_SUPPORT)
 
->>>>>>> c21b9f5b
 set(CMAKE_EXE_LINKER_FLAGS "${CMAKE_EXE_LINKER_FLAGS} -lfdb_c -L${THIRDPARTY_DIR}/lib")
 
 add_subdirectory(${SRC_DIR}/common)
