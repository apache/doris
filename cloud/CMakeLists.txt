# Licensed to the Apache Software Foundation (ASF) under one
# or more contributor license agreements.  See the NOTICE file
# distributed with this work for additional information
# regarding copyright ownership.  The ASF licenses this file
# to you under the Apache License, Version 2.0 (the
# "License"); you may not use this file except in compliance
# with the License.  You may obtain a copy of the License at
#
#   http://www.apache.org/licenses/LICENSE-2.0
#
# Unless required by applicable law or agreed to in writing,
# software distributed under the License is distributed on an
# "AS IS" BASIS, WITHOUT WARRANTIES OR CONDITIONS OF ANY
# KIND, either express or implied.  See the License for the
# specific language governing permissions and limitations
# under the License.

cmake_minimum_required(VERSION 3.19.2)

project(doris_cloud CXX C)

# Write compile_commands.json
set(CMAKE_EXPORT_COMPILE_COMMANDS ON)

list(APPEND CMAKE_MODULE_PATH "${CMAKE_CURRENT_SOURCE_DIR}/cmake")
include(cppcheck)

# set platforms
if (CMAKE_SYSTEM_PROCESSOR MATCHES "amd64|x86_64")
    set (ARCH_AMD64 1)
endif ()
if (CMAKE_SYSTEM_PROCESSOR MATCHES "^(aarch64.*|AARCH64.*|arm64.*)")
    set (ARCH_AARCH64 1)
endif ()
if (ARCH_AARCH64 OR CMAKE_SYSTEM_PROCESSOR MATCHES "arm")
    set (ARCH_ARM 1)
endif ()
if (CMAKE_LIBRARY_ARCHITECTURE MATCHES "i386")
    set (ARCH_I386 1)
endif ()
if ((ARCH_ARM AND NOT ARCH_AARCH64) OR ARCH_I386)
    message (FATAL_ERROR "32bit platforms are not supported")
endif ()

if (CMAKE_SYSTEM_PROCESSOR MATCHES "^(ppc64le.*|PPC64LE.*)")
    set (ARCH_PPC64LE 1)
endif ()

if (CMAKE_SYSTEM_NAME MATCHES "Linux")
    set (OS_LINUX 1)
    add_definitions(-D OS_LINUX)
elseif (CMAKE_SYSTEM_NAME MATCHES "Darwin")
    set (OS_MACOSX 1)
    add_definitions(-D OS_MACOSX)
endif ()

if (CMAKE_CXX_COMPILER_ID STREQUAL "GNU")
    set (COMPILER_GCC 1)
elseif (CMAKE_CXX_COMPILER_ID MATCHES "Clang")
    set (COMPILER_CLANG 1)
endif ()

# set CMAKE_BUILD_TYPE
if (NOT CMAKE_BUILD_TYPE)
    set(CMAKE_BUILD_TYPE RELEASE)
endif()

string(TOUPPER ${CMAKE_BUILD_TYPE} CMAKE_BUILD_TYPE)
message(STATUS "Build type is ${CMAKE_BUILD_TYPE}")

# set CMAKE_BUILD_TARGET_ARCH
# use `lscpu | grep 'Architecture' | awk '{print $2}'` only support system which language is en_US.UTF-8
execute_process(COMMAND bash "-c" "uname -m"
                OUTPUT_VARIABLE
                CMAKE_BUILD_TARGET_ARCH
                OUTPUT_STRIP_TRAILING_WHITESPACE)
message(STATUS "Build target arch is ${CMAKE_BUILD_TARGET_ARCH}")

# Set dirs
set(BASE_DIR "${CMAKE_CURRENT_SOURCE_DIR}")
set(BUILD_DIR "${CMAKE_CURRENT_BINARY_DIR}")
if (NOT DEFINED ENV{DORIS_BRANCH})
    set(THIRDPARTY_DIR "$ENV{DORIS_THIRDPARTY}/installed")
else()
    set(THIRDPARTY_DIR "$ENV{DORIS_THIRDPARTY}/installed-$ENV{DORIS_BRANCH}")
endif()
set(GENSRC_DIR "${BASE_DIR}/../gensrc/build/")
set(COMMON_SRC_DIR "${BASE_DIR}/../common")
set(SRC_DIR "${BASE_DIR}/src/")
set(TEST_DIR "${CMAKE_SOURCE_DIR}/test/")
set(OUTPUT_DIR "${BASE_DIR}/output")
set(THIRDPARTY_SRC "$ENV{DORIS_THIRDPARTY}/src")

if (APPLE)
    set(MAKE_TEST "ON")
else()
    option(MAKE_TEST "ON for make unit test or OFF for not" OFF)
endif()
message(STATUS "make test: ${MAKE_TEST}")

# Check gcc
if (CMAKE_CXX_COMPILER_ID STREQUAL "GNU")
    if (CMAKE_CXX_COMPILER_VERSION VERSION_LESS "11.0")
        message(FATAL_ERROR "Need GCC version at least 11.0")
    endif()
endif()

set(CMAKE_SKIP_RPATH TRUE)

# Compile generated source if necessary
message(STATUS "build gensrc if necessary")
execute_process(COMMAND make -C ${BASE_DIR}/../gensrc/
                RESULT_VARIABLE MAKE_GENSRC_RESULT)
if(NOT ${MAKE_GENSRC_RESULT} EQUAL 0 AND NOT APPLE)
    message(FATAL_ERROR "Failed to build ${BASE_DIR}/../gensrc/")
endif()

set(GPERFTOOLS_HOME "${THIRDPARTY_DIR}/gperftools")

# Set all libraries
include(thirdparty)

find_program(THRIFT_COMPILER thrift ${CMAKE_SOURCE_DIR}/bin)

# Check if functions are supported in this platform. All flags will generated
# in gensrc/build/common/env_config.h.
# You can check funcion here which depends on platform. Don't forget add this
# to be/src/common/env_config.h.in
include(CheckFunctionExists)
check_function_exists(sched_getcpu HAVE_SCHED_GETCPU)

# compiler flags that are common across debug/release builds
#  -Wall: Enable all warnings.
#  -Wno-sign-compare: suppress warnings for comparison between signed and unsigned
#    integers
#  -pthread: enable multithreaded malloc
#  -DBOOST_DATE_TIME_POSIX_TIME_STD_CONFIG: enable nanosecond precision for boost
#  -fno-omit-frame-pointers: Keep frame pointer for functions in register
set(CXX_COMMON_FLAGS "${CXX_COMMON_FLAGS} -Wall -Wno-sign-compare -pthread -Werror")
set(CXX_COMMON_FLAGS "${CXX_COMMON_FLAGS} -fstrict-aliasing -fno-omit-frame-pointer")
set(CXX_COMMON_FLAGS "${CXX_COMMON_FLAGS} -std=gnu++20 -D__STDC_FORMAT_MACROS")
set(CXX_COMMON_FLAGS "${CXX_COMMON_FLAGS} -DBOOST_DATE_TIME_POSIX_TIME_STD_CONFIG")
set(CXX_COMMON_FLAGS "${CXX_COMMON_FLAGS} -DBOOST_SYSTEM_NO_DEPRECATED")
# Enable the cpu and heap profile of brpc
set(CXX_COMMON_FLAGS "${CXX_COMMON_FLAGS} -DBRPC_ENABLE_CPU_PROFILER")

function(TRY_TO_CHANGE_LINKER LINKER_COMMAND LINKER_NAME)
    if (CUSTUM_LINKER_COMMAND STREQUAL "ld")
        execute_process(COMMAND ${CMAKE_C_COMPILER} -fuse-ld=${LINKER_COMMAND} -Wl,--version ERROR_QUIET OUTPUT_VARIABLE LD_VERSION)
        if ("${LD_VERSION}" MATCHES ${LINKER_NAME})
            message("Linker ${LINKER_NAME} is available, change linker to ${LINKER_NAME}")
            set(CUSTUM_LINKER_COMMAND "${LINKER_COMMAND}" PARENT_SCOPE)
        endif()
    endif()
endfunction()

# In terms of performance, mold> lld> gold> ld
set(CUSTUM_LINKER_COMMAND "ld")
# TODO: mold will link fail on thirdparty brpc now, waiting for investigation.
# TRY_TO_CHANGE_LINKER("mold" "mold")
TRY_TO_CHANGE_LINKER("lld" "LLD")
TRY_TO_CHANGE_LINKER("gold" "GNU gold")
if (NOT CUSTUM_LINKER_COMMAND STREQUAL "ld")
    set(CMAKE_EXE_LINKER_FLAGS "${CMAKE_EXE_LINKER_FLAGS} -fuse-ld=${CUSTUM_LINKER_COMMAND}")
endif()

if (USE_LIBCPP AND COMPILER_CLANG)
    set(CXX_COMMON_FLAGS "${CXX_COMMON_FLAGS} -stdlib=libc++")
    add_definitions(-DUSE_LIBCPP)
endif()

if (COMPILER_GCC)
    # Avoid GCC 11 false alarm
    # https://stackoverflow.com/questions/67584073/gcc-11-false-array-subscript-is-partly-outside-array-bounds-warning
    # https://stackoverflow.com/questions/69426070/gcc-11-order-of-arguments-triggers-false-positive-wstringop-overflow-is-this-bu
    set(CXX_COMMON_FLAGS "${CXX_COMMON_FLAGS} -Wno-array-bounds -Wno-stringop-overread")
    add_compile_options(-Wno-stringop-overflow -fdiagnostics-color=always)
endif ()

if (COMPILER_CLANG)
    add_compile_options (-fcolor-diagnostics)
    if(MAKE_TEST STREQUAL "OFF")
        add_compile_options(-Qunused-arguments)
    endif()
endif ()

# Compile with jemalloc.
# Adding the option `USE_JEMALLOC=ON sh build.sh` when compiling can turn on building with jemalloc 
if (USE_JEMALLOC)
    set(CXX_COMMON_FLAGS "${CXX_COMMON_FLAGS} -DUSE_JEMALLOC")
endif()

if (CMAKE_CXX_COMPILER_VERSION VERSION_GREATER 7.0)
    set(CXX_COMMON_FLAGS "${CXX_COMMON_FLAGS} -faligned-new")
endif()

if(BUILD_CHECK_META STREQUAL "ON")
    set(CXX_COMMON_FLAGS "${CXX_COMMON_FLAGS} -DBUILD_CHECK_META")
endif()

# For any gcc builds:
#   -g: Enable symbols for profiler tools. Produce debugging information in the operating system’s native formt
#   -Wno-unused-local-typedefs: Do not warn for local typedefs that are unused.
set(CXX_GCC_FLAGS "${CXX_GCC_FLAGS} -ggdb -Wno-unused-local-typedefs")

if (USE_DWARF)
    set(CXX_GCC_FLAGS "${CXX_GCC_FLAGS} -gdwarf-5")
endif()

# For CMAKE_BUILD_TYPE=Debug
set(CXX_FLAGS_DEBUG "${CXX_GCC_FLAGS} -O0")

# For CMAKE_BUILD_TYPE=Release
#   -O3: Enable all compiler optimizations
#   -DNDEBUG: Turn off dchecks/asserts/debug only code.
set(CXX_FLAGS_RELEASE "${CXX_GCC_FLAGS} -O3 -DNDEBUG")
SET(CXX_FLAGS_ASAN "${CXX_GCC_FLAGS} -O0 -fsanitize=address -DADDRESS_SANITIZER")
SET(CXX_FLAGS_LSAN "${CXX_GCC_FLAGS} -O0 -fsanitize=leak -DLEAK_SANITIZER")

# Set the flags to the undefined behavior sanitizer, also known as "ubsan"
# Turn on sanitizer and debug symbols to get stack traces:
SET(CXX_FLAGS_UBSAN "${CXX_GCC_FLAGS} -O0 -fno-wrapv -fsanitize=undefined")

# Set the flags to the thread sanitizer, also known as "tsan"
# Turn on sanitizer and debug symbols to get stack traces:
# Use -Wno-builtin-declaration-mismatch to mute warnings like "new declaration ‘__tsan_atomic16 __tsan_atomic16_fetch_nand(..."
# If use -O0 to compile, process may stack overflow when start. https://github.com/apache/doris/issues/8868
SET(CXX_FLAGS_TSAN "${CXX_GCC_FLAGS} -O1 -fsanitize=thread -DTHREAD_SANITIZER -Wno-missing-declarations")

# Set compile flags based on the build type.
if ("${CMAKE_BUILD_TYPE}" STREQUAL "DEBUG")
    SET(CMAKE_CXX_FLAGS ${CXX_FLAGS_DEBUG})
elseif ("${CMAKE_BUILD_TYPE}" STREQUAL "RELEASE")
    SET(CMAKE_CXX_FLAGS ${CXX_FLAGS_RELEASE})
elseif ("${CMAKE_BUILD_TYPE}" STREQUAL "ASAN")
    SET(CMAKE_CXX_FLAGS "${CXX_FLAGS_ASAN}")
elseif ("${CMAKE_BUILD_TYPE}" STREQUAL "LSAN")
    SET(CMAKE_CXX_FLAGS "${CXX_FLAGS_LSAN}")
elseif ("${CMAKE_BUILD_TYPE}" STREQUAL "UBSAN")
    SET(CMAKE_CXX_FLAGS "${CXX_FLAGS_UBSAN}")
elseif ("${CMAKE_BUILD_TYPE}" STREQUAL "TSAN")
    SET(CMAKE_CXX_FLAGS "${CXX_FLAGS_TSAN}")
else()
    message(FATAL_ERROR "Unknown build type: ${CMAKE_BUILD_TYPE}")
endif()

# Add flags that are common across build types
SET(CMAKE_CXX_FLAGS "${CXX_COMMON_FLAGS} ${CMAKE_CXX_FLAGS} ${EXTRA_CXX_FLAGS}")

message(STATUS "Compiler Flags: ${CMAKE_CXX_FLAGS}")

# Thrift requires these two definitions for some types that we use
add_definitions(-DHAVE_INTTYPES_H -DHAVE_NETINET_IN_H)

# Set include dirs
include_directories(
    ${SRC_DIR}/
    ${TEST_DIR}/
)

include_directories(
    SYSTEM
    ${GENSRC_DIR}/
    ${COMMON_SRC_DIR}
    ${THIRDPARTY_DIR}/include
    ${GPERFTOOLS_HOME}/include
)

if ("${DORIS_JAVA_HOME}" STREQUAL "")
    set(DORIS_JAVA_HOME "$ENV{JAVA_HOME}")
endif()

include_directories(${DORIS_JAVA_HOME}/include)
if (NOT OS_MACOSX)
    include_directories(${DORIS_JAVA_HOME}/include/linux)
else()
    include_directories(${DORIS_JAVA_HOME}/include/darwin)
endif()

set(WL_START_GROUP "-Wl,--start-group")
set(WL_END_GROUP "-Wl,--end-group")

# Set Doris libraries
set(DORIS_LINK_LIBS
    ${WL_START_GROUP}
    ${WL_END_GROUP}
)

if ((ARCH_AMD64 OR ARCH_AARCH64) AND OS_LINUX)
    add_library(hadoop_hdfs STATIC IMPORTED)
    set_target_properties(hadoop_hdfs PROPERTIES IMPORTED_LOCATION ${THIRDPARTY_DIR}/lib/hadoop_hdfs/native/libhdfs.a)

    set(COMMON_THIRDPARTY
        ${COMMON_THIRDPARTY}
        hadoop_hdfs
    )
    add_definitions(-DUSE_HADOOP_HDFS)
else()
    add_library(hdfs3 STATIC IMPORTED)
    set_target_properties(hdfs3 PROPERTIES IMPORTED_LOCATION ${THIRDPARTY_DIR}/lib/libhdfs3.a)

    # TODO: use arm hadoop hdfs to replace this
    set(COMMON_THIRDPARTY
        ${COMMON_THIRDPARTY}
        hdfs3
    )
    add_definitions(-DUSE_LIBHDFS3)
endif()

set(DORIS_DEPENDENCIES
    ${DORIS_DEPENDENCIES}
    ${WL_START_GROUP}
    ${COMMON_THIRDPARTY}
    ${WL_END_GROUP}
)

message(STATUS "DORIS_DEPENDENCIES is ${DORIS_DEPENDENCIES}")

if ("${DORIS_JAVA_HOME}" STREQUAL "")
    set(DORIS_JAVA_HOME "$ENV{JAVA_HOME}")
endif()

# Add all external dependencies. They should come after the project's libs.
# static link gcc's lib
set(DORIS_LINK_LIBS ${DORIS_LINK_LIBS}
    ${WL_START_GROUP}
    CloudGen
    Common
    MetaService
    ResourceManager
    Recycler
    RateLimiter
    ${WL_END_GROUP}
    CommonCPP
    ${DORIS_DEPENDENCIES}
    -static-libstdc++
    -static-libgcc
    -lresolv
    -L${DORIS_JAVA_HOME}/lib/server
    -ljvm
)
if (NOT (USE_LIBCPP AND COMPILER_CLANG))
    set(DORIS_LINK_LIBS ${DORIS_LINK_LIBS} -lstdc++fs)
endif()

if (USE_JEMALLOC)
    set(MALLOCLIB jemalloc)
else ()
    set(MALLOCLIB tcmalloc)
endif()

option(BUILD_AZURE "ON for building azure support for BE or OFF for not" OFF)
message(STATUS "build azure: ${BUILD_AZURE}")
if(BUILD_AZURE STREQUAL "ON")
    add_definitions(-DUSE_AZURE)
endif()

if ("${CMAKE_CXX_COMPILER_ID}" STREQUAL "GNU")
    set(ASAN_LIBS -static-libasan)
    set(LSAN_LIBS -static-liblsan)
    set(UBSAN_LIBS -static-libubsan ${MALLOCLIB})
    set(TSAN_LIBS -static-libtsan)
else ()
    set(UBSAN_LIBS -rtlib=compiler-rt ${MALLOCLIB})
endif ()

# Add sanitize static link flags or tcmalloc
if ("${CMAKE_BUILD_TYPE}" STREQUAL "DEBUG" OR "${CMAKE_BUILD_TYPE}" STREQUAL "RELEASE")
    set(DORIS_LINK_LIBS ${DORIS_LINK_LIBS} ${MALLOCLIB})
elseif ("${CMAKE_BUILD_TYPE}" STREQUAL "ASAN")
    set(DORIS_LINK_LIBS ${DORIS_LINK_LIBS} ${ASAN_LIBS})
elseif ("${CMAKE_BUILD_TYPE}" STREQUAL "LSAN")
    set(DORIS_LINK_LIBS ${DORIS_LINK_LIBS} ${LSAN_LIBS})
elseif ("${CMAKE_BUILD_TYPE}" STREQUAL "UBSAN")
    set(DORIS_LINK_LIBS ${DORIS_LINK_LIBS} ${UBSAN_LIBS})
elseif ("${CMAKE_BUILD_TYPE}" STREQUAL "TSAN")
    set(DORIS_LINK_LIBS ${DORIS_LINK_LIBS} ${TSAN_LIBS})
    add_definitions("-DTHREAD_SANITIZER")
else()
    message(FATAL_ERROR "Unknown build type: ${CMAKE_BUILD_TYPE}")
endif()

set(DORIS_LINK_LIBS ${DORIS_LINK_LIBS}
    -lrt -l:libbfd.a -liberty -lc -lm -ldl -pthread
)

if(BUILD_CHECK_META STREQUAL "ON")
    set(DORIS_LINK_LIBS ${DORIS_LINK_LIBS} -lmysqlclient)
endif ()

# Set libraries for test
set (TEST_LINK_LIBS ${DORIS_LINK_LIBS}
    ${WL_START_GROUP}
    gmock
    gtest
    gtest_main
    ${WL_END_GROUP}
)

# Only build static libs
set(BUILD_SHARED_LIBS OFF)

option(ENABLE_CLANG_COVERAGE "coverage option" OFF)
if (ENABLE_CLANG_COVERAGE AND ENABLE_CLANG_COVERAGE STREQUAL ON AND COMPILER_CLANG)
    SET(CMAKE_CXX_FLAGS "${CMAKE_CXX_FLAGS} -fprofile-instr-generate -fcoverage-mapping")
endif ()

if (${MAKE_TEST} STREQUAL "ON")
    SET(CMAKE_CXX_FLAGS "${CMAKE_CXX_FLAGS} -DUNIT_TEST -fprofile-arcs -ftest-coverage -fno-access-control -DGTEST_USE_OWN_TR1_TUPLE=0")
    SET(CMAKE_EXE_LINKER_FLAGS "${CMAKE_EXE_LINKER_FLAGS} -fprofile-arcs -ftest-coverage -lgcov")
    add_definitions(-DBE_TEST)
endif ()

if (ENABLE_INJECTION_POINT)
    add_definitions(-DENABLE_INJECTION_POINT)
endif()

# Add libs if needed, download to current dir -- ${BUILD_DIR}
set(FDB_LIB "fdb_lib_7_1_23.tar.xz")
if (ARCH_AARCH64)
    set(FDB_LIB "fdb_lib_7_1_57.aarch64.tar.xz")
endif ()
file(GLOB RELEASE_FILE_LIST LIST_DIRECTORIES false "/etc/*release*")
execute_process(COMMAND "cat" ${RELEASE_FILE_LIST}
                RESULT_VARIABLE CAT_RET_CODE
                OUTPUT_VARIABLE CAT_RET_CONTENT)
string(TOUPPER "${CAT_RET_CONTENT}" CAT_RET_CONTENT)

if (ARCH_AARCH64)
        message("Centos OS")
        SET(OS_RELEASE "Centos")
        set(FDB_LIB_URL "https://doris-build.oss-cn-beijing.aliyuncs.com/thirdparty/fdb/aarch64/")
        string(APPEND FDB_LIB_URL "${FDB_LIB}")
        set(FDB_LIB_MD5SUM "2d01a431b7a7465077e4ae5520f89693")
else ()
    if ("${CAT_RET_CONTENT}" MATCHES "UBUNTU")
        message("Ubuntu OS")
        SET(OS_RELEASE "Ubuntu")
        set(FDB_LIB_URL "https://doris-build.oss-cn-beijing.aliyuncs.com/thirdparty/fdb/ubuntu/")
        string(APPEND FDB_LIB_URL "${FDB_LIB}")
        set(FDB_LIB_MD5SUM "a00fe45da95cfac4e0caffa274bb2b30")
    else()
        # If it is not ubuntu, it is regarded as centos by default
        message("Centos OS")
        SET(OS_RELEASE "Centos")
        set(FDB_LIB_URL "https://doris-build.oss-cn-beijing.aliyuncs.com/thirdparty/fdb/centos/")
        string(APPEND FDB_LIB_URL "${FDB_LIB}")
        set(FDB_LIB_MD5SUM "f9839a564849c0232a351143b4340de0")
    endif()
endif()

if (NOT EXISTS "${THIRDPARTY_SRC}/${FDB_LIB}")
    file(MAKE_DIRECTORY ${THIRDPARTY_SRC})
<<<<<<< HEAD
    execute_process(COMMAND "curl" "--retry" "10" "--retry-delay" "2" "--retry-max-time" "30" "${FDB_LIB_URL}"
                            "-o" "${THIRDPARTY_SRC}/${FDB_LIB}" "-k"
=======
    execute_process(COMMAND curl --retry 10 --retry-delay 2 --retry-max-time 30 ${FDB_LIB_URL}
                            -o ${THIRDPARTY_SRC}/${FDB_LIB} -k
>>>>>>> 4494b9c0
                    RESULTS_VARIABLE DOWNLOAD_RET)
    if (NOT ${DOWNLOAD_RET} STREQUAL "0")
        execute_process(COMMAND "rm" "-rf" "${THIRDPARTY_SRC}/${FDB_LIB}")
        message(FATAL_ERROR "Failed to download dependency of fdb ${FDB_LIB_URL}, remove it")
    endif ()
endif ()

# Add fdb dependencies
add_definitions(-DFDB_API_VERSION=710)
if (NOT EXISTS ${THIRDPARTY_DIR}/include/foundationdb)
    execute_process(COMMAND "md5sum" "${THIRDPARTY_SRC}/${FDB_LIB}"
                    RESULT_VARIABLE MD5SUM_RET_CODE
                    OUTPUT_VARIABLE MD5SUM_CONTENT)
    if (NOT "${MD5SUM_CONTENT}" MATCHES "${FDB_LIB_MD5SUM}")
        execute_process(COMMAND "rm" "-rf" "${THIRDPARTY_SRC}/${FDB_LIB}")
        message(FATAL_ERROR "${THIRDPARTY_SRC}/${FDB_LIB} md5sum check failed, remove it")
    endif ()
    execute_process(COMMAND tar xf ${THIRDPARTY_SRC}/${FDB_LIB} -C ${THIRDPARTY_DIR}/)
endif ()

# enable glog custom prefix
add_definitions(-DGLOG_CUSTOM_PREFIX_SUPPORT)

set(CMAKE_EXE_LINKER_FLAGS "${CMAKE_EXE_LINKER_FLAGS} -lfdb_c -L${THIRDPARTY_DIR}/lib")

add_subdirectory(${SRC_DIR}/common)
add_subdirectory(${SRC_DIR}/gen-cpp)
add_subdirectory(${SRC_DIR}/meta-service)
add_subdirectory(${SRC_DIR}/recycler)
add_subdirectory(${SRC_DIR}/rate-limiter)
add_subdirectory(${SRC_DIR}/resource-manager)

if (${MAKE_TEST} STREQUAL "ON")
    add_subdirectory(${TEST_DIR})
endif ()

add_subdirectory(${COMMON_SRC_DIR}/cpp ${BUILD_DIR}/src/common_cpp)

if (${MAKE_TEST} STREQUAL "OFF")
    add_executable(doris_cloud src/main.cpp)

    # This permits libraries loaded by dlopen to link to the symbols in the program.
    set_target_properties(doris_cloud PROPERTIES ENABLE_EXPORTS 1)
    target_link_libraries(doris_cloud ${DORIS_LINK_LIBS})

    install(DIRECTORY DESTINATION ${OUTPUT_DIR}/lib)
    install(TARGETS doris_cloud DESTINATION ${OUTPUT_DIR}/lib)

    if ("${STRIP_DEBUG_INFO}" STREQUAL "ON")
        add_custom_command(TARGET doris_cloud POST_BUILD
            COMMAND ${CMAKE_OBJCOPY} --only-keep-debug $<TARGET_FILE:doris_cloud> $<TARGET_FILE:doris_cloud>.dbg
            COMMAND ${CMAKE_STRIP} --strip-debug --strip-unneeded $<TARGET_FILE:doris_cloud>
            COMMAND ${CMAKE_OBJCOPY} --add-gnu-debuglink=$<TARGET_FILE:doris_cloud>.dbg $<TARGET_FILE:doris_cloud>
            )

        install(DIRECTORY DESTINATION ${OUTPUT_DIR}/lib/debug_info/)
        install(FILES $<TARGET_FILE:doris_cloud>.dbg DESTINATION ${OUTPUT_DIR}/lib/debug_info/)
    endif()
endif()


message("install files at ${OUTPUT_DIR}")
install(DIRECTORY DESTINATION ${OUTPUT_DIR})
install(DIRECTORY DESTINATION ${OUTPUT_DIR}/bin)
install(DIRECTORY DESTINATION ${OUTPUT_DIR}/conf)
install(DIRECTORY DESTINATION ${OUTPUT_DIR}/lib)

install(FILES
    ${BASE_DIR}/script/start.sh
    ${BASE_DIR}/script/stop.sh
    PERMISSIONS OWNER_READ OWNER_WRITE OWNER_EXECUTE
    GROUP_READ GROUP_WRITE GROUP_EXECUTE
    WORLD_READ WORLD_EXECUTE
    DESTINATION ${OUTPUT_DIR}/bin)

install(FILES
    ${BASE_DIR}/conf/doris_cloud.conf
    DESTINATION ${OUTPUT_DIR}/conf)

install(FILES
    ${THIRDPARTY_DIR}/lib/libfdb_c.so
    PERMISSIONS OWNER_READ OWNER_WRITE OWNER_EXECUTE
    GROUP_READ GROUP_WRITE GROUP_EXECUTE
    WORLD_READ WORLD_EXECUTE
    DESTINATION ${OUTPUT_DIR}/lib)<|MERGE_RESOLUTION|>--- conflicted
+++ resolved
@@ -451,13 +451,8 @@
 
 if (NOT EXISTS "${THIRDPARTY_SRC}/${FDB_LIB}")
     file(MAKE_DIRECTORY ${THIRDPARTY_SRC})
-<<<<<<< HEAD
     execute_process(COMMAND "curl" "--retry" "10" "--retry-delay" "2" "--retry-max-time" "30" "${FDB_LIB_URL}"
                             "-o" "${THIRDPARTY_SRC}/${FDB_LIB}" "-k"
-=======
-    execute_process(COMMAND curl --retry 10 --retry-delay 2 --retry-max-time 30 ${FDB_LIB_URL}
-                            -o ${THIRDPARTY_SRC}/${FDB_LIB} -k
->>>>>>> 4494b9c0
                     RESULTS_VARIABLE DOWNLOAD_RET)
     if (NOT ${DOWNLOAD_RET} STREQUAL "0")
         execute_process(COMMAND "rm" "-rf" "${THIRDPARTY_SRC}/${FDB_LIB}")
