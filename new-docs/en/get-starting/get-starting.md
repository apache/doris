--- conflicted
+++ resolved
@@ -226,11 +226,8 @@
 
 - After executing the SQL statement, you can view the corresponding SQL statement execution report information on the FE's WEB-UI interface
 
-<<<<<<< HEAD
-For a complete parameter comparison table, please go to [Profile parameter analysis](https://doris.apache.org/zh-CN/administrator-guide/running-profile.html#profile%E5%8F%82%E6%95%B0%E8%A7%A3%E6%9E%90) View Details
-=======
 For a complete parameter comparison table, please go to [Profile parameter analysis](../admin-manual/query-profile.html) View Details
->>>>>>> 0f8a7ff9
+
 
 #### Library table operations
 
