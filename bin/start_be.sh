#!/usr/bin/env bash
# Licensed to the Apache Software Foundation (ASF) under one
# or more contributor license agreements.  See the NOTICE file
# distributed with this work for additional information
# regarding copyright ownership.  The ASF licenses this file
# to you under the Apache License, Version 2.0 (the
# "License"); you may not use this file except in compliance
# with the License.  You may obtain a copy of the License at
#
#   http://www.apache.org/licenses/LICENSE-2.0
#
# Unless required by applicable law or agreed to in writing,
# software distributed under the License is distributed on an
# "AS IS" BASIS, WITHOUT WARRANTIES OR CONDITIONS OF ANY
# KIND, either express or implied.  See the License for the
# specific language governing permissions and limitations
# under the License.

set -eo pipefail

curdir="$(cd "$(dirname "${BASH_SOURCE[0]}")" &>/dev/null && pwd)"

MACHINE_OS=$(uname -s)
if [[ "$(uname -s)" == 'Darwin' ]] && command -v brew &>/dev/null; then
    PATH="$(brew --prefix)/opt/gnu-getopt/bin:${PATH}"
    export PATH
fi

OPTS="$(getopt \
    -n "$0" \
    -o '' \
    -l 'daemon' \
    -l 'console' \
    -- "$@")"

eval set -- "${OPTS}"

RUN_DAEMON=0
RUN_IN_AWS=0
RUN_CONSOLE=0
while true; do
    case "$1" in
    --daemon)
        RUN_DAEMON=1
        shift
        ;;
    --aws)
        RUN_IN_AWS=1
        shift
        ;;
    --console)
        RUN_CONSOLE=1
        shift
        ;;
    --)
        shift
        break
        ;;
    *)
        echo "Internal error"
        exit 1
        ;;
    esac
done

DORIS_HOME="$(
    cd "${curdir}/.."
    pwd
)"
export DORIS_HOME

if [[ "$(uname -s)" != 'Darwin' ]]; then
    MAX_MAP_COUNT="$(cat /proc/sys/vm/max_map_count)"
    if [[ "${MAX_MAP_COUNT}" -lt 2000000 ]]; then
        echo "Please set vm.max_map_count to be 2000000 under root using 'sysctl -w vm.max_map_count=2000000'."
        exit 1
    fi

    if [[ "$(swapon -s | wc -l)" -gt 1 ]]; then
        echo "Please disable swap memory before installation."
        exit 1
    fi
fi

MAX_FILE_COUNT="$(ulimit -n)"
if [[ "${MAX_FILE_COUNT}" -lt 60000 ]]; then
    echo "Please set the maximum number of open file descriptors larger than 60000, eg: 'ulimit -n 60000'."
    exit 1
fi

<<<<<<< HEAD
if [[ "$(swapon -s | wc -l)" -gt 1 ]]; then
    echo "Please disable swap memory before installation, eg: 'swapoff -a'."
    exit 1
fi

=======
>>>>>>> add160b7
# add java libs
preload_jars=("preload-extensions")
preload_jars+=("java-udf")

for preload_jar_dir in "${preload_jars[@]}"; do
    for f in "${DORIS_HOME}/lib/java_extensions/${preload_jar_dir}"/*.jar; do
        if [[ -z "${DORIS_CLASSPATH}" ]]; then
            export DORIS_CLASSPATH="${f}"
        else
            export DORIS_CLASSPATH="${DORIS_CLASSPATH}:${f}"
        fi
    done
done

if [[ -d "${DORIS_HOME}/lib/hadoop_hdfs/" ]]; then
    # add hadoop libs
    for f in "${DORIS_HOME}/lib/hadoop_hdfs/common"/*.jar; do
        DORIS_CLASSPATH="${DORIS_CLASSPATH}:${f}"
    done
    for f in "${DORIS_HOME}/lib/hadoop_hdfs/common/lib"/*.jar; do
        DORIS_CLASSPATH="${DORIS_CLASSPATH}:${f}"
    done
    for f in "${DORIS_HOME}/lib/hadoop_hdfs/hdfs"/*.jar; do
        DORIS_CLASSPATH="${DORIS_CLASSPATH}:${f}"
    done
    for f in "${DORIS_HOME}/lib/hadoop_hdfs/hdfs/lib"/*.jar; do
        DORIS_CLASSPATH="${DORIS_CLASSPATH}:${f}"
    done
fi

# add custom_libs to CLASSPATH
if [[ -d "${DORIS_HOME}/custom_lib" ]]; then
    for f in "${DORIS_HOME}/custom_lib"/*.jar; do
        DORIS_CLASSPATH="${DORIS_CLASSPATH}:${f}"
    done
fi

if [[ -n "${HADOOP_CONF_DIR}" ]]; then
    export DORIS_CLASSPATH="${DORIS_CLASSPATH}:${HADOOP_CONF_DIR}"
fi

# the CLASSPATH and LIBHDFS_OPTS is used for hadoop libhdfs
# and conf/ dir so that hadoop libhdfs can read .xml config file in conf/
export CLASSPATH="${DORIS_HOME}/conf/:${DORIS_CLASSPATH}:${CLASSPATH}"
# DORIS_CLASSPATH is for self-managed jni
export DORIS_CLASSPATH="-Djava.class.path=${DORIS_CLASSPATH}"

export LD_LIBRARY_PATH="${DORIS_HOME}/lib/hadoop_hdfs/native:${LD_LIBRARY_PATH}"

jdk_version() {
    local java_cmd="${1}"
    local result
    local IFS=$'\n'

    if ! command -v "${java_cmd}" >/dev/null; then
        echo "ERROR: invalid java_cmd ${java_cmd}" >>"${LOG_DIR}/be.out"
        result=no_java
        return 1
    else
        echo "INFO: java_cmd ${java_cmd}" >>"${LOG_DIR}/be.out"
        local version
        # remove \r for Cygwin
        version="$("${java_cmd}" -Xms32M -Xmx32M -version 2>&1 | tr '\r' '\n' | grep version | awk '{print $3}')"
        version="${version//\"/}"
        if [[ "${version}" =~ ^1\. ]]; then
            result="$(echo "${version}" | awk -F '.' '{print $2}')"
        else
            result="$(echo "${version}" | awk -F '.' '{print $1}')"
        fi
        echo "INFO: jdk_version ${result}" >>"${LOG_DIR}/be.out"
    fi
    echo "${result}"
    return 0
}

# export env variables from be.conf
#
# LOG_DIR
# PID_DIR
export LOG_DIR="${DORIS_HOME}/log"
PID_DIR="$(
    cd "${curdir}"
    pwd
)"
export PID_DIR

# set odbc conf path
export ODBCSYSINI="${DORIS_HOME}/conf"

# support utf8 for oracle database
export NLS_LANG='AMERICAN_AMERICA.AL32UTF8'

# filter known leak.
export LSAN_OPTIONS="suppressions=${DORIS_HOME}/conf/lsan_suppr.conf"
export ASAN_OPTIONS="suppressions=${DORIS_HOME}/conf/asan_suppr.conf"

while read -r line; do
    envline="$(echo "${line}" |
        sed 's/[[:blank:]]*=[[:blank:]]*/=/g' |
        sed 's/^[[:blank:]]*//g' |
        grep -E "^[[:upper:]]([[:upper:]]|_|[[:digit:]])*=" ||
        true)"
    envline="$(eval "echo ${envline}")"
    if [[ "${envline}" == *"="* ]]; then
        eval 'export "${envline}"'
    fi
done <"${DORIS_HOME}/conf/be.conf"

if [[ -e "${DORIS_HOME}/bin/palo_env.sh" ]]; then
    # shellcheck disable=1091
    source "${DORIS_HOME}/bin/palo_env.sh"
fi

if [[ -z "${JAVA_HOME}" ]]; then
    echo "The JAVA_HOME environment variable is not defined correctly"
    echo "This environment variable is needed to run this program"
    echo "NB: JAVA_HOME should point to a JDK not a JRE"
    echo "You can set it in be.conf"
    exit 1
fi

for var in http_proxy HTTP_PROXY https_proxy HTTPS_PROXY; do
    if [[ -n ${!var} ]]; then
        echo "env '${var}' = '${!var}', need unset it using 'unset ${var}'"
        exit 1
    fi
done

if [[ ! -d "${LOG_DIR}" ]]; then
    mkdir -p "${LOG_DIR}"
fi

pidfile="${PID_DIR}/be.pid"

if [[ -f "${pidfile}" ]]; then
    if kill -0 "$(cat "${pidfile}")" >/dev/null 2>&1; then
        echo "Backend running as process $(cat "${pidfile}"). Stop it first."
        exit 1
    else
        rm "${pidfile}"
    fi
fi

chmod 755 "${DORIS_HOME}/lib/doris_be"
echo "start time: $(date)" >>"${LOG_DIR}/be.out"

if [[ ! -f '/bin/limit3' ]]; then
    LIMIT=''
else
    LIMIT="/bin/limit3 -c 0 -n 65536"
fi

## If you are not running in aws cloud, disable this env since https://github.com/aws/aws-sdk-cpp/issues/1410.
if [[ "${RUN_IN_AWS}" -eq 0 ]]; then
    export AWS_EC2_METADATA_DISABLED=true
fi

## set asan and ubsan env to generate core file
export ASAN_OPTIONS=symbolize=1:abort_on_error=1:disable_coredump=0:unmap_shadow_on_exit=1:detect_container_overflow=0
export UBSAN_OPTIONS=print_stacktrace=1

## set TCMALLOC_HEAP_LIMIT_MB to limit memory used by tcmalloc
set_tcmalloc_heap_limit() {
    local total_mem_mb
    local mem_limit_str

    if [[ "$(uname -s)" != 'Darwin' ]]; then
        total_mem_mb="$(free -m | grep Mem | awk '{print $2}')"
    else
        total_mem_mb="$(($(sysctl -a hw.memsize | awk '{print $NF}') / 1024))"
    fi
    mem_limit_str=$(grep ^mem_limit "${DORIS_HOME}"/conf/be.conf)
    local digits_unit=${mem_limit_str##*=}
    digits_unit="${digits_unit#"${digits_unit%%[![:space:]]*}"}"
    digits_unit="${digits_unit%"${digits_unit##*[![:space:]]}"}"
    local digits=${digits_unit%%[^[:digit:]]*}
    local unit=${digits_unit##*[[:digit:] ]}

    mem_limit_mb=0
    case ${unit} in
    t | T) mem_limit_mb=$((digits * 1024 * 1024)) ;;
    g | G) mem_limit_mb=$((digits * 1024)) ;;
    m | M) mem_limit_mb=$((digits)) ;;
    k | K) mem_limit_mb=$((digits / 1024)) ;;
    %) mem_limit_mb=$((total_mem_mb * digits / 100)) ;;
    *) mem_limit_mb=$((digits / 1024 / 1024 / 1024)) ;;
    esac

    if [[ "${mem_limit_mb}" -eq 0 ]]; then
        mem_limit_mb=$((total_mem_mb * 90 / 100))
    fi

    if [[ "${mem_limit_mb}" -gt "${total_mem_mb}" ]]; then
        echo "mem_limit is larger than whole memory of the server. ${mem_limit_mb} > ${total_mem_mb}."
        return 1
    fi
    export TCMALLOC_HEAP_LIMIT_MB=${mem_limit_mb}
}

# set_tcmalloc_heap_limit || exit 1

## set hdfs3 conf
if [[ -f "${DORIS_HOME}/conf/hdfs-site.xml" ]]; then
    export LIBHDFS3_CONF="${DORIS_HOME}/conf/hdfs-site.xml"
fi

# check java version and choose correct JAVA_OPTS
java_version="$(
    set -e
    jdk_version "${JAVA_HOME}/bin/java"
)"

CUR_DATE=$(date +%Y%m%d-%H%M%S)
LOG_PATH="-DlogPath=${DORIS_HOME}/log/jni.log"
COMMON_OPTS="-Dsun.java.command=DorisBE -XX:-CriticalJNINatives"
JDBC_OPTS="-DJDBC_MIN_POOL=1 -DJDBC_MAX_POOL=100 -DJDBC_MAX_IDLE_TIME=300000 -DJDBC_MAX_WAIT_TIME=5000"

if [[ "${java_version}" -gt 8 ]]; then
    if [[ -z ${JAVA_OPTS_FOR_JDK_9} ]]; then
        JAVA_OPTS_FOR_JDK_9="-Xmx1024m ${LOG_PATH} -Xlog:gc:${DORIS_HOME}/log/be.gc.log.${CUR_DATE} ${COMMON_OPTS} ${JDBC_OPTS}"
    fi
    final_java_opt="${JAVA_OPTS_FOR_JDK_9}"
else
    if [[ -z ${JAVA_OPTS} ]]; then
        JAVA_OPTS="-Xmx1024m ${LOG_PATH} -Xloggc:${DORIS_HOME}/log/be.gc.log.${CUR_DATE} ${COMMON_OPTS} ${JDBC_OPTS}"
    fi
    final_java_opt="${JAVA_OPTS}"
fi

if [[ "${MACHINE_OS}" == "Darwin" ]]; then
    max_fd_limit='-XX:-MaxFDLimit'

    if ! echo "${final_java_opt}" | grep "${max_fd_limit/-/\\-}" >/dev/null; then
        final_java_opt="${final_java_opt} ${max_fd_limit}"
    fi

    if [[ -n "${JAVA_OPTS}" ]] && ! echo "${JAVA_OPTS}" | grep "${max_fd_limit/-/\\-}" >/dev/null; then
        JAVA_OPTS="${JAVA_OPTS} ${max_fd_limit}"
    fi
fi

# set LIBHDFS_OPTS for hadoop libhdfs
export LIBHDFS_OPTS="${final_java_opt}"

#echo "CLASSPATH: ${CLASSPATH}"
#echo "LD_LIBRARY_PATH: ${LD_LIBRARY_PATH}"
#echo "LIBHDFS_OPTS: ${LIBHDFS_OPTS}"

if [[ -z ${JEMALLOC_CONF} ]]; then
    JEMALLOC_CONF="percpu_arena:percpu,background_thread:true,metadata_thp:auto,muzzy_decay_ms:15000,dirty_decay_ms:15000,oversize_threshold:0,lg_tcache_max:20,prof:false,lg_prof_interval:32,lg_prof_sample:19,prof_gdump:false,prof_accum:false,prof_leak:false,prof_final:false"
fi

if [[ -z ${JEMALLOC_PROF_PRFIX} ]]; then
    export JEMALLOC_CONF="${JEMALLOC_CONF},prof_prefix:"
else
    JEMALLOC_PROF_PRFIX="${DORIS_HOME}/log/${JEMALLOC_PROF_PRFIX}"
    export JEMALLOC_CONF="${JEMALLOC_CONF},prof_prefix:${JEMALLOC_PROF_PRFIX}"
fi

export AWS_EC2_METADATA_DISABLED=true
export AWS_MAX_ATTEMPTS=2

if [[ "${RUN_DAEMON}" -eq 1 ]]; then
    nohup ${LIMIT:+${LIMIT}} "${DORIS_HOME}/lib/doris_be" "$@" >>"${LOG_DIR}/be.out" 2>&1 </dev/null &
elif [[ "${RUN_CONSOLE}" -eq 1 ]]; then
    export DORIS_LOG_TO_STDERR=1
    ${LIMIT:+${LIMIT}} "${DORIS_HOME}/lib/doris_be" "$@" 2>&1 </dev/null
else
    ${LIMIT:+${LIMIT}} "${DORIS_HOME}/lib/doris_be" "$@" >>"${LOG_DIR}/be.out" 2>&1 </dev/null
fi<|MERGE_RESOLUTION|>--- conflicted
+++ resolved
@@ -88,14 +88,11 @@
     exit 1
 fi
 
-<<<<<<< HEAD
 if [[ "$(swapon -s | wc -l)" -gt 1 ]]; then
     echo "Please disable swap memory before installation, eg: 'swapoff -a'."
     exit 1
 fi
 
-=======
->>>>>>> add160b7
 # add java libs
 preload_jars=("preload-extensions")
 preload_jars+=("java-udf")
