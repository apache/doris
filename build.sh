--- conflicted
+++ resolved
@@ -159,12 +159,8 @@
 PARAMETER_COUNT="$#"
 PARAMETER_FLAG=0
 DENABLE_CLANG_COVERAGE='OFF'
-<<<<<<< HEAD
+BUILD_AZURE='ON'
 BUILD_UI=0
-=======
-BUILD_AZURE='ON'
-BUILD_UI=1
->>>>>>> 11af976e
 if [[ "$#" == 1 ]]; then
     # default
     BUILD_FE=1
@@ -968,13 +964,6 @@
 
 if [[ ${BUILD_CLOUD} -eq 1 ]]; then
     rm -rf "${DORIS_HOME}/output/ms"
-<<<<<<< HEAD
-=======
-    rm -rf "${DORIS_HOME}/cloud/output/lib/hadoop_hdfs"
-    if [[ -d "${DORIS_THIRDPARTY}/installed/lib/hadoop_hdfs/" ]]; then
-        cp -r -p "${DORIS_THIRDPARTY}/installed/lib/hadoop_hdfs/" "${DORIS_HOME}/cloud/output/lib"
-    fi
->>>>>>> 11af976e
     cp -r -p "${DORIS_HOME}/cloud/output" "${DORIS_HOME}/output/ms"
     ln -srf "${DORIS_HOME}/output/ms/lib/doris_cloud" "${DORIS_HOME}/output/ms/lib/selectdb_cloud"
     mv "${DORIS_HOME}/output/ms/conf/doris_cloud.conf" "${DORIS_HOME}/output/ms/conf/selectdb_cloud.conf"
