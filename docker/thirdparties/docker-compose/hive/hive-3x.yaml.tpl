--- conflicted
+++ resolved
@@ -89,11 +89,7 @@
       - hive-metastore-postgresql
     healthcheck:
       test: ["CMD", "sh", "-c", "/mnt/scripts/healthy_check.sh"]
-<<<<<<< HEAD
-      interval: 10s
-=======
       interval: 20s
->>>>>>> 45fc1c71
       timeout: 60s
       retries: 120
     network_mode: "host"
