// Licensed to the Apache Software Foundation (ASF) under one
// or more contributor license agreements.  See the NOTICE file
// distributed with this work for additional information
// regarding copyright ownership.  The ASF licenses this file
// to you under the Apache License, Version 2.0 (the
// "License"); you may not use this file except in compliance
// with the License.  You may obtain a copy of the License at
//
//   http://www.apache.org/licenses/LICENSE-2.0
//
// Unless required by applicable law or agreed to in writing,
// software distributed under the License is distributed on an
// "AS IS" BASIS, WITHOUT WARRANTIES OR CONDITIONS OF ANY
// KIND, either express or implied.  See the License for the
// specific language governing permissions and limitations
// under the License.

package org.apache.doris.hudi;

import org.apache.doris.common.security.authentication.AuthenticationConfig;
import org.apache.doris.common.security.authentication.HadoopAuthenticator;

import org.apache.commons.io.FileUtils;
import org.apache.hadoop.conf.Configuration;
import org.apache.hudi.common.table.HoodieTableMetaClient;
import org.apache.hudi.storage.hadoop.HadoopStorageConfiguration;

import java.io.BufferedReader;
import java.io.File;
import java.io.IOException;
import java.io.InputStreamReader;
import java.lang.management.ManagementFactory;
import java.util.LinkedList;
import java.util.List;

public class Utils {
    public static long getCurrentProcId() {
        try {
            return ManagementFactory.getRuntimeMXBean().getPid();
        } catch (Exception e) {
            throw new RuntimeException("Couldn't find PID of current JVM process.", e);
        }
    }

    public static List<Long> getChildProcessIds(long pid) {
        try {
            Process pgrep = (new ProcessBuilder("pgrep", "-P", String.valueOf(pid))).start();
            BufferedReader reader = new BufferedReader(new InputStreamReader(pgrep.getInputStream()));
            List<Long> result = new LinkedList<>();
            String line;
            while ((line = reader.readLine()) != null) {
                result.add(Long.valueOf(line.trim()));
            }
            pgrep.waitFor();
            return result;
        } catch (Exception e) {
            throw new RuntimeException("Couldn't get child processes of PID " + pid, e);
        }
    }

    public static String getCommandLine(long pid) {
        try {
            return FileUtils.readFileToString(new File(String.format("/proc/%d/cmdline", pid))).trim();
        } catch (IOException e) {
            return null;
        }
    }

    public static void killProcess(long pid) {
        try {
            Process kill = (new ProcessBuilder("kill", "-9", String.valueOf(pid))).start();
            kill.waitFor();
        } catch (Exception e) {
            throw new RuntimeException("Couldn't kill process PID " + pid, e);
        }
    }

    public static HoodieTableMetaClient getMetaClient(Configuration conf, String basePath) {
<<<<<<< HEAD
        AuthenticationConfig authenticationConfig = AuthenticationConfig.getKerberosConfig(conf);
        HadoopAuthenticator hadoopAuthenticator = HadoopAuthenticator.getHadoopAuthenticator(authenticationConfig);
        try {
            return hadoopAuthenticator.doAs(() -> HoodieTableMetaClient.builder()
                    .setConf(conf).setBasePath(basePath).build());
        } catch (IOException e) {
            throw new RuntimeException("Failed to get HoodieTableMetaClient", e);
        }
=======
        HadoopStorageConfiguration hadoopStorageConfiguration = new HadoopStorageConfiguration(conf);
        return HadoopUGI.ugiDoAs(AuthenticationConfig.getKerberosConfig(conf), () -> HoodieTableMetaClient.builder()
                .setConf(hadoopStorageConfiguration).setBasePath(basePath).build());
>>>>>>> 4c55b53b
    }
}<|MERGE_RESOLUTION|>--- conflicted
+++ resolved
@@ -76,19 +76,14 @@
     }
 
     public static HoodieTableMetaClient getMetaClient(Configuration conf, String basePath) {
-<<<<<<< HEAD
+        HadoopStorageConfiguration hadoopStorageConfiguration = new HadoopStorageConfiguration(conf);
         AuthenticationConfig authenticationConfig = AuthenticationConfig.getKerberosConfig(conf);
         HadoopAuthenticator hadoopAuthenticator = HadoopAuthenticator.getHadoopAuthenticator(authenticationConfig);
         try {
             return hadoopAuthenticator.doAs(() -> HoodieTableMetaClient.builder()
-                    .setConf(conf).setBasePath(basePath).build());
+                    .setConf(hadoopStorageConfiguration).setBasePath(basePath).build());
         } catch (IOException e) {
             throw new RuntimeException("Failed to get HoodieTableMetaClient", e);
         }
-=======
-        HadoopStorageConfiguration hadoopStorageConfiguration = new HadoopStorageConfiguration(conf);
-        return HadoopUGI.ugiDoAs(AuthenticationConfig.getKerberosConfig(conf), () -> HoodieTableMetaClient.builder()
-                .setConf(hadoopStorageConfiguration).setBasePath(basePath).build());
->>>>>>> 4c55b53b
     }
 }