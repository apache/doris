--- conflicted
+++ resolved
@@ -91,8 +91,6 @@
             <artifactId>antlr4-runtime</artifactId>
             <version>${antlr4.version}</version>
         </dependency>
-<<<<<<< HEAD
-=======
         <dependency>
             <groupId>com.fasterxml.jackson.core</groupId>
             <artifactId>jackson-core</artifactId>
@@ -122,7 +120,6 @@
             <groupId>org.apache.doris</groupId>
             <artifactId>hive-catalog-shade</artifactId>
         </dependency>
->>>>>>> 7bebd3da
         <!-- For BE CosN Access -->
         <dependency>
             <groupId>com.qcloud.cos</groupId>
