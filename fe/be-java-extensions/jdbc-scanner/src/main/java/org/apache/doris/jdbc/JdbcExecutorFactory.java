--- conflicted
+++ resolved
@@ -32,13 +32,10 @@
                 return "org/apache/doris/jdbc/SQLServerJdbcExecutor";
             case DB2:
                 return "org/apache/doris/jdbc/DB2JdbcExecutor";
-<<<<<<< HEAD
             case CLICKHOUSE:
                 return "org/apache/doris/jdbc/ClickHouseJdbcExecutor";
-=======
             case SAP_HANA:
                 return "org/apache/doris/jdbc/SapHanaJdbcExecutor";
->>>>>>> 7a77cd77
             default:
                 return "org/apache/doris/jdbc/DefaultJdbcExecutor";
         }
