// Licensed to the Apache Software Foundation (ASF) under one
// or more contributor license agreements.  See the NOTICE file
// distributed with this work for additional information
// regarding copyright ownership.  The ASF licenses this file
// to you under the Apache License, Version 2.0 (the
// "License"); you may not use this file except in compliance
// with the License.  You may obtain a copy of the License at
//
//   http://www.apache.org/licenses/LICENSE-2.0
//
// Unless required by applicable law or agreed to in writing,
// software distributed under the License is distributed on an
// "AS IS" BASIS, WITHOUT WARRANTIES OR CONDITIONS OF ANY
// KIND, either express or implied.  See the License for the
// specific language governing permissions and limitations
// under the License.

package org.apache.doris.planner;

import org.apache.commons.lang3.StringUtils;
import org.apache.doris.analysis.CreateDbStmt;
import org.apache.doris.analysis.CreateTableStmt;
import org.apache.doris.analysis.DropDbStmt;
import org.apache.doris.analysis.Expr;
import org.apache.doris.analysis.LoadStmt;
import org.apache.doris.analysis.SelectStmt;
import org.apache.doris.analysis.ShowCreateDbStmt;
import org.apache.doris.analysis.StatementBase;
import org.apache.doris.catalog.Catalog;
import org.apache.doris.catalog.Type;
import org.apache.doris.load.EtlJobType;
import org.apache.doris.qe.ConnectContext;
import org.apache.doris.qe.QueryState.MysqlStateType;
import org.apache.doris.utframe.UtFrameUtils;

import org.junit.AfterClass;
import org.junit.Assert;
import org.junit.BeforeClass;
import org.junit.Test;

import java.io.File;
import java.util.List;
import java.util.UUID;

public class QueryPlanTest {
    // use a unique dir so that it won't be conflict with other unit test which
    // may also start a Mocked Frontend
    private static String runningDir = "fe/mocked/QueryPlanTest/" + UUID.randomUUID().toString() + "/";

    private static ConnectContext connectContext;

    @BeforeClass
    public static void beforeClass() throws Exception {
        UtFrameUtils.createMinDorisCluster(runningDir);

        // create connect context
        connectContext = UtFrameUtils.createDefaultCtx();
        // create database
        String createDbStmtStr = "create database test;";
        CreateDbStmt createDbStmt = (CreateDbStmt) UtFrameUtils.parseAndAnalyzeStmt(createDbStmtStr, connectContext);
        Catalog.getCurrentCatalog().createDb(createDbStmt);
        
        createTable("create table test.test1\n" + 
                "(\n" + 
                "    query_id varchar(48) comment \"Unique query id\",\n" + 
                "    time datetime not null comment \"Query start time\",\n" + 
                "    client_ip varchar(32) comment \"Client IP\",\n" + 
                "    user varchar(64) comment \"User name\",\n" + 
                "    db varchar(96) comment \"Database of this query\",\n" + 
                "    state varchar(8) comment \"Query result state. EOF, ERR, OK\",\n" + 
                "    query_time bigint comment \"Query execution time in millisecond\",\n" + 
                "    scan_bytes bigint comment \"Total scan bytes of this query\",\n" + 
                "    scan_rows bigint comment \"Total scan rows of this query\",\n" + 
                "    return_rows bigint comment \"Returned rows of this query\",\n" + 
                "    stmt_id int comment \"An incremental id of statement\",\n" + 
                "    is_query tinyint comment \"Is this statemt a query. 1 or 0\",\n" + 
                "    frontend_ip varchar(32) comment \"Frontend ip of executing this statement\",\n" + 
                "    stmt varchar(2048) comment \"The original statement, trimed if longer than 2048 bytes\"\n" + 
                ")\n" + 
                "partition by range(time) ()\n" + 
                "distributed by hash(query_id) buckets 1\n" + 
                "properties(\n" + 
                "    \"dynamic_partition.time_unit\" = \"DAY\",\n" + 
                "    \"dynamic_partition.start\" = \"-30\",\n" + 
                "    \"dynamic_partition.end\" = \"3\",\n" + 
                "    \"dynamic_partition.prefix\" = \"p\",\n" + 
                "    \"dynamic_partition.buckets\" = \"1\",\n" + 
                "    \"dynamic_partition.enable\" = \"true\",\n" + 
                "    \"replication_num\" = \"1\"\n" + 
                ");");

        createTable("CREATE TABLE test.bitmap_table (\n" +
                "  `id` int(11) NULL COMMENT \"\",\n" +
                "  `id2` bitmap bitmap_union NULL\n" +
                ") ENGINE=OLAP\n" +
                "AGGREGATE KEY(`id`)\n" +
                "DISTRIBUTED BY HASH(`id`) BUCKETS 1\n" +
                "PROPERTIES (\n" +
                " \"replication_num\" = \"1\"\n" +
                ");");

        createTable("CREATE TABLE test.join1 (\n" +
                "  `dt` int(11) COMMENT \"\",\n" +
                "  `id` int(11) COMMENT \"\",\n" +
                "  `value` varchar(8) COMMENT \"\"\n" +
                ") ENGINE=OLAP\n" +
                "DUPLICATE KEY(`dt`, `id`)\n" +
                "PARTITION BY RANGE(`dt`)\n" +
                "(PARTITION p1 VALUES LESS THAN (\"10\"))\n" +
                "DISTRIBUTED BY HASH(`id`) BUCKETS 10\n" +
                "PROPERTIES (\n" +
                "  \"replication_num\" = \"1\"\n" +
                ");");

        createTable("CREATE TABLE test.join2 (\n" +
                "  `dt` int(11) COMMENT \"\",\n" +
                "  `id` int(11) COMMENT \"\",\n" +
                "  `value` varchar(8) COMMENT \"\"\n" +
                ") ENGINE=OLAP\n" +
                "DUPLICATE KEY(`dt`, `id`)\n" +
                "PARTITION BY RANGE(`dt`)\n" +
                "(PARTITION p1 VALUES LESS THAN (\"10\"))\n" +
                "DISTRIBUTED BY HASH(`id`) BUCKETS 10\n" +
                "PROPERTIES (\n" +
                "  \"replication_num\" = \"1\"\n" +
                ");");

        createTable("CREATE TABLE test.bitmap_table_2 (\n" +
                "  `id` int(11) NULL COMMENT \"\",\n" +
                "  `id2` bitmap bitmap_union NULL\n" +
                ") ENGINE=OLAP\n" +
                "AGGREGATE KEY(`id`)\n" +
                "DISTRIBUTED BY HASH(`id`) BUCKETS 1\n" +
                "PROPERTIES (\n" +
                " \"replication_num\" = \"1\"\n" +
                ");");

        createTable("CREATE TABLE test.hll_table (\n" +
                "  `id` int(11) NULL COMMENT \"\",\n" +
                "  `id2` hll hll_union NULL\n" +
                ") ENGINE=OLAP\n" +
                "AGGREGATE KEY(`id`)\n" +
                "DISTRIBUTED BY HASH(`id`) BUCKETS 1\n" +
                "PROPERTIES (\n" +
                " \"replication_num\" = \"1\"\n" +
                ");");
        
        createTable("CREATE TABLE test.`bigtable` (\n" +
                "  `k1` tinyint(4) NULL COMMENT \"\",\n" + 
                "  `k2` smallint(6) NULL COMMENT \"\",\n" + 
                "  `k3` int(11) NULL COMMENT \"\",\n" + 
                "  `k4` bigint(20) NULL COMMENT \"\",\n" + 
                "  `k5` decimal(9, 3) NULL COMMENT \"\",\n" + 
                "  `k6` char(5) NULL COMMENT \"\",\n" + 
                "  `k10` date NULL COMMENT \"\",\n" + 
                "  `k11` datetime NULL COMMENT \"\",\n" + 
                "  `k7` varchar(20) NULL COMMENT \"\",\n" + 
                "  `k8` double MAX NULL COMMENT \"\",\n" + 
                "  `k9` float SUM NULL COMMENT \"\"\n" + 
                ") ENGINE=OLAP\n" + 
                "AGGREGATE KEY(`k1`, `k2`, `k3`, `k4`, `k5`, `k6`, `k10`, `k11`, `k7`)\n" + 
                "COMMENT \"OLAP\"\n" + 
                "DISTRIBUTED BY HASH(`k1`) BUCKETS 5\n" + 
                "PROPERTIES (\n" + 
                "\"replication_num\" = \"1\"\n" + 
                ");");
        
        createTable("CREATE TABLE test.`baseall` (\n" + 
                "  `k1` tinyint(4) NULL COMMENT \"\",\n" + 
                "  `k2` smallint(6) NULL COMMENT \"\",\n" + 
                "  `k3` int(11) NULL COMMENT \"\",\n" + 
                "  `k4` bigint(20) NULL COMMENT \"\",\n" + 
                "  `k5` decimal(9, 3) NULL COMMENT \"\",\n" + 
                "  `k6` char(5) NULL COMMENT \"\",\n" + 
                "  `k10` date NULL COMMENT \"\",\n" + 
                "  `k11` datetime NULL COMMENT \"\",\n" + 
                "  `k7` varchar(20) NULL COMMENT \"\",\n" + 
                "  `k8` double MAX NULL COMMENT \"\",\n" + 
                "  `k9` float SUM NULL COMMENT \"\"\n" + 
                ") ENGINE=OLAP\n" + 
                "AGGREGATE KEY(`k1`, `k2`, `k3`, `k4`, `k5`, `k6`, `k10`, `k11`, `k7`)\n" + 
                "COMMENT \"OLAP\"\n" + 
                "DISTRIBUTED BY HASH(`k1`) BUCKETS 5\n" + 
                "PROPERTIES (\n" + 
                "\"replication_num\" = \"1\"\n" + 
                ");");

        createTable("CREATE TABLE test.`dynamic_partition` (\n" +
                "  `k1` date NULL COMMENT \"\",\n" +
                "  `k2` smallint(6) NULL COMMENT \"\",\n" +
                "  `k3` int(11) NULL COMMENT \"\",\n" +
                "  `k4` bigint(20) NULL COMMENT \"\",\n" +
                "  `k5` decimal(9, 3) NULL COMMENT \"\",\n" +
                "  `k6` char(5) NULL COMMENT \"\",\n" +
                "  `k10` date NULL COMMENT \"\",\n" +
                "  `k11` datetime NULL COMMENT \"\",\n" +
                "  `k7` varchar(20) NULL COMMENT \"\",\n" +
                "  `k8` double MAX NULL COMMENT \"\",\n" +
                "  `k9` float SUM NULL COMMENT \"\"\n" +
                ") ENGINE=OLAP\n" +
                "AGGREGATE KEY(`k1`, `k2`, `k3`, `k4`, `k5`, `k6`, `k10`, `k11`, `k7`)\n" +
                "COMMENT \"OLAP\"\n" +
                "PARTITION BY RANGE (k1)\n" +
                "(\n" +
                "PARTITION p1 VALUES LESS THAN (\"2014-01-01\"),\n" +
                "PARTITION p2 VALUES LESS THAN (\"2014-06-01\"),\n" +
                "PARTITION p3 VALUES LESS THAN (\"2014-12-01\")\n" +
                ")\n" +
                "DISTRIBUTED BY HASH(`k1`) BUCKETS 5\n" +
                "PROPERTIES (\n" +
                "\"replication_num\" = \"1\",\n" +
                "\"dynamic_partition.enable\" = \"true\",\n" +
                "\"dynamic_partition.start\" = \"-3\",\n" +
                "\"dynamic_partition.end\" = \"3\",\n" +
                "\"dynamic_partition.time_unit\" = \"day\",\n" +
                "\"dynamic_partition.prefix\" = \"p\",\n" +
                "\"dynamic_partition.buckets\" = \"1\"\n" +
                ");");

        createTable("CREATE TABLE test.`app_profile` (\n" +
                "  `event_date` date NOT NULL COMMENT \"\",\n" +
                "  `app_name` varchar(64) NOT NULL COMMENT \"\",\n" +
                "  `package_name` varchar(64) NOT NULL COMMENT \"\",\n" +
                "  `age` varchar(32) NOT NULL COMMENT \"\",\n" +
                "  `gender` varchar(32) NOT NULL COMMENT \"\",\n" +
                "  `level` varchar(64) NOT NULL COMMENT \"\",\n" +
                "  `city` varchar(64) NOT NULL COMMENT \"\",\n" +
                "  `model` varchar(64) NOT NULL COMMENT \"\",\n" +
                "  `brand` varchar(64) NOT NULL COMMENT \"\",\n" +
                "  `hours` varchar(16) NOT NULL COMMENT \"\",\n" +
                "  `use_num` int(11) SUM NOT NULL COMMENT \"\",\n" +
                "  `use_time` double SUM NOT NULL COMMENT \"\",\n" +
                "  `start_times` bigint(20) SUM NOT NULL COMMENT \"\"\n" +
                ") ENGINE=OLAP\n" +
                "AGGREGATE KEY(`event_date`, `app_name`, `package_name`, `age`, `gender`, `level`, `city`, `model`, `brand`, `hours`)\n"
                +
                "COMMENT \"OLAP\"\n" +
                "PARTITION BY RANGE(`event_date`)\n" +
                "(PARTITION p_20200301 VALUES [('2020-02-27'), ('2020-03-02')),\n" +
                "PARTITION p_20200306 VALUES [('2020-03-02'), ('2020-03-07')))\n" +
                "DISTRIBUTED BY HASH(`event_date`, `app_name`, `package_name`, `age`, `gender`, `level`, `city`, `model`, `brand`, `hours`) BUCKETS 1\n"
                +
                "PROPERTIES (\n" +
                " \"replication_num\" = \"1\"\n" +
                ");");
        
        createTable("CREATE TABLE test.`pushdown_test` (\n" +
                "  `k1` tinyint(4) NULL COMMENT \"\",\n" + 
                "  `k2` smallint(6) NULL COMMENT \"\",\n" + 
                "  `k3` int(11) NULL COMMENT \"\",\n" + 
                "  `k4` bigint(20) NULL COMMENT \"\",\n" + 
                "  `k5` decimal(9, 3) NULL COMMENT \"\",\n" + 
                "  `k6` char(5) NULL COMMENT \"\",\n" + 
                "  `k10` date NULL COMMENT \"\",\n" + 
                "  `k11` datetime NULL COMMENT \"\",\n" + 
                "  `k7` varchar(20) NULL COMMENT \"\",\n" + 
                "  `k8` double MAX NULL COMMENT \"\",\n" + 
                "  `k9` float SUM NULL COMMENT \"\"\n" + 
                ") ENGINE=OLAP\n" + 
                "AGGREGATE KEY(`k1`, `k2`, `k3`, `k4`, `k5`, `k6`, `k10`, `k11`, `k7`)\n" + 
                "COMMENT \"OLAP\"\n" + 
                "PARTITION BY RANGE(`k1`)\n" + 
                "(PARTITION p1 VALUES [(\"-128\"), (\"-64\")),\n" + 
                "PARTITION p2 VALUES [(\"-64\"), (\"0\")),\n" + 
                "PARTITION p3 VALUES [(\"0\"), (\"64\")))\n" + 
                "DISTRIBUTED BY HASH(`k1`) BUCKETS 5\n" + 
                "PROPERTIES (\n" + 
                "\"replication_num\" = \"1\",\n" + 
                "\"in_memory\" = \"false\",\n" + 
                "\"storage_format\" = \"DEFAULT\"\n" + 
                ");");
    }

    @AfterClass
    public static void tearDown() {
        File file = new File(runningDir);
        file.delete();
    }

    private static void createTable(String sql) throws Exception {
        CreateTableStmt createTableStmt = (CreateTableStmt) UtFrameUtils.parseAndAnalyzeStmt(sql, connectContext);
        Catalog.getCurrentCatalog().createTable(createTableStmt);
    }

    @Test
    public void testBitmapInsertInto() throws Exception {
        String queryStr = "explain INSERT INTO test.bitmap_table (id, id2) VALUES (1001, to_bitmap(1000)), (1001, to_bitmap(2000));";
        String explainString = UtFrameUtils.getSQLPlanOrErrorMsg(connectContext, queryStr);
        Assert.assertTrue(explainString.contains("OLAP TABLE SINK"));

        queryStr = "explain insert into test.bitmap_table select id, bitmap_union(id2) from test.bitmap_table_2 group by id;";
        explainString = UtFrameUtils.getSQLPlanOrErrorMsg(connectContext, queryStr);
        Assert.assertTrue(explainString.contains("OLAP TABLE SINK"));
        Assert.assertTrue(explainString.contains("bitmap_union"));
        Assert.assertTrue(explainString.contains("1:AGGREGATE"));
        Assert.assertTrue(explainString.contains("0:OlapScanNode"));

        queryStr = "explain insert into test.bitmap_table select id, id2 from test.bitmap_table_2;";
        explainString = UtFrameUtils.getSQLPlanOrErrorMsg(connectContext, queryStr);
        Assert.assertTrue(explainString.contains("OLAP TABLE SINK"));
        Assert.assertTrue(explainString.contains("OUTPUT EXPRS:`id` | `id2`"));
        Assert.assertTrue(explainString.contains("0:OlapScanNode"));

        queryStr = "explain insert into test.bitmap_table select id, to_bitmap(id2) from test.bitmap_table_2;";
        explainString = UtFrameUtils.getSQLPlanOrErrorMsg(connectContext, queryStr);
        Assert.assertTrue(explainString.contains("OLAP TABLE SINK"));
        Assert.assertTrue(explainString.contains("OUTPUT EXPRS:`id` | to_bitmap(`id2`)"));
        Assert.assertTrue(explainString.contains("0:OlapScanNode"));

        queryStr = "explain insert into test.bitmap_table select id, bitmap_hash(id2) from test.bitmap_table_2;";
        explainString = UtFrameUtils.getSQLPlanOrErrorMsg(connectContext, queryStr);
        Assert.assertTrue(explainString.contains("OLAP TABLE SINK"));
        Assert.assertTrue(explainString.contains("OUTPUT EXPRS:`id` | bitmap_hash(`id2`)"));
        Assert.assertTrue(explainString.contains("0:OlapScanNode"));

        queryStr = "explain insert into test.bitmap_table select id, id from test.bitmap_table_2;";
        String errorMsg = UtFrameUtils.getSQLPlanOrErrorMsg(connectContext, queryStr);
        Assert.assertTrue(errorMsg.contains("bitmap column id2 require the function return type is BITMAP"));
    }

    private static void testBitmapQueryPlan(String sql, String result) throws Exception {
        String explainString = UtFrameUtils.getSQLPlanOrErrorMsg(connectContext, "explain " + sql);
        Assert.assertTrue(explainString.contains(result));
    }

    @Test
    public void testBitmapQuery() throws Exception {
        testBitmapQueryPlan(
                "select * from test.bitmap_table;",
                "OUTPUT EXPRS:`default_cluster:test.bitmap_table`.`id` | `default_cluster:test.bitmap_table`.`id2`"
        );

        testBitmapQueryPlan(
                "select count(id2) from test.bitmap_table;",
                Type.OnlyMetricTypeErrorMsg
        );

        testBitmapQueryPlan(
                "select group_concat(id2) from test.bitmap_table;",
                "group_concat requires first parameter to be of type STRING: group_concat(`id2`)"
        );

        testBitmapQueryPlan(
                "select sum(id2) from test.bitmap_table;",
                "sum requires a numeric parameter: sum(`id2`)"
        );

        testBitmapQueryPlan(
                "select avg(id2) from test.bitmap_table;",
                "avg requires a numeric parameter: avg(`id2`)"
        );

        testBitmapQueryPlan(
                "select max(id2) from test.bitmap_table;",
                Type.OnlyMetricTypeErrorMsg
        );

        testBitmapQueryPlan(
                "select min(id2) from test.bitmap_table;",
                Type.OnlyMetricTypeErrorMsg
        );

        testBitmapQueryPlan(
                "select count(*) from test.bitmap_table group by id2;",
                Type.OnlyMetricTypeErrorMsg
        );

        testBitmapQueryPlan(
                "select count(*) from test.bitmap_table where id2 = 1;",
                "type not match, originType=BITMAP, targeType=DOUBLE"
        );

    }

    private static void testHLLQueryPlan(String sql, String result) throws Exception {
        String explainString = UtFrameUtils.getSQLPlanOrErrorMsg(connectContext, "explain " + sql);
        Assert.assertTrue(explainString.contains(result));
    }

    @Test
    public void testHLLTypeQuery() throws Exception {
        testHLLQueryPlan(
                "select * from test.hll_table;",
                "OUTPUT EXPRS:`default_cluster:test.hll_table`.`id` | `default_cluster:test.hll_table`.`id2`"
        );

        testHLLQueryPlan(
                "select count(id2) from test.hll_table;",
                Type.OnlyMetricTypeErrorMsg
        );

        testHLLQueryPlan(
                "select group_concat(id2) from test.hll_table;",
                "group_concat requires first parameter to be of type STRING: group_concat(`id2`)"
        );

        testHLLQueryPlan(
                "select sum(id2) from test.hll_table;",
                "sum requires a numeric parameter: sum(`id2`)"
        );

        testHLLQueryPlan(
                "select avg(id2) from test.hll_table;",
                "avg requires a numeric parameter: avg(`id2`)"
        );

        testHLLQueryPlan(
                "select max(id2) from test.hll_table;",
                Type.OnlyMetricTypeErrorMsg
        );

        testHLLQueryPlan(
                "select min(id2) from test.hll_table;",
                Type.OnlyMetricTypeErrorMsg
        );

        testHLLQueryPlan(
                "select min(id2) from test.hll_table;",
                Type.OnlyMetricTypeErrorMsg
        );

        testHLLQueryPlan(
                "select count(*) from test.hll_table group by id2;",
                Type.OnlyMetricTypeErrorMsg
        );

        testHLLQueryPlan(
                "select count(*) from test.hll_table where id2 = 1",
                "type not match, originType=HLL, targeType=DOUBLE"
        );
    }

    @Test
    public void testTypeCast() throws Exception {
        // cmy: this test may sometimes failed in our daily test env, so I add a case here.
        String sql = "select * from test.baseall a where k1 in (select k1 from test.bigtable b where k2 > 0 and k1 = 1);";
        UtFrameUtils.getSQLPlanOrErrorMsg(connectContext, "explain " + sql);
        Assert.assertEquals(MysqlStateType.EOF, connectContext.getState().getStateType());
        
        sql = "SHOW VARIABLES LIKE 'lower_case_%'; SHOW VARIABLES LIKE 'sql_mode'";
        List<StatementBase> stmts = UtFrameUtils.parseAndAnalyzeStmts(sql, connectContext);
        Assert.assertEquals(2, stmts.size());
    }

    @Test
    public void testMultiStmts() throws Exception {
        String sql = "SHOW VARIABLES LIKE 'lower_case_%'; SHOW VARIABLES LIKE 'sql_mode'";
        List<StatementBase>stmts = UtFrameUtils.parseAndAnalyzeStmts(sql, connectContext);
        Assert.assertEquals(2, stmts.size());
        
        sql = "SHOW VARIABLES LIKE 'lower_case_%';;;";
        stmts = UtFrameUtils.parseAndAnalyzeStmts(sql, connectContext);
        Assert.assertEquals(1, stmts.size());
        
        sql = "SHOW VARIABLES LIKE 'lower_case_%';;;SHOW VARIABLES LIKE 'lower_case_%';";
        stmts = UtFrameUtils.parseAndAnalyzeStmts(sql, connectContext);
        Assert.assertEquals(4, stmts.size());

        sql = "SHOW VARIABLES LIKE 'lower_case_%'";
        stmts = UtFrameUtils.parseAndAnalyzeStmts(sql, connectContext);
        Assert.assertEquals(1, stmts.size());
    }

    @Test
    public void testCountDistinctRewrite() throws Exception {
        String sql = "select count(distinct id) from test.bitmap_table";
        String explainString = UtFrameUtils.getSQLPlanOrErrorMsg(connectContext, "explain " + sql);
        Assert.assertTrue(explainString.contains("output: count"));

        sql = "select count(distinct id2) from test.bitmap_table";
        explainString = UtFrameUtils.getSQLPlanOrErrorMsg(connectContext, "explain " + sql);
        Assert.assertTrue(explainString.contains("bitmap_union_count"));

        sql = "select sum(id) / count(distinct id2) from test.bitmap_table";
        explainString = UtFrameUtils.getSQLPlanOrErrorMsg(connectContext, "explain " + sql);
        Assert.assertTrue(explainString.contains("bitmap_union_count"));

        sql = "select count(distinct id2) from test.hll_table";
        explainString = UtFrameUtils.getSQLPlanOrErrorMsg(connectContext, "explain " + sql);
        Assert.assertTrue(explainString.contains("hll_union_agg"));

        sql = "select sum(id) / count(distinct id2) from test.hll_table";
        explainString = UtFrameUtils.getSQLPlanOrErrorMsg(connectContext, "explain " + sql);
        Assert.assertTrue(explainString.contains("hll_union_agg"));

        sql = "select count(distinct id2) from test.bitmap_table group by id order by count(distinct id2)";
        explainString = UtFrameUtils.getSQLPlanOrErrorMsg(connectContext, "explain " + sql);
        Assert.assertTrue(explainString.contains("bitmap_union_count"));

        sql = "select count(distinct id2) from test.bitmap_table having count(distinct id2) > 0";
        explainString = UtFrameUtils.getSQLPlanOrErrorMsg(connectContext, "explain " + sql);
        Assert.assertTrue(explainString.contains("bitmap_union_count"));

        sql = "select count(distinct id2) from test.bitmap_table order by count(distinct id2)";
        explainString = UtFrameUtils.getSQLPlanOrErrorMsg(connectContext, "explain " + sql);
        Assert.assertTrue(explainString.contains("bitmap_union_count"));

        ConnectContext.get().getSessionVariable().setRewriteCountDistinct(false);
        sql = "select count(distinct id2) from test.bitmap_table";
        explainString = UtFrameUtils.getSQLPlanOrErrorMsg(connectContext, "explain " + sql);
        Assert.assertTrue(explainString.contains(Type.OnlyMetricTypeErrorMsg));
    }

    @Test
    public void testCreateDbQueryPlanWithSchemaSyntax() throws Exception {
        String createSchemaSql = "create schema if not exists test";
        String createDbSql = "create database if not exists test";
        CreateDbStmt createSchemaStmt = (CreateDbStmt) UtFrameUtils.parseAndAnalyzeStmt(createSchemaSql, connectContext);
        CreateDbStmt createDbStmt =  (CreateDbStmt) UtFrameUtils.parseAndAnalyzeStmt(createDbSql, connectContext);
        Assert.assertEquals(createDbStmt.toSql(), createSchemaStmt.toSql());
    }

    @Test
    public void testDropDbQueryPlanWithSchemaSyntax() throws Exception {
        String dropSchemaSql = "drop schema if exists test";
        String dropDbSql = "drop database if exists test";
        DropDbStmt dropSchemaStmt = (DropDbStmt) UtFrameUtils.parseAndAnalyzeStmt(dropSchemaSql, connectContext);
        DropDbStmt dropDbStmt = (DropDbStmt) UtFrameUtils.parseAndAnalyzeStmt(dropDbSql, connectContext);
        Assert.assertEquals(dropDbStmt.toSql(), dropSchemaStmt.toSql());
    }

    @Test
    public void testShowCreateDbQueryPlanWithSchemaSyntax() throws Exception {
        String showCreateSchemaSql = "show create schema test";
        String showCreateDbSql = "show create database test";
        ShowCreateDbStmt showCreateSchemaStmt = (ShowCreateDbStmt) UtFrameUtils.parseAndAnalyzeStmt(showCreateSchemaSql, connectContext);
        ShowCreateDbStmt showCreateDbStmt = (ShowCreateDbStmt) UtFrameUtils.parseAndAnalyzeStmt(showCreateDbSql, connectContext);
        Assert.assertEquals(showCreateDbStmt.toSql(), showCreateSchemaStmt.toSql());
    }

    @Test
    public void testDateTypeCastSyntax() throws Exception {
        String castSql = "select * from test.baseall where k11 < cast('2020-03-26' as date)";
        SelectStmt selectStmt =
                (SelectStmt) UtFrameUtils.parseAndAnalyzeStmt(castSql, connectContext);
        Expr rightExpr = selectStmt.getWhereClause().getChildren().get(1);
        Assert.assertTrue(rightExpr.getType().equals(Type.DATETIME));

        String castSql2 = "select str_to_date('11/09/2011', '%m/%d/%Y');";
        String explainString = UtFrameUtils.getSQLPlanOrErrorMsg(connectContext, "explain " + castSql2);
        Assert.assertTrue(explainString.contains("2011-11-09"));
        Assert.assertFalse(explainString.contains("2011-11-09 00:00:00"));
    }

    @Test
    public void testDateTypeEquality() throws Exception {
        // related to Github issue #3309
        String loadStr = "load label test.app_profile_20200306\n" +
                "(DATA INFILE('filexxx')INTO TABLE app_profile partition (p_20200306)\n" +
                "COLUMNS TERMINATED BY '\\t'\n" +
                "(app_name,package_name,age,gender,level,city,model,brand,hours,use_num,use_time,start_times)\n" +
                "SET\n" +
                "(event_date = default_value('2020-03-06'))) \n" +
                "PROPERTIES ( 'max_filter_ratio'='0.0001' );\n" +
                "";
        LoadStmt loadStmt = (LoadStmt) UtFrameUtils.parseAndAnalyzeStmt(loadStr, connectContext);
        Catalog.getCurrentCatalog().getLoadManager().createLoadJobV1FromStmt(loadStmt, EtlJobType.HADOOP,
                System.currentTimeMillis());
    }

    @Test
    public void testJoinPredicateTransitivity() throws Exception {
        connectContext.setDatabase("default_cluster:test");

        // test left join : left table where binary predicate
        String sql = "select join1.id\n" +
                "from join1\n" +
                "left join join2 on join1.id = join2.id\n" +
                "where join1.id > 1;";
        String explainString = UtFrameUtils.getSQLPlanOrErrorMsg(connectContext, "explain " + sql);
        System.out.println(explainString);
        Assert.assertTrue(explainString.contains("PREDICATES: `join2`.`id` > 1"));
        Assert.assertTrue(explainString.contains("PREDICATES: `join1`.`id` > 1"));

        // test left join: left table where in predicate
        sql = "select join1.id\n" +
                "from join1\n" +
                "left join join2 on join1.id = join2.id\n" +
                "where join1.id in (2);";
        explainString = UtFrameUtils.getSQLPlanOrErrorMsg(connectContext, "explain " + sql);
        System.out.println(explainString);
        Assert.assertTrue(explainString.contains("PREDICATES: `join2`.`id` IN (2)"));
        Assert.assertTrue(explainString.contains("PREDICATES: `join1`.`id` IN (2)"));

        // test left join: left table where between predicate
        sql = "select join1.id\n" +
                "from join1\n" +
                "left join join2 on join1.id = join2.id\n" +
                "where join1.id BETWEEN 1 AND 2;";
        explainString = UtFrameUtils.getSQLPlanOrErrorMsg(connectContext, "explain " + sql);
        System.out.println(explainString);
        Assert.assertTrue(explainString.contains("PREDICATES: `join1`.`id` >= 1, `join1`.`id` <= 2"));
        Assert.assertTrue(explainString.contains("PREDICATES: `join2`.`id` >= 1, `join2`.`id` <= 2"));

        // test left join: left table join predicate, left table couldn't push down
        sql = "select *\n from join1\n" +
                "left join join2 on join1.id = join2.id\n" +
                "and join1.id > 1;";
        explainString = UtFrameUtils.getSQLPlanOrErrorMsg(connectContext, "explain " + sql);
        System.out.println(explainString);
        Assert.assertTrue(explainString.contains("other join predicates: `join1`.`id` > 1"));
        Assert.assertFalse(explainString.contains("PREDICATES: `join1`.`id` > 1"));

        // test left join: right table where predicate.
        // If we eliminate outer join, we could push predicate down to join1 and join2.
        // Currently, we push predicate to join1 and keep join predicate for join2
        sql = "select *\n from join1\n" +
                "left join join2 on join1.id = join2.id\n" +
                "where join2.id > 1;";
        explainString = UtFrameUtils.getSQLPlanOrErrorMsg(connectContext, "explain " + sql);
        System.out.println(explainString);
        Assert.assertTrue(explainString.contains("PREDICATES: `join1`.`id` > 1"));
        Assert.assertFalse(explainString.contains("other join predicates: `join2`.`id` > 1"));

        // test left join: right table join predicate, only push down right table
        sql = "select *\n from join1\n" +
                "left join join2 on join1.id = join2.id\n" +
                "and join2.id > 1;";
        explainString = UtFrameUtils.getSQLPlanOrErrorMsg(connectContext, "explain " + sql);
        System.out.println(explainString);
        Assert.assertTrue(explainString.contains("PREDICATES: `join2`.`id` > 1"));
        Assert.assertFalse(explainString.contains("PREDICATES: `join1`.`id` > 1"));

        // test inner join: left table where predicate, both push down left table and right table
        sql = "select *\n from join1\n" +
                "join join2 on join1.id = join2.id\n" +
                "where join1.id > 1;";
        explainString = UtFrameUtils.getSQLPlanOrErrorMsg(connectContext, "explain " + sql);
        System.out.println(explainString);
        Assert.assertTrue(explainString.contains("PREDICATES: `join1`.`id` > 1"));
        Assert.assertTrue(explainString.contains("PREDICATES: `join2`.`id` > 1"));

        // test inner join: left table join predicate, both push down left table and right table
        sql = "select *\n from join1\n" +
                "join join2 on join1.id = join2.id\n" +
                "and join1.id > 1;";
        explainString = UtFrameUtils.getSQLPlanOrErrorMsg(connectContext, "explain " + sql);
        System.out.println(explainString);
        Assert.assertTrue(explainString.contains("PREDICATES: `join1`.`id` > 1"));
        Assert.assertTrue(explainString.contains("PREDICATES: `join2`.`id` > 1"));

        // test inner join: right table where predicate, both push down left table and right table
        sql = "select *\n from join1\n" +
                "join join2 on join1.id = join2.id\n" +
                "where join2.id > 1;";
        explainString = UtFrameUtils.getSQLPlanOrErrorMsg(connectContext, "explain " + sql);
        System.out.println(explainString);
        Assert.assertTrue(explainString.contains("PREDICATES: `join1`.`id` > 1"));
        Assert.assertTrue(explainString.contains("PREDICATES: `join2`.`id` > 1"));

        // test inner join: right table join predicate, both push down left table and right table
        sql = "select *\n from join1\n" +
                "join join2 on join1.id = join2.id\n" +
                "and 1 < join2.id;";
        explainString = UtFrameUtils.getSQLPlanOrErrorMsg(connectContext, "explain " + sql);
        System.out.println(explainString);
        Assert.assertTrue(explainString.contains("PREDICATES: `join1`.`id` > 1"));
        Assert.assertTrue(explainString.contains("PREDICATES: `join2`.`id` > 1"));
    }
<<<<<<< HEAD

    @Test
    public void testConvertCaseWhenToConstant() throws Exception {
        // basic test
        String caseWhenSql = "select "
                + "case when date_format(now(),'%H%i')  < 123 then 1 else 0 end as col "
                + "from test.test1 "
                + "where time = case when date_format(now(),'%H%i')  < 123 then date_format(date_sub(now(),2),'%Y%m%d') else date_format(date_sub(now(),1),'%Y%m%d') end";
        Assert.assertTrue(!StringUtils.containsIgnoreCase(UtFrameUtils.getSQLPlanOrErrorMsg(connectContext, "explain " + caseWhenSql), "CASE WHEN"));

        // test 1: case when then
        // 1.1 multi when in on `case when` and can be converted to constants
        String sql11 = "select case when false then 2 when true then 3 else 0 end as col11;";
        Assert.assertTrue(StringUtils.containsIgnoreCase(UtFrameUtils.getSQLPlanOrErrorMsg(connectContext, "explain " + sql11), "constant exprs: \n         3"));

        // 1.2 multi `when expr` in on `case when` ,`when expr` can not be converted to constants
        String sql121 = "select case when false then 2 when substr(k7,2,1) then 3 else 0 end as col121 from test.baseall";
        Assert.assertTrue(StringUtils.containsIgnoreCase(UtFrameUtils.getSQLPlanOrErrorMsg(connectContext, "explain " + sql121),
                "OUTPUT EXPRS:CASE WHEN substr(`k7`, 2, 1) THEN 3 ELSE 0 END"));

        // 1.2.2 when expr which can not be converted to constants in the first
        String sql122 = "select case when substr(k7,2,1) then 2 when false then 3 else 0 end as col122 from test.baseall";
        Assert.assertTrue(StringUtils.containsIgnoreCase(UtFrameUtils.getSQLPlanOrErrorMsg(connectContext, "explain " + sql122),
                "OUTPUT EXPRS:CASE WHEN substr(`k7`, 2, 1) THEN 2 WHEN FALSE THEN 3 ELSE 0 END"));

        // 1.2.3 test return `then expr` in the middle
        String sql124 = "select case when false then 1 when true then 2 when false then 3 else 'other' end as col124";
        Assert.assertTrue(StringUtils.containsIgnoreCase(UtFrameUtils.getSQLPlanOrErrorMsg(connectContext, "explain " + sql124), "constant exprs: \n         '2'"));

        // 1.3 test return null
        String sql3 = "select case when false then 2 end as col3";
        Assert.assertTrue(StringUtils.containsIgnoreCase(UtFrameUtils.getSQLPlanOrErrorMsg(connectContext, "explain " + sql3), "constant exprs: \n         NULL"));

        // 1.3.1 test return else expr
        String sql131 = "select case when false then 2 when false then 3 else 4 end as col131";
        Assert.assertTrue(StringUtils.containsIgnoreCase(UtFrameUtils.getSQLPlanOrErrorMsg(connectContext, "explain " + sql131), "constant exprs: \n         4"));

        // 1.4 nest `case when` and can be converted to constants
        String sql14 = "select case when (case when true then true else false end) then 2 when false then 3 else 0 end as col";
        Assert.assertTrue(StringUtils.containsIgnoreCase(UtFrameUtils.getSQLPlanOrErrorMsg(connectContext, "explain " + sql14), "constant exprs: \n         2"));

        // 1.5 nest `case when` and can not be converted to constants
        String sql15 = "select case when case when substr(k7,2,1) then true else false end then 2 when false then 3 else 0 end as col from test.baseall";
        Assert.assertTrue(StringUtils.containsIgnoreCase(UtFrameUtils.getSQLPlanOrErrorMsg(connectContext, "explain " + sql15),
                "OUTPUT EXPRS:CASE WHEN CASE WHEN substr(`k7`, 2, 1) THEN TRUE ELSE FALSE END THEN 2 WHEN FALSE THEN 3 ELSE 0 END"));

        // 1.6 test when expr is null
        String sql16 = "select case when null then 1 else 2 end as col16;";
        Assert.assertTrue(StringUtils.containsIgnoreCase(UtFrameUtils.getSQLPlanOrErrorMsg(connectContext, "explain " + sql16), "constant exprs: \n         2"));

        // test 2: case xxx when then
        // 2.1 test equal
        String sql2 = "select case 1 when 1 then 'a' when 2 then 'b' else 'other' end as col2;";
        Assert.assertTrue(StringUtils.containsIgnoreCase(UtFrameUtils.getSQLPlanOrErrorMsg(connectContext, "explain " + sql2), "constant exprs: \n         'a'"));

        // 2.1.2 test not equal
        String sql212 = "select case 'a' when 1 then 'a' when 'a' then 'b' else 'other' end as col212;";
        Assert.assertTrue(StringUtils.containsIgnoreCase(UtFrameUtils.getSQLPlanOrErrorMsg(connectContext, "explain " + sql212), "constant exprs: \n         'b'"));

        // 2.2 test return null
        String sql22 = "select case 'a' when 1 then 'a' when 'b' then 'b' end as col22;";
        Assert.assertTrue(StringUtils.containsIgnoreCase(UtFrameUtils.getSQLPlanOrErrorMsg(connectContext, "explain " + sql22), "constant exprs: \n         NULL"));

        // 2.2.2 test return else
        String sql222 = "select case 1 when 2 then 'a' when 3 then 'b' else 'other' end as col222;";
        Assert.assertTrue(StringUtils.containsIgnoreCase(UtFrameUtils.getSQLPlanOrErrorMsg(connectContext, "explain " + sql222), "constant exprs: \n         'other'"));

        // 2.3 test can not convert to constant,middle when expr is not constant
        String sql23 = "select case 'a' when 'b' then 'a' when substr(k7,2,1) then 2 when false then 3 else 0 end as col23 from test.baseall";
        Assert.assertTrue(StringUtils.containsIgnoreCase(UtFrameUtils.getSQLPlanOrErrorMsg(connectContext, "explain " + sql23),
                "OUTPUT EXPRS:CASE'a' WHEN substr(`k7`, 2, 1) THEN '2' WHEN '0' THEN '3' ELSE '0' END"));

        // 2.3.1  first when expr is not constant
        String sql231 = "select case 'a' when substr(k7,2,1) then 2 when 1 then 'a' when false then 3 else 0 end as col231 from test.baseall";
        Assert.assertTrue(StringUtils.containsIgnoreCase(UtFrameUtils.getSQLPlanOrErrorMsg(connectContext, "explain " + sql231),
                "OUTPUT EXPRS:CASE'a' WHEN substr(`k7`, 2, 1) THEN '2' WHEN '1' THEN 'a' WHEN '0' THEN '3' ELSE '0' END"));

        // 2.3.2 case expr is not constant
        String sql232 = "select case k1 when substr(k7,2,1) then 2 when 1 then 'a' when false then 3 else 0 end as col232 from test.baseall";
        Assert.assertTrue(StringUtils.containsIgnoreCase(UtFrameUtils.getSQLPlanOrErrorMsg(connectContext, "explain " + sql232),
                "OUTPUT EXPRS:CASE`k1` WHEN substr(`k7`, 2, 1) THEN '2' WHEN '1' THEN 'a' WHEN '0' THEN '3' ELSE '0' END"));

        // 3.1 test float,float in case expr
        String sql31 = "select case cast(100 as float) when 1 then 'a' when 2 then 'b' else 'other' end as col31;";
        Assert.assertTrue(StringUtils.containsIgnoreCase(UtFrameUtils.getSQLPlanOrErrorMsg(connectContext, "explain " + sql31),
                "constant exprs: \n         CASE100.0 WHEN 1.0 THEN 'a' WHEN 2.0 THEN 'b' ELSE 'other' END"));

        // 4.1 test null in case expr return else
        String sql41 = "select case null when 1 then 'a' when 2 then 'b' else 'other' end as col41";
        Assert.assertTrue(StringUtils.containsIgnoreCase(UtFrameUtils.getSQLPlanOrErrorMsg(connectContext, "explain " + sql41), "constant exprs: \n         'other'"));

        // 4.1.2 test null in case expr return null
        String sql412 = "select case null when 1 then 'a' when 2 then 'b' end as col41";
        Assert.assertTrue(StringUtils.containsIgnoreCase(UtFrameUtils.getSQLPlanOrErrorMsg(connectContext, "explain " + sql412), "constant exprs: \n         NULL"));

        // 4.2.1 test null in when expr
        String sql421 = "select case 'a' when null then 'a' else 'other' end as col421";
        Assert.assertTrue(StringUtils.containsIgnoreCase(UtFrameUtils.getSQLPlanOrErrorMsg(connectContext, "explain " + sql421), "constant exprs: \n         'other'"));
    }


=======
    
    @Test
    public void testJoinPredicateTransitivityWithSubqueryInWhereClause() throws Exception {
        connectContext.setDatabase("default_cluster:test");
        String sql = "SELECT *\n" + 
                "FROM test.pushdown_test\n" +
                "WHERE 0 < (\n" +
                "    SELECT MAX(k9)\n" + 
                "    FROM test.pushdown_test);";
        String explainString = UtFrameUtils.getSQLPlanOrErrorMsg(connectContext, "explain " + sql);
        Assert.assertTrue(explainString.contains("PLAN FRAGMENT"));
        Assert.assertTrue(explainString.contains("CROSS JOIN"));
        Assert.assertTrue(!explainString.contains("PREDICATES"));
    }
>>>>>>> d6470459
}<|MERGE_RESOLUTION|>--- conflicted
+++ resolved
@@ -243,31 +243,31 @@
                 "PROPERTIES (\n" +
                 " \"replication_num\" = \"1\"\n" +
                 ");");
-        
+
         createTable("CREATE TABLE test.`pushdown_test` (\n" +
-                "  `k1` tinyint(4) NULL COMMENT \"\",\n" + 
-                "  `k2` smallint(6) NULL COMMENT \"\",\n" + 
-                "  `k3` int(11) NULL COMMENT \"\",\n" + 
-                "  `k4` bigint(20) NULL COMMENT \"\",\n" + 
-                "  `k5` decimal(9, 3) NULL COMMENT \"\",\n" + 
-                "  `k6` char(5) NULL COMMENT \"\",\n" + 
-                "  `k10` date NULL COMMENT \"\",\n" + 
-                "  `k11` datetime NULL COMMENT \"\",\n" + 
-                "  `k7` varchar(20) NULL COMMENT \"\",\n" + 
-                "  `k8` double MAX NULL COMMENT \"\",\n" + 
-                "  `k9` float SUM NULL COMMENT \"\"\n" + 
-                ") ENGINE=OLAP\n" + 
-                "AGGREGATE KEY(`k1`, `k2`, `k3`, `k4`, `k5`, `k6`, `k10`, `k11`, `k7`)\n" + 
-                "COMMENT \"OLAP\"\n" + 
-                "PARTITION BY RANGE(`k1`)\n" + 
-                "(PARTITION p1 VALUES [(\"-128\"), (\"-64\")),\n" + 
-                "PARTITION p2 VALUES [(\"-64\"), (\"0\")),\n" + 
-                "PARTITION p3 VALUES [(\"0\"), (\"64\")))\n" + 
-                "DISTRIBUTED BY HASH(`k1`) BUCKETS 5\n" + 
-                "PROPERTIES (\n" + 
-                "\"replication_num\" = \"1\",\n" + 
-                "\"in_memory\" = \"false\",\n" + 
-                "\"storage_format\" = \"DEFAULT\"\n" + 
+                "  `k1` tinyint(4) NULL COMMENT \"\",\n" +
+                "  `k2` smallint(6) NULL COMMENT \"\",\n" +
+                "  `k3` int(11) NULL COMMENT \"\",\n" +
+                "  `k4` bigint(20) NULL COMMENT \"\",\n" +
+                "  `k5` decimal(9, 3) NULL COMMENT \"\",\n" +
+                "  `k6` char(5) NULL COMMENT \"\",\n" +
+                "  `k10` date NULL COMMENT \"\",\n" +
+                "  `k11` datetime NULL COMMENT \"\",\n" +
+                "  `k7` varchar(20) NULL COMMENT \"\",\n" +
+                "  `k8` double MAX NULL COMMENT \"\",\n" +
+                "  `k9` float SUM NULL COMMENT \"\"\n" +
+                ") ENGINE=OLAP\n" +
+                "AGGREGATE KEY(`k1`, `k2`, `k3`, `k4`, `k5`, `k6`, `k10`, `k11`, `k7`)\n" +
+                "COMMENT \"OLAP\"\n" +
+                "PARTITION BY RANGE(`k1`)\n" +
+                "(PARTITION p1 VALUES [(\"-128\"), (\"-64\")),\n" +
+                "PARTITION p2 VALUES [(\"-64\"), (\"0\")),\n" +
+                "PARTITION p3 VALUES [(\"0\"), (\"64\")))\n" +
+                "DISTRIBUTED BY HASH(`k1`) BUCKETS 5\n" +
+                "PROPERTIES (\n" +
+                "\"replication_num\" = \"1\",\n" +
+                "\"in_memory\" = \"false\",\n" +
+                "\"storage_format\" = \"DEFAULT\"\n" +
                 ");");
     }
 
@@ -657,7 +657,6 @@
         Assert.assertTrue(explainString.contains("PREDICATES: `join1`.`id` > 1"));
         Assert.assertTrue(explainString.contains("PREDICATES: `join2`.`id` > 1"));
     }
-<<<<<<< HEAD
 
     @Test
     public void testConvertCaseWhenToConstant() throws Exception {
@@ -758,21 +757,19 @@
         Assert.assertTrue(StringUtils.containsIgnoreCase(UtFrameUtils.getSQLPlanOrErrorMsg(connectContext, "explain " + sql421), "constant exprs: \n         'other'"));
     }
 
-
-=======
-    
     @Test
     public void testJoinPredicateTransitivityWithSubqueryInWhereClause() throws Exception {
         connectContext.setDatabase("default_cluster:test");
-        String sql = "SELECT *\n" + 
+        String sql = "SELECT *\n" +
                 "FROM test.pushdown_test\n" +
                 "WHERE 0 < (\n" +
-                "    SELECT MAX(k9)\n" + 
+                "    SELECT MAX(k9)\n" +
                 "    FROM test.pushdown_test);";
         String explainString = UtFrameUtils.getSQLPlanOrErrorMsg(connectContext, "explain " + sql);
         Assert.assertTrue(explainString.contains("PLAN FRAGMENT"));
         Assert.assertTrue(explainString.contains("CROSS JOIN"));
         Assert.assertTrue(!explainString.contains("PREDICATES"));
     }
->>>>>>> d6470459
+
+
 }