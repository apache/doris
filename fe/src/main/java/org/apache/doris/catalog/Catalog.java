// Licensed to the Apache Software Foundation (ASF) under one
// or more contributor license agreements.  See the NOTICE file
// distributed with this work for additional information
// regarding copyright ownership.  The ASF licenses this file
// to you under the Apache License, Version 2.0 (the
// "License"); you may not use this file except in compliance
// with the License.  You may obtain a copy of the License at
//
//   http://www.apache.org/licenses/LICENSE-2.0
//
// Unless required by applicable law or agreed to in writing,
// software distributed under the License is distributed on an
// "AS IS" BASIS, WITHOUT WARRANTIES OR CONDITIONS OF ANY
// KIND, either express or implied.  See the License for the
// specific language governing permissions and limitations
// under the License.

package org.apache.doris.catalog;

import org.apache.doris.alter.Alter;
import org.apache.doris.alter.AlterJob;
import org.apache.doris.alter.AlterJob.JobType;
import org.apache.doris.alter.AlterJobV2;
import org.apache.doris.alter.DecommissionBackendJob.DecommissionType;
import org.apache.doris.alter.RollupHandler;
import org.apache.doris.alter.SchemaChangeHandler;
import org.apache.doris.alter.SystemHandler;
import org.apache.doris.analysis.AddPartitionClause;
import org.apache.doris.analysis.AdminSetConfigStmt;
import org.apache.doris.analysis.AlterClusterStmt;
import org.apache.doris.analysis.AlterDatabaseQuotaStmt;
import org.apache.doris.analysis.AlterDatabaseRename;
import org.apache.doris.analysis.AlterSystemStmt;
import org.apache.doris.analysis.AlterTableStmt;
import org.apache.doris.analysis.BackupStmt;
import org.apache.doris.analysis.CancelAlterSystemStmt;
import org.apache.doris.analysis.CancelAlterTableStmt;
import org.apache.doris.analysis.CancelBackupStmt;
import org.apache.doris.analysis.ColumnRenameClause;
import org.apache.doris.analysis.CreateClusterStmt;
import org.apache.doris.analysis.CreateDbStmt;
import org.apache.doris.analysis.CreateFunctionStmt;
import org.apache.doris.analysis.CreateTableStmt;
import org.apache.doris.analysis.CreateUserStmt;
import org.apache.doris.analysis.CreateViewStmt;
import org.apache.doris.analysis.DecommissionBackendClause;
import org.apache.doris.analysis.DistributionDesc;
import org.apache.doris.analysis.DropClusterStmt;
import org.apache.doris.analysis.DropDbStmt;
import org.apache.doris.analysis.DropFunctionStmt;
import org.apache.doris.analysis.DropPartitionClause;
import org.apache.doris.analysis.DropTableStmt;
import org.apache.doris.analysis.FunctionName;
import org.apache.doris.analysis.HashDistributionDesc;
import org.apache.doris.analysis.KeysDesc;
import org.apache.doris.analysis.LinkDbStmt;
import org.apache.doris.analysis.MigrateDbStmt;
import org.apache.doris.analysis.ModifyPartitionClause;
import org.apache.doris.analysis.PartitionDesc;
import org.apache.doris.analysis.PartitionRenameClause;
import org.apache.doris.analysis.RangePartitionDesc;
import org.apache.doris.analysis.RecoverDbStmt;
import org.apache.doris.analysis.RecoverPartitionStmt;
import org.apache.doris.analysis.RecoverTableStmt;
import org.apache.doris.analysis.RestoreStmt;
import org.apache.doris.analysis.RollupRenameClause;
import org.apache.doris.analysis.ShowAlterStmt.AlterType;
import org.apache.doris.analysis.SingleRangePartitionDesc;
import org.apache.doris.analysis.TableName;
import org.apache.doris.analysis.TableRef;
import org.apache.doris.analysis.TableRenameClause;
import org.apache.doris.analysis.TruncateTableStmt;
import org.apache.doris.analysis.UserDesc;
import org.apache.doris.analysis.UserIdentity;
import org.apache.doris.backup.BackupHandler;
import org.apache.doris.catalog.ColocateTableIndex.GroupId;
import org.apache.doris.catalog.Database.DbState;
import org.apache.doris.catalog.DistributionInfo.DistributionInfoType;
import org.apache.doris.catalog.KuduPartition.KuduRange;
import org.apache.doris.catalog.MaterializedIndex.IndexExtState;
import org.apache.doris.catalog.MaterializedIndex.IndexState;
import org.apache.doris.catalog.OlapTable.OlapTableState;
import org.apache.doris.catalog.Replica.ReplicaState;
import org.apache.doris.catalog.Table.TableType;
import org.apache.doris.clone.ColocateTableBalancer;
import org.apache.doris.clone.DynamicPartitionScheduler;
import org.apache.doris.clone.TabletChecker;
import org.apache.doris.clone.TabletScheduler;
import org.apache.doris.clone.TabletSchedulerStat;
import org.apache.doris.cluster.BaseParam;
import org.apache.doris.cluster.Cluster;
import org.apache.doris.cluster.ClusterNamespace;
import org.apache.doris.common.AnalysisException;
import org.apache.doris.common.Config;
import org.apache.doris.common.ConfigBase;
import org.apache.doris.common.DdlException;
import org.apache.doris.common.ErrorCode;
import org.apache.doris.common.ErrorReport;
import org.apache.doris.common.FeConstants;
import org.apache.doris.common.FeMetaVersion;
import org.apache.doris.common.MarkedCountDownLatch;
import org.apache.doris.common.Pair;
import org.apache.doris.common.UserException;
import org.apache.doris.common.io.Text;
import org.apache.doris.common.util.Daemon;
import org.apache.doris.common.util.DynamicPartitionUtil;
import org.apache.doris.common.util.KuduUtil;
import org.apache.doris.common.util.MasterDaemon;
import org.apache.doris.common.util.PrintableMap;
import org.apache.doris.common.util.PropertyAnalyzer;
import org.apache.doris.common.util.QueryableReentrantLock;
import org.apache.doris.common.util.SmallFileMgr;
import org.apache.doris.common.util.TimeUtils;
import org.apache.doris.common.util.Util;
import org.apache.doris.consistency.ConsistencyChecker;
import org.apache.doris.deploy.DeployManager;
import org.apache.doris.deploy.impl.AmbariDeployManager;
import org.apache.doris.deploy.impl.K8sDeployManager;
import org.apache.doris.deploy.impl.LocalFileDeployManager;
import org.apache.doris.external.EsStateStore;
import org.apache.doris.ha.BDBHA;
import org.apache.doris.ha.FrontendNodeType;
import org.apache.doris.ha.HAProtocol;
import org.apache.doris.ha.MasterInfo;
import org.apache.doris.http.meta.MetaBaseAction;
import org.apache.doris.journal.JournalCursor;
import org.apache.doris.journal.JournalEntity;
import org.apache.doris.journal.bdbje.Timestamp;
import org.apache.doris.load.DeleteInfo;
import org.apache.doris.load.ExportChecker;
import org.apache.doris.load.ExportJob;
import org.apache.doris.load.ExportMgr;
import org.apache.doris.load.Load;
import org.apache.doris.load.LoadChecker;
import org.apache.doris.load.LoadErrorHub;
import org.apache.doris.load.LoadJob;
import org.apache.doris.load.LoadJob.JobState;
import org.apache.doris.load.loadv2.LoadJobScheduler;
import org.apache.doris.load.loadv2.LoadManager;
import org.apache.doris.load.loadv2.LoadTimeoutChecker;
import org.apache.doris.load.routineload.RoutineLoadManager;
import org.apache.doris.load.routineload.RoutineLoadScheduler;
import org.apache.doris.load.routineload.RoutineLoadTaskScheduler;
import org.apache.doris.master.Checkpoint;
import org.apache.doris.master.MetaHelper;
import org.apache.doris.meta.MetaContext;
import org.apache.doris.metric.MetricRepo;
import org.apache.doris.mysql.privilege.PaloAuth;
import org.apache.doris.mysql.privilege.PrivPredicate;
import org.apache.doris.persist.BackendIdsUpdateInfo;
import org.apache.doris.persist.BackendTabletsInfo;
import org.apache.doris.persist.ClusterInfo;
import org.apache.doris.persist.ColocatePersistInfo;
import org.apache.doris.persist.DatabaseInfo;
import org.apache.doris.persist.DropInfo;
import org.apache.doris.persist.DropLinkDbAndUpdateDbInfo;
import org.apache.doris.persist.DropPartitionInfo;
import org.apache.doris.persist.ModifyDynamicPartitionInfo;
import org.apache.doris.persist.EditLog;
import org.apache.doris.persist.ModifyPartitionInfo;
import org.apache.doris.persist.PartitionPersistInfo;
import org.apache.doris.persist.RecoverInfo;
import org.apache.doris.persist.ReplicaPersistInfo;
import org.apache.doris.persist.Storage;
import org.apache.doris.persist.StorageInfo;
import org.apache.doris.persist.TableInfo;
import org.apache.doris.persist.TablePropertyInfo;
import org.apache.doris.persist.TruncateTableInfo;
import org.apache.doris.qe.ConnectContext;
import org.apache.doris.qe.JournalObservable;
import org.apache.doris.qe.SessionVariable;
import org.apache.doris.qe.VariableMgr;
import org.apache.doris.service.FrontendOptions;
import org.apache.doris.system.Backend;
import org.apache.doris.system.Backend.BackendState;
import org.apache.doris.system.Frontend;
import org.apache.doris.system.HeartbeatMgr;
import org.apache.doris.system.SystemInfoService;
import org.apache.doris.task.AgentBatchTask;
import org.apache.doris.task.AgentTaskExecutor;
import org.apache.doris.task.AgentTaskQueue;
import org.apache.doris.task.CreateReplicaTask;
import org.apache.doris.task.MasterTaskExecutor;
import org.apache.doris.task.PullLoadJobMgr;
import org.apache.doris.thrift.TStorageMedium;
import org.apache.doris.thrift.TStorageType;
import org.apache.doris.thrift.TTaskType;
import org.apache.doris.transaction.GlobalTransactionMgr;
import org.apache.doris.transaction.PublishVersionDaemon;

import com.google.common.base.Joiner;
import com.google.common.base.Joiner.MapJoiner;
import com.google.common.base.Preconditions;
import com.google.common.base.Strings;
import com.google.common.collect.HashMultimap;
import com.google.common.collect.Lists;
import com.google.common.collect.Maps;
import com.google.common.collect.Multimap;
import com.google.common.collect.Queues;
import com.google.common.collect.Range;
import com.google.common.collect.Sets;
import com.sleepycat.je.rep.InsufficientLogException;
import com.sleepycat.je.rep.NetworkRestore;
import com.sleepycat.je.rep.NetworkRestoreConfig;

import org.apache.kudu.ColumnSchema;
import org.apache.kudu.Schema;
import org.apache.kudu.client.CreateTableOptions;
import org.apache.kudu.client.KuduClient;
import org.apache.kudu.client.KuduException;
import org.apache.logging.log4j.LogManager;
import org.apache.logging.log4j.Logger;
import org.codehaus.jackson.JsonParseException;
import org.codehaus.jackson.map.JsonMappingException;
import org.codehaus.jackson.map.ObjectMapper;

import java.io.BufferedInputStream;
import java.io.DataInputStream;
import java.io.DataOutputStream;
import java.io.File;
import java.io.FileInputStream;
import java.io.FileOutputStream;
import java.io.IOException;
import java.net.HttpURLConnection;
import java.net.URL;
import java.util.ArrayList;
import java.util.Collection;
import java.util.HashMap;
import java.util.HashSet;
import java.util.Iterator;
import java.util.List;
import java.util.Map;
import java.util.Map.Entry;
import java.util.Set;
import java.util.concurrent.BlockingQueue;
import java.util.concurrent.ConcurrentHashMap;
import java.util.concurrent.ConcurrentLinkedQueue;
import java.util.concurrent.TimeUnit;
import java.util.concurrent.atomic.AtomicBoolean;
import java.util.concurrent.atomic.AtomicLong;

public class Catalog {
    private static final Logger LOG = LogManager.getLogger(Catalog.class);
    // 0 ~ 9999 used for qe
    public static final long NEXT_ID_INIT_VALUE = 10000;
    private static final int HTTP_TIMEOUT_SECOND = 5;
    private static final int STATE_CHANGE_CHECK_INTERVAL_MS = 100;
    private static final int REPLAY_INTERVAL_MS = 1;
    public static final String BDB_DIR = Config.meta_dir + "/bdb";
    public static final String IMAGE_DIR = Config.meta_dir + "/image";

    private MetaContext metaContext;
    private long epoch = 0;

    // Lock to perform atomic modification on map like 'idToDb' and 'fullNameToDb'.
    // These maps are all thread safe, we only use lock to perform atomic operations.
    // Operations like Get or Put do not need lock.
    // We use fair ReentrantLock to avoid starvation. Do not use this lock in critical code pass
    // because fair lock has poor performance.
    // Using QueryableReentrantLock to print owner thread in debug mode.
    private QueryableReentrantLock lock;

    private ConcurrentHashMap<Long, Database> idToDb;
    private ConcurrentHashMap<String, Database> fullNameToDb;

    private ConcurrentHashMap<Long, Cluster> idToCluster;
    private ConcurrentHashMap<String, Cluster> nameToCluster;

    private Load load;
    private LoadManager loadManager;
    private RoutineLoadManager routineLoadManager;
    private ExportMgr exportMgr;
    private Alter alter;
    private ConsistencyChecker consistencyChecker;
    private BackupHandler backupHandler;
    private PublishVersionDaemon publishVersionDaemon;

    private MasterDaemon labelCleaner; // To clean old LabelInfo, ExportJobInfos
    private MasterDaemon txnCleaner; // To clean aborted or timeout txns
    private Daemon replayer;
    private Daemon timePrinter;
    private Daemon listener;
    private EsStateStore esStateStore;  // it is a daemon, so add it here

    private boolean isFirstTimeStartUp = false;
    private boolean isElectable;
    // set to true after finished replay all meta and ready to serve
    // set to false when catalog is not ready.
    private AtomicBoolean isReady = new AtomicBoolean(false);
    // set to true if FE can offer READ service.
    // canRead can be true even if isReady is false.
    // for example: OBSERVER transfer to UNKNOWN, then isReady will be set to false, but canRead can still be true
    private AtomicBoolean canRead = new AtomicBoolean(false);
    private BlockingQueue<FrontendNodeType> typeTransferQueue;

    // false if default_cluster is not created.
    private boolean isDefaultClusterCreated = false;

    // node name is used for bdbje NodeName.
    private String nodeName;
    private FrontendNodeType role;
    private FrontendNodeType feType;
    // replica and observer use this value to decide provide read service or not
    private long synchronizedTimeMs;
    private int masterRpcPort;
    private int masterHttpPort;
    private String masterIp;

    private CatalogIdGenerator idGenerator = new CatalogIdGenerator(NEXT_ID_INIT_VALUE);

    private String metaDir;
    private EditLog editLog;
    private int clusterId;
    private String token;
    // For checkpoint and observer memory replayed marker
    private AtomicLong replayedJournalId;

    private static Catalog CHECKPOINT = null;
    private static long checkpointThreadId = -1;
    private Checkpoint checkpointer;
    private List<Pair<String, Integer>> helperNodes = Lists.newArrayList();
    private Pair<String, Integer> selfNode = null;

    // node name -> Frontend
    private ConcurrentHashMap<String, Frontend> frontends;
    // removed frontends' name. used for checking if name is duplicated in bdbje
    private ConcurrentLinkedQueue<String> removedFrontends;

    private HAProtocol haProtocol = null;

    private JournalObservable journalObservable;

    private SystemInfoService systemInfo;
    private HeartbeatMgr heartbeatMgr;
    private TabletInvertedIndex tabletInvertedIndex;
    private ColocateTableIndex colocateTableIndex;

    private CatalogRecycleBin recycleBin;
    private FunctionSet functionSet;

    private MetaReplayState metaReplayState;

    private PullLoadJobMgr pullLoadJobMgr;
    private BrokerMgr brokerMgr;

    private GlobalTransactionMgr globalTransactionMgr;

    private DeployManager deployManager;

    private TabletStatMgr tabletStatMgr;

    private PaloAuth auth;

    private DomainResolver domainResolver;

    private TabletSchedulerStat stat;

    private TabletScheduler tabletScheduler;

    private TabletChecker tabletChecker;

    private MasterTaskExecutor loadTaskScheduler;

    private LoadJobScheduler loadJobScheduler;

    private LoadTimeoutChecker loadTimeoutChecker;

    private RoutineLoadScheduler routineLoadScheduler;

    private RoutineLoadTaskScheduler routineLoadTaskScheduler;

    private SmallFileMgr smallFileMgr;

    private DynamicPartitionScheduler dynamicPartitionScheduler;

    public List<Frontend> getFrontends(FrontendNodeType nodeType) {
        if (nodeType == null) {
            // get all
            return Lists.newArrayList(frontends.values());
        }

        List<Frontend> result = Lists.newArrayList();
        for (Frontend frontend : frontends.values()) {
            if (frontend.getRole() == nodeType) {
                result.add(frontend);
            }
        }

        return result;
    }

    public List<String> getRemovedFrontendNames() {
        return Lists.newArrayList(removedFrontends);
    }

    public JournalObservable getJournalObservable() {
        return journalObservable;
    }

    private SystemInfoService getClusterInfo() {
        return this.systemInfo;
    }

    private HeartbeatMgr getHeartbeatMgr() {
        return this.heartbeatMgr;
    }

    public TabletInvertedIndex getTabletInvertedIndex() {
        return this.tabletInvertedIndex;
    }

    public ColocateTableIndex getColocateTableIndex() {
        return this.colocateTableIndex;
    }

    private CatalogRecycleBin getRecycleBin() {
        return this.recycleBin;
    }

    public MetaReplayState getMetaReplayState() {
        return metaReplayState;
    }

    public DynamicPartitionScheduler getDynamicPartitionScheduler() {
        return this.dynamicPartitionScheduler;
    }

    private static class SingletonHolder {
        private static final Catalog INSTANCE = new Catalog();
    }

    private Catalog() {
        this.idToDb = new ConcurrentHashMap<>();
        this.fullNameToDb = new ConcurrentHashMap<>();
        this.load = new Load();
        this.routineLoadManager = new RoutineLoadManager();
        this.exportMgr = new ExportMgr();
        this.alter = new Alter();
        this.consistencyChecker = new ConsistencyChecker();
        this.lock = new QueryableReentrantLock(true);
        this.backupHandler = new BackupHandler(this);
        this.metaDir = Config.meta_dir;
        this.publishVersionDaemon = new PublishVersionDaemon();

        this.replayedJournalId = new AtomicLong(0L);
        this.isElectable = false;
        this.synchronizedTimeMs = 0;
        this.feType = FrontendNodeType.INIT;
        this.typeTransferQueue = Queues.newLinkedBlockingDeque();

        this.role = FrontendNodeType.UNKNOWN;
        this.frontends = new ConcurrentHashMap<>();
        this.removedFrontends = new ConcurrentLinkedQueue<>();

        this.journalObservable = new JournalObservable();
        this.masterRpcPort = 0;
        this.masterHttpPort = 0;
        this.masterIp = "";

        this.systemInfo = new SystemInfoService();
        this.heartbeatMgr = new HeartbeatMgr(systemInfo);
        this.tabletInvertedIndex = new TabletInvertedIndex();
        this.colocateTableIndex = new ColocateTableIndex();
        this.recycleBin = new CatalogRecycleBin();
        this.functionSet = new FunctionSet();
        this.functionSet.init();

        this.metaReplayState = new MetaReplayState();

        this.idToCluster = new ConcurrentHashMap<>();
        this.nameToCluster = new ConcurrentHashMap<>();

        this.isDefaultClusterCreated = false;

        this.pullLoadJobMgr = new PullLoadJobMgr();
        this.brokerMgr = new BrokerMgr();

        this.globalTransactionMgr = new GlobalTransactionMgr(this);
        this.tabletStatMgr = new TabletStatMgr();

        this.auth = new PaloAuth();
        this.domainResolver = new DomainResolver(auth);

        this.esStateStore = new EsStateStore();

        this.metaContext = new MetaContext();
        this.metaContext.setThreadLocalInfo();
        
        this.stat = new TabletSchedulerStat();
        this.tabletScheduler = new TabletScheduler(this, systemInfo, tabletInvertedIndex, stat);
        this.tabletChecker = new TabletChecker(this, systemInfo, tabletScheduler, stat);

        this.loadTaskScheduler = new MasterTaskExecutor(Config.async_load_task_pool_size);
        this.loadJobScheduler = new LoadJobScheduler();
        this.loadManager = new LoadManager(loadJobScheduler);
        this.loadTimeoutChecker = new LoadTimeoutChecker(loadManager);
        this.routineLoadScheduler = new RoutineLoadScheduler(routineLoadManager);
        this.routineLoadTaskScheduler = new RoutineLoadTaskScheduler(routineLoadManager);

        this.smallFileMgr = new SmallFileMgr();

        this.dynamicPartitionScheduler = new DynamicPartitionScheduler("DynamicPartitionScheduler",
                Config.dynamic_partition_check_interval_seconds * 1000L);
    }

    public static void destroyCheckpoint() {
        if (CHECKPOINT != null) {
            CHECKPOINT = null;
        }
    }

    // use this to get real Catalog instance
    public static Catalog getInstance() {
        return SingletonHolder.INSTANCE;
    }

    // use this to get CheckPoint Catalog instance
    public static Catalog getCheckpoint() {
        if (CHECKPOINT == null) {
            CHECKPOINT = new Catalog();
        }
        return CHECKPOINT;
    }

    public static Catalog getCurrentCatalog() {
        if (isCheckpointThread()) {
            return CHECKPOINT;
        } else {
            return SingletonHolder.INSTANCE;
        }
    }

    public PullLoadJobMgr getPullLoadJobMgr() {
        return pullLoadJobMgr;
    }

    public BrokerMgr getBrokerMgr() {
        return brokerMgr;
    }

    public static GlobalTransactionMgr getCurrentGlobalTransactionMgr() {
        return getCurrentCatalog().globalTransactionMgr;
    }

    public GlobalTransactionMgr getGlobalTransactionMgr() {
        return globalTransactionMgr;
    }

    public PaloAuth getAuth() {
        return auth;
    }

    public TabletScheduler getTabletScheduler() {
        return tabletScheduler;
    }

    public TabletChecker getTabletChecker() {
        return tabletChecker;
    }

    public ConcurrentHashMap<String, Database> getFullNameToDb() {
        return fullNameToDb;
    }

    // use this to get correct ClusterInfoService instance
    public static SystemInfoService getCurrentSystemInfo() {
        return getCurrentCatalog().getClusterInfo();
    }

    public static HeartbeatMgr getCurrentHeartbeatMgr() {
        return getCurrentCatalog().getHeartbeatMgr();
    }

    // use this to get correct TabletInvertedIndex instance
    public static TabletInvertedIndex getCurrentInvertedIndex() {
        return getCurrentCatalog().getTabletInvertedIndex();
    }

    // use this to get correct ColocateTableIndex instance
    public static ColocateTableIndex getCurrentColocateIndex() {
        return getCurrentCatalog().getColocateTableIndex();
    }

    public static CatalogRecycleBin getCurrentRecycleBin() {
        return getCurrentCatalog().getRecycleBin();
    }

    // use this to get correct Catalog's journal version
    public static int getCurrentCatalogJournalVersion() {
        return MetaContext.get().getMetaVersion();
    }

    public static final boolean isCheckpointThread() {
        return Thread.currentThread().getId() == checkpointThreadId;
    }

    // Use tryLock to avoid potential dead lock
    private boolean tryLock(boolean mustLock) {
        while (true) {
            try {
                if (!lock.tryLock(Config.catalog_try_lock_timeout_ms, TimeUnit.MILLISECONDS)) {
                    if (LOG.isDebugEnabled()) {
                        // to see which thread held this lock for long time.
                        Thread owner = lock.getOwner();
                        if (owner != null) {
                            LOG.debug("catalog lock is held by: {}", Util.dumpThread(owner, 10));
                        }
                    }
                    
                    if (mustLock) {
                        continue;
                    } else {
                        return false;
                    }
                }
                return true;
            } catch (InterruptedException e) {
                LOG.warn("got exception while getting catalog lock", e);
                if (mustLock) {
                    continue;
                } else {
                    return lock.isHeldByCurrentThread();
                }
            }
        }
    }

    private void unlock() {
        if (lock.isHeldByCurrentThread()) {
            this.lock.unlock();
        }
    }

    public void initialize(String[] args) throws Exception {
        // 0. get local node and helper node info
        getSelfHostPort();
        getHelperNodes(args);

        // 1. check and create dirs and files
        File meta = new File(metaDir);
        if (!meta.exists()) {
            LOG.error("{} does not exist, will exit", meta.getAbsolutePath());
            System.exit(-1);
        }

        if (Config.edit_log_type.equalsIgnoreCase("bdb")) {
            File bdbDir = new File(BDB_DIR);
            if (!bdbDir.exists()) {
                bdbDir.mkdirs();
            }

            File imageDir = new File(IMAGE_DIR);
            if (!imageDir.exists()) {
                imageDir.mkdirs();
            }
        } else {
            LOG.error("Invalid edit log type: {}", Config.edit_log_type);
            System.exit(-1);
        }

        // 2. get cluster id and role (Observer or Follower)
        getClusterIdAndRole();

        // 3. Load image first and replay edits
        this.editLog = new EditLog(nodeName);
        loadImage(IMAGE_DIR); // load image file
        editLog.open(); // open bdb env
        this.globalTransactionMgr.setEditLog(editLog);
        this.idGenerator.setEditLog(editLog);

        // 4. create load and export job label cleaner thread
        createLabelCleaner();

        // 5. create txn cleaner thread
        createTxnCleaner();

        // 6. start state listener thread
        createStateListener();
        listener.start();
    }

    // wait until FE is ready.
    public void waitForReady() {
        while (true) {
            if (isReady()) {
                LOG.info("catalog is ready. FE type: {}", feType);
                break;
            }

            try {
                Thread.sleep(2000);
                LOG.info("wait catalog to be ready. FE type: {}. is ready: {}", feType, isReady.get());
            } catch (InterruptedException e) {
                e.printStackTrace();
            }
        }
    }
    
    public boolean isReady() {
        return isReady.get();
    }

    private void getClusterIdAndRole() throws IOException {
        File roleFile = new File(IMAGE_DIR, Storage.ROLE_FILE);
        File versionFile = new File(IMAGE_DIR, Storage.VERSION_FILE);

        // if helper node is point to self, or there is ROLE and VERSION file in local.
        // get the node type from local
        if (isMyself() || (roleFile.exists() && versionFile.exists())) {

            if (!isMyself()) {
                LOG.info("find ROLE and VERSION file in local, ignore helper nodes: {}", helperNodes);
            }

            // check file integrity, if has.
            if ((roleFile.exists() && !versionFile.exists())
                    || (!roleFile.exists() && versionFile.exists())) {
                LOG.error("role file and version file must both exist or both not exist. "
                        + "please specific one helper node to recover. will exit.");
                System.exit(-1);
            }

            // ATTN:
            // If the version file and role file does not exist and the helper node is itself,
            // this should be the very beginning startup of the cluster, so we create ROLE and VERSION file,
            // set isFirstTimeStartUp to true, and add itself to frontends list.
            // If ROLE and VERSION file is deleted for some reason, we may arbitrarily start this node as
            // FOLLOWER, which may cause UNDEFINED behavior.
            // Everything may be OK if the origin role is exactly FOLLOWER,
            // but if not, FE process will exit somehow.
            Storage storage = new Storage(IMAGE_DIR);
            if (!roleFile.exists()) {
                // The very first time to start the first node of the cluster.
                // It should became a Master node (Master node's role is also FOLLOWER, which means electable)

                // For compatibility. Because this is the very first time to start, so we arbitrarily choose
                // a new name for this node
                role = FrontendNodeType.FOLLOWER;
                nodeName = genFeNodeName(selfNode.first, selfNode.second, false /* new style */);
                storage.writeFrontendRoleAndNodeName(role, nodeName);
                LOG.info("very first time to start this node. role: {}, node name: {}", role.name(), nodeName);
            } else {
                role = storage.getRole();
                if (role == FrontendNodeType.REPLICA) {
                    // for compatibility
                    role = FrontendNodeType.FOLLOWER;
                }

                nodeName = storage.getNodeName();
                if (Strings.isNullOrEmpty(nodeName)) {
                    // In normal case, if ROLE file exist, role and nodeName should both exist.
                    // But we will get a empty nodeName after upgrading.
                    // So for forward compatibility, we use the "old-style" way of naming: "ip_port",
                    // and update the ROLE file.
                    nodeName = genFeNodeName(selfNode.first, selfNode.second, true/* old style */);
                    storage.writeFrontendRoleAndNodeName(role, nodeName);
                    LOG.info("forward compatibility. role: {}, node name: {}", role.name(), nodeName);
                }
            }

            Preconditions.checkNotNull(role);
            Preconditions.checkNotNull(nodeName);

            if (!versionFile.exists()) {
                clusterId = Config.cluster_id == -1 ? Storage.newClusterID() : Config.cluster_id;
                token = Strings.isNullOrEmpty(Config.auth_token) ?
                        Storage.newToken() : Config.auth_token;
                storage = new Storage(clusterId, token, IMAGE_DIR);
                storage.writeClusterIdAndToken();

                isFirstTimeStartUp = true;
                Frontend self = new Frontend(role, nodeName, selfNode.first, selfNode.second);
                // We don't need to check if frontends already contains self.
                // frontends must be empty cause no image is loaded and no journal is replayed yet.
                // And this frontend will be persisted later after opening bdbje environment.
                frontends.put(nodeName, self);
            } else {
                clusterId = storage.getClusterID();
                if (storage.getToken() == null) {
                    token = Strings.isNullOrEmpty(Config.auth_token) ?
                            Storage.newToken() : Config.auth_token;
                    LOG.info("new token={}", token);
                    storage.setToken(token);
                    storage.writeClusterIdAndToken();
                } else {
                    token = storage.getToken();
                }
                isFirstTimeStartUp = false;
            }
        } else {
            // try to get role and node name from helper node,
            // this loop will not end until we get certain role type and name
            while (true) {
                if (!getFeNodeTypeAndNameFromHelpers()) {
                    LOG.warn("current node is not added to the group. please add it first. "
                            + "sleep 5 seconds and retry, current helper nodes: {}", helperNodes);
                    try {
                        Thread.sleep(5000);
                        continue;
                    } catch (InterruptedException e) {
                        e.printStackTrace();
                        System.exit(-1);
                    }
                }

                if (role == FrontendNodeType.REPLICA) {
                    // for compatibility
                    role = FrontendNodeType.FOLLOWER;
                }
                break;
            }

            Preconditions.checkState(helperNodes.size() == 1);
            Preconditions.checkNotNull(role);
            Preconditions.checkNotNull(nodeName);

            Pair<String, Integer> rightHelperNode = helperNodes.get(0);

            Storage storage = new Storage(IMAGE_DIR);
            if (roleFile.exists() && (role != storage.getRole() || !nodeName.equals(storage.getNodeName()))
                    || !roleFile.exists()) {
                storage.writeFrontendRoleAndNodeName(role, nodeName);
            }
            if (!versionFile.exists()) {
                // If the version file doesn't exist, download it from helper node
                if (!getVersionFileFromHelper(rightHelperNode)) {
                    LOG.error("fail to download version file from " + rightHelperNode.first + " will exit.");
                    System.exit(-1);
                }

                // NOTE: cluster_id will be init when Storage object is constructed,
                //       so we new one.
                storage = new Storage(IMAGE_DIR);
                clusterId = storage.getClusterID();
                token = storage.getToken();
                if (Strings.isNullOrEmpty(token)) {
                    token = Config.auth_token;
                }
            } else {
                // If the version file exist, read the cluster id and check the
                // id with helper node to make sure they are identical
                clusterId = storage.getClusterID();
                token = storage.getToken();
                try {
                    URL idURL = new URL("http://" + rightHelperNode.first + ":" + Config.http_port + "/check");
                    HttpURLConnection conn = null;
                    conn = (HttpURLConnection) idURL.openConnection();
                    conn.setConnectTimeout(2 * 1000);
                    conn.setReadTimeout(2 * 1000);
                    String clusterIdString = conn.getHeaderField(MetaBaseAction.CLUSTER_ID);
                    int remoteClusterId = Integer.parseInt(clusterIdString);
                    if (remoteClusterId != clusterId) {
                        LOG.error("cluster id is not equal with helper node {}. will exit.", rightHelperNode.first);
                        System.exit(-1);
                    }
                    String remoteToken = conn.getHeaderField(MetaBaseAction.TOKEN);
                    if (token == null && remoteToken != null) {
                        LOG.info("get token from helper node. token={}.", remoteToken);
                        token = remoteToken;
                        storage.writeClusterIdAndToken();
                        storage.reload();
                    }
                    if (Config.enable_token_check) {
                        Preconditions.checkNotNull(token);
                        Preconditions.checkNotNull(remoteToken);
                        if (!token.equals(remoteToken)) {
                            LOG.error("token is not equal with helper node {}. will exit.", rightHelperNode.first);
                            System.exit(-1);
                        }
                    }
                } catch (Exception e) {
                    LOG.warn("fail to check cluster_id and token with helper node.", e);
                    System.exit(-1);
                }
            }

            getNewImage(rightHelperNode);
        }

        if (Config.cluster_id != -1 && clusterId != Config.cluster_id) {
            LOG.error("cluster id is not equal with config item cluster_id. will exit.");
            System.exit(-1);
        }

        if (role.equals(FrontendNodeType.FOLLOWER)) {
            isElectable = true;
        } else {
            isElectable = false;
        }

        Preconditions.checkState(helperNodes.size() == 1);
        LOG.info("finished to get cluster id: {}, role: {} and node name: {}",
                clusterId, role.name(), nodeName);
    }

    public static String genFeNodeName(String host, int port, boolean isOldStyle) {
        String name = host + "_" + port;
        if (isOldStyle) {
            return name;
        } else {
            return name + "_" + System.currentTimeMillis();
        }
    }

    // Get the role info and node name from helper node.
    // return false if failed.
    private boolean getFeNodeTypeAndNameFromHelpers() {
        // we try to get info from helper nodes, once we get the right helper node,
        // other helper nodes will be ignored and removed.
        Pair<String, Integer> rightHelperNode = null;
        for (Pair<String, Integer> helperNode : helperNodes) {
            try {
                URL url = new URL("http://" + helperNode.first + ":" + Config.http_port
                        + "/role?host=" + selfNode.first + "&port=" + selfNode.second);
                HttpURLConnection conn = null;
                conn = (HttpURLConnection) url.openConnection();
                if (conn.getResponseCode() != 200) {
                    LOG.warn("failed to get fe node type from helper node: {}. response code: {}",
                            helperNode, conn.getResponseCode());
                    continue;
                }

                String type = conn.getHeaderField("role");
                if (type == null) {
                    LOG.warn("failed to get fe node type from helper node: {}.", helperNode);
                    continue;
                }
                role = FrontendNodeType.valueOf(type);
                nodeName = conn.getHeaderField("name");

                // get role and node name before checking them, because we want to throw any exception
                // as early as we encounter.

                if (role == FrontendNodeType.UNKNOWN) {
                    LOG.warn("frontend {} is not added to cluster yet. role UNKNOWN", selfNode);
                    return false;
                }

                if (Strings.isNullOrEmpty(nodeName)) {
                    // For forward compatibility, we use old-style name: "ip_port"
                    nodeName = genFeNodeName(selfNode.first, selfNode.second, true /* old style */);
                }
            } catch (Exception e) {
                LOG.warn("failed to get fe node type from helper node: {}.", helperNode, e);
                continue;
            }

            LOG.info("get fe node type {}, name {} from {}:{}", role, nodeName, helperNode.first, Config.http_port);
            rightHelperNode = helperNode;
            break;
        }

        if (rightHelperNode == null) {
            return false;
        }

        helperNodes.clear();
        helperNodes.add(rightHelperNode);
        return true;
    }

    private void getSelfHostPort() {
        selfNode = new Pair<String, Integer>(FrontendOptions.getLocalHostAddress(), Config.edit_log_port);
        LOG.debug("get self node: {}", selfNode);
    }

    private void getHelperNodes(String[] args) throws AnalysisException {
        String helpers = null;
        for (int i = 0; i < args.length; i++) {
            if (args[i].equalsIgnoreCase("-helper")) {
                if (i + 1 >= args.length) {
                    System.out.println("-helper need parameter host:port,host:port");
                    System.exit(-1);
                }
                helpers = args[i + 1];
                break;
            }
        }

        if (!Config.enable_deploy_manager.equalsIgnoreCase("disable")) {
            if (Config.enable_deploy_manager.equalsIgnoreCase("k8s")) {
                deployManager = new K8sDeployManager(this, 5000 /* 5s interval */);
            } else if (Config.enable_deploy_manager.equalsIgnoreCase("ambari")) {
                deployManager = new AmbariDeployManager(this, 5000 /* 5s interval */);
            } else if (Config.enable_deploy_manager.equalsIgnoreCase("local")) {
                deployManager = new LocalFileDeployManager(this, 5000 /* 5s interval */);
            } else {
                System.err.println("Unknow deploy manager: " + Config.enable_deploy_manager);
                System.exit(-1);
            }

            getHelperNodeFromDeployManager();

        } else {
            if (helpers != null) {
                String[] splittedHelpers = helpers.split(",");
                for (String helper : splittedHelpers) {
                    helperNodes.add(SystemInfoService.validateHostAndPort(helper));
                }
            } else {
                // If helper node is not designated, use local node as helper node.
                helperNodes.add(Pair.create(selfNode.first, Config.edit_log_port));
            }
        }

        LOG.info("get helper nodes: {}", helperNodes);
    }

    @SuppressWarnings("unchecked")
    private void getHelperNodeFromDeployManager() {
        Preconditions.checkNotNull(deployManager);

        // 1. check if this is the first time to start up
        File roleFile = new File(IMAGE_DIR, Storage.ROLE_FILE);
        File versionFile = new File(IMAGE_DIR, Storage.VERSION_FILE);
        if ((roleFile.exists() && !versionFile.exists())
                || (!roleFile.exists() && versionFile.exists())) {
            LOG.error("role file and version file must both exist or both not exist. "
                    + "please specific one helper node to recover. will exit.");
            System.exit(-1);
        }

        if (roleFile.exists()) {
            // This is not the first time this node start up.
            // It should already added to FE group, just set helper node as it self.
            LOG.info("role file exist. this is not the first time to start up");
            helperNodes = Lists.newArrayList(Pair.create(selfNode.first, Config.edit_log_port));
            return;
        }

        // This is the first time this node start up.
        // Get helper node from deploy manager.
        helperNodes = deployManager.getHelperNodes();
        if (helperNodes == null || helperNodes.isEmpty()) {
            LOG.error("failed to get helper node from deploy manager. exit");
            System.exit(-1);
        }
    }

    private void transferToMaster() {
        // stop replayer
        if (replayer != null) {
            replayer.exit();
            try {
                replayer.join();
            } catch (InterruptedException e) {
                LOG.warn("got exception when stopping the replayer thread", e);
            }
            replayer = null;
        }

        // set this after replay thread stopped. to avoid replay thread modify them.
        isReady.set(false);
        canRead.set(false);

        editLog.open();

        if (!haProtocol.fencing()) {
            LOG.error("fencing failed. will exit.");
            System.exit(-1);
        }

        long replayStartTime = System.currentTimeMillis();
        // replay journals. -1 means replay all the journals larger than current journal id.
        replayJournal(-1);
        long replayEndTime = System.currentTimeMillis();
        LOG.info("finish replay in " + (replayEndTime - replayStartTime) + " msec");

        checkCurrentNodeExist();

        editLog.rollEditLog();

        // Log meta_version
        long journalVersion = MetaContext.get().getMetaVersion();
        if (journalVersion < FeConstants.meta_version) {
            editLog.logMetaVersion(FeConstants.meta_version);
            MetaContext.get().setMetaVersion(FeConstants.meta_version);
        }

        // Log the first frontend
        if (isFirstTimeStartUp) {
            // if isFirstTimeStartUp is true, frontends must contains this Node.
            Frontend self = frontends.get(nodeName);
            Preconditions.checkNotNull(self);
            // OP_ADD_FIRST_FRONTEND is emitted, so it can write to BDBJE even if canWrite is false
            editLog.logAddFirstFrontend(self);
        }

        if (!isDefaultClusterCreated) {
            initDefaultCluster();
        }

        // MUST set master ip before starting checkpoint thread.
        // because checkpoint thread need this info to select non-master FE to push image
        this.masterIp = FrontendOptions.getLocalHostAddress();
        this.masterRpcPort = Config.rpc_port;
        this.masterHttpPort = Config.http_port;
        MasterInfo info = new MasterInfo(this.masterIp, this.masterHttpPort, this.masterRpcPort);
        editLog.logMasterInfo(info);

        // for master, the 'isReady' is set behind.
        // but we are sure that all metadata is replayed if we get here.
        // so no need to check 'isReady' flag in this method
        fixBugAfterMetadataReplayed(false);

        // start all daemon threads that only running on MASTER FE
        startMasterOnlyDaemonThreads();
        // start other daemon threads that should running on all FE
        startNonMasterDaemonThreads();

        MetricRepo.init();

        canRead.set(true);
        isReady.set(true);

        String msg = "master finished to replay journal, can write now.";
        Util.stdoutWithTime(msg);
        LOG.info(msg);
    }

    /*
     * Add anything necessary here if there is meta data need to be fixed.
     */
    public void fixBugAfterMetadataReplayed(boolean waitCatalogReady) {
        if (waitCatalogReady) {
            while (!isReady()) {
                try {
                    Thread.sleep(10 * 1000);
                } catch (InterruptedException e) {
                    e.printStackTrace();
                }
            }
        }

        LOG.info("start to fix meta data bug");
        loadManager.fixLoadJobMetaBugs(globalTransactionMgr);
    }

    // start all daemon threads only running on Master
    private void startMasterOnlyDaemonThreads() {
        // start checkpoint thread
        checkpointer = new Checkpoint(editLog);
        checkpointer.setMetaContext(metaContext);
        checkpointer.start();
        checkpointThreadId = checkpointer.getId();
        LOG.info("checkpointer thread started. thread id is {}", checkpointThreadId);

        // heartbeat mgr
        heartbeatMgr.setMaster(clusterId, token, epoch);
        heartbeatMgr.start();
        // Load checker
        LoadChecker.init(Config.load_checker_interval_second * 1000L);
        LoadChecker.startAll();
        // New load scheduler
        loadManager.prepareJobs();
        loadJobScheduler.start();
        loadTimeoutChecker.start();
        // Export checker
        ExportChecker.init(Config.export_checker_interval_second * 1000L);
        ExportChecker.startAll();
        // Tablet checker and scheduler
        tabletChecker.start();
        tabletScheduler.start();
        // Colocate tables balancer
        if (!Config.disable_colocate_join) {
            ColocateTableBalancer.getInstance().start();
        }
        // Publish Version Daemon
        publishVersionDaemon.start();
        // Start txn cleaner
        txnCleaner.start();
        // Alter
        getAlterInstance().start();
        // Consistency checker
        getConsistencyChecker().start();
        // Backup handler
        getBackupHandler().start();
        // catalog recycle bin
        getRecycleBin().start();
        // time printer
        createTimePrinter();
        timePrinter.start();
        // deploy manager
        if (!Config.enable_deploy_manager.equalsIgnoreCase("disable")) {
            LOG.info("deploy manager {} start", deployManager.getName());
            deployManager.start();
        }
        // start routine load scheduler
        routineLoadScheduler.start();
        routineLoadTaskScheduler.start();
        // start dynamic partition task
        if (Config.dynamic_partition_enable) {
            dynamicPartitionScheduler.start();
        }
    }

    // start threads that should running on all FE
    private void startNonMasterDaemonThreads() {
        tabletStatMgr.start();
        // load and export job label cleaner thread
        labelCleaner.start();
        // ES state store
        esStateStore.start();
        // domain resolver
        domainResolver.start();
    }

    private void transferToNonMaster(FrontendNodeType newType) {
        isReady.set(false);

        if (feType == FrontendNodeType.OBSERVER || feType == FrontendNodeType.FOLLOWER) {
            Preconditions.checkState(newType == FrontendNodeType.UNKNOWN);
            LOG.warn("{} to UNKNOWN, still offer read service", feType.name());
            // not set canRead here, leave canRead as what is was.
            // if meta out of date, canRead will be set to false in replayer thread.
            metaReplayState.setTransferToUnknown();
            return;
        }

        // transfer from INIT/UNKNOWN to OBSERVER/FOLLOWER

        // add helper sockets
        if (Config.edit_log_type.equalsIgnoreCase("BDB")) {
            for (Frontend fe : frontends.values()) {
                if (fe.getRole() == FrontendNodeType.FOLLOWER || fe.getRole() == FrontendNodeType.REPLICA) {
                    ((BDBHA) getHaProtocol()).addHelperSocket(fe.getHost(), fe.getEditLogPort());
                }
            }
        }

        if (replayer == null) {
            createReplayer();
            replayer.start();
        }

        // 'isReady' will be set to true in 'setCanRead()' method
        fixBugAfterMetadataReplayed(true);

        startNonMasterDaemonThreads();

        MetricRepo.init();
    }

    /*
     * If the current node is not in the frontend list, then exit. This may
     * happen when this node is removed from frontend list, and the drop
     * frontend log is deleted because of checkpoint.
     */
    private void checkCurrentNodeExist() {
        if (Config.metadata_failure_recovery.equals("true")) {
            return;
        }

        Frontend fe = checkFeExist(selfNode.first, selfNode.second);
        if (fe == null) {
            LOG.error("current node is not added to the cluster, will exit");
            System.exit(-1);
        } else if (fe.getRole() != role) {
            LOG.error("current node role is {} not match with frontend recorded role {}. will exit", role,
                    fe.getRole());
            System.exit(-1);
        }
    }

    private boolean getVersionFileFromHelper(Pair<String, Integer> helperNode) throws IOException {
        try {
            String url = "http://" + helperNode.first + ":" + Config.http_port + "/version";
            File dir = new File(IMAGE_DIR);
            MetaHelper.getRemoteFile(url, HTTP_TIMEOUT_SECOND * 1000,
                    MetaHelper.getOutputStream(Storage.VERSION_FILE, dir));
            MetaHelper.complete(Storage.VERSION_FILE, dir);
            return true;
        } catch (Exception e) {
            LOG.warn(e);
        }

        return false;
    }

    private void getNewImage(Pair<String, Integer> helperNode) throws IOException {
        long localImageVersion = 0;
        Storage storage = new Storage(IMAGE_DIR);
        localImageVersion = storage.getImageSeq();

        try {
            URL infoUrl = new URL("http://" + helperNode.first + ":" + Config.http_port + "/info");
            StorageInfo info = getStorageInfo(infoUrl);
            long version = info.getImageSeq();
            if (version > localImageVersion) {
                String url = "http://" + helperNode.first + ":" + Config.http_port
                        + "/image?version=" + version;
                String filename = Storage.IMAGE + "." + version;
                File dir = new File(IMAGE_DIR);
                MetaHelper.getRemoteFile(url, HTTP_TIMEOUT_SECOND * 1000, MetaHelper.getOutputStream(filename, dir));
                MetaHelper.complete(filename, dir);
            }
        } catch (Exception e) {
            return;
        }
    }

    private boolean isMyself() {
        Preconditions.checkNotNull(selfNode);
        Preconditions.checkNotNull(helperNodes);
        LOG.debug("self: {}. helpers: {}", selfNode, helperNodes);
        // if helper nodes contain it self, remove other helpers
        boolean containSelf = false;
        for (Pair<String, Integer> helperNode : helperNodes) {
            if (selfNode.equals(helperNode)) {
                containSelf = true;
            }
        }
        if (containSelf) {
            helperNodes.clear();
            helperNodes.add(selfNode);
        }

        return containSelf;
    }

    private StorageInfo getStorageInfo(URL url) throws IOException {
        ObjectMapper mapper = new ObjectMapper();

        HttpURLConnection connection = null;
        try {
            connection = (HttpURLConnection) url.openConnection();
            connection.setConnectTimeout(HTTP_TIMEOUT_SECOND * 1000);
            connection.setReadTimeout(HTTP_TIMEOUT_SECOND * 1000);
            return mapper.readValue(connection.getInputStream(), StorageInfo.class);
        } catch (JsonParseException e) {
            throw new IOException(e);
        } catch (JsonMappingException e) {
            throw new IOException(e);
        } catch (IOException e) {
            throw e;
        } finally {
            if (connection != null) {
                connection.disconnect();
            }
        }
    }

    public boolean hasReplayer() {
        return replayer != null;
    }

    public void loadImage(String imageDir) throws IOException, DdlException {
        Storage storage = new Storage(imageDir);
        clusterId = storage.getClusterID();
        File curFile = storage.getCurrentImageFile();
        if (!curFile.exists()) {
            // image.0 may not exist
            LOG.info("image does not exist: {}", curFile.getAbsolutePath());
            return;
        }
        replayedJournalId.set(storage.getImageSeq());
        LOG.info("start load image from {}. is ckpt: {}", curFile.getAbsolutePath(), Catalog.isCheckpointThread());
        long loadImageStartTime = System.currentTimeMillis();
        DataInputStream dis = new DataInputStream(new BufferedInputStream(new FileInputStream(curFile)));

        long checksum = 0;
        try {
            checksum = loadHeader(dis, checksum);
            checksum = loadMasterInfo(dis, checksum);
            checksum = loadFrontends(dis, checksum);
            checksum = Catalog.getCurrentSystemInfo().loadBackends(dis, checksum);
            checksum = loadDb(dis, checksum);
            // ATTN: this should be done after load Db, and before loadAlterJob
            recreateTabletInvertIndex();
            // rebuild es state state
            esStateStore.loadTableFromCatalog();

            checksum = loadLoadJob(dis, checksum);
            checksum = loadAlterJob(dis, checksum);
            checksum = loadRecycleBin(dis, checksum);
            checksum = loadGlobalVariable(dis, checksum);
            checksum = loadCluster(dis, checksum);
            checksum = loadBrokers(dis, checksum);
            checksum = loadExportJob(dis, checksum);
            checksum = loadBackupHandler(dis, checksum);
            checksum = loadPaloAuth(dis, checksum);
            // global transaction must be replayed before load jobs v2
            checksum = loadTransactionState(dis, checksum);
            checksum = loadColocateTableIndex(dis, checksum);
            checksum = loadRoutineLoadJobs(dis, checksum);
            checksum = loadLoadJobsV2(dis, checksum);
            checksum = loadSmallFiles(dis, checksum);

            long remoteChecksum = dis.readLong();
            Preconditions.checkState(remoteChecksum == checksum, remoteChecksum + " vs. " + checksum);
        } finally {
            dis.close();
        }

        long loadImageEndTime = System.currentTimeMillis();
        LOG.info("finished to load image in " + (loadImageEndTime - loadImageStartTime) + " ms");
    }

    private void recreateTabletInvertIndex() {
        if (isCheckpointThread()) {
            return;
        }

        // create inverted index
        TabletInvertedIndex invertedIndex = Catalog.getCurrentInvertedIndex();
        for (Database db : this.fullNameToDb.values()) {
            long dbId = db.getId();
            for (Table table : db.getTables()) {
                if (table.getType() != TableType.OLAP) {
                    continue;
                }

                OlapTable olapTable = (OlapTable) table;
                long tableId = olapTable.getId();
                for (Partition partition : olapTable.getPartitions()) {
                    long partitionId = partition.getId();
                    TStorageMedium medium = olapTable.getPartitionInfo().getDataProperty(
                            partitionId).getStorageMedium();
                    for (MaterializedIndex index : partition.getMaterializedIndices(IndexExtState.ALL)) {
                        long indexId = index.getId();
                        int schemaHash = olapTable.getSchemaHashByIndexId(indexId);
                        TabletMeta tabletMeta = new TabletMeta(dbId, tableId, partitionId, indexId, schemaHash, medium);
                        for (Tablet tablet : index.getTablets()) {
                            long tabletId = tablet.getId();
                            invertedIndex.addTablet(tabletId, tabletMeta);
                            for (Replica replica : tablet.getReplicas()) {
                                invertedIndex.addReplica(tabletId, replica);
                                if (MetaContext.get().getMetaVersion() < FeMetaVersion.VERSION_48) {
                                    // set replica's schema hash
                                    replica.setSchemaHash(schemaHash);
                                }
                            }
                        }
                    } // end for indices
                } // end for partitions
            } // end for tables
        } // end for dbs
    }

    public long loadHeader(DataInputStream dis, long checksum) throws IOException {
        int journalVersion = dis.readInt();
        long newChecksum = checksum ^ journalVersion;
        MetaContext.get().setMetaVersion(journalVersion);

        long replayedJournalId = dis.readLong();
        newChecksum ^= replayedJournalId;

        long catalogId = dis.readLong();
        newChecksum ^= catalogId;
        idGenerator.setId(catalogId);

        if (journalVersion >= FeMetaVersion.VERSION_32) {
            isDefaultClusterCreated = dis.readBoolean();
        }

        return newChecksum;
    }

    public long loadMasterInfo(DataInputStream dis, long checksum) throws IOException {
        masterIp = Text.readString(dis);
        masterRpcPort = dis.readInt();
        long newChecksum = checksum ^ masterRpcPort;
        masterHttpPort = dis.readInt();
        newChecksum ^= masterHttpPort;

        return newChecksum;
    }

    public long loadFrontends(DataInputStream dis, long checksum) throws IOException {
        if (Catalog.getCurrentCatalogJournalVersion() >= FeMetaVersion.VERSION_22) {
            int size = dis.readInt();
            long newChecksum = checksum ^ size;
            for (int i = 0; i < size; i++) {
                Frontend fe = Frontend.read(dis);
                replayAddFrontend(fe);
            }
            
            size = dis.readInt();
            newChecksum ^= size;
            for (int i = 0; i < size; i++) {
                if (Catalog.getCurrentCatalogJournalVersion() < FeMetaVersion.VERSION_41) {
                    Frontend fe = Frontend.read(dis);
                    removedFrontends.add(fe.getNodeName());
                } else {
                    removedFrontends.add(Text.readString(dis));
                }
            }
            return newChecksum;
        }
        return checksum;
    }

    public long loadDb(DataInputStream dis, long checksum) throws IOException, DdlException {
        int dbCount = dis.readInt();
        long newChecksum = checksum ^ dbCount;
        for (long i = 0; i < dbCount; ++i) {
            Database db = new Database();
            db.readFields(dis);
            newChecksum ^= db.getId();
            idToDb.put(db.getId(), db);
            fullNameToDb.put(db.getFullName(), db);
            if (db.getDbState() == DbState.LINK) {
                fullNameToDb.put(db.getAttachDb(), db);
            }
        }

        return newChecksum;
    }

    public long loadLoadJob(DataInputStream dis, long checksum) throws IOException, DdlException {
        // load jobs
        int jobSize = dis.readInt();
        long newChecksum = checksum ^ jobSize;
        for (int i = 0; i < jobSize; i++) {
            long dbId = dis.readLong();
            newChecksum ^= dbId;

            int loadJobCount = dis.readInt();
            newChecksum ^= loadJobCount;
            for (int j = 0; j < loadJobCount; j++) {
                LoadJob job = new LoadJob();
                job.readFields(dis);
                long currentTimeMs = System.currentTimeMillis();

                // Delete the history load jobs that are older than
                // LABEL_KEEP_MAX_MS
                // This job must be FINISHED or CANCELLED
                if ((currentTimeMs - job.getCreateTimeMs()) / 1000 <= Config.label_keep_max_second
                        || (job.getState() != JobState.FINISHED && job.getState() != JobState.CANCELLED)) {
                    load.unprotectAddLoadJob(job, true /* replay */);
                }
            }
        }

        // delete jobs
        if (Catalog.getCurrentCatalogJournalVersion() >= FeMetaVersion.VERSION_11) {
            jobSize = dis.readInt();
            newChecksum ^= jobSize;
            for (int i = 0; i < jobSize; i++) {
                long dbId = dis.readLong();
                newChecksum ^= dbId;

                int deleteCount = dis.readInt();
                newChecksum ^= deleteCount;
                for (int j = 0; j < deleteCount; j++) {
                    DeleteInfo deleteInfo = new DeleteInfo();
                    deleteInfo.readFields(dis);
                    long currentTimeMs = System.currentTimeMillis();

                    // Delete the history delete jobs that are older than
                    // LABEL_KEEP_MAX_MS
                    if ((currentTimeMs - deleteInfo.getCreateTimeMs()) / 1000 <= Config.label_keep_max_second) {
                        load.unprotectAddDeleteInfo(deleteInfo);
                    }
                }
            }
        }

        // load error hub info
        if (Catalog.getCurrentCatalogJournalVersion() >= FeMetaVersion.VERSION_24) {
            LoadErrorHub.Param param = new LoadErrorHub.Param();
            param.readFields(dis);
            load.setLoadErrorHubInfo(param);
        }

        if (Catalog.getCurrentCatalogJournalVersion() >= FeMetaVersion.VERSION_45) {
            // 4. load delete jobs
            int deleteJobSize = dis.readInt();
            newChecksum ^= deleteJobSize;
            for (int i = 0; i < deleteJobSize; i++) {
                long dbId = dis.readLong();
                newChecksum ^= dbId;

                int deleteJobCount = dis.readInt();
                newChecksum ^= deleteJobCount;
                for (int j = 0; j < deleteJobCount; j++) {
                    LoadJob job = new LoadJob();
                    job.readFields(dis);
                    long currentTimeMs = System.currentTimeMillis();

                    // Delete the history load jobs that are older than
                    // LABEL_KEEP_MAX_MS
                    // This job must be FINISHED or CANCELLED
                    if ((currentTimeMs - job.getCreateTimeMs()) / 1000 <= Config.label_keep_max_second
                            || (job.getState() != JobState.FINISHED && job.getState() != JobState.CANCELLED)) {
                        load.unprotectAddLoadJob(job, true /* replay */);
                    }
                }
            }
        }

        return newChecksum;
    }

    public long loadExportJob(DataInputStream dis, long checksum) throws IOException, DdlException {
        long newChecksum = checksum;
        if (Catalog.getCurrentCatalogJournalVersion() >= FeMetaVersion.VERSION_32) {
            int size = dis.readInt();
            newChecksum = checksum ^ size;
            for (int i = 0; i < size; ++i) {
                long jobId = dis.readLong();
                newChecksum ^= jobId;
                ExportJob job = new ExportJob();
                job.readFields(dis);
                exportMgr.unprotectAddJob(job);
            }
        }

        return newChecksum;
    }

    public long loadAlterJob(DataInputStream dis, long checksum) throws IOException {
        long newChecksum = checksum;
        for (JobType type : JobType.values()) {
            if (type == JobType.DECOMMISSION_BACKEND) {
                if (Catalog.getCurrentCatalogJournalVersion() >= 5) {
                    newChecksum = loadAlterJob(dis, newChecksum, type);
                }
            } else {
                newChecksum = loadAlterJob(dis, newChecksum, type);
            }
        }
        return newChecksum;
    }

    public long loadAlterJob(DataInputStream dis, long checksum, JobType type) throws IOException {
        Map<Long, AlterJob> alterJobs = null;
        ConcurrentLinkedQueue<AlterJob> finishedOrCancelledAlterJobs = null;
        Map<Long, AlterJobV2> alterJobsV2 = Maps.newHashMap();
        if (type == JobType.ROLLUP) {
            alterJobs = this.getRollupHandler().unprotectedGetAlterJobs();
            finishedOrCancelledAlterJobs = this.getRollupHandler().unprotectedGetFinishedOrCancelledAlterJobs();
            alterJobsV2 = this.getRollupHandler().getAlterJobsV2();
        } else if (type == JobType.SCHEMA_CHANGE) {
            alterJobs = this.getSchemaChangeHandler().unprotectedGetAlterJobs();
            finishedOrCancelledAlterJobs = this.getSchemaChangeHandler().unprotectedGetFinishedOrCancelledAlterJobs();
            alterJobsV2 = this.getSchemaChangeHandler().getAlterJobsV2();
        } else if (type == JobType.DECOMMISSION_BACKEND) {
            alterJobs = this.getClusterHandler().unprotectedGetAlterJobs();
            finishedOrCancelledAlterJobs = this.getClusterHandler().unprotectedGetFinishedOrCancelledAlterJobs();
        }

        // alter jobs
        int size = dis.readInt();
        long newChecksum = checksum ^ size;
        for (int i = 0; i < size; i++) {
            long tableId = dis.readLong();
            newChecksum ^= tableId;
            AlterJob job = AlterJob.read(dis);
            alterJobs.put(tableId, job);

            // init job
            Database db = getDb(job.getDbId());
            // should check job state here because the job is finished but not removed from alter jobs list
            if (db != null && (job.getState() == org.apache.doris.alter.AlterJob.JobState.PENDING
                    || job.getState() == org.apache.doris.alter.AlterJob.JobState.RUNNING)) {
                job.replayInitJob(db);
            }
        }

        if (Catalog.getCurrentCatalogJournalVersion() >= 2) {
            // finished or cancelled jobs
            long currentTimeMs = System.currentTimeMillis();
            size = dis.readInt();
            newChecksum ^= size;
            for (int i = 0; i < size; i++) {
                long tableId = dis.readLong();
                newChecksum ^= tableId;
                AlterJob job = AlterJob.read(dis);
                if ((currentTimeMs - job.getCreateTimeMs()) / 1000 <= Config.history_job_keep_max_second) {
                    // delete history jobs
                    finishedOrCancelledAlterJobs.add(job);
                }
            }
        }

        // alter job v2
        if (Catalog.getCurrentCatalogJournalVersion() >= FeMetaVersion.VERSION_61) {
            size = dis.readInt();
            newChecksum ^= size;
            for (int i = 0; i < size; i++) {
                AlterJobV2 alterJobV2 = AlterJobV2.read(dis);
                alterJobsV2.put(alterJobV2.getJobId(), alterJobV2);
            }
        }

        return newChecksum;
    }

    public long loadBackupHandler(DataInputStream dis, long checksum) throws IOException {
        if (Catalog.getCurrentCatalogJournalVersion() >= FeMetaVersion.VERSION_42) {
            getBackupHandler().readFields(dis);
        }
        getBackupHandler().setCatalog(this);
        return checksum;
    }

    public long saveBackupHandler(DataOutputStream dos, long checksum) throws IOException {
        getBackupHandler().write(dos);
        return checksum;
    }

    public long loadPaloAuth(DataInputStream dis, long checksum) throws IOException {
        if (Catalog.getCurrentCatalogJournalVersion() >= FeMetaVersion.VERSION_43) {
            // CAN NOT use PaloAuth.read(), cause this auth instance is already passed to DomainResolver
            auth.readFields(dis);
        }
        return checksum;
    }

    public long loadTransactionState(DataInputStream dis, long checksum) throws IOException {
        if (Catalog.getCurrentCatalogJournalVersion() >= FeMetaVersion.VERSION_45) {
            int size = dis.readInt();
            long newChecksum = checksum ^ size;
            globalTransactionMgr.readFields(dis);
            return newChecksum;
        }
        return checksum;
    }

    public long loadRecycleBin(DataInputStream dis, long checksum) throws IOException {
        if (Catalog.getCurrentCatalogJournalVersion() >= FeMetaVersion.VERSION_10) {
            Catalog.getCurrentRecycleBin().readFields(dis);
            if (!isCheckpointThread()) {
                // add tablet in Recycle bin to TabletInvertedIndex
                Catalog.getCurrentRecycleBin().addTabletToInvertedIndex();
            }
        }
        return checksum;
    }

    public long loadColocateTableIndex(DataInputStream dis, long checksum) throws IOException {
        if (Catalog.getCurrentCatalogJournalVersion() >= FeMetaVersion.VERSION_46) {
            Catalog.getCurrentColocateIndex().readFields(dis);
        }
        return checksum;
    }

    public long loadRoutineLoadJobs(DataInputStream dis, long checksum) throws IOException {
        if (Catalog.getCurrentCatalogJournalVersion() >= FeMetaVersion.VERSION_49) {
            Catalog.getCurrentCatalog().getRoutineLoadManager().readFields(dis);
        }
        return checksum;
    }

    public long loadLoadJobsV2(DataInputStream in, long checksum) throws IOException {
        if (Catalog.getCurrentCatalogJournalVersion() >= FeMetaVersion.VERSION_50) {
            loadManager.readFields(in);
        }
        return checksum;
    }

    public long loadSmallFiles(DataInputStream in, long checksum) throws IOException {
        if (Catalog.getCurrentCatalogJournalVersion() >= FeMetaVersion.VERSION_52) {
            smallFileMgr.readFields(in);
        }
        return checksum;
    }

    // Only called by checkpoint thread
    public void saveImage() throws IOException {
        // Write image.ckpt
        Storage storage = new Storage(IMAGE_DIR);
        File curFile = storage.getImageFile(replayedJournalId.get());
        File ckpt = new File(IMAGE_DIR, Storage.IMAGE_NEW);
        saveImage(ckpt, replayedJournalId.get());

        // Move image.ckpt to image.dataVersion
        LOG.info("Move " + ckpt.getAbsolutePath() + " to " + curFile.getAbsolutePath());
        if (!ckpt.renameTo(curFile)) {
            curFile.delete();
            throw new IOException();
        }
    }

    public void saveImage(File curFile, long replayedJournalId) throws IOException {
        if (!curFile.exists()) {
            curFile.createNewFile();
        }

        // save image does not need any lock. because only checkpoint thread will call this method.
        LOG.info("start save image to {}. is ckpt: {}", curFile.getAbsolutePath(), Catalog.isCheckpointThread());

        long checksum = 0;
        long saveImageStartTime = System.currentTimeMillis();
        DataOutputStream dos = new DataOutputStream(new FileOutputStream(curFile));
        try {
            checksum = saveHeader(dos, replayedJournalId, checksum);
            checksum = saveMasterInfo(dos, checksum);
            checksum = saveFrontends(dos, checksum);
            checksum = Catalog.getCurrentSystemInfo().saveBackends(dos, checksum);
            checksum = saveDb(dos, checksum);
            checksum = saveLoadJob(dos, checksum);
            checksum = saveAlterJob(dos, checksum);
            checksum = saveRecycleBin(dos, checksum);
            checksum = saveGlobalVariable(dos, checksum);
            checksum = saveCluster(dos, checksum);
            checksum = saveBrokers(dos, checksum);
            checksum = saveExportJob(dos, checksum);
            checksum = saveBackupHandler(dos, checksum);
            checksum = savePaloAuth(dos, checksum);
            checksum = saveTransactionState(dos, checksum);
            checksum = saveColocateTableIndex(dos, checksum);
            checksum = saveRoutineLoadJobs(dos, checksum);
            checksum = saveLoadJobsV2(dos, checksum);
            checksum = saveSmallFiles(dos, checksum);
            dos.writeLong(checksum);
        } finally {
            dos.close();
        }

        long saveImageEndTime = System.currentTimeMillis();
        LOG.info("finished save image {} in {} ms. checksum is {}",
                curFile.getAbsolutePath(), (saveImageEndTime - saveImageStartTime), checksum);
    }

    public long saveHeader(DataOutputStream dos, long replayedJournalId, long checksum) throws IOException {
        // Write meta version
        checksum ^= FeConstants.meta_version;
        dos.writeInt(FeConstants.meta_version);

        // Write replayed journal id
        checksum ^= replayedJournalId;
        dos.writeLong(replayedJournalId);

        // Write id
        long id = idGenerator.getBatchEndId();
        checksum ^= id;
        dos.writeLong(id);

        dos.writeBoolean(isDefaultClusterCreated);

        return checksum;
    }

    public long saveMasterInfo(DataOutputStream dos, long checksum) throws IOException {
        Text.writeString(dos, masterIp);

        checksum ^= masterRpcPort;
        dos.writeInt(masterRpcPort);

        checksum ^= masterHttpPort;
        dos.writeInt(masterHttpPort);

        return checksum;
    }

    public long saveFrontends(DataOutputStream dos, long checksum) throws IOException {
        int size = frontends.size();
        checksum ^= size;

        dos.writeInt(size);
        for (Frontend fe : frontends.values()) {
            fe.write(dos);
        }

        size = removedFrontends.size();
        checksum ^= size;

        dos.writeInt(size);
        for (String feName : removedFrontends) {
            Text.writeString(dos, feName);
        }

        return checksum;
    }

    public long saveDb(DataOutputStream dos, long checksum) throws IOException {
        int dbCount = idToDb.size() - nameToCluster.keySet().size();
        checksum ^= dbCount;
        dos.writeInt(dbCount);
        for (Map.Entry<Long, Database> entry : idToDb.entrySet()) {
            Database db = entry.getValue();
            String dbName = db.getFullName();
            // Don't write information_schema db meta
            if (!InfoSchemaDb.isInfoSchemaDb(dbName)) {
                checksum ^= entry.getKey();
                db.readLock();
                try {
                    db.write(dos);
                } finally {
                    db.readUnlock();
                }
            }
        }
        return checksum;
    }

    public long saveLoadJob(DataOutputStream dos, long checksum) throws IOException {
        // 1. save load.dbToLoadJob
        Map<Long, List<LoadJob>> dbToLoadJob = load.getDbToLoadJobs();
        int jobSize = dbToLoadJob.size();
        checksum ^= jobSize;
        dos.writeInt(jobSize);
        for (Entry<Long, List<LoadJob>> entry : dbToLoadJob.entrySet()) {
            long dbId = entry.getKey();
            checksum ^= dbId;
            dos.writeLong(dbId);

            List<LoadJob> loadJobs = entry.getValue();
            int loadJobCount = loadJobs.size();
            checksum ^= loadJobCount;
            dos.writeInt(loadJobCount);
            for (LoadJob job : loadJobs) {
                job.write(dos);
            }
        }

        // 2. save delete jobs
        Map<Long, List<DeleteInfo>> dbToDeleteInfos = load.getDbToDeleteInfos();
        jobSize = dbToDeleteInfos.size();
        checksum ^= jobSize;
        dos.writeInt(jobSize);
        for (Entry<Long, List<DeleteInfo>> entry : dbToDeleteInfos.entrySet()) {
            long dbId = entry.getKey();
            checksum ^= dbId;
            dos.writeLong(dbId);

            List<DeleteInfo> deleteInfos = entry.getValue();
            int deletInfoCount = deleteInfos.size();
            checksum ^= deletInfoCount;
            dos.writeInt(deletInfoCount);
            for (DeleteInfo deleteInfo : deleteInfos) {
                deleteInfo.write(dos);
            }
        }

        // 3. load error hub info
        LoadErrorHub.Param param = load.getLoadErrorHubInfo();
        param.write(dos);

        // 4. save delete load job info
        Map<Long, List<LoadJob>> dbToDeleteJobs = load.getDbToDeleteJobs();
        int deleteJobSize = dbToDeleteJobs.size();
        checksum ^= deleteJobSize;
        dos.writeInt(deleteJobSize);
        for (Entry<Long, List<LoadJob>> entry : dbToDeleteJobs.entrySet()) {
            long dbId = entry.getKey();
            checksum ^= dbId;
            dos.writeLong(dbId);

            List<LoadJob> deleteJobs = entry.getValue();
            int deleteJobCount = deleteJobs.size();
            checksum ^= deleteJobCount;
            dos.writeInt(deleteJobCount);
            for (LoadJob job : deleteJobs) {
                job.write(dos);
            }
        }

        return checksum;
    }

    public long saveExportJob(DataOutputStream dos, long checksum) throws IOException {
        Map<Long, ExportJob> idToJob = exportMgr.getIdToJob();
        int size = idToJob.size();
        checksum ^= size;
        dos.writeInt(size);
        for (ExportJob job : idToJob.values()) {
            long jobId = job.getId();
            checksum ^= jobId;
            dos.writeLong(jobId);
            job.write(dos);
        }

        return checksum;
    }

    public long saveAlterJob(DataOutputStream dos, long checksum) throws IOException {
        for (JobType type : JobType.values()) {
            checksum = saveAlterJob(dos, checksum, type);
        }
        return checksum;
    }

    public long saveAlterJob(DataOutputStream dos, long checksum, JobType type) throws IOException {
        Map<Long, AlterJob> alterJobs = null;
        ConcurrentLinkedQueue<AlterJob> finishedOrCancelledAlterJobs = null;
        Map<Long, AlterJobV2> alterJobsV2 = Maps.newHashMap();
        if (type == JobType.ROLLUP) {
            alterJobs = this.getRollupHandler().unprotectedGetAlterJobs();
            finishedOrCancelledAlterJobs = this.getRollupHandler().unprotectedGetFinishedOrCancelledAlterJobs();
            alterJobsV2 = this.getRollupHandler().getAlterJobsV2();
        } else if (type == JobType.SCHEMA_CHANGE) {
            alterJobs = this.getSchemaChangeHandler().unprotectedGetAlterJobs();
            finishedOrCancelledAlterJobs = this.getSchemaChangeHandler().unprotectedGetFinishedOrCancelledAlterJobs();
            alterJobsV2 = this.getSchemaChangeHandler().getAlterJobsV2();
        } else if (type == JobType.DECOMMISSION_BACKEND) {
            alterJobs = this.getClusterHandler().unprotectedGetAlterJobs();
            finishedOrCancelledAlterJobs = this.getClusterHandler().unprotectedGetFinishedOrCancelledAlterJobs();
        }

        // alter jobs
        int size = alterJobs.size();
        checksum ^= size;
        dos.writeInt(size);
        for (Entry<Long, AlterJob> entry : alterJobs.entrySet()) {
            long tableId = entry.getKey();
            checksum ^= tableId;
            dos.writeLong(tableId);
            entry.getValue().write(dos);
        }

        // finished or cancelled jobs
        size = finishedOrCancelledAlterJobs.size();
        checksum ^= size;
        dos.writeInt(size);
        for (AlterJob alterJob : finishedOrCancelledAlterJobs) {
            long tableId = alterJob.getTableId();
            checksum ^= tableId;
            dos.writeLong(tableId);
            alterJob.write(dos);
        }

        // alter job v2
        size = alterJobsV2.size();
        checksum ^= size;
        dos.writeInt(size);
        for (AlterJobV2 alterJobV2 : alterJobsV2.values()) {
            alterJobV2.write(dos);
        }

        return checksum;
    }

    public long savePaloAuth(DataOutputStream dos, long checksum) throws IOException {
        auth.write(dos);
        return checksum;
    }

    public long saveTransactionState(DataOutputStream dos, long checksum) throws IOException {
        int size = globalTransactionMgr.getTransactionNum();
        checksum ^= size;
        dos.writeInt(size);
        globalTransactionMgr.write(dos);
        return checksum;
    }

    public long saveRecycleBin(DataOutputStream dos, long checksum) throws IOException {
        CatalogRecycleBin recycleBin = Catalog.getCurrentRecycleBin();
        recycleBin.write(dos);
        return checksum;
    }

    public long saveColocateTableIndex(DataOutputStream dos, long checksum) throws IOException {
        Catalog.getCurrentColocateIndex().write(dos);
        return checksum;
    }

    public long saveRoutineLoadJobs(DataOutputStream dos, long checksum) throws IOException {
        Catalog.getCurrentCatalog().getRoutineLoadManager().write(dos);
        return checksum;
    }

    // global variable persistence
    public long loadGlobalVariable(DataInputStream in, long checksum) throws IOException, DdlException {
        if (Catalog.getCurrentCatalogJournalVersion() >= FeMetaVersion.VERSION_22) {
            VariableMgr.read(in);
        }
        return checksum;
    }

    public long saveGlobalVariable(DataOutputStream out, long checksum) throws IOException {
        VariableMgr.write(out);
        return checksum;
    }

    public void replayGlobalVariable(SessionVariable variable) throws IOException, DdlException {
        VariableMgr.replayGlobalVariable(variable);
    }

    public long saveLoadJobsV2(DataOutputStream out, long checksum) throws IOException {
        Catalog.getCurrentCatalog().getLoadManager().write(out);
        return checksum;
    }

    private long saveSmallFiles(DataOutputStream out, long checksum) throws IOException {
        smallFileMgr.write(out);
        return checksum;
    }

    public void createLabelCleaner() {
        labelCleaner = new MasterDaemon("LoadLabelCleaner", Config.label_clean_interval_second * 1000L) {
            @Override
            protected void runAfterCatalogReady() {
                load.removeOldLoadJobs();
                load.removeOldDeleteJobs();
                loadManager.removeOldLoadJob();
                exportMgr.removeOldExportJobs();
            }
        };
    }

    public void createTxnCleaner() {
        txnCleaner = new MasterDaemon("txnCleaner", Config.transaction_clean_interval_second) {
            @Override
            protected void runAfterCatalogReady() {
                globalTransactionMgr.removeExpiredAndTimeoutTxns();
            }
        };
    }

    public void createReplayer() {
        replayer = new Daemon("replayer", REPLAY_INTERVAL_MS) {
            protected void runOneCycle() {
                boolean err = false;
                boolean hasLog = false;
                try {
                    hasLog = replayJournal(-1);
                    metaReplayState.setOk();
                } catch (InsufficientLogException insufficientLogEx) {
                    // Copy the missing log files from a member of the
                    // replication group who owns the files
                    LOG.error("catch insufficient log exception. please restart.", insufficientLogEx);
                    NetworkRestore restore = new NetworkRestore();
                    NetworkRestoreConfig config = new NetworkRestoreConfig();
                    config.setRetainLogFiles(false);
                    restore.execute(insufficientLogEx, config);
                    System.exit(-1);
                } catch (Throwable e) {
                    LOG.error("replayer thread catch an exception when replay journal.", e);
                    metaReplayState.setException(e);
                    try {
                        Thread.sleep(5000);
                    } catch (InterruptedException e1) {
                        LOG.error("sleep got exception. ", e);
                    }
                    err = true;
                }

                setCanRead(hasLog, err);
            }
        };
        replayer.setMetaContext(metaContext);
    }

    private void setCanRead(boolean hasLog, boolean err) {
        if (err) {
            canRead.set(false);
            isReady.set(false);
            return;
        }

        if (Config.ignore_meta_check) {
            // can still offer read, but is not ready
            canRead.set(true);
            isReady.set(false);
            return;
        }

        long currentTimeMs = System.currentTimeMillis();
        if (currentTimeMs - synchronizedTimeMs > Config.meta_delay_toleration_second * 1000) {
            // we still need this log to observe this situation
            // but service may be continued when there is no log being replayed.
            LOG.warn("meta out of date. current time: {}, synchronized time: {}, has log: {}, fe type: {}",
                    currentTimeMs, synchronizedTimeMs, hasLog, feType);
            if (hasLog || (!hasLog && feType == FrontendNodeType.UNKNOWN)) {
                // 1. if we read log from BDB, which means master is still alive.
                // So we need to set meta out of date.
                // 2. if we didn't read any log from BDB and feType is UNKNOWN,
                // which means this non-master node is disconnected with master.
                // So we need to set meta out of date either.
                metaReplayState.setOutOfDate(currentTimeMs, synchronizedTimeMs);
                canRead.set(false);
                isReady.set(false);
            }

            // sleep 5s to avoid numerous 'meta out of date' log
            try {
                Thread.sleep(5000L);
            } catch (InterruptedException e) {
                LOG.error("unhandled exception when sleep", e);
            }

        } else {
            canRead.set(true);
            isReady.set(true);
        }
    }

    public void notifyNewFETypeTransfer(FrontendNodeType newType) {
        try {
            String msg = "notify new FE type transfer: " + newType;
            LOG.warn(msg);
            Util.stdoutWithTime(msg);
            this.typeTransferQueue.put(newType);
        } catch (InterruptedException e) {
            LOG.error("failed to put new FE type: {}", newType, e);
        }
    }

    public void createStateListener() {
        listener = new Daemon("stateListener", STATE_CHANGE_CHECK_INTERVAL_MS) {
            @Override
            protected synchronized void runOneCycle() {

                while (true) {
                    FrontendNodeType newType = null;
                    try {
                        newType = typeTransferQueue.take();
                    } catch (InterruptedException e) {
                        LOG.error("got exception when take FE type from queue", e);
                        Util.stdoutWithTime("got exception when take FE type from queue. " + e.getMessage());
                        System.exit(-1);
                    }
                    Preconditions.checkNotNull(newType);
                    LOG.info("begin to transfer FE type from {} to {}", feType, newType);
                    if (feType == newType) {
                        return;
                    }

                    /*
                     * INIT -> MASTER: transferToMaster
                     * INIT -> FOLLOWER/OBSERVER: transferToNonMaster
                     * UNKNOWN -> MASTER: transferToMaster
                     * UNKNOWN -> FOLLOWER/OBSERVER: transferToNonMaster
                     * FOLLOWER -> MASTER: transferToMaster
                     * FOLLOWER/OBSERVER -> INIT/UNKNOWN: set isReady to false
                     */
                    switch (feType) {
                        case INIT: {
                            switch (newType) {
                                case MASTER: {
                                    transferToMaster();
                                    break;
                                }
                                case FOLLOWER:
                                case OBSERVER: {
                                    transferToNonMaster(newType);
                                    break;
                                }
                                case UNKNOWN:
                                    break;
                                default:
                                    break;
                            }
                            break;
                        }
                        case UNKNOWN: {
                            switch (newType) {
                                case MASTER: {
                                    transferToMaster();
                                    break;
                                }
                                case FOLLOWER:
                                case OBSERVER: {
                                    transferToNonMaster(newType);
                                    break;
                                }
                                default:
                                    break;
                            }
                            break;
                        }
                        case FOLLOWER: {
                            switch (newType) {
                                case MASTER: {
                                    transferToMaster();
                                    break;
                                }
                                case UNKNOWN: {
                                    transferToNonMaster(newType);
                                    break;
                                }
                                default:
                                    break;
                            }
                            break;
                        }
                        case OBSERVER: {
                            switch (newType) {
                                case UNKNOWN: {
                                    transferToNonMaster(newType);
                                    break;
                                }
                                default:
                                    break;
                            }
                            break;
                        }
                        case MASTER: {
                            // exit if master changed to any other type
                            String msg = "transfer FE type from MASTER to " + newType.name() + ". exit";
                            LOG.error(msg);
                            Util.stdoutWithTime(msg);
                            System.exit(-1);
                        }
                        default:
                            break;
                    } // end switch formerFeType

                    feType = newType;
                    LOG.info("finished to transfer FE type to {}", feType);
                }
            } // end runOneCycle
        };

        listener.setMetaContext(metaContext);
    }

    public synchronized boolean replayJournal(long toJournalId) {
        long newToJournalId = toJournalId;
        if (newToJournalId == -1) {
            newToJournalId = getMaxJournalId();
        }
        if (newToJournalId <= replayedJournalId.get()) {
            return false;
        }

        LOG.info("replayed journal id is {}, replay to journal id is {}", replayedJournalId, newToJournalId);
        JournalCursor cursor = editLog.read(replayedJournalId.get() + 1, newToJournalId);
        if (cursor == null) {
            LOG.warn("failed to get cursor from {} to {}", replayedJournalId.get() + 1, newToJournalId);
            return false;
        }

        long startTime = System.currentTimeMillis();
        boolean hasLog = false;
        while (true) {
            JournalEntity entity = cursor.next();
            if (entity == null) {
                break;
            }
            hasLog = true;
            EditLog.loadJournal(this, entity);
            replayedJournalId.incrementAndGet();
            LOG.debug("journal {} replayed.", replayedJournalId);
            if (feType != FrontendNodeType.MASTER) {
                journalObservable.notifyObservers(replayedJournalId.get());
            }
            if (MetricRepo.isInit.get()) {
                // Metric repo may not init after this replay thread start
                MetricRepo.COUNTER_EDIT_LOG_READ.increase(1L);
            }
        }
        long cost = System.currentTimeMillis() - startTime;
        if (cost >= 1000) {
            LOG.warn("replay journal cost too much time: {} replayedJournalId: {}", cost, replayedJournalId);
        }

        return hasLog;
    }

    public void createTimePrinter() {
        // time printer will write timestamp edit log every 10 seconds
        timePrinter = new MasterDaemon("timePrinter", 10 * 1000L) {
            @Override
            protected void runAfterCatalogReady() {
                Timestamp stamp = new Timestamp();
                editLog.logTimestamp(stamp);
            }
        };
    }

    public void addFrontend(FrontendNodeType role, String host, int editLogPort) throws DdlException {
        if (!tryLock(false)) {
            throw new DdlException("Failed to acquire catalog lock. Try again");
        }
        try {
            Frontend fe = checkFeExist(host, editLogPort);
            if (fe != null) {
                throw new DdlException("frontend already exists " + fe);
            }

            String nodeName = genFeNodeName(host, editLogPort, false /* new name style */);

            if (removedFrontends.contains(nodeName)) {
                throw new DdlException("frontend name already exists " + nodeName + ". Try again");
            }

            fe = new Frontend(role, nodeName, host, editLogPort);
            frontends.put(nodeName, fe);
            if (role == FrontendNodeType.FOLLOWER || role == FrontendNodeType.REPLICA) {
                ((BDBHA) getHaProtocol()).addHelperSocket(host, editLogPort);
                helperNodes.add(Pair.create(host, editLogPort));
            }
            editLog.logAddFrontend(fe);
        } finally {
            unlock();
        }
    }

    public void dropFrontend(FrontendNodeType role, String host, int port) throws DdlException {
        if (host.equals(selfNode.first) && port == selfNode.second && feType == FrontendNodeType.MASTER) {
            throw new DdlException("can not drop current master node.");
        }
        if (!tryLock(false)) {
            throw new DdlException("Failed to acquire catalog lock. Try again");
        }
        try {
            Frontend fe = checkFeExist(host, port);
            if (fe == null) {
                throw new DdlException("frontend does not exist[" + host + ":" + port + "]");
            }
            if (fe.getRole() != role) {
                throw new DdlException(role.toString() + " does not exist[" + host + ":" + port + "]");
            }
            frontends.remove(fe.getNodeName());
            removedFrontends.add(fe.getNodeName());

            if (fe.getRole() == FrontendNodeType.FOLLOWER || fe.getRole() == FrontendNodeType.REPLICA) {
                haProtocol.removeElectableNode(fe.getNodeName());
                helperNodes.remove(Pair.create(host, port));
            }
            editLog.logRemoveFrontend(fe);
        } finally {
            unlock();
        }
    }

    public Frontend checkFeExist(String host, int port) {
        for (Frontend fe : frontends.values()) {
            if (fe.getHost().equals(host) && fe.getEditLogPort() == port) {
                return fe;
            }
        }
        return null;
    }

    public Frontend getFeByHost(String host) {
        for (Frontend fe : frontends.values()) {
            if (fe.getHost().equals(host)) {
                return fe;
            }
        }
        return null;
    }

    public Frontend getFeByName(String name) {
        for (Frontend fe : frontends.values()) {
            if (fe.getNodeName().equals(name)) {
                return fe;
            }
        }
        return null;
    }


    // The interface which DdlExecutor needs.
    public void createDb(CreateDbStmt stmt) throws DdlException {
        final String clusterName = stmt.getClusterName();
        String fullDbName = stmt.getFullDbName();
        long id = 0L;
        if (!tryLock(false)) {
            throw new DdlException("Failed to acquire catalog lock. Try again");
        }
        try {
            if (!nameToCluster.containsKey(clusterName)) {
                ErrorReport.reportDdlException(ErrorCode.ERR_CLUSTER_NO_SELECT_CLUSTER, clusterName);
            }
            if (fullNameToDb.containsKey(fullDbName)) {
                if (stmt.isSetIfNotExists()) {
                    LOG.info("create database[{}] which already exists", fullDbName);
                    return;
                } else {
                    ErrorReport.reportDdlException(ErrorCode.ERR_DB_CREATE_EXISTS, fullDbName);
                }
            } else {
                id = getNextId();
                Database db = new Database(id, fullDbName);
                db.setClusterName(clusterName);
                unprotectCreateDb(db);
                editLog.logCreateDb(db);
            }
        } finally {
            unlock();
        }
        LOG.info("createDb dbName = " + fullDbName + ", id = " + id);
    }

    // For replay edit log, need't lock metadata
    public void unprotectCreateDb(Database db) {
        idToDb.put(db.getId(), db);
        fullNameToDb.put(db.getFullName(), db);
        final Cluster cluster = nameToCluster.get(db.getClusterName());
        cluster.addDb(db.getFullName(), db.getId());
    }

    // for test
    public void addCluster(Cluster cluster) {
        nameToCluster.put(cluster.getName(), cluster);
        idToCluster.put(cluster.getId(), cluster);
    }

    public void replayCreateDb(Database db) {
        tryLock(true);
        try {
            unprotectCreateDb(db);
        } finally {
            unlock();
        }
    }

    public void dropDb(DropDbStmt stmt) throws DdlException {
        String dbName = stmt.getDbName();

        // 1. check if database exists
        if (!tryLock(false)) {
            throw new DdlException("Failed to acquire catalog lock. Try again");
        }
        try {
            if (!fullNameToDb.containsKey(dbName)) {
                if (stmt.isSetIfExists()) {
                    LOG.info("drop database[{}] which does not exist", dbName);
                    return;
                } else {
                    ErrorReport.reportDdlException(ErrorCode.ERR_DB_DROP_EXISTS, dbName);
                }
            }

            // 2. drop tables in db
            Database db = this.fullNameToDb.get(dbName);
            db.writeLock();
            try {
                if (db.getDbState() == DbState.LINK && dbName.equals(db.getAttachDb())) {
                    // We try to drop a hard link.
                    final DropLinkDbAndUpdateDbInfo info = new DropLinkDbAndUpdateDbInfo();
                    fullNameToDb.remove(db.getAttachDb());
                    db.setDbState(DbState.NORMAL);
                    info.setUpdateDbState(DbState.NORMAL);
                    final Cluster cluster = nameToCluster
                            .get(ClusterNamespace.getClusterNameFromFullName(db.getAttachDb()));
                    final BaseParam param = new BaseParam();
                    param.addStringParam(db.getAttachDb());
                    param.addLongParam(db.getId());
                    cluster.removeLinkDb(param);
                    info.setDropDbCluster(cluster.getName());
                    info.setDropDbId(db.getId());
                    info.setDropDbName(db.getAttachDb());
                    editLog.logDropLinkDb(info);
                    return;
                }

                if (db.getDbState() == DbState.LINK && dbName.equals(db.getFullName())) {
                    // We try to drop a db which other dbs attach to it,
                    // which is not allowed.
                    ErrorReport.reportDdlException(ErrorCode.ERR_CLUSTER_DB_STATE_LINK_OR_MIGRATE,
                            ClusterNamespace.getNameFromFullName(dbName));
                    return;
                }

                if (dbName.equals(db.getAttachDb()) && db.getDbState() == DbState.MOVE) {
                    ErrorReport.reportDdlException(ErrorCode.ERR_CLUSTER_DB_STATE_LINK_OR_MIGRATE,
                            ClusterNamespace.getNameFromFullName(dbName));
                    return;
                }

                // save table names for recycling
                Set<String> tableNames = db.getTableNamesWithLock();
                unprotectDropDb(db);
                Catalog.getCurrentRecycleBin().recycleDatabase(db, tableNames);
            } finally {
                db.writeUnlock();
            }

            // 3. remove db from catalog
            idToDb.remove(db.getId());
            fullNameToDb.remove(db.getFullName());
            final Cluster cluster = nameToCluster.get(db.getClusterName());
            cluster.removeDb(dbName, db.getId());
            editLog.logDropDb(dbName);
        } finally {
            unlock();
        }

        LOG.info("finish drop database[{}]", dbName);
    }

    public void unprotectDropDb(Database db) {
        for (Table table : db.getTables()) {
            unprotectDropTable(db, table.getId());
        }
    }

    public void replayDropLinkDb(DropLinkDbAndUpdateDbInfo info) {
        tryLock(true);
        try {
            final Database db = this.fullNameToDb.remove(info.getDropDbName());
            db.setDbState(info.getUpdateDbState());
            final Cluster cluster = nameToCluster
                    .get(info.getDropDbCluster());
            final BaseParam param = new BaseParam();
            param.addStringParam(db.getAttachDb());
            param.addLongParam(db.getId());
            cluster.removeLinkDb(param);
        } finally {
            unlock();
        }
    }

    public void replayDropDb(String dbName) throws DdlException {
        tryLock(true);
        try {
            Database db = fullNameToDb.get(dbName);
            db.writeLock();
            try {
                Set<String> tableNames = db.getTableNamesWithLock();
                unprotectDropDb(db);
                Catalog.getCurrentRecycleBin().recycleDatabase(db, tableNames);
            } finally {
                db.writeUnlock();
            }

            fullNameToDb.remove(dbName);
            idToDb.remove(db.getId());
            final Cluster cluster = nameToCluster.get(db.getClusterName());
            cluster.removeDb(dbName, db.getId());
        } finally {
            unlock();
        }
    }

    public void recoverDatabase(RecoverDbStmt recoverStmt) throws DdlException {
        // check is new db with same name already exist
        if (getDb(recoverStmt.getDbName()) != null) {
            throw new DdlException("Database[" + recoverStmt.getDbName() + "] already exist.");
        }

        Database db = Catalog.getCurrentRecycleBin().recoverDatabase(recoverStmt.getDbName());

        // add db to catalog
        if (!tryLock(false)) {
            throw new DdlException("Failed to acquire catalog lock. Try again");
        }
        try {
            if (fullNameToDb.containsKey(db.getFullName())) {
                throw new DdlException("Database[" + db.getFullName() + "] already exist.");
                // it's ok that we do not put db back to CatalogRecycleBin
                // cause this db cannot recover any more
            }

            fullNameToDb.put(db.getFullName(), db);
            idToDb.put(db.getId(), db);

            // log
            RecoverInfo recoverInfo = new RecoverInfo(db.getId(), -1L, -1L);
            editLog.logRecoverDb(recoverInfo);
        } finally {
            unlock();
        }

        LOG.info("recover database[{}]", db.getId());
    }

    public void recoverTable(RecoverTableStmt recoverStmt) throws DdlException {
        String dbName = recoverStmt.getDbName();

        Database db = null;
        if ((db = getDb(dbName)) == null) {
            ErrorReport.reportDdlException(ErrorCode.ERR_BAD_DB_ERROR, dbName);
        }

        String tableName = recoverStmt.getTableName();
        db.writeLock();
        try {
            Table table = db.getTable(tableName);
            if (table != null) {
                ErrorReport.reportDdlException(ErrorCode.ERR_TABLE_EXISTS_ERROR, tableName);
            }

            if (!Catalog.getCurrentRecycleBin().recoverTable(db, tableName)) {
                ErrorReport.reportDdlException(ErrorCode.ERR_BAD_TABLE_ERROR, tableName);
            }
        } finally {
            db.writeUnlock();
        }
    }

    public void recoverPartition(RecoverPartitionStmt recoverStmt) throws DdlException {
        String dbName = recoverStmt.getDbName();

        Database db = null;
        if ((db = getDb(dbName)) == null) {
            ErrorReport.reportDdlException(ErrorCode.ERR_BAD_DB_ERROR, dbName);
        }

        String tableName = recoverStmt.getTableName();
        db.writeLock();
        try {
            Table table = db.getTable(tableName);
            if (table == null) {
                ErrorReport.reportDdlException(ErrorCode.ERR_BAD_TABLE_ERROR, tableName);
            }

            if (table.getType() != TableType.OLAP) {
                throw new DdlException("table[" + tableName + "] is not OLAP table");
            }
            OlapTable olapTable = (OlapTable) table;

            String partitionName = recoverStmt.getPartitionName();
            if (olapTable.getPartition(partitionName) != null) {
                throw new DdlException("partition[" + partitionName + "] already exist in table[" + tableName + "]");
            }

            Catalog.getCurrentRecycleBin().recoverPartition(db.getId(), olapTable, partitionName);
        } finally {
            db.writeUnlock();
        }
    }

    public void replayEraseDatabase(long dbId) throws DdlException {
        Catalog.getCurrentRecycleBin().replayEraseDatabase(dbId);
    }

    public void replayRecoverDatabase(RecoverInfo info) {
        long dbId = info.getDbId();
        Database db = Catalog.getCurrentRecycleBin().replayRecoverDatabase(dbId);

        // add db to catalog
        replayCreateDb(db);

        LOG.info("replay recover db[{}]", dbId);
    }

    public void alterDatabaseQuota(AlterDatabaseQuotaStmt stmt) throws DdlException {
        String dbName = stmt.getDbName();
        Database db = getDb(dbName);
        if (db == null) {
            ErrorReport.reportDdlException(ErrorCode.ERR_BAD_DB_ERROR, dbName);
        }

        db.setDataQuotaWithLock(stmt.getQuota());

        DatabaseInfo dbInfo = new DatabaseInfo(dbName, "", db.getDataQuota());
        editLog.logAlterDb(dbInfo);
    }

    public void replayAlterDatabaseQuota(String dbName, long quota) {
        Database db = getDb(dbName);
        Preconditions.checkNotNull(db);
        db.setDataQuotaWithLock(quota);
    }

    public void renameDatabase(AlterDatabaseRename stmt) throws DdlException {
        String fullDbName = stmt.getDbName();
        String newFullDbName = stmt.getNewDbName();
        String clusterName = stmt.getClusterName();

        if (fullDbName.equals(newFullDbName)) {
            throw new DdlException("Same database name");
        }

        Database db = null;
        Cluster cluster = null;
        if (!tryLock(false)) {
            throw new DdlException("Failed to acquire catalog lock. Try again");
        }
        try {
            cluster = nameToCluster.get(clusterName);
            if (cluster == null) {
                ErrorReport.reportDdlException(ErrorCode.ERR_CLUSTER_NO_EXISTS, clusterName);
            }
            // check if db exists
            db = fullNameToDb.get(fullDbName);
            if (db == null) {
                ErrorReport.reportDdlException(ErrorCode.ERR_BAD_DB_ERROR, fullDbName);
            }

            if (db.getDbState() == DbState.LINK || db.getDbState() == DbState.MOVE) {
                ErrorReport.reportDdlException(ErrorCode.ERR_CLUSTER_RENAME_DB_ERR, fullDbName);
            }
            // check if name is already used
            if (fullNameToDb.get(newFullDbName) != null) {
                throw new DdlException("Database name[" + newFullDbName + "] is already used");
            }

            cluster.removeDb(db.getFullName(), db.getId());
            cluster.addDb(newFullDbName, db.getId());
            // 1. rename db
            db.setNameWithLock(newFullDbName);

            // 2. add to meta. check again
            fullNameToDb.remove(fullDbName);
            fullNameToDb.put(newFullDbName, db);

            DatabaseInfo dbInfo = new DatabaseInfo(fullDbName, newFullDbName, -1L);
            editLog.logDatabaseRename(dbInfo);
        } finally {
            unlock();
        }

        LOG.info("rename database[{}] to [{}]", fullDbName, newFullDbName);
    }

    public void replayRenameDatabase(String dbName, String newDbName) {
        tryLock(true);
        try {
            Database db = fullNameToDb.get(dbName);
            Cluster cluster = nameToCluster.get(db.getClusterName());
            cluster.removeDb(db.getFullName(), db.getId());
            db.setName(newDbName);
            cluster.addDb(newDbName, db.getId());
            fullNameToDb.remove(dbName);
            fullNameToDb.put(newDbName, db);
        } finally {
            unlock();
        }

        LOG.info("replay rename database {} to {}", dbName, newDbName);
    }

    public void createTable(CreateTableStmt stmt) throws DdlException {
        String engineName = stmt.getEngineName();
        String dbName = stmt.getDbName();
        String tableName = stmt.getTableName();

        // check if db exists
        Database db = getDb(stmt.getDbName());
        if (db == null) {
            ErrorReport.reportDdlException(ErrorCode.ERR_BAD_DB_ERROR, dbName);
        }

        // only internal table should check quota and cluster capacity
        if (!stmt.isExternal()) {
            // check cluster capacity
            Catalog.getCurrentSystemInfo().checkClusterCapacity(stmt.getClusterName());
            // check db quota
            db.checkQuota();
        }

        // check if table exists in db
        db.readLock();
        try {
            if (db.getTable(tableName) != null) {
                if (stmt.isSetIfNotExists()) {
                    LOG.info("create table[{}] which already exists", tableName);
                    return;
                } else {
                    ErrorReport.reportDdlException(ErrorCode.ERR_TABLE_EXISTS_ERROR, tableName);
                }
            }
        } finally {
            db.readUnlock();
        }

        if (engineName.equals("olap")) {
            createOlapTable(db, stmt);
            return;
        } else if (engineName.equals("mysql")) {
            createMysqlTable(db, stmt);
            return;
        } else if (engineName.equals("kudu")) {
            createKuduTable(db, stmt);
            return;
        } else if (engineName.equals("broker")) {
            createBrokerTable(db, stmt);
            return;
        } else if (engineName.equalsIgnoreCase("elasticsearch") || engineName.equalsIgnoreCase("es")) {
            createEsTable(db, stmt);
            return;
        } else {
            ErrorReport.reportDdlException(ErrorCode.ERR_UNKNOWN_STORAGE_ENGINE, engineName);
        }
        Preconditions.checkState(false);
        return;
    }

    public void addPartition(Database db, String tableName, AddPartitionClause addPartitionClause) throws DdlException {
        SingleRangePartitionDesc singlePartitionDesc = addPartitionClause.getSingeRangePartitionDesc();
        DistributionDesc distributionDesc = addPartitionClause.getDistributionDesc();

        DistributionInfo distributionInfo = null;
        OlapTable olapTable = null;

        Map<Long, List<Column>> indexIdToSchema = null;
        Map<Long, Integer> indexIdToSchemaHash = null;
        Map<Long, Short> indexIdToShortKeyColumnCount = null;
        Map<Long, TStorageType> indexIdToStorageType = null;
        Set<String> bfColumns = null;

        String partitionName = singlePartitionDesc.getPartitionName();

        Pair<Long, Long> versionInfo = null;
        // check
        db.readLock();
        try {
            Table table = db.getTable(tableName);
            if (table == null) {
                ErrorReport.reportDdlException(ErrorCode.ERR_BAD_TABLE_ERROR, tableName);
            }

            if (table.getType() != TableType.OLAP) {
                throw new DdlException("Table[" + tableName + "] is not OLAP table");
            }

            // check state
            olapTable = (OlapTable) table;
            if (olapTable.getState() != OlapTableState.NORMAL) {
                throw new DdlException("Table[" + tableName + "]'s state is not NORMAL");
            }

            // check partition type
            PartitionInfo partitionInfo = olapTable.getPartitionInfo();
            if (partitionInfo.getType() != PartitionType.RANGE) {
                throw new DdlException("Only support adding partition to range partitioned table");
            }

            // check partition name
            if (olapTable.getPartition(partitionName) != null) {
                if (singlePartitionDesc.isSetIfNotExists()) {
                    LOG.info("add partition[{}] which already exists", partitionName);
                    return;
                } else {
                    ErrorReport.reportDdlException(ErrorCode.ERR_SAME_NAME_PARTITION, partitionName);
                }
            }

            Map<String, String> properties = singlePartitionDesc.getProperties();
            versionInfo = PropertyAnalyzer.analyzeVersionInfo(properties);

            // check range
            RangePartitionInfo rangePartitionInfo = (RangePartitionInfo) partitionInfo;
            // here we check partition's properties
            singlePartitionDesc.analyze(rangePartitionInfo.getPartitionColumns().size(), null);

            rangePartitionInfo.checkAndCreateRange(singlePartitionDesc);

            // get distributionInfo
            List<Column> baseSchema = olapTable.getBaseSchema();
            DistributionInfo defaultDistributionInfo = olapTable.getDefaultDistributionInfo();
            if (distributionDesc != null) {
                distributionInfo = distributionDesc.toDistributionInfo(baseSchema);
                // for now. we only support modify distribution's bucket num
                if (distributionInfo.getType() != defaultDistributionInfo.getType()) {
                    throw new DdlException("Cannot assign different distribution type. default is: "
                            + defaultDistributionInfo.getType());
                }

                if (distributionInfo.getType() == DistributionInfoType.HASH) {
                    HashDistributionInfo hashDistributionInfo = (HashDistributionInfo) distributionInfo;
                    List<Column> newDistriCols = hashDistributionInfo.getDistributionColumns();
                    List<Column> defaultDistriCols = ((HashDistributionInfo) defaultDistributionInfo)
                            .getDistributionColumns();
                    if (!newDistriCols.equals(defaultDistriCols)) {
                        throw new DdlException("Cannot assign hash distribution with different distribution cols. "
                                + "default is: " + defaultDistriCols);
                    }
                    if (hashDistributionInfo.getBucketNum() <= 0) {
                        throw new DdlException("Cannot assign hash distribution buckets less than 1");
                    }
                }
            } else {
                distributionInfo = defaultDistributionInfo;
            }

            // check colocation
            if (Catalog.getCurrentColocateIndex().isColocateTable(olapTable.getId())) {
                String fullGroupName = db.getId() + "_" + olapTable.getColocateGroup();
                ColocateGroupSchema groupSchema = colocateTableIndex.getGroupSchema(fullGroupName);
                Preconditions.checkNotNull(groupSchema);
                groupSchema.checkDistribution(distributionInfo);
                groupSchema.checkReplicationNum(singlePartitionDesc.getReplicationNum());
            }

            indexIdToShortKeyColumnCount = olapTable.getCopiedIndexIdToShortKeyColumnCount();
            indexIdToSchemaHash = olapTable.getCopiedIndexIdToSchemaHash();
            indexIdToStorageType = olapTable.getCopiedIndexIdToStorageType();
            indexIdToSchema = olapTable.getCopiedIndexIdToSchema();
            bfColumns = olapTable.getCopiedBfColumns();
        } catch (AnalysisException e) {
            throw new DdlException(e.getMessage());
        } finally {
            db.readUnlock();
        }

        Preconditions.checkNotNull(distributionInfo);
        Preconditions.checkNotNull(olapTable);
        Preconditions.checkNotNull(indexIdToShortKeyColumnCount);
        Preconditions.checkNotNull(indexIdToSchemaHash);
        Preconditions.checkNotNull(indexIdToStorageType);
        Preconditions.checkNotNull(indexIdToSchema);

        // create partition without lock
        DataProperty dataProperty = singlePartitionDesc.getPartitionDataProperty();
        Preconditions.checkNotNull(dataProperty);

        Set<Long> tabletIdSet = new HashSet<Long>();
        try {
            long partitionId = getNextId();
            Partition partition = createPartitionWithIndices(db.getClusterName(), db.getId(),
                    olapTable.getId(),
                    olapTable.getBaseIndexId(),
                    partitionId, partitionName,
                    indexIdToShortKeyColumnCount,
                    indexIdToSchemaHash,
                    indexIdToStorageType,
                    indexIdToSchema,
                    olapTable.getKeysType(),
                    distributionInfo,
                    dataProperty.getStorageMedium(),
                    singlePartitionDesc.getReplicationNum(),
                    versionInfo, bfColumns, olapTable.getBfFpp(),
                    tabletIdSet);

            // check again
            db.writeLock();
            try {
                Table table = db.getTable(tableName);
                if (table == null) {
                    ErrorReport.reportDdlException(ErrorCode.ERR_BAD_TABLE_ERROR, tableName);
                }

                if (table.getType() != TableType.OLAP) {
                    throw new DdlException("Table[" + tableName + "] is not OLAP table");
                }

                // check partition type
                olapTable = (OlapTable) table;
                PartitionInfo partitionInfo = olapTable.getPartitionInfo();
                if (partitionInfo.getType() != PartitionType.RANGE) {
                    throw new DdlException("Only support adding partition to range partitioned table");
                }

                // check partition name
                if (olapTable.getPartition(partitionName) != null) {
                    if (singlePartitionDesc.isSetIfNotExists()) {
                        LOG.debug("add partition[{}] which already exists", partitionName);
                        return;
                    } else {
                        ErrorReport.reportDdlException(ErrorCode.ERR_SAME_NAME_PARTITION, partitionName);
                    }
                }

                // check if meta changed
                // rollup index may be added or dropped during add partition operation.
                // schema may be changed during add partition operation.
                boolean metaChanged = false;
                if (olapTable.getIndexNameToId().size() != indexIdToSchema.size()) {
                    metaChanged = true;
                } else {
                    // compare schemaHash
                    for (Map.Entry<Long, Integer> entry : olapTable.getIndexIdToSchemaHash().entrySet()) {
                        long indexId = entry.getKey();
                        if (!indexIdToSchemaHash.containsKey(indexId)) {
                            metaChanged = true;
                            break;
                        }
                        if (indexIdToSchemaHash.get(indexId) != entry.getValue()) {
                            metaChanged = true;
                            break;
                        }
                    }
                }

                if (metaChanged) {
                    throw new DdlException("Table[" + tableName + "]'s meta has been changed. try again.");
                }

                // update partition info
                RangePartitionInfo rangePartitionInfo = (RangePartitionInfo) partitionInfo;
                rangePartitionInfo.handleNewSinglePartitionDesc(singlePartitionDesc, partitionId);

                olapTable.addPartition(partition);
                // log
                PartitionPersistInfo info = new PartitionPersistInfo(db.getId(), olapTable.getId(), partition,
                        rangePartitionInfo.getRange(partitionId), dataProperty,
                        rangePartitionInfo.getReplicationNum(partitionId));
                editLog.logAddPartition(info);

                LOG.info("succeed in creating partition[{}]", partitionId);
                return;
            } finally {
                db.writeUnlock();
            }
        } catch (DdlException e) {
            for (Long tabletId : tabletIdSet) {
                Catalog.getCurrentInvertedIndex().deleteTablet(tabletId);
            }
            throw e;
        }
    }

    public void replayAddPartition(PartitionPersistInfo info) throws DdlException {
        Database db = this.getDb(info.getDbId());
        db.writeLock();
        try {
            OlapTable olapTable = (OlapTable) db.getTable(info.getTableId());
            Partition partition = info.getPartition();
            olapTable.addPartition(partition);
            PartitionInfo partitionInfo = olapTable.getPartitionInfo();
            ((RangePartitionInfo) partitionInfo).unprotectHandleNewSinglePartitionDesc(partition.getId(),
                    info.getRange(), info.getDataProperty(), info.getReplicationNum());

            if (!isCheckpointThread()) {
                // add to inverted index
                TabletInvertedIndex invertedIndex = Catalog.getCurrentInvertedIndex();
                for (MaterializedIndex index : partition.getMaterializedIndices(IndexExtState.ALL)) {
                    long indexId = index.getId();
                    int schemaHash = olapTable.getSchemaHashByIndexId(indexId);
                    TabletMeta tabletMeta = new TabletMeta(info.getDbId(), info.getTableId(), partition.getId(),
                            index.getId(), schemaHash, info.getDataProperty().getStorageMedium());
                    for (Tablet tablet : index.getTablets()) {
                        long tabletId = tablet.getId();
                        invertedIndex.addTablet(tabletId, tabletMeta);
                        for (Replica replica : tablet.getReplicas()) {
                            invertedIndex.addReplica(tabletId, replica);
                        }
                    }
                }
            }
        } finally {
            db.writeUnlock();
        }
    }

    public void dropPartition(Database db, OlapTable olapTable, DropPartitionClause clause) throws DdlException {
        DynamicPartitionUtil.checkAlterAllowed(olapTable);
        Preconditions.checkArgument(db.isWriteLockHeldByCurrentThread());

        String partitionName = clause.getPartitionName();

        if (olapTable.getState() != OlapTableState.NORMAL) {
            throw new DdlException("Table[" + olapTable.getName() + "]'s state is not NORMAL");
        }

        PartitionInfo partitionInfo = olapTable.getPartitionInfo();
        Partition partition = olapTable.getPartition(partitionName);
        if (partition == null) {
            if (clause.isSetIfExists()) {
                LOG.info("drop partition[{}] which does not exist", partitionName);
                return;
            } else {
                ErrorReport.reportDdlException(ErrorCode.ERR_DROP_PARTITION_NON_EXISTENT, partitionName);
            }
        }

        if (partitionInfo.getType() != PartitionType.RANGE) {
            String errMsg = "Alter table [" + olapTable.getName() + "] failed. Not a partitioned table";
            LOG.warn(errMsg);
            throw new DdlException(errMsg);
        }

        // drop
        olapTable.dropPartition(db.getId(), partitionName);

        // log
        DropPartitionInfo info = new DropPartitionInfo(db.getId(), olapTable.getId(), partitionName);
        editLog.logDropPartition(info);

        LOG.info("succeed in droping partition[{}]", partition.getId());
    }

    public void replayDropPartition(DropPartitionInfo info) {
        Database db = this.getDb(info.getDbId());
        db.writeLock();
        try {
            OlapTable olapTable = (OlapTable) db.getTable(info.getTableId());
            olapTable.dropPartition(info.getDbId(), info.getPartitionName());
        } finally {
            db.writeUnlock();
        }
    }

    public void replayErasePartition(long partitionId) throws DdlException {
        Catalog.getCurrentRecycleBin().replayErasePartition(partitionId);
    }

    public void replayRecoverPartition(RecoverInfo info) {
        long dbId = info.getDbId();
        Database db = getDb(dbId);
        db.writeLock();
        try {
            Table table = db.getTable(info.getTableId());
            Catalog.getCurrentRecycleBin().replayRecoverPartition((OlapTable) table, info.getPartitionId());
        } finally {
            db.writeUnlock();
        }
    }

    public void modifyPartition(Database db, OlapTable olapTable, ModifyPartitionClause modifyPartitionClause)
            throws DdlException {
        Preconditions.checkArgument(db.isWriteLockHeldByCurrentThread());
        if (olapTable.getState() != OlapTableState.NORMAL) {
            throw new DdlException("Table[" + olapTable.getName() + "]'s state is not NORMAL");
        }

        String partitionName = modifyPartitionClause.getPartitionName();
        Partition partition = olapTable.getPartition(partitionName);
        if (partition == null) {
            throw new DdlException(
                    "Partition[" + partitionName + "] does not exist in table[" + olapTable.getName() + "]");
        }

        PartitionInfo partitionInfo = olapTable.getPartitionInfo();
        Map<String, String> properties = modifyPartitionClause.getProperties();

        // 1. data property
        DataProperty oldDataProperty = partitionInfo.getDataProperty(partition.getId());
        DataProperty newDataProperty = null;
        try {
            newDataProperty = PropertyAnalyzer.analyzeDataProperty(properties, oldDataProperty);
        } catch (AnalysisException e) {
            throw new DdlException(e.getMessage());
        }
        Preconditions.checkNotNull(newDataProperty);

        if (newDataProperty.equals(oldDataProperty)) {
            newDataProperty = null;
        }

        // 2. replication num
        short oldReplicationNum = partitionInfo.getReplicationNum(partition.getId());
        short newReplicationNum = (short) -1;
        try {
            newReplicationNum = PropertyAnalyzer.analyzeReplicationNum(properties, oldReplicationNum);
        } catch (AnalysisException e) {
            throw new DdlException(e.getMessage());
        }

        if (newReplicationNum == oldReplicationNum) {
            newReplicationNum = (short) -1;
        } else if (Catalog.getCurrentColocateIndex().isColocateTable(olapTable.getId())) {
            ErrorReport.reportDdlException(ErrorCode.ERR_COLOCATE_TABLE_MUST_HAS_SAME_REPLICATION_NUM, oldReplicationNum);
        }

        // check if has other undefined properties
        if (properties != null && !properties.isEmpty()) {
            MapJoiner mapJoiner = Joiner.on(", ").withKeyValueSeparator(" = ");
            throw new DdlException("Unknown properties: " + mapJoiner.join(properties));
        }

        // modify meta here
        // date property
        if (newDataProperty != null) {
            partitionInfo.setDataProperty(partition.getId(), newDataProperty);
            LOG.debug("modify partition[{}-{}-{}] data property to {}", db.getId(), olapTable.getId(), partitionName,
                    newDataProperty.toString());
        }

        // replication num
        if (newReplicationNum != (short) -1) {
            partitionInfo.setReplicationNum(partition.getId(), newReplicationNum);
            LOG.debug("modify partition[{}-{}-{}] replication num to {}", db.getId(), olapTable.getId(), partitionName,
                    newReplicationNum);
        }

        // log
        ModifyPartitionInfo info = new ModifyPartitionInfo(db.getId(), olapTable.getId(), partition.getId(),
                newDataProperty, newReplicationNum);
        editLog.logModifyPartition(info);
    }

    public void replayModifyPartition(ModifyPartitionInfo info) {
        Database db = this.getDb(info.getDbId());
        db.writeLock();
        try {
            OlapTable olapTable = (OlapTable) db.getTable(info.getTableId());
            PartitionInfo partitionInfo = olapTable.getPartitionInfo();
            if (info.getDataProperty() != null) {
                partitionInfo.setDataProperty(info.getPartitionId(), info.getDataProperty());
            }
            if (info.getReplicationNum() != (short) -1) {
                partitionInfo.setReplicationNum(info.getPartitionId(), info.getReplicationNum());
            }
        } finally {
            db.writeUnlock();
        }
    }

    private Partition createPartitionWithIndices(String clusterName, long dbId, long tableId,
                                                 long baseIndexId, long partitionId, String partitionName,
                                                 Map<Long, Short> indexIdToShortKeyColumnCount,
                                                 Map<Long, Integer> indexIdToSchemaHash,
                                                 Map<Long, TStorageType> indexIdToStorageType,
                                                 Map<Long, List<Column>> indexIdToSchema,
                                                 KeysType keysType,
                                                 DistributionInfo distributionInfo,
                                                 TStorageMedium storageMedium,
                                                 short replicationNum,
                                                 Pair<Long, Long> versionInfo,
                                                 Set<String> bfColumns,
                                                 double bfFpp,
            Set<Long> tabletIdSet) throws DdlException {
        // create base index first.
        Preconditions.checkArgument(baseIndexId != -1);
        MaterializedIndex baseIndex = new MaterializedIndex(baseIndexId, IndexState.NORMAL);

        // create partition with base index
        Partition partition = new Partition(partitionId, partitionName, baseIndex, distributionInfo);

        // add to index map
        Map<Long, MaterializedIndex> indexMap = new HashMap<Long, MaterializedIndex>();
        indexMap.put(baseIndexId, baseIndex);

        // create rollup index if has
        for (long indexId : indexIdToSchema.keySet()) {
            if (indexId == baseIndexId) {
                continue;
            }

            MaterializedIndex rollup = new MaterializedIndex(indexId, IndexState.NORMAL);
            indexMap.put(indexId, rollup);
        }

        // version and version hash
        if (versionInfo != null) {
            partition.updateVisibleVersionAndVersionHash(versionInfo.first, versionInfo.second);
        }
        long version = partition.getVisibleVersion();
        long versionHash = partition.getVisibleVersionHash();

        for (Map.Entry<Long, MaterializedIndex> entry : indexMap.entrySet()) {
            long indexId = entry.getKey();
            MaterializedIndex index = entry.getValue();

            // create tablets
            int schemaHash = indexIdToSchemaHash.get(indexId);
            TabletMeta tabletMeta = new TabletMeta(dbId, tableId, partitionId, indexId, schemaHash, storageMedium);
            createTablets(clusterName, index, ReplicaState.NORMAL, distributionInfo, version, versionHash,
                    replicationNum, tabletMeta, tabletIdSet);

            boolean ok = false;
            String errMsg = null;

            // add create replica task for olap
            short shortKeyColumnCount = indexIdToShortKeyColumnCount.get(indexId);
            TStorageType storageType = indexIdToStorageType.get(indexId);
            List<Column> schema = indexIdToSchema.get(indexId);
            int totalTaskNum = index.getTablets().size() * replicationNum;
            MarkedCountDownLatch<Long, Long> countDownLatch = new MarkedCountDownLatch<Long, Long>(totalTaskNum);
            AgentBatchTask batchTask = new AgentBatchTask();
            for (Tablet tablet : index.getTablets()) {
                long tabletId = tablet.getId();
                for (Replica replica : tablet.getReplicas()) {
                    long backendId = replica.getBackendId();
                    countDownLatch.addMark(backendId, tabletId);
                    CreateReplicaTask task = new CreateReplicaTask(backendId, dbId, tableId,
                            partitionId, indexId, tabletId,
                            shortKeyColumnCount, schemaHash,
                            version, versionHash,
                            keysType,
                            storageType, storageMedium,
                            schema, bfColumns, bfFpp,
                            countDownLatch);
                    batchTask.addTask(task);
                    // add to AgentTaskQueue for handling finish report.
                    // not for resending task
                    AgentTaskQueue.addTask(task);
                }
            }
            AgentTaskExecutor.submit(batchTask);

            // estimate timeout
            long timeout = Config.tablet_create_timeout_second * 1000L * totalTaskNum;
            timeout = Math.min(timeout, Config.max_create_table_timeout_second * 1000);
            try {
                ok = countDownLatch.await(timeout, TimeUnit.MILLISECONDS);
            } catch (InterruptedException e) {
                LOG.warn("InterruptedException: ", e);
                ok = false;
            }

            if (!ok || !countDownLatch.getStatus().ok()) {
                errMsg = "Failed to create partition[" + partitionName + "]. Timeout.";
                // clear tasks
                AgentTaskQueue.removeBatchTask(batchTask, TTaskType.CREATE);

                if (!countDownLatch.getStatus().ok()) {
                    errMsg += " Error: " + countDownLatch.getStatus().getErrorMsg();
                } else {
                    List<Entry<Long, Long>> unfinishedMarks = countDownLatch.getLeftMarks();
                    // only show at most 3 results
                    List<Entry<Long, Long>> subList = unfinishedMarks.subList(0, Math.min(unfinishedMarks.size(), 3));
                    if (!subList.isEmpty()) {
                        errMsg += " Unfinished mark: " + Joiner.on(", ").join(subList);
                    }
                }
                LOG.warn(errMsg);
                throw new DdlException(errMsg);
            }

            if (index.getId() != baseIndexId) {
                // add rollup index to partition
                partition.createRollupIndex(index);
            }
        } // end for indexMap
        return partition;
    }

    // Create olap table and related base index synchronously.
    private void createOlapTable(Database db, CreateTableStmt stmt) throws DdlException {
        String tableName = stmt.getTableName();
        LOG.debug("begin create olap table: {}", tableName);

        // create columns
        List<Column> baseSchema = stmt.getColumns();
        validateColumns(baseSchema);

        // create partition info
        PartitionDesc partitionDesc = stmt.getPartitionDesc();
        PartitionInfo partitionInfo = null;
        Map<String, Long> partitionNameToId = Maps.newHashMap();
        if (partitionDesc != null) {
            // gen partition id first
            if (partitionDesc instanceof RangePartitionDesc) {
                RangePartitionDesc rangeDesc = (RangePartitionDesc) partitionDesc;
                for (SingleRangePartitionDesc desc : rangeDesc.getSingleRangePartitionDescs()) {
                    long partitionId = getNextId();
                    partitionNameToId.put(desc.getPartitionName(), partitionId);
                }
            }
            partitionInfo = partitionDesc.toPartitionInfo(baseSchema, partitionNameToId);
        } else {
            if (DynamicPartitionUtil.checkDynamicPartitionPropertiesExist(stmt.getProperties())) {
                throw new DdlException("Only support dynamic partition properties on range partition table");
            }
            long partitionId = getNextId();
            // use table name as single partition name
            partitionNameToId.put(tableName, partitionId);
            partitionInfo = new SinglePartitionInfo();
        }

        // get keys type
        KeysDesc keysDesc = stmt.getKeysDesc();
        Preconditions.checkNotNull(keysDesc);
        KeysType keysType = keysDesc.getKeysType();

        // create distribution info
        DistributionDesc distributionDesc = stmt.getDistributionDesc();
        Preconditions.checkNotNull(distributionDesc);
        DistributionInfo distributionInfo = distributionDesc.toDistributionInfo(baseSchema);

        // calc short key column count
        short shortKeyColumnCount = Catalog.calcShortKeyColumnCount(baseSchema, stmt.getProperties());
        LOG.debug("create table[{}] short key column count: {}", tableName, shortKeyColumnCount);

        // create table
        long tableId = Catalog.getInstance().getNextId();
        OlapTable olapTable = new OlapTable(tableId, tableName, baseSchema, keysType, partitionInfo,
                distributionInfo);
        olapTable.setComment(stmt.getComment());

        // set base index id
        long baseIndexId = getNextId();
        olapTable.setBaseIndexId(baseIndexId);

        // set base index info to table
        // this should be done before create partition.
        // get base index storage type. default is COLUMN
        Map<String, String> properties = stmt.getProperties();
        TStorageType baseIndexStorageType = null;
        try {
            baseIndexStorageType = PropertyAnalyzer.analyzeStorageType(properties);
        } catch (AnalysisException e) {
            throw new DdlException(e.getMessage());
        }
        Preconditions.checkNotNull(baseIndexStorageType);
        olapTable.setStorageTypeToIndex(baseIndexId, baseIndexStorageType);

        // analyze bloom filter columns
        Set<String> bfColumns = null;
        double bfFpp = 0;
        try {
            bfColumns = PropertyAnalyzer.analyzeBloomFilterColumns(properties, baseSchema);
            if (bfColumns != null && bfColumns.isEmpty()) {
                bfColumns = null;
            }

            bfFpp = PropertyAnalyzer.analyzeBloomFilterFpp(properties);
            if (bfColumns != null && bfFpp == 0) {
                bfFpp = FeConstants.default_bloom_filter_fpp;
            } else if (bfColumns == null) {
                bfFpp = 0;
            }

            olapTable.setBloomFilterInfo(bfColumns, bfFpp);
        } catch (AnalysisException e) {
            throw new DdlException(e.getMessage());
        }

        if (partitionInfo.getType() == PartitionType.UNPARTITIONED) {
            // if this is an unpartitioned table, we should analyze data property and replication num here.
            // if this is a partitioned table, there properties are already analyzed in RangePartitionDesc analyze phase.

            // use table name as this single partition name
            String partitionName = tableName;
            long partitionId = partitionNameToId.get(partitionName);
            DataProperty dataProperty = null;
            try {
                dataProperty = PropertyAnalyzer.analyzeDataProperty(stmt.getProperties(),
                        DataProperty.DEFAULT_HDD_DATA_PROPERTY);
            } catch (AnalysisException e) {
                throw new DdlException(e.getMessage());
            }
            Preconditions.checkNotNull(dataProperty);
            partitionInfo.setDataProperty(partitionId, dataProperty);

            // analyze replication num
            short replicationNum = FeConstants.default_replication_num;
            try {
                replicationNum = PropertyAnalyzer.analyzeReplicationNum(properties, replicationNum);
            } catch (AnalysisException e) {
                throw new DdlException(e.getMessage());
            }
            partitionInfo.setReplicationNum(partitionId, replicationNum);
        }

        // check colocation properties
        try {
            String colocateGroup = PropertyAnalyzer.analyzeColocate(properties);
            if (colocateGroup != null) {
                if (Config.disable_colocate_join) {
                    ErrorReport.reportDdlException(ErrorCode.ERR_COLOCATE_FEATURE_DISABLED);
                }
                String fullGroupName = db.getId() + "_" + colocateGroup;
                ColocateGroupSchema groupSchema = colocateTableIndex.getGroupSchema(fullGroupName);
                if (groupSchema != null) {
                    // group already exist, check if this table can be added to this group
                    groupSchema.checkColocateSchema(olapTable);
                }
                // add table to this group, if group does not exist, create a new one
                getColocateTableIndex().addTableToGroup(db.getId(), olapTable, colocateGroup,
                        null /* generate group id inside */);
                olapTable.setColocateGroup(colocateGroup);
            }
        } catch (AnalysisException e) {
            throw new DdlException(e.getMessage());
        }

        // check all dynamic properties exist
        DynamicPartitionUtil.checkAllDynamicPartitionProperties(properties);

        // set index schema
        int schemaVersion = 0;
        try {
            schemaVersion = PropertyAnalyzer.analyzeSchemaVersion(properties);
        } catch (AnalysisException e) {
            throw new DdlException(e.getMessage());
        }
        int schemaHash = Util.schemaHash(schemaVersion, baseSchema, bfColumns, bfFpp);
        olapTable.setIndexSchemaInfo(baseIndexId, tableName, baseSchema, schemaVersion, schemaHash,
                shortKeyColumnCount);

        // analyze version info
        Pair<Long, Long> versionInfo = null;
        try {
            versionInfo = PropertyAnalyzer.analyzeVersionInfo(properties);
        } catch (AnalysisException e) {
            throw new DdlException(e.getMessage());
        }
        Preconditions.checkNotNull(versionInfo);

        // a set to record every new tablet created when create table
        // if failed in any step, use this set to do clear things
        Set<Long> tabletIdSet = new HashSet<Long>();

        // create partition
        try {
            if (partitionInfo.getType() == PartitionType.UNPARTITIONED) {
                // this is a 1-level partitioned table
                // use table name as partition name
                String partitionName = tableName;
                long partitionId = partitionNameToId.get(partitionName);
                // create partition
                Partition partition = createPartitionWithIndices(db.getClusterName(), db.getId(),
                        olapTable.getId(), olapTable.getBaseIndexId(),
                        partitionId, partitionName,
                        olapTable.getIndexIdToShortKeyColumnCount(),
                        olapTable.getIndexIdToSchemaHash(),
                        olapTable.getIndexIdToStorageType(),
                        olapTable.getIndexIdToSchema(),
                        keysType,
                        distributionInfo,
                        partitionInfo.getDataProperty(partitionId).getStorageMedium(),
                        partitionInfo.getReplicationNum(partitionId),
                        versionInfo, bfColumns, bfFpp,
                        tabletIdSet);
                olapTable.addPartition(partition);
            } else if (partitionInfo.getType() == PartitionType.RANGE) {
                try {
                    // just for remove entries in stmt.getProperties(),
                    // and then check if there still has unknown properties
                    PropertyAnalyzer.analyzeDataProperty(stmt.getProperties(), DataProperty.DEFAULT_HDD_DATA_PROPERTY);
                    PropertyAnalyzer.analyzeReplicationNum(properties, FeConstants.default_replication_num);

                    if (properties != null && !properties.isEmpty()) {
                        if (partitionInfo.isMultiColumnPartition()) {
                            throw new DdlException("Dynamic partition only support single column partition");
                        }
                        // here, only dynamic partition properties should be checked
                        Map<String, String> dynamicPartitionProperties = DynamicPartitionUtil.analyzeDynamicPartition(db, olapTable, properties);
                        TableProperty tableProperty = new TableProperty();
                        tableProperty.modifyTableProperties(dynamicPartitionProperties);
                        dynamicPartitionScheduler.lastUpdateTime = TimeUtils.getCurrentFormatTime();
                        olapTable.setTableProperty(tableProperty);
                    }

                    if (properties != null && !properties.isEmpty()) {
                        // here, all properties should be checked
                        throw new DdlException("Unknown properties: " + properties);
                    }
                } catch (AnalysisException e) {
                    throw new DdlException(e.getMessage());
                }

                // this is a 2-level partitioned tables
                RangePartitionInfo rangePartitionInfo = (RangePartitionInfo) partitionInfo;
                for (Map.Entry<String, Long> entry : partitionNameToId.entrySet()) {
                    DataProperty dataProperty = rangePartitionInfo.getDataProperty(entry.getValue());
                    Partition partition = createPartitionWithIndices(db.getClusterName(), db.getId(), olapTable.getId(),
                            olapTable.getBaseIndexId(), entry.getValue(), entry.getKey(),
                            olapTable.getIndexIdToShortKeyColumnCount(),
                            olapTable.getIndexIdToSchemaHash(),
                            olapTable.getIndexIdToStorageType(),
                            olapTable.getIndexIdToSchema(),
                            keysType, distributionInfo,
                            dataProperty.getStorageMedium(),
                            partitionInfo.getReplicationNum(entry.getValue()),
                            versionInfo, bfColumns, bfFpp,
                            tabletIdSet);
                    olapTable.addPartition(partition);
                }
            } else {
                throw new DdlException("Unsupport partition method: " + partitionInfo.getType().name());
            }

            if (!db.createTableWithLock(olapTable, false, stmt.isSetIfNotExists())) {
                ErrorReport.reportDdlException(ErrorCode.ERR_CANT_CREATE_TABLE, tableName, "table already exists");
            }

            // we have added these index to memory, only need to persist here
            if (getColocateTableIndex().isColocateTable(tableId)) {
                GroupId groupId = getColocateTableIndex().getGroup(tableId);
                List<List<Long>> backendsPerBucketSeq = getColocateTableIndex().getBackendsPerBucketSeq(groupId);
                ColocatePersistInfo info = ColocatePersistInfo.createForAddTable(groupId, tableId, backendsPerBucketSeq);
                editLog.logColocateAddTable(info);
            }
<<<<<<< HEAD
            
            LOG.info("successfully create table[{};{}]", tableName, tableId);
=======
>>>>>>> 728a2b44
            // register table to DynamicPartition if needed after table created
            DynamicPartitionUtil.registerDynamicPartitionTableIfEnable(db.getId(), olapTable);
        } catch (DdlException e) {
            for (Long tabletId : tabletIdSet) {
                Catalog.getCurrentInvertedIndex().deleteTablet(tabletId);
            }

            // only remove from memory, because we have not persist it
            if (getColocateTableIndex().isColocateTable(tableId)) {
                getColocateTableIndex().removeTable(tableId);
            }

            throw e;
        }
        return;
    }

    private void createMysqlTable(Database db, CreateTableStmt stmt) throws DdlException {
        String tableName = stmt.getTableName();

        List<Column> columns = stmt.getColumns();

        long tableId = Catalog.getInstance().getNextId();
        MysqlTable mysqlTable = new MysqlTable(tableId, tableName, columns, stmt.getProperties());
        mysqlTable.setComment(stmt.getComment());
        if (!db.createTableWithLock(mysqlTable, false, stmt.isSetIfNotExists())) {
            ErrorReport.reportDdlException(ErrorCode.ERR_CANT_CREATE_TABLE, tableName, "table already exist");
        }
        LOG.info("successfully create table[{}-{}]", tableName, tableId);
        return;
    }

    private Table createEsTable(Database db, CreateTableStmt stmt) throws DdlException {
        String tableName = stmt.getTableName();

        // create columns
        List<Column> baseSchema = stmt.getColumns();
        validateColumns(baseSchema);

        // create partition info
        PartitionDesc partitionDesc = stmt.getPartitionDesc();
        PartitionInfo partitionInfo = null;
        Map<String, Long> partitionNameToId = Maps.newHashMap();
        if (partitionDesc != null) {
            partitionInfo = partitionDesc.toPartitionInfo(baseSchema, partitionNameToId);
        } else {
            long partitionId = getNextId();
            // use table name as single partition name
            partitionNameToId.put(tableName, partitionId);
            partitionInfo = new SinglePartitionInfo();
        }

        long tableId = Catalog.getInstance().getNextId();
        EsTable esTable = new EsTable(tableId, tableName, baseSchema, stmt.getProperties(), partitionInfo);
        esTable.setComment(stmt.getComment());

        if (!db.createTableWithLock(esTable, false, stmt.isSetIfNotExists())) {
            ErrorReport.reportDdlException(ErrorCode.ERR_CANT_CREATE_TABLE, tableName, "table already exist");
        }
        LOG.info("successfully create table{} with id {}", tableName, tableId);
        return esTable;
    }

    private Table createKuduTable(Database db, CreateTableStmt stmt) throws DdlException {
        String tableName = stmt.getTableName();

        // 1. create kudu schema
        List<ColumnSchema> kuduColumns = null;
        List<Column> baseSchema = stmt.getColumns();
        kuduColumns = KuduUtil.generateKuduColumn(baseSchema);
        Schema kuduSchema = new Schema(kuduColumns);

        CreateTableOptions kuduCreateOpts = new CreateTableOptions();

        // 2. distribution
        Preconditions.checkNotNull(stmt.getDistributionDesc());
        HashDistributionDesc hashDistri = (HashDistributionDesc) stmt.getDistributionDesc();
        kuduCreateOpts.addHashPartitions(hashDistri.getDistributionColumnNames(), hashDistri.getBuckets());
        KuduPartition hashPartition = KuduPartition.createHashPartition(hashDistri.getDistributionColumnNames(),
                hashDistri.getBuckets());

        // 3. partition, if exist
        KuduPartition rangePartition = null;
        if (stmt.getPartitionDesc() != null) {
            RangePartitionDesc rangePartitionDesc = (RangePartitionDesc) stmt.getPartitionDesc();
            List<KuduRange> kuduRanges = Lists.newArrayList();
            KuduUtil.setRangePartitionInfo(kuduSchema, rangePartitionDesc, kuduCreateOpts, kuduRanges);
            rangePartition = KuduPartition.createRangePartition(rangePartitionDesc.getPartitionColNames(), kuduRanges);
        }

        Map<String, String> properties = stmt.getProperties();
        // 4. replication num
        short replicationNum = FeConstants.default_replication_num;
        try {
            replicationNum = PropertyAnalyzer.analyzeReplicationNum(properties, replicationNum);
        } catch (AnalysisException e) {
            throw new DdlException(e.getMessage());
        }
        kuduCreateOpts.setNumReplicas(replicationNum);

        // 5. analyze kudu master addr
        String kuduMasterAddrs = Config.kudu_master_addresses;
        try {
            kuduMasterAddrs = PropertyAnalyzer.analyzeKuduMasterAddr(properties, kuduMasterAddrs);
        } catch (AnalysisException e) {
            throw new DdlException(e.getMessage());
        }

        if (properties != null && !properties.isEmpty()) {
            // here, all properties should be checked
            throw new DdlException("Unknown properties: " + properties);
        }

        // 6. create table
        LOG.info("create table: {} in kudu with kudu master: [{}]", tableName, kuduMasterAddrs);
        KuduClient client = new KuduClient.KuduClientBuilder(Config.kudu_master_addresses).build();
        org.apache.kudu.client.KuduTable table = null;
        try {
            client.createTable(tableName, kuduSchema, kuduCreateOpts);
            table = client.openTable(tableName);
        } catch (KuduException e) {
            LOG.warn("failed to create kudu table: {}", tableName, e);
            ErrorReport.reportDdlException(ErrorCode.ERR_CANT_CREATE_TABLE, tableName, e.getMessage());
        }

        // 7. add table to catalog
        long tableId = getNextId();
        KuduTable kuduTable = new KuduTable(tableId, baseSchema, table);
        kuduTable.setRangeParititon(rangePartition);
        kuduTable.setHashPartition(hashPartition);
        kuduTable.setMasterAddrs(kuduMasterAddrs);
        kuduTable.setKuduTableId(table.getTableId());

        if (!db.createTableWithLock(kuduTable, false, stmt.isSetIfNotExists())) {
            // try to clean the obsolate table
            try {
                client.deleteTable(tableName);
            } catch (KuduException e) {
                LOG.warn("failed to delete table {} after failed creating table", tableName, e);
            }
            ErrorReport.reportDdlException(ErrorCode.ERR_CANT_CREATE_TABLE, tableName, "table already exists");
        }

        LOG.info("successfully create table[{}-{}]", tableName, tableId);

        return kuduTable;
    }

    private void createBrokerTable(Database db, CreateTableStmt stmt) throws DdlException {
        String tableName = stmt.getTableName();

        List<Column> columns = stmt.getColumns();

        long tableId = Catalog.getInstance().getNextId();
        BrokerTable brokerTable = new BrokerTable(tableId, tableName, columns, stmt.getProperties());
        brokerTable.setComment(stmt.getComment());
        brokerTable.setBrokerProperties(stmt.getExtProperties());

        if (!db.createTableWithLock(brokerTable, false, stmt.isSetIfNotExists())) {
            ErrorReport.reportDdlException(ErrorCode.ERR_CANT_CREATE_TABLE, tableName, "table already exist");
        }
        LOG.info("successfully create table[{}-{}]", tableName, tableId);

        return;
    }

    public static void getDdlStmt(Table table, List<String> createTableStmt, List<String> addPartitionStmt,
                                  List<String> createRollupStmt, boolean separatePartition, short replicationNum,
                                  boolean hidePassword) {
        StringBuilder sb = new StringBuilder();

        // 1. create table
        // 1.1 view
        if (table.getType() == TableType.VIEW) {
            View view = (View) table;
            sb.append("CREATE VIEW `").append(table.getName()).append("` AS ").append(view.getInlineViewDef());
            sb.append(";");
            createTableStmt.add(sb.toString());
            return;
        }

        // 1.2 other table type
        sb.append("CREATE ");
        if (table.getType() == TableType.KUDU || table.getType() == TableType.MYSQL
                || table.getType() == TableType.ELASTICSEARCH) {
            sb.append("EXTERNAL ");
        }
        sb.append("TABLE ");
        sb.append("`").append(table.getName()).append("` (\n");
        int idx = 0;
        for (Column column : table.getBaseSchema()) {
            if (idx++ != 0) {
                sb.append(",\n");
            }
            // There MUST BE 2 space in front of each column description line
            // sqlalchemy requires this to parse SHOW CREATE TAEBL stmt.
            sb.append("  ").append(column.toSql());
        }
        sb.append("\n) ENGINE=");
        sb.append(table.getType().name());

        if (table.getType() == TableType.OLAP) {
            OlapTable olapTable = (OlapTable) table;

            // keys
            sb.append("\n").append(olapTable.getKeysType().toSql()).append("(");
            List<String> keysColumnNames = Lists.newArrayList();
            for (Column column : olapTable.getBaseSchema()) {
                if (column.isKey()) {
                    keysColumnNames.add("`" + column.getName() + "`");
                }
            }
            sb.append(Joiner.on(", ").join(keysColumnNames)).append(")");

            if (!Strings.isNullOrEmpty(table.getComment())) {
                sb.append("\nCOMMENT \"").append(table.getComment()).append("\"");
            }

            // partition
            PartitionInfo partitionInfo = olapTable.getPartitionInfo();
            List<Long> partitionId = null;
            if (separatePartition) {
                partitionId = Lists.newArrayList();
            }
            if (partitionInfo.getType() == PartitionType.RANGE) {
                sb.append("\n").append(partitionInfo.toSql(olapTable, partitionId));
            }

            // distribution
            DistributionInfo distributionInfo = olapTable.getDefaultDistributionInfo();
            sb.append("\n").append(distributionInfo.toSql());

            // properties
            sb.append("\nPROPERTIES (\n");

            // 1. storage type
            sb.append("\"").append(PropertyAnalyzer.PROPERTIES_STORAGE_TYPE).append("\" = \"");
            TStorageType storageType = olapTable.getStorageTypeByIndexId(
                    olapTable.getIndexIdByName(olapTable.getName()));
            sb.append(storageType.name()).append("\"");

            // 2. bloom filter
            Set<String> bfColumnNames = olapTable.getCopiedBfColumns();
            if (bfColumnNames != null) {
                sb.append(",\n \"").append(PropertyAnalyzer.PROPERTIES_BF_COLUMNS).append("\" = \"");
                sb.append(Joiner.on(", ").join(olapTable.getCopiedBfColumns())).append("\"");
            }

            if (separatePartition) {
                // 3. version info
                sb.append(",\n \"").append(PropertyAnalyzer.PROPERTIES_VERSION_INFO).append("\" = \"");
                Partition partition = null;
                if (olapTable.getPartitionInfo().getType() == PartitionType.UNPARTITIONED) {
                    partition = olapTable.getPartition(olapTable.getName());
                } else {
                    Preconditions.checkState(partitionId.size() == 1);
                    partition = olapTable.getPartition(partitionId.get(0));
                }
                sb.append(Joiner.on(",").join(partition.getVisibleVersion(), partition.getVisibleVersionHash()))
                        .append("\"");
            }

            if (replicationNum > 0) {
                sb.append(",\n \"").append(PropertyAnalyzer.PROPERTIES_REPLICATION_NUM).append("\" = \"");
                sb.append(replicationNum).append("\"");
            }

            // 5. colocateTable
            String colocateTable = olapTable.getColocateGroup();
            if (colocateTable != null) {
                sb.append(",\n \"").append(PropertyAnalyzer.PROPERTIES_COLOCATE_WITH).append("\" = \"");
                sb.append(colocateTable).append("\"");
            }

            // 6. dynamic partition
            TableProperty tableProperty = olapTable.getTableProperty();
            if (tableProperty != null && tableProperty.getDynamicPartitionProperty().isExist()) {
                sb.append(",\n \"").append(DynamicPartitionProperty.ENABLE).append("\" = \"");
                sb.append(tableProperty.getDynamicPartitionProperty().getEnable()).append("\"");
                sb.append(",\n \"").append(DynamicPartitionProperty.TIME_UNIT).append("\" = \"");
                sb.append(tableProperty.getDynamicPartitionProperty().getTimeUnit()).append("\"");
                sb.append(",\n \"").append(DynamicPartitionProperty.END).append("\" = \"");
                sb.append(tableProperty.getDynamicPartitionProperty().getEnd()).append("\"");
                sb.append(",\n \"").append(DynamicPartitionProperty.PREFIX).append("\" = \"");
                sb.append(tableProperty.getDynamicPartitionProperty().getPrefix()).append("\"");
                sb.append(",\n \"").append(DynamicPartitionProperty.BUCKETS).append("\" = \"");
                sb.append(tableProperty.getDynamicPartitionProperty().getBuckets()).append("\"");
            }

            sb.append("\n)");
        } else if (table.getType() == TableType.MYSQL) {
            MysqlTable mysqlTable = (MysqlTable) table;
            if (!Strings.isNullOrEmpty(table.getComment())) {
                sb.append("\nCOMMENT \"").append(table.getComment()).append("\"");
            }
            // properties
            sb.append("\nPROPERTIES (\n");
            sb.append("\"host\" = \"").append(mysqlTable.getHost()).append("\",\n");
            sb.append("\"port\" = \"").append(mysqlTable.getPort()).append("\",\n");
            sb.append("\"user\" = \"").append(mysqlTable.getUserName()).append("\",\n");
            sb.append("\"password\" = \"").append(hidePassword ? "" : mysqlTable.getPasswd()).append("\",\n");
            sb.append("\"database\" = \"").append(mysqlTable.getMysqlDatabaseName()).append("\",\n");
            sb.append("\"table\" = \"").append(mysqlTable.getMysqlTableName()).append("\"\n");
            sb.append(")");
        } else if (table.getType() == TableType.BROKER) {
            BrokerTable brokerTable = (BrokerTable) table;
            if (!Strings.isNullOrEmpty(table.getComment())) {
                sb.append("\nCOMMENT \"").append(table.getComment()).append("\"");
            }
            // properties
            sb.append("\nPROPERTIES (\n");
            sb.append("\"broker_name\" = \"").append(brokerTable.getBrokerName()).append("\",\n");
            sb.append("\"path\" = \"").append(Joiner.on(",").join(brokerTable.getEncodedPaths())).append("\",\n");
            sb.append("\"column_separator\" = \"").append(brokerTable.getReadableColumnSeparator()).append("\",\n");
            sb.append("\"line_delimiter\" = \"").append(brokerTable.getReadableLineDelimiter()).append("\",\n");
            sb.append(")");
            if (!brokerTable.getBrokerProperties().isEmpty()) {
                sb.append("\nBROKER PROPERTIES (\n");
                sb.append(new PrintableMap<>(brokerTable.getBrokerProperties(), " = ", true, true,
                        hidePassword).toString());
                sb.append("\n)");
            }
        } else if (table.getType() == TableType.ELASTICSEARCH) {
            EsTable esTable = (EsTable) table;
            if (!Strings.isNullOrEmpty(table.getComment())) {
                sb.append("\nCOMMENT \"").append(table.getComment()).append("\"");
            }

            // partition
            PartitionInfo partitionInfo = esTable.getPartitionInfo();
            if (partitionInfo.getType() == PartitionType.RANGE) {
                sb.append("\n");
                sb.append("PARTITION BY RANGE(");
                idx = 0;
                RangePartitionInfo rangePartitionInfo = (RangePartitionInfo) partitionInfo;
                for (Column column : rangePartitionInfo.getPartitionColumns()) {
                    if (idx != 0) {
                        sb.append(", ");
                    }
                    sb.append("`").append(column.getName()).append("`");
                }
                sb.append(")\n()");
            }

            // properties
            sb.append("\nPROPERTIES (\n");
            sb.append("\"hosts\" = \"").append(esTable.getHosts()).append("\",\n");
            sb.append("\"user\" = \"").append(esTable.getUserName()).append("\",\n");
            sb.append("\"password\" = \"").append(hidePassword ? "" : esTable.getPasswd()).append("\",\n");
            sb.append("\"index\" = \"").append(esTable.getIndexName()).append("\",\n");
            sb.append("\"type\" = \"").append(esTable.getMappingType()).append("\",\n");
            sb.append("\"transport\" = \"").append(esTable.getTransport()).append("\"\n");
            sb.append("\"enable_docvalue_scan\" = \"").append(esTable.isDocValueScanEnable()).append("\"\n");
            sb.append(")");
        }
        sb.append(";");

        createTableStmt.add(sb.toString());

        // 2. add partition
        if (separatePartition && (table instanceof OlapTable)
                && ((OlapTable) table).getPartitionInfo().getType() == PartitionType.RANGE
                && ((OlapTable) table).getPartitions().size() > 1) {
            OlapTable olapTable = (OlapTable) table;
            RangePartitionInfo partitionInfo = (RangePartitionInfo) olapTable.getPartitionInfo();
            boolean first = true;
            for (Map.Entry<Long, Range<PartitionKey>> entry : partitionInfo.getSortedRangeMap()) {
                if (first) {
                    first = false;
                    continue;
                }
                sb = new StringBuilder();
                Partition partition = olapTable.getPartition(entry.getKey());
                sb.append("ALTER TABLE ").append(table.getName());
                sb.append(" ADD PARTITION ").append(partition.getName()).append(" VALUES [");
                sb.append(entry.getValue().lowerEndpoint().toSql());
                sb.append(", ").append(entry.getValue().upperEndpoint().toSql()).append(")");

                sb.append("(\"version_info\" = \"");
                sb.append(Joiner.on(",").join(partition.getVisibleVersion(), partition.getVisibleVersionHash()))
                        .append("\"");
                if (replicationNum > 0) {
                    sb.append(", \"replication_num\" = \"").append(replicationNum).append("\"");
                }

                sb.append(");");
                addPartitionStmt.add(sb.toString());
            }
        }

        // 3. rollup
        if (createRollupStmt != null && (table instanceof OlapTable)) {
            OlapTable olapTable = (OlapTable) table;
            for (Map.Entry<Long, List<Column>> entry : olapTable.getIndexIdToSchema().entrySet()) {
                if (entry.getKey() == olapTable.getBaseIndexId()) {
                    continue;
                }
                sb = new StringBuilder();
                String indexName = olapTable.getIndexNameById(entry.getKey());
                sb.append("ALTER TABLE ").append(table.getName()).append(" ADD ROLLUP ").append(indexName);
                sb.append("(");

                for (int i = 0; i < entry.getValue().size(); i++) {
                    Column column = entry.getValue().get(i);
                    sb.append(column.getName());
                    if (i != entry.getValue().size() - 1) {
                        sb.append(", ");
                    }
                }
                sb.append(");");
                createRollupStmt.add(sb.toString());
            }
        }
    }

    public void replayCreateTable(String dbName, Table table) {
        Database db = this.fullNameToDb.get(dbName);
        db.createTableWithLock(table, true, false);

        if (!isCheckpointThread()) {
            // add to inverted index
            if (table.getType() == TableType.OLAP) {
                TabletInvertedIndex invertedIndex = Catalog.getCurrentInvertedIndex();
                OlapTable olapTable = (OlapTable) table;
                long dbId = db.getId();
                long tableId = table.getId();
                for (Partition partition : olapTable.getPartitions()) {
                    long partitionId = partition.getId();
                    TStorageMedium medium = olapTable.getPartitionInfo().getDataProperty(
                            partitionId).getStorageMedium();
                    for (MaterializedIndex mIndex : partition.getMaterializedIndices(IndexExtState.ALL)) {
                        long indexId = mIndex.getId();
                        int schemaHash = olapTable.getSchemaHashByIndexId(indexId);
                        TabletMeta tabletMeta = new TabletMeta(dbId, tableId, partitionId, indexId, schemaHash, medium);
                        for (Tablet tablet : mIndex.getTablets()) {
                            long tabletId = tablet.getId();
                            invertedIndex.addTablet(tabletId, tabletMeta);
                            for (Replica replica : tablet.getReplicas()) {
                                invertedIndex.addReplica(tabletId, replica);
                            }
                        }
                    }
                } // end for partitions
            }
        }
    }

    private void createTablets(String clusterName, MaterializedIndex index, ReplicaState replicaState,
                               DistributionInfo distributionInfo, long version, long versionHash, short replicationNum,
                               TabletMeta tabletMeta, Set<Long> tabletIdSet) throws DdlException {
        Preconditions.checkArgument(replicationNum > 0);

        DistributionInfoType distributionInfoType = distributionInfo.getType();
        if (distributionInfoType == DistributionInfoType.HASH) {
            ColocateTableIndex colocateIndex = Catalog.getCurrentColocateIndex();
            List<List<Long>> backendsPerBucketSeq = null;
            GroupId groupId = null;
            if (colocateIndex.isColocateTable(tabletMeta.getTableId())) {
                // if this is a colocate table, try to get backend seqs from colocation index.
                Database db = Catalog.getInstance().getDb(tabletMeta.getDbId());
                groupId = colocateIndex.getGroup(tabletMeta.getTableId());
                // Use db write lock here to make sure the backendsPerBucketSeq is consistent when the backendsPerBucketSeq is updating.
                // This lock will release very fast.
                db.writeLock();
                try {
                    backendsPerBucketSeq = colocateIndex.getBackendsPerBucketSeq(groupId);
                } finally {
                    db.writeUnlock();
                }
            }

            // chooseBackendsArbitrary is true, means this may be the first table of colocation group,
            // or this is just a normal table, and we can choose backends arbitrary.
            // otherwise, backends should be chosen from backendsPerBucketSeq;
            boolean chooseBackendsArbitrary = backendsPerBucketSeq == null || backendsPerBucketSeq.isEmpty();
            if (chooseBackendsArbitrary) {
                backendsPerBucketSeq = Lists.newArrayList();
            }
            for (int i = 0; i < distributionInfo.getBucketNum(); ++i) {
                // create a new tablet with random chosen backends
                Tablet tablet = new Tablet(getNextId());

                // add tablet to inverted index first
                index.addTablet(tablet, tabletMeta);
                tabletIdSet.add(tablet.getId());

                // get BackendIds
                List<Long> chosenBackendIds;
                if (chooseBackendsArbitrary) {
                    // This is the first colocate table in the group, or just a normal table,
                    // randomly choose backends
                    chosenBackendIds = chosenBackendIdBySeq(replicationNum, clusterName);
                    backendsPerBucketSeq.add(chosenBackendIds);
                } else {
                    // get backends from existing backend sequence
                    chosenBackendIds = backendsPerBucketSeq.get(i);
                }
                
                // create replicas
                for (long backendId : chosenBackendIds) {
                    long replicaId = getNextId();
                    Replica replica = new Replica(replicaId, backendId, replicaState, version, versionHash,
                            tabletMeta.getOldSchemaHash());
                    tablet.addReplica(replica);
                }
                Preconditions.checkState(chosenBackendIds.size() == replicationNum, chosenBackendIds.size() + " vs. "+ replicationNum);
            }

            if (backendsPerBucketSeq != null && groupId != null) {
                colocateIndex.addBackendsPerBucketSeq(groupId, backendsPerBucketSeq);
            }

        } else {
            throw new DdlException("Unknown distribution type: " + distributionInfoType);
        }
    }

    // create replicas for tablet with random chosen backends
    private List<Long> chosenBackendIdBySeq(int replicationNum, String clusterName) throws DdlException {
        List<Long> chosenBackendIds = Catalog.getCurrentSystemInfo().seqChooseBackendIds(replicationNum, true, true, clusterName);
        if (chosenBackendIds == null) {
            throw new DdlException("Failed to find enough host in all backends. need: " + replicationNum);
        }
        return chosenBackendIds;
    }

    // Drop table
    public void dropTable(DropTableStmt stmt) throws DdlException {
        String dbName = stmt.getDbName();
        String tableName = stmt.getTableName();

        // check database
        Database db = getDb(dbName);
        if (db == null) {
            ErrorReport.reportDdlException(ErrorCode.ERR_BAD_DB_ERROR, dbName);
        }

        Table table = null;
        db.writeLock();
        try {
            table = db.getTable(tableName);
            if (table == null) {
                if (stmt.isSetIfExists()) {
                    LOG.info("drop table[{}] which does not exist", tableName);
                    return;
                } else {
                    ErrorReport.reportDdlException(ErrorCode.ERR_BAD_TABLE_ERROR, tableName);
                }
            }

            // Check if a view
            if (stmt.isView()) {
                if (!(table instanceof View)) {
                    ErrorReport.reportDdlException(ErrorCode.ERR_WRONG_OBJECT, dbName, tableName, "VIEW");
                }
            } else {
                if (table instanceof View) {
                    ErrorReport.reportDdlException(ErrorCode.ERR_WRONG_OBJECT, dbName, tableName, "TABLE");
                }
            }

            unprotectDropTable(db, table.getId());

            DropInfo info = new DropInfo(db.getId(), table.getId(), -1L);
            editLog.logDropTable(info);
        } finally {
            db.writeUnlock();
        }

        LOG.info("finished dropping table: {} from db: {}", tableName, dbName);
    }

    public boolean unprotectDropTable(Database db, long tableId) {
        Table table = db.getTable(tableId);
        // delete from db meta
        if (table == null) {
            return false;
        }

        if (table.getType() == TableType.KUDU) {
            KuduTable kuduTable = (KuduTable) table;
            KuduClient client = KuduUtil.createKuduClient(kuduTable.getMasterAddrs());
            try {
                // open the table again to check if it is the same table
                org.apache.kudu.client.KuduTable kTable = client.openTable(kuduTable.getName());
                if (!kTable.getTableId().equalsIgnoreCase(kuduTable.getKuduTableId())) {
                    LOG.warn("kudu table {} is changed before replay. skip it", kuduTable.getName());
                } else {
                    client.deleteTable(kuduTable.getName());
                }
            } catch (KuduException e) {
                LOG.warn("failed to delete kudu table {} when replay", kuduTable.getName(), e);
            }
        } else if (table.getType() == TableType.ELASTICSEARCH) {
            esStateStore.deRegisterTable(tableId);
        }

        db.dropTable(table.getName());
        Catalog.getCurrentRecycleBin().recycleTable(db.getId(), table);

        LOG.info("finished dropping table[{}] in db[{}]", table.getName(), db.getFullName());
        return true;
    }

    public void replayDropTable(Database db, long tableId) {
        db.writeLock();
        try {
            unprotectDropTable(db, tableId);
        } finally {
            db.writeUnlock();
        }
    }

    public void replayEraseTable(long tableId) throws DdlException {
        Catalog.getCurrentRecycleBin().replayEraseTable(tableId);
    }

    public void replayRecoverTable(RecoverInfo info) {
        long dbId = info.getDbId();
        Database db = getDb(dbId);
        db.writeLock();
        try {
            Catalog.getCurrentRecycleBin().replayRecoverTable(db, info.getTableId());
        } finally {
            db.writeUnlock();
        }
    }

    private void unprotectAddReplica(ReplicaPersistInfo info) {
        LOG.debug("replay add a replica {}", info);
        Database db = getDb(info.getDbId());
        OlapTable olapTable = (OlapTable) db.getTable(info.getTableId());
        Partition partition = olapTable.getPartition(info.getPartitionId());
        MaterializedIndex materializedIndex = partition.getIndex(info.getIndexId());
        Tablet tablet = materializedIndex.getTablet(info.getTabletId());

        // for compatibility
        int schemaHash = info.getSchemaHash();
        if (schemaHash == -1) {
            schemaHash = olapTable.getSchemaHashByIndexId(info.getIndexId());
        }

        Replica replica = new Replica(info.getReplicaId(), info.getBackendId(), info.getVersion(),
                info.getVersionHash(), schemaHash, info.getDataSize(), info.getRowCount(),
                ReplicaState.NORMAL,
                info.getLastFailedVersion(),
                info.getLastFailedVersionHash(),
                info.getLastSuccessVersion(),
                info.getLastSuccessVersionHash());
        tablet.addReplica(replica);
    }

    private void unprotectUpdateReplica(ReplicaPersistInfo info) {
        LOG.debug("replay update a replica {}", info);
        Database db = getDb(info.getDbId());
        OlapTable olapTable = (OlapTable) db.getTable(info.getTableId());
        Partition partition = olapTable.getPartition(info.getPartitionId());
        MaterializedIndex materializedIndex = partition.getIndex(info.getIndexId());
        Tablet tablet = materializedIndex.getTablet(info.getTabletId());
        Replica replica = tablet.getReplicaByBackendId(info.getBackendId());
        Preconditions.checkNotNull(replica, info);
        replica.updateVersionInfo(info.getVersion(), info.getVersionHash(), info.getDataSize(), info.getRowCount());
        replica.setBad(false);
    }

    public void replayAddReplica(ReplicaPersistInfo info) {
        Database db = getDb(info.getDbId());
        db.writeLock();
        try {
            unprotectAddReplica(info);
        } finally {
            db.writeUnlock();
        }
    }

    public void replayUpdateReplica(ReplicaPersistInfo info) {
        Database db = getDb(info.getDbId());
        db.writeLock();
        try {
            unprotectUpdateReplica(info);
        } finally {
            db.writeUnlock();
        }
    }

    public void unprotectDeleteReplica(ReplicaPersistInfo info) {
        Database db = getDb(info.getDbId());
        OlapTable olapTable = (OlapTable) db.getTable(info.getTableId());
        Partition partition = olapTable.getPartition(info.getPartitionId());
        MaterializedIndex materializedIndex = partition.getIndex(info.getIndexId());
        Tablet tablet = materializedIndex.getTablet(info.getTabletId());
        tablet.deleteReplicaByBackendId(info.getBackendId());
    }

    public void replayDeleteReplica(ReplicaPersistInfo info) {
        Database db = getDb(info.getDbId());
        db.writeLock();
        try {
            unprotectDeleteReplica(info);
        } finally {
            db.writeUnlock();
        }
    }

    public void replayAddFrontend(Frontend fe) {
        tryLock(true);
        try {
            Frontend existFe = checkFeExist(fe.getHost(), fe.getEditLogPort());
            if (existFe != null) {
                LOG.warn("fe {} already exist.", existFe);
                if (existFe.getRole() != fe.getRole()) {
                    /*
                     * This may happen if:
                     * 1. first, add a FE as OBSERVER.
                     * 2. This OBSERVER is restarted with ROLE and VERSION file being DELETED.
                     *    In this case, this OBSERVER will be started as a FOLLOWER, and add itself to the frontends.
                     * 3. this "FOLLOWER" begin to load image or replay journal,
                     *    then find the origin OBSERVER in image or journal.
                     * This will cause UNDEFINED behavior, so it is better to exit and fix it manually.
                     */
                    System.err.println("Try to add an already exist FE with different role" + fe.getRole());
                    System.exit(-1);
                }
                return;
            }
            frontends.put(fe.getNodeName(), fe);
            if (fe.getRole() == FrontendNodeType.FOLLOWER || fe.getRole() == FrontendNodeType.REPLICA) {
                // DO NOT add helper sockets here, cause BDBHA is not instantiated yet.
                // helper sockets will be added after start BDBHA
                // But add to helperNodes, just for show
                helperNodes.add(Pair.create(fe.getHost(), fe.getEditLogPort()));
            }
        } finally {
            unlock();
        }
    }

    public void replayDropFrontend(Frontend frontend) {
        tryLock(true);
        try {
            Frontend removedFe = frontends.remove(frontend.getNodeName());
            if (removedFe == null) {
                LOG.error(frontend.toString() + " does not exist.");
                return;
            }
            if (removedFe.getRole() == FrontendNodeType.FOLLOWER
                    || removedFe.getRole() == FrontendNodeType.REPLICA) {
                helperNodes.remove(Pair.create(removedFe.getHost(), removedFe.getEditLogPort()));
            }

            removedFrontends.add(removedFe.getNodeName());
        } finally {
            unlock();
        }
    }

    public int getClusterId() {
        return this.clusterId;
    }

    public String getToken() {
        return token;
    }

    public Database getDb(String name) {
        if (fullNameToDb.containsKey(name)) {
            return fullNameToDb.get(name);
        } else {
            // This maybe a information_schema db request, and information_schema db name is case insensitive.
            // So, we first extract db name to check if it is information_schema.
            // Then we reassemble the origin cluster name with lower case db name,
            // and finally get information_schema db from the name map.
            String dbName = ClusterNamespace.getNameFromFullName(name);
            if (dbName.equalsIgnoreCase(InfoSchemaDb.DATABASE_NAME)) {
                String clusterName = ClusterNamespace.getClusterNameFromFullName(name);
                return fullNameToDb.get(ClusterNamespace.getFullName(clusterName, dbName.toLowerCase()));
            }
        }
        return null;
    }

    public Database getDb(long dbId) {
        return idToDb.get(dbId);
    }

    public EditLog getEditLog() {
        return editLog;
    }

    // Get the next available, need't lock because of nextId is atomic.
    public long getNextId() {
        long id = idGenerator.getNextId();
        return id;
    }

    public List<String> getDbNames() {
        return Lists.newArrayList(fullNameToDb.keySet());
    }

    public List<String> getClusterDbNames(String clusterName) throws AnalysisException {
        final Cluster cluster = nameToCluster.get(clusterName);
        if (cluster == null) {
            throw new AnalysisException("No cluster selected");
        }
        return Lists.newArrayList(cluster.getDbNames());
    }

    public List<Long> getDbIds() {
        return Lists.newArrayList(idToDb.keySet());
    }

    public HashMap<Long, TStorageMedium> getPartitionIdToStorageMediumMap() {
        HashMap<Long, TStorageMedium> storageMediumMap = new HashMap<Long, TStorageMedium>();

        // record partition which need to change storage medium
        // dbId -> (tableId -> partitionId)
        HashMap<Long, Multimap<Long, Long>> changedPartitionsMap = new HashMap<Long, Multimap<Long, Long>>();
        long currentTimeMs = System.currentTimeMillis();
        List<Long> dbIds = getDbIds();

        for (long dbId : dbIds) {
            Database db = getDb(dbId);
            if (db == null) {
                LOG.warn("db {} does not exist while doing backend report", dbId);
                continue;
            }

            db.readLock();
            try {
                for (Table table : db.getTables()) {
                    if (table.getType() != TableType.OLAP) {
                        continue;
                    }

                    long tableId = table.getId();
                    OlapTable olapTable = (OlapTable) table;
                    PartitionInfo partitionInfo = olapTable.getPartitionInfo();
                    for (Partition partition : olapTable.getPartitions()) {
                        long partitionId = partition.getId();
                        DataProperty dataProperty = partitionInfo.getDataProperty(partition.getId());
                        Preconditions.checkNotNull(dataProperty);
                        if (dataProperty.getStorageMedium() == TStorageMedium.SSD
                                && dataProperty.getCooldownTimeMs() < currentTimeMs) {
                            // expire. change to HDD.
                            // record and change when holding write lock
                            Multimap<Long, Long> multimap = changedPartitionsMap.get(dbId);
                            if (multimap == null) {
                                multimap = HashMultimap.create();
                                changedPartitionsMap.put(dbId, multimap);
                            }
                            multimap.put(tableId, partitionId);
                        } else {
                            storageMediumMap.put(partitionId, dataProperty.getStorageMedium());
                        }
                    } // end for partitions
                } // end for tables
            } finally {
                db.readUnlock();
            }
        } // end for dbs

        // handle data property changed
        for (Long dbId : changedPartitionsMap.keySet()) {
            Database db = getDb(dbId);
            if (db == null) {
                LOG.warn("db {} does not exist while checking backend storage medium", dbId);
                continue;
            }
            Multimap<Long, Long> tableIdToPartitionIds = changedPartitionsMap.get(dbId);

            // use try lock to avoid blocking a long time.
            // if block too long, backend report rpc will timeout.
            if (!db.tryWriteLock(Database.TRY_LOCK_TIMEOUT_MS, TimeUnit.MILLISECONDS)) {
                LOG.warn("try get db {} writelock but failed when hecking backend storage medium", dbId);
                continue;
            }
            Preconditions.checkState(db.isWriteLockHeldByCurrentThread());
            try {
                for (Long tableId : tableIdToPartitionIds.keySet()) {
                    Table table = db.getTable(tableId);
                    if (table == null) {
                        continue;
                    }
                    OlapTable olapTable = (OlapTable) table;
                    PartitionInfo partitionInfo = olapTable.getPartitionInfo();

                    Collection<Long> partitionIds = tableIdToPartitionIds.get(tableId);
                    for (Long partitionId : partitionIds) {
                        Partition partition = olapTable.getPartition(partitionId);
                        if (partition == null) {
                            continue;
                        }
                        DataProperty dataProperty = partitionInfo.getDataProperty(partition.getId());
                        if (dataProperty.getStorageMedium() == TStorageMedium.SSD
                                && dataProperty.getCooldownTimeMs() < currentTimeMs) {
                            // expire. change to HDD.
                            partitionInfo.setDataProperty(partition.getId(),
                                    DataProperty.DEFAULT_HDD_DATA_PROPERTY);
                            storageMediumMap.put(partitionId, TStorageMedium.HDD);
                            LOG.debug("partition[{}-{}-{}] storage medium changed from SSD to HDD",
                                    dbId, tableId, partitionId);

                            // log
                            ModifyPartitionInfo info =
                                    new ModifyPartitionInfo(db.getId(), olapTable.getId(),
                                            partition.getId(),
                                            DataProperty.DEFAULT_HDD_DATA_PROPERTY,
                                            (short) -1);
                            editLog.logModifyPartition(info);
                        }
                    } // end for partitions
                } // end for tables
            } finally {
                db.writeUnlock();
            }
        } // end for dbs
        return storageMediumMap;
    }

    public ConsistencyChecker getConsistencyChecker() {
        return this.consistencyChecker;
    }

    public Alter getAlterInstance() {
        return this.alter;
    }

    public SchemaChangeHandler getSchemaChangeHandler() {
        return (SchemaChangeHandler) this.alter.getSchemaChangeHandler();
    }

    public RollupHandler getRollupHandler() {
        return (RollupHandler) this.alter.getRollupHandler();
    }

    public SystemHandler getClusterHandler() {
        return (SystemHandler) this.alter.getClusterHandler();
    }

    public BackupHandler getBackupHandler() {
        return this.backupHandler;
    }

    public Load getLoadInstance() {
        return this.load;
    }

    public LoadManager getLoadManager() {
        return loadManager;
    }

    public MasterTaskExecutor getLoadTaskScheduler() {
        return loadTaskScheduler;
    }

    public RoutineLoadManager getRoutineLoadManager() {
        return routineLoadManager;
    }

    public RoutineLoadTaskScheduler getRoutineLoadTaskScheduler(){
        return routineLoadTaskScheduler;
    }

    public ExportMgr getExportMgr() {
        return this.exportMgr;
    }

    public SmallFileMgr getSmallFileMgr() {
        return this.smallFileMgr;
    }

    public long getReplayedJournalId() {
        return this.replayedJournalId.get();
    }

    public HAProtocol getHaProtocol() {
        return this.haProtocol;
    }

    public Long getMaxJournalId() {
        return this.editLog.getMaxJournalId();
    }

    public long getEpoch() {
        return this.epoch;
    }

    public void setEpoch(long epoch) {
        this.epoch = epoch;
    }

    public FrontendNodeType getRole() {
        return this.role;
    }

    public Pair<String, Integer> getHelperNode() {
        Preconditions.checkState(helperNodes.size() >= 1);
        return this.helperNodes.get(0);
    }

    public List<Pair<String, Integer>> getHelperNodes() {
        return Lists.newArrayList(helperNodes);
    }

    public Pair<String, Integer> getSelfNode() {
        return this.selfNode;
    }

    public String getNodeName() {
        return this.nodeName;
    }

    public FrontendNodeType getFeType() {
        return this.feType;
    }

    public int getMasterRpcPort() {
        if (!isReady()) {
            return 0;
        }
        return this.masterRpcPort;
    }

    public int getMasterHttpPort() {
        if (!isReady()) {
            return 0;
        }
        return this.masterHttpPort;
    }

    public String getMasterIp() {
        if (!isReady()) {
            return "";
        }
        return this.masterIp;
    }

    public EsStateStore getEsStateStore() {
        return this.esStateStore;
    }

    public void setMaster(MasterInfo info) {
        this.masterIp = info.getIp();
        this.masterHttpPort = info.getHttpPort();
        this.masterRpcPort = info.getRpcPort();
    }

    public boolean canRead() {
        return this.canRead.get();
    }

    public void setMetaDir(String metaDir) {
        this.metaDir = metaDir;
    }

    public boolean isElectable() {
        return this.isElectable;
    }

    public boolean isMaster() {
        return feType == FrontendNodeType.MASTER;
    }

    public void setSynchronizedTime(long time) {
        this.synchronizedTimeMs = time;
    }

    public void setEditLog(EditLog editLog) {
        this.editLog = editLog;
    }

    public void setNextId(long id) {
        idGenerator.setId(id);
    }

    public void setHaProtocol(HAProtocol protocol) {
        this.haProtocol = protocol;
    }

    public static short calcShortKeyColumnCount(List<Column> columns, Map<String, String> properties)
            throws DdlException {
        List<Column> indexColumns = new ArrayList<Column>();
        for (int i = 0; i < columns.size(); i++) {
            Column column = columns.get(i);
            if (column.isKey()) {
                indexColumns.add(column);
            }
        }
        LOG.debug("index column size: {}", indexColumns.size());
        Preconditions.checkArgument(indexColumns.size() > 0);

        // figure out shortKeyColumnCount
        short shortKeyColumnCount = (short) -1;
        try {
            shortKeyColumnCount = PropertyAnalyzer.analyzeShortKeyColumnCount(properties);
        } catch (AnalysisException e) {
            throw new DdlException(e.getMessage());
        }
        if (shortKeyColumnCount != (short) -1) {
            // use user specified short key column count
            if (shortKeyColumnCount <= 0) {
                throw new DdlException("Invalid short key: " + shortKeyColumnCount);
            }

            if (shortKeyColumnCount > indexColumns.size()) {
                throw new DdlException("Short key is too large. should less than: " + indexColumns.size());
            }

            for (int pos = 0; pos < shortKeyColumnCount; pos++) {
                if (indexColumns.get(pos).getDataType() == PrimitiveType.VARCHAR && pos != shortKeyColumnCount - 1) {
                    throw new DdlException("Varchar should not in the middle of short keys.");
                }
            }
        } else {
            /*
             * Calc short key column count. NOTE: short key column count is
             * calculated as follow: 1. All index column are taking into
             * account. 2. Max short key column count is Min(Num of
             * indexColumns, META_MAX_SHORT_KEY_NUM). 3. Short key list can
             * contains at most one VARCHAR column. And if contains, it should
             * be at the last position of the short key list.
             */
            shortKeyColumnCount = 1;
            int shortKeySizeByte = 0;
            Column firstColumn = indexColumns.get(0);
            if (firstColumn.getDataType() != PrimitiveType.VARCHAR) {
                shortKeySizeByte = firstColumn.getOlapColumnIndexSize();
                int maxShortKeyColumnCount = Math.min(indexColumns.size(), FeConstants.shortkey_max_column_count);
                for (int i = 1; i < maxShortKeyColumnCount; i++) {
                    Column column = indexColumns.get(i);
                    shortKeySizeByte += column.getOlapColumnIndexSize();
                    if (shortKeySizeByte > FeConstants.shortkey_maxsize_bytes) {
                        break;
                    }
                    if (column.getDataType() == PrimitiveType.VARCHAR) {
                        ++shortKeyColumnCount;
                        break;
                    }
                    ++shortKeyColumnCount;
                }
            }
            // else
            // first column type is VARCHAR
            // use only first column as shortKey
            // do nothing here

        } // end calc shortKeyColumnCount

        return shortKeyColumnCount;
    }

    /*
     * used for handling AlterTableStmt (for client is the ALTER TABLE command).
     * including SchemaChangeHandler and RollupHandler
     */
    public void alterTable(AlterTableStmt stmt) throws DdlException, UserException {
        this.alter.processAlterTable(stmt);
    }

    /*
     * used for handling CacnelAlterStmt (for client is the CANCEL ALTER
     * command). including SchemaChangeHandler and RollupHandler
     */
    public void cancelAlter(CancelAlterTableStmt stmt) throws DdlException {
        if (stmt.getAlterType() == AlterType.ROLLUP) {
            this.getRollupHandler().cancel(stmt);
        } else if (stmt.getAlterType() == AlterType.COLUMN) {
            this.getSchemaChangeHandler().cancel(stmt);
        } else {
            throw new DdlException("Cancel " + stmt.getAlterType() + " does not implement yet");
        }
    }

    /*
     * used for handling backup opt
     */
    public void backup(BackupStmt stmt) throws DdlException {
        getBackupHandler().process(stmt);
    }

    public void restore(RestoreStmt stmt) throws DdlException {
        getBackupHandler().process(stmt);
    }

    public void cancelBackup(CancelBackupStmt stmt) throws DdlException {
        getBackupHandler().cancel(stmt);
    }

    public void renameTable(Database db, OlapTable table, TableRenameClause tableRenameClause) throws DdlException {
        if (table.getState() != OlapTableState.NORMAL) {
            throw new DdlException("Table[" + table.getName() + "] is under " + table.getState());
        }

        String tableName = table.getName();
        String newTableName = tableRenameClause.getNewTableName();
        if (tableName.equals(newTableName)) {
            throw new DdlException("Same table name");
        }

        // check if name is already used
        if (db.getTable(newTableName) != null) {
            throw new DdlException("Table name[" + newTableName + "] is already used");
        }

        // check if rollup has same name
        if (table.getType() == TableType.OLAP) {
            OlapTable olapTable = (OlapTable) table;
            for (String idxName: olapTable.getIndexNameToId().keySet()) {
                if (idxName.equals(newTableName)) {
                    throw new DdlException("New name conflicts with rollup index name: " + idxName);
                }
            }
        }

        table.setName(newTableName);

        db.dropTable(tableName);
        db.createTable(table);

        TableInfo tableInfo = TableInfo.createForTableRename(db.getId(), table.getId(), newTableName);
        editLog.logTableRename(tableInfo);
        LOG.info("rename table[{}] to {}", tableName, newTableName);
    }

    public void replayRenameTable(TableInfo tableInfo) throws DdlException {
        long dbId = tableInfo.getDbId();
        long tableId = tableInfo.getTableId();
        String newTableName = tableInfo.getNewTableName();

        Database db = getDb(dbId);
        db.writeLock();
        try {
            OlapTable table = (OlapTable) db.getTable(tableId);
            String tableName = table.getName();
            db.dropTable(tableName);
            table.setName(newTableName);
            db.createTable(table);

            LOG.info("replay rename table[{}] to {}", tableName, newTableName);
        } finally {
            db.writeUnlock();
        }
    }

    // the invoker should keep db write lock
    public void modifyTableColocate(Database db, OlapTable table, String colocateGroup, boolean isReplay,
            GroupId assignedGroupId)
            throws DdlException {

        String oldGroup = table.getColocateGroup();
        GroupId groupId = null;
        if (!Strings.isNullOrEmpty(colocateGroup)) {
            String fullGroupName = db.getId() + "_" + colocateGroup;
            ColocateGroupSchema groupSchema = colocateTableIndex.getGroupSchema(fullGroupName);
            if (groupSchema == null) {
                // user set a new colocate group,
                // check if all partitions all this table has same buckets num and same replication number
                PartitionInfo partitionInfo = table.getPartitionInfo();
                if (partitionInfo.getType() == PartitionType.RANGE) {
                    int bucketsNum = -1;
                    short replicationNum = -1;
                    for (Partition partition : table.getPartitions()) {
                        if (bucketsNum == -1) {
                            bucketsNum = partition.getDistributionInfo().getBucketNum();
                        } else if (bucketsNum != partition.getDistributionInfo().getBucketNum()) {
                            throw new DdlException("Partitions in table " + table.getName() + " have different buckets number");
                        }
                        
                        if (replicationNum == -1) {
                            replicationNum = partitionInfo.getReplicationNum(partition.getId());
                        } else if (replicationNum != partitionInfo.getReplicationNum(partition.getId())) {
                            throw new DdlException("Partitions in table " + table.getName() + " have different replication number");
                        }
                    }
                }
            } else {
                // set to an already exist colocate group, check if this table can be added to this group.
                groupSchema.checkColocateSchema(table);
            }
            
            List<List<Long>> backendsPerBucketSeq = null;
            if (groupSchema == null) {
                // assign to a newly created group, set backends sequence.
                // we arbitrarily choose a tablet backends sequence from this table,
                // let the colocation balancer do the work.
                backendsPerBucketSeq = table.getArbitraryTabletBucketsSeq();
            }
            // change group after getting backends sequence(if has), in case 'getArbitraryTabletBucketsSeq' failed
            groupId = colocateTableIndex.changeGroup(db.getId(), table, oldGroup, colocateGroup, assignedGroupId);

            if (groupSchema == null) {
                Preconditions.checkNotNull(backendsPerBucketSeq);
                colocateTableIndex.addBackendsPerBucketSeq(groupId, backendsPerBucketSeq);
            }

            // set this group as unstable
            colocateTableIndex.markGroupUnstable(groupId, false /* edit log is along with modify table log */);
            table.setColocateGroup(colocateGroup);
        } else {
            // unset colocation group
            if (Strings.isNullOrEmpty(oldGroup)) {
                // this table is not a colocate table, do nothing
                return;
            }
            colocateTableIndex.removeTable(table.getId());
            table.setColocateGroup(null);
        }

        if (!isReplay) {
            Map<String, String> properties = Maps.newHashMapWithExpectedSize(1);
            properties.put(PropertyAnalyzer.PROPERTIES_COLOCATE_WITH, colocateGroup);
            TablePropertyInfo info = new TablePropertyInfo(table.getId(), groupId, properties);
            editLog.logModifyTableColocate(info);
        }
        LOG.info("finished modify table's colocation property. table: {}, is replay: {}",
                table.getName(), isReplay);
    }

    public void replayModifyTableColocate(TablePropertyInfo info) {
        long tableId = info.getTableId();
        Map<String, String> properties = info.getPropertyMap();

        Database db = getDb(info.getGroupId().dbId);
        db.writeLock();
        try {
            OlapTable table = (OlapTable) db.getTable(tableId);
            modifyTableColocate(db, table, properties.get(PropertyAnalyzer.PROPERTIES_COLOCATE_WITH), true,
                    info.getGroupId());
        } catch (DdlException e) {
            // should not happen
            LOG.warn("failed to replay modify table colocate", e);
        } finally {
            db.writeUnlock();
        }
    }

    public void renameRollup(Database db, OlapTable table, RollupRenameClause renameClause) throws DdlException {
        if (table.getState() != OlapTableState.NORMAL) {
            throw new DdlException("Table[" + table.getName() + "] is under " + table.getState());
        }

        String rollupName = renameClause.getRollupName();
        // check if it is base table name
        if (rollupName.equals(table.getName())) {
            throw new DdlException("Using ALTER TABLE RENAME to change table name");
        }

        String newRollupName = renameClause.getNewRollupName();
        if (rollupName.equals(newRollupName)) {
            throw new DdlException("Same rollup name");
        }

        Map<String, Long> indexNameToIdMap = table.getIndexNameToId();
        if (indexNameToIdMap.get(rollupName) == null) {
            throw new DdlException("Rollup index[" + rollupName + "] does not exists");
        }

        // check if name is already used
        if (indexNameToIdMap.get(newRollupName) != null) {
            throw new DdlException("Rollup name[" + newRollupName + "] is already used");
        }

        long indexId = indexNameToIdMap.remove(rollupName);
        indexNameToIdMap.put(newRollupName, indexId);

        // log
        TableInfo tableInfo = TableInfo.createForRollupRename(db.getId(), table.getId(), indexId, newRollupName);
        editLog.logRollupRename(tableInfo);
        LOG.info("rename rollup[{}] to {}", rollupName, newRollupName);
    }

    public void replayRenameRollup(TableInfo tableInfo) throws DdlException {
        long dbId = tableInfo.getDbId();
        long tableId = tableInfo.getTableId();
        long indexId = tableInfo.getIndexId();
        String newRollupName = tableInfo.getNewRollupName();

        Database db = getDb(dbId);
        db.writeLock();
        try {
            OlapTable table = (OlapTable) db.getTable(tableId);
            String rollupName = table.getIndexNameById(indexId);
            Map<String, Long> indexNameToIdMap = table.getIndexNameToId();
            indexNameToIdMap.remove(rollupName);
            indexNameToIdMap.put(newRollupName, indexId);

            LOG.info("replay rename rollup[{}] to {}", rollupName, newRollupName);
        } finally {
            db.writeUnlock();
        }
    }

    public void renamePartition(Database db, OlapTable table, PartitionRenameClause renameClause) throws DdlException {
        if (table.getState() != OlapTableState.NORMAL) {
            throw new DdlException("Table[" + table.getName() + "] is under " + table.getState());
        }

        if (table.getPartitionInfo().getType() != PartitionType.RANGE) {
            throw new DdlException("Table[" + table.getName() + "] is single partitioned. "
                    + "no need to rename partition name.");
        }

        String partitionName = renameClause.getPartitionName();
        String newPartitionName = renameClause.getNewPartitionName();
        if (partitionName.equalsIgnoreCase(newPartitionName)) {
            throw new DdlException("Same partition name");
        }

        Partition partition = table.getPartition(partitionName);
        if (partition == null) {
            throw new DdlException("Partition[" + partitionName + "] does not exists");
        }

        // check if name is already used
        if (table.getPartition(newPartitionName) != null) {
            throw new DdlException("Partition name[" + newPartitionName + "] is already used");
        }

        table.renamePartition(partitionName, newPartitionName);

        // log
        TableInfo tableInfo = TableInfo.createForPartitionRename(db.getId(), table.getId(), partition.getId(),
                newPartitionName);
        editLog.logPartitionRename(tableInfo);
        LOG.info("rename partition[{}] to {}", partitionName, newPartitionName);
    }

    public void replayRenamePartition(TableInfo tableInfo) throws DdlException {
        long dbId = tableInfo.getDbId();
        long tableId = tableInfo.getTableId();
        long partitionId = tableInfo.getPartitionId();
        String newPartitionName = tableInfo.getNewPartitionName();

        Database db = getDb(dbId);
        db.writeLock();
        try {
            OlapTable table = (OlapTable) db.getTable(tableId);
            Partition partition = table.getPartition(partitionId);
            table.renamePartition(partition.getName(), newPartitionName);

            LOG.info("replay rename partition[{}] to {}", partition.getName(), newPartitionName);
        } finally {
            db.writeUnlock();
        }
    }

    public void renameColumn(Database db, OlapTable table, ColumnRenameClause renameClause) throws DdlException {
        throw new DdlException("not implmented");
    }

    public void replayRenameColumn(TableInfo tableInfo) throws DdlException {
        throw new DdlException("not implmented");
    }

    public void modifyTableDynamicPartition(Database db, OlapTable table, Map<String, String> properties) throws DdlException {
        Map<String, String> analyzedDynamicPartition = DynamicPartitionUtil.analyzeDynamicPartition(db, table, properties);
        TableProperty tableProperty = table.getTableProperty();
        if (tableProperty != null) {
            tableProperty.modifyTableProperties(analyzedDynamicPartition);
            DynamicPartitionUtil.registerDynamicPartitionTableIfEnable(db.getId(), table);
            dynamicPartitionScheduler.lastUpdateTime = TimeUtils.getCurrentFormatTime();
            ModifyDynamicPartitionInfo info = new ModifyDynamicPartitionInfo(db.getId(), table.getId(), table.getTableProperty().getProperties());
            editLog.logDynamicPartition(info);
        }
    }

    public void replayModifyTableDynamicPartition(ModifyDynamicPartitionInfo info) {
        long dbId = info.getDbId();
        long tableId = info.getTableId();
        Map<String, String> properties = info.getProperties();

        Database db = getDb(dbId);
        db.writeLock();
        try {
            OlapTable table = (OlapTable) db.getTable(tableId);
            table.getTableProperty().modifyTableProperties(properties);
        } finally {
            db.writeUnlock();
        }
    }

    /*
     * used for handling AlterClusterStmt
     * (for client is the ALTER CLUSTER command).
     */
    public void alterCluster(AlterSystemStmt stmt) throws DdlException, UserException {
        this.alter.processAlterCluster(stmt);
    }

    public void cancelAlterCluster(CancelAlterSystemStmt stmt) throws DdlException {
        this.alter.getClusterHandler().cancel(stmt);
    }

    /*
     * generate and check columns' order and key's existence
     */
    private void validateColumns(List<Column> columns) throws DdlException {
        if (columns.isEmpty()) {
            ErrorReport.reportDdlException(ErrorCode.ERR_TABLE_MUST_HAVE_COLUMNS);
        }

        boolean encounterValue = false;
        boolean hasKey = false;
        for (Column column : columns) {
            if (column.isKey()) {
                if (encounterValue) {
                    ErrorReport.reportDdlException(ErrorCode.ERR_OLAP_KEY_MUST_BEFORE_VALUE);
                }
                hasKey = true;
            } else {
                encounterValue = true;
            }
        }

        if (!hasKey) {
            ErrorReport.reportDdlException(ErrorCode.ERR_TABLE_MUST_HAVE_KEYS);
        }
    }

    // Change current database of this session.
    public void changeDb(ConnectContext ctx, String qualifiedDb) throws DdlException {
        if (!auth.checkDbPriv(ctx, qualifiedDb, PrivPredicate.SHOW)) {
            ErrorReport.reportDdlException(ErrorCode.ERR_DB_ACCESS_DENIED, ctx.getQualifiedUser(), qualifiedDb);
        }

        if (getDb(qualifiedDb) == null) {
            ErrorReport.reportDdlException(ErrorCode.ERR_BAD_DB_ERROR, qualifiedDb);
        }

        ctx.setDatabase(qualifiedDb);
    }

    // for test only
    public void clear() {
        if (SingletonHolder.INSTANCE.idToDb != null) {
            SingletonHolder.INSTANCE.idToDb.clear();
        }
        if (SingletonHolder.INSTANCE.fullNameToDb != null) {
            SingletonHolder.INSTANCE.fullNameToDb.clear();
        }
        if (load.getIdToLoadJob() != null) {
            load.getIdToLoadJob().clear();
            // load = null;
        }

        SingletonHolder.INSTANCE.getRollupHandler().unprotectedGetAlterJobs().clear();
        SingletonHolder.INSTANCE.getSchemaChangeHandler().unprotectedGetAlterJobs().clear();
        System.gc();
    }

    public void createView(CreateViewStmt stmt) throws DdlException {
        String dbName = stmt.getDbName();
        String tableName = stmt.getTable();

        // check if db exists
        Database db = this.getDb(stmt.getDbName());
        if (db == null) {
            ErrorReport.reportDdlException(ErrorCode.ERR_BAD_DB_ERROR, dbName);
        }

        // check if table exists in db
        db.readLock();
        try {
            if (db.getTable(tableName) != null) {
                if (stmt.isSetIfNotExists()) {
                    LOG.info("create view[{}] which already exists", tableName);
                    return;
                } else {
                    ErrorReport.reportDdlException(ErrorCode.ERR_TABLE_EXISTS_ERROR, tableName);
                }
            }
        } finally {
            db.readUnlock();
        }

        List<Column> columns = stmt.getColumns();

        long tableId = Catalog.getInstance().getNextId();
        View newView = new View(tableId, tableName, columns);
        newView.setComment(stmt.getComment());
        newView.setInlineViewDef(stmt.getInlineViewDef());
        // init here in case the stmt string from view.toSql() has some syntax error.
        try {
            newView.init();
        } catch (UserException e) {
            throw new DdlException("failed to init view stmt", e);
        }
      
        if (!db.createTableWithLock(newView, false, stmt.isSetIfNotExists())) {
            throw new DdlException("Failed to create view[" + tableName + "].");
        }
        LOG.info("successfully create view[" + tableName + "-" + newView.getId() + "]");
    }

    /**
     * Returns the function that best matches 'desc' that is registered with the
     * catalog using 'mode' to check for matching. If desc matches multiple
     * functions in the catalog, it will return the function with the strictest
     * matching mode. If multiple functions match at the same matching mode,
     * ties are broken by comparing argument types in lexical order. Argument
     * types are ordered by argument precision (e.g. double is preferred over
     * float) and then by alphabetical order of argument type name, to guarantee
     * deterministic results.
     */
    public Function getFunction(Function desc, Function.CompareMode mode) {
        return functionSet.getFunction(desc, mode);
    }

    /**
     * create cluster
     *
     * @param stmt
     * @throws DdlException
     */
    public void createCluster(CreateClusterStmt stmt) throws DdlException {
        final String clusterName = stmt.getClusterName();
        if (!tryLock(false)) {
            throw new DdlException("Failed to acquire catalog lock. Try again");
        }
        try {
            if (nameToCluster.containsKey(clusterName)) {
                ErrorReport.reportDdlException(ErrorCode.ERR_CLUSTER_HAS_EXIST, clusterName);
            } else {
                List<Long> backendList = systemInfo.createCluster(clusterName, stmt.getInstanceNum());
                // 1: BE returned is less than requested, throws DdlException.
                // 2: BE returned is more than or equal to 0, succeeds.
                if (backendList != null || stmt.getInstanceNum() == 0) {
                    final long id = getNextId();
                    final Cluster cluster = new Cluster(clusterName, id);
                    cluster.setBackendIdList(backendList);
                    unprotectCreateCluster(cluster);
                    if (clusterName.equals(SystemInfoService.DEFAULT_CLUSTER)) {
                        for (Database db : idToDb.values()) {
                            if (db.getClusterName().equals(SystemInfoService.DEFAULT_CLUSTER)) {
                                cluster.addDb(db.getFullName(), db.getId());
                            }
                        }
                    }
                    editLog.logCreateCluster(cluster);
                    LOG.info("finish to create cluster: {}", clusterName);
                } else {
                    ErrorReport.reportDdlException(ErrorCode.ERR_CLUSTER_BE_NOT_ENOUGH);
                }
            }
        } finally {
            unlock();
        }

        // create super user for this cluster
        UserIdentity adminUser = new UserIdentity(PaloAuth.ADMIN_USER, "%");
        try {
            adminUser.analyze(stmt.getClusterName());
        } catch (AnalysisException e) {
            LOG.error("should not happen", e);
        }
        auth.createUser(new CreateUserStmt(new UserDesc(adminUser, "", true)));
    }

    private void unprotectCreateCluster(Cluster cluster) {
        final Iterator<Long> iterator = cluster.getBackendIdList().iterator();
        while (iterator.hasNext()) {
            final Long id = iterator.next();
            final Backend backend = systemInfo.getBackend(id);
            backend.setOwnerClusterName(cluster.getName());
            backend.setBackendState(BackendState.using);
        }

        idToCluster.put(cluster.getId(), cluster);
        nameToCluster.put(cluster.getName(), cluster);

        // create info schema db
        final InfoSchemaDb infoDb = new InfoSchemaDb(cluster.getName());
        infoDb.setClusterName(cluster.getName());
        unprotectCreateDb(infoDb);

        // only need to create default cluster once.
        if (cluster.getName().equalsIgnoreCase(SystemInfoService.DEFAULT_CLUSTER)) {
            isDefaultClusterCreated = true;
        }
    }

    /**
     * replay create cluster
     *
     * @param cluster
     */
    public void replayCreateCluster(Cluster cluster) {
        tryLock(true);
        try {
            unprotectCreateCluster(cluster);
        } finally {
            unlock();
        }
    }

    /**
     * drop cluster and cluster's db must be have deleted
     *
     * @param stmt
     * @throws DdlException
     */
    public void dropCluster(DropClusterStmt stmt) throws DdlException {
        if (!tryLock(false)) {
            throw new DdlException("Failed to acquire catalog lock. Try again");
        }
        try {
            final String clusterName = stmt.getClusterName();
            final Cluster cluster = nameToCluster.get(clusterName);
            if (cluster == null) {
                ErrorReport.reportDdlException(ErrorCode.ERR_CLUSTER_NO_EXISTS, clusterName);
            }
            final List<Backend> backends = systemInfo.getClusterBackends(clusterName);
            for (Backend backend : backends) {
                if (backend.isDecommissioned()) {
                    ErrorReport.reportDdlException(ErrorCode.ERR_CLUSTER_ALTER_BE_IN_DECOMMISSION, clusterName);
                }
            }

            // check if there still have databases undropped, except for information_schema db
            if (cluster.getDbNames().size() > 1) {
                ErrorReport.reportDdlException(ErrorCode.ERR_CLUSTER_DELETE_DB_EXIST, clusterName);
            }

            systemInfo.releaseBackends(clusterName, false /* is not replay */);
            final ClusterInfo info = new ClusterInfo(clusterName, cluster.getId());
            unprotectDropCluster(info, false /* is not replay */);
            editLog.logDropCluster(info);
        } finally {
            unlock();
        }

        // drop user of this cluster
        // set is replay to true, not write log
        auth.dropUserOfCluster(stmt.getClusterName(), true /* is replay */);
    }

    private void unprotectDropCluster(ClusterInfo info, boolean isReplay) {
        systemInfo.releaseBackends(info.getClusterName(), isReplay);
        idToCluster.remove(info.getClusterId());
        nameToCluster.remove(info.getClusterName());
        final Database infoSchemaDb = fullNameToDb.get(InfoSchemaDb.getFullInfoSchemaDbName(info.getClusterName()));
        fullNameToDb.remove(infoSchemaDb.getFullName());
        idToDb.remove(infoSchemaDb.getId());
    }

    public void replayDropCluster(ClusterInfo info) {
        tryLock(true);
        try {
            unprotectDropCluster(info, true/* is replay */);
        } finally {
            unlock();
        }

        auth.dropUserOfCluster(info.getClusterName(), true /* is replay */);
    }

    public void replayExpandCluster(ClusterInfo info) {
        tryLock(true);
        try {
            final Cluster cluster = nameToCluster.get(info.getClusterName());
            cluster.addBackends(info.getBackendIdList());

            for (Long beId : info.getBackendIdList()) {
                Backend be = Catalog.getCurrentSystemInfo().getBackend(beId);
                if (be == null) {
                    continue;
                }
                be.setOwnerClusterName(info.getClusterName());
                be.setBackendState(BackendState.using);
            }
        } finally {
            unlock();
        }
    }

    /**
     * modify cluster: Expansion or shrink
     *
     * @param stmt
     * @throws DdlException
     */
    public void processModifyCluster(AlterClusterStmt stmt) throws UserException {
        final String clusterName = stmt.getAlterClusterName();
        final int newInstanceNum = stmt.getInstanceNum();
        if (!tryLock(false)) {
            throw new DdlException("Failed to acquire catalog lock. Try again");
        }
        try {
            Cluster cluster = nameToCluster.get(clusterName);
            if (cluster == null) {
                ErrorReport.reportDdlException(ErrorCode.ERR_CLUSTER_NO_EXISTS, clusterName);
            }

            // check if this cluster has backend in decommission
            final List<Long> backendIdsInCluster = cluster.getBackendIdList();
            for (Long beId : backendIdsInCluster) {
                Backend be = systemInfo.getBackend(beId);
                if (be.isDecommissioned()) {
                    ErrorReport.reportDdlException(ErrorCode.ERR_CLUSTER_ALTER_BE_IN_DECOMMISSION, clusterName);
                }
            }

            final int oldInstanceNum = backendIdsInCluster.size();
            if (newInstanceNum > oldInstanceNum) {
                // expansion
                final List<Long> expandBackendIds = systemInfo.calculateExpansionBackends(clusterName,
                        newInstanceNum - oldInstanceNum);
                if (expandBackendIds == null) {
                    ErrorReport.reportDdlException(ErrorCode.ERR_CLUSTER_BE_NOT_ENOUGH);
                }
                cluster.addBackends(expandBackendIds);
                final ClusterInfo info = new ClusterInfo(clusterName, cluster.getId(), expandBackendIds);
                editLog.logExpandCluster(info);
            } else if (newInstanceNum < oldInstanceNum) {
                // shrink
                final List<Long> decomBackendIds = systemInfo.calculateDecommissionBackends(clusterName,
                        oldInstanceNum - newInstanceNum);
                if (decomBackendIds == null || decomBackendIds.size() == 0) {
                    ErrorReport.reportDdlException(ErrorCode.ERR_CLUSTER_BACKEND_ERROR);
                }

                List<String> hostPortList = Lists.newArrayList();
                for (Long id : decomBackendIds) {
                    final Backend backend = systemInfo.getBackend(id);
                    hostPortList.add(new StringBuilder().append(backend.getHost()).append(":")
                            .append(backend.getHeartbeatPort()).toString());
                }

                // here we reuse the process of decommission backends. but set backend's decommission type to
                // ClusterDecommission, which means this backend will not be removed from the system
                // after decommission is done.
                final DecommissionBackendClause clause = new DecommissionBackendClause(hostPortList);
                try {
                    clause.analyze(null);
                    clause.setType(DecommissionType.ClusterDecommission);
                    AlterSystemStmt alterStmt = new AlterSystemStmt(clause);
                    alterStmt.setClusterName(clusterName);
                    this.alter.processAlterCluster(alterStmt);
                } catch (AnalysisException e) {
                    Preconditions.checkState(false, "should not happend: " + e.getMessage());
                }
            } else {
                ErrorReport.reportDdlException(ErrorCode.ERR_CLUSTER_ALTER_BE_NO_CHANGE, newInstanceNum);
            }

        } finally {
            unlock();
        }
    }

    /**
     * @param ctx
     * @param clusterName
     * @throws DdlException
     */
    public void changeCluster(ConnectContext ctx, String clusterName) throws DdlException {
        if (!Catalog.getCurrentCatalog().getAuth().checkCanEnterCluster(ConnectContext.get(), clusterName)) {
            ErrorReport.reportDdlException(ErrorCode.ERR_CLUSTER_NO_AUTHORITY,
                    ConnectContext.get().getQualifiedUser(), "enter");
        }

        if (!nameToCluster.containsKey(clusterName)) {
            ErrorReport.reportDdlException(ErrorCode.ERR_CLUSTER_NO_EXISTS, clusterName);
        }

        ctx.setCluster(clusterName);
    }

    /**
     * migrate db to link dest cluster
     *
     * @param stmt
     * @throws DdlException
     */
    public void migrateDb(MigrateDbStmt stmt) throws DdlException {
        final String srcClusterName = stmt.getSrcCluster();
        final String destClusterName = stmt.getDestCluster();
        final String srcDbName = stmt.getSrcDb();
        final String destDbName = stmt.getDestDb();

        if (!tryLock(false)) {
            throw new DdlException("Failed to acquire catalog lock. Try again");
        }
        try {
            if (!nameToCluster.containsKey(srcClusterName)) {
                ErrorReport.reportDdlException(ErrorCode.ERR_CLUSTER_SRC_CLUSTER_NOT_EXIST, srcClusterName);
            }
            if (!nameToCluster.containsKey(destClusterName)) {
                ErrorReport.reportDdlException(ErrorCode.ERR_CLUSTER_DEST_CLUSTER_NOT_EXIST, destClusterName);
            }

            if (srcClusterName.equals(destClusterName)) {
                ErrorReport.reportDdlException(ErrorCode.ERR_CLUSTER_MIGRATE_SAME_CLUSTER);
            }

            final Cluster srcCluster = this.nameToCluster.get(srcClusterName);
            if (!srcCluster.containDb(srcDbName)) {
                ErrorReport.reportDdlException(ErrorCode.ERR_CLUSTER_SRC_DB_NOT_EXIST, srcDbName);
            }
            final Cluster destCluster = this.nameToCluster.get(destClusterName);
            if (!destCluster.containLink(destDbName, srcDbName)) {
                ErrorReport.reportDdlException(ErrorCode.ERR_CLUSTER_MIGRATION_NO_LINK, srcDbName, destDbName);
            }

            final Database db = fullNameToDb.get(srcDbName);

            // if the max replication num of the src db is larger then the backends num of the dest cluster,
            // the migration will not be processed.
            final int maxReplicationNum = db.getMaxReplicationNum();
            if (maxReplicationNum > destCluster.getBackendIdList().size()) {
                ErrorReport.reportDdlException(ErrorCode.ERR_CLUSTER_MIGRATE_BE_NOT_ENOUGH, destClusterName);
            }

            if (db.getDbState() == DbState.LINK) {
                final BaseParam param = new BaseParam();
                param.addStringParam(destDbName);
                param.addLongParam(db.getId());
                param.addStringParam(srcDbName);
                param.addStringParam(destClusterName);
                param.addStringParam(srcClusterName);
                fullNameToDb.remove(db.getFullName());
                srcCluster.removeDb(db.getFullName(), db.getId());
                destCluster.removeLinkDb(param);
                destCluster.addDb(destDbName, db.getId());
                db.writeLock();
                try {
                    db.setDbState(DbState.MOVE);
                    // set cluster to the dest cluster.
                    // and Clone process will do the migration things.
                    db.setClusterName(destClusterName);
                    db.setName(destDbName);
                    db.setAttachDb(srcDbName);
                } finally {
                    db.writeUnlock();
                }
                editLog.logMigrateCluster(param);
            } else {
                ErrorReport.reportDdlException(ErrorCode.ERR_CLUSTER_MIGRATION_NO_LINK, srcDbName, destDbName);
            }
        } finally {
            unlock();
        }
    }

    public void replayMigrateDb(BaseParam param) {
        final String desDbName = param.getStringParam();
        final String srcDbName = param.getStringParam(1);
        final String desClusterName = param.getStringParam(2);
        final String srcClusterName = param.getStringParam(3);
        tryLock(true);
        try {
            final Cluster desCluster = this.nameToCluster.get(desClusterName);
            final Cluster srcCluster = this.nameToCluster.get(srcClusterName);
            final Database db = fullNameToDb.get(srcDbName);
            if (db.getDbState() == DbState.LINK) {
                fullNameToDb.remove(db.getFullName());
                srcCluster.removeDb(db.getFullName(), db.getId());
                desCluster.removeLinkDb(param);
                desCluster.addDb(param.getStringParam(), db.getId());

                db.writeLock();
                db.setName(desDbName);
                db.setAttachDb(srcDbName);
                db.setDbState(DbState.MOVE);
                db.setClusterName(desClusterName);
                db.writeUnlock();
            }
        } finally {
            unlock();
        }
    }

    public void replayLinkDb(BaseParam param) {
        final String desClusterName = param.getStringParam(2);
        final String srcDbName = param.getStringParam(1);
        final String desDbName = param.getStringParam();

        tryLock(true);
        try {
            final Cluster desCluster = this.nameToCluster.get(desClusterName);
            final Database srcDb = fullNameToDb.get(srcDbName);
            srcDb.writeLock();
            srcDb.setDbState(DbState.LINK);
            srcDb.setAttachDb(desDbName);
            srcDb.writeUnlock();
            desCluster.addLinkDb(param);
            fullNameToDb.put(desDbName, srcDb);
        } finally {
            unlock();
        }
    }

    /**
     * link src db to dest db. we use java's quotation Mechanism to realize db hard links
     *
     * @param stmt
     * @throws DdlException
     */
    public void linkDb(LinkDbStmt stmt) throws DdlException {
        final String srcClusterName = stmt.getSrcCluster();
        final String destClusterName = stmt.getDestCluster();
        final String srcDbName = stmt.getSrcDb();
        final String destDbName = stmt.getDestDb();

        if (!tryLock(false)) {
            throw new DdlException("Failed to acquire catalog lock. Try again");
        }
        try {
            if (!nameToCluster.containsKey(srcClusterName)) {
                ErrorReport.reportDdlException(ErrorCode.ERR_CLUSTER_SRC_CLUSTER_NOT_EXIST, srcClusterName);
            }

            if (!nameToCluster.containsKey(destClusterName)) {
                ErrorReport.reportDdlException(ErrorCode.ERR_CLUSTER_DEST_CLUSTER_NOT_EXIST, destClusterName);
            }

            if (srcClusterName.equals(destClusterName)) {
                ErrorReport.reportDdlException(ErrorCode.ERR_CLUSTER_MIGRATE_SAME_CLUSTER);
            }

            if (fullNameToDb.containsKey(destDbName)) {
                ErrorReport.reportDdlException(ErrorCode.ERR_DB_CREATE_EXISTS, destDbName);
            }

            final Cluster srcCluster = this.nameToCluster.get(srcClusterName);
            final Cluster destCluster = this.nameToCluster.get(destClusterName);

            if (!srcCluster.containDb(srcDbName)) {
                ErrorReport.reportDdlException(ErrorCode.ERR_CLUSTER_SRC_DB_NOT_EXIST, srcDbName);
            }
            final Database srcDb = fullNameToDb.get(srcDbName);

            if (srcDb.getDbState() != DbState.NORMAL) {
                ErrorReport.reportDdlException(ErrorCode.ERR_CLUSTER_DB_STATE_LINK_OR_MIGRATE,
                        ClusterNamespace.getNameFromFullName(srcDbName));
            }

            srcDb.writeLock();
            try {
                srcDb.setDbState(DbState.LINK);
                srcDb.setAttachDb(destDbName);
            } finally {
                srcDb.writeUnlock();
            }

            final long id = getNextId();
            final BaseParam param = new BaseParam();
            param.addStringParam(destDbName);
            param.addStringParam(srcDbName);
            param.addLongParam(id);
            param.addLongParam(srcDb.getId());
            param.addStringParam(destClusterName);
            param.addStringParam(srcClusterName);
            destCluster.addLinkDb(param);
            fullNameToDb.put(destDbName, srcDb);
            editLog.logLinkCluster(param);
        } finally {
            unlock();
        }
    }

    public Cluster getCluster(String clusterName) {
        return nameToCluster.get(clusterName);
    }

    public List<String> getClusterNames() {
        return new ArrayList<String>(nameToCluster.keySet());
    }

    /**
     * get migrate progress , when finish migration, next clonecheck will reset dbState
     *
     * @return
     */
    public Set<BaseParam> getMigrations() {
        final Set<BaseParam> infos = Sets.newHashSet();
        for (Database db : fullNameToDb.values()) {
            db.readLock();
            try {
                if (db.getDbState() == DbState.MOVE) {
                    int tabletTotal = 0;
                    int tabletQuorum = 0;
                    final Set<Long> beIds = Sets.newHashSet(systemInfo.getClusterBackendIds(db.getClusterName()));
                    final Set<String> tableNames = db.getTableNamesWithLock();
                    for (String tableName : tableNames) {

                        Table table = db.getTable(tableName);
                        if (table == null || table.getType() != TableType.OLAP) {
                            continue;
                        }

                        OlapTable olapTable = (OlapTable) table;
                        for (Partition partition : olapTable.getPartitions()) {
                            final short replicationNum = olapTable.getPartitionInfo()
                                    .getReplicationNum(partition.getId());
                            for (MaterializedIndex materializedIndex : partition.getMaterializedIndices(IndexExtState.ALL)) {
                                if (materializedIndex.getState() != IndexState.NORMAL) {
                                    continue;
                                }
                                for (Tablet tablet : materializedIndex.getTablets()) {
                                    int replicaNum = 0;
                                    int quorum = replicationNum / 2 + 1;
                                    for (Replica replica : tablet.getReplicas()) {
                                        if (replica.getState() != ReplicaState.CLONE
                                                && beIds.contains(replica.getBackendId())) {
                                            replicaNum++;
                                        }
                                    }
                                    if (replicaNum > quorum) {
                                        replicaNum = quorum;
                                    }

                                    tabletQuorum = tabletQuorum + replicaNum;
                                    tabletTotal = tabletTotal + quorum;
                                }
                            }
                        }
                    }
                    final BaseParam info = new BaseParam();
                    info.addStringParam(db.getClusterName());
                    info.addStringParam(db.getAttachDb());
                    info.addStringParam(db.getFullName());
                    final float percentage = tabletTotal > 0 ? (float) tabletQuorum / (float) tabletTotal : 0f;
                    info.addFloatParam(percentage);
                    infos.add(info);
                }
            } finally {
                db.readUnlock();
            }
        }

        return infos;
    }

    public long loadCluster(DataInputStream dis, long checksum) throws IOException, DdlException {
        if (Catalog.getCurrentCatalogJournalVersion() >= FeMetaVersion.VERSION_30) {
            int clusterCount = dis.readInt();
            checksum ^= clusterCount;
            for (long i = 0; i < clusterCount; ++i) {
                final Cluster cluster = Cluster.read(dis);
                checksum ^= cluster.getId();

                List<Long> latestBackendIds = systemInfo.getClusterBackendIds(cluster.getName());
                if (latestBackendIds.size() != cluster.getBackendIdList().size()) {
                    LOG.warn("Cluster:" + cluster.getName() + ", backends in Cluster is "
                            + cluster.getBackendIdList().size() + ", backends in SystemInfoService is "
                            + cluster.getBackendIdList().size());
                }
                // The number of BE in cluster is not same as in SystemInfoService, when perform 'ALTER
                // SYSTEM ADD BACKEND TO ...' or 'ALTER SYSTEM ADD BACKEND ...', because both of them are 
                // for adding BE to some Cluster, but loadCluster is after loadBackend.
                cluster.setBackendIdList(latestBackendIds);

                String dbName =  InfoSchemaDb.getFullInfoSchemaDbName(cluster.getName());
                InfoSchemaDb db;
                // Use real Catalog instance to avoid InfoSchemaDb id continuously increment
                // when checkpoint thread load image.
                if (Catalog.getInstance().getFullNameToDb().containsKey(dbName)) {
                    db = (InfoSchemaDb)Catalog.getInstance().getFullNameToDb().get(dbName);
                } else {
                    db = new InfoSchemaDb(cluster.getName());
                    db.setClusterName(cluster.getName());
                }
                String errMsg = "InfoSchemaDb id shouldn't larger than 10000, please restart your FE server";
                // Every time we construct the InfoSchemaDb, which id will increment.
                // When InfoSchemaDb id larger than 10000 and put it to idToDb,
                // which may be overwrite the normal db meta in idToDb,
                // so we ensure InfoSchemaDb id less than 10000.
                Preconditions.checkState(db.getId() < NEXT_ID_INIT_VALUE, errMsg);
                idToDb.put(db.getId(), db);
                fullNameToDb.put(db.getFullName(), db);
                cluster.addDb(dbName, db.getId());
                idToCluster.put(cluster.getId(), cluster);
                nameToCluster.put(cluster.getName(), cluster);
            }
        }
        return checksum;
    }

    public void initDefaultCluster() {
        final List<Long> backendList = Lists.newArrayList();
        final List<Backend> defaultClusterBackends = systemInfo.getClusterBackends(SystemInfoService.DEFAULT_CLUSTER);
        for (Backend backend : defaultClusterBackends) {
            backendList.add(backend.getId());
        }

        final long id = getNextId();
        final Cluster cluster = new Cluster(SystemInfoService.DEFAULT_CLUSTER, id);

        // make sure one host hold only one backend.
        Set<String> beHost = Sets.newHashSet();
        for (Backend be : defaultClusterBackends) {
            if (beHost.contains(be.getHost())) {
                // we can not handle this situation automatically.
                LOG.error("found more than one backends in same host: {}", be.getHost());
                System.exit(-1);
            } else {
                beHost.add(be.getHost());
            }
        }

        // we create default_cluster to meet the need for ease of use, because
        // most users hava no multi tenant needs.
        cluster.setBackendIdList(backendList);
        unprotectCreateCluster(cluster);
        for (Database db : idToDb.values()) {
            db.setClusterName(SystemInfoService.DEFAULT_CLUSTER);
            cluster.addDb(db.getFullName(), db.getId());
        }

        // no matter default_cluster is created or not,
        // mark isDefaultClusterCreated as true
        isDefaultClusterCreated = true;
        editLog.logCreateCluster(cluster);
    }

    public void replayUpdateDb(DatabaseInfo info) {
        final Database db = fullNameToDb.get(info.getDbName());
        db.setClusterName(info.getClusterName());
        db.setDbState(info.getDbState());
    }

    public long saveCluster(DataOutputStream dos, long checksum) throws IOException {
        final int clusterCount = idToCluster.size();
        checksum ^= clusterCount;
        dos.writeInt(clusterCount);
        for (Map.Entry<Long, Cluster> entry : idToCluster.entrySet()) {
            long clusterId = entry.getKey();
            if (clusterId >= NEXT_ID_INIT_VALUE) {
                checksum ^= clusterId;
                final Cluster cluster = entry.getValue();
                cluster.write(dos);
            }
        }
        return checksum;
    }

    public long saveBrokers(DataOutputStream dos, long checksum) throws IOException {
        Map<String, List<FsBroker>> addressListMap = brokerMgr.getBrokerListMap();
        int size = addressListMap.size();
        checksum ^= size;
        dos.writeInt(size);

        for (Map.Entry<String, List<FsBroker>> entry : addressListMap.entrySet()) {
            Text.writeString(dos, entry.getKey());
            final List<FsBroker> addrs = entry.getValue();
            size = addrs.size();
            checksum ^= size;
            dos.writeInt(size);
            for (FsBroker addr : addrs) {
                addr.write(dos);
            }
        }

        return checksum;
    }

    public long loadBrokers(DataInputStream dis, long checksum) throws IOException, DdlException {
        if (MetaContext.get().getMetaVersion() >= FeMetaVersion.VERSION_31) {
            int count = dis.readInt();
            checksum ^= count;
            for (long i = 0; i < count; ++i) {
                String brokerName = Text.readString(dis);
                int size = dis.readInt();
                checksum ^= size;
                List<FsBroker> addrs = Lists.newArrayList();
                for (int j = 0; j < size; j++) {
                    FsBroker addr = FsBroker.readIn(dis);
                    addrs.add(addr);
                }
                brokerMgr.replayAddBrokers(brokerName, addrs);
            }
            LOG.info("finished replay brokerMgr from image");
        }
        return checksum;
    }

    public void replayUpdateClusterAndBackends(BackendIdsUpdateInfo info) {
        for (long id : info.getBackendList()) {
            final Backend backend = systemInfo.getBackend(id);
            final Cluster cluster = nameToCluster.get(backend.getOwnerClusterName());
            cluster.removeBackend(id);
            backend.setDecommissioned(false);
            backend.clearClusterName();
            backend.setBackendState(BackendState.free);
        }
    }

    public String dumpImage() {
        LOG.info("begin to dump meta data");
        String dumpFilePath;
        Map<Long, Database> lockedDbMap = Maps.newTreeMap();
        tryLock(true);
        try {
            // sort all dbs
            for (long dbId : getDbIds()) {
                Database db = getDb(dbId);
                Preconditions.checkNotNull(db);
                lockedDbMap.put(dbId, db);
            }

            // lock all dbs
            for (Database db : lockedDbMap.values()) {
                db.readLock();
            }
            LOG.info("acquired all the dbs' read lock.");

            load.readLock();

            LOG.info("acquired all jobs' read lock.");
            long journalId = getMaxJournalId();
            File dumpFile = new File(Config.meta_dir, "image." + journalId);
            dumpFilePath = dumpFile.getAbsolutePath();
            try {
                LOG.info("begin to dump {}", dumpFilePath);
                saveImage(dumpFile, journalId);
            } catch (IOException e) {
                LOG.error("failed to dump image to {}", dumpFilePath, e);
            }
        } finally {
            // unlock all
            load.readUnlock();
            for (Database db : lockedDbMap.values()) {
                db.readUnlock();
            }

            unlock();
        }

        LOG.info("finished dumpping image to {}", dumpFilePath);
        return dumpFilePath;
    }

    /*
     * Truncate specified table or partitions.
     * The main idea is:
     * 
     * 1. using the same schema to create new table(partitions)
     * 2. use the new created table(partitions) to replace the old ones.
     * 
     */
    public void truncateTable(TruncateTableStmt truncateTableStmt) throws DdlException {
        TableRef tblRef = truncateTableStmt.getTblRef();
        TableName dbTbl = tblRef.getName();

        // check, and save some info which need to be checked again later
        Map<String, Long> origPartitions = Maps.newHashMap();
        OlapTable copiedTbl = null;
        Database db = getDb(dbTbl.getDb());
        if (db == null) {
            ErrorReport.reportDdlException(ErrorCode.ERR_BAD_DB_ERROR, dbTbl.getDb());
        }

        db.readLock();
        try {
            Table table = db.getTable(dbTbl.getTbl());
            if (table == null) {
                ErrorReport.reportDdlException(ErrorCode.ERR_BAD_TABLE_ERROR, dbTbl.getTbl());
            }

            if (table.getType() != TableType.OLAP) {
                throw new DdlException("Only support truncate OLAP table");
            }

            OlapTable olapTable = (OlapTable) table;
            if (olapTable.getState() != OlapTableState.NORMAL) {
                throw new DdlException("Table' state is not NORMAL: " + olapTable.getState());
            }
            
            if (tblRef.getPartitions() != null && !tblRef.getPartitions().isEmpty()) {
                for (String partName: tblRef.getPartitions()) {
                    Partition partition = olapTable.getPartition(partName);
                    if (partition == null) {
                        throw new DdlException("Partition " + partName + " does not exist");
                    }
                    
                    origPartitions.put(partName, partition.getId());
                }
            } else {
                for (Partition partition : olapTable.getPartitions()) {
                    origPartitions.put(partition.getName(), partition.getId());
                }
            }
            
            copiedTbl = olapTable.selectiveCopy(origPartitions.keySet(), true, IndexExtState.VISIBLE);

        } finally {
            db.readUnlock();
        }
        
        // 2. use the copied table to create partitions
        List<Partition> newPartitions = Lists.newArrayList();
        // tabletIdSet to save all newly created tablet ids.
        Set<Long> tabletIdSet = Sets.newHashSet();
        try {
            for (Map.Entry<String, Long> entry : origPartitions.entrySet()) {
                // the new partition must use new id
                // If we still use the old partition id, the behavior of current load jobs on this partition
                // will be undefined.
                // By using a new id, load job will be aborted(just like partition is dropped),
                // which is the right behavior.
                long oldPartitionId = entry.getValue();
                long newPartitionId = getNextId();
                Partition newPartition = createPartitionWithIndices(db.getClusterName(),
                        db.getId(), copiedTbl.getId(), copiedTbl.getBaseIndexId(),
                        newPartitionId, entry.getKey(),
                        copiedTbl.getIndexIdToShortKeyColumnCount(),
                        copiedTbl.getIndexIdToSchemaHash(),
                        copiedTbl.getIndexIdToStorageType(),
                        copiedTbl.getIndexIdToSchema(),
                        copiedTbl.getKeysType(),
                        copiedTbl.getDefaultDistributionInfo(),
                        copiedTbl.getPartitionInfo().getDataProperty(oldPartitionId).getStorageMedium(),
                        copiedTbl.getPartitionInfo().getReplicationNum(oldPartitionId),
                        null /* version info */,
                        copiedTbl.getCopiedBfColumns(),
                        copiedTbl.getBfFpp(),
                        tabletIdSet);
                newPartitions.add(newPartition);
            }
        } catch (DdlException e) {
            // create partition failed, remove all newly created tablets
            for (Long tabletId : tabletIdSet) {
                Catalog.getCurrentInvertedIndex().deleteTablet(tabletId);
            }
            throw e;
        }
        Preconditions.checkState(origPartitions.size() == newPartitions.size());

        // all partitions are created successfully, try to replace the old partitions.
        // before replacing, we need to check again.
        // Things may be changed outside the database lock.
        db.writeLock();
        try {
            OlapTable olapTable = (OlapTable) db.getTable(copiedTbl.getId());
            if (olapTable == null) {
                throw new DdlException("Table[" + copiedTbl.getName() + "] is dropped");
            }
            
            if (olapTable.getState() != OlapTableState.NORMAL) {
                throw new DdlException("Table' state is not NORMAL: " + olapTable.getState());
            }

            // check partitions
            for (Map.Entry<String, Long> entry : origPartitions.entrySet()) {
                Partition partition = copiedTbl.getPartition(entry.getValue());
                if (partition == null || !partition.getName().equals(entry.getKey())) {
                    throw new DdlException("Partition [" + entry.getKey() + "] is changed");
                }
            }

            // check if meta changed
            // rollup index may be added or dropped, and schema may be changed during creating partition operation.
            boolean metaChanged = false;
            if (olapTable.getIndexNameToId().size() != copiedTbl.getIndexNameToId().size()) {
                metaChanged = true;
            } else {
                // compare schemaHash
                Map<Long, Integer> copiedIndexIdToSchemaHash = copiedTbl.getIndexIdToSchemaHash();
                for (Map.Entry<Long, Integer> entry : olapTable.getIndexIdToSchemaHash().entrySet()) {
                    long indexId = entry.getKey();
                    if (!copiedIndexIdToSchemaHash.containsKey(indexId)) {
                        metaChanged = true;
                        break;
                    }
                    if (!copiedIndexIdToSchemaHash.get(indexId).equals(entry.getValue())) {
                        metaChanged = true;
                        break;
                    }
                }
            }

            if (metaChanged) {
                throw new DdlException("Table[" + copiedTbl.getName() + "]'s meta has been changed. try again.");
            }

            // replace
            truncateTableInternal(olapTable, newPartitions);

            // write edit log
            TruncateTableInfo info = new TruncateTableInfo(db.getId(), olapTable.getId(), newPartitions);
            editLog.logTruncateTable(info);
        } finally {
            db.writeUnlock();
        }
        
        LOG.info("finished to truncate table {}, partitions: {}",
                tblRef.getName().toSql(), tblRef.getPartitions());
    }

    private void truncateTableInternal(OlapTable olapTable, List<Partition> newPartitions) {
        // use new partitions to replace the old ones.
        Set<Long> oldTabletIds = Sets.newHashSet();
        for (Partition newPartition : newPartitions) {
            Partition oldPartition = olapTable.replacePartition(newPartition);
            // save old tablets to be removed
            for (MaterializedIndex index : oldPartition.getMaterializedIndices(IndexExtState.ALL)) {
                index.getTablets().stream().forEach(t -> {
                    oldTabletIds.add(t.getId());
                });
            }
        }

        // remove the tablets in old partitions
        for (Long tabletId : oldTabletIds) {
            Catalog.getCurrentInvertedIndex().deleteTablet(tabletId);
        }
    }

    public void replayTruncateTable(TruncateTableInfo info) {
        Database db = getDb(info.getDbId());
        db.writeLock();
        try {
            OlapTable olapTable = (OlapTable) db.getTable(info.getTblId());
            truncateTableInternal(olapTable, info.getPartitions());

            if (!Catalog.isCheckpointThread()) {
                // add tablet to inverted index
                TabletInvertedIndex invertedIndex = Catalog.getCurrentInvertedIndex();
                for (Partition partition : info.getPartitions()) {
                    long partitionId = partition.getId();
                    TStorageMedium medium = olapTable.getPartitionInfo().getDataProperty(
                            partitionId).getStorageMedium();
                    for (MaterializedIndex mIndex : partition.getMaterializedIndices(IndexExtState.ALL)) {
                        long indexId = mIndex.getId();
                        int schemaHash = olapTable.getSchemaHashByIndexId(indexId);
                        TabletMeta tabletMeta = new TabletMeta(db.getId(), olapTable.getId(),
                                partitionId, indexId, schemaHash, medium);
                        for (Tablet tablet : mIndex.getTablets()) {
                            long tabletId = tablet.getId();
                            invertedIndex.addTablet(tabletId, tabletMeta);
                            for (Replica replica : tablet.getReplicas()) {
                                invertedIndex.addReplica(tabletId, replica);
                            }
                        }
                    }
                }
            }
        } finally {
            db.writeUnlock();
        }
    }

    public void createFunction(CreateFunctionStmt stmt) throws UserException {
        FunctionName name = stmt.getFunctionName();
        Database db = getDb(name.getDb());
        if (db == null) {
            ErrorReport.reportDdlException(ErrorCode.ERR_BAD_DB_ERROR, name.getDb());
        }
        db.addFunction(stmt.getFunction());
    }

    public void replayCreateFunction(Function function) {
        String dbName = function.getFunctionName().getDb();
        Database db = getDb(dbName);
        if (db == null) {
            throw new Error("unknown database when replay log, db=" + dbName);
        }
        db.replayAddFunction(function);
    }

    public void dropFunction(DropFunctionStmt stmt) throws UserException {
        FunctionName name = stmt.getFunctionName();
        Database db = getDb(name.getDb());
        if (db == null) {
            ErrorReport.reportDdlException(ErrorCode.ERR_BAD_DB_ERROR, name.getDb());
        }
        db.dropFunction(stmt.getFunction());
    }

    public void replayDropFunction(FunctionSearchDesc functionSearchDesc) {
        String dbName = functionSearchDesc.getName().getDb();
        Database db = getDb(dbName);
        if (db == null) {
            throw new Error("unknown database when replay log, db=" + dbName);
        }
        db.replayDropFunction(functionSearchDesc);
    }

    public void setConfig(AdminSetConfigStmt stmt) throws DdlException {
        Map<String, String> configs = stmt.getConfigs();
        Preconditions.checkState(configs.size() == 1);

        for (Map.Entry<String, String> entry : configs.entrySet()) {
            ConfigBase.setMutableConfig(entry.getKey(), entry.getValue());
        }
    }

    public void replayBackendTabletsInfo(BackendTabletsInfo backendTabletsInfo) {
        List<Pair<Long, Integer>> tabletsWithSchemaHash = backendTabletsInfo.getTabletSchemaHash();
        for (Pair<Long, Integer> tabletInfo : tabletsWithSchemaHash) {
            Replica replica = tabletInvertedIndex.getReplica(tabletInfo.first,
                    backendTabletsInfo.getBackendId());
            if (replica == null) {
                LOG.warn("replica does not found when replay. tablet {}, backend {}",
                        tabletInfo.first, backendTabletsInfo.getBackendId());
                continue;
            }

            if (replica.getSchemaHash() != tabletInfo.second) {
                continue;
            }

            replica.setBad(backendTabletsInfo.isBad());
        }
    }

    // Convert table's distribution type from random to hash.
    // random distribution is no longer supported.
    public void convertDistributionType(Database db, OlapTable tbl) throws DdlException {
        db.writeLock();
        try {
            if (!tbl.convertRandomDistributionToHashDistribution()) {
                throw new DdlException("Table " + tbl.getName() + " is not random distributed");
            }
            TableInfo tableInfo = TableInfo.createForModifyDistribution(db.getId(), tbl.getId());
            editLog.logModifyDistributionType(tableInfo);
            LOG.info("finished to modify distribution type of table: " + tbl.getName());
        } finally {
            db.writeUnlock();
        }
    }

    public void replayConvertDistributionType(TableInfo tableInfo) {
        Database db = getDb(tableInfo.getDbId());
        db.writeLock();
        try {
            OlapTable tbl = (OlapTable) db.getTable(tableInfo.getTableId());
            tbl.convertRandomDistributionToHashDistribution();
            LOG.info("replay modify distribution type of table: " + tbl.getName());
        } finally {
            db.writeUnlock();
        }
    }
}
<|MERGE_RESOLUTION|>--- conflicted
+++ resolved
@@ -3625,11 +3625,7 @@
                 ColocatePersistInfo info = ColocatePersistInfo.createForAddTable(groupId, tableId, backendsPerBucketSeq);
                 editLog.logColocateAddTable(info);
             }
-<<<<<<< HEAD
-            
             LOG.info("successfully create table[{};{}]", tableName, tableId);
-=======
->>>>>>> 728a2b44
             // register table to DynamicPartition if needed after table created
             DynamicPartitionUtil.registerDynamicPartitionTableIfEnable(db.getId(), olapTable);
         } catch (DdlException e) {
