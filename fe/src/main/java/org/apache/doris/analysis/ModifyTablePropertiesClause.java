// Licensed to the Apache Software Foundation (ASF) under one
// or more contributor license agreements.  See the NOTICE file
// distributed with this work for additional information
// regarding copyright ownership.  The ASF licenses this file
// to you under the Apache License, Version 2.0 (the
// "License"); you may not use this file except in compliance
// with the License.  You may obtain a copy of the License at
//
//   http://www.apache.org/licenses/LICENSE-2.0
//
// Unless required by applicable law or agreed to in writing,
// software distributed under the License is distributed on an
// "AS IS" BASIS, WITHOUT WARRANTIES OR CONDITIONS OF ANY
// KIND, either express or implied.  See the License for the
// specific language governing permissions and limitations
// under the License.

package org.apache.doris.analysis;

import org.apache.doris.common.AnalysisException;
import org.apache.doris.common.Config;
import org.apache.doris.common.util.DynamicPartitionUtil;
import org.apache.doris.common.util.PrintableMap;
import org.apache.doris.common.util.PropertyAnalyzer;

import java.util.Map;

// clause which is used to modify table properties
public class ModifyTablePropertiesClause extends AlterClause {

    private Map<String, String> properties;

    public ModifyTablePropertiesClause(Map<String, String> properties) {
        this.properties = properties;
    }

    @Override
    public void analyze(Analyzer analyzer) throws AnalysisException {
        if (properties == null || properties.isEmpty()) {
            throw new AnalysisException("Properties is not set");
        }

        if (properties.size() != 1) {
            throw new AnalysisException("Can only set one table property at a time");
        }

        if (properties.containsKey(PropertyAnalyzer.PROPERTIES_COLOCATE_WITH)) {
            if (Config.disable_colocate_join) {
                throw new AnalysisException("Colocate table is disabled by Admin");
            }
        } else if (properties.containsKey(PropertyAnalyzer.PROPERTIES_STORAGE_TYPE)) {
            if (!properties.get(PropertyAnalyzer.PROPERTIES_STORAGE_TYPE).equalsIgnoreCase("column")) {
                throw new AnalysisException("Can only change storage type to COLUMN");
            }
        } else if (properties.containsKey(PropertyAnalyzer.PROPERTIES_DISTRIBUTION_TYPE)) {
            if (!properties.get(PropertyAnalyzer.PROPERTIES_DISTRIBUTION_TYPE).equalsIgnoreCase("hash")) {
                throw new AnalysisException("Can only change distribution type to HASH");
            }
        } else if (properties.containsKey(PropertyAnalyzer.PROPERTIES_SEND_CLEAR_ALTER_TASK)) {
            if (!properties.get(PropertyAnalyzer.PROPERTIES_SEND_CLEAR_ALTER_TASK).equalsIgnoreCase("true")) {
                throw new AnalysisException(
                        "Property " + PropertyAnalyzer.PROPERTIES_SEND_CLEAR_ALTER_TASK + " should be set to true");
            }
        } else if (properties.containsKey(PropertyAnalyzer.PROPERTIES_BF_COLUMNS)
                || properties.containsKey(PropertyAnalyzer.PROPERTIES_BF_FPP)) {
            // do nothing, these 2 properties will be analyzed when creating alter job
<<<<<<< HEAD
        } else if (DynamicPartitionUtil.checkDynamicPartitionPropertiesExist(properties)) {
            // do nothing, dynamic properties will be analyzed in SchemaChangeHandler.process
=======
        } else if (properties.containsKey(PropertyAnalyzer.PROPERTIES_STORAGE_FORMAT)) {
            if (!properties.get(PropertyAnalyzer.PROPERTIES_STORAGE_FORMAT).equalsIgnoreCase("v2")) {
                throw new AnalysisException(
                        "Property " + PropertyAnalyzer.PROPERTIES_STORAGE_FORMAT + " should be v2");
            }
>>>>>>> 49b80974
        } else {
            throw new AnalysisException("Unknown table property: " + properties.keySet());
        }
    }

    @Override
    public Map<String, String> getProperties() {
        return this.properties;
    }

    @Override
    public String toSql() {
        StringBuilder sb = new StringBuilder();
        sb.append("PROPERTIES (");
        sb.append(new PrintableMap<String, String>(properties, "=", true, false));
        sb.append(")");
        
        return sb.toString();
    }

    @Override
    public String toString() {
        return toSql();
    }
}<|MERGE_RESOLUTION|>--- conflicted
+++ resolved
@@ -64,16 +64,13 @@
         } else if (properties.containsKey(PropertyAnalyzer.PROPERTIES_BF_COLUMNS)
                 || properties.containsKey(PropertyAnalyzer.PROPERTIES_BF_FPP)) {
             // do nothing, these 2 properties will be analyzed when creating alter job
-<<<<<<< HEAD
         } else if (DynamicPartitionUtil.checkDynamicPartitionPropertiesExist(properties)) {
             // do nothing, dynamic properties will be analyzed in SchemaChangeHandler.process
-=======
         } else if (properties.containsKey(PropertyAnalyzer.PROPERTIES_STORAGE_FORMAT)) {
             if (!properties.get(PropertyAnalyzer.PROPERTIES_STORAGE_FORMAT).equalsIgnoreCase("v2")) {
                 throw new AnalysisException(
                         "Property " + PropertyAnalyzer.PROPERTIES_STORAGE_FORMAT + " should be v2");
             }
->>>>>>> 49b80974
         } else {
             throw new AnalysisException("Unknown table property: " + properties.keySet());
         }
