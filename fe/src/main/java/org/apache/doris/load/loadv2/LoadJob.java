// Licensed to the Apache Software Foundation (ASF) under one
// or more contributor license agreements.  See the NOTICE file
// distributed with this work for additional information
// regarding copyright ownership.  The ASF licenses this file
// to you under the Apache License, Version 2.0 (the
// "License"); you may not use this file except in compliance
// with the License.  You may obtain a copy of the License at
//
//   http://www.apache.org/licenses/LICENSE-2.0
//
// Unless required by applicable law or agreed to in writing,
// software distributed under the License is distributed on an
// "AS IS" BASIS, WITHOUT WARRANTIES OR CONDITIONS OF ANY
// KIND, either express or implied.  See the License for the
// specific language governing permissions and limitations
// under the License.

package org.apache.doris.load.loadv2;

import org.apache.doris.analysis.DataDescription;
import org.apache.doris.analysis.LoadStmt;
import org.apache.doris.catalog.AuthorizationInfo;
import org.apache.doris.catalog.Catalog;
import org.apache.doris.catalog.Database;
import org.apache.doris.common.AnalysisException;
import org.apache.doris.common.Config;
import org.apache.doris.common.DdlException;
import org.apache.doris.common.ErrorCode;
import org.apache.doris.common.ErrorReport;
import org.apache.doris.common.FeMetaVersion;
import org.apache.doris.common.LabelAlreadyUsedException;
import org.apache.doris.common.MetaNotFoundException;
import org.apache.doris.common.UserException;
import org.apache.doris.common.io.Text;
import org.apache.doris.common.io.Writable;
import org.apache.doris.common.util.LogBuilder;
import org.apache.doris.common.util.LogKey;
import org.apache.doris.common.util.TimeUtils;
import org.apache.doris.load.EtlJobType;
import org.apache.doris.load.EtlStatus;
import org.apache.doris.load.FailMsg;
import org.apache.doris.load.Load;
import org.apache.doris.load.Source;
import org.apache.doris.metric.MetricRepo;
import org.apache.doris.mysql.privilege.PaloPrivilege;
import org.apache.doris.mysql.privilege.PrivPredicate;
import org.apache.doris.qe.ConnectContext;
import org.apache.doris.qe.Coordinator;
import org.apache.doris.qe.QeProcessorImpl;
import org.apache.doris.thrift.TEtlState;
import org.apache.doris.thrift.TUniqueId;
import org.apache.doris.transaction.AbstractTxnStateChangeCallback;
import org.apache.doris.transaction.BeginTransactionException;
import org.apache.doris.transaction.TransactionException;
import org.apache.doris.transaction.TransactionState;

import com.google.common.base.Joiner;
import com.google.common.collect.Lists;
import com.google.common.collect.Maps;
import com.google.common.collect.Sets;
import com.google.gson.Gson;

import org.apache.logging.log4j.LogManager;
import org.apache.logging.log4j.Logger;

import java.io.DataInput;
import java.io.DataOutput;
import java.io.IOException;
import java.util.List;
import java.util.Map;
import java.util.Set;
import java.util.concurrent.atomic.AtomicLong;
import java.util.concurrent.locks.ReentrantReadWriteLock;

public abstract class LoadJob extends AbstractTxnStateChangeCallback implements LoadTaskCallback, Writable {

    private static final Logger LOG = LogManager.getLogger(LoadJob.class);

    protected static final String QUALITY_FAIL_MSG = "quality not good enough to cancel";
    protected static final String DPP_NORMAL_ALL = "dpp.norm.ALL";
    protected static final String DPP_ABNORMAL_ALL = "dpp.abnorm.ALL";

    protected long id;
    // input params
    protected long dbId;
    protected String label;
    protected JobState state = JobState.PENDING;
    protected EtlJobType jobType;
    // the auth info could be null when load job is created before commit named 'Persist auth info in load job'
    protected AuthorizationInfo authorizationInfo;

    // optional properties
    // timeout second need to be reset in constructor of subclass
    protected long timeoutSecond = Config.broker_load_default_timeout_second;
    protected long execMemLimit = 2147483648L; // 2GB;
    protected double maxFilterRatio = 0;
    @Deprecated
    protected boolean deleteFlag = false;
    protected boolean strictMode = true;

    protected long createTimestamp = System.currentTimeMillis();
    protected long loadStartTimestamp = -1;
    protected long finishTimestamp = -1;

    protected long transactionId;
    protected FailMsg failMsg;
    protected Map<Long, LoadTask> idToTasks = Maps.newConcurrentMap();
    protected Set<Long> finishedTaskIds = Sets.newHashSet();
    protected EtlStatus loadingStatus = new EtlStatus();
    // 0: the job status is pending
    // n/100: n is the number of task which has been finished
    // 99: all of tasks have been finished
    // 100: txn status is visible and load has been finished
    protected int progress;

    // non-persistence
    protected boolean isCommitting = false;
    protected boolean isCancellable = true;

    // only for persistence param
    private boolean isJobTypeRead = false;

    // number of rows processed on BE, this number will be updated periodically by query report.
    // A load job may has several load tasks, so the map key is load task's plan load id.
    protected Map<TUniqueId, AtomicLong> numLoadedRows = Maps.newConcurrentMap();
    // number of file to be loaded
    protected int fileNum = 0;
    protected long totalFileSizeB = 0;

    protected ReentrantReadWriteLock lock = new ReentrantReadWriteLock(true);

    // this request id is only used for checking if a load begin request is a duplicate request.
    protected TUniqueId requestId;

    // only for log replay
    public LoadJob() {
    }

    public LoadJob(long dbId, String label) {
        this.id = Catalog.getCurrentCatalog().getNextId();
        this.dbId = dbId;
        this.label = label;
    }

    protected void readLock() {
        lock.readLock().lock();
    }

    protected void readUnlock() {
        lock.readLock().unlock();
    }

    protected void writeLock() {
        lock.writeLock().lock();
    }

    protected void writeUnlock() {
        lock.writeLock().unlock();
    }

    public long getId() {
        return id;
    }

    public Database getDb() throws MetaNotFoundException {
        // get db
        Database db = Catalog.getCurrentCatalog().getDb(dbId);
        if (db == null) {
            throw new MetaNotFoundException("Database " + dbId + " already has been deleted");
        }
        return db;
    }

    public long getDbId() {
        return dbId;
    }

    public String getLabel() {
        return label;
    }

    public JobState getState() {
        return state;
    }

    public long getCreateTimestamp() {
        return createTimestamp;
    }

    public long getDeadlineMs() {
        return createTimestamp + timeoutSecond * 1000;
    }

    public long getLeftTimeMs() {
        return getDeadlineMs() - System.currentTimeMillis();
    }

    public long getFinishTimestamp() {
        return finishTimestamp;
    }

    public long getTransactionId() {
        return transactionId;
    }

<<<<<<< HEAD
    public void updateLoadedRows(TUniqueId loadId, long loadedRows) {
        AtomicLong atomicLong = numLoadedRows.get(loadId);
        if (atomicLong != null) {
            atomicLong.set(loadedRows);
        }
    }

    public void setLoadFileInfo(int fileNum, long fileSize) {
        this.fileNum = fileNum;
        this.totalFileSizeB = fileSize;
    }

    public String getJobDetails() {
        long total = 0;
        for (AtomicLong atomicLong : numLoadedRows.values()) {
            total += atomicLong.get();
        }

        Map<String, Object> details = Maps.newHashMap();
        details.put("LoadedRows", total);
        details.put("FileNumber", fileNum);
        details.put("FileSize", totalFileSizeB);
        details.put("TaskNumber", numLoadedRows.size());
        Gson gson = new Gson();
        return gson.toJson(details);
=======
    public TUniqueId getRequestId() {
        return requestId;
>>>>>>> 00f8040b
    }

    /**
     * Show table names for frontend
     * If table name could not be found by id, the table id will be used instead.
     *
     * @return
     */
    abstract Set<String> getTableNamesForShow();

    /**
     * Return the real table names by table ids.
     * The method is invoked by 'checkAuth' when authorization info is null in job.
     * Also it is invoked by 'gatherAuthInfo' which saves the auth info in the constructor of job.
     * Throw MetaNofFoundException when table name could not be found.
     * @return
     */
    abstract Set<String> getTableNames() throws MetaNotFoundException;

    public boolean isCompleted() {
        return state == JobState.FINISHED || state == JobState.CANCELLED;
    }

    protected void setJobProperties(Map<String, String> properties) throws DdlException {
        // resource info
        if (ConnectContext.get() != null) {
            execMemLimit = ConnectContext.get().getSessionVariable().getMaxExecMemByte();
        }

        // job properties
        if (properties != null) {
            if (properties.containsKey(LoadStmt.TIMEOUT_PROPERTY)) {
                try {
                    timeoutSecond = Integer.parseInt(properties.get(LoadStmt.TIMEOUT_PROPERTY));
                } catch (NumberFormatException e) {
                    throw new DdlException("Timeout is not INT", e);
                }
            }

            if (properties.containsKey(LoadStmt.MAX_FILTER_RATIO_PROPERTY)) {
                try {
                    maxFilterRatio = Double.parseDouble(properties.get(LoadStmt.MAX_FILTER_RATIO_PROPERTY));
                } catch (NumberFormatException e) {
                    throw new DdlException("Max filter ratio is not DOUBLE", e);
                }
            }

            if (properties.containsKey(LoadStmt.LOAD_DELETE_FLAG_PROPERTY)) {
                String flag = properties.get(LoadStmt.LOAD_DELETE_FLAG_PROPERTY);
                if (flag.equalsIgnoreCase("true") || flag.equalsIgnoreCase("false")) {
                    deleteFlag = Boolean.parseBoolean(flag);
                } else {
                    throw new DdlException("Value of delete flag is invalid");
                }
            }

            if (properties.containsKey(LoadStmt.EXEC_MEM_LIMIT)) {
                try {
                    execMemLimit = Long.parseLong(properties.get(LoadStmt.EXEC_MEM_LIMIT));
                } catch (NumberFormatException e) {
                    throw new DdlException("Execute memory limit is not Long", e);
                }
            }

            if (properties.containsKey(LoadStmt.STRICT_MODE)) {
                strictMode = Boolean.valueOf(properties.get(LoadStmt.STRICT_MODE));
            }
        }
    }

    protected static void checkDataSourceInfo(Database db, List<DataDescription> dataDescriptions,
            EtlJobType jobType) throws DdlException {
        for (DataDescription dataDescription : dataDescriptions) {
            // loadInfo is a temporary param for the method of checkAndCreateSource.
            // <TableId,<PartitionId,<LoadInfoList>>>
            Map<Long, Map<Long, List<Source>>> loadInfo = Maps.newHashMap();
            // only support broker load now
            Load.checkAndCreateSource(db, dataDescription, loadInfo, false, jobType);
        }
    }

    public void isJobTypeRead(boolean jobTypeRead) {
        isJobTypeRead = jobTypeRead;
    }

    public void beginTxn() throws LabelAlreadyUsedException, BeginTransactionException, AnalysisException {
    }

    /**
     * create pending task for load job and add pending task into pool
     * if job has been cancelled, this step will be ignored
     *
     * @throws LabelAlreadyUsedException the job is duplicated
     * @throws BeginTransactionException the limit of load job is exceeded
     * @throws AnalysisException there are error params in job
     */
    public void execute() throws LabelAlreadyUsedException, BeginTransactionException, AnalysisException {
        writeLock();
        try {
            unprotectedExecute();
        } finally {
            writeUnlock();
        }
    }

    public void unprotectedExecute() throws LabelAlreadyUsedException, BeginTransactionException, AnalysisException {
        // check if job state is pending
        if (state != JobState.PENDING) {
            return;
        }
        // the limit of job will be restrict when begin txn
        beginTxn();
        unprotectedExecuteJob();
        unprotectedUpdateState(JobState.LOADING);
    }

    public void processTimeout() {
        writeLock();
        try {
            if (isCompleted() || getDeadlineMs() >= System.currentTimeMillis() || isCommitting) {
                return;
            }
            unprotectedExecuteCancel(new FailMsg(FailMsg.CancelType.TIMEOUT, "loading timeout to cancel"), true);
        } finally {
            writeUnlock();
        }
        logFinalOperation();
    }

    protected void unprotectedExecuteJob() {
    }

    /**
     * This method only support update state to finished and loading.
     * It will not be persisted when desired state is finished because txn visible will edit the log.
     * If you want to update state to cancelled, please use the cancelJob function.
     *
     * @param jobState
     */
    public void updateState(JobState jobState) {
        writeLock();
        try {
            unprotectedUpdateState(jobState);
        } finally {
            writeUnlock();
        }
    }

    protected void unprotectedUpdateState(JobState jobState) {
        switch (jobState) {
            case LOADING:
                executeLoad();
                break;
            case FINISHED:
                executeFinish();
            default:
                break;
        }
    }

    private void executeLoad() {
        loadStartTimestamp = System.currentTimeMillis();
        state = JobState.LOADING;
    }

    public void cancelJobWithoutCheck(FailMsg failMsg, boolean abortTxn) {
        writeLock();
        try {
            unprotectedExecuteCancel(failMsg, abortTxn);
        } finally {
            writeUnlock();
        }
        logFinalOperation();
    }

    public void cancelJob(FailMsg failMsg) throws DdlException {
        writeLock();
        try {
            // check
            if (!isCancellable) {
                throw new DdlException("Job could not be cancelled in type " + jobType.name());
            }
            if (isCommitting) {
                LOG.warn(new LogBuilder(LogKey.LOAD_JOB, id)
                                 .add("error_msg", "The txn which belongs to job is committing. "
                                         + "The job could not be cancelled in this step").build());
                throw new DdlException("Job could not be cancelled while txn is committing");
            }
            if (isCompleted()) {
                LOG.warn(new LogBuilder(LogKey.LOAD_JOB, id)
                                 .add("state", state)
                                 .add("error_msg", "Job could not be cancelled when job is completed")
                                 .build());
                throw new DdlException("Job could not be cancelled when job is finished or cancelled");
            }

            checkAuth("CANCEL LOAD");
            unprotectedExecuteCancel(failMsg, true);
        } finally {
            writeUnlock();
        }
        logFinalOperation();
    }

    private void checkAuth(String command) throws DdlException {
        if (authorizationInfo == null) {
            // use the old method to check priv
            checkAuthWithoutAuthInfo(command);
            return;
        }
        if (!Catalog.getCurrentCatalog().getAuth().checkPrivByAuthInfo(ConnectContext.get(), authorizationInfo,
                                                                       PrivPredicate.LOAD)) {
            ErrorReport.reportDdlException(ErrorCode.ERR_SPECIFIC_ACCESS_DENIED_ERROR,
                                           PaloPrivilege.LOAD_PRIV);
        }
    }

    /**
     * This method is compatible with old load job without authorization info
     * If db or table name could not be found by id, it will throw the NOT_EXISTS_ERROR
     *
     * @throws DdlException
     */
    private void checkAuthWithoutAuthInfo(String command) throws DdlException {
        Database db = Catalog.getInstance().getDb(dbId);
        if (db == null) {
            ErrorReport.reportDdlException(ErrorCode.ERR_BAD_DB_ERROR, dbId);
        }

        // check auth
        try {
            Set<String> tableNames = getTableNames();
            if (tableNames.isEmpty()) {
                // forward compatibility
                if (!Catalog.getCurrentCatalog().getAuth().checkDbPriv(ConnectContext.get(), db.getFullName(),
                                                                       PrivPredicate.LOAD)) {
                    ErrorReport.reportDdlException(ErrorCode.ERR_SPECIFIC_ACCESS_DENIED_ERROR,
                                                   PaloPrivilege.LOAD_PRIV);
                }
            } else {
                for (String tblName : tableNames) {
                    if (!Catalog.getCurrentCatalog().getAuth().checkTblPriv(ConnectContext.get(), db.getFullName(),
                                                                            tblName, PrivPredicate.LOAD)) {
                        ErrorReport.reportDdlException(ErrorCode.ERR_TABLEACCESS_DENIED_ERROR,
                                                       command,
                                                       ConnectContext.get().getQualifiedUser(),
                                                       ConnectContext.get().getRemoteIP(), tblName);
                    }
                }
            }
        } catch (MetaNotFoundException e) {
            throw new DdlException(e.getMessage());
        }
    }

    /**
     * This method will cancel job without edit log and lock
     *
     * @param failMsg
     * @param abortTxn true: abort txn when cancel job, false: only change the state of job and ignore abort txn
     */
    protected void unprotectedExecuteCancel(FailMsg failMsg, boolean abortTxn) {
        LOG.warn(new LogBuilder(LogKey.LOAD_JOB, id)
                         .add("transaction_id", transactionId)
                         .add("error_msg", "Failed to execute load with error " + failMsg.getMsg())
                         .build());

        // clean the loadingStatus
        loadingStatus.setState(TEtlState.CANCELLED);

        // get load ids of all loading tasks, we will cancel their coordinator process later
        List<TUniqueId> loadIds = Lists.newArrayList();
        for (LoadTask loadTask : idToTasks.values()) {
            if (loadTask instanceof LoadLoadingTask ) {
                loadIds.add(((LoadLoadingTask)loadTask).getLoadId());
            }
        }
        idToTasks.clear();
        numLoadedRows.clear();

        // set failMsg and state
        this.failMsg = failMsg;
        finishTimestamp = System.currentTimeMillis();

        // remove callback
        Catalog.getCurrentGlobalTransactionMgr().getCallbackFactory().removeCallback(id);
        if (abortTxn) {
            // abort txn
            try {
                LOG.debug(new LogBuilder(LogKey.LOAD_JOB, id)
                                  .add("transaction_id", transactionId)
                                  .add("msg", "begin to abort txn")
                                  .build());
                Catalog.getCurrentGlobalTransactionMgr().abortTransaction(transactionId, failMsg.getMsg());
            } catch (UserException e) {
                LOG.warn(new LogBuilder(LogKey.LOAD_JOB, id)
                                 .add("transaction_id", transactionId)
                                 .add("error_msg", "failed to abort txn when job is cancelled, txn will be aborted later")
                                 .build());
            }
        }
        
        // cancel all running coordinators, so that the scheduler's worker thread will be released
        for (TUniqueId loadId : loadIds) {
            Coordinator coordinator = QeProcessorImpl.INSTANCE.getCoordinator(loadId);
            if (coordinator != null) {
                coordinator.cancel();
            }
        }

        // change state
        state = JobState.CANCELLED;
    }

    private void executeFinish() {
        progress = 100;
        finishTimestamp = System.currentTimeMillis();
        Catalog.getCurrentGlobalTransactionMgr().getCallbackFactory().removeCallback(id);
        state = JobState.FINISHED;

        MetricRepo.COUNTER_LOAD_FINISHED.increase(1L);
    }

    protected boolean checkDataQuality() {
        Map<String, String> counters = loadingStatus.getCounters();
        if (!counters.containsKey(DPP_NORMAL_ALL) || !counters.containsKey(DPP_ABNORMAL_ALL)) {
            return true;
        }

        long normalNum = Long.parseLong(counters.get(DPP_NORMAL_ALL));
        long abnormalNum = Long.parseLong(counters.get(DPP_ABNORMAL_ALL));
        if (abnormalNum > (abnormalNum + normalNum) * maxFilterRatio) {
            return false;
        }

        return true;
    }

    protected void logFinalOperation() {
        Catalog.getCurrentCatalog().getEditLog().logEndLoadJob(
                new LoadJobFinalOperation(id, loadingStatus, progress, loadStartTimestamp, finishTimestamp,
                                          state, failMsg));
    }

    public void unprotectReadEndOperation(LoadJobFinalOperation loadJobFinalOperation) {
        loadingStatus = loadJobFinalOperation.getLoadingStatus();
        progress = loadJobFinalOperation.getProgress();
        loadStartTimestamp = loadJobFinalOperation.getLoadStartTimestamp();
        finishTimestamp = loadJobFinalOperation.getFinishTimestamp();
        state = loadJobFinalOperation.getJobState();
        failMsg = loadJobFinalOperation.getFailMsg();
    }

    public List<Comparable> getShowInfo() throws DdlException {
        readLock();
        try {
            // check auth
            checkAuth("SHOW LOAD");
            List<Comparable> jobInfo = Lists.newArrayList();
            // jobId
            jobInfo.add(id);
            // label
            jobInfo.add(label);
            // state
            jobInfo.add(state.name());

            // progress
            switch (state) {
                case PENDING:
                    jobInfo.add("ETL:N/A; LOAD:0%");
                    break;
                case CANCELLED:
                    jobInfo.add("ETL:N/A; LOAD:N/A");
                    break;
                default:
                    jobInfo.add("ETL:N/A; LOAD:" + progress + "%");
                    break;
            }

            // type
            jobInfo.add(jobType);

            // etl info
            if (loadingStatus.getCounters().size() == 0) {
                jobInfo.add("N/A");
            } else {
                jobInfo.add(Joiner.on("; ").withKeyValueSeparator("=").join(loadingStatus.getCounters()));
            }

            // task info
            jobInfo.add("cluster:N/A" + "; timeout(s):" + timeoutSecond
                                + "; max_filter_ratio:" + maxFilterRatio);

            // error msg
            if (failMsg == null) {
                jobInfo.add("N/A");
            } else {
                jobInfo.add("type:" + failMsg.getCancelType() + "; msg:" + failMsg.getMsg());
            }

            // create time
            jobInfo.add(TimeUtils.longToTimeString(createTimestamp));
            // etl start time
            jobInfo.add(TimeUtils.longToTimeString(loadStartTimestamp));
            // etl end time
            jobInfo.add(TimeUtils.longToTimeString(loadStartTimestamp));
            // load start time
            jobInfo.add(TimeUtils.longToTimeString(loadStartTimestamp));
            // load end time
            jobInfo.add(TimeUtils.longToTimeString(finishTimestamp));
            // tracking url
            jobInfo.add(loadingStatus.getTrackingUrl());
            jobInfo.add(getJobDetails());
            return jobInfo;
        } finally {
            readUnlock();
        }
    }

    public void getJobInfo(Load.JobInfo jobInfo) throws DdlException {
        checkAuth("SHOW LOAD");
        jobInfo.tblNames.addAll(getTableNamesForShow());
        jobInfo.state = org.apache.doris.load.LoadJob.JobState.valueOf(state.name());
        if (failMsg != null) {
            jobInfo.failMsg = failMsg.getMsg();
        } else {
            jobInfo.failMsg = "";
        }
        jobInfo.trackingUrl = loadingStatus.getTrackingUrl();
    }

    public static LoadJob read(DataInput in) throws IOException {
        LoadJob job = null;
        EtlJobType type = EtlJobType.valueOf(Text.readString(in));
        if (type == EtlJobType.BROKER) {
            job = new BrokerLoadJob();
        } else if (type == EtlJobType.INSERT) {
            job = new InsertLoadJob();
        } else if (type == EtlJobType.MINI) {
            job = new MiniLoadJob();
        } else {
            throw new IOException("Unknown load type: " + type.name());
        }

        job.isJobTypeRead(true);
        job.readFields(in);
        return job;
    }

    @Override
    public long getCallbackId() {
        return id;
    }

    @Override
    public void beforeCommitted(TransactionState txnState) throws TransactionException {
        writeLock();
        try {
            if (isCompleted()) {
                throw new TransactionException("txn could not be committed when job has been cancelled");
            }
            isCommitting = true;
        } finally {
            writeUnlock();
        }
    }

    @Override
    public void afterCommitted(TransactionState txnState, boolean txnOperated) throws UserException {
        if (txnOperated) {
            return;
        }
        writeLock();
        try {
            isCommitting = false;
        } finally {
            writeUnlock();
        }
    }

    @Override
    public void replayOnCommitted(TransactionState txnState) {
        writeLock();
        try {
            isCommitting = true;
        } finally {
            writeUnlock();
        }
    }

    /**
     * This method will cancel job without edit log.
     * The job will be cancelled by replayOnAborted when journal replay
     *
     * @param txnState
     * @param txnOperated
     * @param txnStatusChangeReason
     * @throws UserException
     */
    @Override
    public void afterAborted(TransactionState txnState, boolean txnOperated, String txnStatusChangeReason)
            throws UserException {
        if (!txnOperated) {
            return;
        }
        writeLock();
        try {
            if (isCompleted()) {
                return;
            }
            // record attachment in load job
            executeAfterAborted(txnState);
            // cancel load job
            unprotectedExecuteCancel(new FailMsg(FailMsg.CancelType.LOAD_RUN_FAIL, txnStatusChangeReason), false);
        } finally {
            writeUnlock();
        }
    }

    protected void executeAfterAborted(TransactionState txnState) {
    }

    /**
     * This method is used to replay the cancelled state of load job
     *
     * @param txnState
     */
    @Override
    public void replayOnAborted(TransactionState txnState) {
        writeLock();
        try {
            executeReplayOnAborted(txnState);
            failMsg = new FailMsg(FailMsg.CancelType.LOAD_RUN_FAIL, txnState.getReason());
            finishTimestamp = txnState.getFinishTime();
            state = JobState.CANCELLED;
        } finally {
            writeUnlock();
        }
    }

    protected void executeReplayOnAborted(TransactionState txnState) {
    }

    /**
     * This method will finish the load job without edit log.
     * The job will be finished by replayOnVisible when txn journal replay
     *
     * @param txnState
     * @param txnOperated
     */
    @Override
    public void afterVisible(TransactionState txnState, boolean txnOperated) {
        if (!txnOperated) {
            return;
        }
        executeAfterVisible(txnState);
        updateState(JobState.FINISHED);
    }

    protected void executeAfterVisible(TransactionState txnState) {
    }

    @Override
    public void replayOnVisible(TransactionState txnState) {
        writeLock();
        try {
            executeReplayOnVisible(txnState);
            progress = 100;
            finishTimestamp = txnState.getFinishTime();
            state = JobState.FINISHED;
        } finally {
            writeUnlock();
        }
    }

    protected void executeReplayOnVisible(TransactionState txnState) {
    }

    @Override
    public void onTaskFinished(TaskAttachment attachment) {
    }

    @Override
    public void onTaskFailed(long taskId, FailMsg failMsg) {
    }

    // This analyze will be invoked after the replay is finished.
    // The edit log of LoadJob saves the origin param which is not analyzed.
    // So, the re-analyze must be invoked between the replay is finished and LoadJobScheduler is started.
    // Only, the PENDING load job need to be analyzed.
    public void analyze() {
    }

    @Override
    public boolean equals(Object obj) {
        if (obj == this) {
            return true;
        }

        if (obj == null || getClass() != obj.getClass()) {
            return false;
        }

        LoadJob other = (LoadJob) obj;

        return this.id == other.id
        && this.dbId == other.dbId
        && this.label.equals(other.label)
        && this.state.equals(other.state)
        && this.jobType.equals(other.jobType);
    }

    @Override
    public void write(DataOutput out) throws IOException {
        // Add the type of load secondly
        Text.writeString(out, jobType.name());

        out.writeLong(id);
        out.writeLong(dbId);
        Text.writeString(out, label);
        Text.writeString(out, state.name());
        out.writeLong(timeoutSecond);
        out.writeLong(execMemLimit);
        out.writeDouble(maxFilterRatio);
        out.writeBoolean(deleteFlag);
        out.writeLong(createTimestamp);
        out.writeLong(loadStartTimestamp);
        out.writeLong(finishTimestamp);
        if (failMsg == null) {
            out.writeBoolean(false);
        } else {
            out.writeBoolean(true);
            failMsg.write(out);
        }
        out.writeInt(progress);
        loadingStatus.write(out);
        out.writeBoolean(strictMode);
        out.writeLong(transactionId);
        if (authorizationInfo == null) {
            out.writeBoolean(false);
        } else {
            out.writeBoolean(true);
            authorizationInfo.write(out);
        }
    }

    @Override
    public void readFields(DataInput in) throws IOException {
        if (!isJobTypeRead) {
            jobType = EtlJobType.valueOf(Text.readString(in));
            isJobTypeRead = true;
        }

        id = in.readLong();
        dbId = in.readLong();
        label = Text.readString(in);
        state = JobState.valueOf(Text.readString(in));
        if (Catalog.getCurrentCatalogJournalVersion() >= FeMetaVersion.VERSION_54) {
            timeoutSecond = in.readLong();
        } else {
            timeoutSecond = in.readInt();
        }
        execMemLimit = in.readLong();
        maxFilterRatio = in.readDouble();
        deleteFlag = in.readBoolean();
        createTimestamp = in.readLong();
        loadStartTimestamp = in.readLong();
        finishTimestamp = in.readLong();
        if (in.readBoolean()) {
            failMsg = new FailMsg();
            failMsg.readFields(in);
        }
        progress = in.readInt();
        loadingStatus.readFields(in);
        if (Catalog.getCurrentCatalogJournalVersion() >= FeMetaVersion.VERSION_54) {
            strictMode = in.readBoolean();
            transactionId = in.readLong();
        }
        if (Catalog.getCurrentCatalogJournalVersion() >= FeMetaVersion.VERSION_56) {
            if (in.readBoolean()) {
                authorizationInfo = new AuthorizationInfo();
                authorizationInfo.readFields(in);
            }
        }
    }
}<|MERGE_RESOLUTION|>--- conflicted
+++ resolved
@@ -203,7 +203,6 @@
         return transactionId;
     }
 
-<<<<<<< HEAD
     public void updateLoadedRows(TUniqueId loadId, long loadedRows) {
         AtomicLong atomicLong = numLoadedRows.get(loadId);
         if (atomicLong != null) {
@@ -229,10 +228,10 @@
         details.put("TaskNumber", numLoadedRows.size());
         Gson gson = new Gson();
         return gson.toJson(details);
-=======
+    }
+
     public TUniqueId getRequestId() {
         return requestId;
->>>>>>> 00f8040b
     }
 
     /**
