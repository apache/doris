// Licensed to the Apache Software Foundation (ASF) under one
// or more contributor license agreements.  See the NOTICE file
// distributed with this work for additional information
// regarding copyright ownership.  The ASF licenses this file
// to you under the Apache License, Version 2.0 (the
// "License"); you may not use this file except in compliance
// with the License.  You may obtain a copy of the License at
//
//   http://www.apache.org/licenses/LICENSE-2.0
//
// Unless required by applicable law or agreed to in writing,
// software distributed under the License is distributed on an
// "AS IS" BASIS, WITHOUT WARRANTIES OR CONDITIONS OF ANY
// KIND, either express or implied.  See the License for the
// specific language governing permissions and limitations
// under the License.

package org.apache.doris.qe;

import org.apache.doris.analysis.Analyzer;
import org.apache.doris.analysis.DescriptorTable;
import org.apache.doris.catalog.Catalog;
import org.apache.doris.common.Config;
import org.apache.doris.common.MarkedCountDownLatch;
import org.apache.doris.common.Pair;
import org.apache.doris.common.Reference;
import org.apache.doris.common.Status;
import org.apache.doris.common.UserException;
import org.apache.doris.common.util.DebugUtil;
import org.apache.doris.common.util.ListUtil;
import org.apache.doris.common.util.RuntimeProfile;
import org.apache.doris.common.util.TimeUtils;
import org.apache.doris.load.LoadErrorHub;
import org.apache.doris.load.loadv2.LoadJob;
import org.apache.doris.planner.DataPartition;
import org.apache.doris.planner.DataSink;
import org.apache.doris.planner.DataStreamSink;
import org.apache.doris.planner.ExchangeNode;
import org.apache.doris.planner.HashJoinNode;
import org.apache.doris.planner.OlapScanNode;
import org.apache.doris.planner.PlanFragment;
import org.apache.doris.planner.PlanFragmentId;
import org.apache.doris.planner.PlanNode;
import org.apache.doris.planner.PlanNodeId;
import org.apache.doris.planner.Planner;
import org.apache.doris.planner.ResultSink;
import org.apache.doris.planner.ScanNode;
import org.apache.doris.planner.UnionNode;
import org.apache.doris.proto.PExecPlanFragmentResult;
import org.apache.doris.proto.PPlanFragmentCancelReason;
import org.apache.doris.rpc.BackendServiceProxy;
import org.apache.doris.rpc.RpcException;
import org.apache.doris.service.FrontendOptions;
import org.apache.doris.system.Backend;
import org.apache.doris.task.LoadEtlTask;
import org.apache.doris.thrift.PaloInternalServiceVersion;
import org.apache.doris.thrift.TDescriptorTable;
import org.apache.doris.thrift.TEsScanRange;
import org.apache.doris.thrift.TExecPlanFragmentParams;
import org.apache.doris.thrift.TLoadErrorHubInfo;
import org.apache.doris.thrift.TNetworkAddress;
import org.apache.doris.thrift.TPaloScanRange;
import org.apache.doris.thrift.TPlanFragmentDestination;
import org.apache.doris.thrift.TPlanFragmentExecParams;
import org.apache.doris.thrift.TQueryGlobals;
import org.apache.doris.thrift.TQueryOptions;
import org.apache.doris.thrift.TQueryType;
import org.apache.doris.thrift.TReportExecStatusParams;
import org.apache.doris.thrift.TResourceInfo;
import org.apache.doris.thrift.TScanRange;
import org.apache.doris.thrift.TScanRangeLocation;
import org.apache.doris.thrift.TScanRangeLocations;
import org.apache.doris.thrift.TScanRangeParams;
import org.apache.doris.thrift.TStatusCode;
import org.apache.doris.thrift.TTabletCommitInfo;
import org.apache.doris.thrift.TUniqueId;

import com.google.common.base.Preconditions;
import com.google.common.base.Strings;
import com.google.common.collect.ImmutableMap;
import com.google.common.collect.Lists;
import com.google.common.collect.Maps;
import com.google.common.collect.Sets;

import org.apache.logging.log4j.LogManager;
import org.apache.logging.log4j.Logger;
import org.apache.thrift.TException;

import java.text.DateFormat;
import java.text.SimpleDateFormat;
import java.util.ArrayList;
import java.util.Collections;
import java.util.Date;
import java.util.HashMap;
import java.util.HashSet;
import java.util.Iterator;
import java.util.List;
import java.util.Map;
import java.util.Random;
import java.util.Set;
import java.util.concurrent.ConcurrentMap;
import java.util.concurrent.ExecutionException;
import java.util.concurrent.Future;
import java.util.concurrent.TimeUnit;
import java.util.concurrent.TimeoutException;
import java.util.concurrent.locks.Lock;
import java.util.concurrent.locks.ReentrantLock;

public class Coordinator {
    private static final Logger LOG = LogManager.getLogger(Coordinator.class);

    private static final DateFormat DATE_FORMAT = new SimpleDateFormat("yyyy-MM-dd HH:mm:ss");

    private static String localIP = FrontendOptions.getLocalHostAddress();

    // Random is used to shuffle instances of partitioned
    private static Random instanceRandom = new Random();

    // Overall status of the entire query; set to the first reported fragment error
    // status or to CANCELLED, if Cancel() is called.
    Status queryStatus = new Status();

    Map<TNetworkAddress, Long> addressToBackendID = Maps.newHashMap();

    private ImmutableMap<Long, Backend> idToBackend = ImmutableMap.of();

    // copied from TQueryExecRequest; constant across all fragments
    private TDescriptorTable descTable;

    // Why we use query global?
    // When `NOW()` function is in sql, we need only one now(),
    // but, we execute `NOW()` distributed.
    // So we make a query global value here to make one `now()` value in one query process.
    private TQueryGlobals queryGlobals = new TQueryGlobals();
    private TQueryOptions queryOptions;
    private TNetworkAddress coordAddress;

    // protects all fields below
    private Lock lock = new ReentrantLock();

    // If true, the query is done returning all results.  It is possible that the
    // coordinator still needs to wait for cleanup on remote fragments (e.g. queries
    // with limit)
    // Once this is set to true, errors from remote fragments are ignored.
    private boolean returnedAllResults;

    private RuntimeProfile queryProfile;

    private List<RuntimeProfile> fragmentProfile;

    // populated in computeFragmentExecParams()
    private Map<PlanFragmentId, FragmentExecParams> fragmentExecParamsMap = Maps.newHashMap();

    private List<PlanFragment> fragments;
    // backend execute state
    private List<BackendExecState> backendExecStates = Lists.newArrayList();
    private ResultReceiver receiver;
    // fragment instance id to backend state
    private ConcurrentMap<TUniqueId, BackendExecState> backendExecStateMap =
            Maps.newConcurrentMap();
    private List<ScanNode> scanNodes;
    // number of instances of this query, equals to
    // number of backends executing plan fragments on behalf of this query;
    // set in computeFragmentExecParams();
    // same as backend_exec_states_.size() after Exec()
    private Set<TUniqueId> instanceIds = Sets.newHashSet();
    // instance id -> dummy value
    private MarkedCountDownLatch<TUniqueId, Long> profileDoneSignal;

    private boolean isBlockQuery;

    private int numReceivedRows = 0;

    private List<String> deltaUrls;
    private Map<String, String> loadCounters;
    private String trackingUrl;

    // for export
    private List<String> exportFiles;

    private List<TTabletCommitInfo> commitInfos = Lists.newArrayList();

    // Input parameter
    private long jobId = -1; // job which this task belongs to
    private TUniqueId queryId;
    private TResourceInfo tResourceInfo;
    private boolean needReport;

    private String clusterName;
    // parallel execute
    private final TUniqueId nextInstanceId;

    // Used for query
    public Coordinator(ConnectContext context, Analyzer analyzer, Planner planner) {
        this.isBlockQuery = planner.isBlockQuery();
        this.queryId = context.queryId();
        this.fragments = planner.getFragments();
        this.scanNodes = planner.getScanNodes();
        this.descTable = analyzer.getDescTbl().toThrift();
        this.returnedAllResults = false;
        this.queryOptions = context.getSessionVariable().toThrift();
        this.queryGlobals.setNow_string(DATE_FORMAT.format(new Date()));
        this.queryGlobals.setTimestamp_ms(new Date().getTime());
        if (context.getSessionVariable().getTimeZone().equals("CST")) {
            this.queryGlobals.setTime_zone(TimeUtils.DEFAULT_TIME_ZONE);
        } else {
            this.queryGlobals.setTime_zone(context.getSessionVariable().getTimeZone());
        }
        this.tResourceInfo = new TResourceInfo(context.getQualifiedUser(),
                context.getSessionVariable().getResourceGroup());
        this.needReport = context.getSessionVariable().isReportSucc();
        this.clusterName = context.getClusterName();
        this.nextInstanceId = new TUniqueId();
        nextInstanceId.setHi(queryId.hi);
        nextInstanceId.setLo(queryId.lo + 1);
    }

    // Used for broker load task/export task coordinator
    public Coordinator(Long jobId, TUniqueId queryId, DescriptorTable descTable,
            List<PlanFragment> fragments, List<ScanNode> scanNodes, String cluster, String timezone) {
        this.isBlockQuery = true;
        this.jobId = jobId;
        this.queryId = queryId;
        this.descTable = descTable.toThrift();
        this.fragments = fragments;
        this.scanNodes = scanNodes;
        this.queryOptions = new TQueryOptions();
        this.queryGlobals.setNow_string(DATE_FORMAT.format(new Date()));
        this.queryGlobals.setTimestamp_ms(new Date().getTime());
        this.queryGlobals.setTime_zone(timezone);
        this.tResourceInfo = new TResourceInfo("", "");
        this.needReport = true;
        this.clusterName = cluster;
        this.nextInstanceId = new TUniqueId();
        nextInstanceId.setHi(queryId.hi);
        nextInstanceId.setLo(queryId.lo + 1);
    }

    public long getJobId() {
        return jobId;
    }

    public TUniqueId getQueryId() {
        return queryId;
    }

    public void setQueryId(TUniqueId queryId) {
        this.queryId = queryId;
    }

    public void setQueryType(TQueryType type) {
        this.queryOptions.setQuery_type(type);
    }

    public Status getExecStatus() {
        return queryStatus;
    }

    public RuntimeProfile getQueryProfile() {
        return queryProfile;
    }

    public List<String> getDeltaUrls() {
        return deltaUrls;
    }

    public Map<String, String> getLoadCounters() {
        return loadCounters;
    }

    public String getTrackingUrl() {
        return trackingUrl;
    }

    public void setExecMemoryLimit(long execMemoryLimit) {
        this.queryOptions.setMem_limit(execMemoryLimit);
    }

    public void setTimeout(int timeout) {
        this.queryOptions.setQuery_timeout(timeout);
    }

    public void clearExportStatus() {
        lock.lock();
        try {
            this.backendExecStates.clear();
            this.backendExecStateMap.clear();
            this.queryStatus.setStatus(new Status());
            if (this.exportFiles == null) {
                this.exportFiles = Lists.newArrayList();
            }
            this.exportFiles.clear();
        } finally {
            lock.unlock();
        }
    }

    public List<TTabletCommitInfo> getCommitInfos() {
        return commitInfos;
    }

    // Initiate
    private void prepare() {
        
        for (PlanFragment fragment : fragments) {
            fragmentExecParamsMap.put(fragment.getFragmentId(), new FragmentExecParams(fragment));
        }
    
        // set inputFragments
        for (PlanFragment fragment : fragments) {
            if (!(fragment.getSink() instanceof DataStreamSink)) {
                continue;
            }
            FragmentExecParams params = fragmentExecParamsMap.get(fragment.getDestFragment().getFragmentId());
            params.inputFragments.add(fragment.getFragmentId());

        }

        coordAddress = new TNetworkAddress(localIP, Config.rpc_port);

        int fragmentSize = fragments.size();
        queryProfile = new RuntimeProfile("Execution Profile " + DebugUtil.printId(queryId));

        fragmentProfile = new ArrayList<RuntimeProfile>();
        for (int i = 0; i < fragmentSize; i ++) {
            fragmentProfile.add(new RuntimeProfile("Fragment " + i));
            queryProfile.addChild(fragmentProfile.get(i));
        }

        this.idToBackend = Catalog.getCurrentSystemInfo().getBackendsInCluster(clusterName);
        if (LOG.isDebugEnabled()) {
            LOG.debug("idToBackend size={}", idToBackend.size());
            for (Map.Entry<Long, Backend> entry : idToBackend.entrySet()) {
                Long backendID = entry.getKey();
                Backend backend = entry.getValue();
                LOG.debug("backend: {}-{}-{}", backendID, backend.getHost(), backend.getBePort());
            }
        }
    }

    private void lock() {
        lock.lock();
    }

    private void unlock() {
        lock.unlock();
    }

    private void traceInstance() {
        if (LOG.isDebugEnabled()) {
            // TODO(zc): add a switch to close this function
            StringBuilder sb = new StringBuilder();
            int idx = 0;
            sb.append("query id=").append(DebugUtil.printId(queryId)).append(",");
            sb.append("fragment=[");
            for (Map.Entry<PlanFragmentId, FragmentExecParams> entry : fragmentExecParamsMap.entrySet()) {
                if (idx++ != 0) {
                    sb.append(",");
                }
                sb.append(entry.getKey());
                entry.getValue().appendTo(sb);
            }
            sb.append("]");
            LOG.debug(sb.toString());
        }
    }

    // Initiate asynchronous execution of query. Returns as soon as all plan fragments
    // have started executing at their respective backends.
    // 'Request' must contain at least a coordinator plan fragment (ie, can't
    // be for a query like 'SELECT 1').
    // A call to Exec() must precede all other member function calls.
    public void exec() throws Exception {
        if (!scanNodes.isEmpty()) {
            LOG.debug("debug: in Coordinator::exec. query id: {}, planNode: {}",
                    DebugUtil.printId(queryId), scanNodes.get(0).treeToThrift());
        }

        if (!fragments.isEmpty()) {
            LOG.debug("debug: in Coordinator::exec. query id: {}, fragment: {}",
                    DebugUtil.printId(queryId), fragments.get(0).toThrift());
        }

        // prepare information
        prepare();
        // compute Fragment Instance
        computeScanRangeAssignment();

        computeFragmentExecParams();

        traceInstance();

        // create result receiver
        PlanFragmentId topId = fragments.get(0).getFragmentId();
        FragmentExecParams topParams = fragmentExecParamsMap.get(topId);
        if (topParams.fragment.getSink() instanceof ResultSink) {
            receiver = new ResultReceiver(
                    topParams.instanceExecParams.get(0).instanceId,
                    addressToBackendID.get(topParams.instanceExecParams.get(0).host),
                    toBrpcHost(topParams.instanceExecParams.get(0).host),
                    queryOptions.query_timeout * 1000);
        } else {
            // This is a insert statement.
            this.queryOptions.setIs_report_success(true);
            deltaUrls = Lists.newArrayList();
            loadCounters = Maps.newHashMap();
        }

        // to keep things simple, make async Cancel() calls wait until plan fragment
        // execution has been initiated, otherwise we might try to cancel fragment
        // execution at backends where it hasn't even started
        profileDoneSignal = new MarkedCountDownLatch<TUniqueId, Long>(instanceIds.size());
        for (TUniqueId instanceId : instanceIds) {
            profileDoneSignal.addMark(instanceId, -1L /* value is meaningless */);
        }
        lock();
        try {
            // execute all instances from up to bottom
            int backendId = 0;
            int profileFragmentId = 0;
            long memoryLimit = queryOptions.getMem_limit();
            for (PlanFragment fragment : fragments) {
                FragmentExecParams params = fragmentExecParamsMap.get(fragment.getFragmentId());
                
                // set up exec states
                int instanceNum = params.instanceExecParams.size();
                Preconditions.checkState(instanceNum > 0);
                List<TExecPlanFragmentParams> tParams = params.toThrift(backendId);
                List<Pair<BackendExecState, Future<PExecPlanFragmentResult>>> futures = Lists.newArrayList();

                //update memory limit for colocate join
                if (colocateFragmentIds.contains(fragment.getFragmentId().asInt())) {
                    int rate = Math.min(Config.query_colocate_join_memory_limit_penalty_factor, instanceNum);
                    long newmemory = memoryLimit / rate;

                    for (TExecPlanFragmentParams tParam : tParams) {
                        tParam.query_options.setMem_limit(newmemory);
                    }
                }

                int instanceId = 0;
                for (TExecPlanFragmentParams tParam : tParams) {
                    // TODO: pool of pre-formatted BackendExecStates?
                    BackendExecState execState =
                            new BackendExecState(fragment.getFragmentId(), instanceId++,
                                    profileFragmentId, tParam, this.addressToBackendID);
                    backendExecStates.add(execState);
                    backendExecStateMap.put(tParam.params.getFragment_instance_id(), execState);

                    futures.add(Pair.create(execState, execState.execRemoteFragmentAsync()));

                    backendId++;
                }

                for (Pair<BackendExecState, Future<PExecPlanFragmentResult>> pair : futures) {
                    TStatusCode code = TStatusCode.INTERNAL_ERROR;
                    String errMsg = null;
                    try {
                        PExecPlanFragmentResult result = pair.second.get(Config.remote_fragment_exec_timeout_ms,
                                                                         TimeUnit.MILLISECONDS);
                        code = TStatusCode.findByValue(result.status.status_code);
                        if (result.status.error_msgs != null && !result.status.error_msgs.isEmpty()) {
                            errMsg = result.status.error_msgs.get(0);
                        }
                    } catch (ExecutionException e) {
                        LOG.warn("catch a execute exception", e);
                        code = TStatusCode.THRIFT_RPC_ERROR;
                    } catch (InterruptedException e) {
                        LOG.warn("catch a interrupt exception", e);
                        code = TStatusCode.INTERNAL_ERROR;
                    } catch (TimeoutException e) {
                        LOG.warn("catch a timeout exception", e);
                        code = TStatusCode.TIMEOUT;
                    }

                    if (code != TStatusCode.OK) {
                        if (errMsg == null) {
                            errMsg = "exec rpc error. backend id: " + pair.first.backendId;
                        }
                        queryStatus.setStatus(errMsg);
                        LOG.warn("exec plan fragment failed, errmsg={}, fragmentId={}, backend={}:{}",
                                 errMsg, fragment.getFragmentId(),
                                 pair.first.address.hostname, pair.first.address.port);
                        cancelInternal(PPlanFragmentCancelReason.INTERNAL_ERROR);
                        switch (code) {
                            case TIMEOUT:
                                throw new UserException("query timeout. backend id: " + pair.first.backendId);
                            case THRIFT_RPC_ERROR:
                                SimpleScheduler.updateBlacklistBackends(pair.first.backendId);
                                throw new RpcException("rpc failed. backend id: " + pair.first.backendId);
                            default:
                                throw new UserException(errMsg);
                        }
                    }
                }
                profileFragmentId += 1;
            }
            attachInstanceProfileToFragmentProfile();
        } finally {
            unlock();
        }
    }

    public List<String> getExportFiles() {
        return exportFiles;
    }

    void updateExportFiles(List<String> files) {
        lock.lock();
        try {
            if (exportFiles == null) {
                exportFiles = Lists.newArrayList();
            }
            exportFiles.addAll(files);
        } finally {
            lock.unlock();
        }
    }

    void updateDeltas(List<String> urls) {
        lock.lock();
        try {
            deltaUrls.addAll(urls);
        } finally {
            lock.unlock();
        }
    }

    private void updateLoadCounters(Map<String, String> newLoadCounters) {
        lock.lock();
        try {
            long numRowsNormal = 0L;
            String value = this.loadCounters.get(LoadEtlTask.DPP_NORMAL_ALL);
            if (value != null) {
                numRowsNormal = Long.valueOf(value);
            }
            long numRowsAbnormal = 0L;
            value = this.loadCounters.get(LoadEtlTask.DPP_ABNORMAL_ALL);
            if (value != null) {
                numRowsAbnormal = Long.valueOf(value);
            }
            long numRowsUnselected = 0L;
            value = this.loadCounters.get(LoadJob.UNSELECTED_ROWS);
            if (value != null) {
                numRowsUnselected = Long.valueOf(value);
            }

            // new load counters
            value = newLoadCounters.get(LoadEtlTask.DPP_NORMAL_ALL);
            if (value != null) {
                numRowsNormal += Long.valueOf(value);
            }
            value = newLoadCounters.get(LoadEtlTask.DPP_ABNORMAL_ALL);
            if (value != null) {
                numRowsAbnormal += Long.valueOf(value);
            }
            value = newLoadCounters.get(LoadJob.UNSELECTED_ROWS);
            if (value != null) {
                numRowsUnselected += Long.valueOf(value);
            }

            this.loadCounters.put(LoadEtlTask.DPP_NORMAL_ALL, "" + numRowsNormal);
            this.loadCounters.put(LoadEtlTask.DPP_ABNORMAL_ALL, "" + numRowsAbnormal);
            this.loadCounters.put(LoadJob.UNSELECTED_ROWS, "" + numRowsUnselected);
        } finally {
            lock.unlock();
        }
    }

    private void updateCommitInfos(List<TTabletCommitInfo> commitInfos) {
        lock.lock();
        try {
            this.commitInfos.addAll(commitInfos);
        } finally {
            lock.unlock();
        }
    }

    private void updateStatus(Status status, TUniqueId instanceId) {
        lock.lock();
        try {
            // The query is done and we are just waiting for remote fragments to clean up.
            // Ignore their cancelled updates.
            if (returnedAllResults && status.isCancelled()) {
                return;
            }
            // nothing to update
            if (status.ok()) {
                return;
            }

            // don't override an error status; also, cancellation has already started
            if (!queryStatus.ok()) {
                return;
            }

            queryStatus.setStatus(status);
            LOG.warn("one instance report fail throw updateStatus(), need cancel. job id: {}, query id: {}, instance id: {}",
                    jobId, DebugUtil.printId(queryId), instanceId != null ? DebugUtil.printId(instanceId) : "NaN");
            cancelInternal(PPlanFragmentCancelReason.INTERNAL_ERROR);
        } finally {
            lock.unlock();
        }
    }

    public RowBatch getNext() throws Exception {
        if (receiver == null) {
            throw new UserException("There is no receiver.");
        }

        RowBatch resultBatch;
        Status status = new Status();

        resultBatch = receiver.getNext(status);
        if (!status.ok()) {
            LOG.warn("get next fail, need cancel. query id: {}", DebugUtil.printId(queryId));
        }
        updateStatus(status, null /* no instance id */);

        Status copyStatus = null;
        lock();
        try {
            copyStatus = new Status(queryStatus);
        } finally {
            unlock();
        }

        if (!copyStatus.ok()) {
            if (Strings.isNullOrEmpty(copyStatus.getErrorMsg())) {
                copyStatus.rewriteErrorMsg();
            }
            if (copyStatus.isRpcError()) {
                throw new RpcException(copyStatus.getErrorMsg());
            } else {
                String errMsg = copyStatus.getErrorMsg();
                LOG.warn("query failed: {}", errMsg);

                // hide host info
                int hostIndex = errMsg.indexOf("host");
                if (hostIndex != -1) {
                    errMsg = errMsg.substring(0, hostIndex);
                }
                throw new UserException(errMsg);
            }
        }

        if (resultBatch.isEos()) {
            this.returnedAllResults = true;

            // if this query is a block query do not cancel.
            Long numLimitRows  = fragments.get(0).getPlanRoot().getLimit();
            boolean hasLimit = numLimitRows > 0;
            if (!isBlockQuery && instanceIds.size() > 1 && hasLimit && numReceivedRows >= numLimitRows) {
                LOG.debug("no block query, return num >= limit rows, need cancel");
                cancelInternal(PPlanFragmentCancelReason.LIMIT_REACH);
            }
        } else {
            numReceivedRows += resultBatch.getBatch().getRowsSize();
        }

        return resultBatch;
    }

    // Cancel execution of query. This includes the execution of the local plan
    // fragment,
    // if any, as well as all plan fragments on remote nodes.
    public void cancel() {
        lock();
        try {
            if (!queryStatus.ok()) {
                // we can't cancel twice
                return;
            } else {
                queryStatus.setStatus(Status.CANCELLED);
            }
            LOG.warn("cancel execution of query, this is outside invoke");
            cancelInternal(PPlanFragmentCancelReason.USER_CANCEL);
        } finally {
            unlock();
        }
    }

    private void cancelInternal(PPlanFragmentCancelReason cancelReason) {
        if (null != receiver) {
            receiver.cancel();
        }
        cancelRemoteFragmentsAsync(cancelReason);
        if (profileDoneSignal != null) {
            // count down to zero to notify all objects waiting for this
            profileDoneSignal.countDownToZero(new Status());
            LOG.info("unfinished instance: {}", profileDoneSignal.getLeftMarks().stream().map(e->DebugUtil.printId(e.getKey())).toArray());
        }
    }

    private void cancelRemoteFragmentsAsync(PPlanFragmentCancelReason cancelReason) {
        for (BackendExecState backendExecState : backendExecStates) {
            TNetworkAddress address = backendExecState.getBackendAddress();
            LOG.debug("cancelRemoteFragments initiated={} done={} hasCanceled={} ip={} port={} fragment instance id={}, reason: {}",
                    backendExecState.initiated, backendExecState.done, backendExecState.hasCanceled,
                    address.hostname, address.port, DebugUtil.printId(backendExecState.getFragmentInstanceId()),
                    cancelReason.name());

            backendExecState.lock();
            try {
                if (!backendExecState.initiated) {
                    continue;
                }
                // don't cancel if it is already finished
                if (backendExecState.done) {
                    continue;
                }
                if (backendExecState.hasCanceled) {
                    continue;
                }
                TNetworkAddress brpcAddress = toBrpcHost(address);

                try {
                    BackendServiceProxy.getInstance().cancelPlanFragmentAsync(
                            brpcAddress, backendExecState.getFragmentInstanceId(), cancelReason);
                } catch (RpcException e) {
                    LOG.warn("cancel plan fragment get a exception, address={}:{}",
                            brpcAddress.getHostname(), brpcAddress.getPort());
                    SimpleScheduler.updateBlacklistBackends(addressToBackendID.get(brpcAddress));
                }

                backendExecState.hasCanceled = true;
            } catch (Exception e) {
                LOG.warn("catch a exception", e);
            } finally {
                backendExecState.unlock();
            }
        }
    }

    private void computeFragmentExecParams() throws Exception {
        // fill hosts field in fragmentExecParams
        computeFragmentHosts();

        // assign instance ids
        instanceIds.clear();
        for (FragmentExecParams params : fragmentExecParamsMap.values()) {
            LOG.debug("fragment {} has instances {}", params.fragment.getFragmentId(), params.instanceExecParams.size());
            for (int j = 0; j < params.instanceExecParams.size(); ++j) {
                // we add instance_num to query_id.lo to create a
                // globally-unique instance id
                TUniqueId instanceId = new TUniqueId();
                instanceId.setHi(queryId.hi);
                instanceId.setLo(queryId.lo + instanceIds.size() + 1);
                params.instanceExecParams.get(j).instanceId = instanceId;
                instanceIds.add(instanceId);
            }
        }

        // compute destinations and # senders per exchange node
        // (the root fragment doesn't have a destination)
        for (FragmentExecParams params : fragmentExecParamsMap.values()) {
            PlanFragment destFragment = params.fragment.getDestFragment();
            if (destFragment == null) {
                // root plan fragment
                continue;
            }
            FragmentExecParams destParams = fragmentExecParamsMap.get(destFragment.getFragmentId());

            // set # of senders
            DataSink sink = params.fragment.getSink();
            // we can only handle unpartitioned (= broadcast) and
            // hash-partitioned
            // output at the moment

            PlanNodeId exchId = sink.getExchNodeId();
            // we might have multiple fragments sending to this exchange node
            // (distributed MERGE), which is why we need to add up the #senders
            if (destParams.perExchNumSenders.get(exchId.asInt()) == null) {
                destParams.perExchNumSenders.put(exchId.asInt(), params.instanceExecParams.size());
            } else {
                destParams.perExchNumSenders.put(exchId.asInt(),
                        params.instanceExecParams.size() + destParams.perExchNumSenders.get(exchId.asInt()));
            }

            // add destination host to this fragment's destination
            for (int j = 0; j < destParams.instanceExecParams.size(); ++j) {
                TPlanFragmentDestination dest = new TPlanFragmentDestination();
                dest.fragment_instance_id = destParams.instanceExecParams.get(j).instanceId;
                dest.server = toRpcHost(destParams.instanceExecParams.get(j).host);
                dest.setBrpc_server(toBrpcHost(destParams.instanceExecParams.get(j).host));
                params.destinations.add(dest);
            }
        }
    }

    private TNetworkAddress toRpcHost(TNetworkAddress host) throws Exception {
        Backend backend = Catalog.getCurrentSystemInfo().getBackendWithBePort(
                host.getHostname(), host.getPort());
        if (backend == null) {
            throw new UserException("there is no scanNode Backend");
        }
        TNetworkAddress dest = new TNetworkAddress(backend.getHost(), backend.getBeRpcPort());
        return dest;
    }

    private TNetworkAddress toBrpcHost(TNetworkAddress host) throws Exception {
        Backend backend = Catalog.getCurrentSystemInfo().getBackendWithBePort(
                host.getHostname(), host.getPort());
        if (backend == null) {
            throw new UserException("there is no scanNode Backend");
        }
        if (backend.getBrpcPort() < 0) {
            return null;
        }
        return new TNetworkAddress(backend.getHost(), backend.getBrpcPort());
    }

    // estimate if this fragment contains UnionNode
    private boolean containsUnionNode(PlanNode node) {
        if (node instanceof UnionNode) {
            return true;
        }

        for (PlanNode child : node.getChildren()) {
            if (child instanceof ExchangeNode) {
                // Ignore other fragment's node
                continue;
            } else if (child instanceof UnionNode) {
                return true;
            } else {
                return containsUnionNode(child);
            }
        }
        return false;
    }

    // For each fragment in fragments, computes hosts on which to run the instances
    // and stores result in fragmentExecParams.hosts.
    private void computeFragmentHosts() throws Exception {
        // compute hosts of producer fragment before those of consumer fragment(s),
        // the latter might inherit the set of hosts from the former
        // compute hosts *bottom up*.
        for (int i = fragments.size() - 1; i >= 0; --i) {
            PlanFragment fragment = fragments.get(i);
            FragmentExecParams params = fragmentExecParamsMap.get(fragment.getFragmentId());

            if (fragment.getDataPartition() == DataPartition.UNPARTITIONED) {
                Reference<Long> backendIdRef = new Reference<Long>();
                TNetworkAddress execHostport = SimpleScheduler.getHost(this.idToBackend, backendIdRef);
                if (execHostport == null) {
                    LOG.warn("DataPartition UNPARTITIONED, no scanNode Backend");
                    throw new UserException("there is no scanNode Backend");
                }
                this.addressToBackendID.put(execHostport, backendIdRef.getRef());
                FInstanceExecParam instanceParam = new FInstanceExecParam(null, execHostport, 
                        0, params);
                params.instanceExecParams.add(instanceParam);
                continue;
            }

            PlanNode leftMostNode = findLeftmostNode(fragment.getPlanRoot());
            // When fragment contains UnionNode, because  the fragment may has child
            // and not all BE will receive the fragment, child fragment's dest must
            // be BE that fragment's scannode locates,  avoid less data.
            // chenhao added
            boolean hasUnionNode = containsUnionNode(fragment.getPlanRoot());

            if (!(leftMostNode instanceof ScanNode) && !hasUnionNode) {
                // there is no leftmost scan; we assign the same hosts as those of our
                // leftmost input fragment (so that a partitioned aggregation
                // fragment runs on the hosts that provide the input data)
                PlanFragmentId inputFragmentIdx =
                        fragments.get(i).getChild(0).getFragmentId();
                // AddAll() soft copy()
<<<<<<< HEAD
                int doris_exchange_instances= -1;
                if (ConnectContext.get() != null && ConnectContext.get().getSessionVariable() != null) {
                    doris_exchange_instances = ConnectContext.get().getSessionVariable().getDorisExchangeInstances();
                }
                if (doris_exchange_instances > 0 && fragmentExecParamsMap.get(inputFragmentIdx).instanceExecParams.size() > doris_exchange_instances) {
                    // random select some instance
                    List<TNetworkAddress> hosts = Lists.newArrayList();
                    Set<String> cache = new HashSet<String>();
                    for (FInstanceExecParam execParams: fragmentExecParamsMap.get(inputFragmentIdx).instanceExecParams) {
                        String hostPort = execParams.host.getHostname() + execParams.host.getPort();
                        if (!cache.contains(hostPort)) {
                            hosts.add(execParams.host);
                            cache.add(hostPort);
                        }
                    }
					
					// when doris_exchange_instances > hosts size, single host may execute severval instances
                	Collections.shuffle(hosts, instanceRandom);
                    for (int index = 0; index < doris_exchange_instances; index++) {
                        FInstanceExecParam instanceParam = new FInstanceExecParam(null, hosts.get(index % hosts.size()),0, params);
=======
                int exchangeInstances = -1;
                if (ConnectContext.get() != null && ConnectContext.get().getSessionVariable() != null) {
                    exchangeInstances = ConnectContext.get().getSessionVariable().getExchangeInstanceParallel();
                }
                if (exchangeInstances > 0 && fragmentExecParamsMap.get(inputFragmentIdx).instanceExecParams.size() > exchangeInstances) {
                    // random select some instance
                    // get distinct host,  when parallel_fragment_exec_instance_num > 1, single host may execute severval instances
                    Set<TNetworkAddress> hostSet = Sets.newHashSet();
                    for (FInstanceExecParam execParams: fragmentExecParamsMap.get(inputFragmentIdx).instanceExecParams) {
                        hostSet.add(execParams.host);
                    }
                    List<TNetworkAddress> hosts = Lists.newArrayList(hostSet);
                    Collections.shuffle(hosts, instanceRandom);
                    for (int index = 0; index < exchangeInstances; index++) {
                        FInstanceExecParam instanceParam = new FInstanceExecParam(null, hosts.get(index % hosts.size()), 0, params);
>>>>>>> dc813e6c
                        params.instanceExecParams.add(instanceParam);
                    }
                } else {
                    for (FInstanceExecParam execParams: fragmentExecParamsMap.get(inputFragmentIdx).instanceExecParams) {
<<<<<<< HEAD
                        FInstanceExecParam instanceParam = new FInstanceExecParam(null, execParams.host,0, params);
=======
                        FInstanceExecParam instanceParam = new FInstanceExecParam(null, execParams.host, 0, params);
>>>>>>> dc813e6c
                        params.instanceExecParams.add(instanceParam);
                    }
                }

                // When group by cardinality is smaller than number of backend, only some backends always
                // process while other has no data to process.
                // So we shuffle instances to make different backends handle different queries.
                Collections.shuffle(params.instanceExecParams, instanceRandom);

                // TODO: switch to unpartitioned/coord execution if our input fragment
                // is executed that way (could have been downgraded from distributed)
                continue;
            }

            //for ColocateJoin fragment
            if (bucketSeqToAddress.size() > 0 && isColocateJoin(fragment.getPlanRoot())) {
                for (Map.Entry<Integer, Map<Integer, List<TScanRangeParams>>> scanRanges : bucketSeqToScanRange.entrySet()) {
                    FInstanceExecParam instanceParam = new FInstanceExecParam(null, bucketSeqToAddress.get(scanRanges.getKey()), 0, params);

                    Map<Integer, List<TScanRangeParams>> nodeScanRanges = scanRanges.getValue();
                    for (Map.Entry<Integer, List<TScanRangeParams>> nodeScanRange : nodeScanRanges.entrySet()) {
                        instanceParam.perNodeScanRanges.put(nodeScanRange.getKey(), nodeScanRange.getValue());
                    }

                    params.instanceExecParams.add(instanceParam);
                }
            } else {
                // normal fragment
                Iterator iter = fragmentExecParamsMap.get(fragment.getFragmentId()).scanRangeAssignment.entrySet().iterator();
                int parallelExecInstanceNum = fragment.getParallel_exec_num();
                while (iter.hasNext()) {
                    Map.Entry entry = (Map.Entry) iter.next();
                    TNetworkAddress key = (TNetworkAddress) entry.getKey();
                    Map<Integer, List<TScanRangeParams>> value = (Map<Integer, List<TScanRangeParams>>) entry.getValue();

                    for (Integer planNodeId : value.keySet()) {
                        List<TScanRangeParams> perNodeScanRanges = value.get(planNodeId);
                        int expectedInstanceNum = 1;
                        if (parallelExecInstanceNum > 1) {
                            //the scan instance num should not larger than the tablets num
                            expectedInstanceNum = Math.min(perNodeScanRanges.size(), parallelExecInstanceNum);
                        }
                        List<List<TScanRangeParams>> perInstanceScanRanges = ListUtil.splitBySize(perNodeScanRanges,
                                expectedInstanceNum);

                        for (List<TScanRangeParams> scanRangeParams : perInstanceScanRanges) {
                            FInstanceExecParam instanceParam = new FInstanceExecParam(null, key, 0, params);
                            instanceParam.perNodeScanRanges.put(planNodeId, scanRangeParams);
                            params.instanceExecParams.add(instanceParam);
                        }
                    }
                }
            }

            if (params.instanceExecParams.isEmpty()) {
                Reference<Long> backendIdRef = new Reference<Long>();
                TNetworkAddress execHostport = SimpleScheduler.getHost(this.idToBackend, backendIdRef);
                if (execHostport == null) {
                    throw new UserException("there is no scanNode Backend");
                }
                this.addressToBackendID.put(execHostport, backendIdRef.getRef());
                FInstanceExecParam instanceParam = new FInstanceExecParam(null, execHostport, 
                        0, params);
                params.instanceExecParams.add(instanceParam);
            }
        }
    }

    //One fragment could only have one HashJoinNode
    private boolean isColocateJoin(PlanNode node) {
        if (Config.disable_colocate_join) {
            return false;
        }

        // TODO(cmy): some internal process, such as broker load task, do not have ConnectContext.
        // Any configurations needed by the Coordinator should be passed in Coordinator initialization.
        // Refine this later.
        // Currently, just ignore the session variables if ConnectContext does not exist
        if (ConnectContext.get() != null) {
            if (ConnectContext.get().getSessionVariable().isDisableColocateJoin()) {
                return false;
            }
        }

        //cache the colocateFragmentIds
        if (colocateFragmentIds.contains(node.getFragmentId().asInt())) {
            return true;
        }

        if (node instanceof HashJoinNode) {
            HashJoinNode joinNode = (HashJoinNode) node;
            if (joinNode.isColocate()) {
                colocateFragmentIds.add(joinNode.getFragmentId().asInt());
                return true;
            }
        }

        for (PlanNode childNode : node.getChildren()) {
            return isColocateJoin(childNode);
        }

        return false;
    }
    
    // Returns the id of the leftmost node of any of the gives types in 'plan_root',
    // or INVALID_PLAN_NODE_ID if no such node present.
    private PlanNode findLeftmostNode(PlanNode plan) {
        PlanNode newPlan = plan;
        while (newPlan.getChildren().size() != 0 && !(newPlan instanceof ExchangeNode)) {
            newPlan = newPlan.getChild(0);
        }
        return newPlan;
    }

    private <K, V> V findOrInsert(HashMap<K, V> m, final K key, final V defaultVal) {
        V value = m.get(key);
        if (value == null) {
            m.put(key, defaultVal);
            value = defaultVal;
        }
        return value;
    }

    // weather we can overwrite the first parameter or not?
    private List<TScanRangeParams> findOrInsert(Map<Integer, List<TScanRangeParams>> m, Integer key,
            ArrayList<TScanRangeParams> defaultVal) {
        List<TScanRangeParams> value = m.get(key);
        if (value == null) {
            m.put(key, defaultVal);
            value = defaultVal;
        }
        return value;
    }

    private long getScanRangeLength(final TScanRange scanRange) {
        return 1;
    }

    // Populates scan_range_assignment_.
    // <fragment, <server, nodeId>>
    private void computeScanRangeAssignment() throws Exception {
        // set scan ranges/locations for scan nodes
        for (ScanNode scanNode : scanNodes) {
            // the parameters of getScanRangeLocations may ignore, It dosn't take effect
            List<TScanRangeLocations> locations = scanNode.getScanRangeLocations(0);
            if (locations == null) {
                // only analysis olap scan node
                continue;
            }

            FragmentScanRangeAssignment assignment =
                    fragmentExecParamsMap.get(scanNode.getFragmentId()).scanRangeAssignment;
            if (isColocateJoin(scanNode.getFragment().getPlanRoot())) {
                computeScanRangeAssignmentByColocate((OlapScanNode) scanNode, assignment);
            } else {
                computeScanRangeAssignmentByScheduler(scanNode, locations, assignment);
            }
        }
    }

    //To ensure the same bucketSeq tablet to the same execHostPort
    private void computeScanRangeAssignmentByColocate(
            final OlapScanNode scanNode,
            FragmentScanRangeAssignment assignment) throws Exception {

        for(Integer bucketSeq: scanNode.bucketSeq2locations.keySet()) {
            //fill scanRangeParamsList
            List<TScanRangeLocations> locations = scanNode.bucketSeq2locations.get(bucketSeq);
            if (!bucketSeqToAddress.containsKey(bucketSeq)) {
                getExecHostPortForBucketSeq(locations.get(0), bucketSeq);
            }

            for(TScanRangeLocations location: locations) {
                Map<Integer, List<TScanRangeParams>> scanRanges =
                        findOrInsert(bucketSeqToScanRange, bucketSeq, new HashMap<Integer, List<TScanRangeParams>>());

                List<TScanRangeParams> scanRangeParamsList =
                        findOrInsert(scanRanges, scanNode.getId().asInt(), new ArrayList<TScanRangeParams>());

                // add scan range
                TScanRangeParams scanRangeParams = new TScanRangeParams();
                scanRangeParams.scan_range = location.scan_range;
                scanRangeParamsList.add(scanRangeParams);
            }

        }
    }

    private void getExecHostPortForBucketSeq(TScanRangeLocations seqLocation, Integer bucketSeq) throws Exception {
        int randomLocation = new Random().nextInt(seqLocation.locations.size());
        Reference<Long> backendIdRef = new Reference<Long>();
        TNetworkAddress execHostPort = SimpleScheduler.getHost(seqLocation.locations.get(randomLocation).backend_id, seqLocation.locations, this.idToBackend, backendIdRef);
        if (execHostPort == null) {
            throw new UserException("there is no scanNode Backend");
        }
        this.addressToBackendID.put(execHostPort, backendIdRef.getRef());
        this.bucketSeqToAddress.put(bucketSeq, execHostPort);
    }

    private void computeScanRangeAssignmentByScheduler(
            final ScanNode scanNode,
            final List<TScanRangeLocations> locations,
            FragmentScanRangeAssignment assignment) throws Exception {

        HashMap<TNetworkAddress, Long> assignedBytesPerHost = Maps.newHashMap();
        for (TScanRangeLocations scanRangeLocations : locations) {
            // assign this scan range to the host w/ the fewest assigned bytes
            Long minAssignedBytes = Long.MAX_VALUE;
            TScanRangeLocation minLocation = null;
            for (final TScanRangeLocation location : scanRangeLocations.getLocations()) {
                Long assignedBytes = findOrInsert(assignedBytesPerHost, location.server, 0L);
                if (assignedBytes < minAssignedBytes) {
                    minAssignedBytes = assignedBytes;
                    minLocation = location;
                }
            }
            Long scanRangeLength = getScanRangeLength(scanRangeLocations.scan_range);
            assignedBytesPerHost.put(minLocation.server,
                    assignedBytesPerHost.get(minLocation.server) + scanRangeLength);

            Reference<Long> backendIdRef = new Reference<Long>();
            TNetworkAddress execHostPort = SimpleScheduler.getHost(minLocation.backend_id,
                    scanRangeLocations.getLocations(), this.idToBackend, backendIdRef);
            if (execHostPort == null) {
                throw new UserException("there is no scanNode Backend");
            }
            this.addressToBackendID.put(execHostPort, backendIdRef.getRef());

            Map<Integer, List<TScanRangeParams>> scanRanges = findOrInsert(assignment, execHostPort,
                    new HashMap<Integer, List<TScanRangeParams>>());
            List<TScanRangeParams> scanRangeParamsList = findOrInsert(scanRanges, scanNode.getId().asInt(),
                    new ArrayList<TScanRangeParams>());
            // add scan range
            TScanRangeParams scanRangeParams = new TScanRangeParams();
            scanRangeParams.scan_range = scanRangeLocations.scan_range;
            // Volume is optional, so we need to set the value and the is-set bit
            scanRangeParams.setVolume_id(minLocation.volume_id);
            scanRangeParamsList.add(scanRangeParams);
        }
    }

    public void updateFragmentExecStatus(TReportExecStatusParams params) {
        if (params.backend_num >= backendExecStates.size()) {
            LOG.warn("unknown backend number: {}, expected less than: {}",
                    params.backend_num, backendExecStates.size());
            return;
        }

        boolean done = false;
        BackendExecState execState = backendExecStates.get(params.backend_num);
        execState.lock();
        try {
            if (execState.done) {
                // duplicate packet
                return;
            }
            if (params.isSetProfile()) {
                execState.profile.update(params.profile);
            }
            done = params.done;
            execState.done = params.done;
        } finally {
            execState.unlock();
        }

        // print fragment instance profile
        if (LOG.isDebugEnabled()) {
            StringBuilder builder = new StringBuilder();
            execState.profile().prettyPrint(builder, "");
            LOG.debug("profile for query_id={} instance_id={}\n{}",
                    DebugUtil.printId(queryId),
                    DebugUtil.printId(params.getFragment_instance_id()),
                    builder.toString());
        }

        Status status = new Status(params.status);
        // for now, abort the query if we see any error except if the error is cancelled
        // and returned_all_results_ is true.
        // (UpdateStatus() initiates cancellation, if it hasn't already been initiated)
        if (!(returnedAllResults && status.isCancelled()) && !status.ok()) {
            LOG.warn("one instance report fail, query_id={} instance_id={}",
                    DebugUtil.printId(queryId), DebugUtil.printId(params.getFragment_instance_id()));
            updateStatus(status, params.getFragment_instance_id());
        }
        if (done) {
            if (params.isSetDelta_urls()) {
                updateDeltas(params.getDelta_urls());
            }
            if (params.isSetLoad_counters()) {
                updateLoadCounters(params.getLoad_counters());
            }
            if (params.isSetTracking_url()) {
                trackingUrl = params.tracking_url;
            }
            if (params.isSetExport_files()) {
                updateExportFiles(params.export_files);
            }
            if (params.isSetCommitInfos()) {
                updateCommitInfos(params.getCommitInfos());
            }
            profileDoneSignal.markedCountDown(params.getFragment_instance_id(), -1L);
        }

        if (params.isSetLoaded_rows()) {
            Catalog.getCurrentCatalog().getLoadManager().updateJobScannedRows(jobId, params.query_id, params.loaded_rows);
        }

        return;
    }

    public void endProfile() {
        if (backendExecStates.isEmpty()) {
            return;
        }

        // wait for all backends
        if (needReport) {
            try {
                profileDoneSignal.await(2, TimeUnit.SECONDS);
            } catch (InterruptedException e1) {
                LOG.warn("signal await error", e1);
            }
        }

        for (int i = 1; i < fragmentProfile.size(); ++i) {
            fragmentProfile.get(i).sortChildren();
        }
    }

    public boolean join(int seconds) {
        try {
            return profileDoneSignal.await(seconds, TimeUnit.SECONDS);
        } catch (InterruptedException e) {
            // Do nothing
        }
        return false;
    }

    public boolean isDone() {
        return profileDoneSignal.getCount() == 0;
    }

    // map from an impalad host address to the per-node assigned scan ranges;
    // records scan range assignment for a single fragment
    class FragmentScanRangeAssignment
            extends HashMap<TNetworkAddress, Map<Integer, List<TScanRangeParams>>> {
    }

    class BucketSeqToScanRange extends HashMap<Integer, Map<Integer, List<TScanRangeParams>>> {

    }

    private BucketSeqToScanRange bucketSeqToScanRange = new BucketSeqToScanRange();
    private Map<Integer, TNetworkAddress> bucketSeqToAddress = Maps.newHashMap();
    private Set<Integer> colocateFragmentIds = new HashSet<>();

    // record backend execute state
    // TODO(zhaochun): add profile information and others
    public class BackendExecState {
        TExecPlanFragmentParams rpcParams;
        private PlanFragmentId fragmentId;
        private int            instanceId;
        private boolean initiated;
        private boolean done;
        private boolean hasCanceled;
        private Lock lock = new ReentrantLock();
        private int profileFragmentId;
        RuntimeProfile profile;
        TNetworkAddress address;
        Long backendId;

        public int profileFragmentId() {
            return profileFragmentId;
        }

        public boolean initiated() {
            return initiated;
        }

        public RuntimeProfile profile() {
            return profile;
        }

        public void lock() {
            lock.lock();
        }

        public void unlock() {
            lock.unlock();
        }

        public int getInstanceId() {
            return instanceId;
        }

        public PlanFragmentId getFragmentId() {
            return fragmentId;
        }

        public BackendExecState(PlanFragmentId fragmentId, int instanceId, int profileFragmentId,
            TExecPlanFragmentParams rpcParams, Map<TNetworkAddress, Long> addressToBackendID) {
            this.profileFragmentId = profileFragmentId;
            this.fragmentId = fragmentId;
            this.instanceId = instanceId;
            this.rpcParams = rpcParams;
            this.initiated = false;
            this.done = false;
            this.address = fragmentExecParamsMap.get(fragmentId).instanceExecParams.get(instanceId).host;
            this.backendId = addressToBackendID.get(address);

            String name = "Instance " + DebugUtil.printId(fragmentExecParamsMap.get(fragmentId)
                    .instanceExecParams.get(instanceId).instanceId) + " (host=" + address + ")";
            this.profile = new RuntimeProfile(name);
            this.hasCanceled = false;
        }

        public TNetworkAddress getBackendAddress() {
            return address;
        }

        public TUniqueId getFragmentInstanceId() {
            return this.rpcParams.params.getFragment_instance_id();
        }

        public Future<PExecPlanFragmentResult> execRemoteFragmentAsync() throws TException, RpcException {
            TNetworkAddress brpcAddress = null;
            try {
                brpcAddress = toBrpcHost(address);
            } catch (Exception e) {
                throw new TException(e.getMessage());
            }
            initiated = true;
            try {
                return BackendServiceProxy.getInstance().execPlanFragmentAsync(brpcAddress, rpcParams);
            } catch (RpcException e) {
                SimpleScheduler.updateBlacklistBackends(backendId);
                throw e;
            }
        }
    }

    // execution parameters for a single fragment,
    // per-fragment can have multiple FInstanceExecParam,
    // used to assemble TPlanFragmentExecParas  
    protected class FragmentExecParams {
        public PlanFragment fragment;
        public List<TPlanFragmentDestination> destinations      = Lists.newArrayList();
        public Map<Integer, Integer>          perExchNumSenders = Maps.newHashMap();
        
        public List<PlanFragmentId> inputFragments = Lists.newArrayList();
        public List<FInstanceExecParam> instanceExecParams = Lists.newArrayList();
        public FragmentScanRangeAssignment scanRangeAssignment = new FragmentScanRangeAssignment();

        public FragmentExecParams(PlanFragment fragment) {
            this.fragment = fragment;
        }

        List<TExecPlanFragmentParams> toThrift(int backendNum) {
            List<TExecPlanFragmentParams> paramsList = Lists.newArrayList();

            for (int i = 0; i < instanceExecParams.size(); ++i) {
                final FInstanceExecParam instanceExecParam = instanceExecParams.get(i);
                TExecPlanFragmentParams params = new TExecPlanFragmentParams();
                params.setProtocol_version(PaloInternalServiceVersion.V1);
                params.setFragment(fragment.toThrift());
                params.setDesc_tbl(descTable);
                params.setParams(new TPlanFragmentExecParams());
                params.setResource_info(tResourceInfo);
                params.params.setQuery_id(queryId);
                params.params.setFragment_instance_id(instanceExecParam.instanceId);
                Map<Integer, List<TScanRangeParams>> scanRanges = instanceExecParam.perNodeScanRanges;
                if (scanRanges == null) {
                    scanRanges = Maps.newHashMap();
                }

                params.params.setPer_node_scan_ranges(scanRanges);
                params.params.setPer_exch_num_senders(perExchNumSenders);

                params.params.setDestinations(destinations);
                params.params.setSender_id(i);
                params.params.setNum_senders(instanceExecParams.size());
                params.setCoord(coordAddress);
                params.setBackend_num(backendNum++);
                params.setQuery_globals(queryGlobals);
                params.setQuery_options(queryOptions);
                params.params.setSend_query_statistics_with_every_batch(
                        fragment.isTransferQueryStatisticsWithEveryBatch());
                if (queryOptions.getQuery_type() == TQueryType.LOAD) {
                    LoadErrorHub.Param param = Catalog.getCurrentCatalog().getLoadInstance().getLoadErrorHubInfo();
                    if (param != null) {
                        TLoadErrorHubInfo info = param.toThrift();
                        if (info != null) {
                            params.setLoad_error_hub_info(info);
                        }
                    }
                }

                paramsList.add(params);
            }
            return paramsList;
        }

        // Append range information
        // [tablet_id(version),tablet_id(version)]
        public void appendScanRange(StringBuilder sb, List<TScanRangeParams> params) {
            sb.append("range=[");
            int idx = 0;
            for (TScanRangeParams range : params) {
                TPaloScanRange paloScanRange = range.getScan_range().getPalo_scan_range();
                if (paloScanRange != null) {
                    if (idx++ != 0) {
                        sb.append(",");
                    }
                    sb.append("{tid=").append(paloScanRange.getTablet_id())
                            .append(",ver=").append(paloScanRange.getVersion()).append("}");
                }
                TEsScanRange esScanRange = range.getScan_range().getEs_scan_range();
                if (esScanRange != null) {
                    sb.append("{ index=").append(esScanRange.getIndex())
                        .append(", shardid=").append(esScanRange.getShard_id())
                        .append("}");
                }
            }
            sb.append("]");
        }

        public void appendTo(StringBuilder sb) {
            // append fragment
            sb.append("{plan=");
            fragment.getPlanRoot().appendTrace(sb);
            sb.append(",instance=[");
            // append instance
            for (int i = 0; i < instanceExecParams.size(); ++i) {
                if (i != 0) {
                    sb.append(",");
                }
                TNetworkAddress address = instanceExecParams.get(i).host;
                Map<Integer, List<TScanRangeParams>> scanRanges =
                        scanRangeAssignment.get(address);
                sb.append("{");
                sb.append("id=").append(DebugUtil.printId(instanceExecParams.get(i).instanceId));
                sb.append(",host=").append(instanceExecParams.get(i).host);
                if (scanRanges == null) {
                    sb.append("}");
                    continue;
                }
                sb.append(",range=[");
                int eIdx = 0;
                for (Map.Entry<Integer, List<TScanRangeParams>> entry : scanRanges.entrySet()) {
                    if (eIdx++ != 0) {
                        sb.append(",");
                    }
                    sb.append("id").append(entry.getKey()).append(",");
                    appendScanRange(sb, entry.getValue());
                }
                sb.append("]");
                sb.append("}");
            }
            sb.append("]"); // end of instances
            sb.append("}");
        }
    }

    // fragment instance exec param, it is used to assemble 
    // the per-instance TPlanFragmentExecParas, as a member of 
    // FragmentExecParams
    static class FInstanceExecParam {
        TUniqueId instanceId;
        TNetworkAddress host;
        Map<Integer, List<TScanRangeParams>> perNodeScanRanges = Maps.newHashMap();
        
        int perFragmentInstanceIdx;
        int senderId;
  
        FragmentExecParams fragmentExecParams;
        
        public FInstanceExecParam(TUniqueId id, TNetworkAddress host,
                int perFragmentInstanceIdx, FragmentExecParams fragmentExecParams) {
            this.instanceId = id;
            this.host = host;
            this.perFragmentInstanceIdx = perFragmentInstanceIdx;
            this.fragmentExecParams = fragmentExecParams;
        }
     
        public PlanFragment fragment() {
            return fragmentExecParams.fragment;
        }
    }

    // consistent with EXPLAIN's fragment index
    public List<QueryStatisticsItem.FragmentInstanceInfo> getFragmentInstanceInfos() {
        final List<QueryStatisticsItem.FragmentInstanceInfo> result =
                Lists.newArrayList();
        for (int index = 0; index < fragments.size(); index++) {
            for (Map.Entry<TUniqueId, BackendExecState> entry: backendExecStateMap.entrySet()) {
                final BackendExecState backendExecState = entry.getValue();
                if (fragments.get(index).getFragmentId() != backendExecState.getFragmentId()) {
                    continue;
                }
                final QueryStatisticsItem.FragmentInstanceInfo info
                        = new QueryStatisticsItem.FragmentInstanceInfo.Builder()
                        .instanceId(entry.getValue().getFragmentInstanceId())
                        .fragmentId(String.valueOf(index))
                        .address(backendExecState.getBackendAddress())
                        .build();
                result.add(info);
            }
        }
        return result;
    }

    private void attachInstanceProfileToFragmentProfile() {
        for (int i = 0; i < backendExecStates.size(); ++i) {
            if (backendExecStates.get(i) == null) {
                continue;
            }
            BackendExecState backendExecState = backendExecStates.get(i);
            backendExecState.profile().computeTimeInProfile();

            int profileFragmentId = backendExecState.profileFragmentId();
            if (profileFragmentId < 0 || profileFragmentId > fragmentProfile.size()) {
                LOG.error("profileFragmentId " + profileFragmentId
                        + " should be in [0," + fragmentProfile.size() + ")");
                return;
            }
            fragmentProfile.get(profileFragmentId).addChild(backendExecState.profile());
        }
    }
}<|MERGE_RESOLUTION|>--- conflicted
+++ resolved
@@ -867,28 +867,6 @@
                 PlanFragmentId inputFragmentIdx =
                         fragments.get(i).getChild(0).getFragmentId();
                 // AddAll() soft copy()
-<<<<<<< HEAD
-                int doris_exchange_instances= -1;
-                if (ConnectContext.get() != null && ConnectContext.get().getSessionVariable() != null) {
-                    doris_exchange_instances = ConnectContext.get().getSessionVariable().getDorisExchangeInstances();
-                }
-                if (doris_exchange_instances > 0 && fragmentExecParamsMap.get(inputFragmentIdx).instanceExecParams.size() > doris_exchange_instances) {
-                    // random select some instance
-                    List<TNetworkAddress> hosts = Lists.newArrayList();
-                    Set<String> cache = new HashSet<String>();
-                    for (FInstanceExecParam execParams: fragmentExecParamsMap.get(inputFragmentIdx).instanceExecParams) {
-                        String hostPort = execParams.host.getHostname() + execParams.host.getPort();
-                        if (!cache.contains(hostPort)) {
-                            hosts.add(execParams.host);
-                            cache.add(hostPort);
-                        }
-                    }
-					
-					// when doris_exchange_instances > hosts size, single host may execute severval instances
-                	Collections.shuffle(hosts, instanceRandom);
-                    for (int index = 0; index < doris_exchange_instances; index++) {
-                        FInstanceExecParam instanceParam = new FInstanceExecParam(null, hosts.get(index % hosts.size()),0, params);
-=======
                 int exchangeInstances = -1;
                 if (ConnectContext.get() != null && ConnectContext.get().getSessionVariable() != null) {
                     exchangeInstances = ConnectContext.get().getSessionVariable().getExchangeInstanceParallel();
@@ -904,16 +882,11 @@
                     Collections.shuffle(hosts, instanceRandom);
                     for (int index = 0; index < exchangeInstances; index++) {
                         FInstanceExecParam instanceParam = new FInstanceExecParam(null, hosts.get(index % hosts.size()), 0, params);
->>>>>>> dc813e6c
                         params.instanceExecParams.add(instanceParam);
                     }
                 } else {
                     for (FInstanceExecParam execParams: fragmentExecParamsMap.get(inputFragmentIdx).instanceExecParams) {
-<<<<<<< HEAD
-                        FInstanceExecParam instanceParam = new FInstanceExecParam(null, execParams.host,0, params);
-=======
                         FInstanceExecParam instanceParam = new FInstanceExecParam(null, execParams.host, 0, params);
->>>>>>> dc813e6c
                         params.instanceExecParams.add(instanceParam);
                     }
                 }
