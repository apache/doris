// Licensed to the Apache Software Foundation (ASF) under one
// or more contributor license agreements.  See the NOTICE file
// distributed with this work for additional information
// regarding copyright ownership.  The ASF licenses this file
// to you under the Apache License, Version 2.0 (the
// "License"); you may not use this file except in compliance
// with the License.  You may obtain a copy of the License at
//
//   http://www.apache.org/licenses/LICENSE-2.0
//
// Unless required by applicable law or agreed to in writing,
// software distributed under the License is distributed on an
// "AS IS" BASIS, WITHOUT WARRANTIES OR CONDITIONS OF ANY
// KIND, either express or implied.  See the License for the
// specific language governing permissions and limitations
// under the License.

package org.apache.doris.common;

public class Config extends ConfigBase {
    
    /*
     * The max size of one sys log and audit log
     */
    @ConfField public static int log_roll_size_mb = 1024; // 1 GB

    /*
     * sys_log_dir:
     *      This specifies FE log dir. FE will produces 2 log files:
     *      fe.log:      all logs of FE process.
     *      fe.warn.log  all WARNING and ERROR log of FE process.
     *      
     * sys_log_level:
     *      INFO, WARNING, ERROR, FATAL
     *      
     * sys_log_roll_num:
     *      Maximal FE log files to be kept within an sys_log_roll_interval.
     *      default is 10, which means there will be at most 10 log files in a day
     *      
     * sys_log_verbose_modules:
     *      Verbose modules. VERBOSE level is implemented by log4j DEBUG level.
     *      eg:
     *          sys_log_verbose_modules = org.apache.doris.catalog
     *      This will only print debug log of files in package org.apache.doris.catalog and all its sub packages.
     *      
     * sys_log_roll_interval:
     *      DAY:  log suffix is yyyyMMdd
     *      HOUR: log suffix is yyyyMMddHH
     *      
     * sys_log_delete_age:
     *      default is 7 days, if log's last modify time is 7 days ago, it will be deleted.
     *      support format:
     *          7d      7 days
     *          10h     10 hours
     *          60m     60 mins
     *          120s    120 seconds
     */
    @ConfField public static String sys_log_dir = System.getenv("DORIS_HOME") + "/log";
    @ConfField public static String sys_log_level = "INFO"; 
    @ConfField public static int sys_log_roll_num = 10;
    @ConfField public static String[] sys_log_verbose_modules = {};
    @ConfField public static String sys_log_roll_interval = "DAY";
    @ConfField public static String sys_log_delete_age = "7d";
    @Deprecated
    @ConfField public static String sys_log_roll_mode = "SIZE-MB-1024";

    /*
     * audit_log_dir:
     *      This specifies FE audit log dir.
     *      Audit log fe.audit.log contains all requests with related infos such as user, host, cost, status, etc.
     * 
     * audit_log_roll_num:
     *      Maximal FE audit log files to be kept within an audit_log_roll_interval.
     *      
     * audit_log_modules:
     *       Slow query contains all queries which cost exceed *qe_slow_log_ms*
     *       
     * qe_slow_log_ms:
     *      If the response time of a query exceed this threshold, it will be recored in audit log as slow_query.
     *      
     * audit_log_roll_interval:
     *      DAY:  log suffix is yyyyMMdd
     *      HOUR: log suffix is yyyyMMddHH
     *      
     * audit_log_delete_age:
     *      default is 30 days, if log's last modify time is 30 days ago, it will be deleted.
     *      support format:
     *          7d      7 days
     *          10h     10 hours
     *          60m     60 mins
     *          120s    120 seconds
     */
    @ConfField public static String audit_log_dir = System.getenv("DORIS_HOME") + "/log";
    @ConfField public static int audit_log_roll_num = 90;
    @ConfField public static String[] audit_log_modules = {"slow_query", "query"};
    @ConfField(mutable = true) public static long qe_slow_log_ms = 5000;
    @ConfField public static String audit_log_roll_interval = "DAY";
    @ConfField public static String audit_log_delete_age = "30d";
    @Deprecated
    @ConfField public static String audit_log_roll_mode = "TIME-DAY";

    /*
     * Labels of finished or cancelled load jobs will be removed after *label_keep_max_second*
     * The removed labels can be reused.
     * Set a short time will lower the FE memory usage.
     * (Because all load jobs' info is kept in memory before being removed)
     */
    @ConfField(mutable = true, masterOnly = true)
    public static int label_keep_max_second = 3 * 24 * 3600; // 3 days
    /*
     * The max keep time of some kind of jobs.
     * like schema change job and rollup job.
     */
    @ConfField(mutable = true, masterOnly = true)
    public static int history_job_keep_max_second = 7 * 24 * 3600; // 7 days
    /*
     * Load label cleaner will run every *label_clean_interval_second* to clean the outdated jobs.
     */
    @ConfField public static int label_clean_interval_second = 4 * 3600; // 4 hours
    /*
     * the transaction will be cleaned after transaction_clean_interval_second seconds if the transaction is visible or aborted
     * we should make this interval as short as possible and each clean cycle as soon as possible
     */
    @ConfField public static int transaction_clean_interval_second = 30;

    // Configurations for meta data durability
    /*
     * Palo meta data will be saved here.
     * The storage of this dir is highly recommended as to be:
     * 1. High write performance (SSD)
     * 2. Safe (RAID)
     */
    @ConfField public static String meta_dir = System.getenv("DORIS_HOME") + "/palo-meta";
    
    /*
     * temp dir is used to save intermediate results of some process, such as backup and restore process.
     * file in this dir will be cleaned after these process is finished.
     */
    @ConfField public static String tmp_dir = System.getenv("DORIS_HOME") + "/temp_dir";
    
    /*
     * Edit log type.
     * BDB: write log to bdbje
     * LOCAL: deprecated.
     */
    @ConfField
    public static String edit_log_type = "BDB";
    /*
     * bdbje port
     */
    @ConfField
    public static int edit_log_port = 9010;
    /*
     * Master FE will save image every *edit_log_roll_num* meta journals.
     */
    @ConfField(mutable = true, masterOnly = true)
    public static int edit_log_roll_num = 50000;
    /*
     * Non-master FE will stop offering service
     * if meta data delay gap exceeds *meta_delay_toleration_second*
     */
    @ConfField public static int meta_delay_toleration_second = 300;    // 5 min
    /*
     * Master FE sync policy of bdbje.
     * If you only deploy one Follower FE, set this to 'SYNC'. If you deploy more than 3 Follower FE,
     * you can set this and the following 'replica_sync_policy' to WRITE_NO_SYNC.
     * more info, see: http://docs.oracle.com/cd/E17277_02/html/java/com/sleepycat/je/Durability.SyncPolicy.html
     */
    @ConfField public static String master_sync_policy = "SYNC"; // SYNC, NO_SYNC, WRITE_NO_SYNC
    /*
     * Follower FE sync policy of bdbje.
     */
    @ConfField public static String replica_sync_policy = "SYNC"; // SYNC, NO_SYNC, WRITE_NO_SYNC
    /*
     * Replica ack policy of bdbje.
     * more info, see: http://docs.oracle.com/cd/E17277_02/html/java/com/sleepycat/je/Durability.ReplicaAckPolicy.html
     */
    @ConfField public static String replica_ack_policy = "SIMPLE_MAJORITY"; // ALL, NONE, SIMPLE_MAJORITY
    
    /*
     * The heartbeat timeout of bdbje between master and follower.
     * the default is 30 seconds, which is same as default value in bdbje.
     * If the network is experiencing transient problems, of some unexpected long java GC annoying you,
     * you can try to increase this value to decrease the chances of false timeouts
     */
    @ConfField public static int bdbje_heartbeat_timeout_second = 30;

    /*
     * The lock timeout of bdbje operation
     * If there are many LockTimeoutException in FE WARN log, you can try to increase this value
     */
    @ConfField
    public static int bdbje_lock_timeout_second = 1;
    
    /*
     * the max txn number which bdbje can rollback when trying to rejoin the group
     */
    @ConfField public static int txn_rollback_limit = 100;

    /*
     * Specified an IP for frontend, instead of the ip get by *InetAddress.getByName*.
     * This can be used when *InetAddress.getByName* get an unexpected IP address.
     * Default is "0.0.0.0", which means not set.
     * CAN NOT set this as a hostname, only IP.
     */
    @ConfField public static String frontend_address = "0.0.0.0";

    /*
     * Declare a selection strategy for those servers have many ips.
     * Note that there should at most one ip match this list.
     * this is a list in semicolon-delimited format, in CIDR notation, e.g. 10.10.10.0/24
     * If no ip match this rule, will choose one randomly.
     */
    @ConfField public static String priority_networks = "";

    /*
     * Kudu is currently not supported.
     */
    @ConfField public static String kudu_master_addresses = "127.0.0.1:8030";
    @ConfField public static int kudu_client_timeout_ms = 500;

    /*
     * If true, FE will reset bdbje replication group(that is, to remove all electable nodes info)
     * and is supposed to start as Master.
     * If all the electable nodes can not start, we can copy the meta data
     * to another node and set this config to true to try to restart the FE.
     */
    @ConfField public static String metadata_failure_recovery = "false";

    /*
     * If true, non-master FE will ignore the meta data delay gap between Master FE and its self,
     * even if the metadata delay gap exceeds *meta_delay_toleration_second*.
     * Non-master FE will still offer read service.
     *
     * This is helpful when you try to stop the Master FE for a relatively long time for some reason,
     * but still wish the non-master FE can offer read service.
     */
    @ConfField(mutable = true)
    public static boolean ignore_meta_check = false;

    /*
     * Set the maximum acceptable clock skew between non-master FE to Master FE host.
     * This value is checked whenever a non-master FE establishes a connection to master FE via BDBJE.
     * The connection is abandoned if the clock skew is larger than this value.
     */
    @ConfField public static long max_bdbje_clock_delta_ms = 5000; // 5s

    /*
     * Fe http port
     * Currently, all FEs' http port must be same.
     */
    @ConfField public static int http_port = 8030;

    /*
     * The backlog_num for netty http server
     * When you enlarge this backlog_num, you should ensure it's value larger than
     * the linux /proc/sys/net/core/somaxconn config
     */
    @ConfField public static int http_backlog_num = 1024;

    /*
     * The backlog_num for thrift server
     * When you enlarge this backlog_num, you should ensure it's value larger than
     * the linux /proc/sys/net/core/somaxconn config
     */
    @ConfField public static int thrift_backlog_num = 1024;

    /*
     * FE thrift server port
     */
    @ConfField public static int rpc_port = 9020;
    /*
     * FE mysql server port
     */
    @ConfField public static int query_port = 9030;

    /*
    * mysql service nio option.
     */
    @ConfField public static boolean mysql_service_nio_enabled = false;

    /*
     * num of thread to handle io events in mysql.
     */
    @ConfField public static int mysql_service_io_threads_num = 4;
    /*
     * Cluster name will be shown as the title of web page
     */
    @ConfField public static String cluster_name = "Baidu Palo";
    /*
     * node(FE or BE) will be considered belonging to the same Palo cluster if they have same cluster id.
     * Cluster id is usually a random integer generated when master FE start at first time.
     * You can also sepecify one.
     */
    @ConfField public static int cluster_id = -1;
    /*
     * Cluster token used for internal authentication.
     */
    @ConfField public static String auth_token = "";

    // Configurations for load, clone, create table, alter table etc. We will rarely change them
    /*
     * Maximal waiting time for creating a single replica.
     * eg.
     *      if you create a table with #m tablets and #n replicas for each tablet,
     *      the create table request will run at most (m * n * tablet_create_timeout_second) before timeout.
     */
    @ConfField(mutable = true, masterOnly = true)
    public static int tablet_create_timeout_second = 1;
    /*
     * In order not to wait too long for create table(index), set a max timeout.
     */
    @ConfField(mutable = true, masterOnly = true)
    public static int max_create_table_timeout_second = 60;
    
    /*
     * Maximal waiting time for all publish version tasks of one transaction to be finished
     */
    @ConfField(mutable = true, masterOnly = true)
    public static int publish_version_timeout_second = 30; // 30 seconds
    
    /*
     * minimal intervals between two publish version action
     */
    @ConfField public static int publish_version_interval_ms = 10;

    /*
     * Maximal wait seconds for straggler node in load
     * eg.
     *      there are 3 replicas A, B, C
     *      load is already quorum finished(A,B) at t1 and C is not finished
     *      if (current_time - t1) > 300s, then palo will treat C as a failure node
     *      will call transaction manager to commit the transaction and tell transaction manager 
     *      that C is failed
     * 
     * This is also used when waiting for publish tasks
     * 
     * TODO this parameter is the default value for all job and the DBA could specify it for separate job
     */
    @ConfField(mutable = true, masterOnly = true)
    public static int load_straggler_wait_second = 300;
    
    /*
     * Maximal memory layout length of a row. default is 100 KB.
     * In BE, the maximal size of a RowBlock is 100MB(Configure as max_unpacked_row_block_size in be.conf).
     * And each RowBlock contains 1024 rows. So the maximal size of a row is approximately 100 KB.
     * 
     * eg.
     *      schema: k1(int), v1(decimal), v2(varchar(2000))
     *      then the memory layout length of a row is: 8(int) + 40(decimal) + 2000(varchar) = 2048 (Bytes)
     *      
     * See memory layout length of all types, run 'help create table' in mysql-client.
     * 
     * If you want to increase this number to support more columns in a row, you also need to increase the 
     * max_unpacked_row_block_size in be.conf. But the performance impact is unknown.
     */
    @ConfField(mutable = true, masterOnly = true)
    public static int max_layout_length_per_row = 100000; // 100k

    /*
     * Load checker's running interval.
     * A load job will transfer its state from PENDING to ETL to LOADING to FINISHED.
     * So a load job will cost at least 3 check intervals to finish.
     */
    @ConfField public static int load_checker_interval_second = 5;

    /*
     * Concurrency of HIGH priority pending load jobs.
     * Load job priority is defined as HIGH or NORMAL.
     * All mini batch load jobs are HIGH priority, other types of load jobs are NORMAL priority.
     * Priority is set to avoid that a slow load job occupies a thread for a long time.
     * This is just a internal optimized scheduling policy.
     * Currently, you can not specified the job priority manually,
     * and do not change this if you know what you are doing.
     */
    @ConfField public static int load_pending_thread_num_high_priority = 3;
    /*
     * Concurrency of NORMAL priority pending load jobs.
     * Do not change this if you know what you are doing.
     */
    @ConfField public static int load_pending_thread_num_normal_priority = 10;
    /*
     * Concurrency of HIGH priority etl load jobs.
     * Do not change this if you know what you are doing.
     */
    @ConfField public static int load_etl_thread_num_high_priority = 3;
    /*
     * Concurrency of NORMAL priority etl load jobs.
     * Do not change this if you know what you are doing.
     */
    @ConfField public static int load_etl_thread_num_normal_priority = 10;
    /*
     * Not available.
     */
    @ConfField(mutable = true, masterOnly = true)
    public static int load_input_size_limit_gb = 0; // GB, 0 is no limit
    /*
     * Not available.
     */
    @ConfField(mutable = true, masterOnly = true)
    public static int load_running_job_num_limit = 0; // 0 is no limit
    /*
     * Default broker load timeout
     */
    @ConfField(mutable = true, masterOnly = true)
    public static int broker_load_default_timeout_second = 14400; // 4 hour

    /*
     * Default non-streaming mini load timeout
     */
    @Deprecated
    @ConfField(mutable = true, masterOnly = true)
    public static int mini_load_default_timeout_second = 3600; // 1 hour
    
    /*
     * Default insert load timeout
     */
    @ConfField(mutable = true, masterOnly = true)
    public static int insert_load_default_timeout_second = 3600; // 1 hour
    
    /*
     * Default stream load and streaming mini load timeout
     */
    @ConfField(mutable = true, masterOnly = true)
    public static int stream_load_default_timeout_second = 600; // 600s

    /*
     * Max load timeout applicable to all type of load
     */
    @ConfField(mutable = true, masterOnly = true)
    public static int max_load_timeout_second = 259200; // 3days

    /*
    * Min stream load timeout applicable to all type of load
    */
    @ConfField(mutable = true, masterOnly = true)
    public static int min_load_timeout_second = 1; // 1s

    /*
     * Default hadoop load timeout
     */
    @ConfField(mutable = true, masterOnly = true)
    public static int hadoop_load_default_timeout_second = 86400 * 3; // 3 day

    /*
     * Default number of waiting jobs for routine load and version 2 of load
     * This is a desired number.
     * In some situation, such as switch the master, the current number is maybe more then desired_max_waiting_jobs
     */
    @ConfField(mutable = true, masterOnly = true)
    public static int desired_max_waiting_jobs = 100;


    /*
     * maximun concurrent running txn num including prepare, commit txns under a single db
     * txn manager will reject coming txns
     */
    @ConfField(mutable = true, masterOnly = true)
    public static int max_running_txn_num_per_db = 100;

    /*
     * The load task executor pool size. This pool size limits the max running load tasks.
     * Currently, it only limits the load task of broker load, pending and loading phases.
     * It should be less than 'max_running_txn_num_per_db'
     */
    @ConfField(mutable = false, masterOnly = true)
    public static int async_load_task_pool_size = 10;

    /*
     * Same meaning as *tablet_create_timeout_second*, but used when delete a tablet.
     */
    @ConfField(mutable = true, masterOnly = true)
    public static int tablet_delete_timeout_second = 2;
    /*
     * Clone checker's running interval.
     */
    @ConfField public static int clone_checker_interval_second = 300;
    /*
     * Default timeout of a single clone job. Set long enough to fit your replica size.
     * The larger the replica data size is, the more time is will cost to finish clone.
     */
    @ConfField(mutable = true, masterOnly = true)
    public static int clone_job_timeout_second = 7200; // 2h
    /*
     * Concurrency of LOW priority clone jobs.
     * Concurrency of High priority clone jobs is currently unlimit.
     */
    @ConfField(mutable = true, masterOnly = true)
    public static int clone_max_job_num = 100;
    /*
     * LOW priority clone job's delay trigger time.
     * A clone job contains a tablet which need to be cloned(recovery or migration).
     * If the priority is LOW, it will be delayed *clone_low_priority_delay_second*
     * after the job creation and then be executed.
     * This is to avoid a large number of clone jobs running at same time only because a host is down for a short time.
     *
     * NOTICE that this config(and *clone_normal_priority_delay_second* as well)
     * will not work if it's smaller then *clone_checker_interval_second*
     */
    @ConfField(mutable = true, masterOnly = true)
    public static int clone_low_priority_delay_second = 600;
    /*
     * NORMAL priority clone job's delay trigger time.
     */
    @ConfField(mutable = true, masterOnly = true)
    public static int clone_normal_priority_delay_second = 300;
    /*
     * HIGH priority clone job's delay trigger time.
     */
    @ConfField(mutable = true, masterOnly = true)
    public static int clone_high_priority_delay_second = 0;
    /*
     * the minimal delay seconds between a replica is failed and fe try to recovery it using clone.
     */
    @ConfField(mutable = true, masterOnly = true)
    public static int replica_delay_recovery_second = 0;
    /*
     * Balance threshold of data size in BE.
     * The balance algorithm is:
     * 1. Calculate the average used capacity(AUC) of the entire cluster. (total data size / total backends num)
     * 2. The high water level is (AUC * (1 + clone_capacity_balance_threshold))
     * 3. The low water level is (AUC * (1 - clone_capacity_balance_threshold))
     * The Clone checker will try to move replica from high water level BE to low water level BE.
     */
    @ConfField(mutable = true, masterOnly = true)
    public static double clone_capacity_balance_threshold = 0.2;
    /*
     * Balance threshold of num of replicas in Backends.
     */
    @ConfField(mutable = true, masterOnly = true)
    public static double clone_distribution_balance_threshold = 0.2;
    /*
     * The high water of disk capacity used percent.
     * This is used for calculating load score of a backend.
     */
    @ConfField(mutable = true, masterOnly = true)
    public static double capacity_used_percent_high_water = 0.75;
    /*
     * Maximal timeout of ALTER TABLE request. Set long enough to fit your table data size.
     */
    @ConfField(mutable = true, masterOnly = true)
    public static int alter_table_timeout_second = 86400; // 1day
    /*
     * If a backend is down for *max_backend_down_time_second*, a BACKEND_DOWN event will be triggered.
     * Do not set this if you know what you are doing.
     */
    @ConfField(mutable = true, masterOnly = true)
    public static int max_backend_down_time_second = 3600; // 1h
    /*
     * When create a table(or partition), you can specify its storage media(HDD or SSD).
     * If set to SSD, this specifies the default duration that tablets will stay on SSD.
     * After that, tablets will be moved to HDD automatically.
     * You can set storage cooldown time in CREATE TABLE stmt.
     */
    @ConfField public static long storage_cooldown_second = 30 * 24 * 3600L; // 30 days
    /*
     * After dropping database(table/partition), you can recover it by using RECOVER stmt.
     * And this specifies the maximal data retention time. After time, the data will be deleted permanently.
     */
    @ConfField(mutable = true, masterOnly = true)
    public static long catalog_trash_expire_second = 86400L; // 1day
    /*
     * Maximal bytes that a single broker scanner will read.
     * Do not set this if you know what you are doing.
     */
    @ConfField(mutable = true, masterOnly = true)
    public static long min_bytes_per_broker_scanner = 67108864L; // 64MB
    /*
     * Maximal concurrency of broker scanners.
     * Do not set this if you know what you are doing.
     */
    @ConfField(mutable = true, masterOnly = true)
    public static int max_broker_concurrency = 10;

    /*
     * Export checker's running interval.
     */
    @ConfField public static int export_checker_interval_second = 5;
    /*
     * Limitation of the concurrency of running export jobs.
     * Default is 5.
     * 0 is unlimited
     */
    @ConfField(mutable = true, masterOnly = true)
    public static int export_running_job_num_limit = 5;
    /*
     * Default timeout of export jobs.
     */
    @ConfField(mutable = true, masterOnly = true)
    public static int export_task_default_timeout_second = 2 * 3600; // 2h
    /*
     * Number of tablets per export query plan
     */
    @ConfField(mutable = true, masterOnly = true)
    public static int export_tablet_num_per_task = 5;

    // Configurations for consistency check
    /*
     * Consistency checker will run from *consistency_check_start_time* to *consistency_check_end_time*.
     * Default is from 23:00 to 04:00
     */
    @ConfField(mutable = true, masterOnly = true)
    public static String consistency_check_start_time = "23";
    @ConfField(mutable = true, masterOnly = true)
    public static String consistency_check_end_time = "4";
    /*
     * Default timeout of a single consistency check task. Set long enough to fit your tablet size.
     */
    @ConfField(mutable = true, masterOnly = true)
    public static long check_consistency_default_timeout_second = 600; // 10 min

    // Configurations for query engine
    /*
     * Maximal number of connections per FE.
     */
    @ConfField public static int qe_max_connection = 1024;
    /*
     * Maximal number of connections per user, per FE.
     */
    @ConfField public static int max_conn_per_user = 100;

    /*
    * The memory_limit for colocote join PlanFragment instance =
    * exec_mem_limit / min (query_colocate_join_memory_limit_penalty_factor, instance_num)
    */
    @ConfField(mutable = true)
    public static int query_colocate_join_memory_limit_penalty_factor = 8;

    /*
     * Deprecated after 0.10
     */
    @ConfField
    public static boolean disable_colocate_join = false;
    /*
     * The default user resource publishing timeout.
     */
    @ConfField public static int meta_publish_timeout_ms = 1000;
    @ConfField public static boolean proxy_auth_enable = false;
    @ConfField public static String proxy_auth_magic_prefix = "x@8";
    /*
     * Limit on the number of expr children of an expr tree.
     * Exceed this limit may cause long analysis time while holding database read lock.
     * Do not set this if you know what you are doing.
     */
    @ConfField(mutable = true)
    public static int expr_children_limit = 10000;
    /*
     * Limit on the depth of an expr tree.
     * Exceed this limit may cause long analysis time while holding db read lock.
     * Do not set this if you know what you are doing.
     */
    @ConfField(mutable = true)
    public static int expr_depth_limit = 3000;

    // Configurations for backup and restore
    /*
     * Plugins' path for BACKUP and RESTORE operations. Currently deprecated.
     */
    @Deprecated
    @ConfField public static String backup_plugin_path = "/tools/trans_file_tool/trans_files.sh";

    // Configurations for hadoop dpp
    /*
     * The following configurations are not available.
     */
    @ConfField public static String dpp_hadoop_client_path = "/lib/hadoop-client/hadoop/bin/hadoop";
    @ConfField public static long dpp_bytes_per_reduce = 100 * 1024 * 1024L; // 100M
    @ConfField public static String dpp_default_cluster = "palo-dpp";
    @ConfField public static String dpp_default_config_str = ""
            + "{"
            + "hadoop_configs : '"
            + "mapred.job.priority=NORMAL;"
            + "mapred.job.map.capacity=50;"
            + "mapred.job.reduce.capacity=50;"
            + "mapred.hce.replace.streaming=false;"
            + "abaci.long.stored.job=true;"
            + "dce.shuffle.enable=false;"
            + "dfs.client.authserver.force_stop=true;"
            + "dfs.client.auth.method=0"
            + "'}";
    @ConfField public static String dpp_config_str = ""
            + "{palo-dpp : {"
            + "hadoop_palo_path : '/dir',"
            + "hadoop_configs : '"
            + "fs.default.name=hdfs://host:port;"
            + "mapred.job.tracker=host:port;"
            + "hadoop.job.ugi=user,password"
            + "'}"
            + "}";

    // For forward compatibility, will be removed later.
    // check token when download image file.
    @ConfField public static boolean enable_token_check = true;

    /*
     * Set to true if you deploy Palo using thirdparty deploy manager
     * Valid options are:
     *      disable:    no deploy manager
     *      k8s:        Kubernetes
     *      ambari:     Ambari
     *      local:      Local File (for test or Boxer2 BCC version)
     */
    @ConfField public static String enable_deploy_manager = "disable";
    
    // If use k8s deploy manager locally, set this to true and prepare the certs files
    @ConfField public static boolean with_k8s_certs = false;
    
    // Set runtime locale when exec some cmds
    @ConfField public static String locale = "zh_CN.UTF-8";

    // default timeout of backup job
    @ConfField(mutable = true, masterOnly = true)
    public static int backup_job_default_timeout_ms = 86400 * 1000; // 1 day
    
    /*
     * 'storage_high_watermark_usage_percent' limit the max capacity usage percent of a Backend storage path.
     * 'storage_min_left_capacity_bytes' limit the minimum left capacity of a Backend storage path.
     * If both limitations are reached, this storage path can not be chose as tablet balance destination.
     * But for tablet recovery, we may exceed these limit for keeping data integrity as much as possible.
     */
    @ConfField(mutable = true, masterOnly = true)
    public static int storage_high_watermark_usage_percent = 85;
    @ConfField(mutable = true, masterOnly = true)
    public static long storage_min_left_capacity_bytes = 2 * 1024 * 1024 * 1024; // 2G

    /*
     * If capacity of disk reach the 'storage_flood_stage_usage_percent' and 'storage_flood_stage_left_capacity_bytes',
     * the following operation will be rejected:
     * 1. load job
     * 2. restore job
     */
    @ConfField(mutable = true, masterOnly = true)
    public static int storage_flood_stage_usage_percent = 95;
    @ConfField(mutable = true, masterOnly = true)
    public static long storage_flood_stage_left_capacity_bytes = 1 * 1024 * 1024 * 1024; // 100MB

    // update interval of tablet stat
    // All frontends will get tablet stat from all backends at each interval
    @ConfField public static int tablet_stat_update_interval_second = 300;  // 5 min

    // May be necessary to modify the following BRPC configurations in high concurrency scenarios. 
    // The number of concurrent requests BRPC can processed
    @ConfField public static int brpc_number_of_concurrent_requests_processed = 4096;

    // BRPC idle wait time (ms)
    @ConfField public static int brpc_idle_wait_max_time = 10000;
    
    /*
     * if set to false, auth check will be disable, in case some goes wrong with the new privilege system. 
     */
    @ConfField public static boolean enable_auth_check = true;
    
    /*
     * Max bytes a broker scanner can process in one broker load job.
     * Commonly, each Backends has one broker scanner.
     */
    @ConfField(mutable = true, masterOnly = true)
    public static long max_bytes_per_broker_scanner = 3 * 1024 * 1024 * 1024L; // 3G
    
    /*
     * Max number of load jobs, include PENDING、ETL、LOADING、QUORUM_FINISHED.
     * If exceed this number, load job is not allowed to be submitted.
     */
    @ConfField(mutable = true, masterOnly = true)
    public static long max_unfinished_load_job = 1000;
    
    /*
     * If set to true, Planner will try to select replica of tablet on same host as this Frontend.
     * This may reduce network transmission in following case:
     * 1. N hosts with N Backends and N Frontends deployed.
     * 2. The data has N replicas.
     * 3. High concurrency queries are sent to all Frontends evenly
     * In this case, all Frontends can only use local replicas to do the query.
     */
    @ConfField(mutable = true)
    public static boolean enable_local_replica_selection = false;
    
    /*
     * The timeout of executing async remote fragment.
     * In normal case, the async remote fragment will be executed in a short time. If system are under high load
     * condition，try to set this timeout longer.
     */
    @ConfField(mutable = true)
    public static long remote_fragment_exec_timeout_ms = 5000; // 5 sec
    
    /*
     * The number of query retries. 
     * A query may retry if we encounter RPC exception and no result has been sent to user.
     * You may reduce this number to void Avalanche disaster.
     */
    @ConfField(mutable = true)
    public static int max_query_retry_time = 3;

    /*
     * The tryLock timeout configuration of catalog lock.
     * Normally it does not need to change, unless you need to test something.
     */
    @ConfField(mutable = true)
    public static long catalog_try_lock_timeout_ms = 5000; // 5 sec
    
    /*
     * if this is set to true
     *    all pending load job will failed when call begin txn api
     *    all prepare load job will failed when call commit txn api
     *    all committed load job will waiting to be published
     */
    @ConfField(mutable = true, masterOnly = true)
    public static boolean disable_load_job = false;
    
    /*
     * Load using hadoop cluster will be deprecated in future.
     * Set to true to disable this kind of load.
     */
    @ConfField(mutable = true, masterOnly = true)
    public static boolean disable_hadoop_load = false;
    
    /*
     * fe will call es api to get es index shard info every es_state_sync_interval_secs
     */
    @ConfField
    public static long es_state_sync_interval_second = 10;
    
    /*
     * the factor of delay time before deciding to repair tablet.
     * if priority is VERY_HIGH, repair it immediately.
     * HIGH, delay tablet_repair_delay_factor_second * 1;
     * NORMAL: delay tablet_repair_delay_factor_second * 2;
     * LOW: delay tablet_repair_delay_factor_second * 3;
     */
    @ConfField(mutable = true, masterOnly = true)
    public static long tablet_repair_delay_factor_second = 60;
    
    /*
     * the default slot number per path in tablet scheduler
     * TODO(cmy): remove this config and dynamically adjust it by clone task statistic
     */
    @ConfField public static int schedule_slot_num_per_path = 2;
    
    /*
     * Deprecated after 0.10
     */
    @ConfField public static boolean use_new_tablet_scheduler = true;

    /*
     * the threshold of cluster balance score, if a backend's load score is 10% lower than average score,
     * this backend will be marked as LOW load, if load score is 10% higher than average score, HIGH load
     * will be marked.
     */
    @ConfField(mutable = true, masterOnly = true)
    public static double balance_load_score_threshold = 0.1; // 10%

    /*
     * if set to true, TabletScheduler will not do balance.
     */
    @ConfField(mutable = true, masterOnly = true)
    public static boolean disable_balance = false;

    // if the number of scheduled tablets in TabletScheduler exceed max_scheduling_tablets
    // skip checking.
    @ConfField(mutable = true, masterOnly = true)
    public static int max_scheduling_tablets = 2000;

    // if the number of balancing tablets in TabletScheduler exceed max_balancing_tablets,
    // no more balance check
    @ConfField(mutable = true, masterOnly = true)
    public static int max_balancing_tablets = 100;
    
    // This threshold is to avoid piling up too many report task in FE, which may cause OOM exception.
    // In some large Doris cluster, eg: 100 Backends with ten million replicas, a tablet report may cost
    // several seconds after some modification of metadata(drop partition, etc..).
    // And one Backend will report tablets info every 1 min, so unlimited receiving reports is unacceptable.
    // TODO(cmy): we will optimize the processing speed of tablet report in future, but now, just discard
    // the report if queue size exceeding limit.
    // Some online time cost:
    // 1. disk report: 0-1 ms
    // 2. task report: 0-1 ms
    // 3. tablet report 
    //      10000 replicas: 200ms
    @ConfField(mutable = true, masterOnly = true)
    public static int report_queue_size = 100;
    
    /*
     * If set to true, metric collector will be run as a daemon timer to collect metrics at fix interval
     */
    @ConfField public static boolean enable_metric_calculator = true;

    /*
     * the max routine load job num, including NEED_SCHEDULED, RUNNING, PAUSE
     */
    @ConfField(mutable = true, masterOnly = true)
    public static int max_routine_load_job_num = 100;

    /*
     * the max concurrent routine load task num of a single routine load job
     */
    @ConfField(mutable = true, masterOnly = true)
    public static int max_routine_load_task_concurrent_num = 5;

    /*
     * the max concurrent routine load task num per BE.
     * This is to limit the num of routine load tasks sending to a BE, and it should also less
     * than BE config 'routine_load_thread_pool_size'(default 10),
     * which is the routine load task thread pool size on BE.
     */
    @ConfField(mutable = true, masterOnly = true)
    public static int max_routine_load_task_num_per_be = 5;

    /*
     * The max number of files store in SmallFileMgr 
     */
    @ConfField(mutable = true, masterOnly = true)
    public static int max_small_file_number = 100;

    /*
     * The max size of a single file store in SmallFileMgr 
     */
    @ConfField(mutable = true, masterOnly = true)
    public static int max_small_file_size_bytes = 1024 * 1024; // 1MB

    /*
     * Save small files
     */
    @ConfField public static String small_file_dir = System.getenv("DORIS_HOME") + "/small_files";
    
    /*
     * The following 2 configs can set to true to disable the automatic colocate tables's relocate and balance.
     * if 'disable_colocate_relocate' is set to true, ColocateTableBalancer will not relocate colocate tables when Backend unavailable.
     * if 'disable_colocate_balance' is set to true, ColocateTableBalancer will not balance colocate tables.
     */
    @ConfField(mutable = true, masterOnly = true) public static boolean disable_colocate_relocate = false;
    @ConfField(mutable = true, masterOnly = true) public static boolean disable_colocate_balance = false;

    /*
     * If set to true, the insert stmt with processing error will still return a label to user.
     * And user can use this label to check the load job's status.
     * The default value is false, which means if insert operation encounter errors,
     * exception will be thrown to user client directly without load label.
     */
    @ConfField(mutable = true, masterOnly = true) public static boolean using_old_load_usage_pattern = false;

    /*
     * This will limit the max recursion depth of hash distribution pruner.
     * eg: where a in (5 elements) and b in (4 elements) and c in (3 elements) and d in (2 elements).
     * a/b/c/d are distribution columns, so the recursion depth will be 5 * 4 * 3 * 2 = 120, larger than 100,
     * So that distribution pruner will no work and just return all buckets.
     * 
     * Increase the depth can support distribution pruning for more elements, but may cost more CPU.
     */
    @ConfField(mutable = true, masterOnly = false)
    public static int max_distribution_pruner_recursion_depth = 100;

    /*
     * If the jvm memory used percent(heap or old mem pool) exceed this threshold, checkpoint thread will
     * not work to avoid OOM.
     */
    @ConfField(mutable = true, masterOnly = true)
    public static long metadata_checkopoint_memory_threshold = 60;

    /*
     * If set to true, the checkpoint thread will make the checkpoint regardless of the jvm memory used percent.
     */
    @ConfField(mutable = true, masterOnly = true)
    public static boolean force_do_metadata_checkpoint = false;

    /*
     * The multi cluster feature will be deprecated in version 0.12
     * set this config to true will disable all operations related to cluster feature, include:
     *   create/drop cluster
     *   add free backend/add backend to cluster/decommission cluster balance
     *   change the backends num of cluster
     *   link/migration db
     */
    @ConfField(mutable = true)
    public static boolean disable_cluster_feature = true;

<<<<<<< HEAD
    @ConfField
    public static int max_running_rollup_job_num = 1;
=======
    /*
     * Decide how often to check dynamic partition
     */
    @ConfField(mutable = true, masterOnly = true)
    public static int dynamic_partition_check_interval_seconds = 600;

    /*
     * If set to true, dynamic partition feature will open
     */
    @ConfField(mutable = true, masterOnly = true)
    public static boolean dynamic_partition_enable = false;
>>>>>>> d0e2fc33
}
<|MERGE_RESOLUTION|>--- conflicted
+++ resolved
@@ -191,7 +191,7 @@
      */
     @ConfField
     public static int bdbje_lock_timeout_second = 1;
-    
+
     /*
      * the max txn number which bdbje can rollback when trying to rejoin the group
      */
@@ -864,7 +864,7 @@
     // no more balance check
     @ConfField(mutable = true, masterOnly = true)
     public static int max_balancing_tablets = 100;
-    
+
     // This threshold is to avoid piling up too many report task in FE, which may cause OOM exception.
     // In some large Doris cluster, eg: 100 Backends with ten million replicas, a tablet report may cost
     // several seconds after some modification of metadata(drop partition, etc..).
@@ -973,20 +973,21 @@
     @ConfField(mutable = true)
     public static boolean disable_cluster_feature = true;
 
-<<<<<<< HEAD
+    /*
+     * Decide how often to check dynamic partition
+     */
+    @ConfField(mutable = true, masterOnly = true)
+    public static int dynamic_partition_check_interval_seconds = 600;
+
+    /*
+     * If set to true, dynamic partition feature will open
+     */
+    @ConfField(mutable = true, masterOnly = true)
+    public static boolean dynamic_partition_enable = false;
+
+    /*
+     * control rollup job concurrent limit
+     */
     @ConfField
     public static int max_running_rollup_job_num = 1;
-=======
-    /*
-     * Decide how often to check dynamic partition
-     */
-    @ConfField(mutable = true, masterOnly = true)
-    public static int dynamic_partition_check_interval_seconds = 600;
-
-    /*
-     * If set to true, dynamic partition feature will open
-     */
-    @ConfField(mutable = true, masterOnly = true)
-    public static boolean dynamic_partition_enable = false;
->>>>>>> d0e2fc33
 }
