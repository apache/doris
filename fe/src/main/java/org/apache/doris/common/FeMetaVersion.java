// Licensed to the Apache Software Foundation (ASF) under one
// or more contributor license agreements.  See the NOTICE file
// distributed with this work for additional information
// regarding copyright ownership.  The ASF licenses this file
// to you under the Apache License, Version 2.0 (the
// "License"); you may not use this file except in compliance
// with the License.  You may obtain a copy of the License at
//
//   http://www.apache.org/licenses/LICENSE-2.0
//
// Unless required by applicable law or agreed to in writing,
// software distributed under the License is distributed on an
// "AS IS" BASIS, WITHOUT WARRANTIES OR CONDITIONS OF ANY
// KIND, either express or implied.  See the License for the
// specific language governing permissions and limitations
// under the License.

package org.apache.doris.common;

public final class FeMetaVersion {
    // jira 1902
    public static final int VERSION_8 = 8;
    // jira 529
    public static final int VERSION_9 = 9;
    // jira 1772 1792 1834
    public static final int VERSION_10 = 10;
    // jira 1978
    public static final int VERSION_11 = 11;
    // jira 1981
    public static final int VERSION_12 = 12;
    // jira 2245 load priority
    public static final int VERSION_15 = 15;
    // jira 1635 dynamice fe
    public static final int VERSION_16 = 16;
    // jira 1988 backup and restore
    public static final int VERSION_17 = 17;
    // jira 2190 support null
    public static final int VERSION_18 = 18;
    // jira 2288 async delete
    public static final int VERSION_19 = 19;
    // jira 2399 global session variables persistence
    public static final int VERSION_20 = 20;
    // ca 2288
    public static final int VERSION_21 = 21;
    // for compatible
    public static final int VERSION_22 = 22;

    // LoadJob timestamp
    public static final int VERSION_23 = 23;

    // load job error hub
    public static final int VERSION_24 = 24;

    // Palo3.0 (general model/multi tenant)
    public static final int VERSION_30 = 30;

    // Palo3.1 image version
    public static final int VERSION_31 = 31;

    // Palo3.2
    public static final int VERSION_32 = 32;

    // persist decommission type
    public static final int VERSION_33 = 33;

    // persist LoadJob's execMemLimit
    public static final int VERSION_34 = 34;

    // update the BE in cluster, because of forgetting
    // to remove backend in cluster when drop backend or 
    // decommission in latest versions.
    public static final int VERSION_35 = 35;

    // persist diskAvailableCapacity
    public static final int VERSION_36 = 36;

    // added collation_server to variables (palo-3059)
    public static final int VERSION_37 = 37;

    // paralle exec param and batch size
    public static final int VERSION_38 = 38;

    // schema change support row to column
    public static final int VERSION_39 = 39;

    // persistent brpc port in Backend
    public static final int VERSION_40 = 40;

    // change the way to name Frontend
    public static final int VERSION_41 = 41;

    // new backup and restore
    public static final int VERSION_42 = 42;

    // new privilege management
    public static final int VERSION_43 = 43;

    // streaming load
    public static final int VERSION_45 = 45;

    // colocate join
    public static final int VERSION_46 = 46;

    // UDF
    public static final int VERSION_47 = 47;

    // replica schema hash
    public static final int VERSION_48 = 48;
    // routine load job
    public static final int VERSION_49 = 49;
    // load job v2 for broker load
    public static final int VERSION_50 = 50;
    // kafka custom properties
    public static final int VERSION_51 = 51;
    // small files
    public static final int VERSION_52 = 52;
    // Support exec_mem_limit in ExportJob
    public static final int VERSION_53 = 53;
    // support strict mode, change timeout to long, and record txn id in load job
    public static final int VERSION_54 = 54;
    // modify colocation join
    public static final int VERSION_55 = 55;
    // persist auth info in load job
    public static final int VERSION_56 = 56;
    // for base index using different id
    public static final int VERSION_57 = 57;
    // broker load support function, persist origin stmt in broker load
    public static final int VERSION_58 = 58;
    // support strict mode in routine load and stream load
    public static final int VERSION_59 = 59;
    // refactor date literal
    public static final int VERSION_60 = 60;
    // for alter job v2
    public static final int VERSION_61 = 61;
    // add param: doris_shuffle_partitions
    public static final int VERSION_62 = 62;
    // for table comment
    public static final int VERSION_63 = 63;
    // for table create time
    public static final int VERSION_64 = 64;

    // support sql mode, change sql_mode from string to long
    public static final int VERSION_65 = 65;
    // routine load/stream load persist session variables
    public static final int VERSION_66 = 66;
    // load_mem_limit session variable
    public static final int VERSION_67 = 67;
    // for es table context
    public static final int VERSION_68 = 68;
    // modify password checking logic
    public static final int VERSION_69 = 69;
    // for indexes
    public static final int VERSION_70 = 70;
    // dynamic partition
    public static final int VERSION_71 = 71;
    // in memory table
    public static final int VERSION_72 = 72;
    // broker persist isAlive
    public static final int VERSION_73 = 73;
    // temp partitions
    public static final int VERSION_74 = 74;
    // support materialized index meta while there is different keys type in different materialized index
    public static final int VERSION_75 = 75;
    // multi statement
    public static final int VERSION_76 = 76;
    // load to temp partitions
    public static final int VERSION_77 = 77;
    // plugin support
    public static final int VERSION_78 = 78;
    // for transaction state in table level
    public static final int VERSION_79 = 79;
    // optimize alterJobV2 memory consumption
    public static final int VERSION_80 = 80;
    // replica quota support
    public static final int VERSION_81 = 81;
<<<<<<< HEAD
    // modify TransactionState Field
    public static final int VERSION_82 = 82;
=======
	// optimize delete job
	public static final int VERSION_82 = 82;
>>>>>>> b29cb9db
    // note: when increment meta version, should assign the latest version to VERSION_CURRENT
    public static final int VERSION_CURRENT = VERSION_82;
}<|MERGE_RESOLUTION|>--- conflicted
+++ resolved
@@ -173,13 +173,10 @@
     public static final int VERSION_80 = 80;
     // replica quota support
     public static final int VERSION_81 = 81;
-<<<<<<< HEAD
+	  // optimize delete job
+	  public static final int VERSION_82 = 82;
     // modify TransactionState Field
-    public static final int VERSION_82 = 82;
-=======
-	// optimize delete job
-	public static final int VERSION_82 = 82;
->>>>>>> b29cb9db
+    public static final int VERSION_83 = 83;
     // note: when increment meta version, should assign the latest version to VERSION_CURRENT
-    public static final int VERSION_CURRENT = VERSION_82;
+    public static final int VERSION_CURRENT = VERSION_83;
 }