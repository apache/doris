// Licensed to the Apache Software Foundation (ASF) under one
// or more contributor license agreements.  See the NOTICE file
// distributed with this work for additional information
// regarding copyright ownership.  The ASF licenses this file
// to you under the Apache License, Version 2.0 (the
// "License"); you may not use this file except in compliance
// with the License.  You may obtain a copy of the License at
//
//   http://www.apache.org/licenses/LICENSE-2.0
//
// Unless required by applicable law or agreed to in writing,
// software distributed under the License is distributed on an
// "AS IS" BASIS, WITHOUT WARRANTIES OR CONDITIONS OF ANY
// KIND, either express or implied.  See the License for the
// specific language governing permissions and limitations
// under the License.

package org.apache.doris.common;

public final class FeMetaVersion {
    // jira 1902
    public static final int VERSION_8 = 8;
    // jira 529
    public static final int VERSION_9 = 9;
    // jira 1772 1792 1834
    public static final int VERSION_10 = 10;
    // jira 1978
    public static final int VERSION_11 = 11;
    // jira 1981
    public static final int VERSION_12 = 12;
    // jira 2245 load priority
    public static final int VERSION_15 = 15;
    // jira 1635 dynamice fe
    public static final int VERSION_16 = 16;
    // jira 1988 backup and restore
    public static final int VERSION_17 = 17;
    // jira 2190 support null
    public static final int VERSION_18 = 18;
    // jira 2288 async delete
    public static final int VERSION_19 = 19;
    // jira 2399 global session variables persistence
    public static final int VERSION_20 = 20;
    // ca 2288
    public static final int VERSION_21 = 21;
    // for compatible
    public static final int VERSION_22 = 22;

    // LoadJob timestamp
    public static final int VERSION_23 = 23;

    // load job error hub
    public static final int VERSION_24 = 24;

    // Palo3.0 (general model/multi tenant)
    public static final int VERSION_30 = 30;

    // Palo3.1 image version
    public static final int VERSION_31 = 31;

    // Palo3.2
    public static final int VERSION_32 = 32;

    // persist decommission type
    public static final int VERSION_33 = 33;

    // persist LoadJob's execMemLimit
    public static final int VERSION_34 = 34;

    // update the BE in cluster, because of forgetting
    // to remove backend in cluster when drop backend or 
    // decommission in latest versions.
    public static final int VERSION_35 = 35;

    // persist diskAvailableCapacity
    public static final int VERSION_36 = 36;

    // added collation_server to variables (palo-3059)
    public static final int VERSION_37 = 37;

    // paralle exec param and batch size
    public static final int VERSION_38 = 38;

    // schema change support row to column
    public static final int VERSION_39 = 39;

    // persistent brpc port in Backend
    public static final int VERSION_40 = 40;

    // change the way to name Frontend
    public static final int VERSION_41 = 41;

    // new backup and restore
    public static final int VERSION_42 = 42;

    // new privilege management
    public static final int VERSION_43 = 43;

    // streaming load
    public static final int VERSION_45 = 45;

    // colocate join
    public static final int VERSION_46 = 46;

    // UDF
    public static final int VERSION_47 = 47;

    // replica schema hash
    public static final int VERSION_48 = 48;
    // routine load job
    public static final int VERSION_49 = 49;
    // load job v2 for broker load
    public static final int VERSION_50 = 50;
    // kafka custom properties
    public static final int VERSION_51 = 51;
    // small files
    public static final int VERSION_52 = 52;
    // Support exec_mem_limit in ExportJob
    public static final int VERSION_53 = 53;
    // support strict mode, change timeout to long, and record txn id in load job
    public static final int VERSION_54 = 54;
    // modify colocation join
    public static final int VERSION_55 = 55;
    // persist auth info in load job
    public static final int VERSION_56 = 56;
    // for base index using different id
    public static final int VERSION_57 = 57;
    // broker load support function, persist origin stmt in broker load
    public static final int VERSION_58 = 58;
    // support strict mode in routine load and stream load
    public static final int VERSION_59 = 59;
    // refactor date literal
    public static final int VERSION_60 = 60;
    // for alter job v2
    public static final int VERSION_61 = 61;
    // add param: doris_shuffle_partitions
    public static final int VERSION_62 = 62;
    // for table comment
    public static final int VERSION_63 = 63;
    // for table create time
    public static final int VERSION_64 = 64;

    // support sql mode, change sql_mode from string to long
    public static final int VERSION_65 = 65;
    // routine load/stream load persist session variables
    public static final int VERSION_66 = 66;
    // load_mem_limit session variable
    public static final int VERSION_67 = 67;
    // for es table context
    public static final int VERSION_68 = 68;
    // modify password checking logic
    public static final int VERSION_69 = 69;
    // for indexes
    public static final int VERSION_70 = 70;
    // dynamic partition
    public static final int VERSION_71 = 71;
    // in memory table
    public static final int VERSION_72 = 72;
    // broker persist isAlive
    public static final int VERSION_73 = 73;
    // temp partitions
    public static final int VERSION_74 = 74;
    // Spark load job
<<<<<<< HEAD
    public static final int VERSION_73 = 75;
=======
    public static final int VERSION_75 = 75;
>>>>>>> 31c1829a

    // note: when increment meta version, should assign the latest version to VERSION_CURRENT
    public static final int VERSION_CURRENT = VERSION_75;
}<|MERGE_RESOLUTION|>--- conflicted
+++ resolved
@@ -160,11 +160,7 @@
     // temp partitions
     public static final int VERSION_74 = 74;
     // Spark load job
-<<<<<<< HEAD
-    public static final int VERSION_73 = 75;
-=======
     public static final int VERSION_75 = 75;
->>>>>>> 31c1829a
 
     // note: when increment meta version, should assign the latest version to VERSION_CURRENT
     public static final int VERSION_CURRENT = VERSION_75;
