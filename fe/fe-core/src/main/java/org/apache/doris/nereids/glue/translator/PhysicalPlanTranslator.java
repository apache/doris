// Licensed to the Apache Software Foundation (ASF) under one
// or more contributor license agreements.  See the NOTICE file
// distributed with this work for additional information
// regarding copyright ownership.  The ASF licenses this file
// to you under the Apache License, Version 2.0 (the
// "License"); you may not use this file except in compliance
// with the License.  You may obtain a copy of the License at
//
//   http://www.apache.org/licenses/LICENSE-2.0
//
// Unless required by applicable law or agreed to in writing,
// software distributed under the License is distributed on an
// "AS IS" BASIS, WITHOUT WARRANTIES OR CONDITIONS OF ANY
// KIND, either express or implied.  See the License for the
// specific language governing permissions and limitations
// under the License.

package org.apache.doris.nereids.glue.translator;

import org.apache.doris.analysis.AggregateInfo;
import org.apache.doris.analysis.AnalyticWindow;
import org.apache.doris.analysis.BaseTableRef;
import org.apache.doris.analysis.BinaryPredicate;
import org.apache.doris.analysis.BoolLiteral;
import org.apache.doris.analysis.CompoundPredicate;
import org.apache.doris.analysis.Expr;
import org.apache.doris.analysis.FunctionCallExpr;
import org.apache.doris.analysis.GroupByClause.GroupingType;
import org.apache.doris.analysis.GroupingInfo;
import org.apache.doris.analysis.IsNullPredicate;
import org.apache.doris.analysis.JoinOperator;
import org.apache.doris.analysis.OrderByElement;
import org.apache.doris.analysis.OutFileClause;
import org.apache.doris.analysis.SlotDescriptor;
import org.apache.doris.analysis.SlotId;
import org.apache.doris.analysis.SlotRef;
import org.apache.doris.analysis.SortInfo;
import org.apache.doris.analysis.TableName;
import org.apache.doris.analysis.TableRef;
import org.apache.doris.analysis.TableSample;
import org.apache.doris.analysis.TupleDescriptor;
import org.apache.doris.analysis.TupleId;
import org.apache.doris.catalog.Column;
import org.apache.doris.catalog.Env;
import org.apache.doris.catalog.Function.NullableMode;
import org.apache.doris.catalog.OdbcTable;
import org.apache.doris.catalog.OlapTable;
import org.apache.doris.catalog.TableIf;
import org.apache.doris.catalog.Type;
import org.apache.doris.common.Config;
import org.apache.doris.common.Pair;
import org.apache.doris.datasource.ExternalTable;
import org.apache.doris.datasource.FileQueryScanNode;
import org.apache.doris.datasource.es.EsExternalTable;
import org.apache.doris.datasource.es.source.EsScanNode;
import org.apache.doris.datasource.hive.HMSExternalTable;
import org.apache.doris.datasource.hive.HMSExternalTable.DLAType;
import org.apache.doris.datasource.hive.source.HiveScanNode;
import org.apache.doris.datasource.hudi.source.HudiScanNode;
import org.apache.doris.datasource.iceberg.IcebergExternalTable;
import org.apache.doris.datasource.iceberg.source.IcebergScanNode;
import org.apache.doris.datasource.jdbc.JdbcExternalTable;
import org.apache.doris.datasource.jdbc.sink.JdbcTableSink;
import org.apache.doris.datasource.jdbc.source.JdbcScanNode;
import org.apache.doris.datasource.lakesoul.LakeSoulExternalTable;
import org.apache.doris.datasource.lakesoul.source.LakeSoulScanNode;
import org.apache.doris.datasource.maxcompute.MaxComputeExternalTable;
import org.apache.doris.datasource.maxcompute.source.MaxComputeScanNode;
import org.apache.doris.datasource.odbc.source.OdbcScanNode;
import org.apache.doris.datasource.paimon.PaimonExternalTable;
import org.apache.doris.datasource.paimon.source.PaimonScanNode;
import org.apache.doris.datasource.trinoconnector.TrinoConnectorExternalTable;
import org.apache.doris.datasource.trinoconnector.source.TrinoConnectorScanNode;
import org.apache.doris.fs.DirectoryLister;
import org.apache.doris.fs.FileSystemDirectoryLister;
import org.apache.doris.fs.TransactionScopeCachingDirectoryListerFactory;
import org.apache.doris.nereids.exceptions.AnalysisException;
import org.apache.doris.nereids.processor.post.runtimefilterv2.RuntimeFilterV2;
import org.apache.doris.nereids.properties.DistributionSpec;
import org.apache.doris.nereids.properties.DistributionSpecAllSingleton;
import org.apache.doris.nereids.properties.DistributionSpecAny;
import org.apache.doris.nereids.properties.DistributionSpecExecutionAny;
import org.apache.doris.nereids.properties.DistributionSpecGather;
import org.apache.doris.nereids.properties.DistributionSpecHash;
import org.apache.doris.nereids.properties.DistributionSpecHiveTableSinkHashPartitioned;
import org.apache.doris.nereids.properties.DistributionSpecHiveTableSinkUnPartitioned;
import org.apache.doris.nereids.properties.DistributionSpecOlapTableSinkHashPartitioned;
import org.apache.doris.nereids.properties.DistributionSpecReplicated;
import org.apache.doris.nereids.properties.DistributionSpecStorageAny;
import org.apache.doris.nereids.properties.DistributionSpecStorageGather;
import org.apache.doris.nereids.properties.OrderKey;
import org.apache.doris.nereids.properties.PhysicalProperties;
import org.apache.doris.nereids.rules.implementation.LogicalWindowToPhysicalWindow.WindowFrameGroup;
import org.apache.doris.nereids.rules.rewrite.MergeLimits;
import org.apache.doris.nereids.stats.StatsErrorEstimator;
import org.apache.doris.nereids.trees.UnaryNode;
import org.apache.doris.nereids.trees.expressions.AggregateExpression;
import org.apache.doris.nereids.trees.expressions.CTEId;
import org.apache.doris.nereids.trees.expressions.EqualPredicate;
import org.apache.doris.nereids.trees.expressions.ExprId;
import org.apache.doris.nereids.trees.expressions.Expression;
import org.apache.doris.nereids.trees.expressions.NamedExpression;
import org.apache.doris.nereids.trees.expressions.OrderExpression;
import org.apache.doris.nereids.trees.expressions.Slot;
import org.apache.doris.nereids.trees.expressions.SlotReference;
import org.apache.doris.nereids.trees.expressions.VirtualSlotReference;
import org.apache.doris.nereids.trees.expressions.WindowFrame;
import org.apache.doris.nereids.trees.expressions.functions.agg.AggregateFunction;
import org.apache.doris.nereids.trees.expressions.functions.agg.AggregateParam;
import org.apache.doris.nereids.trees.plans.AbstractPlan;
import org.apache.doris.nereids.trees.plans.AggMode;
import org.apache.doris.nereids.trees.plans.AggPhase;
import org.apache.doris.nereids.trees.plans.JoinType;
import org.apache.doris.nereids.trees.plans.PartitionTopnPhase;
import org.apache.doris.nereids.trees.plans.Plan;
import org.apache.doris.nereids.trees.plans.PreAggStatus;
import org.apache.doris.nereids.trees.plans.algebra.Aggregate;
import org.apache.doris.nereids.trees.plans.algebra.CatalogRelation;
import org.apache.doris.nereids.trees.plans.physical.AbstractPhysicalJoin;
import org.apache.doris.nereids.trees.plans.physical.AbstractPhysicalSort;
import org.apache.doris.nereids.trees.plans.physical.PhysicalAssertNumRows;
import org.apache.doris.nereids.trees.plans.physical.PhysicalCTEAnchor;
import org.apache.doris.nereids.trees.plans.physical.PhysicalCTEConsumer;
import org.apache.doris.nereids.trees.plans.physical.PhysicalCTEProducer;
import org.apache.doris.nereids.trees.plans.physical.PhysicalDeferMaterializeOlapScan;
import org.apache.doris.nereids.trees.plans.physical.PhysicalDeferMaterializeResultSink;
import org.apache.doris.nereids.trees.plans.physical.PhysicalDeferMaterializeTopN;
import org.apache.doris.nereids.trees.plans.physical.PhysicalDictionarySink;
import org.apache.doris.nereids.trees.plans.physical.PhysicalDistribute;
import org.apache.doris.nereids.trees.plans.physical.PhysicalEmptyRelation;
import org.apache.doris.nereids.trees.plans.physical.PhysicalEsScan;
import org.apache.doris.nereids.trees.plans.physical.PhysicalExcept;
import org.apache.doris.nereids.trees.plans.physical.PhysicalFileScan;
import org.apache.doris.nereids.trees.plans.physical.PhysicalFileSink;
import org.apache.doris.nereids.trees.plans.physical.PhysicalFilter;
import org.apache.doris.nereids.trees.plans.physical.PhysicalGenerate;
import org.apache.doris.nereids.trees.plans.physical.PhysicalHashAggregate;
import org.apache.doris.nereids.trees.plans.physical.PhysicalHashJoin;
import org.apache.doris.nereids.trees.plans.physical.PhysicalHiveTableSink;
import org.apache.doris.nereids.trees.plans.physical.PhysicalHudiScan;
import org.apache.doris.nereids.trees.plans.physical.PhysicalIcebergTableSink;
import org.apache.doris.nereids.trees.plans.physical.PhysicalIntersect;
import org.apache.doris.nereids.trees.plans.physical.PhysicalJdbcScan;
import org.apache.doris.nereids.trees.plans.physical.PhysicalJdbcTableSink;
import org.apache.doris.nereids.trees.plans.physical.PhysicalLazyMaterialize;
import org.apache.doris.nereids.trees.plans.physical.PhysicalLazyMaterializeOlapScan;
import org.apache.doris.nereids.trees.plans.physical.PhysicalLimit;
import org.apache.doris.nereids.trees.plans.physical.PhysicalNestedLoopJoin;
import org.apache.doris.nereids.trees.plans.physical.PhysicalOdbcScan;
import org.apache.doris.nereids.trees.plans.physical.PhysicalOlapScan;
import org.apache.doris.nereids.trees.plans.physical.PhysicalOlapTableSink;
import org.apache.doris.nereids.trees.plans.physical.PhysicalOneRowRelation;
import org.apache.doris.nereids.trees.plans.physical.PhysicalPartitionTopN;
import org.apache.doris.nereids.trees.plans.physical.PhysicalPlan;
import org.apache.doris.nereids.trees.plans.physical.PhysicalProject;
import org.apache.doris.nereids.trees.plans.physical.PhysicalQuickSort;
import org.apache.doris.nereids.trees.plans.physical.PhysicalRelation;
import org.apache.doris.nereids.trees.plans.physical.PhysicalRepeat;
import org.apache.doris.nereids.trees.plans.physical.PhysicalResultSink;
import org.apache.doris.nereids.trees.plans.physical.PhysicalSchemaScan;
import org.apache.doris.nereids.trees.plans.physical.PhysicalSetOperation;
import org.apache.doris.nereids.trees.plans.physical.PhysicalStorageLayerAggregate;
import org.apache.doris.nereids.trees.plans.physical.PhysicalTVFRelation;
import org.apache.doris.nereids.trees.plans.physical.PhysicalTopN;
import org.apache.doris.nereids.trees.plans.physical.PhysicalUnion;
import org.apache.doris.nereids.trees.plans.physical.PhysicalWindow;
import org.apache.doris.nereids.trees.plans.physical.RuntimeFilter;
import org.apache.doris.nereids.trees.plans.physical.TopnFilter;
import org.apache.doris.nereids.trees.plans.visitor.DefaultPlanVisitor;
import org.apache.doris.nereids.types.ArrayType;
import org.apache.doris.nereids.types.DataType;
import org.apache.doris.nereids.types.JsonType;
import org.apache.doris.nereids.types.MapType;
import org.apache.doris.nereids.types.StructType;
import org.apache.doris.nereids.util.ExpressionUtils;
import org.apache.doris.nereids.util.JoinUtils;
import org.apache.doris.nereids.util.Utils;
import org.apache.doris.planner.AggregationNode;
import org.apache.doris.planner.AnalyticEvalNode;
import org.apache.doris.planner.AssertNumRowsNode;
import org.apache.doris.planner.BackendPartitionedSchemaScanNode;
import org.apache.doris.planner.CTEScanNode;
import org.apache.doris.planner.DataPartition;
import org.apache.doris.planner.DataStreamSink;
import org.apache.doris.planner.DictionarySink;
import org.apache.doris.planner.EmptySetNode;
import org.apache.doris.planner.ExceptNode;
import org.apache.doris.planner.ExchangeNode;
import org.apache.doris.planner.GroupCommitBlockSink;
import org.apache.doris.planner.HashJoinNode;
import org.apache.doris.planner.HashJoinNode.DistributionMode;
import org.apache.doris.planner.HiveTableSink;
import org.apache.doris.planner.IcebergTableSink;
import org.apache.doris.planner.IntersectNode;
import org.apache.doris.planner.JoinNodeBase;
import org.apache.doris.planner.MaterializationNode;
import org.apache.doris.planner.MultiCastDataSink;
import org.apache.doris.planner.MultiCastPlanFragment;
import org.apache.doris.planner.NestedLoopJoinNode;
import org.apache.doris.planner.OlapScanNode;
import org.apache.doris.planner.OlapTableSink;
import org.apache.doris.planner.PartitionSortNode;
import org.apache.doris.planner.PlanFragment;
import org.apache.doris.planner.PlanNode;
import org.apache.doris.planner.RepeatNode;
import org.apache.doris.planner.ResultFileSink;
import org.apache.doris.planner.ResultSink;
import org.apache.doris.planner.ScanNode;
import org.apache.doris.planner.SchemaScanNode;
import org.apache.doris.planner.SelectNode;
import org.apache.doris.planner.SetOperationNode;
import org.apache.doris.planner.SortNode;
import org.apache.doris.planner.TableFunctionNode;
import org.apache.doris.planner.UnionNode;
import org.apache.doris.qe.ConnectContext;
import org.apache.doris.qe.SessionVariable;
import org.apache.doris.statistics.StatisticConstants;
import org.apache.doris.tablefunction.TableValuedFunctionIf;
import org.apache.doris.thrift.TFetchOption;
import org.apache.doris.thrift.TPartitionType;
import org.apache.doris.thrift.TPushAggOp;
import org.apache.doris.thrift.TResultSinkType;
import org.apache.doris.thrift.TRuntimeFilterType;

import com.google.common.base.Preconditions;
import com.google.common.collect.ImmutableList;
import com.google.common.collect.ImmutableSet;
import com.google.common.collect.Lists;
import com.google.common.collect.Maps;
import com.google.common.collect.Sets;
import org.apache.commons.collections.CollectionUtils;
import org.apache.logging.log4j.LogManager;
import org.apache.logging.log4j.Logger;
import org.jetbrains.annotations.NotNull;

import java.util.ArrayList;
import java.util.Collection;
import java.util.Collections;
import java.util.HashMap;
import java.util.HashSet;
import java.util.LinkedHashSet;
import java.util.List;
import java.util.Map;
import java.util.Objects;
import java.util.Set;
import java.util.TreeMap;
import java.util.stream.Collectors;
import java.util.stream.Stream;

/**
 * Used to translate to physical plan generated by new optimizer to the plan fragments.
 * <STRONG>
 * ATTENTION:
 * Must always visit plan's children first when you implement a method to translate from PhysicalPlan to PlanNode.
 * </STRONG>
 */
public class PhysicalPlanTranslator extends DefaultPlanVisitor<PlanFragment, PlanTranslatorContext> {

    private static final Logger LOG = LogManager.getLogger(PhysicalPlanTranslator.class);
    private final StatsErrorEstimator statsErrorEstimator;
    private final PlanTranslatorContext context;

    private DirectoryLister directoryLister;

    public PhysicalPlanTranslator() {
        this(null, null);
    }

    public PhysicalPlanTranslator(PlanTranslatorContext context) {
        this(context, null);
    }

    public PhysicalPlanTranslator(PlanTranslatorContext context, StatsErrorEstimator statsErrorEstimator) {
        this.context = context;
        this.statsErrorEstimator = statsErrorEstimator;
    }

    /**
     * Translate Nereids Physical Plan tree to Stale Planner PlanFragment tree.
     *
     * @param physicalPlan Nereids Physical Plan tree
     * @return Stale Planner PlanFragment tree
     */
    public PlanFragment translatePlan(PhysicalPlan physicalPlan) {
        PlanFragment rootFragment = physicalPlan.accept(this, context);
        if (CollectionUtils.isEmpty(rootFragment.getOutputExprs())) {
            List<Expr> outputExprs = Lists.newArrayList();
            physicalPlan.getOutput().stream().map(Slot::getExprId)
                    .forEach(exprId -> outputExprs.add(context.findSlotRef(exprId)));
            rootFragment.setOutputExprs(outputExprs);
        }
        Collections.reverse(context.getPlanFragments());
        // TODO: maybe we need to trans nullable directly? and then we could remove call computeMemLayout
        context.getDescTable().computeMemLayout();
        if (context.getSessionVariable() != null && context.getSessionVariable().forbidUnknownColStats) {
            Set<ScanNode> scans = context.getScanNodeWithUnknownColumnStats();
            if (!scans.isEmpty()) {
                StringBuilder builder = new StringBuilder();
                scans.forEach(builder::append);
                throw new AnalysisException("tables with unknown column stats: " + builder);
            }
        }
        for (ScanNode scanNode : context.getScanNodes()) {
            try {
                scanNode.finalizeForNereids();
            } catch (Exception e) {
                throw new RuntimeException(e.getMessage(), e);
            }
        }

        if (isSimpleQuery(physicalPlan)) {
            // the simple query maybe has two fragments or one fragment
            rootFragment.setForceSingleInstance();
            for (PlanFragment child : rootFragment.getChildren()) {
                child.setForceSingleInstance();
            }
        }
        return rootFragment;
    }

    /* ********************************************************************************************
     * distribute node
     * ******************************************************************************************** */

    @Override
    public PlanFragment visitPhysicalDistribute(PhysicalDistribute<? extends Plan> distribute,
            PlanTranslatorContext context) {
        Plan upstream = distribute.child(); // now they're in one fragment but will be split by ExchangeNode.
        PlanFragment upstreamFragment = upstream.accept(this, context);
        List<List<Expr>> upstreamDistributeExprs = getDistributeExprs(upstream);

        DistributionSpec targetDistribution = distribute.getDistributionSpec();

        // TODO: why need set streaming here? should remove this.
        if (upstreamFragment.getPlanRoot() instanceof AggregationNode && upstream instanceof PhysicalHashAggregate) {
            PhysicalHashAggregate<?> hashAggregate = (PhysicalHashAggregate<?>) upstream;
            if (hashAggregate.getAggPhase() == AggPhase.LOCAL
                    && hashAggregate.getAggMode() == AggMode.INPUT_TO_BUFFER
                    && hashAggregate.getTopnPushInfo() == null) {
                AggregationNode aggregationNode = (AggregationNode) upstreamFragment.getPlanRoot();
                aggregationNode.setUseStreamingPreagg(hashAggregate.isMaybeUsingStream());
            }
        }
        // all PhysicalDistribute translate to ExchangeNode. upstream as input.
        ExchangeNode exchangeNode = new ExchangeNode(context.nextPlanNodeId(), upstreamFragment.getPlanRoot());
        updateLegacyPlanIdToPhysicalPlan(exchangeNode, distribute);
        List<ExprId> validOutputIds = distribute.getOutputExprIds();
        if (upstream instanceof PhysicalHashAggregate) {
            // we must add group by keys to output list,
            // otherwise we could not process aggregate's output without group by keys
            List<ExprId> keys = ((PhysicalHashAggregate<?>) upstream).getGroupByExpressions().stream()
                    .filter(SlotReference.class::isInstance)
                    .map(SlotReference.class::cast)
                    .map(SlotReference::getExprId)
                    .collect(Collectors.toList());
            keys.addAll(validOutputIds);
            validOutputIds = keys;
        }
        if (upstreamFragment instanceof MultiCastPlanFragment) {
            // TODO: remove this logic when we split to multi-window in logical window to physical window conversion
            MultiCastDataSink multiCastDataSink = (MultiCastDataSink) upstreamFragment.getSink();
            DataStreamSink dataStreamSink = multiCastDataSink.getDataStreamSinks().get(
                    multiCastDataSink.getDataStreamSinks().size() - 1);
            if (!(upstream instanceof PhysicalProject)) {
                List<Expr> projectionExprs = new ArrayList<>();
                PhysicalCTEConsumer consumer = getCTEConsumerChild(distribute);
                Preconditions.checkState(consumer != null, "consumer not found");
                for (Slot slot : distribute.getOutput()) {
                    projectionExprs.add(ExpressionTranslator.translate(consumer.getProducerSlot(slot), context));
                }
                TupleDescriptor projectionTuple = generateTupleDesc(distribute.getOutput(), null, context);
                dataStreamSink.setProjections(projectionExprs);
                dataStreamSink.setOutputTupleDesc(projectionTuple);
            }
        }
        // target data partition
        DataPartition targetDataPartition = toDataPartition(targetDistribution, validOutputIds, context);
        exchangeNode.setPartitionType(targetDataPartition.getType());
        exchangeNode.setChildrenDistributeExprLists(upstreamDistributeExprs);
        // its source partition is targetDataPartition. and outputPartition is UNPARTITIONED now, will be set when
        // visit its SinkNode
        PlanFragment downstreamFragment = new PlanFragment(context.nextFragmentId(), exchangeNode, targetDataPartition);
        if (targetDistribution instanceof DistributionSpecGather
                || targetDistribution instanceof DistributionSpecStorageGather) {
            // gather to one instance
            exchangeNode.setNumInstances(1);
        } else if (targetDistribution instanceof DistributionSpecAllSingleton) {
            // instances number = BE number now. assign one by one later.
            //ATTN: this number MAY BE CHANGED when we do distributing because when we finished physical planning,
            // we got the source table version. and in distribute planning, basing on the src version we may find
            // there's some BE whose dictionary already have newest data we dont have to reload.
            int aliveBENumber = Env.getCurrentSystemInfo().getAllClusterBackends(true).size();
            exchangeNode.setNumInstances(aliveBENumber);
        } else { // not change instances
            exchangeNode.setNumInstances(upstreamFragment.getPlanRoot().getNumInstances());
        }

        // process multicast sink
        if (upstreamFragment instanceof MultiCastPlanFragment) {
            MultiCastDataSink multiCastDataSink = (MultiCastDataSink) upstreamFragment.getSink();
            DataStreamSink dataStreamSink = multiCastDataSink.getDataStreamSinks().get(
                    multiCastDataSink.getDataStreamSinks().size() - 1);
            exchangeNode.updateTupleIds(dataStreamSink.getOutputTupleDesc());
            dataStreamSink.setExchNodeId(exchangeNode.getId());
            dataStreamSink.setOutputPartition(targetDataPartition);
            downstreamFragment.addChild(upstreamFragment);
            ((MultiCastPlanFragment) upstreamFragment).addToDest(exchangeNode);

            CTEScanNode cteScanNode = context.getCteScanNodeMap().get(upstreamFragment.getFragmentId());
            Preconditions.checkState(cteScanNode != null, "cte scan node is null");
            cteScanNode.setFragment(upstreamFragment);
            cteScanNode.setPlanNodeId(exchangeNode.getId());
            context.getRuntimeTranslator().ifPresent(runtimeFilterTranslator ->
                    runtimeFilterTranslator.getContext().getPlanNodeIdToCTEDataSinkMap()
                            .put(cteScanNode.getId(), dataStreamSink));
        } else {
            /*
             * FragmentA (NodeA) ---> FragmentB (NodeB)
             * ↓
             * FragmentA (NodeA -> DataStreamSink) ---> FragmentB (ExchangeNode -> NodeB)
             *                                ↓-----------------------↑
             */
            upstreamFragment.setDestination(exchangeNode);
            // by exchange, upstreamFragment transform itselves partition to exchange's partition
            upstreamFragment.setOutputPartition(targetDataPartition);
            DataStreamSink streamSink = new DataStreamSink(exchangeNode.getId());
            streamSink.setOutputPartition(targetDataPartition);
            upstreamFragment.setSink(streamSink);
        }

        context.addPlanFragment(downstreamFragment);
        return downstreamFragment;
    }

    /* ********************************************************************************************
     * sink Node, in lexicographical order
     * ******************************************************************************************** */

    @Override
    public PlanFragment visitPhysicalResultSink(PhysicalResultSink<? extends Plan> physicalResultSink,
            PlanTranslatorContext context) {
        PlanFragment planFragment = physicalResultSink.child().accept(this, context);
        TResultSinkType resultSinkType = context.getConnectContext() != null
                ? context.getConnectContext().getResultSinkType() : null;
        planFragment.setSink(new ResultSink(planFragment.getPlanRoot().getId(), resultSinkType));
        return planFragment;
    }

    @Override
    public PlanFragment visitPhysicalDeferMaterializeResultSink(
            PhysicalDeferMaterializeResultSink<? extends Plan> sink,
            PlanTranslatorContext context) {
        PlanFragment planFragment = visitPhysicalResultSink(sink.getPhysicalResultSink(), context);
        TFetchOption fetchOption = sink.getOlapTable().generateTwoPhaseReadOption(sink.getSelectedIndexId());
        ((ResultSink) planFragment.getSink()).setFetchOption(fetchOption);
        return planFragment;
    }

    @Override
    public PlanFragment visitPhysicalDictionarySink(PhysicalDictionarySink<? extends Plan> dictionarySink,
            PlanTranslatorContext context) {
        // Scan(ABCD) DataStreamSink(ABCD) -> Exchange(ABCD) Sink(CB)
        // source partition is UNPARTITIONED set by exchange node.
        // TODO: after changed ABCD to DCB. check what exchange do here.
        PlanFragment rootFragment = dictionarySink.child().accept(this, context);
        rootFragment.setOutputPartition(DataPartition.UNPARTITIONED); // only used for explain string
        // set rootFragment output expr

        DictionarySink sink = new DictionarySink(dictionarySink.getDictionary(), dictionarySink.allowAdaptiveLoad(),
                dictionarySink.getCols().stream().map(Column::getName).collect(Collectors.toList()));
        rootFragment.setSink(sink);
        return rootFragment;
    }

    @Override
    public PlanFragment visitPhysicalOlapTableSink(PhysicalOlapTableSink<? extends Plan> olapTableSink,
            PlanTranslatorContext context) {
        PlanFragment rootFragment = olapTableSink.child().accept(this, context);
        rootFragment.setOutputPartition(DataPartition.UNPARTITIONED);

        HashSet<String> partialUpdateCols = new HashSet<>();
        boolean isPartialUpdate = olapTableSink.isPartialUpdate();
        if (isPartialUpdate) {
            for (Column col : olapTableSink.getCols()) {
                partialUpdateCols.add(col.getName());
            }
        }
        TupleDescriptor olapTuple = generateTupleDesc(olapTableSink.getTargetTableSlots(),
                olapTableSink.getTargetTable(), context);
        List<Expr> partitionExprs = olapTableSink.getPartitionExprList().stream()
                .map(e -> ExpressionTranslator.translate(e, context)).collect(Collectors.toList());
        Map<Long, Expr> syncMvWhereClauses = new HashMap<>();
        for (Map.Entry<Long, Expression> entry : olapTableSink.getSyncMvWhereClauses().entrySet()) {
            syncMvWhereClauses.put(entry.getKey(), ExpressionTranslator.translate(entry.getValue(), context));
        }
        OlapTableSink sink;
        // This statement is only used in the group_commit mode
        if (context.getConnectContext().isGroupCommit()) {
            sink = new GroupCommitBlockSink(olapTableSink.getTargetTable(), olapTuple,
                    olapTableSink.getTargetTable().getPartitionIds(), olapTableSink.isSingleReplicaLoad(),
                    partitionExprs, syncMvWhereClauses,
                    context.getSessionVariable().getGroupCommit(),
                    ConnectContext.get().getSessionVariable().getEnableInsertStrict() ? 0 : 1);
        } else {
            sink = new OlapTableSink(
                olapTableSink.getTargetTable(),
                olapTuple,
                olapTableSink.getPartitionIds().isEmpty() ? null : olapTableSink.getPartitionIds(),
                olapTableSink.isSingleReplicaLoad(), partitionExprs, syncMvWhereClauses
            );
        }
        sink.setPartialUpdateInputColumns(isPartialUpdate, partialUpdateCols);
        if (isPartialUpdate) {
            sink.setPartialUpdateNewRowPolicy(olapTableSink.getPartialUpdateNewRowPolicy());
        }
        rootFragment.setSink(sink);

        return rootFragment;
    }

    @Override
    public PlanFragment visitPhysicalHiveTableSink(PhysicalHiveTableSink<? extends Plan> hiveTableSink,
                                                   PlanTranslatorContext context) {
        PlanFragment rootFragment = hiveTableSink.child().accept(this, context);
        rootFragment.setOutputPartition(DataPartition.UNPARTITIONED);

        TupleDescriptor hiveTuple = context.generateTupleDesc();
        List<Column> targetTableColumns = hiveTableSink.getTargetTable().getFullSchema();
        for (Column column : targetTableColumns) {
            SlotDescriptor slotDesc = context.addSlotDesc(hiveTuple);
            slotDesc.setIsMaterialized(true);
            slotDesc.setType(column.getType());
            slotDesc.setColumn(column);
            slotDesc.setIsNullable(column.isAllowNull());
            slotDesc.setAutoInc(column.isAutoInc());
        }
        HiveTableSink sink = new HiveTableSink((HMSExternalTable) hiveTableSink.getTargetTable());
        rootFragment.setSink(sink);
        return rootFragment;
    }

    @Override
    public PlanFragment visitPhysicalIcebergTableSink(PhysicalIcebergTableSink<? extends Plan> icebergTableSink,
                                                      PlanTranslatorContext context) {
        PlanFragment rootFragment = icebergTableSink.child().accept(this, context);
        rootFragment.setOutputPartition(DataPartition.UNPARTITIONED);

        TupleDescriptor hiveTuple = context.generateTupleDesc();
        List<Column> targetTableColumns = icebergTableSink.getTargetTable().getFullSchema();
        for (Column column : targetTableColumns) {
            SlotDescriptor slotDesc = context.addSlotDesc(hiveTuple);
            slotDesc.setIsMaterialized(true);
            slotDesc.setType(column.getType());
            slotDesc.setColumn(column);
            slotDesc.setIsNullable(column.isAllowNull());
            slotDesc.setAutoInc(column.isAutoInc());
        }
        IcebergTableSink sink = new IcebergTableSink((IcebergExternalTable) icebergTableSink.getTargetTable());
        rootFragment.setSink(sink);
        return rootFragment;
    }

    @Override
    public PlanFragment visitPhysicalJdbcTableSink(PhysicalJdbcTableSink<? extends Plan> jdbcTableSink,
            PlanTranslatorContext context) {
        PlanFragment rootFragment = jdbcTableSink.child().accept(this, context);
        rootFragment.setOutputPartition(DataPartition.UNPARTITIONED);
        List<Column> targetTableColumns = jdbcTableSink.getCols();
        List<String> insertCols = targetTableColumns.stream()
                .map(Column::getName)
                .collect(Collectors.toList());

        JdbcTableSink sink = new JdbcTableSink(
                ((JdbcExternalTable) jdbcTableSink.getTargetTable()).getJdbcTable(),
                insertCols
        );
        rootFragment.setSink(sink);
        return rootFragment;
    }

    @Override
    public PlanFragment visitPhysicalFileSink(PhysicalFileSink<? extends Plan> fileSink,
            PlanTranslatorContext context) {
        PlanFragment sinkFragment = fileSink.child().accept(this, context);
        OutFileClause outFile = new OutFileClause(
                fileSink.getFilePath(),
                fileSink.getFormat(),
                fileSink.getProperties()
        );

        List<Expr> outputExprs = Lists.newArrayList();
        fileSink.getOutput().stream().map(Slot::getExprId)
                .forEach(exprId -> outputExprs.add(context.findSlotRef(exprId)));
        sinkFragment.setOutputExprs(outputExprs);

        // generate colLabels
        List<String> labels = fileSink.getOutput().stream().map(NamedExpression::getName).collect(Collectors.toList());

        // TODO: should not call legacy planner analyze in Nereids
        try {
            outFile.analyze(outputExprs, labels);
        } catch (Exception e) {
            throw new AnalysisException(e.getMessage(), e.getCause());
        }
        ResultFileSink resultFileSink = new ResultFileSink(sinkFragment.getPlanRoot().getId(), outFile,
                (ArrayList<String>) labels);

        sinkFragment.setSink(resultFileSink);
        return sinkFragment;
    }

    /* ********************************************************************************************
     * scan Node, in lexicographical order
     * ******************************************************************************************** */

    @Override
    public PlanFragment visitPhysicalFileScan(PhysicalFileScan fileScan, PlanTranslatorContext context) {
        List<Slot> slots = fileScan.getOutput();
        ExternalTable table = fileScan.getTable();
        TupleDescriptor tupleDescriptor = generateTupleDesc(slots, table, context);

        SessionVariable sv = ConnectContext.get().getSessionVariable();
        // TODO(cmy): determine the needCheckColumnPriv param
        ScanNode scanNode;
        if (table instanceof HMSExternalTable) {
            if (directoryLister == null) {
                this.directoryLister = new TransactionScopeCachingDirectoryListerFactory(
                        Config.max_external_table_split_file_meta_cache_num).get(new FileSystemDirectoryLister());
            }
            switch (((HMSExternalTable) table).getDlaType()) {
                case ICEBERG:
                    scanNode = new IcebergScanNode(context.nextPlanNodeId(), tupleDescriptor, false, sv);
                    break;
                case HIVE:
                    scanNode = new HiveScanNode(context.nextPlanNodeId(), tupleDescriptor, false, sv, directoryLister);
                    HiveScanNode hiveScanNode = (HiveScanNode) scanNode;
                    hiveScanNode.setSelectedPartitions(fileScan.getSelectedPartitions());
                    if (fileScan.getTableSample().isPresent()) {
                        hiveScanNode.setTableSample(new TableSample(fileScan.getTableSample().get().isPercent,
                                fileScan.getTableSample().get().sampleValue, fileScan.getTableSample().get().seek));
                    }
                    break;
                default:
                    throw new RuntimeException("do not support DLA type " + ((HMSExternalTable) table).getDlaType());
            }
        } else if (table instanceof IcebergExternalTable) {
            scanNode = new IcebergScanNode(context.nextPlanNodeId(), tupleDescriptor, false, sv);
        } else if (table instanceof PaimonExternalTable) {
            scanNode = new PaimonScanNode(context.nextPlanNodeId(), tupleDescriptor, false, sv);
        } else if (table instanceof TrinoConnectorExternalTable) {
            scanNode = new TrinoConnectorScanNode(context.nextPlanNodeId(), tupleDescriptor, false, sv);
        } else if (table instanceof MaxComputeExternalTable) {
            scanNode = new MaxComputeScanNode(context.nextPlanNodeId(), tupleDescriptor,
                    fileScan.getSelectedPartitions(), false, sv);
        } else if (table instanceof LakeSoulExternalTable) {
            scanNode = new LakeSoulScanNode(context.nextPlanNodeId(), tupleDescriptor, false, sv);
        } else {
            throw new RuntimeException("do not support table type " + table.getType());
        }
        if (scanNode instanceof FileQueryScanNode) {
            FileQueryScanNode fileQueryScanNode = (FileQueryScanNode) scanNode;
            fileScan.getTableSnapshot().ifPresent(fileQueryScanNode::setQueryTableSnapshot);
            fileScan.getScanParams().ifPresent(fileQueryScanNode::setScanParams);
        }
        // translate rf v2 target
        List<RuntimeFilterV2> rfV2s = context.getRuntimeFilterV2Context()
                .getRuntimeFilterV2ByTargetPlan(fileScan);
        for (RuntimeFilterV2 rfV2 : rfV2s) {
            Expr targetExpr = rfV2.getTargetExpression().accept(ExpressionTranslator.INSTANCE, context);
            rfV2.setLegacyTargetNode(scanNode);
            rfV2.setLegacyTargetExpr(targetExpr);
        }
        return getPlanFragmentForPhysicalFileScan(fileScan, context, scanNode, table, tupleDescriptor);
    }

    @Override
    public PlanFragment visitPhysicalEmptyRelation(PhysicalEmptyRelation emptyRelation, PlanTranslatorContext context) {
        List<Slot> output = emptyRelation.getOutput();
        TupleDescriptor tupleDescriptor = generateTupleDesc(output, null, context);
        for (Slot slot : output) {
            SlotRef slotRef = context.findSlotRef(slot.getExprId());
            slotRef.setLabel(slot.getName());
        }

        ArrayList<TupleId> tupleIds = new ArrayList<>();
        tupleIds.add(tupleDescriptor.getId());
        EmptySetNode emptySetNode = new EmptySetNode(context.nextPlanNodeId(), tupleIds);
        emptySetNode.setNereidsId(emptyRelation.getId());
        context.getNereidsIdToPlanNodeIdMap().put(emptyRelation.getId(), emptySetNode.getId());
        PlanFragment planFragment = createPlanFragment(emptySetNode,
                DataPartition.UNPARTITIONED, emptyRelation);
        context.addPlanFragment(planFragment);
        updateLegacyPlanIdToPhysicalPlan(planFragment.getPlanRoot(), emptyRelation);
        return planFragment;
    }

    @Override
    public PlanFragment visitPhysicalEsScan(PhysicalEsScan esScan, PlanTranslatorContext context) {
        List<Slot> slots = esScan.getOutput();
        TableIf table = esScan.getTable();
        TupleDescriptor tupleDescriptor = generateTupleDesc(slots, table, context);
        EsScanNode esScanNode = new EsScanNode(context.nextPlanNodeId(), tupleDescriptor,
                table instanceof EsExternalTable);
        esScanNode.setNereidsId(esScan.getId());
        context.getNereidsIdToPlanNodeIdMap().put(esScan.getId(), esScanNode.getId());
        Utils.execWithUncheckedException(esScanNode::init);
        context.addScanNode(esScanNode, esScan);
        context.getRuntimeTranslator().ifPresent(
                runtimeFilterGenerator -> runtimeFilterGenerator.getContext().getTargetListByScan(esScan).forEach(
                        expr -> runtimeFilterGenerator.translateRuntimeFilterTarget(expr, esScanNode, context)
                )
        );
        // translate rf v2 target
        List<RuntimeFilterV2> rfV2s = context.getRuntimeFilterV2Context()
                .getRuntimeFilterV2ByTargetPlan(esScan);
        for (RuntimeFilterV2 rfV2 : rfV2s) {
            Expr targetExpr = rfV2.getTargetExpression().accept(ExpressionTranslator.INSTANCE, context);
            rfV2.setLegacyTargetNode(esScanNode);
            rfV2.setLegacyTargetExpr(targetExpr);
        }
        context.getTopnFilterContext().translateTarget(esScan, esScanNode, context);
        DataPartition dataPartition = DataPartition.RANDOM;
        PlanFragment planFragment = new PlanFragment(context.nextFragmentId(), esScanNode, dataPartition);
        context.addPlanFragment(planFragment);
        updateLegacyPlanIdToPhysicalPlan(planFragment.getPlanRoot(), esScan);
        return planFragment;
    }

    @Override
    public PlanFragment visitPhysicalHudiScan(PhysicalHudiScan fileScan, PlanTranslatorContext context) {
        if (directoryLister == null) {
            this.directoryLister = new TransactionScopeCachingDirectoryListerFactory(
                    Config.max_external_table_split_file_meta_cache_num).get(new FileSystemDirectoryLister());
        }
        List<Slot> slots = fileScan.getOutput();
        ExternalTable table = fileScan.getTable();
        TupleDescriptor tupleDescriptor = generateTupleDesc(slots, table, context);

        if (!(table instanceof HMSExternalTable) || ((HMSExternalTable) table).getDlaType() != DLAType.HUDI) {
            throw new RuntimeException("Invalid table type for Hudi scan: " + table.getType());
        }
        Preconditions.checkState(fileScan instanceof PhysicalHudiScan,
                "Invalid physical scan: " + fileScan.getClass().getSimpleName()
                        + " for Hudi table");
        PhysicalHudiScan hudiScan = (PhysicalHudiScan) fileScan;
        ScanNode scanNode = new HudiScanNode(context.nextPlanNodeId(), tupleDescriptor, false,
                hudiScan.getScanParams(), hudiScan.getIncrementalRelation(), ConnectContext.get().getSessionVariable(),
                directoryLister);
        if (fileScan.getTableSnapshot().isPresent()) {
            ((FileQueryScanNode) scanNode).setQueryTableSnapshot(fileScan.getTableSnapshot().get());
        }
        HudiScanNode hudiScanNode = (HudiScanNode) scanNode;
        hudiScanNode.setSelectedPartitions(fileScan.getSelectedPartitions());
        return getPlanFragmentForPhysicalFileScan(fileScan, context, scanNode, table, tupleDescriptor);
    }

    @NotNull
    private PlanFragment getPlanFragmentForPhysicalFileScan(PhysicalFileScan fileScan, PlanTranslatorContext context,
            ScanNode scanNode,
            ExternalTable table, TupleDescriptor tupleDescriptor) {
        scanNode.setNereidsId(fileScan.getId());
        context.getNereidsIdToPlanNodeIdMap().put(fileScan.getId(), scanNode.getId());
        scanNode.setPushDownAggNoGrouping(context.getRelationPushAggOp(fileScan.getRelationId()));

        TableName tableName = new TableName(null, "", "");
        TableRef ref = new TableRef(tableName, null, null);
        BaseTableRef tableRef = new BaseTableRef(ref, table, tableName);
        tupleDescriptor.setRef(tableRef);
        if (fileScan.getStats() != null) {
            scanNode.setCardinality((long) fileScan.getStats().getRowCount());
        }
        Utils.execWithUncheckedException(scanNode::init);
        context.addScanNode(scanNode, fileScan);
        ScanNode finalScanNode = scanNode;
        context.getRuntimeTranslator().ifPresent(
                runtimeFilterGenerator -> runtimeFilterGenerator.getContext().getTargetListByScan(fileScan).forEach(
                        expr -> runtimeFilterGenerator.translateRuntimeFilterTarget(expr, finalScanNode, context)
                )
        );
        // translate rf v2 target
        List<RuntimeFilterV2> rfV2s = context.getRuntimeFilterV2Context()
                .getRuntimeFilterV2ByTargetPlan(fileScan);
        for (RuntimeFilterV2 rfV2 : rfV2s) {
            Expr targetExpr = rfV2.getTargetExpression().accept(ExpressionTranslator.INSTANCE, context);
            rfV2.setLegacyTargetNode(scanNode);
            rfV2.setLegacyTargetExpr(targetExpr);
        }
        context.getTopnFilterContext().translateTarget(fileScan, scanNode, context);
        // Create PlanFragment
        DataPartition dataPartition = DataPartition.RANDOM;
        PlanFragment planFragment = createPlanFragment(scanNode, dataPartition, fileScan);
        context.addPlanFragment(planFragment);
        updateLegacyPlanIdToPhysicalPlan(planFragment.getPlanRoot(), fileScan);
        return planFragment;
    }

    @Override
    public PlanFragment visitPhysicalJdbcScan(PhysicalJdbcScan jdbcScan, PlanTranslatorContext context) {
        List<Slot> slots = jdbcScan.getOutput();
        TableIf table = jdbcScan.getTable();
        TupleDescriptor tupleDescriptor = generateTupleDesc(slots, table, context);
        JdbcScanNode jdbcScanNode = new JdbcScanNode(context.nextPlanNodeId(), tupleDescriptor,
                table instanceof JdbcExternalTable);
        jdbcScanNode.setNereidsId(jdbcScan.getId());
        context.getNereidsIdToPlanNodeIdMap().put(jdbcScan.getId(), jdbcScanNode.getId());
        Utils.execWithUncheckedException(jdbcScanNode::init);
        context.addScanNode(jdbcScanNode, jdbcScan);
        context.getRuntimeTranslator().ifPresent(
                runtimeFilterGenerator -> runtimeFilterGenerator.getContext().getTargetListByScan(jdbcScan).forEach(
                        expr -> runtimeFilterGenerator.translateRuntimeFilterTarget(expr, jdbcScanNode, context)
                )
        );
        // translate rf v2 target
        List<RuntimeFilterV2> rfV2s = context.getRuntimeFilterV2Context()
                .getRuntimeFilterV2ByTargetPlan(jdbcScan);
        for (RuntimeFilterV2 rfV2 : rfV2s) {
            Expr targetExpr = rfV2.getTargetExpression().accept(ExpressionTranslator.INSTANCE, context);
            rfV2.setLegacyTargetNode(jdbcScanNode);
            rfV2.setLegacyTargetExpr(targetExpr);
        }

        context.getTopnFilterContext().translateTarget(jdbcScan, jdbcScanNode, context);
        DataPartition dataPartition = DataPartition.RANDOM;
        PlanFragment planFragment = new PlanFragment(context.nextFragmentId(), jdbcScanNode, dataPartition);
        context.addPlanFragment(planFragment);
        updateLegacyPlanIdToPhysicalPlan(planFragment.getPlanRoot(), jdbcScan);
        return planFragment;
    }

    @Override
    public PlanFragment visitPhysicalOdbcScan(PhysicalOdbcScan odbcScan, PlanTranslatorContext context) {
        List<Slot> slots = odbcScan.getOutput();
        TableIf table = odbcScan.getTable();
        TupleDescriptor tupleDescriptor = generateTupleDesc(slots, table, context);
        OdbcScanNode odbcScanNode = new OdbcScanNode(context.nextPlanNodeId(), tupleDescriptor,
                (OdbcTable) table);
        odbcScanNode.setNereidsId(odbcScan.getId());
        context.getNereidsIdToPlanNodeIdMap().put(odbcScan.getId(), odbcScanNode.getId());
        Utils.execWithUncheckedException(odbcScanNode::init);
        context.addScanNode(odbcScanNode, odbcScan);
        context.getRuntimeTranslator().ifPresent(
                runtimeFilterGenerator -> runtimeFilterGenerator.getContext().getTargetListByScan(odbcScan).forEach(
                        expr -> runtimeFilterGenerator.translateRuntimeFilterTarget(expr, odbcScanNode, context)
                )
        );
        // translate rf v2 target
        List<RuntimeFilterV2> rfV2s = context.getRuntimeFilterV2Context()
                .getRuntimeFilterV2ByTargetPlan(odbcScan);
        for (RuntimeFilterV2 rfV2 : rfV2s) {
            Expr targetExpr = rfV2.getTargetExpression().accept(ExpressionTranslator.INSTANCE, context);
            rfV2.setLegacyTargetNode(odbcScanNode);
            rfV2.setLegacyTargetExpr(targetExpr);
        }
        context.getTopnFilterContext().translateTarget(odbcScan, odbcScanNode, context);
        context.getTopnFilterContext().translateTarget(odbcScan, odbcScanNode, context);
        DataPartition dataPartition = DataPartition.RANDOM;
        PlanFragment planFragment = new PlanFragment(context.nextFragmentId(), odbcScanNode, dataPartition);
        context.addPlanFragment(planFragment);
        updateLegacyPlanIdToPhysicalPlan(planFragment.getPlanRoot(), odbcScan);
        return planFragment;
    }

    @Override
    public PlanFragment visitPhysicalOlapScan(PhysicalOlapScan olapScan, PlanTranslatorContext context) {
        return computePhysicalOlapScan(olapScan, false, context);
    }

    private PlanFragment computePhysicalOlapScan(PhysicalOlapScan olapScan,
            boolean lazyMaterialize, PlanTranslatorContext context) {
        List<Slot> slots = olapScan.getOutput();
        OlapTable olapTable = olapScan.getTable();
        // generate real output tuple
        TupleDescriptor tupleDescriptor = generateTupleDesc(slots, olapTable, context);
        // generate base index tuple because this fragment partitioned expr relay on slots of based index
        if (olapScan.getSelectedIndexId() != olapScan.getTable().getBaseIndexId()) {
            generateTupleDesc(olapScan.getBaseOutputs(), olapTable, context);
        }

        OlapScanNode olapScanNode = new OlapScanNode(context.nextPlanNodeId(), tupleDescriptor, "OlapScanNode");
        olapScanNode.setNereidsId(olapScan.getId());
        context.getNereidsIdToPlanNodeIdMap().put(olapScan.getId(), olapScanNode.getId());
        // TODO: move all node set cardinality into one place
        if (olapScan.getStats() != null) {
            // NOTICE: we should not set stats row count
            //   because it is whole table cardinality and will break block rules.
            // olapScanNode.setCardinality((long) olapScan.getStats().getRowCount());
            if (context.getSessionVariable() != null && context.getSessionVariable().forbidUnknownColStats) {
                for (int i = 0; i < slots.size(); i++) {
                    SlotReference slot = (SlotReference) slots.get(i);
                    boolean inVisibleCol = slot.getOriginalColumn().isPresent()
                            && StatisticConstants.shouldIgnoreCol(olapTable, slot.getOriginalColumn().get());
                    if (olapScan.getStats().findColumnStatistics(slot).isUnKnown()
                            && !isComplexDataType(slot.getDataType())
                            && !StatisticConstants.isSystemTable(olapTable)
                            && !inVisibleCol) {
                        context.addUnknownStatsColumn(olapScanNode, tupleDescriptor.getSlots().get(i).getId());
                    }
                }
            }
        }
        // TODO: Do we really need tableName here?
        TableName tableName = new TableName(null, "", "");
        TableRef ref = new TableRef(tableName, null, null);
        BaseTableRef tableRef = new BaseTableRef(ref, olapTable, tableName);
        tupleDescriptor.setRef(tableRef);
        olapScanNode.setSelectedPartitionIds(olapScan.getSelectedPartitionIds());
        olapScanNode.setNereidsPrunedTabletIds(new LinkedHashSet<>(olapScan.getSelectedTabletIds()));
        if (olapScan.getTableSample().isPresent()) {
            olapScanNode.setTableSample(new TableSample(olapScan.getTableSample().get().isPercent,
                    olapScan.getTableSample().get().sampleValue, olapScan.getTableSample().get().seek));
        }

        // TODO:  remove this switch?
        switch (olapScan.getTable().getKeysType()) {
            case AGG_KEYS:
            case UNIQUE_KEYS:
            case DUP_KEYS:
                PreAggStatus preAgg = olapScan.getPreAggStatus();
                olapScanNode.setSelectedIndexInfo(olapScan.getSelectedIndexId(), preAgg.isOn(), preAgg.getOffReason());
                break;
            default:
                throw new RuntimeException("Not supported key type: " + olapScan.getTable().getKeysType());
        }

        // create scan range
        Utils.execWithUncheckedException(olapScanNode::init);
        // TODO: process collect scan node in one place
        context.addScanNode(olapScanNode, olapScan);
        if (!lazyMaterialize) {
            // TODO: process translate runtime filter in one place
            //   use real plan node to present rf apply and rf generator
            context.getRuntimeTranslator().ifPresent(
                    runtimeFilterTranslator -> runtimeFilterTranslator.getContext().getTargetListByScan(olapScan)
                            .forEach(expr -> runtimeFilterTranslator.translateRuntimeFilterTarget(
                                    expr, olapScanNode, context)
                            )
            );
            // translate rf v2 target
            List<RuntimeFilterV2> rfV2s = context.getRuntimeFilterV2Context()
                    .getRuntimeFilterV2ByTargetPlan(olapScan);
            for (RuntimeFilterV2 rfV2 : rfV2s) {
                Expr targetExpr = rfV2.getTargetExpression().accept(ExpressionTranslator.INSTANCE, context);
                rfV2.setLegacyTargetNode(olapScanNode);
                rfV2.setLegacyTargetExpr(targetExpr);
            }
            context.getTopnFilterContext().translateTarget(olapScan, olapScanNode, context);
        }
        olapScanNode.setPushDownAggNoGrouping(context.getRelationPushAggOp(olapScan.getRelationId()));
        // Create PlanFragment
        // TODO: use a util function to convert distribution to DataPartition
        DataPartition dataPartition = DataPartition.RANDOM;
        if (olapScan.getDistributionSpec() instanceof DistributionSpecHash) {
            DistributionSpecHash distributionSpecHash = (DistributionSpecHash) olapScan.getDistributionSpec();
            List<Expr> partitionExprs = distributionSpecHash.getOrderedShuffledColumns().stream()
                    .map(context::findSlotRef).collect(Collectors.toList());
            dataPartition = new DataPartition(TPartitionType.HASH_PARTITIONED, partitionExprs);
        }
        if (olapScan.getStats() != null) {
            olapScanNode.setCardinality((long) olapScan.getStats().getRowCount());
        }
        // TODO: maybe we could have a better way to create fragment
        PlanFragment planFragment = createPlanFragment(olapScanNode, dataPartition, olapScan);
        context.addPlanFragment(planFragment);
        updateLegacyPlanIdToPhysicalPlan(planFragment.getPlanRoot(), olapScan);
        return planFragment;
    }

    @Override
    public PlanFragment visitPhysicalDeferMaterializeOlapScan(
            PhysicalDeferMaterializeOlapScan deferMaterializeOlapScan, PlanTranslatorContext context) {
        PlanFragment planFragment = visitPhysicalOlapScan(deferMaterializeOlapScan.getPhysicalOlapScan(), context);
        OlapScanNode olapScanNode = (OlapScanNode) planFragment.getPlanRoot();
        TupleDescriptor tupleDescriptor = context.getTupleDesc(olapScanNode.getTupleId());
        for (SlotDescriptor slotDescriptor : tupleDescriptor.getSlots()) {
            if (deferMaterializeOlapScan.getDeferMaterializeSlotIds()
                    .contains(context.findExprId(slotDescriptor.getId()))) {
                slotDescriptor.setNeedMaterialize(false);
            }
        }
        context.createSlotDesc(tupleDescriptor, deferMaterializeOlapScan.getColumnIdSlot());
        context.getTopnFilterContext().translateTarget(deferMaterializeOlapScan, olapScanNode, context);
        return planFragment;
    }

    @Override
    public PlanFragment visitPhysicalOneRowRelation(PhysicalOneRowRelation oneRowRelation,
            PlanTranslatorContext context) {
        List<Slot> slots = oneRowRelation.getLogicalProperties().getOutput();
        TupleDescriptor oneRowTuple = generateTupleDesc(slots, null, context);

        List<Expr> legacyExprs = Lists.newArrayList();
        List<Expression> expressionList = Lists.newArrayList();
        for (NamedExpression namedExpression : oneRowRelation.getProjects()) {
            legacyExprs.add(ExpressionTranslator.translate(namedExpression, context));
            expressionList.add(namedExpression);
        }

        for (int i = 0; i < legacyExprs.size(); i++) {
            SlotDescriptor slotDescriptor = oneRowTuple.getSlots().get(i);
            Expr expr = legacyExprs.get(i);
            slotDescriptor.setSourceExpr(expr);
            slotDescriptor.setIsNullable(slots.get(i).nullable());
        }

        UnionNode unionNode = new UnionNode(context.nextPlanNodeId(), oneRowTuple.getId());
        unionNode.setNereidsId(oneRowRelation.getId());
        context.getNereidsIdToPlanNodeIdMap().put(oneRowRelation.getId(), unionNode.getId());
        unionNode.setCardinality(1L);
        List<List<Expression>> constExpressionList = Lists.newArrayList();
        constExpressionList.add(expressionList);
        finalizeForSetOperationNode(unionNode, oneRowTuple.getSlots(), new ArrayList<>(),
                constExpressionList, new ArrayList<>(), context);

        PlanFragment planFragment = createPlanFragment(unionNode, DataPartition.UNPARTITIONED, oneRowRelation);
        context.addPlanFragment(planFragment);
        updateLegacyPlanIdToPhysicalPlan(planFragment.getPlanRoot(), oneRowRelation);
        return planFragment;
    }

    @Override
    public PlanFragment visitPhysicalSchemaScan(PhysicalSchemaScan schemaScan, PlanTranslatorContext context) {
        TableIf table = schemaScan.getTable();
        List<Slot> slots = ImmutableList.copyOf(schemaScan.getOutput());
        TupleDescriptor tupleDescriptor = generateTupleDesc(slots, table, context);

        // For the information_schema.rowsets table, the scan fragment needs to be sent to all BEs.
        // For other information_schema tables, the scan fragment only needs to be sent to one of the BEs.
        SchemaScanNode scanNode = null;
        if (BackendPartitionedSchemaScanNode.isBackendPartitionedSchemaTable(
                table.getName())) {
            scanNode = new BackendPartitionedSchemaScanNode(context.nextPlanNodeId(), table, tupleDescriptor,
                schemaScan.getSchemaCatalog().orElse(null), schemaScan.getSchemaDatabase().orElse(null),
                schemaScan.getSchemaTable().orElse(null));
        } else {
            scanNode = new SchemaScanNode(context.nextPlanNodeId(), tupleDescriptor,
                schemaScan.getSchemaCatalog().orElse(null), schemaScan.getSchemaDatabase().orElse(null),
                schemaScan.getSchemaTable().orElse(null));
        }
        scanNode.setNereidsId(schemaScan.getId());
        context.getNereidsIdToPlanNodeIdMap().put(schemaScan.getId(), scanNode.getId());
        SchemaScanNode finalScanNode = scanNode;
        context.getRuntimeTranslator().ifPresent(
                runtimeFilterGenerator -> runtimeFilterGenerator.getContext().getTargetListByScan(schemaScan)
                        .forEach(expr -> runtimeFilterGenerator
                                .translateRuntimeFilterTarget(expr, finalScanNode, context)
                )
        );
        // translate rf v2 target
        List<RuntimeFilterV2> rfV2s = context.getRuntimeFilterV2Context()
                .getRuntimeFilterV2ByTargetPlan(schemaScan);
        for (RuntimeFilterV2 rfV2 : rfV2s) {
            Expr targetExpr = rfV2.getTargetExpression().accept(ExpressionTranslator.INSTANCE, context);
            rfV2.setLegacyTargetNode(scanNode);
            rfV2.setLegacyTargetExpr(targetExpr);
        }
        context.addScanNode(scanNode, schemaScan);
        PlanFragment planFragment = createPlanFragment(scanNode, DataPartition.RANDOM, schemaScan);
        context.addPlanFragment(planFragment);
        updateLegacyPlanIdToPhysicalPlan(planFragment.getPlanRoot(), schemaScan);
        return planFragment;
    }

    @Override
    public PlanFragment visitPhysicalTVFRelation(PhysicalTVFRelation tvfRelation, PlanTranslatorContext context) {
        List<Slot> slots = tvfRelation.getLogicalProperties().getOutput();
        TupleDescriptor tupleDescriptor = generateTupleDesc(slots, tvfRelation.getFunction().getTable(), context);

        TableValuedFunctionIf catalogFunction = tvfRelation.getFunction().getCatalogFunction();
        SessionVariable sv = ConnectContext.get().getSessionVariable();
        ScanNode scanNode = catalogFunction.getScanNode(context.nextPlanNodeId(), tupleDescriptor, sv);
        scanNode.setNereidsId(tvfRelation.getId());
        context.getNereidsIdToPlanNodeIdMap().put(tvfRelation.getId(), scanNode.getId());
        Utils.execWithUncheckedException(scanNode::init);
        context.getRuntimeTranslator().ifPresent(
                runtimeFilterGenerator -> runtimeFilterGenerator.getContext().getTargetListByScan(tvfRelation)
                        .forEach(expr -> runtimeFilterGenerator.translateRuntimeFilterTarget(expr, scanNode, context)
                )
        );
        context.addScanNode(scanNode, tvfRelation);

        // TODO: it is weird update label in this way
        // set label for explain
        for (Slot slot : slots) {
            String tableColumnName = TableValuedFunctionIf.TVF_TABLE_PREFIX + tvfRelation.getFunction().getName()
                    + "." + slot.getName();
            context.findSlotRef(slot.getExprId()).setLabel(tableColumnName);
        }

        PlanFragment planFragment = createPlanFragment(scanNode, DataPartition.RANDOM, tvfRelation);
        context.addPlanFragment(planFragment);
        updateLegacyPlanIdToPhysicalPlan(planFragment.getPlanRoot(), tvfRelation);
        return planFragment;
    }


    /* ********************************************************************************************
     * other Node, in lexicographical order, ignore algorithm name. for example, HashAggregate -> Aggregate
     * ******************************************************************************************** */

    /**
     * Translate Agg.
     */
    @Override
    public PlanFragment visitPhysicalHashAggregate(
            PhysicalHashAggregate<? extends Plan> aggregate,
            PlanTranslatorContext context) {

        PlanFragment inputPlanFragment = aggregate.child(0).accept(this, context);
        List<List<Expr>> distributeExprLists = getDistributeExprs(aggregate.child(0));

        List<Expression> groupByExpressions = aggregate.getGroupByExpressions();
        List<NamedExpression> outputExpressions = aggregate.getOutputExpressions();

        // 1. generate slot reference for each group expression
        List<SlotReference> groupSlots = collectGroupBySlots(groupByExpressions, outputExpressions);
        ArrayList<Expr> execGroupingExpressions = Lists.newArrayListWithCapacity(groupByExpressions.size());
        for (Expression e : groupByExpressions) {
            Expr result = ExpressionTranslator.translate(e, context);
            if (result == null) {
                throw new RuntimeException("translate " + e + " failed");
            }
            execGroupingExpressions.add(result);
        }
        // 2. collect agg expressions and generate agg function to slot reference map
        List<Slot> aggFunctionOutput = Lists.newArrayList();
        ArrayList<FunctionCallExpr> execAggregateFunctions = Lists.newArrayListWithCapacity(outputExpressions.size());
        for (NamedExpression o : outputExpressions) {
            if (o.containsType(AggregateExpression.class)) {
                aggFunctionOutput.add(o.toSlot());

                o.foreach(c -> {
                    if (c instanceof AggregateExpression) {
                        execAggregateFunctions.add(
                                (FunctionCallExpr) ExpressionTranslator.translate((AggregateExpression) c, context)
                        );
                    }
                });
            }
        }

        // 3. generate output tuple
        List<Slot> slotList = Lists.newArrayList();
        TupleDescriptor outputTupleDesc;
        slotList.addAll(groupSlots);
        slotList.addAll(aggFunctionOutput);
        outputTupleDesc = generateTupleDesc(slotList, null, context);

        List<Integer> aggFunOutputIds = ImmutableList.of();
        if (!aggFunctionOutput.isEmpty()) {
            aggFunOutputIds = Lists.newArrayListWithCapacity(outputTupleDesc.getSlots().size() - groupSlots.size());
            ArrayList<SlotDescriptor> slots = outputTupleDesc.getSlots();
            for (int i = groupSlots.size(); i < slots.size(); i++) {
                aggFunOutputIds.add(slots.get(i).getId().asInt());
            }
        }
        boolean isPartial = aggregate.getAggregateParam().aggMode.productAggregateBuffer;
        AggregateInfo aggInfo = AggregateInfo.create(execGroupingExpressions, execAggregateFunctions,
                aggFunOutputIds, isPartial, outputTupleDesc, outputTupleDesc, aggregate.getAggPhase().toExec());
        AggregationNode aggregationNode = new AggregationNode(context.nextPlanNodeId(),
                inputPlanFragment.getPlanRoot(), aggInfo);

        aggregationNode.setChildrenDistributeExprLists(distributeExprLists);

        aggregationNode.setNereidsId(aggregate.getId());
        context.getNereidsIdToPlanNodeIdMap().put(aggregate.getId(), aggregationNode.getId());
        if (!aggregate.getAggMode().isFinalPhase) {
            aggregationNode.unsetNeedsFinalize();
        }

        switch (aggregate.getAggPhase()) {
            case LOCAL:
                // we should set is useStreamingAgg when has exchange,
                // so the `aggregationNode.setUseStreamingPreagg()` in the visitPhysicalDistribute
                break;
            case DISTINCT_LOCAL:
                aggregationNode.setIntermediateTuple();
                break;
            case GLOBAL:
            case DISTINCT_GLOBAL:
                break;
            default:
                throw new RuntimeException("Unsupported agg phase: " + aggregate.getAggPhase());
        }

        // in pipeline engine, we use parallel scan by default, but it broke the rule of data distribution
        // so, if we do final phase or merge without exchange.
        // we need turn of parallel scan to ensure to get correct result.
        PlanNode leftMostNode = inputPlanFragment.getPlanRoot();
        while (!leftMostNode.getChildren().isEmpty() && !(leftMostNode instanceof ExchangeNode)) {
            leftMostNode = leftMostNode.getChild(0);
        }
        // TODO: nereids forbid all parallel scan under aggregate temporary, because nereids could generate
        //  so complex aggregate plan than legacy planner, and should add forbid parallel scan hint when
        //  generate physical aggregate plan.
        //  There is one exception, we use some precondition in optimizer, input to buffer always require any for input,
        //  so when agg mode is INPUT_TO_BUFFER, we do not forbid parallel scan
        if (aggregate.getAggregateParam().aggMode != AggMode.INPUT_TO_BUFFER) {
            inputPlanFragment.setHasColocatePlanNode(true);
            // Set colocate info in agg node. This is a hint for local shuffling to decide which type of
            // local exchanger will be used.
            aggregationNode.setColocate(true);

            Plan child = aggregate.child();
            // we should set colocate = true, when the same LogicalAggregate generate two PhysicalHashAggregates
            // in one fragment:
            //
            // agg(merge finalize)   <- current, set colocate = true
            //          |
            // agg(update serialize) <- child, also set colocate = true
            if (aggregate.getAggregateParam().aggMode.consumeAggregateBuffer
                    && child instanceof PhysicalHashAggregate
                    && !((PhysicalHashAggregate<Plan>) child).getAggregateParam().aggMode.consumeAggregateBuffer
                    && inputPlanFragment.getPlanRoot() instanceof AggregationNode) {
                AggregationNode childAgg = (AggregationNode) inputPlanFragment.getPlanRoot();
                childAgg.setColocate(true);
            }
        }
        if (aggregate.getTopnPushInfo() != null) {
            List<Expr> orderingExprs = Lists.newArrayList();
            List<Boolean> ascOrders = Lists.newArrayList();
            List<Boolean> nullsFirstParams = Lists.newArrayList();
            aggregate.getTopnPushInfo().orderkeys.forEach(k -> {
                orderingExprs.add(ExpressionTranslator.translate(k.getExpr(), context));
                ascOrders.add(k.isAsc());
                nullsFirstParams.add(k.isNullFirst());
            });
            SortInfo sortInfo = new SortInfo(orderingExprs, ascOrders, nullsFirstParams, outputTupleDesc);
            aggregationNode.setSortByGroupKey(sortInfo);
            if (aggregationNode.getLimit() == -1) {
                aggregationNode.setLimit(aggregate.getTopnPushInfo().limit);
            }
        } else {
            aggregationNode.setSortByGroupKey(null);
        }
        setPlanRoot(inputPlanFragment, aggregationNode, aggregate);
        if (aggregate.getStats() != null) {
            aggregationNode.setCardinality((long) aggregate.getStats().getRowCount());
        }
        updateLegacyPlanIdToPhysicalPlan(inputPlanFragment.getPlanRoot(), aggregate);
        return inputPlanFragment;
    }

    @Override
    public PlanFragment visitPhysicalStorageLayerAggregate(
            PhysicalStorageLayerAggregate storageLayerAggregate, PlanTranslatorContext context) {
        Preconditions.checkState((storageLayerAggregate.getRelation() instanceof PhysicalOlapScan
                        || storageLayerAggregate.getRelation() instanceof PhysicalFileScan),
                "PhysicalStorageLayerAggregate only support PhysicalOlapScan and PhysicalFileScan: "
                        + storageLayerAggregate.getRelation().getClass().getName());

        TPushAggOp pushAggOp;
        switch (storageLayerAggregate.getAggOp()) {
            case COUNT:
                pushAggOp = TPushAggOp.COUNT;
                break;
            case COUNT_ON_MATCH:
                pushAggOp = TPushAggOp.COUNT_ON_INDEX;
                break;
            case MIN_MAX:
                pushAggOp = TPushAggOp.MINMAX;
                break;
            case MIX:
                pushAggOp = TPushAggOp.MIX;
                break;
            default:
                throw new AnalysisException("Unsupported storage layer aggregate: "
                        + storageLayerAggregate.getAggOp());
        }

        if (storageLayerAggregate.getRelation() instanceof PhysicalFileScan
                && pushAggOp.equals(TPushAggOp.COUNT)
                && !ConnectContext.get().getSessionVariable().isEnableCountPushDownForExternalTable()) {
            pushAggOp = TPushAggOp.NONE;
        }

        context.setRelationPushAggOp(
                storageLayerAggregate.getRelation().getRelationId(), pushAggOp);

        PlanFragment planFragment = storageLayerAggregate.getRelation().accept(this, context);

        updateLegacyPlanIdToPhysicalPlan(planFragment.getPlanRoot(), storageLayerAggregate);
        return planFragment;
    }

    @Override
    public PlanFragment visitPhysicalAssertNumRows(PhysicalAssertNumRows<? extends Plan> assertNumRows,
            PlanTranslatorContext context) {
        PlanFragment currentFragment = assertNumRows.child().accept(this, context);
        List<List<Expr>> distributeExprLists = getDistributeExprs(assertNumRows.child());

        // we need convert all columns to nullable in AssertNumRows node
        // create a tuple for AssertNumRowsNode
        TupleDescriptor tupleDescriptor = context.generateTupleDesc();
        // create assertNode
        AssertNumRowsNode assertNumRowsNode = new AssertNumRowsNode(context.nextPlanNodeId(),
                currentFragment.getPlanRoot(),
                ExpressionTranslator.translateAssert(assertNumRows.getAssertNumRowsElement()), true, tupleDescriptor);
        assertNumRowsNode.setChildrenDistributeExprLists(distributeExprLists);
        assertNumRowsNode.setNereidsId(assertNumRows.getId());
        context.getNereidsIdToPlanNodeIdMap().put(assertNumRows.getId(), assertNumRowsNode.getId());

        // collect all child output slots
        List<TupleDescriptor> childTuples = context.getTupleDesc(currentFragment.getPlanRoot());
        List<SlotDescriptor> childSlotDescriptors = childTuples.stream()
                .map(TupleDescriptor::getSlots)
                .flatMap(Collection::stream)
                .collect(Collectors.toList());

        // create output slot based on child output
        Map<ExprId, SlotReference> childOutputMap = Maps.newHashMap();
        assertNumRows.child().getOutput().stream()
                .map(SlotReference.class::cast)
                .forEach(s -> childOutputMap.put(s.getExprId(), s));
        List<SlotDescriptor> slotDescriptors = Lists.newArrayList();
        for (SlotDescriptor slot : childSlotDescriptors) {
            SlotReference sf = childOutputMap.get(context.findExprId(slot.getId()));
            SlotDescriptor sd = context.createSlotDesc(tupleDescriptor, sf, slot.getParent().getTable());
            slotDescriptors.add(sd);
        }

        // set all output slot nullable
        slotDescriptors.forEach(sd -> sd.setIsNullable(true));

        addPlanRoot(currentFragment, assertNumRowsNode, assertNumRows);
        return currentFragment;
    }

    /**
     * NOTICE: Must translate left, which it's the producer of consumer.
     */
    @Override
    public PlanFragment visitPhysicalCTEAnchor(PhysicalCTEAnchor<? extends Plan, ? extends Plan> cteAnchor,
            PlanTranslatorContext context) {
        cteAnchor.child(0).accept(this, context);
        return cteAnchor.child(1).accept(this, context);
    }

    @Override
        public PlanFragment visitPhysicalCTEConsumer(PhysicalCTEConsumer cteConsumer,
            PlanTranslatorContext context) {
        CTEId cteId = cteConsumer.getCteId();

        MultiCastPlanFragment multiCastFragment = (MultiCastPlanFragment) context.getCteProduceFragments().get(cteId);
        Preconditions.checkState(multiCastFragment.getSink() instanceof MultiCastDataSink,
                "invalid multiCastFragment");

        MultiCastDataSink multiCastDataSink = (MultiCastDataSink) multiCastFragment.getSink();
        Preconditions.checkState(multiCastDataSink != null, "invalid multiCastDataSink");

        PhysicalCTEProducer<?> cteProducer = context.getCteProduceMap().get(cteId);
        Preconditions.checkState(cteProducer != null, "invalid cteProducer");

        context.getCteConsumerMap().put(cteId, cteConsumer);
        // set datasink to multicast data sink but do not set target now
        // target will be set when translate distribute
        DataStreamSink streamSink = new DataStreamSink();
        streamSink.setFragment(multiCastFragment);
        multiCastDataSink.getDataStreamSinks().add(streamSink);
        multiCastDataSink.getDestinations().add(Lists.newArrayList());

        // update expr to slot mapping
        TupleDescriptor tupleDescriptor = null;
        for (Slot producerSlot : cteProducer.getOutput()) {
            SlotRef slotRef = context.findSlotRef(producerSlot.getExprId());
            tupleDescriptor = slotRef.getDesc().getParent();
            for (Slot consumerSlot : cteConsumer.getProducerToConsumerSlotMap().get(producerSlot)) {
                context.addExprIdSlotRefPair(consumerSlot.getExprId(), slotRef);
            }
        }
        CTEScanNode cteScanNode = new CTEScanNode(tupleDescriptor);
        context.getRuntimeTranslator().ifPresent(runtimeFilterTranslator ->
                    runtimeFilterTranslator.getContext().getTargetListByScan(cteConsumer).forEach(
                            expr -> runtimeFilterTranslator.translateRuntimeFilterTarget(expr, cteScanNode, context)));
        // translate rf v2 target
        List<RuntimeFilterV2> rfV2s = context.getRuntimeFilterV2Context()
                .getRuntimeFilterV2ByTargetPlan(cteConsumer);
        for (RuntimeFilterV2 rfV2 : rfV2s) {
            Expr targetExpr = rfV2.getTargetExpression().accept(ExpressionTranslator.INSTANCE, context);
            rfV2.setLegacyTargetNode(cteScanNode);
            rfV2.setLegacyTargetExpr(targetExpr);
        }
        context.getCteScanNodeMap().put(multiCastFragment.getFragmentId(), cteScanNode);

        return multiCastFragment;
    }

    @Override
    public PlanFragment visitPhysicalCTEProducer(PhysicalCTEProducer<? extends Plan> cteProducer,
            PlanTranslatorContext context) {
        PlanFragment child = cteProducer.child().accept(this, context);
        CTEId cteId = cteProducer.getCteId();
        context.getPlanFragments().remove(child);

        MultiCastPlanFragment multiCastPlanFragment = new MultiCastPlanFragment(child);
        MultiCastDataSink multiCastDataSink = new MultiCastDataSink();
        multiCastPlanFragment.setSink(multiCastDataSink);

        List<Expr> outputs = cteProducer.getOutput().stream()
                .map(e -> ExpressionTranslator.translate(e, context))
                .collect(Collectors.toList());

        multiCastPlanFragment.setOutputExprs(outputs);
        context.getCteProduceFragments().put(cteId, multiCastPlanFragment);
        context.getCteProduceMap().put(cteId, cteProducer);
        context.getPlanFragments().add(multiCastPlanFragment);
        return child;
    }

    @Override
    public PlanFragment visitPhysicalFilter(PhysicalFilter<? extends Plan> filter, PlanTranslatorContext context) {
        if (filter.child(0) instanceof AbstractPhysicalJoin) {
            AbstractPhysicalJoin<?, ?> join = (AbstractPhysicalJoin<?, ?>) filter.child();
            join.addFilterConjuncts(filter.getConjuncts());
        }
        PlanFragment inputFragment = filter.child(0).accept(this, context);

        // process multicast sink
        if (inputFragment instanceof MultiCastPlanFragment) {
            MultiCastDataSink multiCastDataSink = (MultiCastDataSink) inputFragment.getSink();
            DataStreamSink dataStreamSink = multiCastDataSink.getDataStreamSinks().get(
                    multiCastDataSink.getDataStreamSinks().size() - 1);
            if (CollectionUtils.isNotEmpty(dataStreamSink.getConjuncts())
                    || CollectionUtils.isNotEmpty(dataStreamSink.getProjections())) {
                String errMsg = "generate invalid plan \n" + filter.treeString();
                LOG.warn(errMsg);
                throw new AnalysisException(errMsg);
            }
            filter.getConjuncts().stream()
                    .map(e -> ExpressionTranslator.translate(e, context))
                    .forEach(dataStreamSink::addConjunct);
            return inputFragment;
        }

        PlanNode planNode = inputFragment.getPlanRoot();
        // the three nodes don't support conjuncts, need create a SelectNode to filter data
        if (planNode instanceof ExchangeNode || planNode instanceof SortNode || planNode instanceof UnionNode) {
            SelectNode selectNode = new SelectNode(context.nextPlanNodeId(), planNode);
            selectNode.setNereidsId(filter.getId());
            context.getNereidsIdToPlanNodeIdMap().put(filter.getId(), selectNode.getId());
            addConjunctsToPlanNode(filter, selectNode, context);
            addPlanRoot(inputFragment, selectNode, filter);
        } else {
            if (!(filter.child(0) instanceof AbstractPhysicalJoin)) {
                // already have filter on this node, we should not override it, so need a new node
                if (!planNode.getConjuncts().isEmpty()
                        // already have project on this node, filter need execute after project, so need a new node
                        || CollectionUtils.isNotEmpty(planNode.getProjectList())
                        // already have limit on this node, filter need execute after limit, so need a new node
                        || planNode.hasLimit()) {
                    planNode = new SelectNode(context.nextPlanNodeId(), planNode);
                    planNode.setNereidsId(filter.getId());
                    // NOTE: can't collect planNode.getId() on filter's child, such as scan node
                    // since if the filter is embedded into scan, the id mapping relation is not correct
                    // i.e, the physical filter's nereids's id will be mapped to final plan's scan node
                    context.getNereidsIdToPlanNodeIdMap().put(filter.getId(), planNode.getId());
                    addPlanRoot(inputFragment, planNode, filter);
                }
                addConjunctsToPlanNode(filter, planNode, context);
            }
        }
        updateLegacyPlanIdToPhysicalPlan(inputFragment.getPlanRoot(), filter);
        // in ut, filter.stats may be null
        if (filter.getStats() != null) {
            inputFragment.getPlanRoot().setCardinalityAfterFilter((long) filter.getStats().getRowCount());
        }
        return inputFragment;
    }

    @Override
    public PlanFragment visitPhysicalGenerate(PhysicalGenerate<? extends Plan> generate,
            PlanTranslatorContext context) {
        PlanFragment currentFragment = generate.child().accept(this, context);
        ArrayList<Expr> functionCalls = generate.getGenerators().stream()
                .map(e -> ExpressionTranslator.translate(e, context))
                .collect(Collectors.toCollection(ArrayList::new));
        TupleDescriptor tupleDescriptor = generateTupleDesc(generate.getGeneratorOutput(), null, context);
        List<TupleId> childOutputTupleIds = currentFragment.getPlanRoot().getOutputTupleIds();
        if (childOutputTupleIds == null || childOutputTupleIds.isEmpty()) {
            childOutputTupleIds = currentFragment.getPlanRoot().getTupleIds();
        }
        List<SlotId> outputSlotIds = Stream.concat(childOutputTupleIds.stream(),
                        Stream.of(tupleDescriptor.getId()))
                .map(id -> context.getTupleDesc(id).getSlots())
                .flatMap(List::stream)
                .map(SlotDescriptor::getId)
                .collect(Collectors.toList());
        TableFunctionNode tableFunctionNode = new TableFunctionNode(context.nextPlanNodeId(),
                currentFragment.getPlanRoot(), tupleDescriptor.getId(), functionCalls, outputSlotIds);
        tableFunctionNode.setNereidsId(generate.getId());
        context.getNereidsIdToPlanNodeIdMap().put(generate.getId(), tableFunctionNode.getId());
        addPlanRoot(currentFragment, tableFunctionNode, generate);
        return currentFragment;
    }

    /**
     * the contract of hash join node with BE
     * 1. hash join contains 3 types of predicates:
     *   a. equal join conjuncts
     *   b. other join conjuncts
     *   c. other predicates (denoted by filter conjuncts in the rest of comments)
     * <p>
     * 2. hash join contains 3 tuple descriptors
     *   a. input tuple descriptors, corresponding to the left child output and right child output.
     *      If its column is selected, it will be displayed in explain by `tuple ids`.
     *      for example, select L.* from L join R on ..., because no column from R are selected, tuple ids only
     *      contains output tuple of L.
     *      equal join conjuncts is bound on input tuple descriptors.
     * <p>
     *   b.intermediate tuple.
     *      This tuple describes schema of the output block after evaluating equal join conjuncts
     *      and other join conjuncts.
     * <p>
     *      Other join conjuncts currently is bound on intermediate tuple. There are some historical reason, and it
     *      should be bound on input tuple in the future.
     * <p>
     *      filter conjuncts will be evaluated on the intermediate tuple. That means the input block of filter is
     *      described by intermediate tuple, and hence filter conjuncts should be bound on intermediate tuple.
     * <p>
     *      In order to be compatible with old version, intermediate tuple is not pruned. For example, intermediate
     *      tuple contains all slots from both sides of children. After probing hash-table, BE does not need to
     *      materialize all slots in intermediate tuple. The slots in HashJoinNode.hashOutputSlotIds will be
     *      materialized by BE. If `hashOutputSlotIds` is empty, all slots will be materialized.
     * <p>
     *      In case of outer join, the slots in intermediate should be set nullable.
     *      For example,
     *      select L.*, R.* from L left outer join R on ...
     *      All slots from R in intermediate tuple should be nullable.
     * <p>
     *   c. output tuple
     *      This describes the schema of hash join output block.
     * 3. Intermediate tuple
     *      for BE performance reason, the slots in intermediate tuple
     *      depends on the join type and other join conjuncts.
     *      In general, intermediate tuple contains all slots of both children, except one case.
     *      For left-semi/left-ant (right-semi/right-semi) join without other join conjuncts, intermediate tuple
     *      only contains left (right) children output slots.
     *
     */
    @Override
    public PlanFragment visitPhysicalHashJoin(
            PhysicalHashJoin<? extends Plan, ? extends Plan> hashJoin,
            PlanTranslatorContext context) {
        Preconditions.checkArgument(hashJoin.left() instanceof PhysicalPlan,
                "HashJoin's left child should be PhysicalPlan");
        Preconditions.checkArgument(hashJoin.right() instanceof PhysicalPlan,
                "HashJoin's left child should be PhysicalPlan");
        PhysicalHashJoin<PhysicalPlan, PhysicalPlan> physicalHashJoin
                = (PhysicalHashJoin<PhysicalPlan, PhysicalPlan>) hashJoin;
        // NOTICE: We must visit from right to left, to ensure the last fragment is root fragment
        PlanFragment rightFragment = hashJoin.child(1).accept(this, context);
        PlanFragment leftFragment = hashJoin.child(0).accept(this, context);
        List<List<Expr>> distributeExprLists = getDistributeExprs(physicalHashJoin.left(), physicalHashJoin.right());

        if (JoinUtils.shouldNestedLoopJoin(hashJoin)) {
            throw new RuntimeException("Physical hash join could not execute without equal join condition.");
        }

        PlanNode leftPlanRoot = leftFragment.getPlanRoot();
        PlanNode rightPlanRoot = rightFragment.getPlanRoot();
        JoinType joinType = hashJoin.getJoinType();

        List<Expr> execEqConjuncts = hashJoin.getHashJoinConjuncts().stream()
                .map(EqualPredicate.class::cast)
                .map(e -> JoinUtils.swapEqualToForChildrenOrder(e, hashJoin.left().getOutputSet()))
                .map(e -> ExpressionTranslator.translate(e, context))
                .collect(Collectors.toList());
        List<Expr> markConjuncts = ImmutableList.of();
        boolean isHashJoinConjunctsEmpty = hashJoin.getHashJoinConjuncts().isEmpty();
        boolean isMarkJoinConjunctsEmpty = hashJoin.getMarkJoinConjuncts().isEmpty();
        JoinOperator joinOperator = JoinType.toJoinOperator(joinType);
        if (isHashJoinConjunctsEmpty) {
            // if hash join conjuncts is empty, means mark join conjuncts must be EqualPredicate
            // BE should use mark join conjuncts to build hash table
            Preconditions.checkState(!isMarkJoinConjunctsEmpty, "mark join conjuncts should not be empty.");
            markConjuncts = hashJoin.getMarkJoinConjuncts().stream()
                    .map(EqualPredicate.class::cast)
                    .map(e -> JoinUtils.swapEqualToForChildrenOrder(e, hashJoin.left().getOutputSet()))
                    .map(e -> ExpressionTranslator.translate(e, context))
                    .collect(Collectors.toList());
            // in order to process semi/anti join with no hash conjunct and having mark conjunct effeciently
            // we can use mark conjunct as hash conjunct with slight different behavior if meets null values
            // so we use null aware semi/anti join to indicate it's a null aware hash conjunct
            // it's unnecessary to introduce new join type like NULL_AWARE_LEFT_SEMI_JOIN in nereids
            // so we translate the join type here to let be known if the hash conjunct is null aware
            if (joinOperator == JoinOperator.LEFT_ANTI_JOIN) {
                joinOperator = JoinOperator.NULL_AWARE_LEFT_ANTI_JOIN;
            } else if (joinOperator == JoinOperator.LEFT_SEMI_JOIN) {
                joinOperator = JoinOperator.NULL_AWARE_LEFT_SEMI_JOIN;
            }
        }

        HashJoinNode hashJoinNode = new HashJoinNode(context.nextPlanNodeId(), leftPlanRoot,
                rightPlanRoot, joinOperator, execEqConjuncts, Lists.newArrayList(), markConjuncts,
                null, null, null, hashJoin.isMarkJoin());
        hashJoinNode.setNereidsId(hashJoin.getId());
        context.getNereidsIdToPlanNodeIdMap().put(hashJoin.getId(), hashJoinNode.getId());
        hashJoinNode.setChildrenDistributeExprLists(distributeExprLists);
        PlanFragment currentFragment = connectJoinNode(hashJoinNode, leftFragment, rightFragment, context, hashJoin);

        if (JoinUtils.shouldColocateJoin(physicalHashJoin)) {
            // TODO: add reason
            hashJoinNode.setColocate(true, "");
            leftFragment.setHasColocatePlanNode(true);
        } else if (JoinUtils.shouldBroadcastJoin(physicalHashJoin)) {
            Preconditions.checkState(rightPlanRoot instanceof ExchangeNode,
                    "right child of broadcast join must be ExchangeNode but it is " + rightFragment.getPlanRoot());
            Preconditions.checkState(rightFragment.getChildren().size() == 1,
                    "right child of broadcast join must have 1 child, but meet " + rightFragment.getChildren().size());
            ((ExchangeNode) rightPlanRoot).setRightChildOfBroadcastHashJoin(true);
            hashJoinNode.setDistributionMode(DistributionMode.BROADCAST);
        } else if (JoinUtils.shouldBucketShuffleJoin(physicalHashJoin)) {
            hashJoinNode.setDistributionMode(DistributionMode.BUCKET_SHUFFLE);
        } else {
            hashJoinNode.setDistributionMode(DistributionMode.PARTITIONED);
        }

        // Nereids does not care about output order of join,
        // but BE need left child's output must be before right child's output.
        // So we need to swap the output order of left and right child if necessary.
        // TODO: revert this after Nereids could ensure the output order is correct.
        List<TupleDescriptor> leftTuples = context.getTupleDesc(leftPlanRoot);
        List<SlotDescriptor> leftSlotDescriptors = leftTuples.stream()
                .map(TupleDescriptor::getSlots)
                .flatMap(Collection::stream)
                .collect(Collectors.toList());
        List<TupleDescriptor> rightTuples = context.getTupleDesc(rightPlanRoot);
        List<SlotDescriptor> rightSlotDescriptors = rightTuples.stream()
                .map(TupleDescriptor::getSlots)
                .flatMap(Collection::stream)
                .collect(Collectors.toList());
        Map<ExprId, SlotReference> outputSlotReferenceMap = hashJoin.getOutput().stream()
                .map(SlotReference.class::cast)
                .collect(Collectors.toMap(Slot::getExprId, s -> s, (existing, replacement) -> existing));
        List<SlotReference> outputSlotReferences = Stream.concat(leftTuples.stream(), rightTuples.stream())
                .map(TupleDescriptor::getSlots)
                .flatMap(Collection::stream)
                .map(sd -> context.findExprId(sd.getId()))
                .map(outputSlotReferenceMap::get)
                .filter(Objects::nonNull)
                .collect(Collectors.toList());

        Map<ExprId, SlotReference> hashOutputSlotReferenceMap = Maps.newHashMap(outputSlotReferenceMap);

        hashJoin.getOtherJoinConjuncts()
                .stream()
                .flatMap(e -> e.getInputSlots().stream())
                .map(SlotReference.class::cast)
                .forEach(s -> hashOutputSlotReferenceMap.put(s.getExprId(), s));
        if (!isHashJoinConjunctsEmpty && !isMarkJoinConjunctsEmpty) {
            // if hash join conjuncts is NOT empty, mark join conjuncts would be processed like other conjuncts
            // BE should deal with mark join conjuncts differently, its result is 3 value bool(true, false, null)
            hashJoin.getMarkJoinConjuncts()
                    .stream()
                    .flatMap(e -> e.getInputSlots().stream())
                    .map(SlotReference.class::cast)
                    .forEach(s -> hashOutputSlotReferenceMap.put(s.getExprId(), s));
        }
        hashJoin.getFilterConjuncts().stream()
                .flatMap(e -> e.getInputSlots().stream())
                .map(SlotReference.class::cast)
                .forEach(s -> hashOutputSlotReferenceMap.put(s.getExprId(), s));

        Map<ExprId, SlotReference> leftChildOutputMap = hashJoin.left().getOutput().stream()
                .map(SlotReference.class::cast)
                .collect(Collectors.toMap(Slot::getExprId, s -> s, (existing, replacement) -> existing));
        Map<ExprId, SlotReference> rightChildOutputMap = hashJoin.right().getOutput().stream()
                .map(SlotReference.class::cast)
                .collect(Collectors.toMap(Slot::getExprId, s -> s, (existing, replacement) -> existing));

        // translate runtime filter
        context.getRuntimeTranslator().ifPresent(runtimeFilterTranslator -> physicalHashJoin.getRuntimeFilters()
                .forEach(filter -> runtimeFilterTranslator.createLegacyRuntimeFilter(filter, hashJoinNode, context)));

        // make intermediate tuple
        List<SlotDescriptor> leftIntermediateSlotDescriptor = Lists.newArrayList();
        List<SlotDescriptor> rightIntermediateSlotDescriptor = Lists.newArrayList();
        TupleDescriptor intermediateDescriptor = context.generateTupleDesc();

        if (hashJoin.getOtherJoinConjuncts().isEmpty() && (isHashJoinConjunctsEmpty != isMarkJoinConjunctsEmpty)
                && (joinType == JoinType.LEFT_ANTI_JOIN
                || joinType == JoinType.LEFT_SEMI_JOIN
                || joinType == JoinType.NULL_AWARE_LEFT_ANTI_JOIN)) {
            for (SlotDescriptor leftSlotDescriptor : leftSlotDescriptors) {
                if (!leftSlotDescriptor.isMaterialized()) {
                    continue;
                }
                SlotReference sf = leftChildOutputMap.get(context.findExprId(leftSlotDescriptor.getId()));
                SlotDescriptor sd;
                if (sf == null && leftSlotDescriptor.getColumn().getName().equals(Column.ROWID_COL)) {
                    // TODO: temporary code for two phase read, should remove it after refactor
                    sd = context.getDescTable().copySlotDescriptor(intermediateDescriptor, leftSlotDescriptor);
                } else {
                    sd = context.createSlotDesc(intermediateDescriptor, sf, leftSlotDescriptor.getParent().getTable());
                    if (hashOutputSlotReferenceMap.get(sf.getExprId()) != null) {
                        hashJoinNode.addSlotIdToHashOutputSlotIds(leftSlotDescriptor.getId());
                        hashJoinNode.getHashOutputExprSlotIdMap().put(sf.getExprId(), leftSlotDescriptor.getId());
                    }
                }
                leftIntermediateSlotDescriptor.add(sd);
            }
        } else if (hashJoin.getOtherJoinConjuncts().isEmpty() && (isHashJoinConjunctsEmpty != isMarkJoinConjunctsEmpty)
                && (joinType == JoinType.RIGHT_ANTI_JOIN || joinType == JoinType.RIGHT_SEMI_JOIN)) {
            for (SlotDescriptor rightSlotDescriptor : rightSlotDescriptors) {
                if (!rightSlotDescriptor.isMaterialized()) {
                    continue;
                }
                SlotReference sf = rightChildOutputMap.get(context.findExprId(rightSlotDescriptor.getId()));
                SlotDescriptor sd;
                if (sf == null && rightSlotDescriptor.getColumn().getName().equals(Column.ROWID_COL)) {
                    // TODO: temporary code for two phase read, should remove it after refactor
                    sd = context.getDescTable().copySlotDescriptor(intermediateDescriptor, rightSlotDescriptor);
                } else {
                    sd = context.createSlotDesc(intermediateDescriptor, sf, rightSlotDescriptor.getParent().getTable());
                    if (hashOutputSlotReferenceMap.get(sf.getExprId()) != null) {
                        hashJoinNode.addSlotIdToHashOutputSlotIds(rightSlotDescriptor.getId());
                        hashJoinNode.getHashOutputExprSlotIdMap().put(sf.getExprId(), rightSlotDescriptor.getId());
                    }
                }
                rightIntermediateSlotDescriptor.add(sd);
            }
        } else {
            for (SlotDescriptor leftSlotDescriptor : leftSlotDescriptors) {
                if (!leftSlotDescriptor.isMaterialized()) {
                    continue;
                }
                SlotReference sf = leftChildOutputMap.get(context.findExprId(leftSlotDescriptor.getId()));
                SlotDescriptor sd;
                if (sf == null && leftSlotDescriptor.getColumn().getName().equals(Column.ROWID_COL)) {
                    // TODO: temporary code for two phase read, should remove it after refactor
                    sd = context.getDescTable().copySlotDescriptor(intermediateDescriptor, leftSlotDescriptor);
                } else {
                    sd = context.createSlotDesc(intermediateDescriptor, sf, leftSlotDescriptor.getParent().getTable());
                    // sd = context.createSlotDesc(intermediateDescriptor, sf);
                    if (hashOutputSlotReferenceMap.get(sf.getExprId()) != null) {
                        hashJoinNode.addSlotIdToHashOutputSlotIds(leftSlotDescriptor.getId());
                        hashJoinNode.getHashOutputExprSlotIdMap().put(sf.getExprId(), leftSlotDescriptor.getId());
                    }
                }
                leftIntermediateSlotDescriptor.add(sd);
            }
            for (SlotDescriptor rightSlotDescriptor : rightSlotDescriptors) {
                if (!rightSlotDescriptor.isMaterialized()) {
                    continue;
                }
                SlotReference sf = rightChildOutputMap.get(context.findExprId(rightSlotDescriptor.getId()));
                SlotDescriptor sd;
                if (sf == null && rightSlotDescriptor.getColumn().getName().equals(Column.ROWID_COL)) {
                    // TODO: temporary code for two phase read, should remove it after refactor
                    sd = context.getDescTable().copySlotDescriptor(intermediateDescriptor, rightSlotDescriptor);
                } else {
                    sd = context.createSlotDesc(intermediateDescriptor, sf, rightSlotDescriptor.getParent().getTable());
                    if (hashOutputSlotReferenceMap.get(sf.getExprId()) != null) {
                        hashJoinNode.addSlotIdToHashOutputSlotIds(rightSlotDescriptor.getId());
                        hashJoinNode.getHashOutputExprSlotIdMap().put(sf.getExprId(), rightSlotDescriptor.getId());
                    }
                }
                rightIntermediateSlotDescriptor.add(sd);
            }
        }

        if (hashJoin.getMarkJoinSlotReference().isPresent()) {
            SlotReference sf = hashJoin.getMarkJoinSlotReference().get();
            outputSlotReferences.add(sf);
            context.createSlotDesc(intermediateDescriptor, sf);
            if (hashOutputSlotReferenceMap.get(sf.getExprId()) != null) {
                SlotRef markJoinSlotId = context.findSlotRef(sf.getExprId());
                Preconditions.checkState(markJoinSlotId != null);
                hashJoinNode.addSlotIdToHashOutputSlotIds(markJoinSlotId.getSlotId());
                hashJoinNode.getHashOutputExprSlotIdMap().put(sf.getExprId(), markJoinSlotId.getSlotId());
            }
        }

        // set slots as nullable for outer join
        if (joinType == JoinType.LEFT_OUTER_JOIN || joinType == JoinType.FULL_OUTER_JOIN) {
            rightIntermediateSlotDescriptor.forEach(sd -> sd.setIsNullable(true));
        }
        if (joinType == JoinType.RIGHT_OUTER_JOIN || joinType == JoinType.FULL_OUTER_JOIN) {
            leftIntermediateSlotDescriptor.forEach(sd -> sd.setIsNullable(true));
        }

        // Constant expr will cause be crash.
        // But EliminateJoinCondition and Expression Rewrite already eliminate true literal.
        List<Expr> otherJoinConjuncts = hashJoin.getOtherJoinConjuncts()
                .stream()
                .map(e -> ExpressionTranslator.translate(e, context))
                .collect(Collectors.toList());

        hashJoin.getFilterConjuncts().stream()
                .map(e -> ExpressionTranslator.translate(e, context))
                .forEach(hashJoinNode::addConjunct);

        hashJoinNode.setOtherJoinConjuncts(otherJoinConjuncts);

        if (!isHashJoinConjunctsEmpty && !isMarkJoinConjunctsEmpty) {
            // add mark join conjuncts to hash join node
            List<Expr> markJoinConjuncts = hashJoin.getMarkJoinConjuncts()
                    .stream()
                    .map(e -> ExpressionTranslator.translate(e, context))
                    .collect(Collectors.toList());
            hashJoinNode.setMarkJoinConjuncts(markJoinConjuncts);
        }

        hashJoinNode.setvIntermediateTupleDescList(Lists.newArrayList(intermediateDescriptor));

        if (hashJoin.isShouldTranslateOutput()) {
            // translate output expr on intermediate tuple
            List<Expr> srcToOutput = outputSlotReferences.stream()
                    .map(e -> ExpressionTranslator.translate(e, context))
                    .collect(Collectors.toList());

            TupleDescriptor outputDescriptor = context.generateTupleDesc();
            outputSlotReferences.forEach(s -> context.createSlotDesc(outputDescriptor, s));

            hashJoinNode.setOutputTupleDesc(outputDescriptor);
            hashJoinNode.setProjectList(srcToOutput);
        }
        if (hashJoin.getStats() != null) {
            hashJoinNode.setCardinality((long) hashJoin.getStats().getRowCount());
        }
        updateLegacyPlanIdToPhysicalPlan(currentFragment.getPlanRoot(), hashJoin);
        return currentFragment;
    }

    @Override
    public PlanFragment visitPhysicalNestedLoopJoin(
            PhysicalNestedLoopJoin<? extends Plan, ? extends Plan> nestedLoopJoin,
            PlanTranslatorContext context) {
        // NOTICE: We must visit from right to left, to ensure the last fragment is root fragment
        // TODO: we should add a helper method to wrap this logic.
        //   Maybe something like private List<PlanFragment> postOrderVisitChildren(
        //       PhysicalPlan plan, PlanVisitor visitor, Context context).
        PlanFragment rightFragment = nestedLoopJoin.child(1).accept(this, context);
        PlanFragment leftFragment = nestedLoopJoin.child(0).accept(this, context);
        List<List<Expr>> distributeExprLists = getDistributeExprs(nestedLoopJoin.child(0), nestedLoopJoin.child(1));
        PlanNode leftFragmentPlanRoot = leftFragment.getPlanRoot();
        PlanNode rightFragmentPlanRoot = rightFragment.getPlanRoot();

        if (!JoinUtils.shouldNestedLoopJoin(nestedLoopJoin)) {
            throw new RuntimeException("Physical nested loop join could not execute with equal join condition.");
        }

        List<TupleDescriptor> leftTuples = context.getTupleDesc(leftFragmentPlanRoot);
        List<TupleDescriptor> rightTuples = context.getTupleDesc(rightFragmentPlanRoot);
        List<TupleId> tupleIds = Stream.concat(leftTuples.stream(), rightTuples.stream())
                .map(TupleDescriptor::getId)
                .collect(Collectors.toList());

        JoinType joinType = nestedLoopJoin.getJoinType();

        NestedLoopJoinNode nestedLoopJoinNode = new NestedLoopJoinNode(context.nextPlanNodeId(),
                leftFragmentPlanRoot, rightFragmentPlanRoot, tupleIds, JoinType.toJoinOperator(joinType),
                null, null, null, nestedLoopJoin.isMarkJoin());
        nestedLoopJoinNode.setNereidsId(nestedLoopJoin.getId());
        context.getNereidsIdToPlanNodeIdMap().put(nestedLoopJoin.getId(), nestedLoopJoinNode.getId());
        nestedLoopJoinNode.setChildrenDistributeExprLists(distributeExprLists);
        if (nestedLoopJoin.getStats() != null) {
            nestedLoopJoinNode.setCardinality((long) nestedLoopJoin.getStats().getRowCount());
        }
        nestedLoopJoinNode.setChild(0, leftFragment.getPlanRoot());
        nestedLoopJoinNode.setChild(1, rightFragment.getPlanRoot());
        setPlanRoot(leftFragment, nestedLoopJoinNode, nestedLoopJoin);
        // TODO: what's this? do we really need to set this?
        rightFragment.getPlanRoot().setCompactData(false);
        context.mergePlanFragment(rightFragment, leftFragment);
        for (PlanFragment rightChild : rightFragment.getChildren()) {
            leftFragment.addChild(rightChild);
        }
        // translate runtime filter
        context.getRuntimeTranslator().ifPresent(runtimeFilterTranslator -> {
            List<RuntimeFilter> filters = nestedLoopJoin.getRuntimeFilters();
            filters.forEach(filter -> runtimeFilterTranslator
                    .createLegacyRuntimeFilter(filter, nestedLoopJoinNode, context));
            if (filters.stream().anyMatch(filter -> filter.getType() == TRuntimeFilterType.BITMAP)) {
                nestedLoopJoinNode.setOutputLeftSideOnly(true);
            }
        });

        Map<ExprId, SlotReference> leftChildOutputMap = nestedLoopJoin.child(0).getOutput().stream()
                .map(SlotReference.class::cast)
                .collect(Collectors.toMap(Slot::getExprId, s -> s, (existing, replacement) -> existing));
        Map<ExprId, SlotReference> rightChildOutputMap = nestedLoopJoin.child(1).getOutput().stream()
                .map(SlotReference.class::cast)
                .collect(Collectors.toMap(Slot::getExprId, s -> s, (existing, replacement) -> existing));
        // make intermediate tuple
        List<SlotDescriptor> leftIntermediateSlotDescriptor = Lists.newArrayList();
        List<SlotDescriptor> rightIntermediateSlotDescriptor = Lists.newArrayList();
        TupleDescriptor intermediateDescriptor = context.generateTupleDesc();

        // Nereids does not care about output order of join,
        // but BE need left child's output must be before right child's output.
        // So we need to swap the output order of left and right child if necessary.
        // TODO: revert this after Nereids could ensure the output order is correct.
        List<SlotDescriptor> leftSlotDescriptors = leftTuples.stream()
                .map(TupleDescriptor::getSlots)
                .flatMap(Collection::stream)
                .collect(Collectors.toList());
        List<SlotDescriptor> rightSlotDescriptors = rightTuples.stream()
                .map(TupleDescriptor::getSlots)
                .flatMap(Collection::stream)
                .collect(Collectors.toList());
        Map<ExprId, SlotReference> outputSlotReferenceMap = Maps.newHashMap();

        nestedLoopJoin.getOutput().stream()
                .map(SlotReference.class::cast)
                .forEach(s -> outputSlotReferenceMap.put(s.getExprId(), s));
        nestedLoopJoin.getFilterConjuncts().stream()
                .flatMap(e -> e.getInputSlots().stream())
                .map(SlotReference.class::cast)
                .forEach(s -> outputSlotReferenceMap.put(s.getExprId(), s));
        List<SlotReference> outputSlotReferences = Stream.concat(leftTuples.stream(), rightTuples.stream())
                .map(TupleDescriptor::getSlots)
                .flatMap(Collection::stream)
                .map(sd -> context.findExprId(sd.getId()))
                .map(outputSlotReferenceMap::get)
                .filter(Objects::nonNull)
                .collect(Collectors.toList());

        // TODO: because of the limitation of be, the VNestedLoopJoinNode will output column from both children
        // in the intermediate tuple, so fe have to do the same, if be fix the problem, we can change it back.
        for (SlotDescriptor leftSlotDescriptor : leftSlotDescriptors) {
            if (!leftSlotDescriptor.isMaterialized()) {
                continue;
            }
            SlotReference sf = leftChildOutputMap.get(context.findExprId(leftSlotDescriptor.getId()));
            SlotDescriptor sd;
            if (sf == null && leftSlotDescriptor.getColumn().getName().equals(Column.ROWID_COL)) {
                // TODO: temporary code for two phase read, should remove it after refactor
                sd = context.getDescTable().copySlotDescriptor(intermediateDescriptor, leftSlotDescriptor);
            } else {
                sd = context.createSlotDesc(intermediateDescriptor, sf, leftSlotDescriptor.getParent().getTable());
            }
            leftIntermediateSlotDescriptor.add(sd);
        }
        for (SlotDescriptor rightSlotDescriptor : rightSlotDescriptors) {
            if (!rightSlotDescriptor.isMaterialized()) {
                continue;
            }
            SlotReference sf = rightChildOutputMap.get(context.findExprId(rightSlotDescriptor.getId()));
            SlotDescriptor sd;
            if (sf == null && rightSlotDescriptor.getColumn().getName().equals(Column.ROWID_COL)) {
                // TODO: temporary code for two phase read, should remove it after refactor
                sd = context.getDescTable().copySlotDescriptor(intermediateDescriptor, rightSlotDescriptor);
            } else {
                sd = context.createSlotDesc(intermediateDescriptor, sf, rightSlotDescriptor.getParent().getTable());
            }
            rightIntermediateSlotDescriptor.add(sd);
        }

        if (nestedLoopJoin.getMarkJoinSlotReference().isPresent()) {
            outputSlotReferences.add(nestedLoopJoin.getMarkJoinSlotReference().get());
            context.createSlotDesc(intermediateDescriptor, nestedLoopJoin.getMarkJoinSlotReference().get());
        }

        // set slots as nullable for outer join
        if (joinType == JoinType.LEFT_OUTER_JOIN || joinType == JoinType.FULL_OUTER_JOIN) {
            rightIntermediateSlotDescriptor.forEach(sd -> sd.setIsNullable(true));
        }
        if (joinType == JoinType.RIGHT_OUTER_JOIN || joinType == JoinType.FULL_OUTER_JOIN) {
            leftIntermediateSlotDescriptor.forEach(sd -> sd.setIsNullable(true));
        }

        nestedLoopJoinNode.setvIntermediateTupleDescList(Lists.newArrayList(intermediateDescriptor));

        List<Expr> joinConjuncts = nestedLoopJoin.getOtherJoinConjuncts().stream()
                .filter(e -> !nestedLoopJoin.isBitmapRuntimeFilterCondition(e))
                .map(e -> ExpressionTranslator.translate(e, context)).collect(Collectors.toList());

        if (!nestedLoopJoin.isBitMapRuntimeFilterConditionsEmpty() && joinConjuncts.isEmpty()) {
            // left semi join need at least one conjunct. otherwise left-semi-join fallback to cross-join
            joinConjuncts.add(new BoolLiteral(true));
        }

        nestedLoopJoinNode.setJoinConjuncts(joinConjuncts);

        if (!nestedLoopJoin.getOtherJoinConjuncts().isEmpty()) {
            List<Expr> markJoinConjuncts = nestedLoopJoin.getMarkJoinConjuncts().stream()
                    .map(e -> ExpressionTranslator.translate(e, context)).collect(Collectors.toList());
            nestedLoopJoinNode.setMarkJoinConjuncts(markJoinConjuncts);
        }

        nestedLoopJoin.getFilterConjuncts().stream()
                .map(e -> ExpressionTranslator.translate(e, context))
                .forEach(nestedLoopJoinNode::addConjunct);

        if (nestedLoopJoin.isShouldTranslateOutput()) {
            // translate output expr on intermediate tuple
            List<Expr> srcToOutput = outputSlotReferences.stream()
                    .map(e -> ExpressionTranslator.translate(e, context))
                    .collect(Collectors.toList());

            TupleDescriptor outputDescriptor = context.generateTupleDesc();
            outputSlotReferences.forEach(s -> context.createSlotDesc(outputDescriptor, s));

            nestedLoopJoinNode.setOutputTupleDesc(outputDescriptor);
            nestedLoopJoinNode.setProjectList(srcToOutput);
        }
        if (nestedLoopJoin.getStats() != null) {
            nestedLoopJoinNode.setCardinality((long) nestedLoopJoin.getStats().getRowCount());
        }
        updateLegacyPlanIdToPhysicalPlan(leftFragment.getPlanRoot(), nestedLoopJoin);
        return leftFragment;
    }

    @Override
    public PlanFragment visitPhysicalLimit(PhysicalLimit<? extends Plan> physicalLimit, PlanTranslatorContext context) {
        PlanFragment inputFragment = physicalLimit.child(0).accept(this, context);
        PlanNode child = inputFragment.getPlanRoot();

        if (physicalLimit.getPhase().isLocal()) {
            long newLimit = MergeLimits.mergeLimit(physicalLimit.getLimit(), physicalLimit.getOffset(),
                    child.getLimit());
            child.setLimit(newLimit);
            if (newLimit != -1
                    && child instanceof AggregationNode && physicalLimit.child() instanceof PhysicalHashAggregate) {
                PhysicalHashAggregate<? extends Plan> agg
                        = (PhysicalHashAggregate<? extends Plan>) physicalLimit.child();
                if (agg.isDistinct()) {
                    if (agg.child(0) instanceof PhysicalDistribute
                            && agg.child(0).child(0) instanceof PhysicalHashAggregate
                            && ((Aggregate) agg.child(0).child(0)).isDistinct()
                            && child.getChild(0) instanceof ExchangeNode
                            && child.getChild(0).getChild(0) instanceof AggregationNode) {
                        child.getChild(0).getChild(0).setLimit(newLimit);
                    }
                }
            }
        } else if (physicalLimit.getPhase().isGlobal()) {
            if (!(child instanceof ExchangeNode)) {
                ExchangeNode exchangeNode = new ExchangeNode(context.nextPlanNodeId(), child);
                exchangeNode.setLimit(physicalLimit.getLimit());
                exchangeNode.setOffset(physicalLimit.getOffset());
                exchangeNode.setPartitionType(TPartitionType.UNPARTITIONED);
                exchangeNode.setNumInstances(1);

                PlanFragment fragment = new PlanFragment(context.nextFragmentId(), exchangeNode,
                        DataPartition.UNPARTITIONED);
                inputFragment.setDestination(exchangeNode);
                inputFragment.setOutputPartition(DataPartition.UNPARTITIONED);

                DataStreamSink sink = new DataStreamSink(exchangeNode.getId());
                sink.setOutputPartition(DataPartition.UNPARTITIONED);
                inputFragment.setSink(sink);

                context.addPlanFragment(fragment);
                inputFragment = fragment;
            } else {
                ExchangeNode exchangeNode = (ExchangeNode) child;
                exchangeNode.setLimit(MergeLimits.mergeLimit(physicalLimit.getLimit(), physicalLimit.getOffset(),
                        exchangeNode.getLimit()));
                exchangeNode.setOffset(MergeLimits.mergeOffset(physicalLimit.getOffset(), exchangeNode.getOffset()));
            }
        }

        updateLegacyPlanIdToPhysicalPlan(inputFragment.getPlanRoot(), physicalLimit);
        return inputFragment;
    }

    @Override
    public PlanFragment visitPhysicalPartitionTopN(PhysicalPartitionTopN<? extends Plan> partitionTopN,
            PlanTranslatorContext context) {
        PlanFragment inputFragment = partitionTopN.child(0).accept(this, context);
        List<List<Expr>> distributeExprLists = getDistributeExprs(partitionTopN.child(0));
        PartitionSortNode partitionSortNode = translatePartitionSortNode(
                partitionTopN, inputFragment.getPlanRoot(), context);
        partitionSortNode.setChildrenDistributeExprLists(distributeExprLists);
        addPlanRoot(inputFragment, partitionSortNode, partitionTopN);
        // in pipeline engine, we use parallel scan by default, but it broke the rule of data distribution
        // we need turn of parallel scan to ensure to get correct result.
        if (partitionTopN.getPhase() == PartitionTopnPhase.ONE_PHASE_GLOBAL_PTOPN
                && findOlapScanNodesByPassExchangeAndJoinNode(inputFragment.getPlanRoot())) {
            inputFragment.setHasColocatePlanNode(true);
        }
        return inputFragment;
    }

    // TODO: generate expression mapping when be project could do in ExecNode.
    @Override
    public PlanFragment visitPhysicalProject(PhysicalProject<? extends Plan> project, PlanTranslatorContext context) {
        if (project.child(0) instanceof AbstractPhysicalJoin) {
            ((AbstractPhysicalJoin<?, ?>) project.child(0)).setShouldTranslateOutput(false);
        }
        if (project.child(0) instanceof PhysicalFilter) {
            if (project.child(0).child(0) instanceof AbstractPhysicalJoin) {
                ((AbstractPhysicalJoin<?, ?>) project.child(0).child(0)).setShouldTranslateOutput(false);
            }
        }

        PlanFragment inputFragment = project.child(0).accept(this, context);
        PlanNode inputPlanNode = inputFragment.getPlanRoot();
        // this means already have project on this node, filter need execute after project, so need a new node
        if (CollectionUtils.isNotEmpty(inputPlanNode.getProjectList())) {
            SelectNode selectNode = new SelectNode(context.nextPlanNodeId(), inputPlanNode);
            selectNode.setNereidsId(project.getId());
            context.getNereidsIdToPlanNodeIdMap().put(project.getId(), selectNode.getId());
            addPlanRoot(inputFragment, selectNode, project);
            inputPlanNode = selectNode;
        }

        List<Expr> projectionExprs = null;
        List<Expr> allProjectionExprs = Lists.newArrayList();
        List<Slot> slots = null;
        // TODO FE/BE do not support multi-layer-project on MultiDataSink now.
        if (project.hasMultiLayerProjection()
                && !(inputFragment instanceof MultiCastPlanFragment)
                // TODO support for two phase read with project, remove it after refactor
                && !(project.child() instanceof PhysicalDeferMaterializeTopN)
                && !(project.child() instanceof PhysicalDeferMaterializeOlapScan
                || (project.child() instanceof PhysicalFilter
                && ((PhysicalFilter<?>) project.child()).child() instanceof PhysicalDeferMaterializeOlapScan))) {
            int layerCount = project.getMultiLayerProjects().size();
            for (int i = 0; i < layerCount; i++) {
                List<NamedExpression> layer = project.getMultiLayerProjects().get(i);

                projectionExprs = new ArrayList<>(layer.size());
                slots = new ArrayList<>(layer.size());
                for (int j = 0; j < layer.size(); j++) {
                    NamedExpression layerExpr = layer.get(j);
                    projectionExprs.add(ExpressionTranslator.translate(layerExpr, context));
                    slots.add(layerExpr.toSlot());
                }

                if (i < layerCount - 1) {
                    inputPlanNode.addIntermediateProjectList(projectionExprs);
                    TupleDescriptor projectionTuple = generateTupleDesc(slots, null, context);
                    inputPlanNode.addIntermediateOutputTupleDescList(projectionTuple);
                }
                allProjectionExprs.addAll(projectionExprs);
            }
        } else {
            List<NamedExpression> projects = project.getProjects();
            int projectNum = projects.size();
            projectionExprs = new ArrayList<>(projectNum);
            slots = new ArrayList<>(projectNum);
            for (int j = 0; j < projectNum; j++) {
                NamedExpression layerExpr = projects.get(j);
                projectionExprs.add(ExpressionTranslator.translate(layerExpr, context));
                slots.add(layerExpr.toSlot());
            }
            allProjectionExprs.addAll(projectionExprs);
        }
        // process multicast sink
        if (inputFragment instanceof MultiCastPlanFragment) {
            MultiCastDataSink multiCastDataSink = (MultiCastDataSink) inputFragment.getSink();
            DataStreamSink dataStreamSink = multiCastDataSink.getDataStreamSinks().get(
                    multiCastDataSink.getDataStreamSinks().size() - 1);
            if (CollectionUtils.isNotEmpty(dataStreamSink.getProjections())) {
                String errMsg = "generate invalid plan \n" + project.treeString();
                LOG.warn(errMsg);
                throw new AnalysisException(errMsg);
            }
            TupleDescriptor projectionTuple = generateTupleDesc(slots, null, context);
            dataStreamSink.setProjections(projectionExprs);
            dataStreamSink.setOutputTupleDesc(projectionTuple);
            return inputFragment;
        }

        List<Expr> conjuncts = inputPlanNode.getConjuncts();
        Set<SlotId> requiredSlotIdSet = Sets.newHashSet();
        for (Expr expr : allProjectionExprs) {
            Expr.extractSlots(expr, requiredSlotIdSet);
        }
        Set<SlotId> requiredByProjectSlotIdSet = Sets.newHashSet(requiredSlotIdSet);
        for (Expr expr : conjuncts) {
            Expr.extractSlots(expr, requiredSlotIdSet);
        }
        // For hash join node, use vSrcToOutputSMap to describe the expression calculation, use
        // vIntermediateTupleDescList as input, and set vOutputTupleDesc as the final output.
        // TODO: HashJoinNode's be implementation is not support projection yet, remove this after when supported.
        if (inputPlanNode instanceof JoinNodeBase) {
            TupleDescriptor tupleDescriptor = generateTupleDesc(slots, null, context);
            JoinNodeBase joinNode = (JoinNodeBase) inputPlanNode;
            joinNode.setOutputTupleDesc(tupleDescriptor);
            joinNode.setProjectList(projectionExprs);
            // prune the hashOutputSlotIds
            if (joinNode instanceof HashJoinNode) {
                Set<SlotId> oldHashOutputSlotIds = Sets.newHashSet(((HashJoinNode) joinNode).getHashOutputSlotIds());
                ((HashJoinNode) joinNode).getHashOutputSlotIds().clear();
                Set<ExprId> requiredExprIds = Sets.newHashSet();
                Set<SlotId> requiredOtherConjunctsSlotIdSet = Sets.newHashSet();
                List<Expr> otherConjuncts = ((HashJoinNode) joinNode).getOtherJoinConjuncts();
                for (Expr expr : otherConjuncts) {
                    Expr.extractSlots(expr, requiredOtherConjunctsSlotIdSet);
                }
                if (!((HashJoinNode) joinNode).getEqJoinConjuncts().isEmpty()
                        && !((HashJoinNode) joinNode).getMarkJoinConjuncts().isEmpty()) {
                    List<Expr> markConjuncts = ((HashJoinNode) joinNode).getMarkJoinConjuncts();
                    for (Expr expr : markConjuncts) {
                        Expr.extractSlots(expr, requiredOtherConjunctsSlotIdSet);
                    }
                }
                requiredOtherConjunctsSlotIdSet.forEach(e -> requiredExprIds.add(context.findExprId(e)));
                requiredSlotIdSet.forEach(e -> requiredExprIds.add(context.findExprId(e)));
                for (ExprId exprId : requiredExprIds) {
                    SlotId slotId = ((HashJoinNode) joinNode).getHashOutputExprSlotIdMap().get(exprId);
                    // Preconditions.checkState(slotId != null);
                    if (slotId != null) {
                        ((HashJoinNode) joinNode).addSlotIdToHashOutputSlotIds(slotId);
                    }
                }
                if (((HashJoinNode) joinNode).getHashOutputSlotIds().isEmpty()) {
                    // In FE, if all columns are pruned, hash output slots are empty.
                    // On the contrary, BE will keep all columns if hash output slots are empty.
                    // Currently BE will keep this behavior in order to be compatible with older planner.
                    // So we have to workaround this in FE by keeping at least one slot in oldHashOutputSlotIds.
                    // TODO: Remove this code when old planner is deleted and BE changes to be consistent with FE.
                    for (SlotId slotId : oldHashOutputSlotIds) {
                        ((HashJoinNode) joinNode).addSlotIdToHashOutputSlotIds(slotId);
                        break;
                    }
                }
            }
            return inputFragment;
        }

        if (inputPlanNode instanceof TableFunctionNode) {
            TableFunctionNode tableFunctionNode = (TableFunctionNode) inputPlanNode;
            tableFunctionNode.setOutputSlotIds(Lists.newArrayList(requiredSlotIdSet));
        }

        if (inputPlanNode instanceof ScanNode) {
            // TODO support for two phase read with project, remove this if after refactor
            if (!(project.child() instanceof PhysicalDeferMaterializeOlapScan
                    || (project.child() instanceof PhysicalFilter
                    && ((PhysicalFilter<?>) project.child()).child() instanceof PhysicalDeferMaterializeOlapScan))) {
                TupleDescriptor projectionTuple = generateTupleDesc(slots,
                        ((ScanNode) inputPlanNode).getTupleDesc().getTable(), context);
                inputPlanNode.setProjectList(projectionExprs);
                inputPlanNode.setOutputTupleDesc(projectionTuple);
            }
            if (inputPlanNode instanceof OlapScanNode) {
                ((OlapScanNode) inputPlanNode).updateRequiredSlots(context, requiredByProjectSlotIdSet);
            }
            updateScanSlotsMaterialization((ScanNode) inputPlanNode, requiredSlotIdSet,
                    requiredByProjectSlotIdSet, context);
        } else {
            if (project.child() instanceof PhysicalDeferMaterializeTopN) {
                inputFragment.setOutputExprs(allProjectionExprs);
            } else {
                TupleDescriptor tupleDescriptor = generateTupleDesc(slots, null, context);
                inputPlanNode.setProjectList(projectionExprs);
                inputPlanNode.setOutputTupleDesc(tupleDescriptor);
            }
        }
        return inputFragment;
    }

    /**
     * Returns a new fragment with a UnionNode as its root. The data partition of the
     * returned fragment and how the data of the child fragments is consumed depends on the
     * data partitions of the child fragments:
     * - All child fragments are unpartitioned or partitioned: The returned fragment has an
     *   UNPARTITIONED or RANDOM data partition, respectively. The UnionNode absorbs the
     *   plan trees of all child fragments.
     * - Mixed partitioned/unpartitioned child fragments: The returned fragment is
     *   RANDOM partitioned. The plan trees of all partitioned child fragments are absorbed
     *   into the UnionNode. All unpartitioned child fragments are connected to the
     *   UnionNode via a RANDOM exchange, and remain unchanged otherwise.
     */
    @Override
    public PlanFragment visitPhysicalSetOperation(
            PhysicalSetOperation setOperation, PlanTranslatorContext context) {
        List<PlanFragment> childrenFragments = new ArrayList<>();
        for (Plan plan : setOperation.children()) {
            childrenFragments.add(plan.accept(this, context));
        }

        TupleDescriptor setTuple = generateTupleDesc(setOperation.getOutput(), null, context);
        List<SlotDescriptor> outputSlotDescs = new ArrayList<>(setTuple.getSlots());

        SetOperationNode setOperationNode;
        // create setOperationNode
        if (setOperation instanceof PhysicalUnion) {
            setOperationNode = new UnionNode(context.nextPlanNodeId(), setTuple.getId());
        } else if (setOperation instanceof PhysicalExcept) {
            setOperationNode = new ExceptNode(context.nextPlanNodeId(), setTuple.getId());
        } else if (setOperation instanceof PhysicalIntersect) {
            setOperationNode = new IntersectNode(context.nextPlanNodeId(), setTuple.getId());
        } else {
            throw new RuntimeException("not support set operation type " + setOperation);
        }
        setOperationNode.setNereidsId(setOperation.getId());
        List<List<Expression>> resultExpressionLists = Lists.newArrayList();
        context.getNereidsIdToPlanNodeIdMap().put(setOperation.getId(), setOperationNode.getId());
        for (List<SlotReference> regularChildrenOutput : setOperation.getRegularChildrenOutputs()) {
            resultExpressionLists.add(new ArrayList<>(regularChildrenOutput));
        }

        List<List<Expression>> constExpressionLists = Lists.newArrayList();
        if (setOperation instanceof PhysicalUnion) {
            for (List<NamedExpression> unionConsts : ((PhysicalUnion) setOperation).getConstantExprsList()) {
                constExpressionLists.add(new ArrayList<>(unionConsts));
            }
        }

        for (PlanFragment childFragment : childrenFragments) {
            setOperationNode.addChild(childFragment.getPlanRoot());
        }
        finalizeForSetOperationNode(setOperationNode, outputSlotDescs, outputSlotDescs,
                constExpressionLists, resultExpressionLists, context);

        PlanFragment setOperationFragment;
        if (childrenFragments.isEmpty()) {
            setOperationFragment = createPlanFragment(setOperationNode,
                    DataPartition.UNPARTITIONED, setOperation);
            context.addPlanFragment(setOperationFragment);
        } else {
            int childrenSize = childrenFragments.size();
            setOperationFragment = childrenFragments.get(childrenSize - 1);
            for (int i = childrenSize - 2; i >= 0; i--) {
                context.mergePlanFragment(childrenFragments.get(i), setOperationFragment);
                for (PlanFragment child : childrenFragments.get(i).getChildren()) {
                    setOperationFragment.addChild(child);
                }
            }
            setPlanRoot(setOperationFragment, setOperationNode, setOperation);
        }

        // in pipeline engine, we use parallel scan by default, but it broke the rule of data distribution
        // we need turn of parallel scan to ensure to get correct result.
        // TODO: nereids forbid all parallel scan under PhysicalSetOperation temporary
        if (!setOperation.getPhysicalProperties().equals(PhysicalProperties.ANY)
                && findOlapScanNodesByPassExchangeAndJoinNode(setOperationFragment.getPlanRoot())) {
            setOperationFragment.setHasColocatePlanNode(true);
            setOperationNode.setColocate(true);
        }

        return setOperationFragment;
    }

    @Override
    public PlanFragment visitPhysicalIntersect(PhysicalIntersect intersect, PlanTranslatorContext context) {
        PlanFragment fragment = visitPhysicalSetOperation(intersect, context);
        RunTimeFilterTranslatorV2.INSTANCE.createLegacyRuntimeFilters(
                fragment.getPlanRoot(),
                intersect.getRuntimeFiltersV2(),
                context);

        return fragment;
    }

    @Override
    public PlanFragment visitPhysicalExcept(PhysicalExcept except, PlanTranslatorContext context) {
        PlanFragment fragment = visitPhysicalSetOperation(except, context);
        RunTimeFilterTranslatorV2.INSTANCE.createLegacyRuntimeFilters(
                fragment.getPlanRoot(),
                except.getRuntimeFiltersV2(),
                context);

        return fragment;
    }

    /*-
     * Physical sort:
     * 1. Build sortInfo
     *    There are two types of slotRef:
     *    one is generated by the previous node, collectively called old.
     *    the other is newly generated by the sort node, collectively called new.
     *    Filling of sortInfo related data structures,
     *    a. ordering use newSlotRef.
     *    b. sortTupleSlotExprs use oldSlotRef.
     * 2. Create sortNode
     * 3. Create mergeFragment
     * TODO: When the slotRef of sort is currently generated,
     *       it will be based on the expression in select and orderBy expression in to ensure the uniqueness of slotRef.
     *       But eg:
     *       select a+1 from table order by a+1;
     *       the expressions of the two are inconsistent.
     *       The former will perform an additional Alias.
     *       Currently we cannot test whether this will have any effect.
     *       After a+1 can be parsed , reprocessing.
     */
    @Override
    public PlanFragment visitPhysicalQuickSort(PhysicalQuickSort<? extends Plan> sort,
            PlanTranslatorContext context) {
        PlanFragment inputFragment = sort.child(0).accept(this, context);
        List<List<Expr>> distributeExprLists = getDistributeExprs(sort.child(0));

        // 2. According to the type of sort, generate physical plan
        if (!sort.getSortPhase().isMerge()) {
            // For localSort or Gather->Sort, we just need to add sortNode
            SortNode sortNode = translateSortNode(sort, inputFragment.getPlanRoot(), context);
            sortNode.setChildrenDistributeExprLists(distributeExprLists);
            addPlanRoot(inputFragment, sortNode, sort);
        } else {
            // For mergeSort, we need to push sortInfo to exchangeNode
            if (!(inputFragment.getPlanRoot() instanceof ExchangeNode)) {
                // if there is no exchange node for mergeSort
                //   e.g., localSort -> mergeSort
                // It means the local has satisfied the Gather property. We can just ignore mergeSort
                return inputFragment;
            }
            SortNode sortNode = (SortNode) inputFragment.getPlanRoot().getChild(0);
            ((ExchangeNode) inputFragment.getPlanRoot()).setMergeInfo(sortNode.getSortInfo());
            if (inputFragment.hasChild(0) && inputFragment.getChild(0).getSink() != null) {
                inputFragment.getChild(0).getSink().setMerge(true);
            }
            sortNode.setMergeByExchange();
            sortNode.setChildrenDistributeExprLists(distributeExprLists);
        }
        return inputFragment;
    }

    @Override
    public PlanFragment visitPhysicalTopN(PhysicalTopN<? extends Plan> topN, PlanTranslatorContext context) {
        PlanFragment inputFragment = topN.child(0).accept(this, context);
        List<List<Expr>> distributeExprLists = getDistributeExprs(topN.child(0));
        // 2. According to the type of sort, generate physical plan
        if (!topN.getSortPhase().isMerge()) {
            // For localSort or Gather->Sort, we just need to add TopNNode
            SortNode sortNode = translateSortNode(topN, inputFragment.getPlanRoot(), context);
            sortNode.setOffset(topN.getOffset());
            sortNode.setLimit(topN.getLimit());
            if (context.getTopnFilterContext().isTopnFilterSource(topN)) {
                context.getTopnFilterContext().translateSource(topN, sortNode);
                TopnFilter filter = context.getTopnFilterContext().getTopnFilter(topN);
                List<Pair<Integer, Integer>> targets = new ArrayList<>();
                for (Map.Entry<ScanNode, Expr> entry : filter.legacyTargets.entrySet()) {
                    Set<SlotRef> inputSlots = entry.getValue().getInputSlotRef();
                    if (inputSlots.size() != 1) {
                        LOG.warn("topn filter targets error: " + inputSlots);
                    } else {
                        SlotRef slot = inputSlots.iterator().next();
                        targets.add(Pair.of(entry.getKey().getId().asInt(),
                                (slot.getDesc().getId().asInt())));
                    }
                }
                sortNode.setTopnFilterTargets(targets);
            }
            // push sort to scan opt
            if (sortNode.getChild(0) instanceof OlapScanNode) {
                OlapScanNode scanNode = ((OlapScanNode) sortNode.getChild(0));
                if (checkPushSort(sortNode, scanNode.getOlapTable())) {
                    SortInfo sortInfo = sortNode.getSortInfo();
                    scanNode.setSortInfo(sortInfo);
                    scanNode.getSortInfo().setSortTupleSlotExprs(sortNode.getResolvedTupleExprs());
                    for (Expr expr : sortInfo.getOrderingExprs()) {
                        scanNode.getSortInfo().addMaterializedOrderingExpr(expr);
                    }
                    if (sortNode.getOffset() > 0) {
                        scanNode.setSortLimit(sortNode.getLimit() + sortNode.getOffset());
                    } else {
                        scanNode.setSortLimit(sortNode.getLimit());
                    }
                }
            }
            sortNode.setChildrenDistributeExprLists(distributeExprLists);
            addPlanRoot(inputFragment, sortNode, topN);
        } else {
            // For mergeSort, we need to push sortInfo to exchangeNode
            if (!(inputFragment.getPlanRoot() instanceof ExchangeNode)) {
                // if there is no exchange node for mergeSort
                //   e.g., mergeTopN -> localTopN
                // It means the local has satisfied the Gather property. We can just ignore mergeSort
                inputFragment.getPlanRoot().setOffset(topN.getOffset());
                inputFragment.getPlanRoot().setLimit(topN.getLimit());
                return inputFragment;
            }
            ExchangeNode exchangeNode = (ExchangeNode) inputFragment.getPlanRoot();
            exchangeNode.setChildrenDistributeExprLists(distributeExprLists);
            exchangeNode.setMergeInfo(((SortNode) exchangeNode.getChild(0)).getSortInfo());
            if (inputFragment.hasChild(0) && inputFragment.getChild(0).getSink() != null) {
                inputFragment.getChild(0).getSink().setMerge(true);
            }
            exchangeNode.setLimit(topN.getLimit());
            exchangeNode.setOffset(topN.getOffset());
            ((SortNode) exchangeNode.getChild(0)).setMergeByExchange();
        }
        updateLegacyPlanIdToPhysicalPlan(inputFragment.getPlanRoot(), topN);
        return inputFragment;
    }

    @Override
    public PlanFragment visitPhysicalDeferMaterializeTopN(PhysicalDeferMaterializeTopN<? extends Plan> topN,
            PlanTranslatorContext context) {
        PlanFragment planFragment = visitPhysicalTopN(topN.getPhysicalTopN(), context);
        if (planFragment.getPlanRoot() instanceof SortNode) {
            SortNode sortNode = (SortNode) planFragment.getPlanRoot();
            sortNode.setUseTwoPhaseReadOpt(true);
            sortNode.getSortInfo().setUseTwoPhaseRead();
            if (context.getTopnFilterContext().isTopnFilterSource(topN)) {
                context.getTopnFilterContext().translateSource(topN, sortNode);
            }
            TupleDescriptor tupleDescriptor = sortNode.getSortInfo().getSortTupleDescriptor();
            for (SlotDescriptor slotDescriptor : tupleDescriptor.getSlots()) {
                if (topN.getDeferMaterializeSlotIds()
                        .contains(context.findExprId(slotDescriptor.getId()))) {
                    slotDescriptor.setNeedMaterialize(false);
                }
            }
        }
        return planFragment;
    }

    @Override
    public PlanFragment visitPhysicalRepeat(PhysicalRepeat<? extends Plan> repeat, PlanTranslatorContext context) {
        PlanFragment inputPlanFragment = repeat.child(0).accept(this, context);
        List<List<Expr>> distributeExprLists = getDistributeExprs(repeat.child(0));

        Set<VirtualSlotReference> sortedVirtualSlots = repeat.getSortedVirtualSlots();
        TupleDescriptor virtualSlotsTuple =
                generateTupleDesc(ImmutableList.copyOf(sortedVirtualSlots), null, context);

        ImmutableSet<Expression> flattenGroupingSetExprs = ImmutableSet.copyOf(
                ExpressionUtils.flatExpressions(repeat.getGroupingSets()));

        List<Slot> aggregateFunctionUsedSlots = repeat.getOutputExpressions()
                .stream()
                .filter(output -> !(output instanceof VirtualSlotReference))
                .filter(output -> !flattenGroupingSetExprs.contains(output))
                .distinct()
                .map(NamedExpression::toSlot)
                .collect(ImmutableList.toImmutableList());

        // keep flattenGroupingSetExprs comes first
        List<Expr> preRepeatExprs = Stream.concat(flattenGroupingSetExprs.stream(), aggregateFunctionUsedSlots.stream())
                .map(expr -> ExpressionTranslator.translate(expr, context)).collect(ImmutableList.toImmutableList());

        // outputSlots's order need same with preRepeatExprs
        List<Slot> outputSlots = Stream
                .concat(repeat.getOutputExpressions().stream()
                        .filter(output -> flattenGroupingSetExprs.contains(output)),
                        repeat.getOutputExpressions().stream()
                                .filter(output -> !flattenGroupingSetExprs.contains(output)).distinct())
                .map(NamedExpression::toSlot).collect(ImmutableList.toImmutableList());

        // NOTE: we should first translate preRepeatExprs, then generate output tuple,
        //       or else the preRepeatExprs can not find the bottom slotRef and throw
        //       exception: invalid slot id
        TupleDescriptor outputTuple = generateTupleDesc(outputSlots, null, context);

        // cube and rollup already convert to grouping sets in LogicalPlanBuilder.withAggregate()
        GroupingInfo groupingInfo = new GroupingInfo(
                GroupingType.GROUPING_SETS, virtualSlotsTuple, outputTuple, preRepeatExprs);

        List<Set<Integer>> repeatSlotIdList = repeat.computeRepeatSlotIdList(getSlotIds(outputTuple));
        Set<Integer> allSlotId = repeatSlotIdList.stream()
                .flatMap(Set::stream)
                .collect(ImmutableSet.toImmutableSet());

        RepeatNode repeatNode = new RepeatNode(context.nextPlanNodeId(),
                inputPlanFragment.getPlanRoot(), groupingInfo, repeatSlotIdList,
                allSlotId, repeat.computeVirtualSlotValues(sortedVirtualSlots));
        repeatNode.setNereidsId(repeat.getId());
        context.getNereidsIdToPlanNodeIdMap().put(repeat.getId(), repeatNode.getId());
        repeatNode.setChildrenDistributeExprLists(distributeExprLists);
        addPlanRoot(inputPlanFragment, repeatNode, repeat);
        updateLegacyPlanIdToPhysicalPlan(inputPlanFragment.getPlanRoot(), repeat);
        return inputPlanFragment;
    }

    @Override
    public PlanFragment visitPhysicalWindow(PhysicalWindow<? extends Plan> physicalWindow,
            PlanTranslatorContext context) {
        PlanFragment inputPlanFragment = physicalWindow.child(0).accept(this, context);
        List<List<Expr>> distributeExprLists = getDistributeExprs(physicalWindow.child(0));

        // 1. translate to old optimizer variable
        // variable in Nereids
        WindowFrameGroup windowFrameGroup = physicalWindow.getWindowFrameGroup();
        List<Expression> partitionKeyList = Lists.newArrayList(windowFrameGroup.getPartitionKeys());
        List<OrderExpression> orderKeyList = windowFrameGroup.getOrderKeys();
        List<NamedExpression> windowFunctionList = windowFrameGroup.getGroups();
        WindowFrame windowFrame = windowFrameGroup.getWindowFrame();

        // partition by clause
        List<Expr> partitionExprs = partitionKeyList.stream()
                .map(e -> ExpressionTranslator.translate(e, context))
                .collect(Collectors.toList());

        // order by clause
        List<OrderByElement> orderByElements = orderKeyList.stream()
                .map(orderKey -> new OrderByElement(
                        ExpressionTranslator.translate(orderKey.child(), context),
                        orderKey.isAsc(), orderKey.isNullFirst()))
                .collect(Collectors.toList());

        // function calls
        List<Expr> analyticFnCalls = windowFunctionList.stream()
                .map(e -> {
                    Expression function = e.child(0).child(0);
                    if (function instanceof AggregateFunction) {
                        AggregateParam param = AggregateParam.LOCAL_RESULT;
                        function = new AggregateExpression((AggregateFunction) function, param);
                    }
                    return ExpressionTranslator.translate(function, context);
                })
                .map(FunctionCallExpr.class::cast)
                .peek(fnCall -> {
                    fnCall.setIsAnalyticFnCall(true);
                    ((org.apache.doris.catalog.AggregateFunction) fnCall.getFn()).setIsAnalyticFn(true);
                })
                .collect(Collectors.toList());

        // analytic window
        AnalyticWindow analyticWindow = physicalWindow.translateWindowFrame(windowFrame, context);

        // 2. get bufferedTupleDesc from SortNode and compute isNullableMatched
        Map<ExprId, SlotRef> bufferedSlotRefForWindow = getBufferedSlotRefForWindow(windowFrameGroup, context);
        TupleDescriptor bufferedTupleDesc = context.getBufferedTupleForWindow();

        // generate predicates to check if the exprs of partitionKeys and orderKeys have matched isNullable between
        // sortNode and analyticNode
        Expr partitionExprsIsNullableMatched = partitionExprs.isEmpty() ? null : windowExprsHaveMatchedNullable(
                partitionKeyList, partitionExprs, bufferedSlotRefForWindow);

        Expr orderElementsIsNullableMatched = orderByElements.isEmpty() ? null : windowExprsHaveMatchedNullable(
                orderKeyList.stream().map(UnaryNode::child).collect(Collectors.toList()),
                orderByElements.stream().map(OrderByElement::getExpr).collect(Collectors.toList()),
                bufferedSlotRefForWindow);

        // 3. generate tupleDesc
        List<Slot> windowSlotList = windowFunctionList.stream()
                .map(NamedExpression::toSlot)
                .collect(Collectors.toList());
        TupleDescriptor outputTupleDesc = generateTupleDesc(windowSlotList, null, context);

        // 4. generate AnalyticEvalNode
        AnalyticEvalNode analyticEvalNode = new AnalyticEvalNode(
                context.nextPlanNodeId(),
                inputPlanFragment.getPlanRoot(),
                analyticFnCalls,
                partitionExprs,
                orderByElements,
                analyticWindow,
                outputTupleDesc,
                outputTupleDesc,
                partitionExprsIsNullableMatched,
                orderElementsIsNullableMatched,
                bufferedTupleDesc
        );
        analyticEvalNode.setNereidsId(physicalWindow.getId());
        context.getNereidsIdToPlanNodeIdMap().put(physicalWindow.getId(), analyticEvalNode.getId());
        analyticEvalNode.setChildrenDistributeExprLists(distributeExprLists);
        PlanNode root = inputPlanFragment.getPlanRoot();
        if (root instanceof SortNode) {
            ((SortNode) root).setIsAnalyticSort(true);
        }
        inputPlanFragment.addPlanRoot(analyticEvalNode);

        // in pipeline engine, we use parallel scan by default, but it broke the rule of data distribution
        // we need turn of parallel scan to ensure to get correct result.
        // TODO: nereids forbid all parallel scan under PhysicalSetOperation temporary
        if (findOlapScanNodesByPassExchangeAndJoinNode(inputPlanFragment.getPlanRoot())) {
            inputPlanFragment.setHasColocatePlanNode(true);
            analyticEvalNode.setColocate(true);
            if (root instanceof SortNode) {
                ((SortNode) root).setColocate(true);
            }
        }
        return inputPlanFragment;
    }

    @Override
    public PlanFragment visitPhysicalLazyMaterialize(PhysicalLazyMaterialize<? extends Plan> materialize,
            PlanTranslatorContext context) {
        PlanFragment inputPlanFragment = materialize.child(0).accept(this, context);
        TupleDescriptor materializeTupleDesc = generateTupleDesc(materialize.getOutput(), null, context);

        MaterializationNode materializeNode = new MaterializationNode(context.nextPlanNodeId(), materializeTupleDesc,
                inputPlanFragment.getPlanRoot());

        List<Expr> rowIds = materialize.getRowIds().stream()
                .map(e -> ExpressionTranslator.translate(e, context))
                .collect(Collectors.toList());
        materializeNode.setRowIds(rowIds);

        materializeNode.setLazyColumns(materialize.getLazyColumns());
        materializeNode.setLocations(materialize.getLazySlotLocations());
        materializeNode.setIdxs(materialize.getlazyTableIdxs());

        List<Boolean> rowStoreFlags = new ArrayList<>();
        for (CatalogRelation relation : materialize.getRelations()) {
            rowStoreFlags.add(shouldUseRowStore(relation));
        }
        materializeNode.setRowStoreFlags(rowStoreFlags);

        materializeNode.setTopMaterializeNode(context.isTopMaterializeNode());
        if (context.isTopMaterializeNode()) {
            context.setTopMaterializeNode(false);
        }

        inputPlanFragment.addPlanRoot(materializeNode);
        return inputPlanFragment;
    }

    private boolean shouldUseRowStore(CatalogRelation rel) {
        boolean useRowStore = false;
        if (rel instanceof PhysicalOlapScan) {
            OlapTable olapTable = ((PhysicalOlapScan) rel).getTable();
            useRowStore = olapTable.storeRowColumn()
                    && CollectionUtils.isEmpty(olapTable.getTableProperty().getCopiedRowStoreColumns());
        }
        return useRowStore;
    }

    @Override
    public PlanFragment visitPhysicalLazyMaterializeOlapScan(PhysicalLazyMaterializeOlapScan lazyScan,
            PlanTranslatorContext context) {
        PlanFragment planFragment = computePhysicalOlapScan(lazyScan.getScan(), true, context);
        TupleDescriptor outputTuple = generateTupleDesc(lazyScan.getOutput(), lazyScan.getScan().getTable(), context);
        OlapScanNode olapScanNode = (OlapScanNode) planFragment.getPlanRoot();
        olapScanNode.setDesc(outputTuple);
        olapScanNode.setIsTopnLazyMaterialize(true);
        olapScanNode.setGlobalRowIdColumn(lazyScan.getRowId().getOriginalColumn().get());
        for (Slot slot : lazyScan.getOutput()) {
            if (((SlotReference) slot).getOriginalColumn().isPresent()) {
                olapScanNode.addTopnLazyMaterializeOutputColumns(((SlotReference) slot).getOriginalColumn().get());
            }
        }
        planFragment.getPlanRoot().resetTupleIds(Lists.newArrayList(outputTuple.getId()));
        // translate rf on outputTuple
        context.getRuntimeTranslator().ifPresent(
                runtimeFilterTranslator -> runtimeFilterTranslator.getContext().getTargetListByScan(lazyScan)
                        .forEach(expr -> runtimeFilterTranslator.translateRuntimeFilterTarget(
                                expr, olapScanNode, context)
                        )
        );
        // translate rf v2 target
        List<RuntimeFilterV2> rfV2s = context.getRuntimeFilterV2Context()
                .getRuntimeFilterV2ByTargetPlan(lazyScan);
        for (RuntimeFilterV2 rfV2 : rfV2s) {
            Expr targetExpr = rfV2.getTargetExpression().accept(ExpressionTranslator.INSTANCE, context);
            rfV2.setLegacyTargetNode(olapScanNode);
            rfV2.setLegacyTargetExpr(targetExpr);
        }
        context.getTopnFilterContext().translateTarget(lazyScan, olapScanNode, context);

        return planFragment;
    }

    /* ********************************************************************************************
     * private functions
     * ******************************************************************************************** */

    private PartitionSortNode translatePartitionSortNode(PhysicalPartitionTopN<? extends Plan> partitionTopN,
            PlanNode childNode, PlanTranslatorContext context) {
        List<Expr> partitionExprs = partitionTopN.getPartitionKeys().stream()
                .map(e -> ExpressionTranslator.translate(e, context))
                .collect(Collectors.toList());
        // partition key should on child tuple, sort key should on partition top's tuple
        TupleDescriptor sortTuple = generateTupleDesc(partitionTopN.child().getOutput(), null, context);
        List<Expr> orderingExprs = Lists.newArrayList();
        List<Boolean> ascOrders = Lists.newArrayList();
        List<Boolean> nullsFirstParams = Lists.newArrayList();
        List<OrderKey> orderKeys = partitionTopN.getOrderKeys();
        orderKeys.forEach(k -> {
            orderingExprs.add(ExpressionTranslator.translate(k.getExpr(), context));
            ascOrders.add(k.isAsc());
            nullsFirstParams.add(k.isNullFirst());
        });
        SortInfo sortInfo = new SortInfo(orderingExprs, ascOrders, nullsFirstParams, sortTuple);
        PartitionSortNode partitionSortNode = new PartitionSortNode(context.nextPlanNodeId(), childNode,
                partitionTopN.getFunction(), partitionExprs, sortInfo, partitionTopN.hasGlobalLimit(),
                partitionTopN.getPartitionLimit(), partitionTopN.getPhase());
        partitionSortNode.setNereidsId(partitionTopN.getId());
        context.getNereidsIdToPlanNodeIdMap().put(partitionTopN.getId(), partitionSortNode.getId());
        if (partitionTopN.getStats() != null) {
            partitionSortNode.setCardinality((long) partitionTopN.getStats().getRowCount());
        }
        updateLegacyPlanIdToPhysicalPlan(partitionSortNode, partitionTopN);
        return partitionSortNode;
    }

    private SortNode translateSortNode(AbstractPhysicalSort<? extends Plan> sort, PlanNode childNode,
            PlanTranslatorContext context) {
        TupleDescriptor sortTuple = generateTupleDesc(sort.child().getOutput(), null, context);
        List<Expr> orderingExprs = Lists.newArrayList();
        List<Boolean> ascOrders = Lists.newArrayList();
        List<Boolean> nullsFirstParams = Lists.newArrayList();
        List<OrderKey> orderKeys = sort.getOrderKeys();
        orderKeys.forEach(k -> {
            orderingExprs.add(ExpressionTranslator.translate(k.getExpr(), context));
            ascOrders.add(k.isAsc());
            nullsFirstParams.add(k.isNullFirst());
        });
        SortInfo sortInfo = new SortInfo(orderingExprs, ascOrders, nullsFirstParams, sortTuple);
        SortNode sortNode = new SortNode(context.nextPlanNodeId(), childNode, sortInfo, sort instanceof PhysicalTopN);
        sortNode.setNereidsId(sort.getId());
        context.getNereidsIdToPlanNodeIdMap().put(sort.getId(), sortNode.getId());
        if (sort.getStats() != null) {
            sortNode.setCardinality((long) sort.getStats().getRowCount());
        }
        updateLegacyPlanIdToPhysicalPlan(sortNode, sort);
        return sortNode;
    }

    private void updateScanSlotsMaterialization(ScanNode scanNode,
            Set<SlotId> requiredSlotIdSet, Set<SlotId> requiredByProjectSlotIdSet,
            PlanTranslatorContext context) {
        // TODO: use smallest slot if do not need any slot in upper node
        SlotDescriptor smallest = scanNode.getTupleDesc().getSlots().get(0);
        scanNode.getTupleDesc().getSlots().removeIf(s -> !requiredSlotIdSet.contains(s.getId()));
        if (scanNode.getTupleDesc().getSlots().isEmpty()) {
            scanNode.getTupleDesc().getSlots().add(smallest);
        }
        if (context.getSessionVariable() != null
                && context.getSessionVariable().forbidUnknownColStats
                && !StatisticConstants.isSystemTable(scanNode.getTupleDesc().getTable())) {
            for (SlotId slotId : requiredByProjectSlotIdSet) {
                if (context.isColumnStatsUnknown(scanNode, slotId)) {
                    String colName = scanNode.getTupleDesc().getSlot(slotId.asInt()).getColumn().getName();
                    throw new AnalysisException("meet unknown column stats: " + colName);
                }
            }
            context.removeScanFromStatsUnknownColumnsMap(scanNode);
        }
    }

    private void addConjunctsToPlanNode(PhysicalFilter<? extends Plan> filter,
            PlanNode planNode,
            PlanTranslatorContext context) {
        for (Expression conjunct : filter.getConjuncts()) {
            for (Expression singleConjunct : ExpressionUtils.extractConjunctionToSet(conjunct)) {
                planNode.addConjunct(ExpressionTranslator.translate(singleConjunct, context));
            }
        }
        updateLegacyPlanIdToPhysicalPlan(planNode, filter);
    }

    private TupleDescriptor generateTupleDesc(List<Slot> slotList, TableIf table, PlanTranslatorContext context) {
        TupleDescriptor tupleDescriptor = context.generateTupleDesc();
        tupleDescriptor.setTable(table);
        for (Slot slot : slotList) {
            context.createSlotDesc(tupleDescriptor, (SlotReference) slot, table);
        }
        return tupleDescriptor;
    }

    private PlanFragment connectJoinNode(HashJoinNode hashJoinNode, PlanFragment leftFragment,
            PlanFragment rightFragment, PlanTranslatorContext context, AbstractPlan join) {
        hashJoinNode.setChild(0, leftFragment.getPlanRoot());
        hashJoinNode.setChild(1, rightFragment.getPlanRoot());
        setPlanRoot(leftFragment, hashJoinNode, join);
        context.mergePlanFragment(rightFragment, leftFragment);
        for (PlanFragment rightChild : rightFragment.getChildren()) {
            leftFragment.addChild(rightChild);
        }
        return leftFragment;
    }

    private List<SlotReference> collectGroupBySlots(List<Expression> groupByExpressions,
            List<NamedExpression> outputExpressions) {
        List<SlotReference> groupSlots = Lists.newArrayList();
        Set<VirtualSlotReference> virtualSlotReferences = groupByExpressions.stream()
                .filter(VirtualSlotReference.class::isInstance)
                .map(VirtualSlotReference.class::cast)
                .collect(Collectors.toSet());
        for (Expression e : groupByExpressions) {
            if (e instanceof SlotReference && outputExpressions.stream().anyMatch(o -> o.anyMatch(e::equals))) {
                groupSlots.add((SlotReference) e);
            } else if (e instanceof SlotReference && !virtualSlotReferences.isEmpty()) {
                // When there is a virtualSlot, it is a groupingSets scenario,
                // and the original exprId should be retained at this time.
                groupSlots.add((SlotReference) e);
            } else {
                groupSlots.add(new SlotReference(e.toSql(), e.getDataType(), e.nullable(), ImmutableList.of()));
            }
        }
        return groupSlots;
    }

    private List<Integer> getSlotIds(TupleDescriptor tupleDescriptor) {
        return tupleDescriptor.getSlots()
                .stream()
                .map(slot -> slot.getId().asInt())
                .collect(ImmutableList.toImmutableList());
    }

    private Map<ExprId, SlotRef> getBufferedSlotRefForWindow(WindowFrameGroup windowFrameGroup,
                                                             PlanTranslatorContext context) {
        Map<ExprId, SlotRef> bufferedSlotRefForWindow = context.getBufferedSlotRefForWindow();

        // set if absent
        windowFrameGroup.getPartitionKeys().stream()
                .map(NamedExpression.class::cast)
                .forEach(expression -> {
                    ExprId exprId = expression.getExprId();
                    bufferedSlotRefForWindow.putIfAbsent(exprId, context.findSlotRef(exprId));
                });
        windowFrameGroup.getOrderKeys().stream()
                .map(UnaryNode::child)
                .map(NamedExpression.class::cast)
                .forEach(expression -> {
                    ExprId exprId = expression.getExprId();
                    bufferedSlotRefForWindow.putIfAbsent(exprId, context.findSlotRef(exprId));
                });
        return bufferedSlotRefForWindow;
    }

    private Expr windowExprsHaveMatchedNullable(List<Expression> expressions, List<Expr> exprs,
                                                Map<ExprId, SlotRef> bufferedSlotRef) {
        Map<ExprId, Expr> exprIdToExpr = Maps.newHashMap();
        for (int i = 0; i < expressions.size(); i++) {
            NamedExpression expression = (NamedExpression) expressions.get(i);
            exprIdToExpr.put(expression.getExprId(), exprs.get(i));
        }
        return windowExprsHaveMatchedNullable(exprIdToExpr, bufferedSlotRef, expressions, 0, expressions.size());
    }

    private Expr windowExprsHaveMatchedNullable(Map<ExprId, Expr> exprIdToExpr, Map<ExprId, SlotRef> exprIdToSlotRef,
                                                List<Expression> expressions, int i, int size) {
        if (i > size - 1) {
            return new BoolLiteral(true);
        }

        ExprId exprId = ((NamedExpression) expressions.get(i)).getExprId();
        Expr lhs = exprIdToExpr.get(exprId);
        Expr rhs = exprIdToSlotRef.get(exprId);

        Expr bothNull = new CompoundPredicate(CompoundPredicate.Operator.AND,
                new IsNullPredicate(lhs, false, true), new IsNullPredicate(rhs, false, true));
        Expr lhsEqRhsNotNull = new CompoundPredicate(CompoundPredicate.Operator.AND,
                new CompoundPredicate(CompoundPredicate.Operator.AND,
                        new IsNullPredicate(lhs, true, true), new IsNullPredicate(rhs, true, true)),
                new BinaryPredicate(BinaryPredicate.Operator.EQ, lhs, rhs,
                        Type.BOOLEAN, NullableMode.DEPEND_ON_ARGUMENT));

        Expr remainder = windowExprsHaveMatchedNullable(exprIdToExpr, exprIdToSlotRef, expressions, i + 1, size);
        return new CompoundPredicate(CompoundPredicate.Operator.AND,
                new CompoundPredicate(CompoundPredicate.Operator.OR, bothNull, lhsEqRhsNotNull), remainder);
    }

    private PlanFragment createPlanFragment(PlanNode planNode, DataPartition dataPartition, AbstractPlan physicalPlan) {
        PlanFragment planFragment = new PlanFragment(context.nextFragmentId(), planNode, dataPartition);
        updateLegacyPlanIdToPhysicalPlan(planNode, physicalPlan);
        return planFragment;
    }

    // TODO: refactor this, call it every where is not a good way
    private void setPlanRoot(PlanFragment fragment, PlanNode planNode, AbstractPlan physicalPlan) {
        fragment.setPlanRoot(planNode);
        updateLegacyPlanIdToPhysicalPlan(planNode, physicalPlan);
    }

    // TODO: refactor this, call it every where is not a good way
    private void addPlanRoot(PlanFragment fragment, PlanNode planNode, AbstractPlan physicalPlan) {
        fragment.addPlanRoot(planNode);
        updateLegacyPlanIdToPhysicalPlan(planNode, physicalPlan);
    }

    private DataPartition toDataPartition(DistributionSpec distributionSpec/* target distribution */,
                    List<ExprId> childOutputIds, PlanTranslatorContext context) {
        if (distributionSpec instanceof DistributionSpecAny
                || distributionSpec instanceof DistributionSpecStorageAny
                || distributionSpec instanceof DistributionSpecExecutionAny) {
            return DataPartition.RANDOM;
        } else if (distributionSpec instanceof DistributionSpecGather // gather to one. will set instance later
                // gather to one which has its storage. not useful now.
                || distributionSpec instanceof DistributionSpecStorageGather
                || distributionSpec instanceof DistributionSpecReplicated // broadcast to all
                || distributionSpec instanceof DistributionSpecAllSingleton // broadcast to all. one BE one instance
        ) {
            // broadcast to all (if only one, one equals all)
            return DataPartition.UNPARTITIONED;
        } else if (distributionSpec instanceof DistributionSpecHash) {
            DistributionSpecHash distributionSpecHash = (DistributionSpecHash) distributionSpec;
            List<Expr> partitionExprs = Lists.newArrayList();
            for (int i = 0; i < distributionSpecHash.getEquivalenceExprIds().size(); i++) {
                Set<ExprId> equivalenceExprId = distributionSpecHash.getEquivalenceExprIds().get(i);
                for (ExprId exprId : equivalenceExprId) {
                    if (childOutputIds.contains(exprId)) {
                        partitionExprs.add(context.findSlotRef(exprId));
                        break;
                    }
                }
                if (partitionExprs.size() != i + 1) {
                    throw new RuntimeException("Cannot translate DistributionSpec to DataPartition,"
                            + " DistributionSpec: " + distributionSpec
                            + ", child output: " + childOutputIds);
                }
            }
            TPartitionType partitionType;
            switch (distributionSpecHash.getShuffleType()) {
                case STORAGE_BUCKETED:
                    partitionType = TPartitionType.BUCKET_SHFFULE_HASH_PARTITIONED;
                    break;
                case EXECUTION_BUCKETED:
                    partitionType = TPartitionType.HASH_PARTITIONED;
                    break;
                case NATURAL:
                default:
                    throw new RuntimeException("Do not support shuffle type: "
                            + distributionSpecHash.getShuffleType());
            }
            return new DataPartition(partitionType, partitionExprs);
        } else if (distributionSpec instanceof DistributionSpecOlapTableSinkHashPartitioned) {
            return DataPartition.TABLET_ID;
        } else if (distributionSpec instanceof DistributionSpecHiveTableSinkHashPartitioned) {
            DistributionSpecHiveTableSinkHashPartitioned partitionSpecHash =
                    (DistributionSpecHiveTableSinkHashPartitioned) distributionSpec;
            List<Expr> partitionExprs = Lists.newArrayList();
            List<ExprId> partitionExprIds = partitionSpecHash.getOutputColExprIds();
            for (ExprId partitionExprId : partitionExprIds) {
                if (childOutputIds.contains(partitionExprId)) {
                    partitionExprs.add(context.findSlotRef(partitionExprId));
                }
            }
            return new DataPartition(TPartitionType.HIVE_TABLE_SINK_HASH_PARTITIONED, partitionExprs);
        } else if (distributionSpec instanceof DistributionSpecHiveTableSinkUnPartitioned) {
            return new DataPartition(TPartitionType.HIVE_TABLE_SINK_UNPARTITIONED);
        } else {
            throw new RuntimeException("Unknown DistributionSpec: " + distributionSpec);
        }
    }

    // TODO: refactor this, call it every where is not a good way
    private void updateLegacyPlanIdToPhysicalPlan(PlanNode planNode, AbstractPlan physicalPlan) {
        if (statsErrorEstimator != null) {
            statsErrorEstimator.updateLegacyPlanIdToPhysicalPlan(planNode, physicalPlan);
        }
    }

    private void injectRowIdColumnSlot(TupleDescriptor tupleDesc) {
        SlotDescriptor slotDesc = context.addSlotDesc(tupleDesc);
        if (LOG.isDebugEnabled()) {
            LOG.debug("inject slot {}", slotDesc);
        }
        String name = Column.ROWID_COL;
        Column col = new Column(name, Type.STRING, false, null, false, "", "rowid column");
        slotDesc.setType(Type.STRING);
        slotDesc.setColumn(col);
        slotDesc.setIsNullable(false);
        slotDesc.setIsMaterialized(true);
    }

    /**
     * topN opt: using storage data ordering to accelerate topn operation.
     * refer pr: optimize topn query if order by columns is prefix of sort keys of table (#10694)
     */
    private boolean checkPushSort(SortNode sortNode, OlapTable olapTable) {
        // Ensure limit is less than threshold
        if (sortNode.getLimit() <= 0
                || sortNode.getLimit() > context.getSessionVariable().topnOptLimitThreshold) {
            return false;
        }

        if (sortNode.getSortInfo().getOrderingExprs().stream().anyMatch(e -> e.getType().isComplexType())) {
            return false;
        }

        // Ensure all isAscOrder is same, ande length != 0. Can't be z-order.
        if (sortNode.getSortInfo().getIsAscOrder().stream().distinct().count() != 1 || olapTable.isZOrderSort()) {
            return false;
        }

        // Tablet's order by key only can be the front part of schema.
        // Like: schema: a.b.c.d.e.f.g order by key: a.b.c (no a,b,d)
        // Do **prefix match** to check if order by key can be pushed down.
        // olap order by key: a.b.c.d
        // sort key: (a) (a,b) (a,b,c) (a,b,c,d) is ok
        //           (a,c) (a,c,d), (a,c,b) (a,c,f) (a,b,c,d,e)is NOT ok
        List<Expr> sortExprs = sortNode.getSortInfo().getOrderingExprs();
        List<Boolean> nullsFirsts = sortNode.getSortInfo().getNullsFirst();
        List<Boolean> isAscOrders = sortNode.getSortInfo().getIsAscOrder();
        if (sortExprs.size() > olapTable.getDataSortInfo().getColNum()) {
            return false;
        }
        List<Column> sortKeyColumns = new ArrayList<>(olapTable.getFullSchema());
        if (olapTable.getEnableUniqueKeyMergeOnWrite()) {
            Map<Integer, Column> clusterKeyMap = new TreeMap<>();
            for (Column column : olapTable.getFullSchema()) {
                if (column.getClusterKeyId() != -1) {
                    clusterKeyMap.put(column.getClusterKeyId(), column);
                }
            }
            if (!clusterKeyMap.isEmpty()) {
                sortKeyColumns.clear();
                sortKeyColumns.addAll(clusterKeyMap.values());
            }
        }
        for (int i = 0; i < sortExprs.size(); i++) {
            // sort key.
            Column sortColumn = sortKeyColumns.get(i);
            // sort slot.
            Expr sortExpr = sortExprs.get(i);
            if (sortExpr instanceof SlotRef) {
                SlotRef slotRef = (SlotRef) sortExpr;
                if (sortColumn.equals(slotRef.getColumn())) {
                    // [ORDER BY DESC NULLS FIRST] or [ORDER BY ASC NULLS LAST] can not be optimized
                    // to only read file tail, since NULLS is at file head but data is at tail
                    if (sortColumn.isAllowNull() && nullsFirsts.get(i) != isAscOrders.get(i)) {
                        return false;
                    }
                } else {
                    return false;
                }
            } else {
                return false;
            }
        }

        return true;
    }

    private List<Expr> translateToLegacyConjuncts(Set<Expression> conjuncts) {
        List<Expr> outputExprs = Lists.newArrayList();
        if (conjuncts != null) {
            conjuncts.stream()
                    .map(e -> ExpressionTranslator.translate(e, context))
                    .forEach(outputExprs::add);
        }
        return outputExprs;
    }

    private boolean isComplexDataType(DataType dataType) {
        return dataType instanceof ArrayType || dataType instanceof MapType || dataType instanceof JsonType
                || dataType instanceof StructType;
    }

    private PhysicalCTEConsumer getCTEConsumerChild(PhysicalPlan root) {
        if (root == null) {
            return null;
        } else if (root instanceof PhysicalCTEConsumer) {
            return (PhysicalCTEConsumer) root;
        } else if (root.children().size() != 1) {
            return null;
        } else {
            return getCTEConsumerChild((PhysicalPlan) root.child(0));
        }
    }

    private boolean findOlapScanNodesByPassExchangeAndJoinNode(PlanNode root) {
        if (root instanceof OlapScanNode) {
            return true;
        } else if (!(root instanceof JoinNodeBase || root instanceof ExchangeNode)) {
            return root.getChildren().stream().anyMatch(child -> findOlapScanNodesByPassExchangeAndJoinNode(child));
        }
        return false;
    }

    private List<List<Expr>> getDistributeExprs(Plan ... children) {
        List<List<Expr>> distributeExprLists = Lists.newArrayList();
        for (Plan child : children) {
            DistributionSpec spec = ((PhysicalPlan) child).getPhysicalProperties().getDistributionSpec();
            distributeExprLists.add(getDistributeExpr(child.getOutputExprIds(), spec));
        }
        return distributeExprLists;
    }

    private List<Expr> getDistributeExpr(List<ExprId> childOutputIds, DistributionSpec spec) {
        if (spec instanceof DistributionSpecHash) {
            DistributionSpecHash distributionSpecHash = (DistributionSpecHash) spec;
            List<Expr> partitionExprs = Lists.newArrayList();
            for (int i = 0; i < distributionSpecHash.getEquivalenceExprIds().size(); i++) {
                Set<ExprId> equivalenceExprId = distributionSpecHash.getEquivalenceExprIds().get(i);
                for (ExprId exprId : equivalenceExprId) {
                    if (childOutputIds.contains(exprId)) {
                        partitionExprs.add(context.findSlotRef(exprId));
                        break;
                    }
                }
            }
            return partitionExprs;
        }
        return Lists.newArrayList();
    }

<<<<<<< HEAD
    private void finalizeForSetOperationNode(SetOperationNode node,
                                                List<SlotDescriptor> constExprSlots,
                                                List<SlotDescriptor> resultExprSlots,
                                                List<List<Expression>> constExpressionLists,
                                                List<List<Expression>> resultExpressionLists,
                                                PlanTranslatorContext context) {
        if (node == null || constExprSlots == null || resultExprSlots == null
                || constExpressionLists == null || resultExpressionLists == null || context == null) {
            return;
        }

        List<List<Expr>> materializedConstExprLists = Lists.newArrayList();
        for (List<Expression> constExpressionList : constExpressionLists) {
            Preconditions.checkState(constExpressionList.size() == constExprSlots.size());
            List<Expr> exprList = Lists.newArrayList();
            for (Expression expression : constExpressionList) {
                exprList.add(ExpressionTranslator.translate(expression, context));
            }
            materializedConstExprLists.add(exprList);
        }
        node.setMaterializedConstExprLists(materializedConstExprLists);

        List<List<Expr>> materializedResultExprLists = Lists.newArrayList();
        for (int i = 0; i < resultExpressionLists.size(); ++i) {
            List<Expression> resultExpressionList = resultExpressionLists.get(i);
            List<Expr> exprList = Lists.newArrayList();
            Preconditions.checkState(resultExpressionList.size() == resultExprSlots.size());
            for (int j = 0; j < resultExpressionList.size(); ++j) {
                if (resultExprSlots.get(j).isMaterialized()) {
                    exprList.add(ExpressionTranslator.translate(resultExpressionList.get(j), context));
                    // TODO: reconsider this, we may change nullable info in previous nereids rules not here.
                    resultExprSlots.get(j)
                            .setIsNullable(resultExprSlots.get(j).getIsNullable() || exprList.get(j).isNullable());
                }
            }
            materializedResultExprLists.add(exprList);
        }
        node.setMaterializedResultExprLists(materializedResultExprLists);
        Preconditions.checkState(node.getMaterializedResultExprLists().size() == node.getChildren().size());
=======
    // matching the simple query:
    // 1. select xxx from tbl
    // 2. select xxx from tbl where xxx=yyy
    private boolean isSimpleQuery(PhysicalPlan root) {
        if (!(root instanceof PhysicalResultSink)) {
            return false;
        }
        Plan child = root.child(0);
        if (child instanceof PhysicalLimit) {
            child = child.child(0);
        }
        if (child instanceof PhysicalDistribute) {
            child = child.child(0);
        }
        if (child instanceof PhysicalLimit) {
            child = child.child(0);
        }
        if (child instanceof PhysicalProject) {
            child = child.child(0);
        }
        if (child instanceof PhysicalFilter) {
            child = child.child(0);
        }
        return child instanceof PhysicalRelation;
>>>>>>> 374af1da
    }
}<|MERGE_RESOLUTION|>--- conflicted
+++ resolved
@@ -3155,7 +3155,6 @@
         return Lists.newArrayList();
     }
 
-<<<<<<< HEAD
     private void finalizeForSetOperationNode(SetOperationNode node,
                                                 List<SlotDescriptor> constExprSlots,
                                                 List<SlotDescriptor> resultExprSlots,
@@ -3195,7 +3194,8 @@
         }
         node.setMaterializedResultExprLists(materializedResultExprLists);
         Preconditions.checkState(node.getMaterializedResultExprLists().size() == node.getChildren().size());
-=======
+    }
+
     // matching the simple query:
     // 1. select xxx from tbl
     // 2. select xxx from tbl where xxx=yyy
@@ -3220,6 +3220,5 @@
             child = child.child(0);
         }
         return child instanceof PhysicalRelation;
->>>>>>> 374af1da
     }
 }