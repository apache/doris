--- conflicted
+++ resolved
@@ -761,7 +761,3 @@
         return sinkOptions;
     }
 }
-<<<<<<< HEAD
-
-=======
->>>>>>> 12242f20
