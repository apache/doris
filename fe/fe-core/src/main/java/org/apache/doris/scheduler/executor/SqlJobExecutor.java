--- conflicted
+++ resolved
@@ -74,13 +74,9 @@
 
             executorResult = new ExecutorResult<>(result, true, null, sql);
         } catch (Exception e) {
-<<<<<<< HEAD
-            log.warn("execute sql job failed, sql: {}, error: {}", sql, e.getMessage());
             executorResult = new ExecutorResult<>(null, false, e.getMessage(), sql);
-=======
             log.warn("execute sql job failed, job id :{}, sql: {}, error: {}", job.getJobId(), sql, e);
             return new ExecutorResult<>(null, false, e.getMessage(), sql);
->>>>>>> e69b8abb
         }
         long lastRefreshFinishedTime = System.currentTimeMillis();
         afterExecute(executorResult, taskStartTime, lastRefreshFinishedTime, job.getJobId());
