--- conflicted
+++ resolved
@@ -21,8 +21,8 @@
 import org.apache.doris.common.CustomThreadFactory;
 import org.apache.doris.scheduler.constants.TaskType;
 
-import com.lmax.disruptor.BlockingWaitStrategy;
 import com.lmax.disruptor.EventTranslatorThreeArg;
+import com.lmax.disruptor.LiteTimeoutBlockingWaitStrategy;
 import com.lmax.disruptor.TimeoutException;
 import com.lmax.disruptor.WorkHandler;
 import com.lmax.disruptor.dsl.Disruptor;
@@ -66,21 +66,15 @@
      */
     private static final EventTranslatorThreeArg<TaskEvent, Long, Long, TaskType> TRANSLATOR
             = (event, sequence, jobId, taskId, taskType) -> {
-                event.setId(jobId);
-                event.setTaskId(taskId);
-                event.setTaskType(taskType);
-            };
+        event.setId(jobId);
+        event.setTaskId(taskId);
+        event.setTaskType(taskType);
+    };
 
     public void start() {
-<<<<<<< HEAD
         CustomThreadFactory exportTaskThreadFactory = new CustomThreadFactory("export-task-consumer");
         disruptor = new Disruptor<>(TaskEvent.FACTORY, DEFAULT_RING_BUFFER_SIZE, exportTaskThreadFactory,
-                ProducerType.SINGLE, new BlockingWaitStrategy());
-=======
-        ThreadFactory producerThreadFactory = DaemonThreadFactory.INSTANCE;
-        disruptor = new Disruptor<>(TaskEvent.FACTORY, DEFAULT_RING_BUFFER_SIZE, producerThreadFactory,
-                ProducerType.MULTI, new BlockingWaitStrategy());
->>>>>>> d96e861a
+                ProducerType.SINGLE, new LiteTimeoutBlockingWaitStrategy(10, TimeUnit.MILLISECONDS));
         WorkHandler<TaskEvent>[] workers = new TaskHandler[consumerThreadCount];
         for (int i = 0; i < consumerThreadCount; i++) {
             workers[i] = new TaskHandler();
