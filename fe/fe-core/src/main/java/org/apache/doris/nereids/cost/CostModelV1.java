// Licensed to the Apache Software Foundation (ASF) under one
// or more contributor license agreements.  See the NOTICE file
// distributed with this work for additional information
// regarding copyright ownership.  The ASF licenses this file
// to you under the Apache License, Version 2.0 (the
// "License"); you may not use this file except in compliance
// with the License.  You may obtain a copy of the License at
//
//   http://www.apache.org/licenses/LICENSE-2.0
//
// Unless required by applicable law or agreed to in writing,
// software distributed under the License is distributed on an
// "AS IS" BASIS, WITHOUT WARRANTIES OR CONDITIONS OF ANY
// KIND, either express or implied.  See the License for the
// specific language governing permissions and limitations
// under the License.

package org.apache.doris.nereids.cost;

import org.apache.doris.nereids.PlanContext;
import org.apache.doris.nereids.properties.DistributionSpec;
import org.apache.doris.nereids.properties.DistributionSpecGather;
import org.apache.doris.nereids.properties.DistributionSpecHash;
import org.apache.doris.nereids.properties.DistributionSpecReplicated;
import org.apache.doris.nereids.trees.plans.Plan;
import org.apache.doris.nereids.trees.plans.physical.PhysicalAssertNumRows;
import org.apache.doris.nereids.trees.plans.physical.PhysicalDeferMaterializeOlapScan;
import org.apache.doris.nereids.trees.plans.physical.PhysicalDeferMaterializeTopN;
import org.apache.doris.nereids.trees.plans.physical.PhysicalDistribute;
import org.apache.doris.nereids.trees.plans.physical.PhysicalEsScan;
import org.apache.doris.nereids.trees.plans.physical.PhysicalFileScan;
import org.apache.doris.nereids.trees.plans.physical.PhysicalGenerate;
import org.apache.doris.nereids.trees.plans.physical.PhysicalHashAggregate;
import org.apache.doris.nereids.trees.plans.physical.PhysicalHashJoin;
import org.apache.doris.nereids.trees.plans.physical.PhysicalJdbcScan;
import org.apache.doris.nereids.trees.plans.physical.PhysicalNestedLoopJoin;
import org.apache.doris.nereids.trees.plans.physical.PhysicalOlapScan;
import org.apache.doris.nereids.trees.plans.physical.PhysicalPartitionTopN;
import org.apache.doris.nereids.trees.plans.physical.PhysicalProject;
import org.apache.doris.nereids.trees.plans.physical.PhysicalQuickSort;
import org.apache.doris.nereids.trees.plans.physical.PhysicalSchemaScan;
import org.apache.doris.nereids.trees.plans.physical.PhysicalStorageLayerAggregate;
import org.apache.doris.nereids.trees.plans.physical.PhysicalTopN;
import org.apache.doris.nereids.trees.plans.visitor.PlanVisitor;
import org.apache.doris.qe.ConnectContext;
import org.apache.doris.statistics.Statistics;

import com.google.common.base.Preconditions;

class CostModelV1 extends PlanVisitor<Cost, PlanContext> {
    /**
     * The intuition behind `HEAVY_OPERATOR_PUNISH_FACTOR` is we need to avoid this form of join patterns:
     * Plan1: L join ( AGG1(A) join AGG2(B))
     * But
     * Plan2: L join AGG1(A) join AGG2(B) is welcomed.
     * AGG is time-consuming operator. From the perspective of rowCount, nereids may choose Plan1,
     * because `Agg1 join Agg2` generates few tuples. But in Plan1, Agg1 and Agg2 are done in serial, in Plan2, Agg1 and
     * Agg2 are done in parallel. And hence, Plan1 should be punished.
     * <p>
     * An example is tpch q15.
     */
    static final double HEAVY_OPERATOR_PUNISH_FACTOR = 0.0;

    // for a join, skew = leftRowCount/rightRowCount
    // the higher skew is, the more we prefer broadcast join than shuffle join
    // if skew < BROADCAST_JOIN_SKEW_RATIO, broadcast join will be punished,
    // the penalty factor is no more than BROADCAST_JOIN_SKEW_PENALTY_LIMIT
    static final double BROADCAST_JOIN_SKEW_RATIO = 30.0;
    static final double BROADCAST_JOIN_SKEW_PENALTY_LIMIT = 2.0;
    static final double RANDOM_SHUFFLE_TO_HASH_SHUFFLE_FACTOR = 0.1;
    private final int beNumber;

    public CostModelV1() {
        if (ConnectContext.get().getSessionVariable().isPlayNereidsDump()) {
            // TODO: @bingfeng refine minidump setting, and pass testMinidumpUt
            beNumber = 1;
        } else if (ConnectContext.get().getSessionVariable().getBeNumberForTest() != -1) {
            beNumber = ConnectContext.get().getSessionVariable().getBeNumberForTest();
        } else {
            beNumber = Math.max(1, ConnectContext.get().getEnv().getClusterInfo().getBackendsNumber(true));
        }
    }

    public static Cost addChildCost(Plan plan, Cost planCost, Cost childCost, int index) {
        Preconditions.checkArgument(childCost instanceof CostV1 && planCost instanceof CostV1);
        CostV1 childCostV1 = (CostV1) childCost;
        CostV1 planCostV1 = (CostV1) planCost;
        return new CostV1(childCostV1.getCpuCost() + planCostV1.getCpuCost(),
                childCostV1.getMemoryCost() + planCostV1.getMemoryCost(),
                childCostV1.getNetworkCost() + planCostV1.getNetworkCost());
    }

    @Override
    public Cost visit(Plan plan, PlanContext context) {
        return CostV1.zero();
    }

    @Override
    public Cost visitPhysicalOlapScan(PhysicalOlapScan physicalOlapScan, PlanContext context) {
        Statistics statistics = context.getStatisticsWithCheck();
        return CostV1.ofCpu(statistics.getRowCount());
    }

    @Override
    public Cost visitPhysicalDeferMaterializeOlapScan(PhysicalDeferMaterializeOlapScan deferMaterializeOlapScan,
            PlanContext context) {
        return visitPhysicalOlapScan(deferMaterializeOlapScan.getPhysicalOlapScan(), context);
    }

    public Cost visitPhysicalSchemaScan(PhysicalSchemaScan physicalSchemaScan, PlanContext context) {
        Statistics statistics = context.getStatisticsWithCheck();
        return CostV1.ofCpu(statistics.getRowCount());
    }

    @Override
    public Cost visitPhysicalStorageLayerAggregate(
            PhysicalStorageLayerAggregate storageLayerAggregate, PlanContext context) {
        CostV1 costValue = (CostV1) storageLayerAggregate.getRelation().accept(this, context);
        // multiply a factor less than 1, so we can select PhysicalStorageLayerAggregate as far as possible
        return new CostV1(costValue.getCpuCost() * 0.7, costValue.getMemoryCost(),
                costValue.getNetworkCost());
    }

    @Override
    public Cost visitPhysicalFileScan(PhysicalFileScan physicalFileScan, PlanContext context) {
        Statistics statistics = context.getStatisticsWithCheck();
        return CostV1.ofCpu(statistics.getRowCount());
    }

    @Override
    public Cost visitPhysicalProject(PhysicalProject<? extends Plan> physicalProject, PlanContext context) {
        return CostV1.ofCpu(1);
    }

    @Override
    public Cost visitPhysicalJdbcScan(PhysicalJdbcScan physicalJdbcScan, PlanContext context) {
        Statistics statistics = context.getStatisticsWithCheck();
        return CostV1.ofCpu(statistics.getRowCount());
    }

    @Override
    public Cost visitPhysicalEsScan(PhysicalEsScan physicalEsScan, PlanContext context) {
        Statistics statistics = context.getStatisticsWithCheck();
        return CostV1.ofCpu(statistics.getRowCount());
    }

    @Override
    public Cost visitPhysicalQuickSort(
            PhysicalQuickSort<? extends Plan> physicalQuickSort, PlanContext context) {
        // TODO: consider two-phase sort and enforcer.
        Statistics statistics = context.getStatisticsWithCheck();
        Statistics childStatistics = context.getChildStatistics(0);

        double childRowCount = childStatistics.getRowCount();
        double rowCount = statistics.getRowCount();
        if (physicalQuickSort.getSortPhase().isGather()) {
            // Now we do more like two-phase sort, so penalise one-phase sort
            rowCount *= 100;
        }
        return CostV1.of(childRowCount, rowCount, childRowCount);
    }

    @Override
    public Cost visitPhysicalTopN(PhysicalTopN<? extends Plan> topN, PlanContext context) {
        // TODO: consider two-phase sort and enforcer.
        Statistics statistics = context.getStatisticsWithCheck();
        Statistics childStatistics = context.getChildStatistics(0);

        double childRowCount = childStatistics.getRowCount();
        double rowCount = statistics.getRowCount();
        if (topN.getSortPhase().isGather()) {
            // Now we do more like two-phase sort, so penalise one-phase sort
            rowCount *= 100;
        }
        return CostV1.of(childRowCount, rowCount, childRowCount);
    }

    @Override
    public Cost visitPhysicalDeferMaterializeTopN(PhysicalDeferMaterializeTopN<? extends Plan> topN,
            PlanContext context) {
        return visitPhysicalTopN(topN.getPhysicalTopN(), context);
    }

    @Override
    public Cost visitPhysicalPartitionTopN(PhysicalPartitionTopN<? extends Plan> partitionTopN, PlanContext context) {
        Statistics statistics = context.getStatisticsWithCheck();
        Statistics childStatistics = context.getChildStatistics(0);
        return CostV1.of(
                childStatistics.getRowCount(),
                statistics.getRowCount(),
                childStatistics.getRowCount());
    }

    @Override
    public Cost visitPhysicalDistribute(
            PhysicalDistribute<? extends Plan> distribute, PlanContext context) {
        Statistics childStatistics = context.getChildStatistics(0);
        double intputRowCount = childStatistics.getRowCount();
        DistributionSpec spec = distribute.getDistributionSpec();

        // shuffle
        if (spec instanceof DistributionSpecHash) {
            return CostV1.of(
                    0,
                    0,
                    intputRowCount * childStatistics.dataSizeFactor() / beNumber);
        }

        // replicate
        if (spec instanceof DistributionSpecReplicated) {
            double dataSize = childStatistics.computeSize();
            double memLimit = ConnectContext.get().getSessionVariable().getMaxExecMemByte();
            //if build side is big, avoid use broadcast join
            double rowsLimit = ConnectContext.get().getSessionVariable().getBroadcastRowCountLimit();
            double brMemlimit = ConnectContext.get().getSessionVariable().getBroadcastHashtableMemLimitPercentage();
            if (dataSize > memLimit * brMemlimit
                    || childStatistics.getRowCount() > rowsLimit) {
                return CostV1.of(Double.MAX_VALUE, Double.MAX_VALUE, Double.MAX_VALUE);
            }
            // estimate broadcast cost by an experience formula: beNumber^0.5 * rowCount
            // - sender number and receiver number is not available at RBO stage now, so we use beNumber
            // - senders and receivers work in parallel, that why we use square of beNumber
            return CostV1.of(
                    0,
                    0,
                    intputRowCount * childStatistics.dataSizeFactor());

        }

        // gather
        if (spec instanceof DistributionSpecGather) {
            return CostV1.of(
                    0,
                    0,
                    intputRowCount * childStatistics.dataSizeFactor() / beNumber);
        }

        // any
        return CostV1.of(
                0,
                0,
                intputRowCount * childStatistics.dataSizeFactor() * RANDOM_SHUFFLE_TO_HASH_SHUFFLE_FACTOR / beNumber);
    }

    @Override
    public Cost visitPhysicalHashAggregate(
            PhysicalHashAggregate<? extends Plan> aggregate, PlanContext context) {
        Statistics inputStatistics = context.getChildStatistics(0);
        if (aggregate.getAggPhase().isLocal()) {
            return CostV1.of(inputStatistics.getRowCount() / beNumber,
                    inputStatistics.getRowCount() / beNumber, 0);
        } else {
            // global
            return CostV1.of(inputStatistics.getRowCount(),
                    inputStatistics.getRowCount(), 0);
        }
    }

    private double broadCastJoinBalancePenalty(Statistics probeStats, Statistics buildStats) {
        // if build side is small enough (<1M), broadcast is also good, no penalty
        if (buildStats.computeSize() < 1024 * 1024) {
            return 1;
        }
        double broadcastJoinPenalty = (BROADCAST_JOIN_SKEW_RATIO * buildStats.getRowCount()) / probeStats.getRowCount();
        broadcastJoinPenalty = Math.max(1, broadcastJoinPenalty);
        broadcastJoinPenalty = Math.min(BROADCAST_JOIN_SKEW_PENALTY_LIMIT, broadcastJoinPenalty);
        return broadcastJoinPenalty;
    }

    @Override
    public Cost visitPhysicalHashJoin(
            PhysicalHashJoin<? extends Plan, ? extends Plan> physicalHashJoin, PlanContext context) {
        Preconditions.checkState(context.arity() == 2);
        Statistics outputStats = context.getStatisticsWithCheck();
        double outputRowCount = outputStats.getRowCount();

        Statistics probeStats = context.getChildStatistics(0);
        Statistics buildStats = context.getChildStatistics(1);

        double leftRowCount = probeStats.getRowCount();
        double rightRowCount = buildStats.getRowCount();
        /*
        pattern1: L join1 (Agg1() join2 Agg2())
        result number of join2 may much less than Agg1.
        but Agg1 and Agg2 are slow. so we need to punish this pattern1.

        pattern2: (L join1 Agg1) join2 agg2
        in pattern2, join1 and join2 takes more time, but Agg1 and agg2 can be processed in parallel.
        */
        if (physicalHashJoin.getJoinType().isCrossJoin()) {
            return CostV1.of(leftRowCount + rightRowCount + outputRowCount,
                    0,
                    leftRowCount + rightRowCount
            );
        }

        if (context.isBroadcastJoin()) {
            // compared with shuffle join, bc join will be taken a penalty for both build and probe side;
            // currently we use the following factor as the penalty factor:
            // build side factor: totalInstanceNumber to the power of 2, standing for the additional effort for
            //                    bigger cost for building hash table, taken on rightRowCount
            // probe side factor: totalInstanceNumber to the power of 2, standing for the additional effort for
            //                    bigger cost for ProbeWhenBuildSideOutput effort and ProbeWhenSearchHashTableTime
            //                    on the output rows, taken on outputRowCount()
            double probeSideFactor = 1.0;
            double buildSideFactor = ConnectContext.get().getSessionVariable().getBroadcastRightTableScaleFactor();
            int parallelInstance = Math.max(1, ConnectContext.get().getSessionVariable().getParallelExecInstanceNum());
            int totalInstanceNumber = parallelInstance * beNumber;
            if (buildSideFactor <= 1.0) {
<<<<<<< HEAD
                // use totalInstanceNumber to the power of 2 as the default factor value
                buildSideFactor = Math.pow(totalInstanceNumber, 0.5);
=======
                if (buildSideFactor <= 1.0) {
                    if (buildStats.computeSize() < 1024 * 1024) {
                        // no penalty to broadcast if build side is small
                        buildSideFactor = 1.0;
                    } else {
                        // use totalInstanceNumber to the power of 2 as the default factor value
                        buildSideFactor = Math.pow(totalInstanceNumber, 0.5);
                    }
                }
>>>>>>> 9f277a0a
            }
            // TODO: since the outputs rows may expand a lot, penalty on it will cause bc never be chosen.
            // will refine this in next generation cost model.
            return CostV1.of(leftRowCount + rightRowCount * buildSideFactor + outputRowCount * probeSideFactor,
                    rightRowCount,
                    0
            );
        }
        return CostV1.of(leftRowCount + rightRowCount + outputRowCount,
                rightRowCount,
                0
        );
    }

    @Override
    public Cost visitPhysicalNestedLoopJoin(
            PhysicalNestedLoopJoin<? extends Plan, ? extends Plan> nestedLoopJoin,
            PlanContext context) {
        // TODO: copy from physicalHashJoin, should update according to physical nested loop join properties.
        Preconditions.checkState(context.arity() == 2);
        Statistics leftStatistics = context.getChildStatistics(0);
        Statistics rightStatistics = context.getChildStatistics(1);

        return CostV1.of(
                leftStatistics.getRowCount() * rightStatistics.getRowCount(),
                rightStatistics.getRowCount(),
                0);
    }

    @Override
    public Cost visitPhysicalAssertNumRows(PhysicalAssertNumRows<? extends Plan> assertNumRows,
            PlanContext context) {
        return CostV1.of(
                assertNumRows.getAssertNumRowsElement().getDesiredNumOfRows(),
                assertNumRows.getAssertNumRowsElement().getDesiredNumOfRows(),
                0
        );
    }

    @Override
    public Cost visitPhysicalGenerate(PhysicalGenerate<? extends Plan> generate, PlanContext context) {
        Statistics statistics = context.getStatisticsWithCheck();
        return CostV1.of(
                statistics.getRowCount(),
                statistics.getRowCount(),
                0
        );
    }
}<|MERGE_RESOLUTION|>--- conflicted
+++ resolved
@@ -307,10 +307,6 @@
             int parallelInstance = Math.max(1, ConnectContext.get().getSessionVariable().getParallelExecInstanceNum());
             int totalInstanceNumber = parallelInstance * beNumber;
             if (buildSideFactor <= 1.0) {
-<<<<<<< HEAD
-                // use totalInstanceNumber to the power of 2 as the default factor value
-                buildSideFactor = Math.pow(totalInstanceNumber, 0.5);
-=======
                 if (buildSideFactor <= 1.0) {
                     if (buildStats.computeSize() < 1024 * 1024) {
                         // no penalty to broadcast if build side is small
@@ -320,7 +316,6 @@
                         buildSideFactor = Math.pow(totalInstanceNumber, 0.5);
                     }
                 }
->>>>>>> 9f277a0a
             }
             // TODO: since the outputs rows may expand a lot, penalty on it will cause bc never be chosen.
             // will refine this in next generation cost model.
