// Licensed to the Apache Software Foundation (ASF) under one
// or more contributor license agreements.  See the NOTICE file
// distributed with this work for additional information
// regarding copyright ownership.  The ASF licenses this file
// to you under the Apache License, Version 2.0 (the
// "License"); you may not use this file except in compliance
// with the License.  You may obtain a copy of the License at
//
//   http://www.apache.org/licenses/LICENSE-2.0
//
// Unless required by applicable law or agreed to in writing,
// software distributed under the License is distributed on an
// "AS IS" BASIS, WITHOUT WARRANTIES OR CONDITIONS OF ANY
// KIND, either express or implied.  See the License for the
// specific language governing permissions and limitations
// under the License.

package org.apache.doris.load.loadv2;

import org.apache.doris.analysis.BrokerDesc;
import org.apache.doris.analysis.UserIdentity;
import org.apache.doris.catalog.Database;
import org.apache.doris.catalog.OlapTable;
import org.apache.doris.common.Config;
import org.apache.doris.common.LoadException;
import org.apache.doris.common.Status;
import org.apache.doris.common.UserException;
import org.apache.doris.common.profile.Profile;
import org.apache.doris.common.util.DebugUtil;
import org.apache.doris.common.util.LogBuilder;
import org.apache.doris.common.util.LogKey;
import org.apache.doris.load.BrokerFileGroup;
import org.apache.doris.load.FailMsg;
import org.apache.doris.qe.Coordinator;
import org.apache.doris.qe.QeProcessorImpl;
import org.apache.doris.thrift.TBrokerFileStatus;
import org.apache.doris.thrift.TQueryType;
import org.apache.doris.thrift.TUniqueId;
import org.apache.doris.transaction.ErrorTabletInfo;
import org.apache.doris.transaction.TabletCommitInfo;

import org.apache.logging.log4j.LogManager;
import org.apache.logging.log4j.Logger;

import java.util.List;
import java.util.UUID;
import java.util.stream.Collectors;

public class LoadLoadingTask extends LoadTask {
    private static final Logger LOG = LogManager.getLogger(LoadLoadingTask.class);

    /*
     * load id is used for plan.
     * It should be changed each time we retry this load plan
     */
    private TUniqueId loadId;
    private final Database db;
    private final OlapTable table;
    private final BrokerDesc brokerDesc;
    private final List<BrokerFileGroup> fileGroups;
    private final long jobDeadlineMs;
    private final long execMemLimit;
    private final boolean strictMode;
    private final boolean isPartialUpdate;
    private final long txnId;
    private final String timezone;
    // timeout of load job, in seconds
    private final long timeoutS;
    private final int loadParallelism;
    private final int sendBatchParallelism;
    private final boolean loadZeroTolerance;
    private final boolean singleTabletLoadPerSink;
    private final boolean useNewLoadScanNode;

    private final boolean enableMemTableOnSinkNode;

    private LoadingTaskPlanner planner;

    private Profile jobProfile;
    private long beginTime;

    public LoadLoadingTask(Database db, OlapTable table,
<<<<<<< HEAD
                           BrokerDesc brokerDesc, List<BrokerFileGroup> fileGroups,
                           long jobDeadlineMs, long execMemLimit, boolean strictMode, boolean isPartialUpdate,
                           long txnId, LoadTaskCallback callback, String timezone,
                           long timeoutS, int loadParallelism, int sendBatchParallelism,
                           boolean loadZeroTolerance, Profile jobProfile, boolean singleTabletLoadPerSink,
                           boolean useNewLoadScanNode, Priority priority) {
=======
            BrokerDesc brokerDesc, List<BrokerFileGroup> fileGroups,
            long jobDeadlineMs, long execMemLimit, boolean strictMode, boolean isPartialUpdate,
            long txnId, LoadTaskCallback callback, String timezone,
            long timeoutS, int loadParallelism, int sendBatchParallelism,
            boolean loadZeroTolerance, Profile jobProfile, boolean singleTabletLoadPerSink,
            boolean useNewLoadScanNode, Priority priority, boolean enableMemTableOnSinkNode) {
>>>>>>> e51f75e4
        super(callback, TaskType.LOADING, priority);
        this.db = db;
        this.table = table;
        this.brokerDesc = brokerDesc;
        this.fileGroups = fileGroups;
        this.jobDeadlineMs = jobDeadlineMs;
        this.execMemLimit = execMemLimit;
        this.strictMode = strictMode;
        this.isPartialUpdate = isPartialUpdate;
        this.txnId = txnId;
        this.failMsg = new FailMsg(FailMsg.CancelType.LOAD_RUN_FAIL);
        this.retryTime = 2; // 2 times is enough
        this.timezone = timezone;
        this.timeoutS = timeoutS;
        this.loadParallelism = loadParallelism;
        this.sendBatchParallelism = sendBatchParallelism;
        this.loadZeroTolerance = loadZeroTolerance;
        this.jobProfile = jobProfile;
        this.singleTabletLoadPerSink = singleTabletLoadPerSink;
        this.useNewLoadScanNode = useNewLoadScanNode;
        this.enableMemTableOnSinkNode = enableMemTableOnSinkNode;
    }

    public void init(TUniqueId loadId, List<List<TBrokerFileStatus>> fileStatusList,
                     int fileNum, UserIdentity userInfo) throws UserException {
        this.loadId = loadId;
        planner = new LoadingTaskPlanner(callback.getCallbackId(), txnId, db.getId(), table, brokerDesc, fileGroups,
                strictMode, isPartialUpdate, timezone, this.timeoutS, this.loadParallelism, this.sendBatchParallelism,
                this.useNewLoadScanNode, userInfo, singleTabletLoadPerSink);
        planner.plan(loadId, fileStatusList, fileNum);
    }

    public TUniqueId getLoadId() {
        return loadId;
    }

    @Override
    protected void executeTask() throws Exception {
        LOG.info("begin to execute loading task. load id: {} job id: {}. db: {}, tbl: {}. left retry: {}",
                DebugUtil.printId(loadId), callback.getCallbackId(), db.getFullName(), table.getName(), retryTime);
        retryTime--;
        beginTime = System.currentTimeMillis();
        if (!((BrokerLoadJob) callback).updateState(JobState.LOADING)) {
            // job may already be cancelled
            return;
        }
        executeOnce();
    }

    private void executeOnce() throws Exception {
        // New one query id,
        Coordinator curCoordinator = new Coordinator(callback.getCallbackId(), loadId, planner.getDescTable(),
                planner.getFragments(), planner.getScanNodes(), planner.getTimezone(), loadZeroTolerance);
        if (this.jobProfile != null) {
            this.jobProfile.setExecutionProfile(curCoordinator.getExecutionProfile());
        }
        curCoordinator.setQueryType(TQueryType.LOAD);
        curCoordinator.setExecMemoryLimit(execMemLimit);
        curCoordinator.setExecPipEngine(Config.enable_pipeline_load);

        /*
         * For broker load job, user only need to set mem limit by 'exec_mem_limit' property.
         * And the variable 'load_mem_limit' does not make any effect.
         * However, in order to ensure the consistency of semantics when executing on the BE side,
         * and to prevent subsequent modification from incorrectly setting the load_mem_limit,
         * here we use exec_mem_limit to directly override the load_mem_limit property.
         */
        curCoordinator.setLoadMemLimit(execMemLimit);
<<<<<<< HEAD

        long leftTimeMs = getLeftTimeMs();
        if (leftTimeMs <= 0) {
            throw new LoadException("failed to execute loading task when timeout");
        }
        int timeoutS = (int) (leftTimeMs / 1000);
        curCoordinator.setTimeout(timeoutS);
=======
        curCoordinator.setTimeout((int) (getLeftTimeMs() / 1000));
        curCoordinator.setMemTableOnSinkNode(enableMemTableOnSinkNode);
>>>>>>> e51f75e4

        try {
            QeProcessorImpl.INSTANCE.registerQuery(loadId, curCoordinator);
            actualExecute(curCoordinator, timeoutS);
        } finally {
            QeProcessorImpl.INSTANCE.unregisterQuery(loadId);
        }
    }

    private void actualExecute(Coordinator curCoordinator, int waitSecond) throws Exception {
        if (LOG.isDebugEnabled()) {
            LOG.debug(new LogBuilder(LogKey.LOAD_JOB, callback.getCallbackId())
                    .add("task_id", signature)
                    .add("query_id", DebugUtil.printId(curCoordinator.getQueryId()))
                    .add("msg", "begin to execute plan")
                    .build());
        }
        curCoordinator.exec();
        if (curCoordinator.join(waitSecond)) {
            Status status = curCoordinator.getExecStatus();
            if (status.ok()) {
                attachment = new BrokerLoadingTaskAttachment(signature,
                        curCoordinator.getLoadCounters(),
                        curCoordinator.getTrackingUrl(),
                        TabletCommitInfo.fromThrift(curCoordinator.getCommitInfos()),
                        ErrorTabletInfo.fromThrift(curCoordinator.getErrorTabletInfos()
                                .stream().limit(Config.max_error_tablet_of_broker_load).collect(Collectors.toList())));
                curCoordinator.getErrorTabletInfos().clear();
                // Create profile of this task and add to the job profile.
                createProfile(curCoordinator);
            } else {
                throw new LoadException(status.getErrorMsg());
            }
        } else {
            throw new LoadException("coordinator could not finished before job timeout");
        }
    }

    public long getLeftTimeMs() {
        return jobDeadlineMs - System.currentTimeMillis();
    }

    private void createProfile(Coordinator coord) {
        if (jobProfile == null) {
            // No need to gather profile
            return;
        }
        // Summary profile
        coord.getExecutionProfile().update(beginTime, true);
    }

    @Override
    public void updateRetryInfo() {
        super.updateRetryInfo();
        UUID uuid = UUID.randomUUID();
        this.loadId = new TUniqueId(uuid.getMostSignificantBits(), uuid.getLeastSignificantBits());
        planner.updateLoadId(this.loadId);
    }
}<|MERGE_RESOLUTION|>--- conflicted
+++ resolved
@@ -80,21 +80,12 @@
     private long beginTime;
 
     public LoadLoadingTask(Database db, OlapTable table,
-<<<<<<< HEAD
-                           BrokerDesc brokerDesc, List<BrokerFileGroup> fileGroups,
-                           long jobDeadlineMs, long execMemLimit, boolean strictMode, boolean isPartialUpdate,
-                           long txnId, LoadTaskCallback callback, String timezone,
-                           long timeoutS, int loadParallelism, int sendBatchParallelism,
-                           boolean loadZeroTolerance, Profile jobProfile, boolean singleTabletLoadPerSink,
-                           boolean useNewLoadScanNode, Priority priority) {
-=======
             BrokerDesc brokerDesc, List<BrokerFileGroup> fileGroups,
             long jobDeadlineMs, long execMemLimit, boolean strictMode, boolean isPartialUpdate,
             long txnId, LoadTaskCallback callback, String timezone,
             long timeoutS, int loadParallelism, int sendBatchParallelism,
             boolean loadZeroTolerance, Profile jobProfile, boolean singleTabletLoadPerSink,
             boolean useNewLoadScanNode, Priority priority, boolean enableMemTableOnSinkNode) {
->>>>>>> e51f75e4
         super(callback, TaskType.LOADING, priority);
         this.db = db;
         this.table = table;
@@ -163,7 +154,6 @@
          * here we use exec_mem_limit to directly override the load_mem_limit property.
          */
         curCoordinator.setLoadMemLimit(execMemLimit);
-<<<<<<< HEAD
 
         long leftTimeMs = getLeftTimeMs();
         if (leftTimeMs <= 0) {
@@ -171,10 +161,6 @@
         }
         int timeoutS = (int) (leftTimeMs / 1000);
         curCoordinator.setTimeout(timeoutS);
-=======
-        curCoordinator.setTimeout((int) (getLeftTimeMs() / 1000));
-        curCoordinator.setMemTableOnSinkNode(enableMemTableOnSinkNode);
->>>>>>> e51f75e4
 
         try {
             QeProcessorImpl.INSTANCE.registerQuery(loadId, curCoordinator);
