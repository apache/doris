--- conflicted
+++ resolved
@@ -22,10 +22,6 @@
 import org.apache.doris.analysis.UserIdentity;
 import org.apache.doris.catalog.AuthorizationInfo;
 import org.apache.doris.catalog.Env;
-<<<<<<< HEAD
-import org.apache.doris.catalog.authorizer.ranger.doris.RangerDorisAccessController;
-=======
->>>>>>> a6564b27
 import org.apache.doris.common.Config;
 import org.apache.doris.common.UserException;
 import org.apache.doris.datasource.CatalogIf;
@@ -71,17 +67,9 @@
 
     public AccessControllerManager(Auth auth) {
         this.auth = auth;
-<<<<<<< HEAD
-        if (Config.access_controller_type.equalsIgnoreCase("ranger-doris")) {
-            defaultAccessController = new RangerDorisAccessController("doris");
-        } else {
-            defaultAccessController = new InternalAccessController(auth);
-        }
-=======
         loadAccessControllerPlugins();
         String accessControllerName = Config.access_controller_type;
         this.defaultAccessController = loadAccessControllerOrThrow(accessControllerName);
->>>>>>> a6564b27
         ctlToCtlAccessController.put(InternalCatalog.INTERNAL_CATALOG_NAME, defaultAccessController);
     }
 
