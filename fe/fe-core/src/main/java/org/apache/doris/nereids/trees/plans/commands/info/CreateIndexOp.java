// Licensed to the Apache Software Foundation (ASF) under one
// or more contributor license agreements.  See the NOTICE file
// distributed with this work for additional information
// regarding copyright ownership.  The ASF licenses this file
// to you under the Apache License, Version 2.0 (the
// "License"); you may not use this file except in compliance
// with the License.  You may obtain a copy of the License at
//
//   http://www.apache.org/licenses/LICENSE-2.0
//
// Unless required by applicable law or agreed to in writing,
// software distributed under the License is distributed on an
// "AS IS" BASIS, WITHOUT WARRANTIES OR CONDITIONS OF ANY
// KIND, either express or implied.  See the License for the
// specific language governing permissions and limitations
// under the License.

package org.apache.doris.nereids.trees.plans.commands.info;

import org.apache.doris.alter.AlterOpType;
import org.apache.doris.analysis.AlterTableClause;
import org.apache.doris.analysis.CreateIndexClause;
import org.apache.doris.catalog.Index;
import org.apache.doris.common.AnalysisException;
import org.apache.doris.common.UserException;
import org.apache.doris.info.TableNameInfo;
import org.apache.doris.qe.ConnectContext;

import com.google.common.collect.Maps;

import java.util.Map;

/**
 * CreateIndexOp
 */
public class CreateIndexOp extends AlterTableOp {
    // index definition class
    private IndexDefinition indexDef;
    // when alter = true, clause like: alter table add index xxxx
    // when alter = false, clause like: create index xx on table xxxx
    private boolean alter;
    // index internal class
    private Index index;

    public CreateIndexOp(TableNameInfo tableName, IndexDefinition indexDefinition, boolean alter) {
        super(AlterOpType.SCHEMA_CHANGE);
        this.tableName = tableName;
        this.indexDef = indexDefinition;
        this.alter = alter;
    }

    @Override
    public Map<String, String> getProperties() {
        return Maps.newHashMap();
    }

    public Index getIndex() {
        return index;
    }

    public IndexDefinition getIndexDef() {
        return indexDef;
    }

    public boolean isAlter() {
        return alter;
    }

    public TableNameInfo getTableName() {
        return tableName;
    }

    @Override
    public void validate(ConnectContext ctx) throws UserException {
        if (indexDef == null) {
            throw new AnalysisException("index definition expected.");
        }
        if (tableName != null) {
            tableName.analyze(ctx);
        }

<<<<<<< HEAD
=======
        if (indexDef.getIndexType() == IndexDefinition.IndexType.ANN) {
            throw new AnalysisException(
                    "ANN index can only be created during table creation, not through CREATE INDEX.");
        }

>>>>>>> 0c2fa23d
        indexDef.validate();
        index = indexDef.translateToCatalogStyle();
    }

    @Override
    public AlterTableClause translateToLegacyAlterClause() {
        return new CreateIndexClause(tableName, indexDef, index, alter);
    }

    @Override
    public boolean allowOpMTMV() {
        return true;
    }

    @Override
    public boolean needChangeMTMVState() {
        return false;
    }

    @Override
    public String toSql() {
        if (alter) {
            return indexDef.toSql();
        } else {
            return "CREATE " + indexDef.toSql(tableName != null ? tableName.toSql() : null);
        }
    }
}<|MERGE_RESOLUTION|>--- conflicted
+++ resolved
@@ -79,14 +79,6 @@
             tableName.analyze(ctx);
         }
 
-<<<<<<< HEAD
-=======
-        if (indexDef.getIndexType() == IndexDefinition.IndexType.ANN) {
-            throw new AnalysisException(
-                    "ANN index can only be created during table creation, not through CREATE INDEX.");
-        }
-
->>>>>>> 0c2fa23d
         indexDef.validate();
         index = indexDef.translateToCatalogStyle();
     }
