// Licensed to the Apache Software Foundation (ASF) under one
// or more contributor license agreements.  See the NOTICE file
// distributed with this work for additional information
// regarding copyright ownership.  The ASF licenses this file
// to you under the Apache License, Version 2.0 (the
// "License"); you may not use this file except in compliance
// with the License.  You may obtain a copy of the License at
//
//   http://www.apache.org/licenses/LICENSE-2.0
//
// Unless required by applicable law or agreed to in writing,
// software distributed under the License is distributed on an
// "AS IS" BASIS, WITHOUT WARRANTIES OR CONDITIONS OF ANY
// KIND, either express or implied.  See the License for the
// specific language governing permissions and limitations
// under the License.

package org.apache.doris.catalog;

import org.apache.doris.catalog.MaterializedIndex.IndexExtState;
import org.apache.doris.catalog.TableIf.TableType;
import org.apache.doris.common.Config;
import org.apache.doris.common.DdlException;
import org.apache.doris.common.FeMetaVersion;
import org.apache.doris.common.io.Text;
import org.apache.doris.common.io.Writable;
import org.apache.doris.common.util.MasterDaemon;
import org.apache.doris.common.util.RangeUtils;
import org.apache.doris.common.util.TimeUtils;
import org.apache.doris.persist.RecoverInfo;
import org.apache.doris.thrift.TStorageMedium;

import com.google.common.base.Preconditions;
import com.google.common.base.Strings;
import com.google.common.collect.Lists;
import com.google.common.collect.Maps;
import com.google.common.collect.Range;
import com.google.common.collect.Sets;
import org.apache.logging.log4j.LogManager;
import org.apache.logging.log4j.Logger;

import java.io.DataInput;
import java.io.DataOutput;
import java.io.IOException;
import java.util.Collection;
import java.util.Iterator;
import java.util.List;
import java.util.Map;
import java.util.Set;
import java.util.stream.Collectors;
import java.util.stream.Stream;

public class CatalogRecycleBin extends MasterDaemon implements Writable {
    private static final Logger LOG = LogManager.getLogger(CatalogRecycleBin.class);
    // erase meta at least after minEraseLatency milliseconds
    // to avoid erase log ahead of drop log
    private static final long minEraseLatency = 10 * 60 * 1000;  // 10 min

    private Map<Long, RecycleDatabaseInfo> idToDatabase;
    private Map<Long, RecycleTableInfo> idToTable;
    private Map<Long, RecyclePartitionInfo> idToPartition;

    private Map<Long, Long> idToRecycleTime;

    public CatalogRecycleBin() {
        super("recycle bin");
        idToDatabase = Maps.newHashMap();
        idToTable = Maps.newHashMap();
        idToPartition = Maps.newHashMap();
        idToRecycleTime = Maps.newHashMap();
    }

<<<<<<< HEAD
    public synchronized boolean allTabletsInRecycledStatus(List<Long> backendTabletIds) {
        Set<Long> recycledTabletSet = Sets.newHashSet();

        Iterator<Map.Entry<Long, RecyclePartitionInfo>> iterator = idToPartition.entrySet().iterator();
        while (iterator.hasNext()) {
            Map.Entry<Long, RecyclePartitionInfo> entry = iterator.next();
            RecyclePartitionInfo partitionInfo = entry.getValue();
            Partition partition = partitionInfo.getPartition();
            addRecycledTabletsForPartition(recycledTabletSet, partition);
        }

        Iterator<Map.Entry<Long, RecycleTableInfo>> tableIter = idToTable.entrySet().iterator();
        while (tableIter.hasNext()) {
            Map.Entry<Long, RecycleTableInfo> entry = tableIter.next();
            RecycleTableInfo tableInfo = entry.getValue();
            Table table = tableInfo.getTable();
            addRecycledTabletsForTable(recycledTabletSet, table);
        }

        Iterator<Map.Entry<Long, RecycleDatabaseInfo>> dbIterator = idToDatabase.entrySet().iterator();
        while (dbIterator.hasNext()) {
            Map.Entry<Long, RecycleDatabaseInfo> entry = dbIterator.next();
            RecycleDatabaseInfo dbInfo = entry.getValue();
            Database db = dbInfo.getDb();
            for (Table table : db.getTables()) {
                addRecycledTabletsForTable(recycledTabletSet, table);
            }
        }

        return recycledTabletSet.containsAll(backendTabletIds);
    }

    private void addRecycledTabletsForTable(Set<Long> recycledTabletSet, Table table) {
        if (table.getType() == TableType.OLAP) {
            OlapTable olapTable = (OlapTable) table;
            Collection<Partition> allPartitions = olapTable.getAllPartitions();
            for (Partition partition : allPartitions) {
                addRecycledTabletsForPartition(recycledTabletSet, partition);
            }
        }
    }

    private void addRecycledTabletsForPartition(Set<Long> recycledTabletSet, Partition partition) {
        for (MaterializedIndex index : partition.getMaterializedIndices(IndexExtState.ALL)) {
            for (Tablet tablet : index.getTablets()) {
                recycledTabletSet.add(tablet.getId());
            }
        }
    }

    public synchronized boolean recycleDatabase(Database db, Set<String> tableNames) {
=======
    public synchronized boolean recycleDatabase(Database db, Set<String> tableNames, Set<Long> tableIds,
                                                boolean isReplay, long replayRecycleTime) {
        long recycleTime = 0;
>>>>>>> ba177a15
        if (idToDatabase.containsKey(db.getId())) {
            LOG.error("db[{}] already in recycle bin.", db.getId());
            return false;
        }

        // db should be empty. all tables are recycled before
        Preconditions.checkState(db.getTables().isEmpty());

        // recycle db
        RecycleDatabaseInfo databaseInfo = new RecycleDatabaseInfo(db, tableNames, tableIds);
        idToDatabase.put(db.getId(), databaseInfo);
        if (!isReplay || replayRecycleTime == 0) {
            recycleTime = System.currentTimeMillis();
        } else {
            recycleTime = replayRecycleTime;
        }
        idToRecycleTime.put(db.getId(), recycleTime);
        LOG.info("recycle db[{}-{}]", db.getId(), db.getFullName());
        return true;
    }

    public synchronized boolean recycleTable(long dbId, Table table, boolean isReplay, long replayRecycleTime) {
        long recycleTime = 0;
        if (idToTable.containsKey(table.getId())) {
            LOG.error("table[{}] already in recycle bin.", table.getId());
            return false;
        }

        // recycle table
        RecycleTableInfo tableInfo = new RecycleTableInfo(dbId, table);
        if (!isReplay || replayRecycleTime == 0) {
            recycleTime = System.currentTimeMillis();
        } else {
            recycleTime = replayRecycleTime;
        }
        idToRecycleTime.put(table.getId(), recycleTime);
        idToTable.put(table.getId(), tableInfo);
        LOG.info("recycle table[{}-{}]", table.getId(), table.getName());
        return true;
    }

    public synchronized boolean recyclePartition(long dbId, long tableId, Partition partition,
                                                 Range<PartitionKey> range, PartitionItem listPartitionItem,
                                                 DataProperty dataProperty, ReplicaAllocation replicaAlloc,
                                                 boolean isInMemory) {
        if (idToPartition.containsKey(partition.getId())) {
            LOG.error("partition[{}] already in recycle bin.", partition.getId());
            return false;
        }

        // recycle partition
        RecyclePartitionInfo partitionInfo = new RecyclePartitionInfo(dbId, tableId, partition,
                range, listPartitionItem, dataProperty, replicaAlloc, isInMemory);
        idToRecycleTime.put(partition.getId(), System.currentTimeMillis());
        idToPartition.put(partition.getId(), partitionInfo);
        LOG.info("recycle partition[{}-{}]", partition.getId(), partition.getName());
        return true;
    }

    public synchronized Long getRecycleTimeById(long id) {
        return idToRecycleTime.get(id);
    }

    public synchronized void setRecycleTimeByIdForReplay(long id, Long recycleTime) {
        idToRecycleTime.put(id, recycleTime);
    }

    private synchronized boolean isExpire(long id, long currentTimeMs) {
        long latency = currentTimeMs - idToRecycleTime.get(id);
        return latency > minEraseLatency && latency > Config.catalog_trash_expire_second * 1000L;
    }

    private synchronized void eraseDatabase(long currentTimeMs) {
        Iterator<Map.Entry<Long, RecycleDatabaseInfo>> dbIter = idToDatabase.entrySet().iterator();
        while (dbIter.hasNext()) {
            Map.Entry<Long, RecycleDatabaseInfo> entry = dbIter.next();
            RecycleDatabaseInfo dbInfo = entry.getValue();
            Database db = dbInfo.getDb();
            if (isExpire(db.getId(), currentTimeMs)) {
                // erase db
                dbIter.remove();
                idToRecycleTime.remove(entry.getKey());
                Env.getCurrentEnv().eraseDatabase(db.getId(), true);
                LOG.info("erase db[{}]", db.getId());
            }
        }
    }

    public synchronized void replayEraseDatabase(long dbId) {
        idToDatabase.remove(dbId);
        idToRecycleTime.remove(dbId);
        Env.getCurrentEnv().eraseDatabase(dbId, false);
        LOG.info("replay erase db[{}]", dbId);
    }

    private synchronized void eraseTable(long currentTimeMs) {
        Iterator<Map.Entry<Long, RecycleTableInfo>> tableIter = idToTable.entrySet().iterator();
        while (tableIter.hasNext()) {
            Map.Entry<Long, RecycleTableInfo> entry = tableIter.next();
            RecycleTableInfo tableInfo = entry.getValue();
            Table table = tableInfo.getTable();
            long tableId = table.getId();

            if (isExpire(tableId, currentTimeMs)) {
                if (table.getType() == TableType.OLAP) {
                    Env.getCurrentEnv().onEraseOlapTable((OlapTable) table, false);
                }

                // erase table
                tableIter.remove();
                idToRecycleTime.remove(tableId);

                // log
                Env.getCurrentEnv().getEditLog().logEraseTable(tableId);
                LOG.info("erase table[{}]", tableId);
            }
        } // end for tables
    }

    public synchronized void replayEraseTable(long tableId) {
        LOG.info("before replay erase table[{}]", tableId);
        RecycleTableInfo tableInfo = idToTable.remove(tableId);
        idToRecycleTime.remove(tableId);
        Table table = tableInfo.getTable();
        if (table.getType() == TableType.OLAP && !Env.isCheckpointThread()) {
            Env.getCurrentEnv().onEraseOlapTable((OlapTable) table, true);
        }
        LOG.info("replay erase table[{}]", tableId);
    }

    private synchronized void erasePartition(long currentTimeMs) {
        Iterator<Map.Entry<Long, RecyclePartitionInfo>> iterator = idToPartition.entrySet().iterator();
        while (iterator.hasNext()) {
            Map.Entry<Long, RecyclePartitionInfo> entry = iterator.next();
            RecyclePartitionInfo partitionInfo = entry.getValue();
            Partition partition = partitionInfo.getPartition();

            long partitionId = entry.getKey();
            if (isExpire(partitionId, currentTimeMs)) {
                Env.getCurrentEnv().onErasePartition(partition);
                // erase partition
                iterator.remove();
                idToRecycleTime.remove(partitionId);

                // log
                Env.getCurrentEnv().getEditLog().logErasePartition(partitionId);
                LOG.info("erase partition[{}]", partitionId);
            }
        } // end for partitions
    }

    public synchronized void replayErasePartition(long partitionId) {
        RecyclePartitionInfo partitionInfo = idToPartition.remove(partitionId);
        idToRecycleTime.remove(partitionId);

        Partition partition = partitionInfo.getPartition();
        if (!Env.isCheckpointThread()) {
            Env.getCurrentEnv().onErasePartition(partition);
        }

        LOG.info("replay erase partition[{}]", partitionId);
    }

    public synchronized Database recoverDatabase(String dbName, long dbId) throws DdlException {
        RecycleDatabaseInfo dbInfo = null;
        long recycleTime = -1;
        Iterator<Map.Entry<Long, RecycleDatabaseInfo>> iterator = idToDatabase.entrySet().iterator();
        while (iterator.hasNext()) {
            Map.Entry<Long, RecycleDatabaseInfo> entry = iterator.next();
            if (dbName.equals(entry.getValue().getDb().getFullName())) {
                if (dbId == -1) {
                    if (recycleTime <= idToRecycleTime.get(entry.getKey())) {
                        recycleTime = idToRecycleTime.get(entry.getKey());
                        dbInfo = entry.getValue();
                    }
                } else if (entry.getKey() == dbId) {
                    dbInfo = entry.getValue();
                    break;
                }
            }
        }

        if (dbInfo == null) {
            throw new DdlException("Unknown database '" + dbName + "' or database id '" + dbId + "'");
        }

        // 1. recover all tables in this db
        recoverAllTables(dbInfo);

        Database db = dbInfo.getDb();
        // 2. remove db from idToDatabase and idToRecycleTime
        idToDatabase.remove(db.getId());
        idToRecycleTime.remove(db.getId());

        return db;
    }

    public synchronized Database replayRecoverDatabase(long dbId) {
        RecycleDatabaseInfo dbInfo = idToDatabase.get(dbId);

        try {
            recoverAllTables(dbInfo);
        } catch (DdlException e) {
            // should not happened
            LOG.error("failed replay recover database: {}", dbId, e);
        }

        idToDatabase.remove(dbId);
        idToRecycleTime.remove(dbId);

        return dbInfo.getDb();
    }

    private void recoverAllTables(RecycleDatabaseInfo dbInfo) throws DdlException {
        Database db = dbInfo.getDb();
        Set<String> tableNames = Sets.newHashSet(dbInfo.getTableNames());
        Set<Long> tableIds = Sets.newHashSet(dbInfo.getTableIds());
        long dbId = db.getId();
        Iterator<Map.Entry<Long, RecycleTableInfo>> iterator = idToTable.entrySet().iterator();
        while (iterator.hasNext()) {
            Map.Entry<Long, RecycleTableInfo> entry = iterator.next();
            RecycleTableInfo tableInfo = entry.getValue();
            if (tableInfo.getDbId() != dbId || !tableNames.contains(tableInfo.getTable().getName())
                    || !tableIds.contains(tableInfo.getTable().getId())) {
                continue;
            }

            Table table = tableInfo.getTable();
            db.createTable(table);
            LOG.info("recover db[{}] with table[{}]: {}", dbId, table.getId(), table.getName());
            iterator.remove();
            idToRecycleTime.remove(table.getId());
            tableNames.remove(table.getName());
        }

        if (!tableNames.isEmpty()) {
            throw new DdlException("Tables[" + tableNames + "] is missing. Can not recover db");
        }
    }

    public synchronized boolean recoverTable(Database db, String tableName, long tableId,
                                             String newTableName) throws DdlException {
        // make sure to get db lock
        Table table = null;
        long recycleTime = -1;
        long dbId = db.getId();
        Iterator<Map.Entry<Long, RecycleTableInfo>> iterator = idToTable.entrySet().iterator();
        while (iterator.hasNext()) {
            Map.Entry<Long, RecycleTableInfo> entry = iterator.next();
            RecycleTableInfo tableInfo = entry.getValue();
            if (tableInfo.getDbId() != dbId) {
                continue;
            }

            if (!tableInfo.getTable().getName().equals(tableName)) {
                continue;
            }

            if (tableId == -1) {
                if (recycleTime <= idToRecycleTime.get(entry.getKey())) {
                    recycleTime = idToRecycleTime.get(entry.getKey());
                    table = tableInfo.getTable();
                }
            } else if (entry.getKey() == tableId) {
                table = tableInfo.getTable();
                break;
            }
        }

        if (table == null) {
            throw new DdlException("Unknown table '" + tableName + "' or table id '" + tableId + "' in "
                + db.getFullName());
        }

        innerRecoverTable(db, table, tableName, newTableName, null, false);
        LOG.info("recover db[{}] with table[{}]: {}", dbId, table.getId(), table.getName());
        return true;
    }

    public synchronized void replayRecoverTable(Database db, long tableId, String newTableName) throws DdlException {
        // make sure to get db write lock
        Iterator<Map.Entry<Long, RecycleTableInfo>> iterator = idToTable.entrySet().iterator();
        while (iterator.hasNext()) {
            Map.Entry<Long, RecycleTableInfo> entry = iterator.next();
            RecycleTableInfo tableInfo = entry.getValue();
            if (tableInfo.getTable().getId() != tableId) {
                continue;
            }
            Preconditions.checkState(tableInfo.getDbId() == db.getId());
            Table table = tableInfo.getTable();
            String tableName = table.getName();
            if (innerRecoverTable(db, table, tableName, newTableName, iterator, true)) {
                break;
            }
        }
    }

    private synchronized boolean innerRecoverTable(Database db, Table table, String tableName, String newTableName,
                                                Iterator<Map.Entry<Long, RecycleTableInfo>> iterator,
                                                boolean isReplay) throws DdlException {
        table.writeLock();
        try {
            if (!Strings.isNullOrEmpty(newTableName)) {
                if (Env.isStoredTableNamesLowerCase()) {
                    newTableName = newTableName.toLowerCase();
                }
                if (!tableName.equals(newTableName)) {
                    // check if name is already used
                    if (db.getTable(newTableName).isPresent()) {
                        throw new DdlException("Table name[" + newTableName + "] is already used");
                    }

                    if (table.getType() == TableType.OLAP) {
                        // olap table should also check if any rollup has same name as "newTableName"
                        ((OlapTable) table).checkAndSetName(newTableName, false);
                    } else {
                        table.setName(newTableName);
                    }
                }
            }

            db.createTable(table);
            if (isReplay) {
                iterator.remove();
            } else {
                idToTable.remove(table.getId());
            }
            idToRecycleTime.remove(table.getId());
            if (isReplay) {
                LOG.info("replay recover table[{}]", table.getId());
            } else {
                // log
                RecoverInfo recoverInfo = new RecoverInfo(db.getId(), table.getId(), -1L, "", newTableName, "");
                Env.getCurrentEnv().getEditLog().logRecoverTable(recoverInfo);
            }
        } finally {
            table.writeUnlock();
        }
        return true;
    }

    public synchronized void recoverPartition(long dbId, OlapTable table, String partitionName,
            long partitionIdToRecover, String newPartitionName) throws DdlException {
        long recycleTime = -1;
        // make sure to get db write lock
        RecyclePartitionInfo recoverPartitionInfo = null;

        Iterator<Map.Entry<Long, RecyclePartitionInfo>> iterator = idToPartition.entrySet().iterator();
        while (iterator.hasNext()) {
            Map.Entry<Long, RecyclePartitionInfo> entry = iterator.next();
            RecyclePartitionInfo partitionInfo = entry.getValue();

            if (partitionInfo.getTableId() != table.getId()) {
                continue;
            }

            if (!partitionInfo.getPartition().getName().equalsIgnoreCase(partitionName)) {
                continue;
            }

            if (partitionIdToRecover == -1) {
                if (recycleTime <= idToRecycleTime.get(entry.getKey())) {
                    recycleTime = idToRecycleTime.get(entry.getKey());
                    recoverPartitionInfo = partitionInfo;
                }
            } else if (entry.getKey() == partitionIdToRecover) {
                recoverPartitionInfo = partitionInfo;
                break;
            }
        }

        if (recoverPartitionInfo == null) {
            throw new DdlException("No partition named '" + partitionName + "' or partition id '" + partitionIdToRecover
                    + "' in table " + table.getName());
        }

        PartitionInfo partitionInfo = table.getPartitionInfo();
        Range<PartitionKey> recoverRange = recoverPartitionInfo.getRange();
        PartitionItem recoverItem = null;
        if (partitionInfo.getType() == PartitionType.RANGE) {
            recoverItem = new RangePartitionItem(recoverRange);
        } else if (partitionInfo.getType() == PartitionType.LIST) {
            recoverItem = recoverPartitionInfo.getListPartitionItem();
        }
        // check if partition item is invalid
        if (partitionInfo.getAnyIntersectItem(recoverItem, false) != null) {
            throw new DdlException("Can not recover partition[" + partitionName + "]. Partition item conflict.");
        }

        // recover partition
        Partition recoverPartition = recoverPartitionInfo.getPartition();
        Preconditions.checkState(recoverPartition.getName().equalsIgnoreCase(partitionName));
        if (!Strings.isNullOrEmpty(newPartitionName)) {
            if (table.checkPartitionNameExist(newPartitionName)) {
                throw new DdlException("Partition name[" + newPartitionName + "] is already used");
            }
        }
        table.addPartition(recoverPartition);
        if (!Strings.isNullOrEmpty(newPartitionName)) {
            table.renamePartition(partitionName, newPartitionName);
        }

        // recover partition info
        long partitionId = recoverPartition.getId();
        partitionInfo.setItem(partitionId, false, recoverItem);
        partitionInfo.setDataProperty(partitionId, recoverPartitionInfo.getDataProperty());
        partitionInfo.setReplicaAllocation(partitionId, recoverPartitionInfo.getReplicaAlloc());
        partitionInfo.setIsInMemory(partitionId, recoverPartitionInfo.isInMemory());

        // remove from recycle bin
        idToPartition.remove(partitionId);
        idToRecycleTime.remove(partitionId);

        // log
        RecoverInfo recoverInfo = new RecoverInfo(dbId, table.getId(), partitionId, "", "", newPartitionName);
        Env.getCurrentEnv().getEditLog().logRecoverPartition(recoverInfo);
        LOG.info("recover partition[{}]", partitionId);
    }

    // The caller should keep table write lock
    public synchronized void replayRecoverPartition(OlapTable table, long partitionId,
                                                    String newPartitionName) throws DdlException {
        Iterator<Map.Entry<Long, RecyclePartitionInfo>> iterator = idToPartition.entrySet().iterator();
        while (iterator.hasNext()) {
            Map.Entry<Long, RecyclePartitionInfo> entry = iterator.next();
            RecyclePartitionInfo recyclePartitionInfo = entry.getValue();
            if (recyclePartitionInfo.getPartition().getId() != partitionId) {
                continue;
            }

            Preconditions.checkState(recyclePartitionInfo.getTableId() == table.getId());
            if (!Strings.isNullOrEmpty(newPartitionName)) {
                if (table.checkPartitionNameExist(newPartitionName)) {
                    throw new DdlException("Partition name[" + newPartitionName + "] is already used");
                }
            }
            table.addPartition(recyclePartitionInfo.getPartition());
            if (!Strings.isNullOrEmpty(newPartitionName)) {
                table.renamePartition(recyclePartitionInfo.getPartition().getName(), newPartitionName);
            }
            PartitionInfo partitionInfo = table.getPartitionInfo();
            PartitionItem recoverItem = null;
            if (partitionInfo.getType() == PartitionType.RANGE) {
                recoverItem = new RangePartitionItem(recyclePartitionInfo.getRange());
            } else if (partitionInfo.getType() == PartitionType.LIST) {
                recoverItem = recyclePartitionInfo.getListPartitionItem();
            }
            partitionInfo.setItem(partitionId, false, recoverItem);
            partitionInfo.setDataProperty(partitionId, recyclePartitionInfo.getDataProperty());
            partitionInfo.setReplicaAllocation(partitionId, recyclePartitionInfo.getReplicaAlloc());
            partitionInfo.setIsInMemory(partitionId, recyclePartitionInfo.isInMemory());

            iterator.remove();
            idToRecycleTime.remove(partitionId);

            LOG.info("replay recover partition[{}]", partitionId);
            break;
        }
    }

    // no need to use synchronized.
    // only called when loading image
    public void addTabletToInvertedIndex() {
        // no need to handle idToDatabase. Database is already empty before being put here

        TabletInvertedIndex invertedIndex = Env.getCurrentInvertedIndex();
        // idToTable
        for (RecycleTableInfo tableInfo : idToTable.values()) {
            Table table = tableInfo.getTable();
            if (table.getType() != TableType.OLAP) {
                continue;
            }

            long dbId = tableInfo.getDbId();
            OlapTable olapTable = (OlapTable) table;
            long tableId = olapTable.getId();
            for (Partition partition : olapTable.getAllPartitions()) {
                long partitionId = partition.getId();
                TStorageMedium medium = olapTable.getPartitionInfo().getDataProperty(partitionId).getStorageMedium();
                for (MaterializedIndex index : partition.getMaterializedIndices(IndexExtState.ALL)) {
                    long indexId = index.getId();
                    int schemaHash = olapTable.getSchemaHashByIndexId(indexId);
                    TabletMeta tabletMeta = new TabletMeta(dbId, tableId, partitionId, indexId, schemaHash, medium);
                    for (Tablet tablet : index.getTablets()) {
                        long tabletId = tablet.getId();
                        invertedIndex.addTablet(tabletId, tabletMeta);
                        for (Replica replica : tablet.getReplicas()) {
                            invertedIndex.addReplica(tabletId, replica);
                        }
                    }
                } // end for indices
            } // end for partitions
        }

        // idToPartition
        for (RecyclePartitionInfo partitionInfo : idToPartition.values()) {
            long dbId = partitionInfo.getDbId();
            long tableId = partitionInfo.getTableId();
            Partition partition = partitionInfo.getPartition();
            long partitionId = partition.getId();

            // we need to get olap table to get schema hash info
            // first find it in catalog. if not found, it should be in recycle bin
            OlapTable olapTable = null;
            Database db = Env.getCurrentInternalCatalog().getDbNullable(dbId);
            if (db == null) {
                // just log. db should be in recycle bin
                if (!idToDatabase.containsKey(dbId)) {
                    LOG.error("db[{}] is neither in catalog nor in recycle bin"
                            + " when rebuilding inverted index from recycle bin, partition[{}]",
                            dbId, partitionId);
                    continue;
                }
            } else {
                olapTable = (OlapTable) db.getTableNullable(tableId);
            }

            if (olapTable == null) {
                if (!idToTable.containsKey(tableId)) {
                    LOG.error("table[{}] is neither in catalog nor in recycle bin"
                            + " when rebuilding inverted index from recycle bin, partition[{}]",
                            tableId, partitionId);
                    continue;
                }
                RecycleTableInfo tableInfo = idToTable.get(tableId);
                olapTable = (OlapTable) tableInfo.getTable();
            }
            Preconditions.checkNotNull(olapTable);
            // storage medium should be got from RecyclePartitionInfo, not from olap table. because olap table
            // does not have this partition any more
            TStorageMedium medium = partitionInfo.getDataProperty().getStorageMedium();
            for (MaterializedIndex index : partition.getMaterializedIndices(IndexExtState.ALL)) {
                long indexId = index.getId();
                int schemaHash = olapTable.getSchemaHashByIndexId(indexId);
                TabletMeta tabletMeta = new TabletMeta(dbId, tableId, partitionId, indexId, schemaHash, medium);
                for (Tablet tablet : index.getTablets()) {
                    long tabletId = tablet.getId();
                    invertedIndex.addTablet(tabletId, tabletMeta);
                    for (Replica replica : tablet.getReplicas()) {
                        invertedIndex.addReplica(tabletId, replica);
                    }
                }
            } // end for indices
        }

    }

    @Override
    protected void runAfterCatalogReady() {
        long currentTimeMs = System.currentTimeMillis();
        // should follow the partition/table/db order
        // in case of partition(table) is still in recycle bin but table(db) is missing
        erasePartition(currentTimeMs);
        eraseTable(currentTimeMs);
        eraseDatabase(currentTimeMs);
    }

    public List<List<String>> getInfo() {
        List<List<String>> infos = Lists.newArrayList();
        List<List<String>> dbInfos = Lists.newArrayList();
        for (Map.Entry<Long, RecycleDatabaseInfo> entry : idToDatabase.entrySet()) {
            List<String> info = Lists.newArrayList();
            info.add("Database");
            RecycleDatabaseInfo dbInfo = entry.getValue();
            Database db = dbInfo.getDb();
            info.add(db.getFullName());
            info.add(String.valueOf(entry.getKey()));
            info.add("");
            info.add("");
            //info.add(String.valueOf(idToRecycleTime.get(entry.getKey())));
            info.add(TimeUtils.longToTimeString(idToRecycleTime.get(entry.getKey())));

            dbInfos.add(info);
        }
        // sort by Name, DropTime
        dbInfos.sort((x, y) -> {
            int nameRet = x.get(1).compareTo(y.get(1));
            if (nameRet == 0) {
                return x.get(5).compareTo(y.get(5));
            } else {
                return nameRet;
            }
        });

        List<List<String>> tableInfos = Lists.newArrayList();
        for (Map.Entry<Long, RecycleTableInfo> entry : idToTable.entrySet()) {
            List<String> info = Lists.newArrayList();
            info.add("Table");
            RecycleTableInfo tableInfo = entry.getValue();
            Table table = tableInfo.getTable();
            info.add(table.getName());
            info.add(String.valueOf(tableInfo.getDbId()));
            info.add(String.valueOf(entry.getKey()));
            info.add("");
            //info.add(String.valueOf(idToRecycleTime.get(entry.getKey())));
            info.add(TimeUtils.longToTimeString(idToRecycleTime.get(entry.getKey())));

            tableInfos.add(info);
        }
        // sort by Name, DropTime
        tableInfos.sort((x, y) -> {
            int nameRet = x.get(1).compareTo(y.get(1));
            if (nameRet == 0) {
                return x.get(5).compareTo(y.get(5));
            } else {
                return nameRet;
            }
        });

        List<List<String>> partitionInfos = Lists.newArrayList();
        for (Map.Entry<Long, RecyclePartitionInfo> entry : idToPartition.entrySet()) {
            List<String> info = Lists.newArrayList();
            info.add("Partition");
            RecyclePartitionInfo partitionInfo = entry.getValue();
            Partition partition = partitionInfo.getPartition();
            info.add(partition.getName());
            info.add(String.valueOf(partitionInfo.getDbId()));
            info.add(String.valueOf(partitionInfo.getTableId()));
            info.add(String.valueOf(entry.getKey()));
            //info.add(String.valueOf(idToRecycleTime.get(entry.getKey())));
            info.add(TimeUtils.longToTimeString(idToRecycleTime.get(entry.getKey())));

            partitionInfos.add(info);
        }
        // sort by Name, DropTime
        partitionInfos.sort((x, y) -> {
            int nameRet = x.get(1).compareTo(y.get(1));
            if (nameRet == 0) {
                return x.get(5).compareTo(y.get(5));
            } else {
                return nameRet;
            }
        });

        infos = Stream.of(dbInfos, tableInfos, partitionInfos).flatMap(Collection::stream).collect(Collectors.toList());

        return infos;
    }

    @Override
    public void write(DataOutput out) throws IOException {
        int count = idToDatabase.size();
        out.writeInt(count);
        for (Map.Entry<Long, RecycleDatabaseInfo> entry : idToDatabase.entrySet()) {
            out.writeLong(entry.getKey());
            entry.getValue().write(out);
        }

        count = idToTable.size();
        out.writeInt(count);
        for (Map.Entry<Long, RecycleTableInfo> entry : idToTable.entrySet()) {
            out.writeLong(entry.getKey());
            entry.getValue().write(out);
        }

        count = idToPartition.size();
        out.writeInt(count);
        for (Map.Entry<Long, RecyclePartitionInfo> entry : idToPartition.entrySet()) {
            out.writeLong(entry.getKey());
            entry.getValue().write(out);
        }

        count = idToRecycleTime.size();
        out.writeInt(count);
        for (Map.Entry<Long, Long> entry : idToRecycleTime.entrySet()) {
            out.writeLong(entry.getKey());
            out.writeLong(entry.getValue());
        }
    }

    public void readFields(DataInput in) throws IOException {
        int count = in.readInt();
        for (int i = 0; i < count; i++) {
            long id = in.readLong();
            RecycleDatabaseInfo dbInfo = new RecycleDatabaseInfo();
            dbInfo.readFields(in);
            idToDatabase.put(id, dbInfo);
        }

        count = in.readInt();
        for (int i = 0; i < count; i++) {
            long id = in.readLong();
            RecycleTableInfo tableInfo = new RecycleTableInfo();
            tableInfo.readFields(in);
            idToTable.put(id, tableInfo);
        }

        count = in.readInt();
        for (int i = 0; i < count; i++) {
            long id = in.readLong();
            RecyclePartitionInfo partitionInfo = new RecyclePartitionInfo();
            partitionInfo.readFields(in);
            idToPartition.put(id, partitionInfo);
        }

        count = in.readInt();
        for (int i = 0; i < count; i++) {
            long id = in.readLong();
            long time = in.readLong();
            idToRecycleTime.put(id, time);
        }
    }

    public class RecycleDatabaseInfo implements Writable {
        private Database db;
        private Set<String> tableNames;
        private Set<Long> tableIds;

        public RecycleDatabaseInfo() {
            tableNames = Sets.newHashSet();
            tableIds = Sets.newHashSet();
        }

        public RecycleDatabaseInfo(Database db, Set<String> tableNames, Set<Long> tableIds) {
            this.db = db;
            this.tableNames = tableNames;
            this.tableIds = tableIds;
        }

        public Database getDb() {
            return db;
        }

        public Set<String> getTableNames() {
            return tableNames;
        }

        public Set<Long> getTableIds() {
            return tableIds;
        }

        @Override
        public void write(DataOutput out) throws IOException {
            db.write(out);

            int count = tableNames.size();
            out.writeInt(count);
            for (String tableName : tableNames) {
                Text.writeString(out, tableName);
            }

            count = tableIds.size();
            out.writeInt(count);
            for (long tableId : tableIds) {
                out.writeLong(tableId);
            }
        }

        public void readFields(DataInput in) throws IOException {
            db = Database.read(in);

            int count  = in.readInt();
            for (int i = 0; i < count; i++) {
                String tableName = Text.readString(in);
                tableNames.add(tableName);
            }
            if (Env.getCurrentEnvJournalVersion() >= FeMetaVersion.VERSION_114) {
                count = in.readInt();
                for (int i = 0; i < count; i++) {
                    long tableId = in.readLong();
                    tableIds.add(tableId);
                }
            }
        }
    }

    public class RecycleTableInfo implements Writable {
        private long dbId;
        private Table table;

        public RecycleTableInfo() {
            // for persist
        }

        public RecycleTableInfo(long dbId, Table table) {
            this.dbId = dbId;
            this.table = table;
        }

        public long getDbId() {
            return dbId;
        }

        public Table getTable() {
            return table;
        }

        @Override
        public void write(DataOutput out) throws IOException {
            out.writeLong(dbId);
            table.write(out);
        }

        public void readFields(DataInput in) throws IOException {
            dbId = in.readLong();
            table = Table.read(in);
        }
    }

    public class RecyclePartitionInfo implements Writable {
        private long dbId;
        private long tableId;
        private Partition partition;
        private Range<PartitionKey> range;
        private PartitionItem listPartitionItem;
        private DataProperty dataProperty;
        private ReplicaAllocation replicaAlloc;
        private boolean isInMemory;

        public RecyclePartitionInfo() {
            // for persist
        }

        public RecyclePartitionInfo(long dbId, long tableId, Partition partition,
                                    Range<PartitionKey> range, PartitionItem listPartitionItem,
                                    DataProperty dataProperty, ReplicaAllocation replicaAlloc,
                                    boolean isInMemory) {
            this.dbId = dbId;
            this.tableId = tableId;
            this.partition = partition;
            this.range = range;
            this.listPartitionItem = listPartitionItem;
            this.dataProperty = dataProperty;
            this.replicaAlloc = replicaAlloc;
            this.isInMemory = isInMemory;
        }

        public long getDbId() {
            return dbId;
        }

        public long getTableId() {
            return tableId;
        }

        public Partition getPartition() {
            return partition;
        }

        public Range<PartitionKey> getRange() {
            return range;
        }

        public PartitionItem getListPartitionItem() {
            return listPartitionItem;
        }

        public DataProperty getDataProperty() {
            return dataProperty;
        }

        public ReplicaAllocation getReplicaAlloc() {
            return replicaAlloc;
        }

        public boolean isInMemory() {
            return isInMemory;
        }

        @Override
        public void write(DataOutput out) throws IOException {
            out.writeLong(dbId);
            out.writeLong(tableId);
            partition.write(out);
            RangeUtils.writeRange(out, range);
            listPartitionItem.write(out);
            dataProperty.write(out);
            replicaAlloc.write(out);
            out.writeBoolean(isInMemory);
        }

        public void readFields(DataInput in) throws IOException {
            dbId = in.readLong();
            tableId = in.readLong();
            partition = Partition.read(in);
            range = RangeUtils.readRange(in);
            listPartitionItem = ListPartitionItem.read(in);
            dataProperty = DataProperty.read(in);
            if (Env.getCurrentEnvJournalVersion() < FeMetaVersion.VERSION_105) {
                short replicationNum = in.readShort();
                replicaAlloc = new ReplicaAllocation(replicationNum);
            } else {
                replicaAlloc = ReplicaAllocation.read(in);
            }
            isInMemory = in.readBoolean();
        }
    }

    // currently only used when loading image. So no synchronized protected.
    public List<Long> getAllDbIds() {
        return Lists.newArrayList(idToDatabase.keySet());
    }
}<|MERGE_RESOLUTION|>--- conflicted
+++ resolved
@@ -70,7 +70,6 @@
         idToRecycleTime = Maps.newHashMap();
     }
 
-<<<<<<< HEAD
     public synchronized boolean allTabletsInRecycledStatus(List<Long> backendTabletIds) {
         Set<Long> recycledTabletSet = Sets.newHashSet();
 
@@ -121,12 +120,9 @@
         }
     }
 
-    public synchronized boolean recycleDatabase(Database db, Set<String> tableNames) {
-=======
     public synchronized boolean recycleDatabase(Database db, Set<String> tableNames, Set<Long> tableIds,
                                                 boolean isReplay, long replayRecycleTime) {
         long recycleTime = 0;
->>>>>>> ba177a15
         if (idToDatabase.containsKey(db.getId())) {
             LOG.error("db[{}] already in recycle bin.", db.getId());
             return false;
