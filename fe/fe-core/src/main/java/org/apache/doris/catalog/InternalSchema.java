// Licensed to the Apache Software Foundation (ASF) under one
// or more contributor license agreements.  See the NOTICE file
// distributed with this work for additional information
// regarding copyright ownership.  The ASF licenses this file
// to you under the Apache License, Version 2.0 (the
// "License"); you may not use this file except in compliance
// with the License.  You may obtain a copy of the License at
//
//   http://www.apache.org/licenses/LICENSE-2.0
//
// Unless required by applicable law or agreed to in writing,
// software distributed under the License is distributed on an
// "AS IS" BASIS, WITHOUT WARRANTIES OR CONDITIONS OF ANY
// KIND, either express or implied.  See the License for the
// specific language governing permissions and limitations
// under the License.

package org.apache.doris.catalog;

import org.apache.doris.analysis.ColumnDef;
import org.apache.doris.analysis.ColumnNullableType;
<<<<<<< HEAD
import org.apache.doris.analysis.TypeDef;
import org.apache.doris.common.Config;
=======
>>>>>>> 2c94ebd1
import org.apache.doris.common.UserException;
import org.apache.doris.plugin.audit.AuditLoader;
import org.apache.doris.statistics.StatisticConstants;

import com.google.common.collect.Lists;

import java.util.ArrayList;
import java.util.List;

public class InternalSchema {

    // Do not use the original schema directly, because it may be modified by create table operation.
    public static final List<ColumnDef> TABLE_STATS_SCHEMA;
    public static final List<ColumnDef> PARTITION_STATS_SCHEMA;
    public static final List<ColumnDef> HISTO_STATS_SCHEMA;
    public static final List<ColumnDef> AUDIT_SCHEMA;

    static {
        // table statistics table
        TABLE_STATS_SCHEMA = new ArrayList<>();
        TABLE_STATS_SCHEMA.add(
                new ColumnDef("id", ScalarType.createVarchar(StatisticConstants.ID_LEN),
                    ColumnNullableType.NOT_NULLABLE));
        TABLE_STATS_SCHEMA.add(new ColumnDef("catalog_id", ScalarType.createVarchar(StatisticConstants.MAX_NAME_LEN),
                ColumnNullableType.NOT_NULLABLE));
        TABLE_STATS_SCHEMA.add(new ColumnDef("db_id", ScalarType.createVarchar(StatisticConstants.MAX_NAME_LEN),
                ColumnNullableType.NOT_NULLABLE));
        TABLE_STATS_SCHEMA.add(new ColumnDef("tbl_id", ScalarType.createVarchar(StatisticConstants.MAX_NAME_LEN),
                ColumnNullableType.NOT_NULLABLE));
        TABLE_STATS_SCHEMA.add(new ColumnDef("idx_id", ScalarType.createVarchar(StatisticConstants.MAX_NAME_LEN),
                ColumnNullableType.NOT_NULLABLE));
        TABLE_STATS_SCHEMA.add(new ColumnDef("col_id", ScalarType.createVarchar(StatisticConstants.MAX_NAME_LEN),
                ColumnNullableType.NOT_NULLABLE));
        TABLE_STATS_SCHEMA.add(new ColumnDef("part_id", ScalarType.createVarchar(StatisticConstants.MAX_NAME_LEN),
                ColumnNullableType.NULLABLE));
        TABLE_STATS_SCHEMA
                .add(new ColumnDef("count", ScalarType.createType(PrimitiveType.BIGINT), ColumnNullableType.NULLABLE));
        TABLE_STATS_SCHEMA.add(new ColumnDef("ndv", ScalarType.createType(PrimitiveType.BIGINT),
                ColumnNullableType.NULLABLE));
        TABLE_STATS_SCHEMA
                .add(new ColumnDef("null_count", ScalarType.createType(PrimitiveType.BIGINT),
                    ColumnNullableType.NULLABLE));
        TABLE_STATS_SCHEMA.add(new ColumnDef("min", ScalarType.createVarchar(ScalarType.MAX_VARCHAR_LENGTH),
                ColumnNullableType.NULLABLE));
        TABLE_STATS_SCHEMA.add(new ColumnDef("max", ScalarType.createVarchar(ScalarType.MAX_VARCHAR_LENGTH),
                ColumnNullableType.NULLABLE));
        TABLE_STATS_SCHEMA.add(
                new ColumnDef("data_size_in_bytes", ScalarType.createType(PrimitiveType.BIGINT),
                    ColumnNullableType.NULLABLE));
        TABLE_STATS_SCHEMA.add(
                new ColumnDef("update_time", ScalarType.createType(PrimitiveType.DATETIME),
                    ColumnNullableType.NOT_NULLABLE));
        TABLE_STATS_SCHEMA.add(
                new ColumnDef("hot_value", ScalarType.createType(PrimitiveType.STRING), ColumnNullableType.NULLABLE));

        // partition statistics table
        PARTITION_STATS_SCHEMA = new ArrayList<>();
        PARTITION_STATS_SCHEMA.add(new ColumnDef("catalog_id",
                ScalarType.createVarchar(StatisticConstants.MAX_NAME_LEN),
                ColumnNullableType.NOT_NULLABLE));
        PARTITION_STATS_SCHEMA.add(new ColumnDef("db_id", ScalarType.createVarchar(StatisticConstants.MAX_NAME_LEN),
                ColumnNullableType.NOT_NULLABLE));
        PARTITION_STATS_SCHEMA.add(new ColumnDef("tbl_id", ScalarType.createVarchar(StatisticConstants.MAX_NAME_LEN),
                ColumnNullableType.NOT_NULLABLE));
        PARTITION_STATS_SCHEMA.add(new ColumnDef("idx_id", ScalarType.createVarchar(StatisticConstants.MAX_NAME_LEN),
                ColumnNullableType.NOT_NULLABLE));
        PARTITION_STATS_SCHEMA.add(new ColumnDef("part_name", ScalarType.createVarchar(StatisticConstants.MAX_NAME_LEN),
                ColumnNullableType.NOT_NULLABLE));
        PARTITION_STATS_SCHEMA.add(new ColumnDef("part_id", ScalarType.createType(PrimitiveType.BIGINT),
                ColumnNullableType.NOT_NULLABLE));
        PARTITION_STATS_SCHEMA.add(new ColumnDef("col_id", ScalarType.createVarchar(StatisticConstants.MAX_NAME_LEN),
                ColumnNullableType.NOT_NULLABLE));
        PARTITION_STATS_SCHEMA
                .add(new ColumnDef("count", ScalarType.createType(PrimitiveType.BIGINT), ColumnNullableType.NULLABLE));
        PARTITION_STATS_SCHEMA
                .add(new ColumnDef("ndv", ScalarType.createType(PrimitiveType.HLL), ColumnNullableType.NOT_NULLABLE));
        PARTITION_STATS_SCHEMA
                .add(new ColumnDef("null_count", ScalarType.createType(PrimitiveType.BIGINT),
                    ColumnNullableType.NULLABLE));
        PARTITION_STATS_SCHEMA.add(new ColumnDef("min", ScalarType.createVarchar(ScalarType.MAX_VARCHAR_LENGTH),
                ColumnNullableType.NULLABLE));
        PARTITION_STATS_SCHEMA.add(new ColumnDef("max", ScalarType.createVarchar(ScalarType.MAX_VARCHAR_LENGTH),
                ColumnNullableType.NULLABLE));
        PARTITION_STATS_SCHEMA.add(
                new ColumnDef("data_size_in_bytes", ScalarType.createType(PrimitiveType.BIGINT),
                    ColumnNullableType.NULLABLE));
        PARTITION_STATS_SCHEMA.add(
                new ColumnDef("update_time", ScalarType.createType(PrimitiveType.DATETIME),
                    ColumnNullableType.NOT_NULLABLE));

        // histogram_statistics table
        HISTO_STATS_SCHEMA = new ArrayList<>();
        HISTO_STATS_SCHEMA.add(
                new ColumnDef("id", ScalarType.createVarchar(StatisticConstants.ID_LEN),
                    ColumnNullableType.NOT_NULLABLE));
        HISTO_STATS_SCHEMA.add(new ColumnDef("catalog_id", ScalarType.createVarchar(StatisticConstants.MAX_NAME_LEN),
                ColumnNullableType.NOT_NULLABLE));
        HISTO_STATS_SCHEMA.add(new ColumnDef("db_id", ScalarType.createVarchar(StatisticConstants.MAX_NAME_LEN),
                ColumnNullableType.NOT_NULLABLE));
        HISTO_STATS_SCHEMA.add(new ColumnDef("tbl_id", ScalarType.createVarchar(StatisticConstants.MAX_NAME_LEN),
                ColumnNullableType.NOT_NULLABLE));
        HISTO_STATS_SCHEMA.add(new ColumnDef("idx_id", ScalarType.createVarchar(StatisticConstants.MAX_NAME_LEN),
                ColumnNullableType.NOT_NULLABLE));
        HISTO_STATS_SCHEMA.add(new ColumnDef("col_id", ScalarType.createVarchar(StatisticConstants.MAX_NAME_LEN),
                ColumnNullableType.NOT_NULLABLE));
        HISTO_STATS_SCHEMA.add(
                new ColumnDef("sample_rate", ScalarType.createType(PrimitiveType.DOUBLE),
                    ColumnNullableType.NOT_NULLABLE));
        HISTO_STATS_SCHEMA.add(new ColumnDef("buckets", ScalarType.createVarchar(ScalarType.MAX_VARCHAR_LENGTH),
                ColumnNullableType.NOT_NULLABLE));
        HISTO_STATS_SCHEMA.add(
                new ColumnDef("update_time", ScalarType.createType(PrimitiveType.DATETIME),
                    ColumnNullableType.NOT_NULLABLE));

        // audit table must all nullable because maybe remove some columns in feature
        AUDIT_SCHEMA = new ArrayList<>();
        // uuid and time
        AUDIT_SCHEMA.add(new ColumnDef("query_id",
<<<<<<< HEAD
                TypeDef.createVarchar(Config.label_regex_length), ColumnNullableType.NULLABLE));
=======
                ScalarType.createVarchar(48), ColumnNullableType.NULLABLE));
>>>>>>> 2c94ebd1
        AUDIT_SCHEMA.add(new ColumnDef("time",
                ScalarType.createDatetimeV2Type(3), ColumnNullableType.NULLABLE));
        // cs info
        AUDIT_SCHEMA.add(new ColumnDef("client_ip",
                ScalarType.createVarchar(128), ColumnNullableType.NULLABLE));
        AUDIT_SCHEMA.add(new ColumnDef("user",
                ScalarType.createVarchar(128), ColumnNullableType.NULLABLE));
        AUDIT_SCHEMA.add(new ColumnDef("frontend_ip",
                ScalarType.createVarchar(1024), ColumnNullableType.NULLABLE));
        // default ctl and db
        AUDIT_SCHEMA.add(new ColumnDef("catalog",
                ScalarType.createVarchar(128), ColumnNullableType.NULLABLE));
        AUDIT_SCHEMA.add(new ColumnDef("db",
                ScalarType.createVarchar(128), ColumnNullableType.NULLABLE));
        // query state
        AUDIT_SCHEMA.add(new ColumnDef("state",
                ScalarType.createVarchar(128), ColumnNullableType.NULLABLE));
        AUDIT_SCHEMA.add(new ColumnDef("error_code",
                ScalarType.createType(PrimitiveType.INT), ColumnNullableType.NULLABLE));
        AUDIT_SCHEMA.add(new ColumnDef("error_message",
                ScalarType.createType(PrimitiveType.STRING), ColumnNullableType.NULLABLE));
        // execution info
        AUDIT_SCHEMA.add(new ColumnDef("query_time",
                ScalarType.createType(PrimitiveType.BIGINT), ColumnNullableType.NULLABLE));
        AUDIT_SCHEMA.add(new ColumnDef("cpu_time_ms",
                ScalarType.createType(PrimitiveType.BIGINT), ColumnNullableType.NULLABLE));
        AUDIT_SCHEMA.add(new ColumnDef("peak_memory_bytes",
                ScalarType.createType(PrimitiveType.BIGINT), ColumnNullableType.NULLABLE));
        AUDIT_SCHEMA.add(new ColumnDef("scan_bytes",
                ScalarType.createType(PrimitiveType.BIGINT), ColumnNullableType.NULLABLE));
        AUDIT_SCHEMA.add(new ColumnDef("scan_rows",
                ScalarType.createType(PrimitiveType.BIGINT), ColumnNullableType.NULLABLE));
        AUDIT_SCHEMA.add(new ColumnDef("return_rows",
                ScalarType.createType(PrimitiveType.BIGINT), ColumnNullableType.NULLABLE));
        AUDIT_SCHEMA.add(new ColumnDef("shuffle_send_rows",
                ScalarType.createType(PrimitiveType.BIGINT), ColumnNullableType.NULLABLE));
        AUDIT_SCHEMA.add(new ColumnDef("shuffle_send_bytes",
                ScalarType.createType(PrimitiveType.BIGINT), ColumnNullableType.NULLABLE));
        AUDIT_SCHEMA.add(new ColumnDef("spill_write_bytes_from_local_storage",
                ScalarType.createType(PrimitiveType.BIGINT), ColumnNullableType.NULLABLE));
        AUDIT_SCHEMA.add(new ColumnDef("spill_read_bytes_from_local_storage",
                ScalarType.createType(PrimitiveType.BIGINT), ColumnNullableType.NULLABLE));
        AUDIT_SCHEMA.add(new ColumnDef("scan_bytes_from_local_storage",
                ScalarType.createType(PrimitiveType.BIGINT), ColumnNullableType.NULLABLE));
        AUDIT_SCHEMA.add(new ColumnDef("scan_bytes_from_remote_storage",
                ScalarType.createType(PrimitiveType.BIGINT), ColumnNullableType.NULLABLE));
        // plan info
        AUDIT_SCHEMA.add(new ColumnDef("parse_time_ms",
                ScalarType.createType(PrimitiveType.INT), ColumnNullableType.NULLABLE));
        AUDIT_SCHEMA.add(new ColumnDef("plan_times_ms",
                new MapType(ScalarType.STRING, ScalarType.INT), ColumnNullableType.NULLABLE));
        AUDIT_SCHEMA.add(new ColumnDef("get_meta_times_ms",
                new MapType(ScalarType.STRING, ScalarType.INT), ColumnNullableType.NULLABLE));
        AUDIT_SCHEMA.add(new ColumnDef("schedule_times_ms",
                new MapType(ScalarType.STRING, ScalarType.INT), ColumnNullableType.NULLABLE));
        AUDIT_SCHEMA.add(new ColumnDef("hit_sql_cache",
                ScalarType.createType(PrimitiveType.TINYINT), ColumnNullableType.NULLABLE));
        AUDIT_SCHEMA.add(new ColumnDef("handled_in_fe",
                ScalarType.createType(PrimitiveType.TINYINT), ColumnNullableType.NULLABLE));
        // queried tables, views and m-views
        AUDIT_SCHEMA.add(new ColumnDef("queried_tables_and_views",
                new ArrayType(ScalarType.STRING), ColumnNullableType.NULLABLE));
        AUDIT_SCHEMA.add(new ColumnDef("chosen_m_views",
                new ArrayType(ScalarType.STRING), ColumnNullableType.NULLABLE));
        // variable and configs
        AUDIT_SCHEMA.add(new ColumnDef("changed_variables",
                new MapType(ScalarType.STRING, ScalarType.STRING), ColumnNullableType.NULLABLE));
        AUDIT_SCHEMA.add(new ColumnDef("sql_mode",
                ScalarType.createType(PrimitiveType.STRING), ColumnNullableType.NULLABLE));
        // type and digest
        AUDIT_SCHEMA.add(new ColumnDef("stmt_type",
                ScalarType.createVarchar(48), ColumnNullableType.NULLABLE));
        AUDIT_SCHEMA.add(new ColumnDef("stmt_id",
                ScalarType.createType(PrimitiveType.BIGINT), ColumnNullableType.NULLABLE));
        AUDIT_SCHEMA.add(new ColumnDef("sql_hash",
                ScalarType.createVarchar(128), ColumnNullableType.NULLABLE));
        AUDIT_SCHEMA.add(new ColumnDef("sql_digest",
                ScalarType.createVarchar(128), ColumnNullableType.NULLABLE));
        AUDIT_SCHEMA.add(new ColumnDef("is_query",
                ScalarType.createType(PrimitiveType.TINYINT), ColumnNullableType.NULLABLE));
        AUDIT_SCHEMA.add(new ColumnDef("is_nereids",
                ScalarType.createType(PrimitiveType.TINYINT), ColumnNullableType.NULLABLE));
        AUDIT_SCHEMA.add(new ColumnDef("is_internal",
                ScalarType.createType(PrimitiveType.TINYINT), ColumnNullableType.NULLABLE));
        // resource
        AUDIT_SCHEMA.add(new ColumnDef("workload_group",
                ScalarType.createType(PrimitiveType.STRING), ColumnNullableType.NULLABLE));
        AUDIT_SCHEMA.add(new ColumnDef("compute_group",
                ScalarType.createType(PrimitiveType.STRING), ColumnNullableType.NULLABLE));
        // Keep stmt as last column. So that in fe.audit.log, it will be easier to get sql string
        AUDIT_SCHEMA.add(new ColumnDef("stmt",
                ScalarType.createType(PrimitiveType.STRING), ColumnNullableType.NULLABLE));
    }

    // Get copied schema for statistic table
    // Do not use the original schema directly, because it may be modified by create table operation.
    public static List<ColumnDef> getCopiedSchema(String tblName) throws UserException {
        List<ColumnDef> schema;
        switch (tblName) {
            case StatisticConstants.TABLE_STATISTIC_TBL_NAME:
                schema = TABLE_STATS_SCHEMA;
                break;
            case StatisticConstants.PARTITION_STATISTIC_TBL_NAME:
                schema = PARTITION_STATS_SCHEMA;
                break;
            case StatisticConstants.HISTOGRAM_TBL_NAME:
                schema = HISTO_STATS_SCHEMA;
                break;
            case AuditLoader.AUDIT_LOG_TABLE:
                schema = AUDIT_SCHEMA;
                break;
            default:
                throw new UserException("Unknown internal table name: " + tblName);
        }
        List<ColumnDef> copiedSchema = Lists.newArrayList();
        for (ColumnDef columnDef : schema) {
            copiedSchema.add(new ColumnDef(columnDef.getName(), columnDef.getType(), columnDef.isAllowNull()));
        }
        return copiedSchema;
    }
}<|MERGE_RESOLUTION|>--- conflicted
+++ resolved
@@ -19,11 +19,8 @@
 
 import org.apache.doris.analysis.ColumnDef;
 import org.apache.doris.analysis.ColumnNullableType;
-<<<<<<< HEAD
 import org.apache.doris.analysis.TypeDef;
 import org.apache.doris.common.Config;
-=======
->>>>>>> 2c94ebd1
 import org.apache.doris.common.UserException;
 import org.apache.doris.plugin.audit.AuditLoader;
 import org.apache.doris.statistics.StatisticConstants;
@@ -142,11 +139,7 @@
         AUDIT_SCHEMA = new ArrayList<>();
         // uuid and time
         AUDIT_SCHEMA.add(new ColumnDef("query_id",
-<<<<<<< HEAD
-                TypeDef.createVarchar(Config.label_regex_length), ColumnNullableType.NULLABLE));
-=======
-                ScalarType.createVarchar(48), ColumnNullableType.NULLABLE));
->>>>>>> 2c94ebd1
+                ScalarType.createVarchar(Config.label_regex_length), ColumnNullableType.NULLABLE));
         AUDIT_SCHEMA.add(new ColumnDef("time",
                 ScalarType.createDatetimeV2Type(3), ColumnNullableType.NULLABLE));
         // cs info
