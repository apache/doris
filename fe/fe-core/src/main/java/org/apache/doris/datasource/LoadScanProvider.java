// Licensed to the Apache Software Foundation (ASF) under one
// or more contributor license agreements.  See the NOTICE file
// distributed with this work for additional information
// regarding copyright ownership.  The ASF licenses this file
// to you under the Apache License, Version 2.0 (the
// "License"); you may not use this file except in compliance
// with the License.  You may obtain a copy of the License at
//
//   http://www.apache.org/licenses/LICENSE-2.0
//
// Unless required by applicable law or agreed to in writing,
// software distributed under the License is distributed on an
// "AS IS" BASIS, WITHOUT WARRANTIES OR CONDITIONS OF ANY
// KIND, either express or implied.  See the License for the
// specific language governing permissions and limitations
// under the License.

package org.apache.doris.datasource;

import org.apache.doris.analysis.Analyzer;
import org.apache.doris.analysis.ColumnDef.DefaultValue;
import org.apache.doris.analysis.ImportColumnDesc;
import org.apache.doris.analysis.IntLiteral;
import org.apache.doris.analysis.SlotRef;
import org.apache.doris.analysis.TupleDescriptor;
import org.apache.doris.catalog.Column;
import org.apache.doris.catalog.HdfsResource;
import org.apache.doris.catalog.OlapTable;
import org.apache.doris.catalog.TableIf;
import org.apache.doris.common.DdlException;
import org.apache.doris.common.MetaNotFoundException;
import org.apache.doris.common.UserException;
import org.apache.doris.common.util.FileFormatConstants;
import org.apache.doris.common.util.Util;
import org.apache.doris.load.BrokerFileGroup;
import org.apache.doris.load.Load;
import org.apache.doris.load.loadv2.LoadTask;
import org.apache.doris.planner.FileLoadScanNode;
import org.apache.doris.task.LoadTaskInfo;
import org.apache.doris.thrift.TBrokerFileStatus;
import org.apache.doris.thrift.TFileAttributes;
import org.apache.doris.thrift.TFileFormatType;
import org.apache.doris.thrift.TFileScanRangeParams;
import org.apache.doris.thrift.TFileScanSlotInfo;
import org.apache.doris.thrift.TFileTextScanRangeParams;
import org.apache.doris.thrift.TFileType;
import org.apache.doris.thrift.THdfsParams;
import org.apache.doris.thrift.TScanRangeLocations;

import com.google.common.base.Preconditions;
import com.google.common.collect.Lists;
import com.google.common.collect.Maps;

import java.util.List;
import java.util.Map;
import java.util.Optional;

public class LoadScanProvider {

    private FileGroupInfo fileGroupInfo;
    private TupleDescriptor destTupleDesc;

    public LoadScanProvider(FileGroupInfo fileGroupInfo, TupleDescriptor destTupleDesc) {
        this.fileGroupInfo = fileGroupInfo;
        this.destTupleDesc = destTupleDesc;
    }

    public TFileFormatType getFileFormatType() throws DdlException, MetaNotFoundException {
        return null;
    }

    public TFileType getLocationType() throws DdlException, MetaNotFoundException {
        return null;
    }

    public Map<String, String> getLocationProperties() throws MetaNotFoundException, DdlException {
        return null;
    }

    public List<String> getPathPartitionKeys() throws DdlException, MetaNotFoundException {
        return null;
    }

    public FileLoadScanNode.ParamCreateContext createContext(Analyzer analyzer) throws UserException {
        FileLoadScanNode.ParamCreateContext ctx = new FileLoadScanNode.ParamCreateContext();
        ctx.destTupleDescriptor = destTupleDesc;
        ctx.fileGroup = fileGroupInfo.getFileGroup();
        ctx.timezone = analyzer.getTimezone();

        TFileScanRangeParams params = new TFileScanRangeParams();
        params.setFormatType(formatType(fileGroupInfo.getFileGroup().getFileFormat()));
        params.setCompressType(fileGroupInfo.getFileGroup().getCompressType());
        params.setStrictMode(fileGroupInfo.isStrictMode());
<<<<<<< HEAD
        if (fileGroupInfo.getFileGroup().getFileFormat() != null
                && fileGroupInfo.getFileGroup().getFileFormat().equals("hive_text")) {
            params.setTextSerdeType(TTextSerdeType.HIVE_TEXT_SERDE);
        }
        params.setProperties(fileGroupInfo.getBrokerDesc().getBackendConfigProperties());
=======
        params.setProperties(fileGroupInfo.getBrokerDesc().getProperties());
>>>>>>> 156d1ac9
        if (fileGroupInfo.getBrokerDesc().getFileType() == TFileType.FILE_HDFS) {
            THdfsParams tHdfsParams = HdfsResource.generateHdfsParam(fileGroupInfo.getBrokerDesc()
                    .getBackendConfigProperties());
            params.setHdfsParams(tHdfsParams);
        }
        TFileAttributes fileAttributes = new TFileAttributes();
        setFileAttributes(ctx.fileGroup, fileAttributes);
        params.setFileAttributes(fileAttributes);
        params.setFileType(fileGroupInfo.getFileType());
        ctx.params = params;

        initColumns(ctx, analyzer);
        return ctx;
    }

    public void setFileAttributes(BrokerFileGroup fileGroup, TFileAttributes fileAttributes) {
        TFileTextScanRangeParams textParams = new TFileTextScanRangeParams();
        textParams.setColumnSeparator(fileGroup.getColumnSeparator());
        textParams.setLineDelimiter(fileGroup.getLineDelimiter());
        textParams.setEnclose(fileGroup.getEnclose());
        textParams.setEscape(fileGroup.getEscape());
        fileAttributes.setTextParams(textParams);
        fileAttributes.setStripOuterArray(fileGroup.isStripOuterArray());
        fileAttributes.setJsonpaths(fileGroup.getJsonPaths());
        fileAttributes.setJsonRoot(fileGroup.getJsonRoot());
        fileAttributes.setNumAsString(fileGroup.isNumAsString());
        fileAttributes.setFuzzyParse(fileGroup.isFuzzyParse());
        fileAttributes.setReadJsonByLine(fileGroup.isReadJsonByLine());
        fileAttributes.setReadByColumnDef(true);
        fileAttributes.setHeaderType(getHeaderType(fileGroup.getFileFormat()));
        fileAttributes.setTrimDoubleQuotes(fileGroup.getTrimDoubleQuotes());
        fileAttributes.setSkipLines(fileGroup.getSkipLines());
        fileAttributes.setIgnoreCsvRedundantCol(fileGroup.getIgnoreCsvRedundantCol());
    }

    private String getHeaderType(String formatType) {
        if (formatType != null) {
            if (formatType.equalsIgnoreCase(FileFormatConstants.FORMAT_CSV_WITH_NAMES)
                    || formatType.equalsIgnoreCase(FileFormatConstants.FORMAT_CSV_WITH_NAMES_AND_TYPES)) {
                return formatType;
            }
        }
        return "";
    }

    public void createScanRangeLocations(FileLoadScanNode.ParamCreateContext context,
                                         FederationBackendPolicy backendPolicy,
                                         List<TScanRangeLocations> scanRangeLocations) throws UserException {
        Preconditions.checkNotNull(fileGroupInfo);
        fileGroupInfo.getFileStatusAndCalcInstance(backendPolicy);
        fileGroupInfo.createScanRangeLocations(context, backendPolicy, scanRangeLocations);
    }

    public int getInputSplitNum() {
        return fileGroupInfo.getFileStatuses().size();
    }

    public long getInputFileSize() {
        long res = 0;
        for (TBrokerFileStatus fileStatus : fileGroupInfo.getFileStatuses()) {
            res = fileStatus.getSize();
        }
        return res;
    }

    /**
     * This method is used to calculate the slotDescByName and exprMap.
     * The expr in exprMap is analyzed in this function.
     * The smap of slot which belongs to expr will be analyzed by src desc.
     * slotDescByName: the single slot from columns in load stmt
     * exprMap: the expr from column mapping in load stmt.
     *
     * @param context
     * @throws UserException
     */
    private void initColumns(FileLoadScanNode.ParamCreateContext context, Analyzer analyzer) throws UserException {
        context.srcTupleDescriptor = analyzer.getDescTbl().createTupleDescriptor();
        context.srcSlotDescByName = Maps.newTreeMap(String.CASE_INSENSITIVE_ORDER);
        context.exprMap = Maps.newTreeMap(String.CASE_INSENSITIVE_ORDER);

        // for load job, column exprs is got from file group
        // for query, there is no column exprs, they will be got from table's schema in "Load.initColumns"
        LoadTaskInfo.ImportColumnDescs columnDescs = new LoadTaskInfo.ImportColumnDescs();
        // fileGroup.getColumnExprList() contains columns from path
        columnDescs.descs = context.fileGroup.getColumnExprList();
        if (context.fileGroup.getMergeType() == LoadTask.MergeType.MERGE) {
            columnDescs.descs.add(
                    ImportColumnDesc.newDeleteSignImportColumnDesc(context.fileGroup.getDeleteCondition()));
        } else if (context.fileGroup.getMergeType() == LoadTask.MergeType.DELETE) {
            columnDescs.descs.add(ImportColumnDesc.newDeleteSignImportColumnDesc(new IntLiteral(1)));
        }
        // add columnExpr for sequence column
        TableIf targetTable = getTargetTable();
        if (targetTable instanceof OlapTable && ((OlapTable) targetTable).hasSequenceCol()) {
            OlapTable olapTable = (OlapTable) targetTable;
            String sequenceCol = olapTable.getSequenceMapCol();
            if (sequenceCol != null) {
                String finalSequenceCol = sequenceCol;
                Optional<ImportColumnDesc> foundCol = columnDescs.descs.stream()
                        .filter(c -> c.getColumnName().equalsIgnoreCase(finalSequenceCol)).findAny();
                // if `columnDescs.descs` is empty, that means it's not a partial update load, and user not specify
                // column name.
                if (foundCol.isPresent() || shouldAddSequenceColumn(columnDescs)) {
                    columnDescs.descs.add(new ImportColumnDesc(Column.SEQUENCE_COL,
                            new SlotRef(null, sequenceCol)));
                } else if (!fileGroupInfo.isPartialUpdate()) {
                    Column seqCol = olapTable.getFullSchema().stream()
                                    .filter(col -> col.getName().equals(olapTable.getSequenceMapCol()))
                                    .findFirst().get();
                    if (seqCol.getDefaultValue() == null
                                    || !seqCol.getDefaultValue().equals(DefaultValue.CURRENT_TIMESTAMP)) {
                        throw new UserException("Table " + olapTable.getName()
                                + " has sequence column, need to specify the sequence column");
                    }
                }
            } else {
                sequenceCol = context.fileGroup.getSequenceCol();
                columnDescs.descs.add(new ImportColumnDesc(Column.SEQUENCE_COL,
                        new SlotRef(null, sequenceCol)));
            }
        }
        List<Integer> srcSlotIds = Lists.newArrayList();
        Load.initColumns(fileGroupInfo.getTargetTable(), columnDescs, context.fileGroup.getColumnToHadoopFunction(),
                context.exprMap, analyzer, context.srcTupleDescriptor, context.srcSlotDescByName, srcSlotIds,
                formatType(context.fileGroup.getFileFormat()), fileGroupInfo.getHiddenColumns(),
                fileGroupInfo.isPartialUpdate());

        int columnCountFromPath = 0;
        if (context.fileGroup.getColumnNamesFromPath() != null) {
            columnCountFromPath = context.fileGroup.getColumnNamesFromPath().size();
        }
        int numColumnsFromFile = srcSlotIds.size() - columnCountFromPath;
        Preconditions.checkState(numColumnsFromFile >= 0,
                "srcSlotIds.size is: " + srcSlotIds.size() + ", num columns from path: "
                        + columnCountFromPath);
        context.params.setNumOfColumnsFromFile(numColumnsFromFile);
        for (int i = 0; i < srcSlotIds.size(); ++i) {
            TFileScanSlotInfo slotInfo = new TFileScanSlotInfo();
            slotInfo.setSlotId(srcSlotIds.get(i));
            slotInfo.setIsFileSlot(i < numColumnsFromFile);
            context.params.addToRequiredSlots(slotInfo);
        }
    }

    /**
     * if not set sequence column and column size is null or only have deleted sign ,return true
     */
    private boolean shouldAddSequenceColumn(LoadTaskInfo.ImportColumnDescs columnDescs) {
        if (columnDescs.descs.isEmpty()) {
            return true;
        }
        return columnDescs.descs.size() == 1 && columnDescs.descs.get(0).getColumnName()
                .equalsIgnoreCase(Column.DELETE_SIGN);
    }

    private TFileFormatType formatType(String fileFormat) throws UserException {
        if (fileFormat == null) {
            // get file format by the file path
            return TFileFormatType.FORMAT_CSV_PLAIN;
        }
        TFileFormatType formatType = Util.getFileFormatTypeFromName(fileFormat);
        if (formatType == TFileFormatType.FORMAT_UNKNOWN) {
            throw new UserException("Not supported file format: " + fileFormat);
        }
        return formatType;
    }

    public TableIf getTargetTable() {
        return fileGroupInfo.getTargetTable();
    }
}<|MERGE_RESOLUTION|>--- conflicted
+++ resolved
@@ -91,15 +91,7 @@
         params.setFormatType(formatType(fileGroupInfo.getFileGroup().getFileFormat()));
         params.setCompressType(fileGroupInfo.getFileGroup().getCompressType());
         params.setStrictMode(fileGroupInfo.isStrictMode());
-<<<<<<< HEAD
-        if (fileGroupInfo.getFileGroup().getFileFormat() != null
-                && fileGroupInfo.getFileGroup().getFileFormat().equals("hive_text")) {
-            params.setTextSerdeType(TTextSerdeType.HIVE_TEXT_SERDE);
-        }
-        params.setProperties(fileGroupInfo.getBrokerDesc().getBackendConfigProperties());
-=======
         params.setProperties(fileGroupInfo.getBrokerDesc().getProperties());
->>>>>>> 156d1ac9
         if (fileGroupInfo.getBrokerDesc().getFileType() == TFileType.FILE_HDFS) {
             THdfsParams tHdfsParams = HdfsResource.generateHdfsParam(fileGroupInfo.getBrokerDesc()
                     .getBackendConfigProperties());
