--- conflicted
+++ resolved
@@ -50,11 +50,7 @@
     @Override
     public DecimalV3Type getDataTypeForDecimalV3(DecimalV3Type t1, DecimalV3Type t2) {
         DecimalV3Type decimalV3Type = (DecimalV3Type) DecimalV3Type.widerDecimalV3Type(t1, t2, false);
-<<<<<<< HEAD
-        return (DecimalV3Type) DecimalV3Type.createDecimalV3Type(decimalV3Type.getPrecision() + 1,
-=======
         return DecimalV3Type.createDecimalV3Type(decimalV3Type.getPrecision() + 1,
->>>>>>> 9f277a0a
                 decimalV3Type.getScale());
     }
 
