// Licensed to the Apache Software Foundation (ASF) under one
// or more contributor license agreements.  See the NOTICE file
// distributed with this work for additional information
// regarding copyright ownership.  The ASF licenses this file
// to you under the Apache License, Version 2.0 (the
// "License"); you may not use this file except in compliance
// with the License.  You may obtain a copy of the License at
//
//   http://www.apache.org/licenses/LICENSE-2.0
//
// Unless required by applicable law or agreed to in writing,
// software distributed under the License is distributed on an
// "AS IS" BASIS, WITHOUT WARRANTIES OR CONDITIONS OF ANY
// KIND, either express or implied.  See the License for the
// specific language governing permissions and limitations
// under the License.

package org.apache.doris.catalog;

import org.apache.doris.analysis.CreateFunctionStmt;
import org.apache.doris.analysis.FunctionName;
import org.apache.doris.common.io.IOUtils;
import org.apache.doris.common.io.Text;
import org.apache.doris.common.util.URI;
import org.apache.doris.thrift.TFunction;
import org.apache.doris.thrift.TFunctionBinaryType;
import org.apache.doris.thrift.TScalarFunction;

import com.google.common.collect.Maps;
import com.google.gson.Gson;
import org.apache.logging.log4j.LogManager;
import org.apache.logging.log4j.Logger;

import java.io.DataInput;
import java.io.DataOutput;
import java.io.IOException;
import java.util.ArrayList;
import java.util.Arrays;
import java.util.List;
import java.util.Map;

// import org.apache.doris.thrift.TSymbolType;

/**
 * Internal representation of a scalar function.
 */
public class ScalarFunction extends Function {
    private static final Logger LOG = LogManager.getLogger(ScalarFunction.class);
    // The name inside the binary at location_ that contains this particular
    // function. e.g. org.example.MyUdf.class.
    private String symbolName;
    private String prepareFnSymbol;
    private String closeFnSymbol;

    // Only used for serialization
    protected ScalarFunction() {
    }

    public ScalarFunction(FunctionName fnName, List<Type> argTypes, Type retType, boolean hasVarArgs,
            boolean userVisible) {
        this(fnName, argTypes, retType, hasVarArgs, TFunctionBinaryType.BUILTIN, userVisible, true);
    }

    public ScalarFunction(FunctionName fnName, List<Type> argTypes, Type retType, boolean hasVarArgs,
            boolean userVisible, boolean isVec) {
        this(fnName, argTypes, retType, hasVarArgs, TFunctionBinaryType.BUILTIN, userVisible, isVec);
    }

    public ScalarFunction(FunctionName fnName, List<Type> argTypes, Type retType, boolean hasVarArgs,
            TFunctionBinaryType binaryType, boolean userVisible, boolean isVec) {
        super(0, fnName, argTypes, retType, hasVarArgs, binaryType, userVisible, isVec,
                NullableMode.DEPEND_ON_ARGUMENT);
    }

    /**
     * nerieds custom scalar function
     */
    public ScalarFunction(FunctionName fnName, List<Type> argTypes, Type retType, boolean hasVarArgs, String symbolName,
            TFunctionBinaryType binaryType, boolean userVisible, boolean isVec, NullableMode nullableMode) {
        super(0, fnName, argTypes, retType, hasVarArgs, binaryType, userVisible, isVec, nullableMode);
        this.symbolName = symbolName;
    }

    public ScalarFunction(FunctionName fnName, List<Type> argTypes,
            Type retType, URI location, String symbolName, String initFnSymbol,
            String closeFnSymbol) {
        super(fnName, argTypes, retType, false);
        setLocation(location);
        setSymbolName(symbolName);
        setPrepareFnSymbol(initFnSymbol);
        setCloseFnSymbol(closeFnSymbol);
    }

    /**
     * Creates a builtin scalar function. This is a helper that wraps a few steps
     * into one call.
     */
    public static ScalarFunction createBuiltin(String name, Type retType,
            ArrayList<Type> argTypes, boolean hasVarArgs,
            String symbol, String prepareFnSymbol, String closeFnSymbol,
            boolean userVisible) {
        return createBuiltin(name, retType, NullableMode.DEPEND_ON_ARGUMENT, argTypes, hasVarArgs,
                symbol, prepareFnSymbol, closeFnSymbol, userVisible);
    }

    public static ScalarFunction createBuiltin(
            String name, Type retType, NullableMode nullableMode,
            ArrayList<Type> argTypes, boolean hasVarArgs,
            String symbol, String prepareFnSymbol, String closeFnSymbol, boolean userVisible) {
        ScalarFunction fn = new ScalarFunction(
                new FunctionName(name), argTypes, retType, hasVarArgs, userVisible);
        fn.symbolName = symbol;
        fn.prepareFnSymbol = prepareFnSymbol;
        fn.closeFnSymbol = closeFnSymbol;
        fn.nullableMode = nullableMode;
        return fn;
    }

    public static ScalarFunction createBuiltinOperator(
            String name, ArrayList<Type> argTypes, Type retType) {
        return createBuiltinOperator(name, argTypes, retType, NullableMode.DEPEND_ON_ARGUMENT);
    }

    /**
     * Creates a builtin scalar operator function. This is a helper that wraps a few
     * steps
     * into one call.
     * TODO: this needs to be kept in sync with what generates the be operator
     * implementations. (gen_functions.py). Is there a better way to coordinate
     * this.
     */
    public static ScalarFunction createBuiltinOperator(
            String name, ArrayList<Type> argTypes, Type retType, NullableMode nullableMode) {
<<<<<<< HEAD
        return createBuiltinOperator(name, null, argTypes, retType, nullableMode);
=======
        // Operators have a well defined symbol based on the function name and type.
        // Convert Add(TINYINT, TINYINT) --> Add_TinyIntVal_TinyIntVal
        String beFn = name;
        boolean usesDecimal = false;
        boolean usesDecimalV2 = false;
        for (int i = 0; i < argTypes.size(); ++i) {
            switch (argTypes.get(i).getPrimitiveType()) {
                case BOOLEAN:
                    beFn += "_boolean_val";
                    break;
                case TINYINT:
                    beFn += "_tiny_int_val";
                    break;
                case SMALLINT:
                    beFn += "_small_int_val";
                    break;
                case INT:
                case IPV4:
                    beFn += "_int_val";
                    break;
                case BIGINT:
                    beFn += "_big_int_val";
                    break;
                case LARGEINT:
                case IPV6:
                    beFn += "_large_int_val";
                    break;
                case FLOAT:
                    beFn += "_float_val";
                    break;
                case DOUBLE:
                case TIME:
                case TIMEV2:
                    beFn += "_double_val";
                    break;
                case CHAR:
                case VARCHAR:
                case HLL:
                case BITMAP:
                case STRING:
                case QUANTILE_STATE:
                    beFn += "_string_val";
                    break;
                case DATE:
                case DATETIME:
                case DATEV2:
                case DATETIMEV2:
                    beFn += "_datetime_val";
                    break;
                case DECIMALV2:
                case DECIMAL32:
                case DECIMAL64:
                case DECIMAL128:
                    beFn += "_decimalv2_val";
                    usesDecimalV2 = true;
                    break;
                case JSONB:
                    beFn += "_jsonb_val";
                    break;
                default:
                    Preconditions.checkState(false, "Argument type not supported: " + argTypes.get(i));
            }
        }
        String beClass = usesDecimal ? "DecimalOperators" : "Operators";
        if (usesDecimalV2) {
            beClass = "DecimalV2Operators";
        }
        String symbol = "doris::" + beClass + "::" + beFn;
        return createBuiltinOperator(name, symbol, argTypes, retType, nullableMode);
    }

    public static ScalarFunction createVecBuiltinOperator(
            String name, ArrayList<Type> argTypes, Type retType) {
        return createVecBuiltinOperator(name, argTypes, retType, NullableMode.DEPEND_ON_ARGUMENT);
    }

    /**
     * Creates a builtin scala vec operator function. This is a helper that wraps a few steps
     * into one call.
     * TODO: this needs to be kept in sync with what generates the be operator
     * implementations. (gen_functions.py). Is there a better way to coordinate this.
     */
    public static ScalarFunction createVecBuiltinOperator(
            String name, ArrayList<Type> argTypes, Type retType, NullableMode nullableMode) {
        StringBuilder beFn = new StringBuilder(name);
        boolean usesDecimal = false;
        boolean usesDecimalV2 = false;

        // just mock a fake symbol for vec function, we treat
        // all argument is same as first argument
        for (int i = 0; i < argTypes.size(); ++i) {
            switch (argTypes.get(0).getPrimitiveType()) {
                case BOOLEAN:
                    beFn.append("_boolean_val");
                    break;
                case TINYINT:
                    beFn.append("_tiny_int_val");
                    break;
                case SMALLINT:
                    beFn.append("_small_int_val");
                    break;
                case INT:
                case IPV4:
                    beFn.append("_int_val");
                    break;
                case BIGINT:
                    beFn.append("_big_int_val");
                    break;
                case LARGEINT:
                case IPV6:
                    beFn.append("_large_int_val");
                    break;
                case FLOAT:
                    beFn.append("_float_val");
                    break;
                case DOUBLE:
                case TIME:
                case TIMEV2:
                    beFn.append("_double_val");
                    break;
                case CHAR:
                case VARCHAR:
                case HLL:
                case BITMAP:
                    beFn.append("_string_val");
                    break;
                case JSONB:
                    beFn.append("_jsonb_val");
                    break;
                case LAMBDA_FUNCTION:
                    beFn.append("_lambda_function");
                    break;
                case DATE:
                case DATETIME:
                case DATEV2:
                case DATETIMEV2:
                    beFn.append("_datetime_val");
                    break;
                case DECIMALV2:
                case DECIMAL32:
                case DECIMAL64:
                case DECIMAL128:
                    beFn.append("_decimalv2_val");
                    usesDecimalV2 = true;
                    break;
                default:
                    Preconditions.checkState(false, "Argument type not supported: " + argTypes.get(i));
            }
        }
        String beClass = usesDecimal ? "DecimalOperators" : "Operators";
        if (usesDecimalV2) {
            beClass = "DecimalV2Operators";
        }
        String symbol = "doris::" + beClass + "::" + beFn;
        return createVecBuiltinOperator(name, symbol, argTypes, retType, nullableMode);
>>>>>>> 3200746c
    }

    public static ScalarFunction createBuiltinOperator(
            String name, String symbol, ArrayList<Type> argTypes, Type retType) {
        return createBuiltinOperator(name, symbol, argTypes, retType, NullableMode.DEPEND_ON_ARGUMENT);
    }

    public static ScalarFunction createBuiltinOperator(
            String name, String symbol, ArrayList<Type> argTypes, Type retType, NullableMode nullableMode) {
        return createBuiltin(name, symbol, argTypes, false, retType, false, nullableMode);
    }

    public static ScalarFunction createBuiltin(
            String name, String symbol, ArrayList<Type> argTypes,
            boolean hasVarArgs, Type retType, boolean userVisible, NullableMode nullableMode) {
        ScalarFunction fn = new ScalarFunction(
                new FunctionName(name), argTypes, retType, hasVarArgs, userVisible);
        fn.symbolName = symbol;
        fn.nullableMode = nullableMode;
        return fn;
    }

    public static ScalarFunction createUdf(
            TFunctionBinaryType binaryType,
            FunctionName name, Type[] args,
            Type returnType, boolean isVariadic,
            URI location, String symbol, String prepareFnSymbol, String closeFnSymbol) {
        ScalarFunction fn = new ScalarFunction(name, Arrays.asList(args), returnType, isVariadic, binaryType,
                true, false);
        fn.symbolName = symbol;
        fn.prepareFnSymbol = prepareFnSymbol;
        fn.closeFnSymbol = closeFnSymbol;
        fn.setLocation(location);
        return fn;
    }

    public void setSymbolName(String s) {
        symbolName = s;
    }

    public void setPrepareFnSymbol(String s) {
        prepareFnSymbol = s;
    }

    public void setCloseFnSymbol(String s) {
        closeFnSymbol = s;
    }

    public String getSymbolName() {
        return symbolName;
    }

    public String getPrepareFnSymbol() {
        return prepareFnSymbol;
    }

    public String getCloseFnSymbol() {
        return closeFnSymbol;
    }

    @Override
    public String toSql(boolean ifNotExists) {
        StringBuilder sb = new StringBuilder("CREATE ");
        if (this.isGlobal) {
            sb.append("GLOBAL ");
        }
        sb.append("FUNCTION ");

        if (ifNotExists) {
            sb.append("IF NOT EXISTS ");
        }
        sb.append(signatureString())
                .append(" RETURNS " + getReturnType())
                .append(" PROPERTIES (");
        sb.append("\n  \"SYMBOL\"=").append("\"" + getSymbolName() + "\"");
        if (getPrepareFnSymbol() != null) {
            sb.append(",\n  \"PREPARE_FN\"=").append("\"" + getPrepareFnSymbol() + "\"");
        }
        if (getCloseFnSymbol() != null) {
            sb.append(",\n  \"CLOSE_FN\"=").append("\"" + getCloseFnSymbol() + "\"");
        }

        if (getBinaryType() == TFunctionBinaryType.JAVA_UDF) {
            sb.append(",\n  \"FILE\"=")
                    .append("\"" + (getLocation() == null ? "" : getLocation().toString()) + "\"");
            boolean isReturnNull = this.getNullableMode() == NullableMode.ALWAYS_NULLABLE;
            sb.append(",\n  \"ALWAYS_NULLABLE\"=").append("\"" + isReturnNull + "\"");
        } else {
            sb.append(",\n  \"OBJECT_FILE\"=")
                    .append("\"" + (getLocation() == null ? "" : getLocation().toString()) + "\"");
        }
        sb.append(",\n  \"TYPE\"=").append("\"" + this.getBinaryType() + "\"");
        sb.append("\n);");
        return sb.toString();
    }

    @Override
    public TFunction toThrift(Type realReturnType, Type[] realArgTypes, Boolean[] realArgTypeNullables) {
        TFunction fn = super.toThrift(realReturnType, realArgTypes, realArgTypeNullables);
        fn.setScalarFn(new TScalarFunction());
        if (getBinaryType() == TFunctionBinaryType.JAVA_UDF || getBinaryType() == TFunctionBinaryType.RPC) {
            fn.getScalarFn().setSymbol(symbolName);
        } else {
            fn.getScalarFn().setSymbol("");
        }
        return fn;
    }

    @Override
    public void write(DataOutput output) throws IOException {
        // 1. type
        FunctionType.SCALAR.write(output);
        // 2. parent
        super.writeFields(output);
        // 3.symbols
        Text.writeString(output, symbolName);
        IOUtils.writeOptionString(output, prepareFnSymbol);
        IOUtils.writeOptionString(output, closeFnSymbol);
    }

    public void readFields(DataInput input) throws IOException {
        super.readFields(input);
        symbolName = Text.readString(input);
        if (input.readBoolean()) {
            prepareFnSymbol = Text.readString(input);
        }
        if (input.readBoolean()) {
            closeFnSymbol = Text.readString(input);
        }
    }

    @Override
    public String getProperties() {
        Map<String, String> properties = Maps.newHashMap();
        properties.put(CreateFunctionStmt.OBJECT_FILE_KEY, getLocation() == null ? "" : getLocation().toString());
        properties.put(CreateFunctionStmt.MD5_CHECKSUM, checksum);
        properties.put(CreateFunctionStmt.SYMBOL_KEY, symbolName);
        return new Gson().toJson(properties);
    }
}<|MERGE_RESOLUTION|>--- conflicted
+++ resolved
@@ -22,10 +22,13 @@
 import org.apache.doris.common.io.IOUtils;
 import org.apache.doris.common.io.Text;
 import org.apache.doris.common.util.URI;
+import org.apache.doris.common.util.VectorizedUtil;
 import org.apache.doris.thrift.TFunction;
 import org.apache.doris.thrift.TFunctionBinaryType;
 import org.apache.doris.thrift.TScalarFunction;
 
+import com.google.common.base.Preconditions;
+import com.google.common.collect.Lists;
 import com.google.common.collect.Maps;
 import com.google.gson.Gson;
 import org.apache.logging.log4j.LogManager;
@@ -58,7 +61,7 @@
 
     public ScalarFunction(FunctionName fnName, List<Type> argTypes, Type retType, boolean hasVarArgs,
             boolean userVisible) {
-        this(fnName, argTypes, retType, hasVarArgs, TFunctionBinaryType.BUILTIN, userVisible, true);
+        this(fnName, argTypes, retType, hasVarArgs, TFunctionBinaryType.BUILTIN, userVisible, false);
     }
 
     public ScalarFunction(FunctionName fnName, List<Type> argTypes, Type retType, boolean hasVarArgs,
@@ -107,6 +110,7 @@
             String name, Type retType, NullableMode nullableMode,
             ArrayList<Type> argTypes, boolean hasVarArgs,
             String symbol, String prepareFnSymbol, String closeFnSymbol, boolean userVisible) {
+        Preconditions.checkNotNull(symbol);
         ScalarFunction fn = new ScalarFunction(
                 new FunctionName(name), argTypes, retType, hasVarArgs, userVisible);
         fn.symbolName = symbol;
@@ -122,18 +126,13 @@
     }
 
     /**
-     * Creates a builtin scalar operator function. This is a helper that wraps a few
-     * steps
+     * Creates a builtin scalar operator function. This is a helper that wraps a few steps
      * into one call.
      * TODO: this needs to be kept in sync with what generates the be operator
-     * implementations. (gen_functions.py). Is there a better way to coordinate
-     * this.
+     * implementations. (gen_functions.py). Is there a better way to coordinate this.
      */
     public static ScalarFunction createBuiltinOperator(
             String name, ArrayList<Type> argTypes, Type retType, NullableMode nullableMode) {
-<<<<<<< HEAD
-        return createBuiltinOperator(name, null, argTypes, retType, nullableMode);
-=======
         // Operators have a well defined symbol based on the function name and type.
         // Convert Add(TINYINT, TINYINT) --> Add_TinyIntVal_TinyIntVal
         String beFn = name;
@@ -289,7 +288,6 @@
         }
         String symbol = "doris::" + beClass + "::" + beFn;
         return createVecBuiltinOperator(name, symbol, argTypes, retType, nullableMode);
->>>>>>> 3200746c
     }
 
     public static ScalarFunction createBuiltinOperator(
@@ -309,6 +307,41 @@
                 new FunctionName(name), argTypes, retType, hasVarArgs, userVisible);
         fn.symbolName = symbol;
         fn.nullableMode = nullableMode;
+        return fn;
+    }
+
+    public static ScalarFunction createVecBuiltinOperator(
+            String name, String symbol, ArrayList<Type> argTypes, Type retType, NullableMode nullableMode) {
+        return createVecBuiltin(name, null, symbol, null, argTypes, false, retType, false, nullableMode);
+    }
+
+    // TODO: This method should not be here, move to other place in the future
+    public static ScalarFunction createVecBuiltin(String name, String prepareFnSymbolBName, String symbol,
+            String closeFnSymbolName, ArrayList<Type> argTypes, boolean hasVarArgs, Type retType, boolean userVisible,
+            NullableMode nullableMode) {
+        ScalarFunction fn = new ScalarFunction(new FunctionName(name), argTypes, retType, hasVarArgs, userVisible,
+                true);
+        if (prepareFnSymbolBName != null) {
+            fn.prepareFnSymbol = prepareFnSymbolBName;
+        }
+        fn.symbolName = symbol;
+        if (closeFnSymbolName != null) {
+            fn.closeFnSymbol = closeFnSymbolName;
+        }
+        fn.nullableMode = nullableMode;
+        return fn;
+    }
+
+    /**
+     * Create a function that is used to search the catalog for a matching builtin. Only
+     * the fields necessary for matching function prototypes are specified.
+     */
+    public static ScalarFunction createBuiltinSearchDesc(
+            String name, Type[] argTypes, boolean hasVarArgs) {
+        ArrayList<Type> fnArgs =
+                (argTypes == null) ? new ArrayList<Type>() : Lists.newArrayList(argTypes);
+        ScalarFunction fn = new ScalarFunction(
+                new FunctionName(name), fnArgs, Type.INVALID, hasVarArgs, true);
         return fn;
     }
 
@@ -387,11 +420,17 @@
     }
 
     @Override
-    public TFunction toThrift(Type realReturnType, Type[] realArgTypes, Boolean[] realArgTypeNullables) {
-        TFunction fn = super.toThrift(realReturnType, realArgTypes, realArgTypeNullables);
+    public TFunction toThrift(Type realReturnType, Type[] realArgTypes) {
+        TFunction fn = super.toThrift(realReturnType, realArgTypes);
         fn.setScalarFn(new TScalarFunction());
-        if (getBinaryType() == TFunctionBinaryType.JAVA_UDF || getBinaryType() == TFunctionBinaryType.RPC) {
+        if (getBinaryType() != TFunctionBinaryType.BUILTIN || !VectorizedUtil.isPipeline()) {
             fn.getScalarFn().setSymbol(symbolName);
+            if (prepareFnSymbol != null) {
+                fn.getScalarFn().setPrepareFnSymbol(prepareFnSymbol);
+            }
+            if (closeFnSymbol != null) {
+                fn.getScalarFn().setCloseFnSymbol(closeFnSymbol);
+            }
         } else {
             fn.getScalarFn().setSymbol("");
         }
