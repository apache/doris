// Licensed to the Apache Software Foundation (ASF) under one
// or more contributor license agreements.  See the NOTICE file
// distributed with this work for additional information
// regarding copyright ownership.  The ASF licenses this file
// to you under the Apache License, Version 2.0 (the
// "License"); you may not use this file except in compliance
// with the License.  You may obtain a copy of the License at
//
//   http://www.apache.org/licenses/LICENSE-2.0
//
// Unless required by applicable law or agreed to in writing,
// software distributed under the License is distributed on an
// "AS IS" BASIS, WITHOUT WARRANTIES OR CONDITIONS OF ANY
// KIND, either express or implied.  See the License for the
// specific language governing permissions and limitations
// under the License.

package org.apache.doris.nereids.rules.rewrite;

import org.apache.doris.catalog.PartitionItem;
import org.apache.doris.datasource.ExternalTable;
import org.apache.doris.nereids.CascadesContext;
import org.apache.doris.nereids.rules.Rule;
import org.apache.doris.nereids.rules.RuleType;
import org.apache.doris.nereids.rules.expression.rules.PartitionPruner;
import org.apache.doris.nereids.rules.expression.rules.PartitionPruner.PartitionTableType;
import org.apache.doris.nereids.trees.expressions.Slot;
import org.apache.doris.nereids.trees.plans.logical.LogicalFileScan;
import org.apache.doris.nereids.trees.plans.logical.LogicalFileScan.SelectedPartitions;
import org.apache.doris.nereids.trees.plans.logical.LogicalFilter;

import com.google.common.collect.ImmutableMap;
import com.google.common.collect.Maps;
import org.apache.commons.collections.CollectionUtils;

import java.util.ArrayList;
import java.util.List;
import java.util.Map;
import java.util.OptionalLong;
import java.util.function.Function;
import java.util.stream.Collectors;

/**
 * Used to prune partition of file scan. For different external tables, there is no unified partition prune method.
 * For example, Hive is using hive meta store api to get partitions. Iceberg is using Iceberg api to get FileScanTask,
 * which doesn't return a partition list.
 * So here we only support Hive table partition prune.
 * For other external table, simply pass the conjuncts to LogicalFileScan, so that different
 * external file ScanNode could do the partition filter by themselves.
 */
public class PruneFileScanPartition extends OneRewriteRuleFactory {

    @Override
    public Rule build() {
        return logicalFilter(logicalFileScan()).whenNot(p -> p.child().getSelectedPartitions().isPruned)
                .thenApply(ctx -> {
                    LogicalFilter<LogicalFileScan> filter = ctx.root;
                    LogicalFileScan scan = filter.child();
                    ExternalTable tbl = scan.getTable();

                    SelectedPartitions selectedPartitions;
                    if (tbl.supportPartitionPruned()) {
                        selectedPartitions = pruneExternalPartitions(tbl, filter, scan, ctx.cascadesContext);
                    } else {
                        // set isPruned so that it won't go pass the partition prune again
                        selectedPartitions = new SelectedPartitions(0, ImmutableMap.of(), true);
                    }

                    LogicalFileScan rewrittenScan = scan.withSelectedPartitions(selectedPartitions);
                    return new LogicalFilter<>(filter.getConjuncts(), rewrittenScan);
                }).toRule(RuleType.FILE_SCAN_PARTITION_PRUNE);
    }

    private SelectedPartitions pruneExternalPartitions(ExternalTable externalTable,
            LogicalFilter<LogicalFileScan> filter, LogicalFileScan scan, CascadesContext ctx) {
<<<<<<< HEAD
        Map<Long, PartitionItem> selectedPartitionItems = Maps.newHashMap();
        // todo: real snapshotId
        if (CollectionUtils.isEmpty(externalTable.getPartitionColumns(OptionalLong.empty()))) {
=======
        Map<String, PartitionItem> selectedPartitionItems = Maps.newHashMap();
        if (CollectionUtils.isEmpty(hiveTbl.getPartitionColumns())) {
>>>>>>> 36ae71c8
            // non partitioned table, return NOT_PRUNED.
            // non partition table will be handled in HiveScanNode.
            return SelectedPartitions.NOT_PRUNED;
        }
        Map<String, Slot> scanOutput = scan.getOutput()
                .stream()
                .collect(Collectors.toMap(slot -> slot.getName().toLowerCase(), Function.identity()));
        // todo: real snapshotId
        List<Slot> partitionSlots = externalTable.getPartitionColumns(OptionalLong.empty())
                .stream()
                .map(column -> scanOutput.get(column.getName().toLowerCase()))
                .collect(Collectors.toList());

        Map<String, PartitionItem> nameToPartitionItem = scan.getSelectedPartitions().selectedPartitions;
        List<String> prunedPartitions = new ArrayList<>(PartitionPruner.prune(
                partitionSlots, filter.getPredicate(), nameToPartitionItem, ctx, PartitionTableType.HIVE));

        for (String name : prunedPartitions) {
            selectedPartitionItems.put(name, nameToPartitionItem.get(name));
        }
        return new SelectedPartitions(nameToPartitionItem.size(), selectedPartitionItems, true);
    }
}<|MERGE_RESOLUTION|>--- conflicted
+++ resolved
@@ -73,14 +73,9 @@
 
     private SelectedPartitions pruneExternalPartitions(ExternalTable externalTable,
             LogicalFilter<LogicalFileScan> filter, LogicalFileScan scan, CascadesContext ctx) {
-<<<<<<< HEAD
-        Map<Long, PartitionItem> selectedPartitionItems = Maps.newHashMap();
+        Map<String, PartitionItem> selectedPartitionItems = Maps.newHashMap();
         // todo: real snapshotId
         if (CollectionUtils.isEmpty(externalTable.getPartitionColumns(OptionalLong.empty()))) {
-=======
-        Map<String, PartitionItem> selectedPartitionItems = Maps.newHashMap();
-        if (CollectionUtils.isEmpty(hiveTbl.getPartitionColumns())) {
->>>>>>> 36ae71c8
             // non partitioned table, return NOT_PRUNED.
             // non partition table will be handled in HiveScanNode.
             return SelectedPartitions.NOT_PRUNED;
