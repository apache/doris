// Licensed to the Apache Software Foundation (ASF) under one
// or more contributor license agreements.  See the NOTICE file
// distributed with this work for additional information
// regarding copyright ownership.  The ASF licenses this file
// to you under the Apache License, Version 2.0 (the
// "License"); you may not use this file except in compliance
// with the License.  You may obtain a copy of the License at
//
//   http://www.apache.org/licenses/LICENSE-2.0
//
// Unless required by applicable law or agreed to in writing,
// software distributed under the License is distributed on an
// "AS IS" BASIS, WITHOUT WARRANTIES OR CONDITIONS OF ANY
// KIND, either express or implied.  See the License for the
// specific language governing permissions and limitations
// under the License.

package org.apache.doris.catalog;

import org.apache.doris.alter.SchemaChangeHandler;
import org.apache.doris.analysis.CreateMaterializedViewStmt;
import org.apache.doris.analysis.DefaultValueExprDef;
import org.apache.doris.analysis.Expr;
import org.apache.doris.analysis.IndexDef;
import org.apache.doris.analysis.SlotRef;
import org.apache.doris.analysis.StringLiteral;
import org.apache.doris.common.AnalysisException;
import org.apache.doris.common.CaseSensibility;
import org.apache.doris.common.DdlException;
import org.apache.doris.common.io.Text;
import org.apache.doris.common.io.Writable;
import org.apache.doris.common.util.SqlUtils;
import org.apache.doris.persist.gson.GsonPostProcessable;
import org.apache.doris.persist.gson.GsonUtils;
import org.apache.doris.thrift.TColumn;
import org.apache.doris.thrift.TColumnType;

import com.google.common.base.Preconditions;
import com.google.common.base.Strings;
import com.google.gson.annotations.SerializedName;
import org.apache.commons.lang3.StringUtils;
import org.apache.logging.log4j.LogManager;
import org.apache.logging.log4j.Logger;

import java.io.DataInput;
import java.io.DataOutput;
import java.io.IOException;
import java.util.ArrayList;
import java.util.List;
import java.util.Map;
import java.util.Objects;
import java.util.Set;

/**
 * This class represents the column-related metadata.
 */
public class Column implements Writable, GsonPostProcessable {
    private static final Logger LOG = LogManager.getLogger(Column.class);
    public static final String DELETE_SIGN = "__DORIS_DELETE_SIGN__";
    public static final String SEQUENCE_COL = "__DORIS_SEQUENCE_COL__";
    private static final String COLUMN_ARRAY_CHILDREN = "item";
    private static final String COLUMN_STRUCT_CHILDREN = "field";
    public static final int COLUMN_UNIQUE_ID_INIT_VALUE = -1;
    private static final String COLUMN_MAP_KEY = "key";
    private static final String COLUMN_MAP_VALUE = "value";

    @SerializedName(value = "name")
    private String name;
    @SerializedName(value = "type")
    private Type type;
    // column is key: aggregate type is null
    // column is not key and has no aggregate type: aggregate type is none
    // column is not key and has aggregate type: aggregate type is name of aggregate function.
    @SerializedName(value = "aggregationType")
    private AggregateType aggregationType;

    // if isAggregationTypeImplicit is true, the actual aggregation type will not be shown in show create table
    // the key type of table is duplicate or unique: the isAggregationTypeImplicit of value columns are true
    // other cases: the isAggregationTypeImplicit is false
    @SerializedName(value = "isAggregationTypeImplicit")
    private boolean isAggregationTypeImplicit;
    @SerializedName(value = "isKey")
    private boolean isKey;
    @SerializedName(value = "isAllowNull")
    private boolean isAllowNull;
    @SerializedName(value = "defaultValue")
    private String defaultValue;
    @SerializedName(value = "comment")
    private String comment;
    @SerializedName(value = "stats")
    private ColumnStats stats;     // cardinality and selectivity etc.
    @SerializedName(value = "children")
    private List<Column> children;
    // Define expr may exist in two forms, one is analyzed, and the other is not analyzed.
    // Currently, analyzed define expr is only used when creating materialized views,
    // so the define expr in RollupJob must be analyzed.
    // In other cases, such as define expr in `MaterializedIndexMeta`, it may not be analyzed after being replayed.
    private Expr defineExpr; // use to define column in materialize view
    @SerializedName(value = "visible")
    private boolean visible;
    @SerializedName(value = "defaultValueExprDef")
    private DefaultValueExprDef defaultValueExprDef; // used for default value

    @SerializedName(value = "uniqueId")
    private int uniqueId;

    private boolean isCompoundKey = false;

    public Column() {
        this.name = "";
        this.type = Type.NULL;
        this.isAggregationTypeImplicit = false;
        this.isKey = false;
        this.stats = new ColumnStats();
        this.visible = true;
        this.defineExpr = null;
        this.children = new ArrayList<>();
        this.uniqueId = -1;
    }

    public Column(String name, PrimitiveType dataType) {
        this(name, ScalarType.createType(dataType), false, null, false, null, "");
    }

    public Column(String name, PrimitiveType dataType, boolean isAllowNull) {
        this(name, ScalarType.createType(dataType), false, null, isAllowNull, null, "");
    }

    public Column(String name, Type type) {
        this(name, type, false, null, false, null, "");
    }

    public Column(String name, Type type, boolean isKey, AggregateType aggregateType, String defaultValue,
            String comment) {
        this(name, type, isKey, aggregateType, false, defaultValue, comment);
    }

    public Column(String name, Type type, boolean isKey, AggregateType aggregateType, boolean isAllowNull,
            String defaultValue, String comment) {
        this(name, type, isKey, aggregateType, isAllowNull, defaultValue, comment, true, null,
                COLUMN_UNIQUE_ID_INIT_VALUE);
    }

    public Column(String name, Type type, boolean isKey, AggregateType aggregateType, boolean isAllowNull,
            String defaultValue, String comment, boolean visible, DefaultValueExprDef defaultValueExprDef,
            int colUniqueId) {
        this.name = name;
        if (this.name == null) {
            this.name = "";
        }

        this.type = type;
        if (this.type == null) {
            this.type = Type.NULL;
        }

        this.aggregationType = aggregateType;
        this.isAggregationTypeImplicit = false;
        this.isKey = isKey;
        this.isAllowNull = isAllowNull;
        this.defaultValue = defaultValue;
        this.defaultValueExprDef = defaultValueExprDef;
        this.comment = comment;
        this.stats = new ColumnStats();
        this.visible = visible;
        this.children = new ArrayList<>();
        createChildrenColumn(this.type, this);
        this.uniqueId = colUniqueId;
    }

    public Column(Column column) {
        this.name = column.getName();
        this.type = column.type;
        this.aggregationType = column.getAggregationType();
        this.isAggregationTypeImplicit = column.isAggregationTypeImplicit();
        this.isKey = column.isKey();
        this.isCompoundKey = column.isCompoundKey();
        this.isAllowNull = column.isAllowNull();
        this.defaultValue = column.getDefaultValue();
        this.defaultValueExprDef = column.defaultValueExprDef;
        this.comment = column.getComment();
        this.stats = column.getStats();
        this.visible = column.visible;
        this.children = column.getChildren();
        this.uniqueId = column.getUniqueId();
    }

    public void createChildrenColumn(Type type, Column column) {
        if (type.isArrayType()) {
            Column c = new Column(COLUMN_ARRAY_CHILDREN, ((ArrayType) type).getItemType());
            c.setIsAllowNull(((ArrayType) type).getContainsNull());
            column.addChildrenColumn(c);
<<<<<<< HEAD
        } else if (type.isMapType()) {
            Column k = new Column(COLUMN_MAP_KEY, ((MapType) type).getKeyType());
            Column v = new Column(COLUMN_MAP_VALUE, ((MapType) type).getValueType());
            column.addChildrenColumn(k);
            column.addChildrenColumn(v);
=======
        } else if (type.isStructType()) {
            ArrayList<StructField> fields = ((StructType) type).getFields();
            for (StructField field : fields) {
                Column c = new Column(field.getName(), field.getType());
                c.setIsAllowNull(field.getContainsNull());
                column.addChildrenColumn(c);
            }
>>>>>>> 5175a45f
        }
    }

    public List<Column> getChildren() {
        return children;
    }

    private void addChildrenColumn(Column column) {
        this.children.add(column);
    }

    public void setName(String newName) {
        this.name = newName;
    }

    public String getName() {
        return this.name;
    }

    public String getNameWithoutMvPrefix() {
        return this.getNameWithoutPrefix(CreateMaterializedViewStmt.MATERIALIZED_VIEW_NAME_PREFIX);
    }

    public String getDisplayName() {
        if (defineExpr == null) {
            return getNameWithoutMvPrefix();
        } else {
            return MaterializedIndexMeta.normalizeName(defineExpr.toSql());
        }
    }

    public String getNameWithoutPrefix(String prefix) {
        if (isNameWithPrefix(prefix)) {
            return name.substring(prefix.length());
        }
        return name;
    }

    public boolean isNameWithPrefix(String prefix) {
        return this.name.startsWith(prefix);
    }

    public void setIsKey(boolean isKey) {
        // column is key, aggregationType is always null, isAggregationTypeImplicit is always false.
        if (isKey) {
            setAggregationType(null, false);
        }
        this.isKey = isKey;
    }

    public boolean isKey() {
        return this.isKey;
    }

    public boolean isVisible() {
        return visible;
    }

    public void setIsVisible(boolean isVisible) {
        this.visible = isVisible;
    }

    public boolean isDeleteSignColumn() {
        // aggregationType is NONE for unique table with merge on write.
        return !visible && (aggregationType == AggregateType.REPLACE
                || aggregationType == AggregateType.NONE) && nameEquals(DELETE_SIGN, true);
    }

    public boolean isSequenceColumn() {
        // aggregationType is NONE for unique table with merge on write.
        return !visible && (aggregationType == AggregateType.REPLACE
                || aggregationType == AggregateType.NONE) && nameEquals(SEQUENCE_COL, true);
    }

    public PrimitiveType getDataType() {
        return type.getPrimitiveType();
    }

    public Type getType() {
        return type;
    }

    public void setType(Type type) {
        this.type = type;
    }

    public Type getOriginType() {
        return type;
    }

    public int getStrLen() {
        return type.getLength();
    }

    public int getPrecision() {
        return type instanceof ScalarType ? ((ScalarType) type).getScalarPrecision() : -1;
    }

    public int getScale() {
        return type instanceof ScalarType ? ((ScalarType) type).getScalarScale() : -1;
    }

    public AggregateType getAggregationType() {
        return this.aggregationType;
    }

    public boolean isAggregated() {
        return aggregationType != null && aggregationType != AggregateType.NONE;
    }

    public boolean isAggregationTypeImplicit() {
        return this.isAggregationTypeImplicit;
    }

    public void setAggregationType(AggregateType aggregationType, boolean isAggregationTypeImplicit) {
        this.aggregationType = aggregationType;
        this.isAggregationTypeImplicit = isAggregationTypeImplicit;
    }

    public void setAggregationTypeImplicit(boolean isAggregationTypeImplicit) {
        this.isAggregationTypeImplicit = isAggregationTypeImplicit;
    }

    public boolean isAllowNull() {
        return isAllowNull;
    }

    public void setIsAllowNull(boolean isAllowNull) {
        this.isAllowNull = isAllowNull;
    }

    public String getDefaultValue() {
        return this.defaultValue;
    }

    public Expr getDefaultValueExpr() throws AnalysisException {
        StringLiteral defaultValueLiteral = new StringLiteral(defaultValue);
        if (getDataType() == PrimitiveType.VARCHAR) {
            return defaultValueLiteral;
        }
        if (defaultValueExprDef != null) {
            return defaultValueExprDef.getExpr(type);
        }
        Expr result = defaultValueLiteral.castTo(getType());
        result.checkValueValid();
        return result;
    }


    public void setStats(ColumnStats stats) {
        this.stats = stats;
    }

    public ColumnStats getStats() {
        return this.stats;
    }

    public void setComment(String comment) {
        this.comment = comment;
    }

    public String getComment() {
        return getComment(false);
    }

    public String getComment(boolean escapeQuota) {
        if (!escapeQuota) {
            return comment;
        }
        return SqlUtils.escapeQuota(comment);
    }

    public int getOlapColumnIndexSize() {
        PrimitiveType type = this.getDataType();
        if (type == PrimitiveType.CHAR) {
            return getStrLen();
        } else {
            return type.getOlapColumnIndexSize();
        }
    }

    public TColumn toThrift() {
        TColumn tColumn = new TColumn();
        tColumn.setColumnName(this.name);

        TColumnType tColumnType = new TColumnType();
        tColumnType.setType(this.getDataType().toThrift());
        tColumnType.setLen(this.getStrLen());
        tColumnType.setPrecision(this.getPrecision());
        tColumnType.setScale(this.getScale());

        tColumnType.setIndexLen(this.getOlapColumnIndexSize());

        tColumn.setColumnType(tColumnType);
        if (null != this.aggregationType) {
            tColumn.setAggregationType(this.aggregationType.toThrift());
        }
        tColumn.setIsKey(this.isKey);
        tColumn.setIsAllowNull(this.isAllowNull);
        tColumn.setDefaultValue(this.defaultValue);
        tColumn.setVisible(visible);
        toChildrenThrift(this, tColumn);

        tColumn.setColUniqueId(uniqueId);
        // ATTN:
        // Currently, this `toThrift()` method is only used from CreateReplicaTask.
        // And CreateReplicaTask does not need `defineExpr` field.
        // The `defineExpr` is only used when creating `TAlterMaterializedViewParam`, which is in `AlterReplicaTask`.
        // And when creating `TAlterMaterializedViewParam`, the `defineExpr` is certainly analyzed.
        // If we need to use `defineExpr` and call defineExpr.treeToThrift(),
        // make sure it is analyzed, or NPE will thrown.
        return tColumn;
    }

<<<<<<< HEAD

    // here to make complex type column easy
=======
>>>>>>> 5175a45f
    private void setChildrenTColumn(Column children, TColumn tColumn) {
        TColumn childrenTColumn = new TColumn();
        childrenTColumn.setColumnName(children.name);

        TColumnType childrenTColumnType = new TColumnType();
        childrenTColumnType.setType(children.getDataType().toThrift());
        childrenTColumnType.setLen(children.getStrLen());
        childrenTColumnType.setPrecision(children.getPrecision());
        childrenTColumnType.setScale(children.getScale());
        childrenTColumnType.setIndexLen(children.getOlapColumnIndexSize());

        childrenTColumn.setColumnType(childrenTColumnType);
        childrenTColumn.setIsAllowNull(children.isAllowNull());
        // TODO: If we don't set the aggregate type for children, the type will be
        //  considered as TAggregationType::SUM after deserializing in BE.
        //  For now, we make children inherit the aggregate type from their parent.
        if (tColumn.getAggregationType() != null) {
            childrenTColumn.setAggregationType(tColumn.getAggregationType());
        }

        tColumn.children_column.add(childrenTColumn);
        toChildrenThrift(children, childrenTColumn);
    }

<<<<<<< HEAD

=======
>>>>>>> 5175a45f
    private void toChildrenThrift(Column column, TColumn tColumn) {
        if (column.type.isArrayType()) {
            Column children = column.getChildren().get(0);
            tColumn.setChildrenColumn(new ArrayList<>());
            setChildrenTColumn(children, tColumn);
<<<<<<< HEAD
        } else if (column.type.isMapType()) {
            Column k = column.getChildren().get(0);
            Column v = column.getChildren().get(1);
            tColumn.setChildrenColumn(new ArrayList<>());
            setChildrenTColumn(k, tColumn);
            setChildrenTColumn(v, tColumn);
=======
        } else if (column.type.isStructType()) {
            List<Column> childrenColumns = column.getChildren();
            tColumn.setChildrenColumn(new ArrayList<>());
            for (Column children : childrenColumns) {
                setChildrenTColumn(children, tColumn);
            }
>>>>>>> 5175a45f
        }
    }

    //private void toChildrenThrift(Column column, TColumn tColumn) {
    //    if (column.type.isArrayType()) {
    //        Column children = column.getChildren().get(0);

    //        TColumn childrenTColumn = new TColumn();
    //        childrenTColumn.setColumnName(children.name);

    //        TColumnType childrenTColumnType = new TColumnType();
    //        childrenTColumnType.setType(children.getDataType().toThrift());
    //        childrenTColumnType.setType(children.getDataType().toThrift());
    //        childrenTColumnType.setLen(children.getStrLen());
    //        childrenTColumnType.setPrecision(children.getPrecision());
    //        childrenTColumnType.setScale(children.getScale());

    //        childrenTColumnType.setIndexLen(children.getOlapColumnIndexSize());
    //        childrenTColumn.setColumnType(childrenTColumnType);
    //        childrenTColumn.setIsAllowNull(children.isAllowNull());
    //        // TODO: If we don't set the aggregate type for children, the type will be
    //        //  considered as TAggregationType::SUM after deserializing in BE.
    //        //  For now, we make children inherit the aggregate type from their parent.
    //        if (tColumn.getAggregationType() != null) {
    //            childrenTColumn.setAggregationType(tColumn.getAggregationType());
    //        }

    //        tColumn.setChildrenColumn(new ArrayList<>());
    //        tColumn.children_column.add(childrenTColumn);

    //        toChildrenThrift(children, childrenTColumn);
    //    }
    //}

    public void checkSchemaChangeAllowed(Column other) throws DdlException {
        if (Strings.isNullOrEmpty(other.name)) {
            throw new DdlException("Dest column name is empty");
        }

        if (!ColumnType.isSchemaChangeAllowed(type, other.type)) {
            throw new DdlException("Can not change " + getDataType() + " to " + other.getDataType());
        }

        if (type.isNumericType() && other.type.isStringType()) {
            Integer lSize = type.getColumnStringRepSize();
            Integer rSize = other.type.getColumnStringRepSize();
            if (rSize < lSize) {
                throw new DdlException(
                        "Can not change from wider type " + type.toSql() + " to narrower type " + other.type.toSql());
            }
        }

        if (this.aggregationType != other.aggregationType) {
            throw new DdlException("Can not change aggregation type");
        }

        if (this.isAllowNull && !other.isAllowNull) {
            throw new DdlException("Can not change from nullable to non-nullable");
        }

        if (this.getDefaultValue() == null) {
            if (other.getDefaultValue() != null) {
                throw new DdlException("Can not change default value");
            }
        } else {
            if (!this.getDefaultValue().equals(other.getDefaultValue())) {
                throw new DdlException("Can not change default value");
            }
        }

        if ((getDataType() == PrimitiveType.VARCHAR && other.getDataType() == PrimitiveType.VARCHAR) || (
                getDataType() == PrimitiveType.CHAR && other.getDataType() == PrimitiveType.VARCHAR) || (
                getDataType() == PrimitiveType.CHAR && other.getDataType() == PrimitiveType.CHAR)) {
            if (getStrLen() > other.getStrLen()) {
                throw new DdlException("Cannot shorten string length");
            }
        }

        // now we support convert decimal to varchar type
        if ((getDataType() == PrimitiveType.DECIMALV2 || getDataType().isDecimalV3Type())
                && (other.getDataType() == PrimitiveType.VARCHAR || other.getDataType() == PrimitiveType.STRING)) {
            return;
        }
    }

    public boolean nameEquals(String otherColName, boolean ignorePrefix) {
        if (CaseSensibility.COLUMN.getCaseSensibility()) {
            if (!ignorePrefix) {
                return name.equals(otherColName);
            } else {
                return removeNamePrefix(name).equals(removeNamePrefix(otherColName));
            }
        } else {
            if (!ignorePrefix) {
                return name.equalsIgnoreCase(otherColName);
            } else {
                return removeNamePrefix(name).equalsIgnoreCase(removeNamePrefix(otherColName));
            }
        }
    }

    public static String removeNamePrefix(String colName) {
        if (colName.startsWith(SchemaChangeHandler.SHADOW_NAME_PREFIX)) {
            return colName.substring(SchemaChangeHandler.SHADOW_NAME_PREFIX.length());
        }
        return colName;
    }

    public static String getShadowName(String colName) {
        if (isShadowColumn(colName)) {
            return colName;
        }
        return SchemaChangeHandler.SHADOW_NAME_PREFIX + colName;
    }

    public static boolean isShadowColumn(String colName) {
        return colName.startsWith(SchemaChangeHandler.SHADOW_NAME_PREFIX);
    }

    public Expr getDefineExpr() {
        return defineExpr;
    }

    public void setDefineExpr(Expr expr) {
        defineExpr = expr;
    }

    public DefaultValueExprDef getDefaultValueExprDef() {
        return defaultValueExprDef;
    }

    public SlotRef getRefColumn() {
        List<Expr> slots = new ArrayList<>();
        if (defineExpr == null) {
            return null;
        } else {
            defineExpr.collect(SlotRef.class, slots);
            Preconditions.checkArgument(slots.size() == 1);
            return (SlotRef) slots.get(0);
        }
    }

    public String toSql() {
        return toSql(false);
    }

    public String toSql(boolean isUniqueTable) {
        StringBuilder sb = new StringBuilder();
        sb.append("`").append(name).append("` ");
        String typeStr = type.toSql();
        sb.append(typeStr);
        if (aggregationType != null && aggregationType != AggregateType.NONE && !isUniqueTable
                && !isAggregationTypeImplicit) {
            sb.append(" ").append(aggregationType.name());
        }
        if (isAllowNull) {
            sb.append(" NULL");
        } else {
            sb.append(" NOT NULL");
        }
        if (defaultValue != null && getDataType() != PrimitiveType.HLL && getDataType() != PrimitiveType.BITMAP) {
            if (defaultValueExprDef != null) {
                sb.append(" DEFAULT ").append(defaultValue).append("");
            } else {
                sb.append(" DEFAULT \"").append(defaultValue).append("\"");
            }
        }
        if (StringUtils.isNotBlank(comment)) {
            sb.append(" COMMENT '").append(getComment(true)).append("'");
        }
        return sb.toString();
    }

    @Override
    public String toString() {
        return toSql();
    }

    @Override
    public int hashCode() {
        return Objects.hash(name, getDataType(), getStrLen(), getPrecision(), getScale(), aggregationType,
                isAggregationTypeImplicit, isKey, isAllowNull, defaultValue, comment, children, visible);
    }

    @Override
    public boolean equals(Object obj) {
        if (obj == this) {
            return true;
        }
        if (!(obj instanceof Column)) {
            return false;
        }

        Column other = (Column) obj;

        return name.equalsIgnoreCase(other.name)
                && Objects.equals(getDefaultValue(), other.getDefaultValue())
                && Objects.equals(aggregationType, other.aggregationType)
                && isAggregationTypeImplicit == other.isAggregationTypeImplicit
                && isKey == other.isKey
                && isAllowNull == other.isAllowNull
                && getDataType().equals(other.getDataType())
                && getStrLen() == other.getStrLen()
                && getPrecision() == other.getPrecision()
                && getScale() == other.getScale()
                && Objects.equals(comment, other.comment)
                && visible == other.visible
                && Objects.equals(children, other.children);
    }

    @Override
    public void write(DataOutput out) throws IOException {
        String json = GsonUtils.GSON.toJson(this);
        Text.writeString(out, json);
    }

    @Deprecated
    private void readFields(DataInput in) throws IOException {
        name = Text.readString(in);
        type = ColumnType.read(in);
        boolean notNull = in.readBoolean();
        if (notNull) {
            aggregationType = AggregateType.valueOf(Text.readString(in));
            isAggregationTypeImplicit = in.readBoolean();
        }
        isKey = in.readBoolean();
        isAllowNull = in.readBoolean();
        notNull = in.readBoolean();
        if (notNull) {
            defaultValue = Text.readString(in);
        }
        stats = ColumnStats.read(in);

        comment = Text.readString(in);
    }

    public static Column read(DataInput in) throws IOException {
        String json = Text.readString(in);
        return GsonUtils.GSON.fromJson(json, Column.class);
    }

    // Gen a signature string of this column, contains:
    // name, type, is key, nullable, aggr type, default
    public String getSignatureString(Map<PrimitiveType, String> typeStringMap) {
        PrimitiveType dataType = getDataType();
        StringBuilder sb = new StringBuilder(name);
        switch (dataType) {
            case CHAR:
            case VARCHAR:
                sb.append(String.format(typeStringMap.get(dataType), getStrLen()));
                break;
            case JSONB:
                sb.append(type.toString());
                break;
            case DECIMALV2:
            case DECIMAL32:
            case DECIMAL64:
            case DECIMAL128:
                sb.append(String.format(typeStringMap.get(dataType), getPrecision(), getScale()));
                break;
            case ARRAY:
            case MAP:
            case STRUCT:
                sb.append(type.toString());
                break;
            default:
                sb.append(typeStringMap.get(dataType));
                break;
        }
        sb.append(isKey);
        sb.append(isAllowNull);
        sb.append(aggregationType);
        sb.append(defaultValue == null ? "" : defaultValue);
        return sb.toString();
    }

    public void setUniqueId(int colUniqueId) {
        this.uniqueId = colUniqueId;
    }

    public int getUniqueId() {
        return this.uniqueId;
    }

    public void setIndexFlag(TColumn tColumn, OlapTable olapTable) {
        List<Index> indexes = olapTable.getIndexes();
        for (Index index : indexes) {
            if (index.getIndexType() == IndexDef.IndexType.BITMAP) {
                List<String> columns = index.getColumns();
                if (tColumn.getColumnName().equals(columns.get(0))) {
                    tColumn.setHasBitmapIndex(true);
                }
            }
        }
        Set<String> bfColumns = olapTable.getCopiedBfColumns();
        if (bfColumns != null && bfColumns.contains(tColumn.getColumnName())) {
            tColumn.setIsBloomFilterColumn(true);
        }
    }

    public boolean isCompoundKey() {
        return isCompoundKey;
    }

    public void setCompoundKey(boolean compoundKey) {
        isCompoundKey = compoundKey;
    }

    @Override
    public void gsonPostProcess() throws IOException {
        // This just for bugfix. Because when user upgrade from 0.x to 1.1.x,
        // the length of String type become 1. The reason is not very clear and maybe fixed by #14275.
        // Here we try to rectify the error string length, by setting all String' length to MAX_STRING_LENGTH
        // when replaying edit log.
        if (type.isScalarType() && type.getPrimitiveType() == PrimitiveType.STRING
                && type.getLength() != ScalarType.MAX_STRING_LENGTH) {
            ((ScalarType) type).setLength(ScalarType.MAX_STRING_LENGTH);
        }
    }
}<|MERGE_RESOLUTION|>--- conflicted
+++ resolved
@@ -190,13 +190,11 @@
             Column c = new Column(COLUMN_ARRAY_CHILDREN, ((ArrayType) type).getItemType());
             c.setIsAllowNull(((ArrayType) type).getContainsNull());
             column.addChildrenColumn(c);
-<<<<<<< HEAD
         } else if (type.isMapType()) {
             Column k = new Column(COLUMN_MAP_KEY, ((MapType) type).getKeyType());
             Column v = new Column(COLUMN_MAP_VALUE, ((MapType) type).getValueType());
             column.addChildrenColumn(k);
             column.addChildrenColumn(v);
-=======
         } else if (type.isStructType()) {
             ArrayList<StructField> fields = ((StructType) type).getFields();
             for (StructField field : fields) {
@@ -204,7 +202,6 @@
                 c.setIsAllowNull(field.getContainsNull());
                 column.addChildrenColumn(c);
             }
->>>>>>> 5175a45f
         }
     }
 
@@ -419,11 +416,6 @@
         return tColumn;
     }
 
-<<<<<<< HEAD
-
-    // here to make complex type column easy
-=======
->>>>>>> 5175a45f
     private void setChildrenTColumn(Column children, TColumn tColumn) {
         TColumn childrenTColumn = new TColumn();
         childrenTColumn.setColumnName(children.name);
@@ -448,30 +440,23 @@
         toChildrenThrift(children, childrenTColumn);
     }
 
-<<<<<<< HEAD
-
-=======
->>>>>>> 5175a45f
     private void toChildrenThrift(Column column, TColumn tColumn) {
         if (column.type.isArrayType()) {
             Column children = column.getChildren().get(0);
             tColumn.setChildrenColumn(new ArrayList<>());
             setChildrenTColumn(children, tColumn);
-<<<<<<< HEAD
         } else if (column.type.isMapType()) {
             Column k = column.getChildren().get(0);
             Column v = column.getChildren().get(1);
             tColumn.setChildrenColumn(new ArrayList<>());
             setChildrenTColumn(k, tColumn);
             setChildrenTColumn(v, tColumn);
-=======
         } else if (column.type.isStructType()) {
             List<Column> childrenColumns = column.getChildren();
             tColumn.setChildrenColumn(new ArrayList<>());
             for (Column children : childrenColumns) {
                 setChildrenTColumn(children, tColumn);
             }
->>>>>>> 5175a45f
         }
     }
 
