// Licensed to the Apache Software Foundation (ASF) under one
// or more contributor license agreements.  See the NOTICE file
// distributed with this work for additional information
// regarding copyright ownership.  The ASF licenses this file
// to you under the Apache License, Version 2.0 (the
// "License"); you may not use this file except in compliance
// with the License.  You may obtain a copy of the License at
//
//   http://www.apache.org/licenses/LICENSE-2.0
//
// Unless required by applicable law or agreed to in writing,
// software distributed under the License is distributed on an
// "AS IS" BASIS, WITHOUT WARRANTIES OR CONDITIONS OF ANY
// KIND, either express or implied.  See the License for the
// specific language governing permissions and limitations
// under the License.

package org.apache.doris.nereids.jobs.cascades;

import org.apache.doris.nereids.jobs.Job;
import org.apache.doris.nereids.jobs.JobContext;
import org.apache.doris.nereids.jobs.JobType;
import org.apache.doris.nereids.memo.Group;
import org.apache.doris.nereids.memo.GroupExpression;
import org.apache.doris.nereids.stats.StatsCalculator;

/**
 * Job to derive stats for {@link GroupExpression} in {@link org.apache.doris.nereids.memo.Memo}.
 */
public class DeriveStatsJob extends Job {
    private final GroupExpression groupExpression;
    private boolean deriveChildren;

    /**
     * Constructor for DeriveStatsJob.
     *
     * @param groupExpression Derive stats on this {@link GroupExpression}
     * @param context context of current job
     */
    public DeriveStatsJob(GroupExpression groupExpression, JobContext context) {
        super(JobType.DERIVE_STATS, context);
        this.groupExpression = groupExpression;
        this.deriveChildren = false;
    }

    /**
     * Copy constructor for DeriveStatsJob.
     *
     * @param other DeriveStatsJob copied from
     */
    public DeriveStatsJob(DeriveStatsJob other) {
        super(JobType.DERIVE_STATS, other.context);
        this.groupExpression = other.groupExpression;
        this.deriveChildren = other.deriveChildren;
    }

    @Override
    public void execute() {
        if (!deriveChildren) {
            deriveChildren = true;
            pushJob(new DeriveStatsJob(this));
            for (Group child : groupExpression.children()) {
                if (!child.getLogicalExpressions().isEmpty()) {
<<<<<<< HEAD
                    GroupExpression childGroupExpr = child.getLogicalExpressions().get(0);
                    if (!childGroupExpr.isStatDerived()) {
                        pushJob(new DeriveStatsJob(childGroupExpr, context));
                    }
=======
                    pushJob(new DeriveStatsJob(child.getLogicalExpressions().get(0), context));
>>>>>>> d2b94df6
                }
            }
        } else {
            StatsCalculator.estimate(groupExpression);
        }
    }
}<|MERGE_RESOLUTION|>--- conflicted
+++ resolved
@@ -61,14 +61,7 @@
             pushJob(new DeriveStatsJob(this));
             for (Group child : groupExpression.children()) {
                 if (!child.getLogicalExpressions().isEmpty()) {
-<<<<<<< HEAD
-                    GroupExpression childGroupExpr = child.getLogicalExpressions().get(0);
-                    if (!childGroupExpr.isStatDerived()) {
-                        pushJob(new DeriveStatsJob(childGroupExpr, context));
-                    }
-=======
                     pushJob(new DeriveStatsJob(child.getLogicalExpressions().get(0), context));
->>>>>>> d2b94df6
                 }
             }
         } else {
