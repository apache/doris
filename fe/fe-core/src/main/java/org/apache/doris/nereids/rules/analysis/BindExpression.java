--- conflicted
+++ resolved
@@ -980,11 +980,10 @@
         List<? extends Expression> bindSlot(ExpressionAnalyzer analyzer, UnboundSlot unboundSlot);
     }
 
-<<<<<<< HEAD
     public String toSqlWithBacktick(List<Slot> slots) {
         return slots.stream().map(slot -> ((SlotReference) slot).getQualifiedNameWithBacktick())
                 .collect(Collectors.joining(", "));
-=======
+
     private boolean hasAggregateFunction(Expression expression, FunctionRegistry functionRegistry) {
         return expression.anyMatch(expr -> {
             if (expr instanceof AggregateFunction) {
@@ -1028,6 +1027,5 @@
                     return analyzer.bindExactSlotsByThisScope(unboundSlot, inputChildrenScope.get());
                 });
         return bindInInputChildScope;
->>>>>>> f9780798
     }
 }