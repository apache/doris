--- conflicted
+++ resolved
@@ -296,12 +296,8 @@
     public TSlotDescriptor toThrift() {
         // Non-nullable slots will have 0 for the byte offset and -1 for the bit mask
         TSlotDescriptor tSlotDescriptor = new TSlotDescriptor(id.asInt(), parent.getId().asInt(), type.toThrift(), -1,
-<<<<<<< HEAD
                 byteOffset, 0, getIsNullable() ? 0 : -1,
-                ((column != null) ? column.getName().toLowerCase() : ""), slotIdx,
-=======
-                byteOffset, 0, getIsNullable() ? 0 : -1, ((column != null) ? column.getNonShadowName() : ""), slotIdx,
->>>>>>> a2ceea59
+                ((column != null) ? column.getNonShadowName().toLowerCase() : ""), slotIdx,
                 isMaterialized);
         tSlotDescriptor.setNeedMaterialize(needMaterialize);
         tSlotDescriptor.setIsAutoIncrement(isAutoInc);
