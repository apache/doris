// Licensed to the Apache Software Foundation (ASF) under one
// or more contributor license agreements.  See the NOTICE file
// distributed with this work for additional information
// regarding copyright ownership.  The ASF licenses this file
// to you under the Apache License, Version 2.0 (the
// "License"); you may not use this file except in compliance
// with the License.  You may obtain a copy of the License at
//
//   http://www.apache.org/licenses/LICENSE-2.0
//
// Unless required by applicable law or agreed to in writing,
// software distributed under the License is distributed on an
// "AS IS" BASIS, WITHOUT WARRANTIES OR CONDITIONS OF ANY
// KIND, either express or implied.  See the License for the
// specific language governing permissions and limitations
// under the License.

package org.apache.doris.nereids.memo;

import org.apache.doris.common.Pair;
import org.apache.doris.nereids.properties.LogicalProperties;
import org.apache.doris.nereids.properties.PhysicalProperties;
import org.apache.doris.nereids.trees.plans.logical.LogicalPlan;
import org.apache.doris.nereids.util.TreeStringUtils;
import org.apache.doris.statistics.StatsDeriveResult;

import com.google.common.base.Preconditions;
import com.google.common.collect.ImmutableList;
import com.google.common.collect.Lists;
import com.google.common.collect.Maps;

import java.util.ArrayList;
import java.util.IdentityHashMap;
import java.util.List;
import java.util.Map;
import java.util.Objects;
import java.util.Optional;
import java.util.function.Function;
import java.util.stream.Collectors;

/**
 * Representation for group in cascades optimizer.
 */
public class Group {
    private final GroupId groupId;
    private final IdentityHashMap<GroupExpression, Void> parentExpressions = new IdentityHashMap<>();

    private final List<GroupExpression> logicalExpressions = Lists.newArrayList();
    private final List<GroupExpression> physicalExpressions = Lists.newArrayList();
    private LogicalProperties logicalProperties;

    // Map of cost lower bounds
    // Map required plan props to cost lower bound of corresponding plan
    private final Map<PhysicalProperties, Pair<Double, GroupExpression>> lowestCostPlans = Maps.newHashMap();
    private double costLowerBound = -1;
    private boolean isExplored = false;
    private StatsDeriveResult statistics;

    /**
     * Constructor for Group.
     *
     * @param groupExpression first {@link GroupExpression} in this Group
     */
    public Group(GroupId groupId, GroupExpression groupExpression, LogicalProperties logicalProperties) {
        this.groupId = groupId;
        if (groupExpression.getPlan() instanceof LogicalPlan) {
            this.logicalExpressions.add(groupExpression);
        } else {
            this.physicalExpressions.add(groupExpression);
        }
        this.logicalProperties = logicalProperties;
        groupExpression.setOwnerGroup(this);
    }

    /**
     * For unit test only.
     */
    public Group() {
        groupId = null;
    }

    public GroupId getGroupId() {
        return groupId;
    }

    /**
     * Add new {@link GroupExpression} into this group.
     *
     * @param groupExpression {@link GroupExpression} to be added
     * @return added {@link GroupExpression}
     */
    public GroupExpression addGroupExpression(GroupExpression groupExpression) {
        if (groupExpression.getPlan() instanceof LogicalPlan) {
            logicalExpressions.add(groupExpression);
        } else {
            physicalExpressions.add(groupExpression);
        }
        groupExpression.setOwnerGroup(this);
        return groupExpression;
    }

    /**
     * Remove groupExpression from this group.
     *
     * @param groupExpression to be removed
     * @return removed {@link GroupExpression}
     */
    public GroupExpression removeGroupExpression(GroupExpression groupExpression) {
        if (groupExpression.getPlan() instanceof LogicalPlan) {
            logicalExpressions.remove(groupExpression);
        } else {
            physicalExpressions.remove(groupExpression);
        }
        groupExpression.setOwnerGroup(null);
        return groupExpression;
    }

    public void addLogicalExpression(GroupExpression groupExpression) {
        groupExpression.setOwnerGroup(this);
        logicalExpressions.add(groupExpression);
    }

    /**
     * tmp
     * @return tmp
     */
    public List<GroupExpression> clearLogicalExpressions() {
        List<GroupExpression> move = logicalExpressions.stream()
                .peek(groupExpr -> groupExpr.setOwnerGroup(null))
                .collect(Collectors.toList());
        logicalExpressions.clear();
        return move;
    }

    /**
     * tmp
     * @return tmp
     */
    public List<GroupExpression> clearPhysicalExpressions() {
        List<GroupExpression> move = physicalExpressions.stream()
                .peek(groupExpr -> groupExpr.setOwnerGroup(null))
                .collect(Collectors.toList());
        physicalExpressions.clear();
        return move;
    }

    public double getCostLowerBound() {
        return costLowerBound;
    }

    /**
     * Set or update lowestCostPlans: properties --> Pair.of(cost, expression)
     */
    public void setBestPlan(GroupExpression expression, double cost, PhysicalProperties properties) {
        if (!lowestCostPlans.containsKey(properties) || lowestCostPlans.get(properties).first >= cost) {
            lowestCostPlans.put(properties, Pair.of(cost, expression));
        }
    }

    public GroupExpression getBestPlan(PhysicalProperties properties) {
        if (lowestCostPlans.containsKey(properties)) {
            return lowestCostPlans.get(properties).second;
        }
        return null;
    }

    /**
     * replace best plan with new properties
     */
    public void replaceBestPlan(PhysicalProperties oldProperty, PhysicalProperties newProperty, double cost) {
        Pair<Double, GroupExpression> pair = lowestCostPlans.get(oldProperty);
        GroupExpression lowestGroupExpr = pair.second;
        lowestGroupExpr.updateLowestCostTable(newProperty,
                lowestGroupExpr.getInputPropertiesList(oldProperty), cost);
        lowestCostPlans.remove(oldProperty);
        lowestCostPlans.put(newProperty, pair);
    }

    public StatsDeriveResult getStatistics() {
        return statistics;
    }

    public void setStatistics(StatsDeriveResult statistics) {
        this.statistics = statistics;
    }

    public List<GroupExpression> getLogicalExpressions() {
        return logicalExpressions;
    }

    public GroupExpression logicalExpressionsAt(int index) {
        return logicalExpressions.get(index);
    }

    /**
     * Get the first logical group expression in this group.
     * If there is no logical group expression or more than one, throw an exception.
     *
     * @return the first logical group expression in this group
     */
    public GroupExpression getLogicalExpression() {
        Preconditions.checkArgument(logicalExpressions.size() == 1,
                "There should be only one Logical Expression in Group");
        Preconditions.checkArgument(physicalExpressions.isEmpty(),
                "The Physical Expression list in Group should be empty");
        return logicalExpressions.get(0);
    }

    public List<GroupExpression> getPhysicalExpressions() {
        return physicalExpressions;
    }

    public LogicalProperties getLogicalProperties() {
        return logicalProperties;
    }

    public void setLogicalProperties(LogicalProperties logicalProperties) {
        this.logicalProperties = logicalProperties;
    }

    public boolean isExplored() {
        return isExplored;
    }

    public void setExplored(boolean explored) {
        isExplored = explored;
    }

    /**
     * Get the lowest cost {@link org.apache.doris.nereids.trees.plans.physical.PhysicalPlan}
     * which meeting the physical property constraints in this Group.
     *
     * @param physicalProperties the physical property constraints
     * @return {@link Optional} of cost and {@link GroupExpression} of physical plan pair.
     */
    public Optional<Pair<Double, GroupExpression>> getLowestCostPlan(PhysicalProperties physicalProperties) {
        if (physicalProperties == null || lowestCostPlans.isEmpty()) {
            return Optional.empty();
        }
        return Optional.ofNullable(lowestCostPlans.get(physicalProperties));
    }

    public List<GroupExpression> getParentGroupExpressions() {
        return ImmutableList.copyOf(parentExpressions.keySet());
    }

    public void addParentExpression(GroupExpression parent) {
        parentExpressions.put(parent, null);
    }

    /**
     * remove the reference to parent groupExpression
     *
     * @param parent group expression
     * @return parentExpressions's num
     */
    public int removeParentExpression(GroupExpression parent) {
        parentExpressions.remove(parent);
        return parentExpressions.size();
    }

    /**
     * move the ownerGroup of all logical expressions to target group
     * if this.equals(target), do nothing.
     *
     * @param target the new owner group of expressions
     */
    public void moveLogicalExpressionOwnership(Group target) {
        if (equals(target)) {
            return;
        }
        target.logicalExpressions.addAll(this.logicalExpressions);
        logicalExpressions.clear();
    }

    /**
     * move the ownerGroup of all physical expressions to target group
     * if this.equals(target), do nothing.
     *
     * @param target the new owner group of expressions
     */
    public void movePhysicalExpressionOwnership(Group target) {
        if (equals(target)) {
            return;
        }
        target.physicalExpressions.addAll(this.physicalExpressions);
        physicalExpressions.clear();
    }

    /**
     * move the ownerGroup of all lowestCostPlans to target group
     * if this.equals(target), do nothing.
     *
     * @param target the new owner group of expressions
     */
    public void moveLowestCostPlansOwnership(Group target) {
        if (equals(target)) {
            return;
        }
        lowestCostPlans.forEach((physicalProperties, costAndGroupExpr) -> {
            GroupExpression bestGroupExpression = costAndGroupExpr.second;
            // change into target group.
            if (bestGroupExpression.getOwnerGroup() == this) {
                bestGroupExpression.setOwnerGroup(target);
            }
            if (!target.lowestCostPlans.containsKey(physicalProperties)
                    || costAndGroupExpr.first < target.lowestCostPlans.get(physicalProperties).first) {
                target.lowestCostPlans.put(physicalProperties, costAndGroupExpr);
            }
        });
        lowestCostPlans.clear();
    }

    @Override
    public boolean equals(Object o) {
        if (this == o) {
            return true;
        }
        if (o == null || getClass() != o.getClass()) {
            return false;
        }
        Group group = (Group) o;
        return groupId.equals(group.groupId);
    }

    @Override
    public int hashCode() {
        return Objects.hash(groupId);
    }

    @Override
    public String toString() {
        return "Group[" + groupId + "]";
    }

    /**
     * Get tree like string describing group.
     *
     * @return tree like string describing group
     */
    public String treeString() {
        Function<Object, String> toString = obj -> {
            if (obj instanceof Group) {
                return obj.toString();
            } else if (obj instanceof GroupExpression) {
                return ((GroupExpression) obj).getPlan().toString();
            } else if (obj instanceof Pair) {
                // print logicalExpressions or physicalExpressions
                // first is name, second is group expressions
                return ((Pair<?, ?>) obj).first.toString();
            } else {
                return obj.toString();
            }
        };

        Function<Object, List<Object>> getChildren = obj -> {
            if (obj instanceof Group) {
                Group group = (Group) obj;
                List children = new ArrayList<>();

                // to <name, children> pair
                if (!group.getLogicalExpressions().isEmpty()) {
                    children.add(Pair.of("logicalExpressions", group.getLogicalExpressions()));
                }
                if (!group.getPhysicalExpressions().isEmpty()) {
                    children.add(Pair.of("physicalExpressions", group.getLogicalExpressions()));
                }
                return children;
            } else if (obj instanceof GroupExpression) {
                return (List) ((GroupExpression) obj).children();
            } else if (obj instanceof Pair) {
                return (List) ((Pair<String, List<GroupExpression>>) obj).second;
            } else {
                return ImmutableList.of();
            }
        };
        return TreeStringUtils.treeString(this, toString, getChildren);
    }
<<<<<<< HEAD
=======

    /**
     * move the ownerGroup of all logical expressions to target group
     * if this.equals(target), do nothing.
     *
     * @param target the new owner group of expressions
     */
    public void moveLogicalExpressionOwnership(Group target) {
        if (equals(target)) {
            return;
        }
        for (GroupExpression expression : logicalExpressions) {
            target.addGroupExpression(expression);
        }
        logicalExpressions.clear();
    }

    /**
     * move the ownerGroup of all physical expressions to target group
     * if this.equals(target), do nothing.
     *
     * @param target the new owner group of expressions
     */
    public void movePhysicalExpressionOwnership(Group target) {
        if (equals(target)) {
            return;
        }
        for (GroupExpression expression : physicalExpressions) {
            target.addGroupExpression(expression);
        }
        physicalExpressions.clear();
    }

    /**
     * move the ownerGroup of all lowestCostPlans to target group
     * if this.equals(target), do nothing.
     *
     * @param target the new owner group of expressions
     */
    public void moveLowestCostPlansOwnership(Group target) {
        if (equals(target)) {
            return;
        }
        lowestCostPlans.forEach((physicalProperties, costAndGroupExpr) -> {
            GroupExpression bestGroupExpression = costAndGroupExpr.second;
            // change into target group.
            if (bestGroupExpression.getOwnerGroup() == this || bestGroupExpression.getOwnerGroup() == null) {
                bestGroupExpression.setOwnerGroup(target);
            }
            if (!target.lowestCostPlans.containsKey(physicalProperties)) {
                target.lowestCostPlans.put(physicalProperties, costAndGroupExpr);
            } else {
                if (costAndGroupExpr.first < target.lowestCostPlans.get(physicalProperties).first) {
                    target.lowestCostPlans.put(physicalProperties, costAndGroupExpr);
                }
            }
        });
        lowestCostPlans.clear();
    }
>>>>>>> d2b94df6
}<|MERGE_RESOLUTION|>--- conflicted
+++ resolved
@@ -18,9 +18,12 @@
 package org.apache.doris.nereids.memo;
 
 import org.apache.doris.common.Pair;
+import org.apache.doris.nereids.exceptions.AnalysisException;
 import org.apache.doris.nereids.properties.LogicalProperties;
 import org.apache.doris.nereids.properties.PhysicalProperties;
+import org.apache.doris.nereids.trees.plans.Plan;
 import org.apache.doris.nereids.trees.plans.logical.LogicalPlan;
+import org.apache.doris.nereids.trees.plans.physical.PhysicalPlan;
 import org.apache.doris.nereids.util.TreeStringUtils;
 import org.apache.doris.statistics.StatsDeriveResult;
 
@@ -54,6 +57,7 @@
     private final Map<PhysicalProperties, Pair<Double, GroupExpression>> lowestCostPlans = Maps.newHashMap();
     private double costLowerBound = -1;
     private boolean isExplored = false;
+    private boolean hasCost = false;
     private StatsDeriveResult statistics;
 
     /**
@@ -83,6 +87,14 @@
         return groupId;
     }
 
+    public boolean isHasCost() {
+        return hasCost;
+    }
+
+    public void setHasCost(boolean hasCost) {
+        this.hasCost = hasCost;
+    }
+
     /**
      * Add new {@link GroupExpression} into this group.
      *
@@ -120,10 +132,27 @@
         logicalExpressions.add(groupExpression);
     }
 
-    /**
-     * tmp
-     * @return tmp
-     */
+    public void addPhysicalExpression(GroupExpression groupExpression) {
+        groupExpression.setOwnerGroup(this);
+        physicalExpressions.add(groupExpression);
+    }
+
+    /**
+     * Rewrite the logical group expression to the new logical group expression.
+     *
+     * @param newExpression new logical group expression
+     * @return old logical group expression
+     */
+    public GroupExpression rewriteLogicalExpression(GroupExpression newExpression,
+            LogicalProperties logicalProperties) {
+        newExpression.setOwnerGroup(this);
+        this.logicalProperties = logicalProperties;
+        GroupExpression oldExpression = getLogicalExpression();
+        logicalExpressions.clear();
+        logicalExpressions.add(newExpression);
+        return oldExpression;
+    }
+
     public List<GroupExpression> clearLogicalExpressions() {
         List<GroupExpression> move = logicalExpressions.stream()
                 .peek(groupExpr -> groupExpr.setOwnerGroup(null))
@@ -132,10 +161,6 @@
         return move;
     }
 
-    /**
-     * tmp
-     * @return tmp
-     */
     public List<GroupExpression> clearPhysicalExpressions() {
         List<GroupExpression> move = physicalExpressions.stream()
                 .peek(groupExpr -> groupExpr.setOwnerGroup(null))
@@ -148,11 +173,19 @@
         return costLowerBound;
     }
 
+    public void setCostLowerBound(double costLowerBound) {
+        this.costLowerBound = costLowerBound;
+    }
+
     /**
      * Set or update lowestCostPlans: properties --> Pair.of(cost, expression)
      */
     public void setBestPlan(GroupExpression expression, double cost, PhysicalProperties properties) {
-        if (!lowestCostPlans.containsKey(properties) || lowestCostPlans.get(properties).first >= cost) {
+        if (lowestCostPlans.containsKey(properties)) {
+            if (lowestCostPlans.get(properties).first >= cost) {
+                lowestCostPlans.put(properties, Pair.of(cost, expression));
+            }
+        } else {
             lowestCostPlans.put(properties, Pair.of(cost, expression));
         }
     }
@@ -240,6 +273,28 @@
         return Optional.ofNullable(lowestCostPlans.get(physicalProperties));
     }
 
+    /**
+     * Get the first Plan from Memo.
+     */
+    public PhysicalPlan extractPlan() throws AnalysisException {
+        GroupExpression groupExpression = this.physicalExpressions.get(0);
+
+        List<Plan> planChildren = com.google.common.collect.Lists.newArrayList();
+        for (int i = 0; i < groupExpression.arity(); i++) {
+            planChildren.add(groupExpression.child(i).extractPlan());
+        }
+
+        Plan plan = groupExpression.getPlan()
+                .withChildren(planChildren)
+                .withGroupExpression(Optional.of(groupExpression));
+        if (!(plan instanceof PhysicalPlan)) {
+            throw new AnalysisException("generate logical plan");
+        }
+        PhysicalPlan physicalPlan = (PhysicalPlan) plan;
+
+        return physicalPlan;
+    }
+
     public List<GroupExpression> getParentGroupExpressions() {
         return ImmutableList.copyOf(parentExpressions.keySet());
     }
@@ -259,56 +314,8 @@
         return parentExpressions.size();
     }
 
-    /**
-     * move the ownerGroup of all logical expressions to target group
-     * if this.equals(target), do nothing.
-     *
-     * @param target the new owner group of expressions
-     */
-    public void moveLogicalExpressionOwnership(Group target) {
-        if (equals(target)) {
-            return;
-        }
-        target.logicalExpressions.addAll(this.logicalExpressions);
-        logicalExpressions.clear();
-    }
-
-    /**
-     * move the ownerGroup of all physical expressions to target group
-     * if this.equals(target), do nothing.
-     *
-     * @param target the new owner group of expressions
-     */
-    public void movePhysicalExpressionOwnership(Group target) {
-        if (equals(target)) {
-            return;
-        }
-        target.physicalExpressions.addAll(this.physicalExpressions);
-        physicalExpressions.clear();
-    }
-
-    /**
-     * move the ownerGroup of all lowestCostPlans to target group
-     * if this.equals(target), do nothing.
-     *
-     * @param target the new owner group of expressions
-     */
-    public void moveLowestCostPlansOwnership(Group target) {
-        if (equals(target)) {
-            return;
-        }
-        lowestCostPlans.forEach((physicalProperties, costAndGroupExpr) -> {
-            GroupExpression bestGroupExpression = costAndGroupExpr.second;
-            // change into target group.
-            if (bestGroupExpression.getOwnerGroup() == this) {
-                bestGroupExpression.setOwnerGroup(target);
-            }
-            if (!target.lowestCostPlans.containsKey(physicalProperties)
-                    || costAndGroupExpr.first < target.lowestCostPlans.get(physicalProperties).first) {
-                target.lowestCostPlans.put(physicalProperties, costAndGroupExpr);
-            }
-        });
-        lowestCostPlans.clear();
+    public int parentExpressionNum() {
+        return parentExpressions.size();
     }
 
     @Override
@@ -376,8 +383,6 @@
         };
         return TreeStringUtils.treeString(this, toString, getChildren);
     }
-<<<<<<< HEAD
-=======
 
     /**
      * move the ownerGroup of all logical expressions to target group
@@ -437,5 +442,4 @@
         });
         lowestCostPlans.clear();
     }
->>>>>>> d2b94df6
 }