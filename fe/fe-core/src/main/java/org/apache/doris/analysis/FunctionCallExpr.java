--- conflicted
+++ resolved
@@ -571,13 +571,8 @@
 
             Type inputType = getChild(0).getType();
             if (!inputType.isBitmapType()) {
-<<<<<<< HEAD
-                throw new AnalysisException("intersect_count function first argument should be of BITMAP type, but was "
-                        + inputType);
-=======
                 throw new AnalysisException(
                         fnName + "function first argument should be of BITMAP type, but was " + inputType);
->>>>>>> d51166dd
             }
 
             for (int i = 2; i < children.size(); i++) {
