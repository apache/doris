// Licensed to the Apache Software Foundation (ASF) under one
// or more contributor license agreements.  See the NOTICE file
// distributed with this work for additional information
// regarding copyright ownership.  The ASF licenses this file
// to you under the Apache License, Version 2.0 (the
// "License"); you may not use this file except in compliance
// with the License.  You may obtain a copy of the License at
//
//   http://www.apache.org/licenses/LICENSE-2.0
//
// Unless required by applicable law or agreed to in writing,
// software distributed under the License is distributed on an
// "AS IS" BASIS, WITHOUT WARRANTIES OR CONDITIONS OF ANY
// KIND, either express or implied.  See the License for the
// specific language governing permissions and limitations
// under the License.

package org.apache.doris.nereids.trees.plans;

import org.apache.doris.nereids.operators.plans.PlanOperator;
import org.apache.doris.nereids.properties.LogicalProperties;
import org.apache.doris.nereids.trees.TreeNode;
import org.apache.doris.nereids.trees.expressions.Slot;
import org.apache.doris.statistics.PlanStats;

import java.util.List;

/**
 * Abstract class for all plan node.
 */
<<<<<<< HEAD
public interface Plan extends TreeNode<Plan> {
=======
public interface Plan<
        PLAN_TYPE extends Plan<PLAN_TYPE, OP_TYPE>,
        OP_TYPE extends PlanOperator> extends TreeNode<PLAN_TYPE>, PlanStats {
>>>>>>> 96e70c07

    PlanOperator getOperator();

    LogicalProperties getLogicalProperties();

    List<Slot> getOutput();

    String treeString();

<<<<<<< HEAD
=======
    @Override
    List<Plan> children();

    @Override
    Plan child(int index);

>>>>>>> 96e70c07
}<|MERGE_RESOLUTION|>--- conflicted
+++ resolved
@@ -28,13 +28,7 @@
 /**
  * Abstract class for all plan node.
  */
-<<<<<<< HEAD
-public interface Plan extends TreeNode<Plan> {
-=======
-public interface Plan<
-        PLAN_TYPE extends Plan<PLAN_TYPE, OP_TYPE>,
-        OP_TYPE extends PlanOperator> extends TreeNode<PLAN_TYPE>, PlanStats {
->>>>>>> 96e70c07
+public interface Plan extends TreeNode<Plan>, PlanStats {
 
     PlanOperator getOperator();
 
@@ -44,13 +38,4 @@
 
     String treeString();
 
-<<<<<<< HEAD
-=======
-    @Override
-    List<Plan> children();
-
-    @Override
-    Plan child(int index);
-
->>>>>>> 96e70c07
 }