--- conflicted
+++ resolved
@@ -25,6 +25,7 @@
 import org.apache.doris.common.AnalysisException;
 import org.apache.doris.common.Config;
 import org.apache.doris.common.FeNameFormat;
+import org.apache.doris.common.Pair;
 import org.apache.doris.common.UserException;
 import org.apache.doris.common.util.TimeUtils;
 import org.apache.doris.common.util.Util;
@@ -188,11 +189,7 @@
         this.jobProperties = jobProperties == null ? Maps.newHashMap() : jobProperties;
         this.typeName = typeName.toUpperCase();
         this.dataSourceProperties = RoutineLoadDataSourcePropertyFactory
-<<<<<<< HEAD
                 .createDataSource(typeName, dataSourceProperties,multiLoad);
-=======
-                .createDataSource(typeName, dataSourceProperties);
->>>>>>> 4aad88ab
         this.mergeType = mergeType;
         if (comment != null) {
             this.comment = comment;
