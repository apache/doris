--- conflicted
+++ resolved
@@ -46,28 +46,6 @@
     @SerializedName(value = "cooldownReplicaId")
     protected long cooldownReplicaId = -1;
     @SerializedName(value = "cooldownTerm")
-<<<<<<< HEAD
-    protected long cooldownTerm -1;
-
-    public CooldownConf() {
-    }
-
-    // for update
-    public CooldownConf(long dbId, long tableId, long partitionId, long indexId, long tabletId, long cooldownTerm) {
-        this.dbId = dbId;
-        this.dbId = dbId;
-        this.tableId = tableId;
-        this.partitionId = partitionId;
-        this.indexId = indexId;
-        this.tabletId = tabletId;
-        this.cooldownReplicaId = cooldownReplicaId;
-        this.cooldownTerm = cooldownTerm;
-    }
-
-    // for push
-    public CooldownConf(long tabletId, long cooldownReplicaId, long cooldownTerm) {
-        this.tabletId = tabletId;
-=======
     protected long cooldownTerm = -1;
 
     public CooldownConf() {
@@ -86,7 +64,6 @@
     // for push
     public CooldownConf(long tabletId, long cooldownReplicaId, long cooldownTerm) {
         this.tabletId = tabletId;
->>>>>>> 338277b7
         this.cooldownReplicaId = cooldownReplicaId;
         this.cooldownTerm = cooldownTerm;
     }
