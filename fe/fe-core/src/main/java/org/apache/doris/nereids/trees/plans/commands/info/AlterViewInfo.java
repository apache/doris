--- conflicted
+++ resolved
@@ -76,15 +76,9 @@
             ErrorReport.reportAnalysisException(ErrorCode.ERR_TABLE_ACCESS_DENIED_ERROR,
                     PrivPredicate.ALTER.getPrivs().toString(), viewName.getTbl());
         }
-<<<<<<< HEAD
-        analyzedPlan = analyzeAndFillRewriteSqlMap(querySql, ctx);
-        OutermostPlanFinderContext outermostPlanFinderContext = new OutermostPlanFinderContext();
-        analyzedPlan.accept(OutermostPlanFinder.INSTANCE, outermostPlanFinderContext);
-=======
         analyzeAndFillRewriteSqlMap(querySql, ctx);
         PlanUtils.OutermostPlanFinderContext outermostPlanFinderContext = new PlanUtils.OutermostPlanFinderContext();
         analyzedPlan.accept(PlanUtils.OutermostPlanFinder.INSTANCE, outermostPlanFinderContext);
->>>>>>> 91b20304
         List<Slot> outputs = outermostPlanFinderContext.outermostPlan.getOutput();
         createFinalCols(outputs);
     }
@@ -110,7 +104,7 @@
         AlterViewStmt alterViewStmt = new AlterViewStmt(viewName.transferToTableName(), cols,
                 null);
         // expand star(*) in project list and replace table name with qualifier
-        String rewrittenSql = rewriteSql(ctx.getStatementContext().getIndexInSqlToString(), querySql);
+        String rewrittenSql = rewriteSql(ctx.getStatementContext().getIndexInSqlToString());
 
         // rewrite project alias
         rewrittenSql = rewriteProjectsToUserDefineAlias(rewrittenSql);
