--- conflicted
+++ resolved
@@ -107,8 +107,6 @@
         return inputFormat.getSplits(jobConf, 0);
     }
 
-<<<<<<< HEAD
-=======
     private Configuration setConfiguration() {
         Configuration conf = new Configuration();
         Map<String, String> dfsProperties = hmsTable.getDfsProperties();
@@ -122,34 +120,6 @@
         return conf;
     }
 
-    private ExprNodeGenericFuncDesc extractHivePartitionPredicate(List<Expr> conjuncts, List<String> partitionKeys)
-            throws DdlException {
-        ExprNodeGenericFuncDesc hivePartitionPredicate;
-        List<ExprNodeDesc> exprNodeDescs = new ArrayList<>();
-        for (Expr conjunct : conjuncts) {
-            ExprNodeGenericFuncDesc hiveExpr = HiveMetaStoreClientHelper.convertToHivePartitionExpr(conjunct,
-                    partitionKeys, hmsTable.getName());
-            if (hiveExpr != null) {
-                exprNodeDescs.add(hiveExpr);
-            }
-        }
-        int count = exprNodeDescs.size();
-
-        if (count >= 2) {
-            hivePartitionPredicate = HiveMetaStoreClientHelper.getCompoundExpr(exprNodeDescs, "and");
-        } else if (count == 1) {
-            hivePartitionPredicate = (ExprNodeGenericFuncDesc) exprNodeDescs.get(0);
-        } else {
-            HiveMetaStoreClientHelper.ExprBuilder exprBuilder =
-                    new HiveMetaStoreClientHelper.ExprBuilder(hmsTable.getName());
-            hivePartitionPredicate = exprBuilder.val(TypeInfoFactory.intTypeInfo, 1)
-                    .val(TypeInfoFactory.intTypeInfo, 1)
-                    .pred("=", 2).build();
-        }
-        return hivePartitionPredicate;
-    }
-
->>>>>>> cc2de234
     @Override
     public Table getRemoteHiveTable() throws DdlException, MetaNotFoundException {
         return hmsTable.getRemoteTable();
