--- conflicted
+++ resolved
@@ -140,13 +140,10 @@
     private String clusterName = null;
     private List<String> clusterKeysColumnNames = null;
     private PartitionTableInfo partitionTableInfo; // get when validate
-<<<<<<< HEAD
     private Map<ColumnDefinition, Map<IndexType, List<IndexDefinition>>> columnToIndexes = new HashMap<>();
     private TInvertedIndexFileStorageFormat invertedIndexFileStorageFormat;
-=======
     private PartitionDesc partitionDesc;
     private DistributionDesc distributionDesc;
->>>>>>> edf2d23e
 
     /**
      * constructor for create table
