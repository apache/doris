--- conflicted
+++ resolved
@@ -728,40 +728,4 @@
                 partitionDesc, distributionDesc, Maps.newHashMap(properties), extProperties,
                 comment, addRollups, null);
     }
-<<<<<<< HEAD
-
-    /**
-     * convertToLegacyAutoPartitionExprs
-     *
-     * @param expressions expressions
-     * @return Expr
-     */
-    public static ArrayList<Expr> convertToLegacyAutoPartitionExprs(List<Expression> expressions) {
-        return new ArrayList<>(expressions.stream().map(expression -> {
-            if (expression instanceof UnboundSlot) {
-                return new SlotRef(null, ((UnboundSlot) expression).getName());
-            } else if (expression instanceof UnboundFunction) {
-                UnboundFunction function = (UnboundFunction) expression;
-                return new FunctionCallExpr(function.getName(),
-                        new FunctionParams(convertToLegacyArguments(function.children())));
-            } else {
-                throw new AnalysisException(
-                        "unsupported auto partition expr " + expression.toString());
-            }
-        }).collect(Collectors.toList()));
-    }
-
-    private static List<Expr> convertToLegacyArguments(List<Expression> children) {
-        return children.stream().map(child -> {
-            if (child instanceof UnboundSlot) {
-                return new SlotRef(null, ((UnboundSlot) child).getName());
-            } else if (child instanceof Literal) {
-                return new StringLiteral(((Literal) child).getStringValue());
-            } else {
-                throw new AnalysisException("unsupported argument " + child.toString());
-            }
-        }).collect(Collectors.toList());
-    }
-=======
->>>>>>> 64c65b92
 }