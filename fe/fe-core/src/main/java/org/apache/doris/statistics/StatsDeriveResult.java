--- conflicted
+++ resolved
@@ -80,18 +80,12 @@
     }
 
     public double computeSize() {
-<<<<<<< HEAD
-        //TODO use avgSize to replace 8.0 when avgSize is ready
-        return Math.max(1, slotIdToColumnStats.values().stream().map(s -> 8.0).reduce(0D, Double::sum))
-                * rowCount;
-=======
         if (computeSize < 0) {
             computeSize = Math.max(1, slotIdToColumnStats.values().stream()
                     .map(s -> s.dataSize).reduce(0D, Double::sum)
             ) * rowCount;
         }
         return computeSize;
->>>>>>> 4728e750
     }
 
     /**
