// Licensed to the Apache Software Foundation (ASF) under one
// or more contributor license agreements.  See the NOTICE file
// distributed with this work for additional information
// regarding copyright ownership.  The ASF licenses this file
// to you under the Apache License, Version 2.0 (the
// "License"); you may not use this file except in compliance
// with the License.  You may obtain a copy of the License at
//
//   http://www.apache.org/licenses/LICENSE-2.0
//
// Unless required by applicable law or agreed to in writing,
// software distributed under the License is distributed on an
// "AS IS" BASIS, WITHOUT WARRANTIES OR CONDITIONS OF ANY
// KIND, either express or implied.  See the License for the
// specific language governing permissions and limitations
// under the License.

package org.apache.doris.blockrule;

<<<<<<< HEAD
import org.apache.doris.analysis.AlterSqlBlockRuleStmt;
=======
import org.apache.doris.analysis.CreateSqlBlockRuleStmt;
>>>>>>> e9f7df39
import org.apache.doris.common.io.Text;
import org.apache.doris.common.io.Writable;
import org.apache.doris.common.util.SqlBlockUtil;
import org.apache.doris.persist.gson.GsonPostProcessable;
import org.apache.doris.persist.gson.GsonUtils;

import com.google.common.collect.Lists;
import com.google.gson.annotations.SerializedName;
import org.apache.commons.lang3.StringUtils;

import java.io.DataInput;
import java.io.DataOutput;
import java.io.IOException;
import java.util.List;
import java.util.regex.Pattern;

/**
 * Use for block some sql by rule.
 **/
public class SqlBlockRule implements Writable, GsonPostProcessable {

    public static final String NAME_TYPE = "SQL BLOCK RULE NAME";

    // the rule name, cluster unique
    @SerializedName(value = "name")
    private String name;

    @SerializedName(value = "sql")
    private String sql;

    // sql md5
    @SerializedName(value = "sqlHash")
    private String sqlHash;

    // partitionNum will be scanned
    @SerializedName(value = "partitionNum")
    private Long partitionNum;

    // tabletNum will be scanned
    @SerializedName(value = "tabletNum")
    private Long tabletNum;

    // cardinality
    @SerializedName(value = "cardinality")
    private Long cardinality;

    // whether effective global
    @SerializedName(value = "global")
    private Boolean global;

    // whether to use the rule
    @SerializedName(value = "enable")
    private Boolean enable;

    private Pattern sqlPattern;

    /**
     * Create SqlBlockRule.
     **/
    public SqlBlockRule(String name, String sql, String sqlHash, Long partitionNum, Long tabletNum, Long cardinality,
            Boolean global, Boolean enable) {
        this.name = name;
        this.sql = sql;
        this.sqlHash = sqlHash;
        this.partitionNum = partitionNum;
        this.tabletNum = tabletNum;
        this.cardinality = cardinality;
        this.global = global;
        this.enable = enable;
        if (StringUtils.isNotEmpty(sql)) {
            this.sqlPattern = Pattern.compile(sql);
        }
    }

<<<<<<< HEAD
    public static SqlBlockRule fromAlterStmt(AlterSqlBlockRuleStmt stmt) {
        return new SqlBlockRule(stmt.getRuleName(), stmt.getSql(), stmt.getSqlHash(), stmt.getPartitionNum(),
                stmt.getTabletNum(), stmt.getCardinality(), stmt.getGlobal(), stmt.getEnable());
=======
    public static SqlBlockRule fromCreateStmt(CreateSqlBlockRuleStmt stmt) {
        return new SqlBlockRule(stmt.getRuleName(), stmt.getSql(), stmt.getSqlHash(), stmt.getPartitionNum(),
                stmt.getTabletNum(), stmt.getCardinality(), stmt.isGlobal(), stmt.isEnable());
>>>>>>> e9f7df39
    }

    public String getName() {
        return name;
    }

    public String getSql() {
        return sql;
    }

    public Pattern getSqlPattern() {
        return sqlPattern;
    }

    public String getSqlHash() {
        return sqlHash;
    }

    public Long getPartitionNum() {
        return partitionNum;
    }

    public Long getTabletNum() {
        return tabletNum;
    }

    public Long getCardinality() {
        return cardinality;
    }

    public Boolean getGlobal() {
        return global;
    }

    public Boolean getEnable() {
        return enable;
    }

    public void setSql(String sql) {
        this.sql = sql;
    }

    public void setSqlPattern(Pattern sqlPattern) {
        this.sqlPattern = sqlPattern;
    }

    public void setSqlHash(String sqlHash) {
        this.sqlHash = sqlHash;
    }

    public void setPartitionNum(Long partitionNum) {
        this.partitionNum = partitionNum;
    }

    public void setTabletNum(Long tabletNum) {
        this.tabletNum = tabletNum;
    }

    public void setCardinality(Long cardinality) {
        this.cardinality = cardinality;
    }

    public void setGlobal(Boolean global) {
        this.global = global;
    }

    public void setEnable(Boolean enable) {
        this.enable = enable;
    }

    /**
     * Show SqlBlockRule info.
     **/
    public List<String> getShowInfo() {
        return Lists.newArrayList(this.name, this.sql, this.sqlHash,
                this.partitionNum == null ? "0" : Long.toString(this.partitionNum),
                this.tabletNum == null ? "0" : Long.toString(this.tabletNum),
                this.cardinality == null ? "0" : Long.toString(this.cardinality), String.valueOf(this.global),
                String.valueOf(this.enable));
    }

    @Override
    public void write(DataOutput out) throws IOException {
        Text.writeString(out, GsonUtils.GSON.toJson(this));
    }

    /**
     * Read data from file.
     **/
    public static SqlBlockRule read(DataInput in) throws IOException {
        String json = Text.readString(in);
        return GsonUtils.GSON.fromJson(json, SqlBlockRule.class);
    }

    @Override
    public void gsonPostProcess() {
        if (StringUtils.isNotEmpty(this.getSql()) && !SqlBlockUtil.STRING_DEFAULT.equals(
                this.getSql())) {
            this.setSqlPattern(Pattern.compile(this.getSql()));
        }
    }
}<|MERGE_RESOLUTION|>--- conflicted
+++ resolved
@@ -17,11 +17,6 @@
 
 package org.apache.doris.blockrule;
 
-<<<<<<< HEAD
-import org.apache.doris.analysis.AlterSqlBlockRuleStmt;
-=======
-import org.apache.doris.analysis.CreateSqlBlockRuleStmt;
->>>>>>> e9f7df39
 import org.apache.doris.common.io.Text;
 import org.apache.doris.common.io.Writable;
 import org.apache.doris.common.util.SqlBlockUtil;
@@ -94,17 +89,6 @@
         if (StringUtils.isNotEmpty(sql)) {
             this.sqlPattern = Pattern.compile(sql);
         }
-    }
-
-<<<<<<< HEAD
-    public static SqlBlockRule fromAlterStmt(AlterSqlBlockRuleStmt stmt) {
-        return new SqlBlockRule(stmt.getRuleName(), stmt.getSql(), stmt.getSqlHash(), stmt.getPartitionNum(),
-                stmt.getTabletNum(), stmt.getCardinality(), stmt.getGlobal(), stmt.getEnable());
-=======
-    public static SqlBlockRule fromCreateStmt(CreateSqlBlockRuleStmt stmt) {
-        return new SqlBlockRule(stmt.getRuleName(), stmt.getSql(), stmt.getSqlHash(), stmt.getPartitionNum(),
-                stmt.getTabletNum(), stmt.getCardinality(), stmt.isGlobal(), stmt.isEnable());
->>>>>>> e9f7df39
     }
 
     public String getName() {
