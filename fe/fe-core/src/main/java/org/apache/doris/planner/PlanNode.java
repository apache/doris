--- conflicted
+++ resolved
@@ -36,8 +36,8 @@
 import org.apache.doris.common.TreeNode;
 import org.apache.doris.common.UserException;
 import org.apache.doris.common.util.VectorizedUtil;
+import org.apache.doris.statistics.PlanStats;
 import org.apache.doris.statistics.StatisticalType;
-import org.apache.doris.statistics.PlanStats;
 import org.apache.doris.statistics.StatsDeriveResult;
 import org.apache.doris.thrift.TExplainLevel;
 import org.apache.doris.thrift.TFunctionBinaryType;
@@ -73,13 +73,8 @@
  * this node, ie, they only reference tuples materialized by this node or one of
  * its children (= are bound by tupleIds).
  */
-<<<<<<< HEAD
-public abstract class PlanNode extends TreeNode<PlanNode> {
+public abstract class PlanNode extends TreeNode<PlanNode> implements PlanStats {
     private static final Logger LOG = LogManager.getLogger(PlanNode.class);
-=======
-abstract public class PlanNode extends TreeNode<PlanNode> implements PlanStats {
-    private final static Logger LOG = LogManager.getLogger(PlanNode.class);
->>>>>>> d1688110
 
     protected String planNodeName;
 
@@ -147,7 +142,8 @@
     protected StatisticalType statisticalType = StatisticalType.DEFAULT;
     protected StatsDeriveResult statsDeriveResult;
 
-    protected PlanNode(PlanNodeId id, ArrayList<TupleId> tupleIds, String planNodeName, StatisticalType statisticalType) {
+    protected PlanNode(PlanNodeId id, ArrayList<TupleId> tupleIds, String planNodeName,
+            StatisticalType statisticalType) {
         this.id = id;
         this.limit = -1;
         // make a copy, just to be on the safe side
