--- conflicted
+++ resolved
@@ -100,65 +100,6 @@
         return dfsFileSystem;
     }
 
-<<<<<<< HEAD
-    private UserGroupInformation login(Configuration conf) throws UserException {
-        if (AuthType.KERBEROS.getDesc().equals(
-                conf.get(HdfsResource.HADOOP_SECURITY_AUTHENTICATION, null))) {
-            try {
-                UserGroupInformation ugi = UserGroupInformation.getLoginUser();
-                String principal = conf.get(HdfsResource.HADOOP_KERBEROS_PRINCIPAL);
-                if (LOG.isDebugEnabled()) {
-                    LOG.debug("Current login user: {}", ugi.getUserName());
-                }
-                if (ugi.hasKerberosCredentials() && ugi.getUserName().equals(principal)) {
-                    // if the current user is logged by kerberos and is the same user
-                    // just use checkTGTAndReloginFromKeytab because this method will only relogin
-                    // when the TGT is expired or is close to expiry
-                    ugi.checkTGTAndReloginFromKeytab();
-                    return ugi;
-                }
-            } catch (IOException e) {
-                LOG.warn("A SecurityException occurs with kerberos, do login immediately.", e);
-                return doLogin(conf);
-            }
-        }
-
-        return doLogin(conf);
-    }
-
-    private UserGroupInformation doLogin(Configuration conf) throws UserException {
-        if (AuthType.KERBEROS.getDesc().equals(
-                    conf.get(HdfsResource.HADOOP_SECURITY_AUTHENTICATION, null))) {
-            conf.set(HdfsResource.HADOOP_KERBEROS_AUTHORIZATION, "true");
-            String principal = conf.get(HdfsResource.HADOOP_KERBEROS_PRINCIPAL);
-            String keytab = conf.get(HdfsResource.HADOOP_KERBEROS_KEYTAB);
-
-            UserGroupInformation.setConfiguration(conf);
-            try {
-                UserGroupInformation ugi = UserGroupInformation.loginUserFromKeytabAndReturnUGI(principal, keytab);
-                UserGroupInformation.setLoginUser(ugi);
-                LOG.info("Login by kerberos authentication with principal: {}", principal);
-                return ugi;
-            } catch (IOException e) {
-                throw new UserException(e);
-            }
-        } else {
-            String hadoopUserName = conf.get(HdfsResource.HADOOP_USER_NAME);
-            if (hadoopUserName == null) {
-                hadoopUserName = "hadoop";
-                if (LOG.isDebugEnabled()) {
-                    LOG.debug(HdfsResource.HADOOP_USER_NAME + " is unset, use default user: hadoop");
-                }
-            }
-            UserGroupInformation ugi = UserGroupInformation.createRemoteUser(hadoopUserName);
-            UserGroupInformation.setLoginUser(ugi);
-            LOG.info("Login by proxy user, hadoop.username: {}", hadoopUserName);
-            return ugi;
-        }
-    }
-
-=======
->>>>>>> 6e4a2f54
     @Override
     public Status downloadWithFileSize(String remoteFilePath, String localFilePath, long fileSize) {
         if (LOG.isDebugEnabled()) {
