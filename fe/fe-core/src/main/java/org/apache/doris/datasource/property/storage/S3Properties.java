// Licensed to the Apache Software Foundation (ASF) under one
// or more contributor license agreements.  See the NOTICE file
// distributed with this work for additional information
// regarding copyright ownership.  The ASF licenses this file
// to you under the Apache License, Version 2.0 (the
// "License"); you may not use this file except in compliance
// with the License.  You may obtain a copy of the License at
//
//   http://www.apache.org/licenses/LICENSE-2.0
//
// Unless required by applicable law or agreed to in writing,
// software distributed under the License is distributed on an
// "AS IS" BASIS, WITHOUT WARRANTIES OR CONDITIONS OF ANY
// KIND, either express or implied.  See the License for the
// specific language governing permissions and limitations
// under the License.

package org.apache.doris.datasource.property.storage;

import org.apache.doris.datasource.property.ConnectorPropertiesUtils;
import org.apache.doris.datasource.property.ConnectorProperty;
import org.apache.doris.datasource.property.storage.exception.StoragePropertiesException;

import com.google.common.base.Strings;
import com.google.common.collect.ImmutableSet;
import com.google.common.collect.Lists;
import lombok.Getter;
import lombok.Setter;
import org.apache.commons.lang3.StringUtils;
import org.apache.hadoop.conf.Configuration;
import software.amazon.awssdk.auth.credentials.AwsCredentialsProvider;
import software.amazon.awssdk.auth.credentials.AwsCredentialsProviderChain;
import software.amazon.awssdk.auth.credentials.EnvironmentVariableCredentialsProvider;
import software.amazon.awssdk.auth.credentials.InstanceProfileCredentialsProvider;
import software.amazon.awssdk.auth.credentials.ProfileCredentialsProvider;
import software.amazon.awssdk.auth.credentials.SystemPropertyCredentialsProvider;
import software.amazon.awssdk.auth.credentials.WebIdentityTokenFileCredentialsProvider;
import software.amazon.awssdk.services.sts.StsClient;
import software.amazon.awssdk.services.sts.auth.StsAssumeRoleCredentialsProvider;

import java.lang.reflect.Field;
import java.util.List;
import java.util.Map;
import java.util.Objects;
import java.util.Optional;
import java.util.Set;
import java.util.regex.Pattern;
import java.util.stream.Stream;

public class S3Properties extends AbstractS3CompatibleProperties {

    private static final String[] ENDPOINT_NAMES = {
            "s3.endpoint", "AWS_ENDPOINT", "endpoint", "ENDPOINT", "aws.endpoint", "glue.endpoint",
            "aws.glue.endpoint"
    };
    @Setter
    @Getter
    @ConnectorProperty(names = {"s3.endpoint", "AWS_ENDPOINT", "endpoint", "ENDPOINT", "aws.endpoint", "glue.endpoint",
            "aws.glue.endpoint"},
            required = false,
            description = "The endpoint of S3.")
    protected String endpoint = "";

    @Setter
    @Getter
    @ConnectorProperty(names = {"s3.region", "AWS_REGION", "region", "REGION", "aws.region", "glue.region",
            "aws.glue.region"},
            required = false,
            description = "The region of S3.")
    protected String region = "";

    @Getter
    @ConnectorProperty(names = {"s3.access_key", "AWS_ACCESS_KEY", "access_key", "ACCESS_KEY", "glue.access_key",
            "aws.glue.access-key", "client.credentials-provider.glue.access_key"},
            required = false,
            description = "The access key of S3.")
    protected String accessKey = "";

    @Getter
    @ConnectorProperty(names = {"s3.secret_key", "AWS_SECRET_KEY", "secret_key", "SECRET_KEY", "glue.secret_key",
            "aws.glue.secret-key", "client.credentials-provider.glue.secret_key"},
            required = false,
            description = "The secret key of S3.")
    protected String secretKey = "";


    @ConnectorProperty(names = {"s3.connection.maximum",
            "AWS_MAX_CONNECTIONS"},
            required = false,
            description = "The maximum number of connections to S3.")
    protected String s3ConnectionMaximum = "50";

    @ConnectorProperty(names = {"s3.connection.request.timeout",
            "AWS_REQUEST_TIMEOUT_MS"},
            required = false,
            description = "The request timeout of S3 in milliseconds,")
    protected String s3ConnectionRequestTimeoutS = "3000";

    @ConnectorProperty(names = {"s3.connection.timeout",
            "AWS_CONNECTION_TIMEOUT_MS"},
            required = false,
            description = "The connection timeout of S3 in milliseconds,")
    protected String s3ConnectionTimeoutS = "1000";

    @ConnectorProperty(names = {"s3.sts_endpoint"},
            supported = false,
            required = false,
            description = "The sts endpoint of S3.")
    protected String s3StsEndpoint = "";

    @ConnectorProperty(names = {"s3.sts_region"},
            supported = false,
            required = false,
            description = "The sts region of S3.")
    protected String s3StsRegion = "";

    @ConnectorProperty(names = {"s3.role_arn", "AWS_ROLE_ARN"},
            required = false,
            description = "The iam role of S3.")
    protected String s3IAMRole = "";

    @ConnectorProperty(names = {"s3.external_id", "AWS_EXTERNAL_ID"},
            required = false,
            description = "The external id of S3.")
    protected String s3ExternalId = "";

    public static S3Properties of(Map<String, String> properties) {
        S3Properties propertiesObj = new S3Properties(properties);
        ConnectorPropertiesUtils.bindConnectorProperties(propertiesObj, properties);
        return propertiesObj;
    }

    /**
     * Pattern to match various AWS S3 endpoint formats and extract the region part.
     * <p>
     * Supported formats:
     * - s3.us-west-2.amazonaws.com                => region = us-west-2
     * - s3.dualstack.us-east-1.amazonaws.com      => region = us-east-1
     * - s3-fips.us-east-2.amazonaws.com           => region = us-east-2
     * - s3-fips.dualstack.us-east-2.amazonaws.com => region = us-east-2
     * - s3express-control.us-west-2.amazonaws.com => region = us-west-2 (S3 Directory Bucket Regional)
     * - s3express-usw2-az1.us-west-2.amazonaws.com => region = us-west-2 (S3 Directory Bucket Zonal)
     * <p>
     * Group(1), Group(2), or Group(3) in the pattern captures the region part if available.
     * <p>
     * For Glue https://docs.aws.amazon.com/general/latest/gr/glue.html
     */
    private static final Set<Pattern> ENDPOINT_PATTERN = ImmutableSet.of(
            Pattern.compile(
                    "^(?:https?://)?(?:"
                            + "s3(?:[-.]fips)?(?:[-.]dualstack)?[-.]([a-z0-9-]+)|" // Standard S3 endpoints
                            + "s3express-control\\.([a-z0-9-]+)|"                  // Directory bucket regional
                            + "s3express-[a-z0-9-]+\\.([a-z0-9-]+)"                // Directory bucket zonal
                            + ")\\.amazonaws\\.com(?:/.*)?$",
                    Pattern.CASE_INSENSITIVE),
            Pattern.compile(
                    "^(?:https?://)?glue(?:-fips)?\\.([a-z0-9-]+)\\.(amazonaws\\.com(?:\\.cn)?|api\\.aws)$",
                    Pattern.CASE_INSENSITIVE));

    public S3Properties(Map<String, String> origProps) {
        super(Type.S3, origProps);
    }

    @Override
    public void initNormalizeAndCheckProps() {
        super.initNormalizeAndCheckProps();
        convertGlueToS3EndpointIfNeeded();
        if (StringUtils.isNotBlank(accessKey) && StringUtils.isNotBlank(secretKey)) {
            return;
        }
        if (StringUtils.isNotBlank(s3ExternalId) && StringUtils.isNotBlank(s3IAMRole)) {
            return;
        }
        // When using vended credentials with a REST catalog, AK/SK are not provided directly.
        // The credentials will be fetched from the REST service later.
        // So we skip the credential check in this case.
        if (Boolean.parseBoolean(origProps.getOrDefault("iceberg.rest.vended-credentials-enabled", "false"))) {
            return;
        }
        throw new StoragePropertiesException("Please set s3.access_key and s3.secret_key or s3.role_arn and "
                + "s3.external_id");
    }

    /**
     * Guess if the storage properties is for this storage type.
     * Subclass should override this method to provide the correct implementation.
     *
     * @return
     */
    protected static boolean guessIsMe(Map<String, String> origProps) {
        String endpoint = Stream.of(ENDPOINT_NAMES)
                .map(origProps::get)
                .filter(Objects::nonNull)
                .findFirst()
                .orElse(null);
        /**
         * Check if the endpoint contains "amazonaws.com" to determine if it's an S3-compatible storage.
         * Note: This check should not be overly strict, as a malformed or misconfigured endpoint may
         * cause the type detection to fail, leading to missed recognition of valid S3 properties.
         * A more robust approach would allow further validation downstream rather than failing early here.
         */
        if (!Strings.isNullOrEmpty(endpoint)) {
            return endpoint.contains("amazonaws.com");
        }
        Optional<String> uriValue = origProps.entrySet().stream()
                .filter(e -> e.getKey().equalsIgnoreCase("uri"))
                .map(Map.Entry::getValue)
                .findFirst();
        return uriValue.isPresent() && uriValue.get().contains("amazonaws.com");
    }

    @Override
    protected Set<Pattern> endpointPatterns() {
        return ENDPOINT_PATTERN;
    }

    private static List<Field> getIdentifyFields() {
        List<Field> fields = Lists.newArrayList();
        try {
            //todo AliyunDlfProperties should in OSS storage type.
            fields.add(S3Properties.class.getDeclaredField("s3AccessKey"));
            // fixme Add it when MS done
            //fields.add(AliyunDLFProperties.class.getDeclaredField("dlfAccessKey"));
            //fields.add(AWSGlueProperties.class.getDeclaredField("glueAccessKey"));
            return fields;
        } catch (NoSuchFieldException e) {
            // should not happen
            throw new RuntimeException("Failed to get field: " + e.getMessage(), e);
        }
    }

    /*
    public void toPaimonOSSFileIOProperties(Options options) {
        options.set("fs.oss.endpoint", s3Endpoint);
        options.set("fs.oss.accessKeyId", s3AccessKey);
        options.set("fs.oss.accessKeySecret", s3SecretKey);
    }

    public void toPaimonS3FileIOProperties(Options options) {
        options.set("s3.endpoint", s3Endpoint);
        options.set("s3.access-key", s3AccessKey);
        options.set("s3.secret-key", s3SecretKey);
    }*/

    @Override
    public Map<String, String> getBackendConfigProperties() {
        Map<String, String> backendProperties = generateBackendS3Configuration(s3ConnectionMaximum,
                s3ConnectionRequestTimeoutS, s3ConnectionTimeoutS, String.valueOf(usePathStyle));

        if (StringUtils.isNotBlank(s3ExternalId)
                && StringUtils.isNotBlank(s3IAMRole)) {
            backendProperties.put("AWS_ROLE_ARN", s3IAMRole);
            backendProperties.put("AWS_EXTERNAL_ID", s3ExternalId);
        }
        return backendProperties;
    }

    private void convertGlueToS3EndpointIfNeeded() {
        if (this.endpoint.contains("glue")) {
            this.endpoint = "s3." + this.region + ".amazonaws.com";
        }
    }

    @Override
    public AwsCredentialsProvider getAwsCredentialsProvider() {
        AwsCredentialsProvider credentialsProvider = super.getAwsCredentialsProvider();
        if (credentialsProvider != null) {
            return credentialsProvider;
        }
        if (StringUtils.isNotBlank(s3IAMRole)) {
            StsClient stsClient = StsClient.builder()
                    .credentialsProvider(InstanceProfileCredentialsProvider.create())
                    .build();

            return StsAssumeRoleCredentialsProvider.builder()
                    .stsClient(stsClient)
                    .refreshRequest(builder -> {
                        builder.roleArn(s3IAMRole).roleSessionName("aws-sdk-java-v2-fe");
                        if (!Strings.isNullOrEmpty(s3ExternalId)) {
                            builder.externalId(s3ExternalId);
                        }
                    }).build();
        }
        return AwsCredentialsProviderChain.of(SystemPropertyCredentialsProvider.create(),
                EnvironmentVariableCredentialsProvider.create(),
                WebIdentityTokenFileCredentialsProvider.create(),
                ProfileCredentialsProvider.create(),
                InstanceProfileCredentialsProvider.create());
    }
<<<<<<< HEAD


    @Override
    public void initializeHadoopStorageConfig() {
        hadoopStorageConfig = new Configuration();
        hadoopStorageConfig.set("fs.s3.impl", "org.apache.hadoop.fs.s3a.S3AFileSystem");
        hadoopStorageConfig.set("fs.s3a.impl", "org.apache.hadoop.fs.s3a.S3AFileSystem");
        hadoopStorageConfig.set("fs.s3a.endpoint", endpoint);
        hadoopStorageConfig.set("fs.s3a.access.key", accessKey);
        hadoopStorageConfig.set("fs.s3a.secret.key", secretKey);
        hadoopStorageConfig.set("fs.s3a.connection.maximum", s3ConnectionMaximum);
        hadoopStorageConfig.set("fs.s3a.connection.request.timeout", s3ConnectionRequestTimeoutS);
        hadoopStorageConfig.set("fs.s3a.connection.timeout", s3ConnectionTimeoutS);
        hadoopStorageConfig.set("fs.s3a.path.style.access", usePathStyle);
    }
=======
>>>>>>> 42834caf
}<|MERGE_RESOLUTION|>--- conflicted
+++ resolved
@@ -287,7 +287,6 @@
                 ProfileCredentialsProvider.create(),
                 InstanceProfileCredentialsProvider.create());
     }
-<<<<<<< HEAD
 
 
     @Override
@@ -303,6 +302,4 @@
         hadoopStorageConfig.set("fs.s3a.connection.timeout", s3ConnectionTimeoutS);
         hadoopStorageConfig.set("fs.s3a.path.style.access", usePathStyle);
     }
-=======
->>>>>>> 42834caf
 }