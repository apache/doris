--- conflicted
+++ resolved
@@ -60,8 +60,9 @@
     private static final List<MTMVRelatedPartitionDescGeneratorService> partitionDescGenerators = ImmutableList
             .of(
                     // It is necessary to maintain this order
+                    new MTMVRelatedPartitionDescInitGenerator(),
+                    new MTMVRelatedPartitionDescSyncLimitGenerator(),
                     new MTMVRelatedPartitionDescOnePartitionColGenerator(),
-                    new MTMVRelatedPartitionDescSyncLimitGenerator(),
                     new MTMVRelatedPartitionDescRollUpGenerator()
             );
 
@@ -130,7 +131,6 @@
      * @return
      * @throws AnalysisException
      */
-<<<<<<< HEAD
     public static List<AllPartitionDesc> getPartitionDescsByRelatedTable(
             Map<String, String> tableProperties, MTMVPartitionInfo mvPartitionInfo, Map<String, String> mvProperties)
             throws AnalysisException {
@@ -138,15 +138,6 @@
         HashMap<String, String> partitionProperties = Maps.newHashMap();
         Set<PartitionKeyDesc> relatedPartitionDescs = generateRelatedPartitionDescs(mvPartitionInfo, mvProperties)
                 .keySet();
-=======
-    public static List<AllPartitionDesc> getPartitionDescsByRelatedTable(MTMVRelatedTableIf relatedTable,
-            Map<String, String> tableProperties, String relatedCol, Map<String, String> mvProperties)
-            throws AnalysisException {
-        HashMap<String, String> partitionProperties = Maps.newHashMap();
-        List<AllPartitionDesc> res = Lists.newArrayList();
-        Set<PartitionKeyDesc> relatedPartitionDescs = getRelatedPartitionDescs(relatedTable, relatedCol,
-                MTMVUtil.generateMTMVPartitionSyncConfigByProperties(mvProperties));
->>>>>>> fc7cb330
         for (PartitionKeyDesc partitionKeyDesc : relatedPartitionDescs) {
             SinglePartitionDesc singlePartitionDesc = new SinglePartitionDesc(true,
                     generatePartitionName(partitionKeyDesc),
@@ -158,24 +149,13 @@
         return res;
     }
 
-<<<<<<< HEAD
     public static Map<PartitionKeyDesc, Set<Long>> generateRelatedPartitionDescs(MTMVPartitionInfo mvPartitionInfo,
             Map<String, String> mvProperties) throws AnalysisException {
-        Map<PartitionKeyDesc, Set<Long>> lastResult = Maps.newHashMap();
+        RelatedPartitionDescResult result = new RelatedPartitionDescResult();
         for (MTMVRelatedPartitionDescGeneratorService service : partitionDescGenerators) {
-            lastResult = service.apply(mvPartitionInfo, mvProperties, lastResult);
-=======
-    private static Set<PartitionKeyDesc> getRelatedPartitionDescs(MTMVRelatedTableIf relatedTable, String relatedCol,
-            MTMVPartitionSyncConfig config)
-            throws AnalysisException {
-        int pos = getPos(relatedTable, relatedCol);
-        Set<PartitionKeyDesc> res = Sets.newHashSet();
-        for (Entry<Long, PartitionItem> entry : relatedTable.getPartitionItemsByTimeFilter(pos, config).entrySet()) {
-            PartitionKeyDesc partitionKeyDesc = entry.getValue().toPartitionKeyDesc(pos);
-            res.add(partitionKeyDesc);
->>>>>>> fc7cb330
-        }
-        return lastResult;
+            service.apply(mvPartitionInfo, mvProperties, result);
+        }
+        return result.getDescs();
     }
 
     public static List<String> getPartitionNamesByIds(MTMV mtmv, Collection<Long> ids) throws AnalysisException {
