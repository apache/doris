// Licensed to the Apache Software Foundation (ASF) under one
// or more contributor license agreements.  See the NOTICE file
// distributed with this work for additional information
// regarding copyright ownership.  The ASF licenses this file
// to you under the Apache License, Version 2.0 (the
// "License"); you may not use this file except in compliance
// with the License.  You may obtain a copy of the License at
//
//   http://www.apache.org/licenses/LICENSE-2.0
//
// Unless required by applicable law or agreed to in writing,
// software distributed under the License is distributed on an
// "AS IS" BASIS, WITHOUT WARRANTIES OR CONDITIONS OF ANY
// KIND, either express or implied.  See the License for the
// specific language governing permissions and limitations
// under the License.

package org.apache.doris.mtmv;

import org.apache.doris.analysis.AddPartitionClause;
import org.apache.doris.analysis.AllPartitionDesc;
import org.apache.doris.analysis.DropPartitionClause;
import org.apache.doris.analysis.PartitionKeyDesc;
import org.apache.doris.analysis.SinglePartitionDesc;
import org.apache.doris.catalog.Column;
import org.apache.doris.catalog.Database;
import org.apache.doris.catalog.Env;
import org.apache.doris.catalog.MTMV;
import org.apache.doris.catalog.Partition;
import org.apache.doris.catalog.PartitionItem;
import org.apache.doris.catalog.TableIf;
import org.apache.doris.common.AnalysisException;
import org.apache.doris.common.DdlException;
import org.apache.doris.mtmv.MTMVPartitionInfo.MTMVPartitionType;

import com.google.common.collect.Lists;
import com.google.common.collect.Maps;
import com.google.common.collect.Sets;
import org.apache.commons.collections.CollectionUtils;
import org.apache.logging.log4j.LogManager;
import org.apache.logging.log4j.Logger;

import java.util.Collection;
import java.util.HashMap;
import java.util.HashSet;
import java.util.List;
import java.util.Map;
import java.util.Map.Entry;
import java.util.Objects;
import java.util.Set;
import java.util.regex.Matcher;
import java.util.regex.Pattern;

public class MTMVPartitionUtil {
    private static final Logger LOG = LogManager.getLogger(MTMVPartitionUtil.class);
    private static final Pattern PARTITION_NAME_PATTERN = Pattern.compile("[^a-zA-Z0-9,]");
    private static final String PARTITION_NAME_PREFIX = "p_";

    /**
     * Determine whether the partition is sync with retated partition and other baseTables
     *
     * @param mtmv
     * @param partitionId
     * @param relatedPartitionIds
     * @param tables
     * @param excludedTriggerTables
     * @return
     * @throws AnalysisException
     */
    public static boolean isMTMVPartitionSync(MTMV mtmv, Long partitionId, Set<Long> relatedPartitionIds,
            Set<BaseTableInfo> tables,
            Set<String> excludedTriggerTables) throws AnalysisException {
        boolean isSyncWithPartition = true;
        if (mtmv.getMvPartitionInfo().getPartitionType() == MTMVPartitionType.FOLLOW_BASE_TABLE) {
            MTMVRelatedTableIf relatedTable = mtmv.getMvPartitionInfo().getRelatedTable();
            // if follow base table, not need compare with related table, only should compare with related partition
            excludedTriggerTables.add(relatedTable.getName());
            if (CollectionUtils.isEmpty(relatedPartitionIds)) {
                LOG.warn("can not found related partition, partitionId: {}, mtmvName: {}, relatedTableName: {}",
                        partitionId, mtmv.getName(), relatedTable.getName());
                return false;
            }
            isSyncWithPartition = isSyncWithPartitions(mtmv, partitionId, relatedTable, relatedPartitionIds);
        }
        return isSyncWithPartition && isSyncWithAllBaseTables(mtmv, partitionId, tables, excludedTriggerTables);

    }

    /**
     * Align the partitions of mtmv and related tables, delete more and add less
     *
     * @param mtmv
     * @throws DdlException
     * @throws AnalysisException
     */
    public static void alignMvPartition(MTMV mtmv)
            throws DdlException, AnalysisException {
        Map<Long, PartitionKeyDesc> mtmvPartitionDescs = mtmv.generateMvPartitionDescs();
        Set<PartitionKeyDesc> relatedPartitionDescs = mtmv.generateRelatedPartitionDescs().keySet();
        // drop partition of mtmv
        for (Entry<Long, PartitionKeyDesc> entry : mtmvPartitionDescs.entrySet()) {
            if (!relatedPartitionDescs.contains(entry.getValue())) {
                dropPartition(mtmv, entry.getKey());
            }
        }
        // add partition for mtmv
        HashSet<PartitionKeyDesc> mtmvPartitionDescsSet = Sets.newHashSet(mtmvPartitionDescs.values());
        for (PartitionKeyDesc desc : relatedPartitionDescs) {
            if (!mtmvPartitionDescsSet.contains(desc)) {
                addPartition(mtmv, desc);
            }
        }
    }

    /**
     * getPartitionDescsByRelatedTable when create MTMV
     *
     * @param relatedTable
     * @param tableProperties
     * @param relatedCol
     * @return
     * @throws AnalysisException
     */
    public static List<AllPartitionDesc> getPartitionDescsByRelatedTable(MTMVRelatedTableIf relatedTable,
            Map<String, String> tableProperties, String relatedCol, Map<String, String> mvProperties)
            throws AnalysisException {
        HashMap<String, String> partitionProperties = Maps.newHashMap();
        List<AllPartitionDesc> res = Lists.newArrayList();
        Set<PartitionKeyDesc> relatedPartitionDescs = getRelatedPartitionDescs(relatedTable, relatedCol,
                MTMVUtil.generateMTMVPartitionSyncConfigByProperties(mvProperties));
        for (PartitionKeyDesc partitionKeyDesc : relatedPartitionDescs) {
            SinglePartitionDesc singlePartitionDesc = new SinglePartitionDesc(true,
                    generatePartitionName(partitionKeyDesc),
                    partitionKeyDesc, partitionProperties);
            // mtmv can only has one partition col
            singlePartitionDesc.analyze(1, tableProperties);
            res.add(singlePartitionDesc);
        }
        return res;
    }

    private static Set<PartitionKeyDesc> getRelatedPartitionDescs(MTMVRelatedTableIf relatedTable, String relatedCol,
            MTMVPartitionSyncConfig config)
            throws AnalysisException {
        int pos = getPos(relatedTable, relatedCol);
        Set<PartitionKeyDesc> res = Sets.newHashSet();
<<<<<<< HEAD
        for (Entry<Long, PartitionItem> entry : relatedTable.getPartitionItems(pos, config).entrySet()) {
=======
        for (Entry<Long, PartitionItem> entry : relatedTable.getAndCopyPartitionItems().entrySet()) {
>>>>>>> 6a5026fa
            PartitionKeyDesc partitionKeyDesc = entry.getValue().toPartitionKeyDesc(pos);
            res.add(partitionKeyDesc);
        }
        return res;
    }

    public static int getPos(MTMVRelatedTableIf relatedTable, String relatedCol) throws AnalysisException {
        List<Column> partitionColumns = relatedTable.getPartitionColumns();
        for (int i = 0; i < partitionColumns.size(); i++) {
            if (partitionColumns.get(i).getName().equalsIgnoreCase(relatedCol)) {
                return i;
            }
        }
        throw new AnalysisException(
                String.format("getRelatedColPos error, relatedCol: %s, partitionColumns: %s", relatedCol,
                        partitionColumns));
    }

    public static List<String> getPartitionNamesByIds(MTMV mtmv, Collection<Long> ids) throws AnalysisException {
        List<String> res = Lists.newArrayList();
        for (Long partitionId : ids) {
            res.add(mtmv.getPartitionName(partitionId));
        }
        return res;
    }

    public static List<Long> getPartitionsIdsByNames(MTMV mtmv, List<String> partitions) throws AnalysisException {
        mtmv.readLock();
        try {
            List<Long> res = Lists.newArrayList();
            for (String partitionName : partitions) {
                Partition partition = mtmv.getPartitionOrAnalysisException(partitionName);
                res.add(partition.getId());
            }
            return res;
        } finally {
            mtmv.readUnlock();
        }

    }

    /**
     * check if table is sync with all baseTables
     *
     * @param mtmv
     * @return
     */
    public static boolean isMTMVSync(MTMV mtmv) {
        MTMVRelation mtmvRelation = mtmv.getRelation();
        if (mtmvRelation == null) {
            return false;
        }
        try {
            return isMTMVSync(mtmv, mtmvRelation.getBaseTables(), Sets.newHashSet(), mtmv.calculatePartitionMappings());
        } catch (AnalysisException e) {
            LOG.warn("isMTMVSync failed: ", e);
            return false;
        }
    }

    /**
     * Determine whether the mtmv is sync with tables
     *
     * @param mtmv
     * @param tables
     * @param excludeTables
     * @param partitionMappings
     * @return
     * @throws AnalysisException
     */
    public static boolean isMTMVSync(MTMV mtmv, Set<BaseTableInfo> tables, Set<String> excludeTables,
            Map<Long, Set<Long>> partitionMappings)
            throws AnalysisException {
        List<Long> partitionIds = mtmv.getPartitionIds();
        for (Long partitionId : partitionIds) {
            if (!isMTMVPartitionSync(mtmv, partitionId, partitionMappings.get(partitionId), tables,
                    excludeTables)) {
                return false;
            }
        }
        return true;
    }

    /**
     * getPartitionsUnSyncTables
     *
     * @param mtmv
     * @param partitionIds
     * @return partitionId ==> UnSyncTableNames
     * @throws AnalysisException
     */
    public static Map<Long, List<String>> getPartitionsUnSyncTables(MTMV mtmv, List<Long> partitionIds)
            throws AnalysisException {
        Map<Long, List<String>> res = Maps.newHashMap();
        Map<Long, Set<Long>> partitionMappings = mtmv.calculatePartitionMappings();
        for (Long partitionId : partitionIds) {
            res.put(partitionId, getPartitionUnSyncTables(mtmv, partitionId, partitionMappings.get(partitionId)));
        }
        return res;
    }

    private static List<String> getPartitionUnSyncTables(MTMV mtmv, Long partitionId, Set<Long> relatedPartitionIds)
            throws AnalysisException {
        List<String> res = Lists.newArrayList();
        for (BaseTableInfo baseTableInfo : mtmv.getRelation().getBaseTables()) {
            TableIf table = MTMVUtil.getTable(baseTableInfo);
            if (!(table instanceof MTMVRelatedTableIf)) {
                continue;
            }
            MTMVRelatedTableIf mtmvRelatedTableIf = (MTMVRelatedTableIf) table;
            if (!mtmvRelatedTableIf.needAutoRefresh()) {
                continue;
            }
            if (mtmv.getMvPartitionInfo().getPartitionType() == MTMVPartitionType.FOLLOW_BASE_TABLE && mtmv
                    .getMvPartitionInfo().getRelatedTableInfo().equals(baseTableInfo)) {
                if (CollectionUtils.isEmpty(relatedPartitionIds)) {
                    throw new AnalysisException("can not found related partition");
                }
                boolean isSyncWithPartition = isSyncWithPartitions(mtmv, partitionId, mtmvRelatedTableIf,
                        relatedPartitionIds);
                if (!isSyncWithPartition) {
                    res.add(mtmvRelatedTableIf.getName());
                }
            } else {
                if (!isSyncWithBaseTable(mtmv, partitionId, baseTableInfo)) {
                    res.add(table.getName());
                }
            }
        }
        return res;
    }

    /**
     * Get the partitions that need to be refreshed
     *
     * @param mtmv
     * @param baseTables
     * @return
     */
    public static List<Long> getMTMVNeedRefreshPartitions(MTMV mtmv, Set<BaseTableInfo> baseTables,
            Map<Long, Set<Long>> partitionMappings) {
        List<Long> partitionIds = mtmv.getPartitionIds();
        List<Long> res = Lists.newArrayList();
        for (Long partitionId : partitionIds) {
            try {
                if (!isMTMVPartitionSync(mtmv, partitionId, partitionMappings.get(partitionId), baseTables,
                        mtmv.getExcludedTriggerTables())) {
                    res.add(partitionId);
                }
            } catch (AnalysisException e) {
                res.add(partitionId);
                LOG.warn("check isMTMVPartitionSync failed", e);
            }
        }
        return res;
    }

    /**
     * Compare the current and last updated partition (or table) snapshot of the associated partition (or table)
     *
     * @param mtmv
     * @param mtmvPartitionId
     * @param relatedTable
     * @param relatedPartitionIds
     * @return
     * @throws AnalysisException
     */
    public static boolean isSyncWithPartitions(MTMV mtmv, Long mtmvPartitionId,
            MTMVRelatedTableIf relatedTable,
            Set<Long> relatedPartitionIds) throws AnalysisException {
        if (!relatedTable.needAutoRefresh()) {
            return true;
        }
        String mtmvPartitionName = mtmv.getPartitionName(mtmvPartitionId);
        for (Long relatedPartitionId : relatedPartitionIds) {
            MTMVSnapshotIf relatedPartitionCurrentSnapshot = relatedTable
                    .getPartitionSnapshot(relatedPartitionId);
            String relatedPartitionName = relatedTable.getPartitionName(relatedPartitionId);
            if (!mtmv.getRefreshSnapshot()
                    .equalsWithRelatedPartition(mtmvPartitionName, relatedPartitionName,
                            relatedPartitionCurrentSnapshot)) {
                return false;
            }
        }
        return true;
    }

    /**
     * like p_00000101_20170201
     *
     * @param desc
     * @return
     */
    public static String generatePartitionName(PartitionKeyDesc desc) {
        Matcher matcher = PARTITION_NAME_PATTERN.matcher(desc.toSql());
        String partitionName = PARTITION_NAME_PREFIX + matcher.replaceAll("").replaceAll("\\,", "_");
        if (partitionName.length() > 50) {
            partitionName = partitionName.substring(0, 30) + Math.abs(Objects.hash(partitionName))
                    + "_" + System.currentTimeMillis();
        }
        return partitionName;
    }

    /**
     * drop partition of mtmv
     *
     * @param mtmv
     * @param partitionId
     */
    private static void dropPartition(MTMV mtmv, Long partitionId) throws AnalysisException, DdlException {
        if (!mtmv.writeLockIfExist()) {
            return;
        }
        try {
            Partition partition = mtmv.getPartitionOrAnalysisException(partitionId);
            DropPartitionClause dropPartitionClause = new DropPartitionClause(false, partition.getName(), false, false);
            Env.getCurrentEnv().dropPartition((Database) mtmv.getDatabase(), mtmv, dropPartitionClause);
        } finally {
            mtmv.writeUnlock();
        }

    }

    /**
     * add partition for mtmv like relatedPartitionId of relatedTable
     * `Env.getCurrentEnv().addPartition` has obtained the lock internally, but we do not obtain the lock here
     *
     * @param mtmv
     * @param oldPartitionKeyDesc
     * @throws DdlException
     */
    private static void addPartition(MTMV mtmv, PartitionKeyDesc oldPartitionKeyDesc)
            throws DdlException {
        Map<String, String> partitionProperties = Maps.newHashMap();
        SinglePartitionDesc singlePartitionDesc = new SinglePartitionDesc(true,
                generatePartitionName(oldPartitionKeyDesc),
                oldPartitionKeyDesc, partitionProperties);

        AddPartitionClause addPartitionClause = new AddPartitionClause(singlePartitionDesc,
                mtmv.getDefaultDistributionInfo().toDistributionDesc(), partitionProperties, false);
        Env.getCurrentEnv().addPartition((Database) mtmv.getDatabase(), mtmv.getName(), addPartitionClause);
    }

    /**
     * Determine is sync, ignoring excludedTriggerTables and non OlapTanle
     *
     * @param mtmvPartitionId
     * @param tables
     * @param excludedTriggerTables
     * @return
     */
    private static boolean isSyncWithAllBaseTables(MTMV mtmv, long mtmvPartitionId, Set<BaseTableInfo> tables,
            Set<String> excludedTriggerTables) throws AnalysisException {
        for (BaseTableInfo baseTableInfo : tables) {
            TableIf table = null;
            try {
                table = MTMVUtil.getTable(baseTableInfo);
            } catch (AnalysisException e) {
                LOG.warn("get table failed, {}", baseTableInfo, e);
                return false;
            }
            if (excludedTriggerTables.contains(table.getName())) {
                continue;
            }
            boolean syncWithBaseTable = isSyncWithBaseTable(mtmv, mtmvPartitionId, baseTableInfo);
            if (!syncWithBaseTable) {
                return false;
            }
        }
        return true;
    }

    private static boolean isSyncWithBaseTable(MTMV mtmv, long mtmvPartitionId, BaseTableInfo baseTableInfo)
            throws AnalysisException {
        TableIf table = null;
        try {
            table = MTMVUtil.getTable(baseTableInfo);
        } catch (AnalysisException e) {
            LOG.warn("get table failed, {}", baseTableInfo, e);
            return false;
        }

        if (!(table instanceof MTMVRelatedTableIf)) {
            // if not MTMVRelatedTableIf, we can not get snapshot from it,
            // Currently, it is believed to be synchronous
            return true;
        }
        MTMVRelatedTableIf baseTable = (MTMVRelatedTableIf) table;
        if (!baseTable.needAutoRefresh()) {
            return true;
        }
        MTMVSnapshotIf baseTableCurrentSnapshot = baseTable.getTableSnapshot();
        String mtmvPartitionName = mtmv.getPartitionName(mtmvPartitionId);
        return mtmv.getRefreshSnapshot()
                .equalsWithBaseTable(mtmvPartitionName, baseTable.getId(), baseTableCurrentSnapshot);
    }

    /**
     * Generate updated snapshots of partitions to determine if they are synchronized
     *
     * @param mtmv
     * @param baseTables
     * @param partitionIds
     * @param partitionMappings
     * @return
     * @throws AnalysisException
     */
    public static Map<String, MTMVRefreshPartitionSnapshot> generatePartitionSnapshots(MTMV mtmv,
            Set<BaseTableInfo> baseTables, Set<Long> partitionIds,
            Map<Long, Set<Long>> partitionMappings)
            throws AnalysisException {
        Map<String, MTMVRefreshPartitionSnapshot> res = Maps.newHashMap();
        for (Long partitionId : partitionIds) {
            res.put(mtmv.getPartitionName(partitionId),
                    generatePartitionSnapshot(mtmv, baseTables, partitionMappings.get(partitionId)));
        }
        return res;
    }


    private static MTMVRefreshPartitionSnapshot generatePartitionSnapshot(MTMV mtmv,
            Set<BaseTableInfo> baseTables, Set<Long> relatedPartitionIds)
            throws AnalysisException {
        MTMVRefreshPartitionSnapshot refreshPartitionSnapshot = new MTMVRefreshPartitionSnapshot();
        if (mtmv.getMvPartitionInfo().getPartitionType() == MTMVPartitionType.FOLLOW_BASE_TABLE) {
            MTMVRelatedTableIf relatedTable = mtmv.getMvPartitionInfo().getRelatedTable();
            for (Long relatedPartitionId : relatedPartitionIds) {
                MTMVSnapshotIf partitionSnapshot = relatedTable
                        .getPartitionSnapshot(relatedPartitionId);
                refreshPartitionSnapshot.getPartitions()
                        .put(relatedTable.getPartitionName(relatedPartitionId), partitionSnapshot);
            }
        }
        for (BaseTableInfo baseTableInfo : baseTables) {
            if (mtmv.getMvPartitionInfo().getPartitionType() == MTMVPartitionType.FOLLOW_BASE_TABLE && mtmv
                    .getMvPartitionInfo().getRelatedTableInfo().equals(baseTableInfo)) {
                continue;
            }
            TableIf table = MTMVUtil.getTable(baseTableInfo);
            if (!(table instanceof MTMVRelatedTableIf)) {
                continue;
            }
            refreshPartitionSnapshot.getTables().put(table.getId(), ((MTMVRelatedTableIf) table).getTableSnapshot());
        }
        return refreshPartitionSnapshot;
    }
}<|MERGE_RESOLUTION|>--- conflicted
+++ resolved
@@ -144,11 +144,7 @@
             throws AnalysisException {
         int pos = getPos(relatedTable, relatedCol);
         Set<PartitionKeyDesc> res = Sets.newHashSet();
-<<<<<<< HEAD
-        for (Entry<Long, PartitionItem> entry : relatedTable.getPartitionItems(pos, config).entrySet()) {
-=======
-        for (Entry<Long, PartitionItem> entry : relatedTable.getAndCopyPartitionItems().entrySet()) {
->>>>>>> 6a5026fa
+        for (Entry<Long, PartitionItem> entry : relatedTable.getPartitionItemsByTimeFilter(pos, config).entrySet()) {
             PartitionKeyDesc partitionKeyDesc = entry.getValue().toPartitionKeyDesc(pos);
             res.add(partitionKeyDesc);
         }
