--- conflicted
+++ resolved
@@ -78,14 +78,10 @@
                 properties.put(PropertyAnalyzer.PROPERTIES_USE_TEMP_PARTITION_NAME, "false");
                 ReplacePartitionClause replacePartitionClause = new ReplacePartitionClause(
                         new PartitionNames(false, partitionNames),
-<<<<<<< HEAD
                         new PartitionNames(true, tempPartitionNames), false, properties);
-=======
-                        new PartitionNames(true, tempPartitionNames), true, properties);
                 if (replacePartitionClause.getTempPartitionNames().isEmpty()) {
                     return;
                 }
->>>>>>> 087048f2
                 Env.getCurrentEnv()
                         .replaceTempPartition((Database) olapTable.getDatabase(),
                                 (OlapTable) olapTable, replacePartitionClause);
