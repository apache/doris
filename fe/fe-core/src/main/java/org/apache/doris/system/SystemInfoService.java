// Licensed to the Apache Software Foundation (ASF) under one
// or more contributor license agreements.  See the NOTICE file
// distributed with this work for additional information
// regarding copyright ownership.  The ASF licenses this file
// to you under the Apache License, Version 2.0 (the
// "License"); you may not use this file except in compliance
// with the License.  You may obtain a copy of the License at
//
//   http://www.apache.org/licenses/LICENSE-2.0
//
// Unless required by applicable law or agreed to in writing,
// software distributed under the License is distributed on an
// "AS IS" BASIS, WITHOUT WARRANTIES OR CONDITIONS OF ANY
// KIND, either express or implied.  See the License for the
// specific language governing permissions and limitations
// under the License.

package org.apache.doris.system;

import org.apache.doris.analysis.ModifyBackendClause;
import org.apache.doris.analysis.ModifyBackendHostNameClause;
import org.apache.doris.catalog.Database;
import org.apache.doris.catalog.DiskInfo;
import org.apache.doris.catalog.Env;
import org.apache.doris.catalog.ReplicaAllocation;
import org.apache.doris.common.AnalysisException;
import org.apache.doris.common.Config;
import org.apache.doris.common.DdlException;
import org.apache.doris.common.FeConstants;
import org.apache.doris.common.Pair;
import org.apache.doris.common.Status;
import org.apache.doris.common.UserException;
import org.apache.doris.common.io.CountingDataOutputStream;
import org.apache.doris.common.util.NetUtils;
import org.apache.doris.metric.MetricRepo;
import org.apache.doris.qe.ConnectContext;
import org.apache.doris.resource.Tag;
import org.apache.doris.thrift.TNodeInfo;
import org.apache.doris.thrift.TPaloNodesInfo;
import org.apache.doris.thrift.TStatusCode;
import org.apache.doris.thrift.TStorageMedium;

import com.google.common.base.Joiner;
import com.google.common.base.Preconditions;
import com.google.common.base.Strings;
import com.google.common.collect.ImmutableMap;
import com.google.common.collect.Lists;
import com.google.common.collect.Maps;
import com.google.common.collect.Multimap;
import com.google.common.collect.Sets;
import org.apache.logging.log4j.LogManager;
import org.apache.logging.log4j.Logger;
import org.jetbrains.annotations.NotNull;

import java.io.DataInputStream;
import java.io.IOException;
import java.security.SecureRandom;
import java.util.ArrayList;
import java.util.Collections;
import java.util.Comparator;
import java.util.Iterator;
import java.util.List;
import java.util.Map;
import java.util.Objects;
import java.util.Set;
import java.util.concurrent.atomic.AtomicLong;
import java.util.stream.Collectors;

public class SystemInfoService {
    private static final Logger LOG = LogManager.getLogger(SystemInfoService.class);

    public static final String DEFAULT_CLUSTER = "default_cluster";

    public static final String NO_BACKEND_LOAD_AVAILABLE_MSG = "No backend load available.";

    public static final String NO_SCAN_NODE_BACKEND_AVAILABLE_MSG = "There is no scanNode Backend available.";

    private volatile ImmutableMap<Long, Backend> idToBackendRef = ImmutableMap.of();
    private volatile ImmutableMap<Long, AtomicLong> idToReportVersionRef = ImmutableMap.of();

    private volatile ImmutableMap<Long, DiskInfo> pathHashToDiskInfoRef = ImmutableMap.of();

    private int lastSelectedBackendIndex = 0;

    public static class HostInfo implements Comparable<HostInfo> {
        public String host;
        public int port;

        public HostInfo(String host, int port) {
            this.host = host;
            this.port = port;
        }

        public String getHost() {
            return host;
        }

        public int getPort() {
            return port;
        }

        public void setHost(String host) {
            this.host = host;
        }

        public void setPort(int port) {
            this.port = port;
        }

        public String getIdent() {
            return host + "_" + port;
        }

        @Override
        public int compareTo(@NotNull HostInfo o) {
            int res = host.compareTo(o.getHost());
            if (res == 0) {
                return Integer.compare(port, o.getPort());
            }
            return res;
        }

        public boolean isSame(HostInfo other) {
            if (other.getPort() != port) {
                return false;
            }
            return host.equals(other.getHost());
        }

        @Override
        public boolean equals(Object o) {
            if (this == o) {
                return true;
            }
            if (o == null || getClass() != o.getClass()) {
                return false;
            }
            HostInfo that = (HostInfo) o;
            return Objects.equals(host, that.getHost())
                    && Objects.equals(port, that.getPort());
        }

        @Override
        public String toString() {
            return "HostInfo{"
                    + "host='" + host + '\''
                    + ", port=" + port
                    + '}';
        }
    }

    // sort host backends list by num of backends, descending
    private static final Comparator<List<Backend>> hostBackendsListComparator = new Comparator<List<Backend>>() {
        @Override
        public int compare(List<Backend> list1, List<Backend> list2) {
            if (list1.size() > list2.size()) {
                return -1;
            } else {
                return 1;
            }
        }
    };

    public static TPaloNodesInfo createAliveNodesInfo() {
        TPaloNodesInfo nodesInfo = new TPaloNodesInfo();
        SystemInfoService systemInfoService = Env.getCurrentSystemInfo();
        for (Long id : systemInfoService.getAllBackendIds(true /*need alive*/)) {
            Backend backend = systemInfoService.getBackend(id);
            nodesInfo.addToNodes(new TNodeInfo(backend.getId(), 0, backend.getHost(), backend.getBrpcPort()));
        }
        return nodesInfo;
    }

    // for deploy manager
    public void addBackends(List<HostInfo> hostInfos, boolean isFree)
            throws UserException {
        addBackends(hostInfos, Tag.DEFAULT_BACKEND_TAG.toMap());
    }

    /**
     * @param hostInfos : backend's ip, hostName and port
     * @throws DdlException
     */
    public void addBackends(List<HostInfo> hostInfos, Map<String, String> tagMap) throws UserException {
        for (HostInfo hostInfo : hostInfos) {
            // check is already exist
            if (getBackendWithHeartbeatPort(hostInfo.getHost(), hostInfo.getPort()) != null) {
                String backendIdentifier = hostInfo.getHost() + ":"
                        + hostInfo.getPort();
                throw new DdlException("Same backend already exists[" + backendIdentifier + "]");
            }
        }

        for (HostInfo hostInfo : hostInfos) {
            addBackend(hostInfo.getHost(), hostInfo.getPort(), tagMap);
        }
    }

    // for test
    public void addBackend(Backend backend) {
        Map<Long, Backend> copiedBackends = Maps.newHashMap(idToBackendRef);
        copiedBackends.put(backend.getId(), backend);
        ImmutableMap<Long, Backend> newIdToBackend = ImmutableMap.copyOf(copiedBackends);
        idToBackendRef = newIdToBackend;
    }

    // Final entry of adding backend
    private void addBackend(String host, int heartbeatPort, Map<String, String> tagMap) {
        Backend newBackend = new Backend(Env.getCurrentEnv().getNextId(), host, heartbeatPort);
        // update idToBackend
        Map<Long, Backend> copiedBackends = Maps.newHashMap(idToBackendRef);
        copiedBackends.put(newBackend.getId(), newBackend);
        ImmutableMap<Long, Backend> newIdToBackend = ImmutableMap.copyOf(copiedBackends);
        idToBackendRef = newIdToBackend;

        // set new backend's report version as 0L
        Map<Long, AtomicLong> copiedReportVersions = Maps.newHashMap(idToReportVersionRef);
        copiedReportVersions.put(newBackend.getId(), new AtomicLong(0L));
        ImmutableMap<Long, AtomicLong> newIdToReportVersion = ImmutableMap.copyOf(copiedReportVersions);
        idToReportVersionRef = newIdToReportVersion;

        // set tags
        newBackend.setTagMap(tagMap);

        // log
        Env.getCurrentEnv().getEditLog().logAddBackend(newBackend);
        LOG.info("finished to add {} ", newBackend);

        // backends is changed, regenerated tablet number metrics
        MetricRepo.generateBackendsTabletMetrics();
    }

    public void dropBackends(List<HostInfo> hostInfos) throws DdlException {
        for (HostInfo hostInfo : hostInfos) {
            // check is already exist
            if (getBackendWithHeartbeatPort(hostInfo.getHost(), hostInfo.getPort()) == null) {
                String backendIdentifier = NetUtils
                        .getHostPortInAccessibleFormat(hostInfo.getHost(), hostInfo.getPort());
                throw new DdlException("backend does not exists[" + backendIdentifier + "]");
            }
            dropBackend(hostInfo.getHost(), hostInfo.getPort());
        }
    }

    public void dropBackendsByIds(List<String> ids) throws DdlException {

        for (String id : ids) {
            if (getBackend(Long.parseLong(id)) == null) {
                throw new DdlException("backend does not exists[" + id + "]");
            }
            dropBackend(Long.parseLong(id));
        }

    }

    // for decommission
    public void dropBackend(long backendId) throws DdlException {
        Backend backend = getBackend(backendId);
        if (backend == null) {
            throw new DdlException("Backend[" + backendId + "] does not exist");
        }
        dropBackend(backend.getHost(), backend.getHeartbeatPort());
    }

    // final entry of dropping backend
    public void dropBackend(String host, int heartbeatPort) throws DdlException {
        Backend droppedBackend = getBackendWithHeartbeatPort(host, heartbeatPort);
        if (droppedBackend == null) {
            throw new DdlException("backend does not exists[" + NetUtils
                    .getHostPortInAccessibleFormat(host, heartbeatPort) + "]");
        }
        // update idToBackend
        Map<Long, Backend> copiedBackends = Maps.newHashMap(idToBackendRef);
        copiedBackends.remove(droppedBackend.getId());
        ImmutableMap<Long, Backend> newIdToBackend = ImmutableMap.copyOf(copiedBackends);
        idToBackendRef = newIdToBackend;

        // update idToReportVersion
        Map<Long, AtomicLong> copiedReportVersions = Maps.newHashMap(idToReportVersionRef);
        copiedReportVersions.remove(droppedBackend.getId());
        ImmutableMap<Long, AtomicLong> newIdToReportVersion = ImmutableMap.copyOf(copiedReportVersions);
        idToReportVersionRef = newIdToReportVersion;

        // log
        Env.getCurrentEnv().getEditLog().logDropBackend(droppedBackend);
        LOG.info("finished to drop {}", droppedBackend);

        // backends is changed, regenerated tablet number metrics
        MetricRepo.generateBackendsTabletMetrics();
    }

    // only for test
    public void dropAllBackend() {
        // update idToBackend
        idToBackendRef = ImmutableMap.<Long, Backend>of();
        // update idToReportVersion
        idToReportVersionRef = ImmutableMap.<Long, AtomicLong>of();
    }

    public Backend getBackend(long backendId) {
        return idToBackendRef.get(backendId);
    }

    public boolean checkBackendLoadAvailable(long backendId) {
        Backend backend = idToBackendRef.get(backendId);
        if (backend == null || !backend.isLoadAvailable()) {
            return false;
        }
        return true;
    }

    public boolean checkBackendQueryAvailable(long backendId) {
        Backend backend = idToBackendRef.get(backendId);
        if (backend == null || !backend.isQueryAvailable()) {
            return false;
        }
        return true;
    }

    public boolean checkBackendScheduleAvailable(long backendId) {
        Backend backend = idToBackendRef.get(backendId);
        if (backend == null || !backend.isScheduleAvailable()) {
            return false;
        }
        return true;
    }

    public boolean checkBackendAlive(long backendId) {
        Backend backend = idToBackendRef.get(backendId);
        if (backend == null || !backend.isAlive()) {
            return false;
        }
        return true;
    }

    public Backend getBackendWithHeartbeatPort(String host, int heartPort) {
        ImmutableMap<Long, Backend> idToBackend = idToBackendRef;
        for (Backend backend : idToBackend.values()) {
            if (backend.getHost().equals(host) && backend.getHeartbeatPort() == heartPort) {
                return backend;
            }
        }
        return null;
    }

    public Backend getBackendWithBePort(String ip, int bePort) {
        ImmutableMap<Long, Backend> idToBackend = idToBackendRef;
        for (Backend backend : idToBackend.values()) {
            if (backend.getHost().equals(ip) && backend.getBePort() == bePort) {
                return backend;
            }
        }
        return null;
    }

    public Backend getBackendWithHttpPort(String ip, int httpPort) {
        ImmutableMap<Long, Backend> idToBackend = idToBackendRef;
        for (Backend backend : idToBackend.values()) {
            if (backend.getHost().equals(ip) && backend.getHttpPort() == httpPort) {
                return backend;
            }
        }
        return null;
    }

    public List<Long> getAllBackendIds() {
        return getAllBackendIds(false);
    }

    public int getBackendsNumber(boolean needAlive) {
        int beNumber = ConnectContext.get().getSessionVariable().getBeNumberForTest();
        if (beNumber < 0) {
            beNumber = getAllBackendIds(needAlive).size();
        }
        return beNumber;
    }

    public List<Long> getAllBackendIds(boolean needAlive) {
        ImmutableMap<Long, Backend> idToBackend = idToBackendRef;
        List<Long> backendIds = Lists.newArrayList(idToBackend.keySet());
        if (!needAlive) {
            return backendIds;
        } else {
            Iterator<Long> iter = backendIds.iterator();
            while (iter.hasNext()) {
                Backend backend = this.getBackend(iter.next());
                if (backend == null || !backend.isAlive()) {
                    iter.remove();
                }
            }
            return backendIds;
        }
    }

    public List<Long> getDecommissionedBackendIds() {
        ImmutableMap<Long, Backend> idToBackend = idToBackendRef;
        List<Long> backendIds = Lists.newArrayList(idToBackend.keySet());

        Iterator<Long> iter = backendIds.iterator();
        while (iter.hasNext()) {
            Backend backend = this.getBackend(iter.next());
            if (backend == null || !backend.isDecommissioned()) {
                iter.remove();
            }
        }
        return backendIds;
    }

    public List<Backend> getAllBackends() {
        return Lists.newArrayList(idToBackendRef.values());
    }

    public List<Backend> getMixBackends() {
        return idToBackendRef.values().stream().filter(backend -> backend.isMixNode()).collect(Collectors.toList());
    }

    public List<Backend> getCnBackends() {
        return idToBackendRef.values().stream().filter(backend -> backend.isComputeNode()).collect(Collectors.toList());
    }

    class BeIdComparator implements Comparator<Backend> {
        public int compare(Backend a, Backend b) {
            return (int) (a.getId() - b.getId());
        }
    }

<<<<<<< HEAD
    public List<Long> selectBackendIdsRoundRobinByPolicy(BeSelectionPolicy policy, int number,
            int nextIndex) {
        Preconditions.checkArgument(number >= -1);
        List<Backend> candidates = getCandidates(policy);
        int candidatesSize = candidates.size();
        if (number != -1 && candidatesSize < number) {
            LOG.info("Not match policy: {}. candidates num: {}, expected: {}", policy, candidatesSize, number);
            return Lists.newArrayList();
        }

        int realIndex = nextIndex % candidatesSize;
        return selectBackendIdsRoundRobin(realIndex, candidates, number);
    }

    public synchronized List<Long> selectBackendIdsRoundRobinByPolicy(BeSelectionPolicy policy, int number) {
        Preconditions.checkArgument(number >= -1);
        List<Backend> candidates = getCandidates(policy);
        int candidatesSize = candidates.size();
        if (number != -1 && candidatesSize < number) {
            LOG.info("Not match policy: {}. candidates num: {}, expected: {}", policy, candidatesSize, number);
            return Lists.newArrayList();
        }

        int realIndex = lastSelectedBackendIndex % candidatesSize;
        List<Long> selectBackendIds = selectBackendIdsRoundRobin(realIndex, candidates, number);
        lastSelectedBackendIndex = (lastSelectedBackendIndex + number) % candidatesSize;
        return selectBackendIds;
    }

    public List<Long> selectBackendIdsRoundRobin(int realIndex,  List<Backend> candidates, int number) {
        List<Long> partialOrderList = new ArrayList<Long>();
        partialOrderList.addAll(candidates.subList(realIndex, candidates.size())
                .stream().map(b -> b.getId()).collect(Collectors.toList()));
        partialOrderList.addAll(candidates.subList(0, realIndex)
                .stream().map(b -> b.getId()).collect(Collectors.toList()));

        if (number == -1) {
            return partialOrderList;
        } else {
            return partialOrderList.subList(0, number);
        }
    }

    public List<Backend> getCandidates(BeSelectionPolicy policy) {
        List<Backend> candidates = policy.getCandidateBackends(idToBackendRef.values());
        if (candidates.isEmpty()) {
            LOG.info("Not match policy: {}. candidates num: {}", policy, candidates.size());
            return Lists.newArrayList();
        }

        if (!policy.allowOnSameHost) {
            Map<String, List<Backend>> backendMaps = Maps.newHashMap();
            for (Backend backend : candidates) {
                if (backendMaps.containsKey(backend.getHost())) {
                    backendMaps.get(backend.getHost()).add(backend);
                } else {
                    List<Backend> list = Lists.newArrayList();
                    list.add(backend);
                    backendMaps.put(backend.getHost(), list);
                }
            }
            candidates.clear();
            for (List<Backend> list : backendMaps.values()) {
                candidates.add(list.get(0));
            }
        }

        if (candidates.isEmpty()) {
            LOG.info("Not match policy: {}. candidates num: {}", policy, candidates.size());
            return Lists.newArrayList();
=======
    class BeHostComparator implements Comparator<Backend> {
        public int compare(Backend a, Backend b) {
            return a.getHost().compareTo(b.getHost());
>>>>>>> e2e9b9d8
        }
    }

    // Select the smallest number of tablets as the starting position of
    // round robin in the BE that match the policy
    public int getStartPosOfRoundRobin(Tag tag, TStorageMedium storageMedium, boolean isStorageMediumSpecified) {
        BeSelectionPolicy.Builder builder = new BeSelectionPolicy.Builder()
                .needScheduleAvailable()
                .needCheckDiskUsage()
                .addTags(Sets.newHashSet(tag))
                .setStorageMedium(storageMedium);
        if (FeConstants.runningUnitTest || Config.allow_replica_on_same_host) {
            builder.allowOnSameHost();
        }

        BeSelectionPolicy policy = builder.build();
        List<Long> beIds = selectBackendIdsByPolicy(policy, -1);
        if (beIds.isEmpty() && storageMedium != null && !isStorageMediumSpecified) {
            storageMedium = (storageMedium == TStorageMedium.HDD) ? TStorageMedium.SSD : TStorageMedium.HDD;
            policy = builder.setStorageMedium(storageMedium).build();
            beIds = selectBackendIdsByPolicy(policy, -1);
        }

        long minBeTabletsNum = Long.MAX_VALUE;
        int minIndex = -1;
        for (int i = 0; i < beIds.size(); ++i) {
            long tabletsNum = Env.getCurrentInvertedIndex().getTabletIdsByBackendId(beIds.get(i)).size();
            if (tabletsNum < minBeTabletsNum) {
                minBeTabletsNum = tabletsNum;
                minIndex = i;
            }
        }
        return minIndex;
    }

    /**
     * Select a set of backends for replica creation.
     * The following parameters need to be considered when selecting backends.
     *
     * @param replicaAlloc
     * @param nextIndexs create tablet round robin next be index, when enable_round_robin_create_tablet
     * @param storageMedium
     * @param isStorageMediumSpecified
     * @param isOnlyForCheck set true if only used for check available backend
     * @return return the selected backend ids group by tag.
     * @throws DdlException
     */
    public Map<Tag, List<Long>> selectBackendIdsForReplicaCreation(
            ReplicaAllocation replicaAlloc, Map<Tag, Integer> nextIndexs,
            TStorageMedium storageMedium, boolean isStorageMediumSpecified,
            boolean isOnlyForCheck)
            throws DdlException {
        Map<Long, Backend> copiedBackends = Maps.newHashMap(idToBackendRef);
        Map<Tag, List<Long>> chosenBackendIds = Maps.newHashMap();
        Map<Tag, Short> allocMap = replicaAlloc.getAllocMap();
        short totalReplicaNum = 0;

        int aliveBackendNum = (int) copiedBackends.values().stream().filter(Backend::isAlive).count();
        if (aliveBackendNum < replicaAlloc.getTotalReplicaNum()) {
            throw new DdlException("replication num should be less than the number of available backends. "
                    + "replication num is " + replicaAlloc.getTotalReplicaNum()
                    + ", available backend num is " + aliveBackendNum);
        } else {
            List<String> failedEntries = Lists.newArrayList();

            for (Map.Entry<Tag, Short> entry : allocMap.entrySet()) {
                Tag tag = entry.getKey();
                BeSelectionPolicy.Builder builder = new BeSelectionPolicy.Builder()
                        .needScheduleAvailable().needCheckDiskUsage().addTags(Sets.newHashSet(entry.getKey()))
                        .setStorageMedium(storageMedium);
                if (FeConstants.runningUnitTest || Config.allow_replica_on_same_host) {
                    builder.allowOnSameHost();
                }
                if (Config.enable_round_robin_create_tablet) {
                    builder.setEnableRoundRobin(true);
                    builder.setNextRoundRobinIndex(nextIndexs.getOrDefault(tag, -1));
                }

                BeSelectionPolicy policy = builder.build();
                List<Long> beIds = selectBackendIdsByPolicy(policy, entry.getValue());
                // first time empty, retry with different storage medium
                // if only for check, no need to retry different storage medium to get backend
                if (beIds.isEmpty() && storageMedium != null && !isStorageMediumSpecified && !isOnlyForCheck) {
                    storageMedium = (storageMedium == TStorageMedium.HDD) ? TStorageMedium.SSD : TStorageMedium.HDD;
                    builder.setStorageMedium(storageMedium);
                    if (Config.enable_round_robin_create_tablet) {
                        builder.setNextRoundRobinIndex(nextIndexs.getOrDefault(tag, -1));
                    }
                    policy = builder.build();
                    beIds = selectBackendIdsByPolicy(policy, entry.getValue());
                }
                if (Config.enable_round_robin_create_tablet) {
                    nextIndexs.put(tag, policy.nextRoundRobinIndex);
                }
                // after retry different storage medium, it's still empty
                if (beIds.isEmpty()) {
                    LOG.error("failed backend(s) for policy:" + policy);
                    String errorReplication = "replication tag: " + entry.getKey()
                            + ", replication num: " + entry.getValue()
                            + ", storage medium: " + storageMedium;
                    failedEntries.add(errorReplication);
                } else {
                    chosenBackendIds.put(entry.getKey(), beIds);
                    totalReplicaNum += beIds.size();
                }
            }

            if (!failedEntries.isEmpty()) {
                String failedMsg = Joiner.on("\n").join(failedEntries);
                throw new DdlException("Failed to find enough backend, please check the replication num,"
                        + "replication tag and storage medium and avail capacity of backends.\n"
                        + "Create failed replications:\n" + failedMsg);
            }
        }

        Preconditions.checkState(totalReplicaNum == replicaAlloc.getTotalReplicaNum());
        return chosenBackendIds;
    }

    /**
     * Select a set of backends by the given policy.
     *
     * @param policy if policy is enableRoundRobin, will update its nextRoundRobinIndex
     * @param number number of backends which need to be selected. -1 means return as many as possible.
     * @return return #number of backend ids,
     * or empty set if no backends match the policy, or the number of matched backends is less than "number";
     */
    public List<Long> selectBackendIdsByPolicy(BeSelectionPolicy policy, int number) {
        Preconditions.checkArgument(number >= -1);
        List<Backend> candidates = policy.getCandidateBackends(idToBackendRef.values());
        if (candidates.size() < number || candidates.isEmpty()) {
            LOG.debug("Not match policy: {}. candidates num: {}, expected: {}", policy, candidates.size(), number);
            return Lists.newArrayList();
        }

        // If only need one Backend, just return a random one.
        if (number == 1 && !policy.enableRoundRobin) {
            Collections.shuffle(candidates);
            return Lists.newArrayList(candidates.get(0).getId());
        }

        boolean hasSameHost = false;
        if (!policy.allowOnSameHost) {
            // for each host, random select one backend.
            Map<String, List<Backend>> backendMaps = Maps.newHashMap();
            for (Backend backend : candidates) {
                if (backendMaps.containsKey(backend.getHost())) {
                    backendMaps.get(backend.getHost()).add(backend);
                } else {
                    List<Backend> list = Lists.newArrayList();
                    list.add(backend);
                    backendMaps.put(backend.getHost(), list);
                }
            }

            candidates.clear();
            for (List<Backend> list : backendMaps.values()) {
                if (list.size() > 1) {
                    Collections.shuffle(list);
                    hasSameHost = true;
                }
                candidates.add(list.get(0));
            }
        }

        if (candidates.size() < number) {
            LOG.debug("Not match policy: {}. candidates num: {}, expected: {}", policy, candidates.size(), number);
            return Lists.newArrayList();
        }

        if (policy.enableRoundRobin) {
            if (!policy.allowOnSameHost && hasSameHost) {
                // not allow same host and has same host,
                // then we compare them with their host
                Collections.sort(candidates, new BeHostComparator());
            } else {
                Collections.sort(candidates, new BeIdComparator());
            }

            if (policy.nextRoundRobinIndex < 0) {
                policy.nextRoundRobinIndex = new SecureRandom().nextInt(candidates.size());
            }

            int realIndex = policy.nextRoundRobinIndex % candidates.size();
            List<Long> partialOrderList = new ArrayList<Long>();
            partialOrderList.addAll(candidates.subList(realIndex, candidates.size())
                    .stream().map(Backend::getId).collect(Collectors.toList()));
            partialOrderList.addAll(candidates.subList(0, realIndex)
                    .stream().map(Backend::getId).collect(Collectors.toList()));

            List<Long> result = number == -1 ? partialOrderList : partialOrderList.subList(0, number);
            policy.nextRoundRobinIndex = realIndex + result.size();

            return result;
        } else {
            Collections.shuffle(candidates);
            if (number != -1) {
                return candidates.subList(0, number).stream().map(Backend::getId).collect(Collectors.toList());
            } else {
                return candidates.stream().map(Backend::getId).collect(Collectors.toList());
            }
        }
    }

    public ImmutableMap<Long, Backend> getIdToBackend() {
        return idToBackendRef;
    }

    public ImmutableMap<Long, Backend> getAllBackendsMap() {
        return idToBackendRef;
    }

    public long getBackendReportVersion(long backendId) {
        AtomicLong atomicLong = null;
        if ((atomicLong = idToReportVersionRef.get(backendId)) == null) {
            return -1L;
        } else {
            return atomicLong.get();
        }
    }

    public void updateBackendReportVersion(long backendId, long newReportVersion, long dbId, long tableId) {
        AtomicLong atomicLong;
        if ((atomicLong = idToReportVersionRef.get(backendId)) != null) {
            Database db = (Database) Env.getCurrentInternalCatalog().getDbNullable(dbId);
            if (db == null) {
                LOG.warn("failed to update backend report version, db {} does not exist", dbId);
                return;
            }
            atomicLong.set(newReportVersion);
            LOG.debug("update backend {} report version: {}, db: {}, table: {}",
                    backendId, newReportVersion, dbId, tableId);
        }
    }

    public long saveBackends(CountingDataOutputStream dos, long checksum) throws IOException {
        ImmutableMap<Long, Backend> idToBackend = idToBackendRef;
        int backendCount = idToBackend.size();
        checksum ^= backendCount;
        dos.writeInt(backendCount);
        for (Map.Entry<Long, Backend> entry : idToBackend.entrySet()) {
            long key = entry.getKey();
            checksum ^= key;
            dos.writeLong(key);
            entry.getValue().write(dos);
        }
        return checksum;
    }

    public long loadBackends(DataInputStream dis, long checksum) throws IOException {
        int count = dis.readInt();
        checksum ^= count;
        for (int i = 0; i < count; i++) {
            long key = dis.readLong();
            checksum ^= key;
            Backend backend = Backend.read(dis);
            replayAddBackend(backend);
        }
        return checksum;
    }

    public void clear() {
        this.idToBackendRef = null;
        this.idToReportVersionRef = null;
    }

    public static HostInfo getHostAndPort(String hostPort)
            throws AnalysisException {
        hostPort = hostPort.replaceAll("\\s+", "");
        if (hostPort.isEmpty()) {
            throw new AnalysisException("Invalid host port: " + hostPort);
        }

        HostInfo hostInfo = NetUtils.resolveHostInfoFromHostPort(hostPort);

        String host = hostInfo.getHost();
        if (Strings.isNullOrEmpty(host)) {
            throw new AnalysisException("Host is null");
        }

        int heartbeatPort = -1;
        try {
            // validate port
            heartbeatPort = hostInfo.getPort();
            if (heartbeatPort <= 0 || heartbeatPort >= 65536) {
                throw new AnalysisException("Port is out of range: " + heartbeatPort);
            }

            return new HostInfo(host, heartbeatPort);
        } catch (Exception e) {
            throw new AnalysisException("Encounter unknown exception: " + e.getMessage());
        }
    }


    public static Pair<String, Integer> validateHostAndPort(String hostPort) throws AnalysisException {
        HostInfo hostInfo = getHostAndPort(hostPort);
        return Pair.of(hostInfo.getHost(), hostInfo.getPort());
    }

    public void replayAddBackend(Backend newBackend) {
        // update idToBackend
        Map<Long, Backend> copiedBackends = Maps.newHashMap(idToBackendRef);
        copiedBackends.put(newBackend.getId(), newBackend);
        ImmutableMap<Long, Backend> newIdToBackend = ImmutableMap.copyOf(copiedBackends);
        idToBackendRef = newIdToBackend;

        // set new backend's report version as 0L
        Map<Long, AtomicLong> copiedReportVersions = Maps.newHashMap(idToReportVersionRef);
        copiedReportVersions.put(newBackend.getId(), new AtomicLong(0L));
        ImmutableMap<Long, AtomicLong> newIdToReportVersion = ImmutableMap.copyOf(copiedReportVersions);
        idToReportVersionRef = newIdToReportVersion;
    }

    public void replayDropBackend(Backend backend) {
        LOG.debug("replayDropBackend: {}", backend);
        // update idToBackend
        Map<Long, Backend> copiedBackends = Maps.newHashMap(idToBackendRef);
        copiedBackends.remove(backend.getId());
        ImmutableMap<Long, Backend> newIdToBackend = ImmutableMap.copyOf(copiedBackends);
        idToBackendRef = newIdToBackend;

        // update idToReportVersion
        Map<Long, AtomicLong> copiedReportVersions = Maps.newHashMap(idToReportVersionRef);
        copiedReportVersions.remove(backend.getId());
        ImmutableMap<Long, AtomicLong> newIdToReportVersion = ImmutableMap.copyOf(copiedReportVersions);
        idToReportVersionRef = newIdToReportVersion;

    }

    public void updateBackendState(Backend be) {
        long id = be.getId();
        Backend memoryBe = getBackend(id);
        // backend may already be dropped. this may happen when
        // drop and modify operations do not guarantee the order.
        if (memoryBe != null) {
            memoryBe.setHost(be.getHost());
            memoryBe.setBePort(be.getBePort());
            memoryBe.setAlive(be.isAlive());
            memoryBe.setDecommissioned(be.isDecommissioned());
            memoryBe.setHttpPort(be.getHttpPort());
            memoryBe.setBeRpcPort(be.getBeRpcPort());
            memoryBe.setBrpcPort(be.getBrpcPort());
            memoryBe.setArrowFlightSqlPort(be.getArrowFlightSqlPort());
            memoryBe.setLastUpdateMs(be.getLastUpdateMs());
            memoryBe.setLastStartTime(be.getLastStartTime());
            memoryBe.setDisks(be.getDisks());
            memoryBe.setCpuCores(be.getCputCores());
            memoryBe.setPipelineExecutorSize(be.getPipelineExecutorSize());
        }
    }

    private long getAvailableCapacityB() {
        long capacity = 0L;
        for (Backend backend : idToBackendRef.values()) {
            // Here we do not check if backend is alive,
            // We suppose the dead backends will back to alive later.
            if (backend.isDecommissioned()) {
                // Data on decommissioned backend will move to other backends,
                // So we need to minus size of those data.
                capacity -= backend.getDataUsedCapacityB();
            } else {
                capacity += backend.getAvailableCapacityB();
            }
        }
        return capacity;
    }

    public void checkAvailableCapacity() throws DdlException {
        if (getAvailableCapacityB() <= 0L) {
            throw new DdlException("System has no available disk capacity or no available BE nodes");
        }
    }

    /*
     * Try to randomly get a backend id by given host.
     * If not found, return -1
     */
    public long getBackendIdByHost(String host) {
        ImmutableMap<Long, Backend> idToBackend = idToBackendRef;
        List<Backend> selectedBackends = Lists.newArrayList();
        for (Backend backend : idToBackend.values()) {
            if (backend.getHost().equals(host)) {
                selectedBackends.add(backend);
            }
        }

        if (selectedBackends.isEmpty()) {
            return -1L;
        }

        Collections.shuffle(selectedBackends);
        return selectedBackends.get(0).getId();
    }

    /*
     * Check if the specified disks' capacity has reached the limit.
     * bePathsMap is (BE id -> list of path hash)
     * If floodStage is true, it will check with the floodStage threshold.
     *
     * return Status.OK if not reach the limit
     */
    public Status checkExceedDiskCapacityLimit(Multimap<Long, Long> bePathsMap, boolean floodStage) {
        LOG.debug("pathBeMap: {}", bePathsMap);
        ImmutableMap<Long, DiskInfo> pathHashToDiskInfo = pathHashToDiskInfoRef;
        for (Long beId : bePathsMap.keySet()) {
            for (Long pathHash : bePathsMap.get(beId)) {
                DiskInfo diskInfo = pathHashToDiskInfo.get(pathHash);
                if (diskInfo != null && diskInfo.exceedLimit(floodStage)) {
                    return new Status(TStatusCode.CANCELLED,
                            "disk " + diskInfo.getRootPath() + " on backend "
                                    + beId + " exceed limit usage, path hash: " + pathHash);
                }
            }
        }
        return Status.OK;
    }

    // update the path info when disk report
    // there is only one thread can update path info, so no need to worry about concurrency control
    public void updatePathInfo(List<DiskInfo> addedDisks, List<DiskInfo> removedDisks) {
        Map<Long, DiskInfo> copiedPathInfos = Maps.newHashMap(pathHashToDiskInfoRef);
        for (DiskInfo diskInfo : addedDisks) {
            copiedPathInfos.put(diskInfo.getPathHash(), diskInfo);
        }
        for (DiskInfo diskInfo : removedDisks) {
            copiedPathInfos.remove(diskInfo.getPathHash());
        }
        ImmutableMap<Long, DiskInfo> newPathInfos = ImmutableMap.copyOf(copiedPathInfos);
        pathHashToDiskInfoRef = newPathInfos;
        LOG.debug("update path infos: {}", newPathInfos);
    }

    public void modifyBackendHost(ModifyBackendHostNameClause clause) throws UserException {
        Backend be = getBackendWithHeartbeatPort(clause.getHost(), clause.getPort());
        if (be == null) {
            throw new DdlException("backend does not exists[" + NetUtils
                    .getHostPortInAccessibleFormat(clause.getHost(), clause.getPort()) + "]");
        }
        if (be.getHost().equals(clause.getNewHost())) {
            // no need to modify
            return;
        }
        be.setHost(clause.getNewHost());
        Env.getCurrentEnv().getEditLog().logModifyBackend(be);
    }

    public void modifyBackends(ModifyBackendClause alterClause) throws UserException {
        List<HostInfo> hostInfos = alterClause.getHostInfos();
        List<Backend> backends = Lists.newArrayList();
        if (hostInfos.isEmpty()) {
            List<String> ids = alterClause.getIds();
            for (String id : ids) {
                long backendId = Long.parseLong(id);
                Backend be = getBackend(backendId);
                if (be == null) {
                    throw new DdlException("backend does not exists[" + backendId + "]");
                }
                backends.add(be);
            }
        } else {
            for (HostInfo hostInfo : hostInfos) {
                Backend be = getBackendWithHeartbeatPort(hostInfo.getHost(), hostInfo.getPort());
                if (be == null) {
                    throw new DdlException(
                            "backend does not exists[" + NetUtils
                                    .getHostPortInAccessibleFormat(hostInfo.getHost(), hostInfo.getPort()) + "]");
                }
                backends.add(be);
            }
        }

        for (Backend be : backends) {
            boolean shouldModify = false;
            Map<String, String> tagMap = alterClause.getTagMap();
            if (!tagMap.isEmpty()) {
                be.setTagMap(tagMap);
                shouldModify = true;
            }

            if (alterClause.isQueryDisabled() != null) {
                if (!alterClause.isQueryDisabled().equals(be.isQueryDisabled())) {
                    be.setQueryDisabled(alterClause.isQueryDisabled());
                    shouldModify = true;
                }
            }

            if (alterClause.isLoadDisabled() != null) {
                if (!alterClause.isLoadDisabled().equals(be.isLoadDisabled())) {
                    be.setLoadDisabled(alterClause.isLoadDisabled());
                    shouldModify = true;
                }
            }

            if (shouldModify) {
                Env.getCurrentEnv().getEditLog().logModifyBackend(be);
                LOG.info("finished to modify backend {} ", be);
            }
        }
    }

    public void replayModifyBackend(Backend backend) {
        Backend memBe = getBackend(backend.getId());
        memBe.setTagMap(backend.getTagMap());
        memBe.setQueryDisabled(backend.isQueryDisabled());
        memBe.setLoadDisabled(backend.isLoadDisabled());
        memBe.setHost(backend.getHost());
        LOG.debug("replay modify backend: {}", backend);
    }

    // Check if there is enough suitable BE for replica allocation
    public void checkReplicaAllocation(ReplicaAllocation replicaAlloc) throws DdlException {
        List<Backend> backends = getMixBackends();
        for (Map.Entry<Tag, Short> entry : replicaAlloc.getAllocMap().entrySet()) {
            if (backends.stream().filter(b -> b.getLocationTag().equals(entry.getKey()))
                    .count() < entry.getValue()) {
                throw new DdlException(
                        "Failed to find enough host with tag(" + entry.getKey() + ") in all backends. need: "
                                + entry.getValue());
            }
        }
    }

    public Set<Tag> getTags() {
        List<Backend> bes = getMixBackends();
        Set<Tag> tags = Sets.newHashSet();
        for (Backend be : bes) {
            tags.add(be.getLocationTag());
        }
        return tags;
    }

    public List<Backend> getBackendsByTag(Tag tag) {
        List<Backend> bes = getMixBackends();
        return bes.stream().filter(b -> b.getLocationTag().equals(tag)).collect(Collectors.toList());
    }

    public int getMinPipelineExecutorSize() {
        if (idToBackendRef.size() == 0) {
            return 1;
        }
        int minPipelineExecutorSize = Integer.MAX_VALUE;
        for (Backend be : idToBackendRef.values()) {
            int size = be.getPipelineExecutorSize();
            if (size > 0) {
                minPipelineExecutorSize = Math.min(minPipelineExecutorSize, size);
            }
        }
        return minPipelineExecutorSize;
    }

    public long aliveBECount() {
        return idToBackendRef.values().stream().filter(Backend::isAlive).count();
    }
}<|MERGE_RESOLUTION|>--- conflicted
+++ resolved
@@ -424,82 +424,9 @@
         }
     }
 
-<<<<<<< HEAD
-    public List<Long> selectBackendIdsRoundRobinByPolicy(BeSelectionPolicy policy, int number,
-            int nextIndex) {
-        Preconditions.checkArgument(number >= -1);
-        List<Backend> candidates = getCandidates(policy);
-        int candidatesSize = candidates.size();
-        if (number != -1 && candidatesSize < number) {
-            LOG.info("Not match policy: {}. candidates num: {}, expected: {}", policy, candidatesSize, number);
-            return Lists.newArrayList();
-        }
-
-        int realIndex = nextIndex % candidatesSize;
-        return selectBackendIdsRoundRobin(realIndex, candidates, number);
-    }
-
-    public synchronized List<Long> selectBackendIdsRoundRobinByPolicy(BeSelectionPolicy policy, int number) {
-        Preconditions.checkArgument(number >= -1);
-        List<Backend> candidates = getCandidates(policy);
-        int candidatesSize = candidates.size();
-        if (number != -1 && candidatesSize < number) {
-            LOG.info("Not match policy: {}. candidates num: {}, expected: {}", policy, candidatesSize, number);
-            return Lists.newArrayList();
-        }
-
-        int realIndex = lastSelectedBackendIndex % candidatesSize;
-        List<Long> selectBackendIds = selectBackendIdsRoundRobin(realIndex, candidates, number);
-        lastSelectedBackendIndex = (lastSelectedBackendIndex + number) % candidatesSize;
-        return selectBackendIds;
-    }
-
-    public List<Long> selectBackendIdsRoundRobin(int realIndex,  List<Backend> candidates, int number) {
-        List<Long> partialOrderList = new ArrayList<Long>();
-        partialOrderList.addAll(candidates.subList(realIndex, candidates.size())
-                .stream().map(b -> b.getId()).collect(Collectors.toList()));
-        partialOrderList.addAll(candidates.subList(0, realIndex)
-                .stream().map(b -> b.getId()).collect(Collectors.toList()));
-
-        if (number == -1) {
-            return partialOrderList;
-        } else {
-            return partialOrderList.subList(0, number);
-        }
-    }
-
-    public List<Backend> getCandidates(BeSelectionPolicy policy) {
-        List<Backend> candidates = policy.getCandidateBackends(idToBackendRef.values());
-        if (candidates.isEmpty()) {
-            LOG.info("Not match policy: {}. candidates num: {}", policy, candidates.size());
-            return Lists.newArrayList();
-        }
-
-        if (!policy.allowOnSameHost) {
-            Map<String, List<Backend>> backendMaps = Maps.newHashMap();
-            for (Backend backend : candidates) {
-                if (backendMaps.containsKey(backend.getHost())) {
-                    backendMaps.get(backend.getHost()).add(backend);
-                } else {
-                    List<Backend> list = Lists.newArrayList();
-                    list.add(backend);
-                    backendMaps.put(backend.getHost(), list);
-                }
-            }
-            candidates.clear();
-            for (List<Backend> list : backendMaps.values()) {
-                candidates.add(list.get(0));
-            }
-        }
-
-        if (candidates.isEmpty()) {
-            LOG.info("Not match policy: {}. candidates num: {}", policy, candidates.size());
-            return Lists.newArrayList();
-=======
     class BeHostComparator implements Comparator<Backend> {
         public int compare(Backend a, Backend b) {
             return a.getHost().compareTo(b.getHost());
->>>>>>> e2e9b9d8
         }
     }
 
