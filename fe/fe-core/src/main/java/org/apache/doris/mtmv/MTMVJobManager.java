// Licensed to the Apache Software Foundation (ASF) under one
// or more contributor license agreements.  See the NOTICE file
// distributed with this work for additional information
// regarding copyright ownership.  The ASF licenses this file
// to you under the Apache License, Version 2.0 (the
// "License"); you may not use this file except in compliance
// with the License.  You may obtain a copy of the License at
//
//   http://www.apache.org/licenses/LICENSE-2.0
//
// Unless required by applicable law or agreed to in writing,
// software distributed under the License is distributed on an
// "AS IS" BASIS, WITHOUT WARRANTIES OR CONDITIONS OF ANY
// KIND, either express or implied.  See the License for the
// specific language governing permissions and limitations
// under the License.

package org.apache.doris.mtmv;

import org.apache.doris.catalog.Database;
import org.apache.doris.catalog.Env;
import org.apache.doris.catalog.MTMV;
import org.apache.doris.catalog.Table;
import org.apache.doris.catalog.TableIf.TableType;
import org.apache.doris.common.DdlException;
import org.apache.doris.common.MetaNotFoundException;
import org.apache.doris.common.util.TimeUtils;
import org.apache.doris.job.base.JobExecuteType;
import org.apache.doris.job.base.JobExecutionConfiguration;
import org.apache.doris.job.base.TimerDefinition;
import org.apache.doris.job.common.JobStatus;
import org.apache.doris.job.common.JobType;
import org.apache.doris.job.exception.JobException;
import org.apache.doris.job.extensions.mtmv.MTMVJob;
import org.apache.doris.job.extensions.mtmv.MTMVTask;
import org.apache.doris.job.extensions.mtmv.MTMVTask.MTMVTaskTriggerMode;
import org.apache.doris.job.extensions.mtmv.MTMVTaskContext;
import org.apache.doris.mtmv.MTMVRefreshEnum.BuildMode;
import org.apache.doris.mtmv.MTMVRefreshEnum.RefreshTrigger;
import org.apache.doris.nereids.trees.plans.commands.info.RefreshMTMVInfo;
import org.apache.doris.persist.AlterMTMV;
import org.apache.doris.qe.ConnectContext;

import org.apache.commons.collections.CollectionUtils;
import org.apache.commons.lang3.StringUtils;

import java.util.List;

/**
 * when do some operation, do something about job
 */
public class MTMVJobManager implements MTMVHookService {
    public static final String MTMV_JOB_PREFIX = "mtmv_";

    /**
     * create MTMVJob
     *
     * @param mtmv
     * @throws DdlException
     */
    @Override
    public void createMTMV(MTMV mtmv) throws DdlException {
        MTMVJob job = new MTMVJob(mtmv.getDatabase().getId(), mtmv.getId());
        job.setJobId(Env.getCurrentEnv().getNextId());
        job.setJobName(mtmv.getJobInfo().getJobName());
        job.setComment(mtmv.getName());
        job.setCreateUser(ConnectContext.get().getCurrentUserIdentity());
        job.setJobStatus(JobStatus.RUNNING);
        job.setJobConfig(getJobConfig(mtmv));
        try {
            Env.getCurrentEnv().getJobManager().registerJob(job);
        } catch (JobException e) {
            throw new DdlException(e.getMessage(), e);
        }
    }

    private JobExecutionConfiguration getJobConfig(MTMV mtmv) {
        JobExecutionConfiguration jobExecutionConfiguration = new JobExecutionConfiguration();
        if (mtmv.getRefreshInfo().getRefreshTriggerInfo().getRefreshTrigger()
                .equals(RefreshTrigger.SCHEDULE)) {
            setScheduleJobConfig(jobExecutionConfiguration, mtmv);
        } else if (mtmv.getRefreshInfo().getRefreshTriggerInfo().getRefreshTrigger()
                .equals(RefreshTrigger.MANUAL)) {
            setManualJobConfig(jobExecutionConfiguration, mtmv);
        }
        return jobExecutionConfiguration;
    }

    private void setManualJobConfig(JobExecutionConfiguration jobExecutionConfiguration, MTMV mtmv) {
        jobExecutionConfiguration.setExecuteType(JobExecuteType.MANUAL);
        if (mtmv.getRefreshInfo().getBuildMode().equals(BuildMode.IMMEDIATE)) {
            jobExecutionConfiguration.setImmediate(true);
        } else {
            jobExecutionConfiguration.setImmediate(false);
        }
    }

    private void setScheduleJobConfig(JobExecutionConfiguration jobExecutionConfiguration, MTMV mtmv) {
        jobExecutionConfiguration.setExecuteType(JobExecuteType.RECURRING);
        TimerDefinition timerDefinition = new TimerDefinition();
        timerDefinition
                .setInterval(mtmv.getRefreshInfo().getRefreshTriggerInfo().getIntervalTrigger().getInterval());
        timerDefinition
                .setIntervalUnit(mtmv.getRefreshInfo().getRefreshTriggerInfo().getIntervalTrigger().getTimeUnit());
        if (mtmv.getRefreshInfo().getBuildMode().equals(BuildMode.IMMEDIATE)) {
            jobExecutionConfiguration.setImmediate(true);
        } else if (mtmv.getRefreshInfo().getBuildMode().equals(BuildMode.DEFERRED) && !StringUtils
                .isEmpty(mtmv.getRefreshInfo().getRefreshTriggerInfo().getIntervalTrigger().getStartTime())) {
            timerDefinition.setStartTimeMs(TimeUtils.timeStringToLong(
                    mtmv.getRefreshInfo().getRefreshTriggerInfo().getIntervalTrigger().getStartTime()));
        }

        jobExecutionConfiguration.setTimerDefinition(timerDefinition);
    }

    /**
     * drop MTMVJob
     *
     * @param mtmv
     * @throws DdlException
     */
    @Override
    public void dropMTMV(MTMV mtmv) throws DdlException {
        List<MTMVJob> jobs = Env.getCurrentEnv().getJobManager()
                .queryJobs(JobType.MV, mtmv.getJobInfo().getJobName());
        if (!CollectionUtils.isEmpty(jobs)) {
            try {
                Env.getCurrentEnv().getJobManager()
                        .unregisterJob(jobs.get(0).getJobId());
            } catch (JobException e) {
                e.printStackTrace();
                throw new DdlException(e.getMessage());
            }
        }
    }

    @Override
    public void registerMTMV(MTMV mtmv, Long dbId) {

    }

    @Override
    public void deregisterMTMV(MTMV mtmv) {

    }

    /**
     * drop MTMVJob and then create MTMVJob
     *
     * @param mtmv
     * @param alterMTMV
     * @throws DdlException
     */
    @Override
    public void alterMTMV(MTMV mtmv, AlterMTMV alterMTMV) throws DdlException {
        if (alterMTMV.isNeedRebuildJob()) {
            dropMTMV(mtmv);
            createMTMV(mtmv);
        }
    }

    /**
     * trigger MTMVJob
     *
     * @param info
     * @throws DdlException
     * @throws MetaNotFoundException
     */
    @Override
    public void refreshMTMV(RefreshMTMVInfo info) throws DdlException, MetaNotFoundException {
        Database db = Env.getCurrentInternalCatalog().getDbOrDdlException(info.getMvName().getDb());
        MTMV mtmv = (MTMV) db.getTableOrMetaException(info.getMvName().getTbl(), TableType.MATERIALIZED_VIEW);
        List<MTMVJob> jobs = Env.getCurrentEnv().getJobManager()
                .queryJobs(JobType.MV, mtmv.getJobInfo().getJobName());
        if (CollectionUtils.isEmpty(jobs) || jobs.size() != 1) {
            throw new DdlException("jobs not normal,should have one job,but job num is: " + jobs.size());
        }
        try {
<<<<<<< HEAD
            // TODO: 2023/12/5 triggerJob need mtmvTaskContext
            MTMVTaskContext mtmvTaskContext = new MTMVTaskContext(MTMVTaskTriggerMode.MANUAL, info.getPartitions());
            Env.getCurrentEnv().getJobManager().triggerJob(jobs.get(0).getJobId());
=======
            Env.getCurrentEnv().getJobManager().triggerJob(jobs.get(0).getJobId(), null);
>>>>>>> 4a4d1374
        } catch (JobException e) {
            e.printStackTrace();
            throw new DdlException(e.getMessage());
        }
    }

    @Override
    public void refreshComplete(MTMV mtmv, MTMVRelation relation, MTMVTask task) {

    }

    @Override
    public void dropTable(Table table) {

    }

    @Override
    public void alterTable(Table table) {

    }

}<|MERGE_RESOLUTION|>--- conflicted
+++ resolved
@@ -176,13 +176,9 @@
             throw new DdlException("jobs not normal,should have one job,but job num is: " + jobs.size());
         }
         try {
-<<<<<<< HEAD
-            // TODO: 2023/12/5 triggerJob need mtmvTaskContext
             MTMVTaskContext mtmvTaskContext = new MTMVTaskContext(MTMVTaskTriggerMode.MANUAL, info.getPartitions());
-            Env.getCurrentEnv().getJobManager().triggerJob(jobs.get(0).getJobId());
-=======
-            Env.getCurrentEnv().getJobManager().triggerJob(jobs.get(0).getJobId(), null);
->>>>>>> 4a4d1374
+            Env.getCurrentEnv().getJobManager().triggerJob(jobs.get(0).getJobId(), mtmvTaskContext);
+
         } catch (JobException e) {
             e.printStackTrace();
             throw new DdlException(e.getMessage());
