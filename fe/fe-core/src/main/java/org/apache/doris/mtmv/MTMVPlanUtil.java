// Licensed to the Apache Software Foundation (ASF) under one
// or more contributor license agreements.  See the NOTICE file
// distributed with this work for additional information
// regarding copyright ownership.  The ASF licenses this file
// to you under the Apache License, Version 2.0 (the
// "License"); you may not use this file except in compliance
// with the License.  You may obtain a copy of the License at
//
//   http://www.apache.org/licenses/LICENSE-2.0
//
// Unless required by applicable law or agreed to in writing,
// software distributed under the License is distributed on an
// "AS IS" BASIS, WITHOUT WARRANTIES OR CONDITIONS OF ANY
// KIND, either express or implied.  See the License for the
// specific language governing permissions and limitations
// under the License.

package org.apache.doris.mtmv;

import org.apache.doris.analysis.StatementBase;
import org.apache.doris.analysis.UserIdentity;
import org.apache.doris.catalog.Env;
import org.apache.doris.catalog.MTMV;
import org.apache.doris.catalog.TableIf;
import org.apache.doris.catalog.TableIf.TableType;
import org.apache.doris.common.AnalysisException;
import org.apache.doris.datasource.CatalogIf;
import org.apache.doris.mysql.privilege.Auth;
import org.apache.doris.nereids.NereidsPlanner;
import org.apache.doris.nereids.exceptions.ParseException;
import org.apache.doris.nereids.glue.LogicalPlanAdapter;
import org.apache.doris.nereids.parser.NereidsParser;
import org.apache.doris.nereids.properties.PhysicalProperties;
import org.apache.doris.nereids.trees.plans.Plan;
import org.apache.doris.nereids.trees.plans.commands.ExplainCommand.ExplainLevel;
import org.apache.doris.nereids.trees.plans.commands.info.CreateMTMVInfo;
import org.apache.doris.nereids.trees.plans.logical.LogicalPlan;
import org.apache.doris.nereids.trees.plans.visitor.TableCollector;
import org.apache.doris.nereids.trees.plans.visitor.TableCollector.TableCollectorContext;
import org.apache.doris.qe.ConnectContext;
import org.apache.doris.qe.SessionVariable;

import com.google.common.collect.Sets;

import java.util.List;
import java.util.Optional;
import java.util.Set;

public class MTMVPlanUtil {

    public static ConnectContext createMTMVContext(MTMV mtmv) throws AnalysisException {
        ConnectContext ctx = new ConnectContext();
        ctx.setEnv(Env.getCurrentEnv());
        ctx.setQualifiedUser(Auth.ADMIN_USER);
        ctx.setCurrentUserIdentity(UserIdentity.ADMIN);
        ctx.getState().reset();
        ctx.setThreadLocalInfo();
        CatalogIf catalog = Env.getCurrentEnv().getCatalogMgr()
                .getCatalogOrAnalysisException(mtmv.getEnvInfo().getCtlId());
        ctx.changeDefaultCatalog(catalog.getName());
        ctx.setDatabase(catalog.getDbOrAnalysisException(mtmv.getEnvInfo().getDbId()).getFullName());
        ctx.getSessionVariable().enableFallbackToOriginalPlanner = false;
<<<<<<< HEAD
        Optional<String> workloadGroup = mtmv.getWorkloadGroup();
        if (workloadGroup.isPresent()) {
            ctx.getSessionVariable().setWorkloadGroup(workloadGroup.get());
        }
=======
        ctx.getSessionVariable().enableNereidsDML = true;
>>>>>>> 691cb0e4
        return ctx;
    }

    public static MTMVRelation generateMTMVRelation(MTMV mtmv, ConnectContext ctx) {
        // Should not make table without data to empty relation when analyze the related table,
        // so add disable rules
        SessionVariable sessionVariable = ctx.getSessionVariable();
        Set<String> tempDisableRules = sessionVariable.getDisableNereidsRuleNames();
        sessionVariable.setDisableNereidsRules(CreateMTMVInfo.MTMV_PLANER_DISABLE_RULES);
        if (ctx.getStatementContext() != null) {
            ctx.getStatementContext().invalidCache(SessionVariable.DISABLE_NEREIDS_RULES);
        }
        Plan plan;
        try {
            plan = getPlanBySql(mtmv.getQuerySql(), ctx);
        } finally {
            sessionVariable.setDisableNereidsRules(String.join(",", tempDisableRules));
            ctx.getStatementContext().invalidCache(SessionVariable.DISABLE_NEREIDS_RULES);
        }
        return generateMTMVRelation(plan);
    }

    public static MTMVRelation generateMTMVRelation(Plan plan) {
        return new MTMVRelation(getBaseTables(plan), getBaseViews(plan));
    }

    private static Set<BaseTableInfo> getBaseTables(Plan plan) {
        TableCollectorContext collectorContext =
                new TableCollector.TableCollectorContext(
                        com.google.common.collect.Sets.newHashSet(TableType.MATERIALIZED_VIEW, TableType.OLAP));
        plan.accept(TableCollector.INSTANCE, collectorContext);
        List<TableIf> collectedTables = collectorContext.getCollectedTables();
        return transferTableIfToInfo(collectedTables);
    }

    private static Set<BaseTableInfo> getBaseViews(Plan plan) {
        return Sets.newHashSet();
    }

    private static Set<BaseTableInfo> transferTableIfToInfo(List<TableIf> tables) {
        Set<BaseTableInfo> result = com.google.common.collect.Sets.newHashSet();
        for (TableIf table : tables) {
            result.add(new BaseTableInfo(table));
        }
        return result;
    }

    private static Plan getPlanBySql(String querySql, ConnectContext ctx) {
        List<StatementBase> statements;
        try {
            statements = new NereidsParser().parseSQL(querySql);
        } catch (Exception e) {
            throw new ParseException("Nereids parse failed. " + e.getMessage());
        }
        StatementBase parsedStmt = statements.get(0);
        LogicalPlan logicalPlan = ((LogicalPlanAdapter) parsedStmt).getLogicalPlan();
        NereidsPlanner planner = new NereidsPlanner(ctx.getStatementContext());
        return planner.plan(logicalPlan, PhysicalProperties.ANY, ExplainLevel.NONE);
    }
}<|MERGE_RESOLUTION|>--- conflicted
+++ resolved
@@ -60,14 +60,11 @@
         ctx.changeDefaultCatalog(catalog.getName());
         ctx.setDatabase(catalog.getDbOrAnalysisException(mtmv.getEnvInfo().getDbId()).getFullName());
         ctx.getSessionVariable().enableFallbackToOriginalPlanner = false;
-<<<<<<< HEAD
         Optional<String> workloadGroup = mtmv.getWorkloadGroup();
         if (workloadGroup.isPresent()) {
             ctx.getSessionVariable().setWorkloadGroup(workloadGroup.get());
         }
-=======
         ctx.getSessionVariable().enableNereidsDML = true;
->>>>>>> 691cb0e4
         return ctx;
     }
 
