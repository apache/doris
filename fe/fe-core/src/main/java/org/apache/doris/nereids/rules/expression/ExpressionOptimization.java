--- conflicted
+++ resolved
@@ -46,13 +46,8 @@
                     SimplifyComparisonPredicate.INSTANCE,
                     SimplifyInPredicate.INSTANCE,
                     SimplifyDecimalV3Comparison.INSTANCE,
-<<<<<<< HEAD
-                    OrToIn.INSTANCE,
-                    SimplifyRange.INSTANCE,
-=======
                     SimplifyRange.INSTANCE,
                     OrToIn.INSTANCE,
->>>>>>> 4cf69e4d
                     DateFunctionRewrite.INSTANCE,
                     ArrayContainToArrayOverlap.INSTANCE,
                     CaseWhenToIf.INSTANCE,
