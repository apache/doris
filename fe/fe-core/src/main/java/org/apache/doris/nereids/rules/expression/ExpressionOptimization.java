// Licensed to the Apache Software Foundation (ASF) under one
// or more contributor license agreements.  See the NOTICE file
// distributed with this work for additional information
// regarding copyright ownership.  The ASF licenses this file
// to you under the Apache License, Version 2.0 (the
// "License"); you may not use this file except in compliance
// with the License.  You may obtain a copy of the License at
//
//   http://www.apache.org/licenses/LICENSE-2.0
//
// Unless required by applicable law or agreed to in writing,
// software distributed under the License is distributed on an
// "AS IS" BASIS, WITHOUT WARRANTIES OR CONDITIONS OF ANY
// KIND, either express or implied.  See the License for the
// specific language governing permissions and limitations
// under the License.

package org.apache.doris.nereids.rules.expression;

import org.apache.doris.nereids.rules.expression.rules.AddMinMax;
import org.apache.doris.nereids.rules.expression.rules.ArrayContainToArrayOverlap;
import org.apache.doris.nereids.rules.expression.rules.BetweenToEqual;
import org.apache.doris.nereids.rules.expression.rules.CaseWhenToIf;
import org.apache.doris.nereids.rules.expression.rules.ConcatWsMultiArrayToOne;
import org.apache.doris.nereids.rules.expression.rules.DateFunctionRewrite;
import org.apache.doris.nereids.rules.expression.rules.DistinctPredicatesRule;
import org.apache.doris.nereids.rules.expression.rules.ExtractCommonFactorRule;
import org.apache.doris.nereids.rules.expression.rules.LikeToEqualRewrite;
import org.apache.doris.nereids.rules.expression.rules.NullSafeEqualToEqual;
import org.apache.doris.nereids.rules.expression.rules.SimplifyComparisonPredicate;
import org.apache.doris.nereids.rules.expression.rules.SimplifyConflictCompound;
import org.apache.doris.nereids.rules.expression.rules.SimplifyInPredicate;
import org.apache.doris.nereids.rules.expression.rules.SimplifyRange;
import org.apache.doris.nereids.rules.expression.rules.SimplifySelfComparison;
import org.apache.doris.nereids.rules.expression.rules.TopnToMax;

import com.google.common.collect.ImmutableList;

import java.util.List;

/**
 * optimize expression of plan rule set.
 */
public class ExpressionOptimization extends ExpressionRewrite {
    public static final List<ExpressionRewriteRule<ExpressionRewriteContext>> OPTIMIZE_REWRITE_RULES = ImmutableList.of(
            bottomUp(
                    SimplifyInPredicate.INSTANCE,

                    // comparison predicates
                    SimplifyComparisonPredicate.INSTANCE,
                    SimplifySelfComparison.INSTANCE,

                    // compound predicates
                    SimplifyRange.INSTANCE,
                    SimplifyConflictCompound.INSTANCE,
                    DistinctPredicatesRule.INSTANCE,
                    ExtractCommonFactorRule.INSTANCE,

                    DateFunctionRewrite.INSTANCE,
                    ArrayContainToArrayOverlap.INSTANCE,
                    CaseWhenToIf.INSTANCE,
                    TopnToMax.INSTANCE,
                    NullSafeEqualToEqual.INSTANCE,
                    LikeToEqualRewrite.INSTANCE,
<<<<<<< HEAD
                    BetweenToEqual.INSTANCE
=======
                    BetweenToEqual.INSTANCE,
                    LogToLn.INSTANCE,
                    ConcatWsMultiArrayToOne.INSTANCE
>>>>>>> 8289b0a4
            )
    );

    /**
     * don't use it with PushDownFilterThroughJoin, it may cause dead loop:
     *   LogicalFilter(origin expr)
     *      => LogicalFilter((origin expr) and (add min max range))
     *      => LogicalFilter((origin expr)) // use PushDownFilterThroughJoin
     *      => ...
     */
    public static final List<ExpressionRewriteRule<ExpressionRewriteContext>> ADD_RANGE = ImmutableList.of(
            bottomUp(
                    AddMinMax.INSTANCE
            )
    );

    private static final ExpressionRuleExecutor EXECUTOR = new ExpressionRuleExecutor(OPTIMIZE_REWRITE_RULES);

    public ExpressionOptimization() {
        super(EXECUTOR);
    }
}<|MERGE_RESOLUTION|>--- conflicted
+++ resolved
@@ -62,13 +62,7 @@
                     TopnToMax.INSTANCE,
                     NullSafeEqualToEqual.INSTANCE,
                     LikeToEqualRewrite.INSTANCE,
-<<<<<<< HEAD
                     BetweenToEqual.INSTANCE
-=======
-                    BetweenToEqual.INSTANCE,
-                    LogToLn.INSTANCE,
-                    ConcatWsMultiArrayToOne.INSTANCE
->>>>>>> 8289b0a4
             )
     );
 
