// Licensed to the Apache Software Foundation (ASF) under one
// or more contributor license agreements.  See the NOTICE file
// distributed with this work for additional information
// regarding copyright ownership.  The ASF licenses this file
// to you under the Apache License, Version 2.0 (the
// "License"); you may not use this file except in compliance
// with the License.  You may obtain a copy of the License at
//
//   http://www.apache.org/licenses/LICENSE-2.0
//
// Unless required by applicable law or agreed to in writing,
// software distributed under the License is distributed on an
// "AS IS" BASIS, WITHOUT WARRANTIES OR CONDITIONS OF ANY
// KIND, either express or implied.  See the License for the
// specific language governing permissions and limitations
// under the License.

package org.apache.doris.nereids.parser;

import org.apache.doris.analysis.StatementBase;
import org.apache.doris.common.Pair;
import org.apache.doris.nereids.DorisLexer;
import org.apache.doris.nereids.DorisParser;
import org.apache.doris.nereids.StatementContext;
import org.apache.doris.nereids.glue.LogicalPlanAdapter;
import org.apache.doris.nereids.trees.expressions.Expression;
import org.apache.doris.nereids.trees.expressions.Properties;
import org.apache.doris.nereids.trees.plans.logical.LogicalPlan;
import org.apache.doris.nereids.types.DataType;

import com.google.common.collect.Lists;
import org.antlr.v4.runtime.CharStreams;
import org.antlr.v4.runtime.CommonTokenStream;
import org.antlr.v4.runtime.ParserRuleContext;
import org.antlr.v4.runtime.atn.PredictionMode;
import org.antlr.v4.runtime.misc.ParseCancellationException;

import java.util.List;
import java.util.function.Function;

/**
 * Sql parser, convert sql DSL to logical plan.
 */
public class NereidsParser {
    private static final ParseErrorListener PARSE_ERROR_LISTENER = new ParseErrorListener();
    private static final PostProcessor POST_PROCESSOR = new PostProcessor();

    /**
     * In MySQL protocol, client could send multi-statement in a single packet.
     * see <a href="https://dev.mysql.com/doc/internals/en/com-set-option.html">docs</a> for more information.
     */
    public List<StatementBase> parseSQL(String originStr) {
        List<Pair<LogicalPlan, StatementContext>> logicalPlans = parseMultiple(originStr);
        List<StatementBase> statementBases = Lists.newArrayList();
        for (Pair<LogicalPlan, StatementContext> parsedPlanToContext : logicalPlans) {
            statementBases.add(new LogicalPlanAdapter(parsedPlanToContext.first, parsedPlanToContext.second));
        }
        return statementBases;
    }

    /**
     * parse sql DSL string.
     *
     * @param sql sql string
     * @return logical plan
     */
    public LogicalPlan parseSingle(String sql) {
        return parse(sql, DorisParser::singleStatement);
    }

    public List<Pair<LogicalPlan, StatementContext>> parseMultiple(String sql) {
        return parse(sql, DorisParser::multiStatements);
    }

    public Expression parseExpression(String expression) {
        return parse(expression, DorisParser::expression);
    }

    public DataType parseDataType(String dataType) {
        return parse(dataType, DorisParser::dataType);
    }

    public Properties parseProperties(String properties) {
<<<<<<< HEAD
        return parse(properties, DorisParser::propertiesStatement);
=======
        return parse(properties, DorisParser::propertyItemList);
>>>>>>> 618f1211
    }

    private <T> T parse(String sql, Function<DorisParser, ParserRuleContext> parseFunction) {
        ParserRuleContext tree = toAst(sql, parseFunction);
        LogicalPlanBuilder logicalPlanBuilder = new LogicalPlanBuilder();
        return (T) logicalPlanBuilder.visit(tree);
    }

    private ParserRuleContext toAst(String sql, Function<DorisParser, ParserRuleContext> parseFunction) {
        DorisLexer lexer = new DorisLexer(new CaseInsensitiveStream(CharStreams.fromString(sql)));
        CommonTokenStream tokenStream = new CommonTokenStream(lexer);
        DorisParser parser = new DorisParser(tokenStream);

        parser.addParseListener(POST_PROCESSOR);
        parser.removeErrorListeners();
        parser.addErrorListener(PARSE_ERROR_LISTENER);

        ParserRuleContext tree;
        try {
            // first, try parsing with potentially faster SLL mode
            parser.getInterpreter().setPredictionMode(PredictionMode.SLL);
            tree = parseFunction.apply(parser);
        } catch (ParseCancellationException ex) {
            // if we fail, parse with LL mode
            tokenStream.seek(0); // rewind input stream
            parser.reset();

            parser.getInterpreter().setPredictionMode(PredictionMode.LL);
            tree = parseFunction.apply(parser);
        }
        return tree;
    }
}<|MERGE_RESOLUTION|>--- conflicted
+++ resolved
@@ -81,11 +81,7 @@
     }
 
     public Properties parseProperties(String properties) {
-<<<<<<< HEAD
-        return parse(properties, DorisParser::propertiesStatement);
-=======
         return parse(properties, DorisParser::propertyItemList);
->>>>>>> 618f1211
     }
 
     private <T> T parse(String sql, Function<DorisParser, ParserRuleContext> parseFunction) {
