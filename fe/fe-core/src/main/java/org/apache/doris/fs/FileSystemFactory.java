// Licensed to the Apache Software Foundation (ASF) under one
// or more contributor license agreements.  See the NOTICE file
// distributed with this work for additional information
// regarding copyright ownership.  The ASF licenses this file
// to you under the Apache License, Version 2.0 (the
// "License"); you may not use this file except in compliance
// with the License.  You may obtain a copy of the License at
//
//   http://www.apache.org/licenses/LICENSE-2.0
//
// Unless required by applicable law or agreed to in writing,
// software distributed under the License is distributed on an
// "AS IS" BASIS, WITHOUT WARRANTIES OR CONDITIONS OF ANY
// KIND, either express or implied.  See the License for the
// specific language governing permissions and limitations
// under the License.

package org.apache.doris.fs;

import org.apache.doris.analysis.StorageBackend;
import org.apache.doris.common.FeConstants;
import org.apache.doris.common.Pair;
import org.apache.doris.common.util.S3Util;
import org.apache.doris.fs.remote.BrokerFileSystem;
import org.apache.doris.fs.remote.RemoteFileSystem;
import org.apache.doris.fs.remote.S3FileSystem;
import org.apache.doris.fs.remote.dfs.DFSFileSystem;
import org.apache.doris.fs.remote.dfs.JFSFileSystem;
import org.apache.doris.fs.remote.dfs.OFSFileSystem;

import com.google.common.base.Strings;
import org.apache.hadoop.conf.Configuration;
import org.apache.hadoop.fs.Path;

import java.io.IOException;
import java.net.URI;
import java.util.HashMap;
import java.util.Map;

public class FileSystemFactory {

    public static RemoteFileSystem get(String name, StorageBackend.StorageType type, Map<String, String> properties) {
        // TODO: rename StorageBackend.StorageType
        if (type == StorageBackend.StorageType.S3) {
            return new S3FileSystem(properties);
        } else if (type == StorageBackend.StorageType.HDFS || type == StorageBackend.StorageType.GFS) {
            return new DFSFileSystem(properties);
        } else if (type == StorageBackend.StorageType.OFS) {
            return new OFSFileSystem(properties);
        } else if (type == StorageBackend.StorageType.JFS) {
            return new JFSFileSystem(properties);
        } else if (type == StorageBackend.StorageType.BROKER) {
            return new BrokerFileSystem(name, properties);
        } else {
            throw new UnsupportedOperationException(type.toString() + "backend is not implemented");
        }
    }

    public static Pair<FileSystemType, String> getFSIdentity(String location) {
        FileSystemType fsType;
        if (S3Util.isObjStorage(location)) {
            if (S3Util.isHdfsOnOssEndpoint(location)) {
                // if hdfs service is enabled on oss, use hdfs lib to access oss.
                fsType = FileSystemType.DFS;
            }
            fsType = FileSystemType.S3;
        } else if (location.startsWith(FeConstants.FS_PREFIX_HDFS) || location.startsWith(FeConstants.FS_PREFIX_GFS)) {
<<<<<<< HEAD
            return FileSystemType.DFS;
        } else if (location.startsWith(FeConstants.FS_PREFIX_OFS) || location.startsWith(FeConstants.FS_PREFIX_COSN)) {
            // ofs:// and cosn:// use the same underlying file system: Tencent Cloud HDFS, aka CHDFS
            return FileSystemType.OFS;
=======
            fsType = FileSystemType.DFS;
        } else if (location.startsWith(FeConstants.FS_PREFIX_OFS)) {
            fsType = FileSystemType.OFS;
>>>>>>> f7755aa5
        } else if (location.startsWith(FeConstants.FS_PREFIX_JFS)) {
            fsType = FileSystemType.JFS;
        } else {
            throw new UnsupportedOperationException("Unknown file system for location: " + location);
        }

        Path path = new Path(location);
        URI uri = path.toUri();
        String fsIdent = Strings.nullToEmpty(uri.getScheme()) + "://" + Strings.nullToEmpty(uri.getAuthority());
        return Pair.of(fsType, fsIdent);
    }

    public static RemoteFileSystem getByType(FileSystemType type, Configuration conf) {
        Map<String, String> properties = new HashMap<>();
        conf.iterator().forEachRemaining(e -> properties.put(e.getKey(), e.getValue()));
        switch (type) {
            case S3:
                return new S3FileSystem(properties);
            case DFS:
                return new DFSFileSystem(properties);
            case OFS:
                return new OFSFileSystem(properties);
            case JFS:
                return new JFSFileSystem(properties);
            default:
                throw new IllegalStateException("Not supported file system type: " + type);
        }
    }

    public static RemoteFileSystem getS3FileSystem(Map<String, String> properties) {
        // use for test
        return get(StorageBackend.StorageType.S3.name(), StorageBackend.StorageType.S3, properties);
    }

    public static org.apache.hadoop.fs.FileSystem getNativeByPath(Path path, Configuration conf) throws IOException {
        return path.getFileSystem(conf);
    }
}<|MERGE_RESOLUTION|>--- conflicted
+++ resolved
@@ -65,16 +65,10 @@
             }
             fsType = FileSystemType.S3;
         } else if (location.startsWith(FeConstants.FS_PREFIX_HDFS) || location.startsWith(FeConstants.FS_PREFIX_GFS)) {
-<<<<<<< HEAD
-            return FileSystemType.DFS;
-        } else if (location.startsWith(FeConstants.FS_PREFIX_OFS) || location.startsWith(FeConstants.FS_PREFIX_COSN)) {
-            // ofs:// and cosn:// use the same underlying file system: Tencent Cloud HDFS, aka CHDFS
-            return FileSystemType.OFS;
-=======
             fsType = FileSystemType.DFS;
-        } else if (location.startsWith(FeConstants.FS_PREFIX_OFS)) {
+        } else if (location.startsWith(FeConstants.FS_PREFIX_OFS || location.startsWith(FeConstants.FS_PREFIX_COSN)) {
+            // ofs:// and cosn:// use the same underlying file system: Tencent Cloud HDFS, aka CHDFS)) {
             fsType = FileSystemType.OFS;
->>>>>>> f7755aa5
         } else if (location.startsWith(FeConstants.FS_PREFIX_JFS)) {
             fsType = FileSystemType.JFS;
         } else {
