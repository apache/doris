--- conflicted
+++ resolved
@@ -135,14 +135,10 @@
         if (cacheTable != null) {
             return cacheTable;
         }
-<<<<<<< HEAD
-        Table table = catalog.loadTable(TableIdentifier.of(dbName, tbName));
-        initIcebergTableFileIO(table, props);
-=======
+
         Table table = HiveMetaStoreClientHelper.ugiDoAs(catalogId,
                 () -> catalog.loadTable(TableIdentifier.of(dbName, tbName)));
-        initIcebergTableFileIO(table);
->>>>>>> 527b284e
+        initIcebergTableFileIO(table, props);
 
         tableCache.put(key, table);
 
