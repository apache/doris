--- conflicted
+++ resolved
@@ -105,21 +105,7 @@
             List<Comparable> backendInfo = Lists.newArrayList();
             backendInfo.add(String.valueOf(backendId));
             backendInfo.add(backend.getOwnerClusterName());
-<<<<<<< HEAD
             backendInfo.add(backend.getHost());
-            if (Strings.isNullOrEmpty(clusterName)) {
-                backendInfo.add(String.valueOf(backend.getHeartbeatPort()));
-                backendInfo.add(String.valueOf(backend.getBePort()));
-                backendInfo.add(String.valueOf(backend.getHttpPort()));
-                backendInfo.add(String.valueOf(backend.getBrpcPort()));
-=======
-            backendInfo.add(backend.getIp());
-            if (backend.getHostName() != null) {
-                backendInfo.add(backend.getHostName());
-            } else {
-                backendInfo.add(NetUtils.getHostnameByIp(backend.getIp()));
->>>>>>> 32273a7a
-            }
             backendInfo.add(String.valueOf(backend.getHeartbeatPort()));
             backendInfo.add(String.valueOf(backend.getBePort()));
             backendInfo.add(String.valueOf(backend.getHttpPort()));
