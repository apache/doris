--- conflicted
+++ resolved
@@ -53,16 +53,11 @@
             .add("HeartbeatFailureCounter").add("NodeRole")
             .build();
 
-<<<<<<< HEAD
-=======
     public static final ImmutableList<String> DISK_TITLE_NAMES = new ImmutableList.Builder<String>()
             .add("BackendId").add("Host").add("RootPath").add("DirType").add("DiskState")
             .add("TotalCapacity").add("UsedCapacity").add("AvailableCapacity").add("UsedPct")
             .build();
 
-    public static final int HOSTNAME_INDEX = 3;
-
->>>>>>> 26f50f4f
     private SystemInfoService systemInfoService;
 
     public BackendsProcDir(SystemInfoService systemInfoService) {
