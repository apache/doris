--- conflicted
+++ resolved
@@ -167,10 +167,6 @@
             log.info("dispatch instant job, job id is {}, job name is {}, task id is {}", job.getJobId(),
                     job.getJobName(), task.getTaskId());
         });
-<<<<<<< HEAD
-
-=======
->>>>>>> 6ed09c3f
     }
 
     /**
