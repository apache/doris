// Licensed to the Apache Software Foundation (ASF) under one
// or more contributor license agreements.  See the NOTICE file
// distributed with this work for additional information
// regarding copyright ownership.  The ASF licenses this file
// to you under the Apache License, Version 2.0 (the
// "License"); you may not use this file except in compliance
// with the License.  You may obtain a copy of the License at
//
//   http://www.apache.org/licenses/LICENSE-2.0
//
// Unless required by applicable law or agreed to in writing,
// software distributed under the License is distributed on an
// "AS IS" BASIS, WITHOUT WARRANTIES OR CONDITIONS OF ANY
// KIND, either express or implied.  See the License for the
// specific language governing permissions and limitations
// under the License.

package org.apache.doris.qe;

import org.apache.doris.analysis.Analyzer;
import org.apache.doris.analysis.DescriptorTable;
import org.apache.doris.analysis.PrepareStmt;
import org.apache.doris.analysis.StorageBackend;
import org.apache.doris.catalog.Env;
import org.apache.doris.catalog.FsBroker;
import org.apache.doris.common.Config;
import org.apache.doris.common.MarkedCountDownLatch;
import org.apache.doris.common.Pair;
import org.apache.doris.common.Reference;
import org.apache.doris.common.Status;
import org.apache.doris.common.UserException;
import org.apache.doris.common.telemetry.ScopedSpan;
import org.apache.doris.common.telemetry.Telemetry;
import org.apache.doris.common.util.ConsistentHash;
import org.apache.doris.common.util.DebugUtil;
import org.apache.doris.common.util.ListUtil;
import org.apache.doris.common.util.ProfileWriter;
import org.apache.doris.common.util.RuntimeProfile;
import org.apache.doris.common.util.TimeUtils;
import org.apache.doris.common.util.VectorizedUtil;
import org.apache.doris.load.loadv2.LoadJob;
import org.apache.doris.metric.MetricRepo;
import org.apache.doris.nereids.stats.StatsErrorEstimator;
import org.apache.doris.planner.DataPartition;
import org.apache.doris.planner.DataSink;
import org.apache.doris.planner.DataStreamSink;
import org.apache.doris.planner.ExceptNode;
import org.apache.doris.planner.ExchangeNode;
import org.apache.doris.planner.HashJoinNode;
import org.apache.doris.planner.IntersectNode;
import org.apache.doris.planner.OlapScanNode;
import org.apache.doris.planner.PlanFragment;
import org.apache.doris.planner.PlanFragmentId;
import org.apache.doris.planner.PlanNode;
import org.apache.doris.planner.PlanNodeId;
import org.apache.doris.planner.Planner;
import org.apache.doris.planner.ResultFileSink;
import org.apache.doris.planner.ResultSink;
import org.apache.doris.planner.RuntimeFilter;
import org.apache.doris.planner.RuntimeFilterId;
import org.apache.doris.planner.ScanNode;
import org.apache.doris.planner.SetOperationNode;
import org.apache.doris.planner.UnionNode;
import org.apache.doris.planner.external.ExternalScanNode;
import org.apache.doris.planner.external.FederationBackendPolicy;
import org.apache.doris.proto.InternalService;
import org.apache.doris.proto.InternalService.PExecPlanFragmentResult;
import org.apache.doris.proto.InternalService.PExecPlanFragmentStartRequest;
import org.apache.doris.proto.Types;
import org.apache.doris.proto.Types.PUniqueId;
import org.apache.doris.qe.QueryStatisticsItem.FragmentInstanceInfo;
import org.apache.doris.rpc.BackendServiceProxy;
import org.apache.doris.rpc.RpcException;
import org.apache.doris.service.FrontendOptions;
import org.apache.doris.system.Backend;
import org.apache.doris.system.SystemInfoService;
import org.apache.doris.task.LoadEtlTask;
import org.apache.doris.thrift.PaloInternalServiceVersion;
import org.apache.doris.thrift.TDescriptorTable;
import org.apache.doris.thrift.TErrorTabletInfo;
import org.apache.doris.thrift.TEsScanRange;
import org.apache.doris.thrift.TExecPlanFragmentParams;
import org.apache.doris.thrift.TExecPlanFragmentParamsList;
import org.apache.doris.thrift.TFileRangeDesc;
import org.apache.doris.thrift.TNetworkAddress;
import org.apache.doris.thrift.TPaloScanRange;
import org.apache.doris.thrift.TPipelineFragmentParams;
import org.apache.doris.thrift.TPipelineFragmentParamsList;
import org.apache.doris.thrift.TPipelineInstanceParams;
import org.apache.doris.thrift.TPipelineResourceGroup;
import org.apache.doris.thrift.TPlanFragmentDestination;
import org.apache.doris.thrift.TPlanFragmentExecParams;
import org.apache.doris.thrift.TQueryGlobals;
import org.apache.doris.thrift.TQueryOptions;
import org.apache.doris.thrift.TQueryType;
import org.apache.doris.thrift.TReportExecStatusParams;
import org.apache.doris.thrift.TResourceLimit;
import org.apache.doris.thrift.TRuntimeFilterParams;
import org.apache.doris.thrift.TRuntimeFilterTargetParamsV2;
import org.apache.doris.thrift.TScanRangeLocation;
import org.apache.doris.thrift.TScanRangeLocations;
import org.apache.doris.thrift.TScanRangeParams;
import org.apache.doris.thrift.TStatusCode;
import org.apache.doris.thrift.TTabletCommitInfo;
import org.apache.doris.thrift.TUniqueId;

import com.google.common.base.Preconditions;
import com.google.common.base.Strings;
import com.google.common.collect.HashMultiset;
import com.google.common.collect.ImmutableMap;
import com.google.common.collect.Lists;
import com.google.common.collect.Maps;
import com.google.common.collect.Multiset;
import com.google.common.collect.Sets;
import com.google.common.hash.Funnel;
import com.google.common.hash.Hashing;
import com.google.common.hash.PrimitiveSink;
import io.opentelemetry.api.trace.Span;
import io.opentelemetry.api.trace.SpanKind;
import io.opentelemetry.context.Context;
import io.opentelemetry.context.Scope;
import org.apache.commons.lang3.tuple.ImmutableTriple;
import org.apache.commons.lang3.tuple.Triple;
import org.apache.logging.log4j.LogManager;
import org.apache.logging.log4j.Logger;
import org.apache.thrift.TException;
import org.jetbrains.annotations.NotNull;

import java.nio.charset.StandardCharsets;
import java.text.DateFormat;
import java.text.SimpleDateFormat;
import java.time.LocalDateTime;
import java.util.ArrayList;
import java.util.Collection;
import java.util.Collections;
import java.util.Date;
import java.util.HashMap;
import java.util.HashSet;
import java.util.List;
import java.util.Map;
import java.util.Map.Entry;
import java.util.Optional;
import java.util.Random;
import java.util.Set;
import java.util.concurrent.ExecutionException;
import java.util.concurrent.Future;
import java.util.concurrent.TimeUnit;
import java.util.concurrent.TimeoutException;
import java.util.concurrent.locks.Lock;
import java.util.concurrent.locks.ReentrantLock;
import java.util.stream.Collectors;

public class Coordinator {
    private static final Logger LOG = LogManager.getLogger(Coordinator.class);

    private static final DateFormat DATE_FORMAT = new SimpleDateFormat("yyyy-MM-dd HH:mm:ss");

    private static final String localIP = FrontendOptions.getLocalHostAddress();

    // Random is used to shuffle instances of partitioned
    private static final Random instanceRandom = new Random();

    // Overall status of the entire query; set to the first reported fragment error
    // status or to CANCELLED, if Cancel() is called.
    Status queryStatus = new Status();

    // save of related backends of this query
    Map<TNetworkAddress, Long> addressToBackendID = Maps.newHashMap();

    private ImmutableMap<Long, Backend> idToBackend = ImmutableMap.of();

    // copied from TQueryExecRequest; constant across all fragments
    private final TDescriptorTable descTable;

    // Why do we use query global?
    // When `NOW()` function is in sql, we need only one now(),
    // but, we execute `NOW()` distributed.
    // So we make a query global value here to make one `now()` value in one query process.
    private final TQueryGlobals queryGlobals = new TQueryGlobals();
    private TQueryOptions queryOptions;
    private TNetworkAddress coordAddress;

    // protects all fields below
    private final Lock lock = new ReentrantLock();

    // If true, the query is done returning all results.  It is possible that the
    // coordinator still needs to wait for cleanup on remote fragments (e.g. queries
    // with limit)
    // Once this is set to true, errors from remote fragments are ignored.
    private boolean returnedAllResults;

    private RuntimeProfile queryProfile;

    private RuntimeProfile fragmentsProfile;
    private List<RuntimeProfile> fragmentProfile;
    private RuntimeProfile loadChannelProfile;

    private ProfileWriter profileWriter;

    // populated in computeFragmentExecParams()
    private final Map<PlanFragmentId, FragmentExecParams> fragmentExecParamsMap = Maps.newHashMap();

    private final List<PlanFragment> fragments;

    private Map<Long, BackendExecStates> beToExecStates = Maps.newHashMap();
    private Map<Long, PipelineExecContexts> beToPipelineExecCtxs = Maps.newHashMap();

    // backend execute state
    private final List<BackendExecState> backendExecStates = Lists.newArrayList();
    private final Map<Pair<Integer, Long>, PipelineExecContext> pipelineExecContexts = new HashMap<>();
    // backend which state need to be checked when joining this coordinator.
    // It is supposed to be the subset of backendExecStates.
    private final List<BackendExecState> needCheckBackendExecStates = Lists.newArrayList();
    private final List<PipelineExecContext> needCheckPipelineExecContexts = Lists.newArrayList();
    private ResultReceiver receiver;
    private final List<ScanNode> scanNodes;
    // number of instances of this query, equals to
    // number of backends executing plan fragments on behalf of this query;
    // set in computeFragmentExecParams();
    // same as backend_exec_states_.size() after Exec()
    private final Set<TUniqueId> instanceIds = Sets.newHashSet();
    // instance id -> dummy value
    private MarkedCountDownLatch<TUniqueId, Long> profileDoneSignal;

    private final boolean isBlockQuery;

    private int numReceivedRows = 0;

    private List<String> deltaUrls;
    private Map<String, String> loadCounters;
    private String trackingUrl;

    // for export
    private List<String> exportFiles;

    private final List<TTabletCommitInfo> commitInfos = Lists.newArrayList();
    private final List<TErrorTabletInfo> errorTabletInfos = Lists.newArrayList();

    // Input parameter
    private long jobId = -1; // job which this task belongs to
    private TUniqueId queryId;
    private final boolean needReport;

    // parallel execute
    private final TUniqueId nextInstanceId;

    // a timestamp represent the absolute timeout
    // eg, System.currentTimeMillis() + executeTimeoutS * 1000
    private long timeoutDeadline;

    private boolean enableShareHashTableForBroadcastJoin = false;

    private boolean enablePipelineEngine = false;

    // Runtime filter merge instance address and ID
    public TNetworkAddress runtimeFilterMergeAddr;
    public TUniqueId runtimeFilterMergeInstanceId;
    // Runtime filter ID to the target instance address of the fragment,
    // that is expected to use this runtime filter, the instance address is not repeated
    public Map<RuntimeFilterId, List<FRuntimeFilterTargetParam>> ridToTargetParam = Maps.newHashMap();
    // The runtime filter that expects the instance to be used
    public List<RuntimeFilter> assignedRuntimeFilters = new ArrayList<>();
    // Runtime filter ID to the builder instance number
    public Map<RuntimeFilterId, Integer> ridToBuilderNum = Maps.newHashMap();

    private boolean isPointQuery = false;
    private PointQueryExec pointExec = null;

    private StatsErrorEstimator statsErrorEstimator;

    private List<TPipelineResourceGroup> tResourceGroups = Lists.newArrayList();

    private static class BackendHash implements Funnel<Backend> {
        @Override
        public void funnel(Backend backend, PrimitiveSink primitiveSink) {
            primitiveSink.putLong(backend.getId());
        }
    }

    private static class ScanRangeHash implements Funnel<TScanRangeLocations> {
        @Override
        public void funnel(TScanRangeLocations scanRange, PrimitiveSink primitiveSink) {
            Preconditions.checkState(scanRange.scan_range.isSetExtScanRange());
            for (TFileRangeDesc desc : scanRange.scan_range.ext_scan_range.file_scan_range.ranges) {
                primitiveSink.putBytes(desc.path.getBytes(StandardCharsets.UTF_8));
                primitiveSink.putLong(desc.start_offset);
                primitiveSink.putLong(desc.size);
            }
        }
    }

    public Coordinator(ConnectContext context, Analyzer analyzer, Planner planner,
            StatsErrorEstimator statsErrorEstimator) {
        this(context, analyzer, planner);
        this.statsErrorEstimator = statsErrorEstimator;
    }

    // Used for query/insert
    public Coordinator(ConnectContext context, Analyzer analyzer, Planner planner) {
        this.isBlockQuery = planner.isBlockQuery();
        this.queryId = context.queryId();
        this.fragments = planner.getFragments();
        this.scanNodes = planner.getScanNodes();

        if (this.scanNodes.size() == 1 && this.scanNodes.get(0) instanceof OlapScanNode) {
            OlapScanNode olapScanNode = (OlapScanNode) (this.scanNodes.get(0));
            isPointQuery = olapScanNode.isPointQuery();
            if (isPointQuery) {
                PlanFragment fragment = fragments.get(0);
                LOG.debug("execPointGet fragment {}", fragment);
                OlapScanNode planRoot = (OlapScanNode) fragment.getPlanRoot();
                Preconditions.checkNotNull(planRoot);
                pointExec = new PointQueryExec(planRoot.getPointQueryEqualPredicates(),
                                                planRoot.getDescTable(), fragment.getOutputExprs());
            }
        }
        PrepareStmt prepareStmt = analyzer == null ? null : analyzer.getPrepareStmt();
        if (prepareStmt != null) {
            // Used cached or better performance
            this.descTable = prepareStmt.getDescTable();
            if (pointExec != null) {
                pointExec.setCacheID(prepareStmt.getID());
                pointExec.setSerializedDescTable(prepareStmt.getSerializedDescTable());
                pointExec.setSerializedOutputExpr(prepareStmt.getSerializedOutputExprs());
                pointExec.setBinaryProtocol(prepareStmt.isBinaryProtocol());
            }
        } else {
            this.descTable = planner.getDescTable().toThrift();
        }

        this.returnedAllResults = false;
        this.enableShareHashTableForBroadcastJoin = context.getSessionVariable().enableShareHashTableForBroadcastJoin;
        this.enablePipelineEngine = context.getSessionVariable().enablePipelineEngine;
        initQueryOptions(context);

        setFromUserProperty(context);

        this.queryGlobals.setNowString(DATE_FORMAT.format(new Date()));
        this.queryGlobals.setTimestampMs(System.currentTimeMillis());
        this.queryGlobals.setNanoSeconds(LocalDateTime.now().getNano());
        this.queryGlobals.setLoadZeroTolerance(false);
        if (context.getSessionVariable().getTimeZone().equals("CST")) {
            this.queryGlobals.setTimeZone(TimeUtils.DEFAULT_TIME_ZONE);
        } else {
            this.queryGlobals.setTimeZone(context.getSessionVariable().getTimeZone());
        }
        this.needReport = context.getSessionVariable().enableProfile();
        this.nextInstanceId = new TUniqueId();
        nextInstanceId.setHi(queryId.hi);
        nextInstanceId.setLo(queryId.lo + 1);
        this.assignedRuntimeFilters = planner.getRuntimeFilters();
        this.tResourceGroups = analyzer == null ? null : analyzer.getResourceGroups();
    }

    // Used for broker load task/export task/update coordinator
    public Coordinator(Long jobId, TUniqueId queryId, DescriptorTable descTable,
                       List<PlanFragment> fragments, List<ScanNode> scanNodes, String timezone,
                       boolean loadZeroTolerance) {
        this.isBlockQuery = true;
        this.jobId = jobId;
        this.queryId = queryId;
        this.descTable = descTable.toThrift();
        this.fragments = fragments;
        this.scanNodes = scanNodes;
        this.queryOptions = new TQueryOptions();
        this.queryGlobals.setNowString(DATE_FORMAT.format(new Date()));
        this.queryGlobals.setTimestampMs(System.currentTimeMillis());
        this.queryGlobals.setTimeZone(timezone);
        this.queryGlobals.setLoadZeroTolerance(loadZeroTolerance);
        this.queryOptions.setBeExecVersion(Config.be_exec_version);
        this.needReport = true;
        this.nextInstanceId = new TUniqueId();
        nextInstanceId.setHi(queryId.hi);
        nextInstanceId.setLo(queryId.lo + 1);
    }

    private void setFromUserProperty(ConnectContext connectContext) {
        String qualifiedUser = connectContext.getQualifiedUser();
        // set cpu resource limit
        int cpuLimit = Env.getCurrentEnv().getAuth().getCpuResourceLimit(qualifiedUser);
        if (cpuLimit > 0) {
            // overwrite the cpu resource limit from session variable;
            TResourceLimit resourceLimit = new TResourceLimit();
            resourceLimit.setCpuLimit(cpuLimit);
            this.queryOptions.setResourceLimit(resourceLimit);
        }
        // set exec mem limit
        long memLimit = Env.getCurrentEnv().getAuth().getExecMemLimit(qualifiedUser);
        if (memLimit > 0) {
            // overwrite the exec_mem_limit from session variable;
            this.queryOptions.setMemLimit(memLimit);
            this.queryOptions.setMaxReservation(memLimit);
            this.queryOptions.setInitialReservationTotalClaims(memLimit);
            this.queryOptions.setBufferPoolLimit(memLimit);
        }
    }

    private void initQueryOptions(ConnectContext context) {
        this.queryOptions = context.getSessionVariable().toThrift();
        this.queryOptions.setEnablePipelineEngine(VectorizedUtil.isPipeline());
        this.queryOptions.setBeExecVersion(Config.be_exec_version);
        this.queryOptions.setQueryTimeout(context.getExecTimeout());
        this.queryOptions.setExecutionTimeout(context.getExecTimeout());
    }

    public long getJobId() {
        return jobId;
    }

    public TUniqueId getQueryId() {
        return queryId;
    }

    public void setQueryId(TUniqueId queryId) {
        this.queryId = queryId;
    }

    public void setQueryType(TQueryType type) {
        this.queryOptions.setQueryType(type);
    }

    public void setExecPipEngine(boolean vec) {
        this.queryOptions.setEnablePipelineEngine(vec);
    }

    public Status getExecStatus() {
        return queryStatus;
    }

    public RuntimeProfile getQueryProfile() {
        return queryProfile;
    }

    public ProfileWriter getProfileWriter() {
        return profileWriter;
    }

    public void setProfileWriter(ProfileWriter profileWriter) {
        this.profileWriter = profileWriter;
    }

    public List<String> getDeltaUrls() {
        return deltaUrls;
    }

    public Map<String, String> getLoadCounters() {
        return loadCounters;
    }

    public String getTrackingUrl() {
        return trackingUrl;
    }

    public void setExecMemoryLimit(long execMemoryLimit) {
        this.queryOptions.setMemLimit(execMemoryLimit);
    }

    public void setLoadMemLimit(long loadMemLimit) {
        this.queryOptions.setLoadMemLimit(loadMemLimit);
    }

    public void setTimeout(int timeout) {
        this.queryOptions.setQueryTimeout(timeout);
        this.queryOptions.setExecutionTimeout(timeout);
    }

    public void setLoadZeroTolerance(boolean loadZeroTolerance) {
        this.queryGlobals.setLoadZeroTolerance(loadZeroTolerance);
    }

    public void clearExportStatus() {
        lock.lock();
        try {
            this.backendExecStates.clear();
            this.pipelineExecContexts.clear();
            this.queryStatus.setStatus(new Status());
            if (this.exportFiles == null) {
                this.exportFiles = Lists.newArrayList();
            }
            this.exportFiles.clear();
            this.needCheckBackendExecStates.clear();
            this.needCheckPipelineExecContexts.clear();
        } finally {
            lock.unlock();
        }
    }

    public List<TTabletCommitInfo> getCommitInfos() {
        return commitInfos;
    }

    public List<TErrorTabletInfo> getErrorTabletInfos() {
        return errorTabletInfos;
    }

    public Map<String, Integer> getBeToInstancesNum() {
        Map<String, Integer> result = Maps.newTreeMap();
        if (enablePipelineEngine) {
            for (PipelineExecContexts ctxs : beToPipelineExecCtxs.values()) {
                result.put(ctxs.brpcAddr.hostname.concat(":").concat("" + ctxs.brpcAddr.port), ctxs.ctxs.size());
            }
        } else {
            for (BackendExecStates states : beToExecStates.values()) {
                result.put(states.brpcAddr.hostname.concat(":").concat("" + states.brpcAddr.port),
                        states.states.size());
            }
        }
        return result;
    }

    // Initialize
    private void prepare() {
        for (PlanFragment fragment : fragments) {
            fragmentExecParamsMap.put(fragment.getFragmentId(), new FragmentExecParams(fragment));
        }

        // set inputFragments
        for (PlanFragment fragment : fragments) {
            if (!(fragment.getSink() instanceof DataStreamSink)) {
                continue;
            }
            FragmentExecParams params = fragmentExecParamsMap.get(fragment.getDestFragment().getFragmentId());
            params.inputFragments.add(fragment.getFragmentId());
        }

        coordAddress = new TNetworkAddress(localIP, Config.rpc_port);

        int fragmentSize = fragments.size();
        queryProfile = new RuntimeProfile("Execution Profile " + DebugUtil.printId(queryId));

        fragmentsProfile = new RuntimeProfile("Fragments");
        queryProfile.addChild(fragmentsProfile);
        fragmentProfile = new ArrayList<RuntimeProfile>();
        for (int i = 0; i < fragmentSize; i++) {
            fragmentProfile.add(new RuntimeProfile("Fragment " + i));
            fragmentsProfile.addChild(fragmentProfile.get(i));
        }

        loadChannelProfile = new RuntimeProfile("LoadChannels");
        queryProfile.addChild(loadChannelProfile);

        this.idToBackend = Env.getCurrentSystemInfo().getIdToBackend();
        if (LOG.isDebugEnabled()) {
            LOG.debug("idToBackend size={}", idToBackend.size());
            for (Map.Entry<Long, Backend> entry : idToBackend.entrySet()) {
                Long backendID = entry.getKey();
                Backend backend = entry.getValue();
                LOG.debug("backend: {}-{}-{}", backendID, backend.getHost(), backend.getBePort());
            }
        }
    }

    private void lock() {
        lock.lock();
    }

    private void unlock() {
        lock.unlock();
    }

    private void traceInstance() {
        if (LOG.isDebugEnabled()) {
            // TODO(zc): add a switch to close this function
            StringBuilder sb = new StringBuilder();
            int idx = 0;
            sb.append("query id=").append(DebugUtil.printId(queryId)).append(",");
            sb.append("fragment=[");
            for (Map.Entry<PlanFragmentId, FragmentExecParams> entry : fragmentExecParamsMap.entrySet()) {
                if (idx++ != 0) {
                    sb.append(",");
                }
                sb.append(entry.getKey());
                entry.getValue().appendTo(sb);
            }
            sb.append("]");
            LOG.debug(sb.toString());
        }
    }

    // Initiate asynchronous execution of query. Returns as soon as all plan fragments
    // have started executing at their respective backends.
    // 'Request' must contain at least a coordinator plan fragment (ie, can't
    // be for a query like 'SELECT 1').
    // A call to Exec() must precede all other member function calls.
    public void exec() throws Exception {
        if (LOG.isDebugEnabled() && !scanNodes.isEmpty()) {
            LOG.debug("debug: in Coordinator::exec. query id: {}, planNode: {}",
                    DebugUtil.printId(queryId), scanNodes.get(0).treeToThrift());
        }

        if (LOG.isDebugEnabled() && !fragments.isEmpty()) {
            LOG.debug("debug: in Coordinator::exec. query id: {}, fragment: {}",
                    DebugUtil.printId(queryId), fragments.get(0).toThrift());
        }

        // prepare information
        prepare();
        // compute Fragment Instance
        computeScanRangeAssignment();

        computeFragmentExecParams();

        traceInstance();

        QeProcessorImpl.INSTANCE.registerInstances(queryId, instanceIds.size());

        // create result receiver
        PlanFragmentId topId = fragments.get(0).getFragmentId();
        FragmentExecParams topParams = fragmentExecParamsMap.get(topId);
        DataSink topDataSink = topParams.fragment.getSink();
        this.timeoutDeadline = System.currentTimeMillis() + queryOptions.getExecutionTimeout() * 1000L;
        if (topDataSink instanceof ResultSink || topDataSink instanceof ResultFileSink) {
            TNetworkAddress execBeAddr = topParams.instanceExecParams.get(0).host;
            receiver = new ResultReceiver(topParams.instanceExecParams.get(0).instanceId,
                    addressToBackendID.get(execBeAddr), toBrpcHost(execBeAddr), this.timeoutDeadline);
            if (LOG.isDebugEnabled()) {
                LOG.debug("dispatch query job: {} to {}", DebugUtil.printId(queryId),
                        topParams.instanceExecParams.get(0).host);
            }

            if (topDataSink instanceof ResultFileSink
                    && ((ResultFileSink) topDataSink).getStorageType() == StorageBackend.StorageType.BROKER) {
                // set the broker address for OUTFILE sink
                ResultFileSink topResultFileSink = (ResultFileSink) topDataSink;
                FsBroker broker = Env.getCurrentEnv().getBrokerMgr()
                        .getBroker(topResultFileSink.getBrokerName(), execBeAddr.getHostname());
                topResultFileSink.setBrokerAddr(broker.ip, broker.port);
            }
        } else {
            // This is a load process.
            this.queryOptions.setIsReportSuccess(true);
            deltaUrls = Lists.newArrayList();
            loadCounters = Maps.newHashMap();
            List<Long> relatedBackendIds = Lists.newArrayList(addressToBackendID.values());
            Env.getCurrentEnv().getLoadManager().initJobProgress(jobId, queryId, instanceIds,
                    relatedBackendIds);
            LOG.info("dispatch load job: {} to {}", DebugUtil.printId(queryId), addressToBackendID.keySet());
        }

        // to keep things simple, make async Cancel() calls wait until plan fragment
        // execution has been initiated, otherwise we might try to cancel fragment
        // execution at backends where it hasn't even started
        profileDoneSignal = new MarkedCountDownLatch<TUniqueId, Long>(instanceIds.size());
        for (TUniqueId instanceId : instanceIds) {
            profileDoneSignal.addMark(instanceId, -1L /* value is meaningless */);
        }
        if (!isPointQuery) {
            if (enablePipelineEngine) {
                sendPipelineCtx();
            } else {
                sendFragment();
            }
        } else {
            OlapScanNode planRoot = (OlapScanNode) fragments.get(0).getPlanRoot();
            Preconditions.checkState(planRoot.getScanTabletIds().size() == 1);
            pointExec.setCandidateBackends(planRoot.getScanBackendIds());
            pointExec.setTabletId(planRoot.getScanTabletIds().get(0));
        }
    }

    /**
     * The logic for sending query plan fragments is as follows:
     * First, plan fragments are dependent. According to the order in "fragments" list,
     * it must be ensured that on the BE side, the next fragment instance can be executed
     * only after the previous fragment instance is ready,
     * <p>
     * In the previous logic, we will send fragment instances in sequence through RPC,
     * and will wait for the RPC of the previous fragment instance to return successfully
     * before sending the next one. But for some complex queries, this may lead to too many RPCs.
     * <p>
     * The optimized logic is as follows:
     * 1. If the number of fragment instance is <= 2, the original logic is still used
     * to complete the sending of fragments through at most 2 RPCs.
     * 2. If the number of fragment instance is >= 3, first group all fragments by BE,
     * and send all fragment instances to the corresponding BE node through the FIRST rpc,
     * but these fragment instances will only perform the preparation phase but will not be actually executed.
     * After that, the execution logic of all fragment instances is started through the SECOND RPC.
     * <p>
     * After optimization, a query on a BE node will only send two RPCs at most.
     * Thereby reducing the "send fragment timeout" error caused by too many RPCs and BE unable to process in time.
     *
     * @throws TException
     * @throws RpcException
     * @throws UserException
     */
    private void sendFragment() throws TException, RpcException, UserException {
        lock();
        try {
            Multiset<TNetworkAddress> hostCounter = HashMultiset.create();
            for (FragmentExecParams params : fragmentExecParamsMap.values()) {
                for (FInstanceExecParam fi : params.instanceExecParams) {
                    hostCounter.add(fi.host);
                }
            }

            int backendIdx = 0;
            int profileFragmentId = 0;
            long memoryLimit = queryOptions.getMemLimit();
            beToExecStates.clear();
            // If #fragments >=2, use twoPhaseExecution with exec_plan_fragments_prepare and exec_plan_fragments_start,
            // else use exec_plan_fragments directly.
            // we choose #fragments >=2 because in some cases
            // we need ensure that A fragment is already prepared to receive data before B fragment sends data.
            // For example: select * from numbers("10","w") will generate ExchangeNode and TableValuedFunctionScanNode,
            // we should ensure TableValuedFunctionScanNode does not send data until ExchangeNode is ready to receive.
            boolean twoPhaseExecution = fragments.size() >= 2;
            for (PlanFragment fragment : fragments) {
                FragmentExecParams params = fragmentExecParamsMap.get(fragment.getFragmentId());

                // 1. set up exec states
                int instanceNum = params.instanceExecParams.size();
                Preconditions.checkState(instanceNum > 0);
                List<TExecPlanFragmentParams> tParams = params.toThrift(backendIdx);

                // 2. update memory limit for colocate join
                if (colocateFragmentIds.contains(fragment.getFragmentId().asInt())) {
                    int rate = Math.min(Config.query_colocate_join_memory_limit_penalty_factor, instanceNum);
                    long newMemory = memoryLimit / rate;
                    // TODO(zxy): The meaning of mem limit in query_options has become the real once query mem limit.
                    // The logic to modify mem_limit here needs to be modified or deleted.
                    for (TExecPlanFragmentParams tParam : tParams) {
                        tParam.query_options.setMemLimit(newMemory);
                    }
                }

                boolean needCheckBackendState = false;
                if (queryOptions.getQueryType() == TQueryType.LOAD && profileFragmentId == 0) {
                    // this is a load process, and it is the first fragment.
                    // we should add all BackendExecState of this fragment to needCheckBackendExecStates,
                    // so that we can check these backends' state when joining this Coordinator
                    needCheckBackendState = true;
                }

                // 3. group BackendExecState by BE. So that we can use one RPC to send all fragment instances of a BE.
                int instanceId = 0;
                for (TExecPlanFragmentParams tParam : tParams) {
                    BackendExecState execState =
                            new BackendExecState(fragment.getFragmentId(), instanceId++,
                                    profileFragmentId, tParam, this.addressToBackendID, loadChannelProfile);
                    // Each tParam will set the total number of Fragments that need to be executed on the same BE,
                    // and the BE will determine whether all Fragments have been executed based on this information.
                    // Notice. load fragment has a small probability that FragmentNumOnHost is 0, for unknown reasons.
                    tParam.setFragmentNumOnHost(hostCounter.count(execState.address));
                    tParam.setBackendId(execState.backend.getId());
                    tParam.setNeedWaitExecutionTrigger(twoPhaseExecution);

                    backendExecStates.add(execState);
                    if (needCheckBackendState) {
                        needCheckBackendExecStates.add(execState);
                        if (LOG.isDebugEnabled()) {
                            LOG.debug("add need check backend {} for fragment, {} job: {}",
                                    execState.backend.getId(), fragment.getFragmentId().asInt(), jobId);
                        }
                    }

                    BackendExecStates states = beToExecStates.get(execState.backend.getId());
                    if (states == null) {
                        states = new BackendExecStates(execState.backend.getId(), execState.brpcAddress,
                                twoPhaseExecution);
                        beToExecStates.putIfAbsent(execState.backend.getId(), states);
                    }
                    states.addState(execState);
                    ++backendIdx;
                }
                profileFragmentId += 1;
            } // end for fragments

            // 4. send and wait fragments rpc
            List<Triple<BackendExecStates, BackendServiceProxy, Future<InternalService.PExecPlanFragmentResult>>>
                    futures = Lists.newArrayList();
            Context parentSpanContext = Context.current();
            for (BackendExecStates states : beToExecStates.values()) {
                Span span = Telemetry.getNoopSpan();
                if (ConnectContext.get() != null) {
                    span = ConnectContext.get().getTracer().spanBuilder("execRemoteFragmentsAsync")
                            .setParent(parentSpanContext).setSpanKind(SpanKind.CLIENT).startSpan();
                }
                states.scopedSpan = new ScopedSpan(span);
                states.unsetFields();
                BackendServiceProxy proxy = BackendServiceProxy.getInstance();
                futures.add(ImmutableTriple.of(states, proxy, states.execRemoteFragmentsAsync(proxy)));
            }
            waitRpc(futures, this.timeoutDeadline - System.currentTimeMillis(), "send fragments");

            if (twoPhaseExecution) {
                // 5. send and wait execution start rpc
                futures.clear();
                for (BackendExecStates states : beToExecStates.values()) {
                    Span span = Telemetry.getNoopSpan();
                    if (ConnectContext.get() != null) {
                        span = ConnectContext.get().getTracer().spanBuilder("execPlanFragmentStartAsync")
                                .setParent(parentSpanContext).setSpanKind(SpanKind.CLIENT).startSpan();
                    }
                    states.scopedSpan = new ScopedSpan(span);
                    BackendServiceProxy proxy = BackendServiceProxy.getInstance();
                    futures.add(ImmutableTriple.of(states, proxy, states.execPlanFragmentStartAsync(proxy)));
                }
                waitRpc(futures, this.timeoutDeadline - System.currentTimeMillis(), "send execution start");
            }

            attachInstanceProfileToFragmentProfile();
        } finally {
            unlock();
        }
    }

    private void sendPipelineCtx() throws TException, RpcException, UserException {
        lock();
        try {
            Multiset<TNetworkAddress> hostCounter = HashMultiset.create();
            for (FragmentExecParams params : fragmentExecParamsMap.values()) {
                for (FInstanceExecParam fi : params.instanceExecParams) {
                    hostCounter.add(fi.host);
                }
            }

            int backendIdx = 0;
            int profileFragmentId = 0;
            beToPipelineExecCtxs.clear();
            // If #fragments >=2, use twoPhaseExecution with exec_plan_fragments_prepare and exec_plan_fragments_start,
            // else use exec_plan_fragments directly.
            // we choose #fragments >=2 because in some cases
            // we need ensure that A fragment is already prepared to receive data before B fragment sends data.
            // For example: select * from numbers("10","w") will generate ExchangeNode and TableValuedFunctionScanNode,
            // we should ensure TableValuedFunctionScanNode does not send data until ExchangeNode is ready to receive.
            boolean twoPhaseExecution = fragments.size() >= 2;
            for (PlanFragment fragment : fragments) {
                FragmentExecParams params = fragmentExecParamsMap.get(fragment.getFragmentId());

                // 1. set up exec states
                int instanceNum = params.instanceExecParams.size();
                Preconditions.checkState(instanceNum > 0);
                Map<TNetworkAddress, TPipelineFragmentParams> tParams = params.toTPipelineParams(backendIdx);

                boolean needCheckBackendState = false;
                if (queryOptions.getQueryType() == TQueryType.LOAD && profileFragmentId == 0) {
                    // this is a load process, and it is the first fragment.
                    // we should add all BackendExecState of this fragment to needCheckBackendExecStates,
                    // so that we can check these backends' state when joining this Coordinator
                    needCheckBackendState = true;
                }

                Map<TUniqueId, RuntimeProfile> fragmentInstancesMap = new HashMap<TUniqueId, RuntimeProfile>();
                for (Map.Entry<TNetworkAddress, TPipelineFragmentParams> entry : tParams.entrySet()) {
                    for (TPipelineInstanceParams instanceParam : entry.getValue().local_params) {
                        String name = "Instance " + DebugUtil.printId(instanceParam.fragment_instance_id)
                                + " (host=" + entry.getKey() + ")";
                        fragmentInstancesMap.put(instanceParam.fragment_instance_id, new RuntimeProfile(name));
                    }
                }

                // 3. group BackendExecState by BE. So that we can use one RPC to send all fragment instances of a BE.
                for (Map.Entry<TNetworkAddress, TPipelineFragmentParams> entry : tParams.entrySet()) {
                    Long backendId = this.addressToBackendID.get(entry.getKey());
                    PipelineExecContext pipelineExecContext = new PipelineExecContext(fragment.getFragmentId(),
                            profileFragmentId, entry.getValue(), backendId, fragmentInstancesMap);
                    // Each tParam will set the total number of Fragments that need to be executed on the same BE,
                    // and the BE will determine whether all Fragments have been executed based on this information.
                    // Notice. load fragment has a small probability that FragmentNumOnHost is 0, for unknown reasons.
                    entry.getValue().setFragmentNumOnHost(hostCounter.count(pipelineExecContext.address));
                    entry.getValue().setBackendId(pipelineExecContext.backend.getId());
                    entry.getValue().setNeedWaitExecutionTrigger(twoPhaseExecution);
                    entry.getValue().setFragmentId(fragment.getFragmentId().asInt());

                    pipelineExecContexts.put(Pair.of(fragment.getFragmentId().asInt(), backendId), pipelineExecContext);
                    if (needCheckBackendState) {
                        needCheckPipelineExecContexts.add(pipelineExecContext);
                        if (LOG.isDebugEnabled()) {
                            LOG.debug("add need check backend {} for fragment, {} job: {}",
                                    pipelineExecContext.backend.getId(), fragment.getFragmentId().asInt(), jobId);
                        }
                    }

                    PipelineExecContexts ctxs = beToPipelineExecCtxs.get(pipelineExecContext.backend.getId());
                    if (ctxs == null) {
                        ctxs = new PipelineExecContexts(pipelineExecContext.backend.getId(),
                                pipelineExecContext.brpcAddress, twoPhaseExecution);
                        beToPipelineExecCtxs.putIfAbsent(pipelineExecContext.backend.getId(), ctxs);
                    }
                    ctxs.addContext(pipelineExecContext);

                    ++backendIdx;
                }

                profileFragmentId += 1;
            } // end for fragments

            // 4. send and wait fragments rpc
            List<Triple<PipelineExecContexts, BackendServiceProxy, Future<InternalService.PExecPlanFragmentResult>>>
                    futures = Lists.newArrayList();
            Context parentSpanContext = Context.current();
            for (PipelineExecContexts ctxs : beToPipelineExecCtxs.values()) {
                Span span = Telemetry.getNoopSpan();
                if (ConnectContext.get() != null) {
                    span = ConnectContext.get().getTracer().spanBuilder("execRemoteFragmentsAsync")
                            .setParent(parentSpanContext).setSpanKind(SpanKind.CLIENT).startSpan();
                }
                ctxs.scopedSpan = new ScopedSpan(span);
                ctxs.unsetFields();
                BackendServiceProxy proxy = BackendServiceProxy.getInstance();
                futures.add(ImmutableTriple.of(ctxs, proxy, ctxs.execRemoteFragmentsAsync(proxy)));
            }
            waitPipelineRpc(futures, this.timeoutDeadline - System.currentTimeMillis(), "send fragments");

            if (twoPhaseExecution) {
                // 5. send and wait execution start rpc
                futures.clear();
                for (PipelineExecContexts ctxs : beToPipelineExecCtxs.values()) {
                    Span span = Telemetry.getNoopSpan();
                    if (ConnectContext.get() != null) {
                        span = ConnectContext.get().getTracer().spanBuilder("execPlanFragmentStartAsync")
                                .setParent(parentSpanContext).setSpanKind(SpanKind.CLIENT).startSpan();
                    }
                    ctxs.scopedSpan = new ScopedSpan(span);
                    BackendServiceProxy proxy = BackendServiceProxy.getInstance();
                    futures.add(ImmutableTriple.of(ctxs, proxy, ctxs.execPlanFragmentStartAsync(proxy)));
                }
                waitPipelineRpc(futures, this.timeoutDeadline - System.currentTimeMillis(), "send execution start");
            }

            attachInstanceProfileToFragmentProfile();
        } finally {
            unlock();
        }
    }

    private void waitRpc(List<Triple<BackendExecStates, BackendServiceProxy, Future<PExecPlanFragmentResult>>> futures,
                         long leftTimeMs,
            String operation) throws RpcException, UserException {
        if (leftTimeMs <= 0) {
            throw new UserException("timeout before waiting for " + operation + " RPC. Elapse(sec): " + (
                    (System.currentTimeMillis() - timeoutDeadline) / 1000 + queryOptions.getExecutionTimeout()));
        }

        long timeoutMs = Math.min(leftTimeMs, Config.remote_fragment_exec_timeout_ms);
        for (Triple<BackendExecStates, BackendServiceProxy, Future<PExecPlanFragmentResult>> triple : futures) {
            TStatusCode code;
            String errMsg = null;
            Exception exception = null;
            Span span = triple.getLeft().scopedSpan.getSpan();
            try {
                PExecPlanFragmentResult result = triple.getRight().get(timeoutMs, TimeUnit.MILLISECONDS);
                code = TStatusCode.findByValue(result.getStatus().getStatusCode());
                if (code != TStatusCode.OK) {
                    if (!result.getStatus().getErrorMsgsList().isEmpty()) {
                        errMsg = result.getStatus().getErrorMsgsList().get(0);
                    } else {
                        errMsg = operation + " failed. backend id: " + triple.getLeft().beId;
                    }
                }
            } catch (ExecutionException e) {
                exception = e;
                code = TStatusCode.THRIFT_RPC_ERROR;
                triple.getMiddle().removeProxy(triple.getLeft().brpcAddr);
            } catch (InterruptedException e) {
                exception = e;
                code = TStatusCode.INTERNAL_ERROR;
            } catch (TimeoutException e) {
                exception = e;
                errMsg = "timeout when waiting for " + operation + " RPC. Wait(sec): " + timeoutMs / 1000;
                code = TStatusCode.TIMEOUT;
            }

            try {
                if (code != TStatusCode.OK) {
                    if (exception != null && errMsg == null) {
                        errMsg = operation + " failed. " + exception.getMessage();
                    }
                    queryStatus.setStatus(errMsg);
                    cancelInternal(Types.PPlanFragmentCancelReason.INTERNAL_ERROR);
                    switch (code) {
                        case TIMEOUT:
                            MetricRepo.BE_COUNTER_QUERY_RPC_FAILED.getOrAdd(triple.getLeft().brpcAddr.hostname)
                                    .increase(1L);
                            throw new RpcException(triple.getLeft().brpcAddr.hostname, errMsg, exception);
                        case THRIFT_RPC_ERROR:
                            MetricRepo.BE_COUNTER_QUERY_RPC_FAILED.getOrAdd(triple.getLeft().brpcAddr.hostname)
                                    .increase(1L);
                            SimpleScheduler.addToBlacklist(triple.getLeft().beId, errMsg);
                            throw new RpcException(triple.getLeft().brpcAddr.hostname, errMsg, exception);
                        default:
                            throw new UserException(errMsg, exception);
                    }
                }
            } catch (Exception e) {
                span.recordException(e);
                throw e;
            } finally {
                triple.getLeft().scopedSpan.endSpan();
            }
        }
    }

    private void waitPipelineRpc(List<Triple<PipelineExecContexts, BackendServiceProxy,
            Future<PExecPlanFragmentResult>>> futures, long leftTimeMs,
            String operation) throws RpcException, UserException {
        if (leftTimeMs <= 0) {
            throw new UserException("timeout before waiting for " + operation + " RPC. Elapse(sec): " + (
                    (System.currentTimeMillis() - timeoutDeadline) / 1000 + queryOptions.query_timeout));
        }

        long timeoutMs = Math.min(leftTimeMs, Config.remote_fragment_exec_timeout_ms);
        for (Triple<PipelineExecContexts, BackendServiceProxy, Future<PExecPlanFragmentResult>> triple : futures) {
            TStatusCode code;
            String errMsg = null;
            Exception exception = null;
            Span span = triple.getLeft().scopedSpan.getSpan();
            try {
                PExecPlanFragmentResult result = triple.getRight().get(timeoutMs, TimeUnit.MILLISECONDS);
                code = TStatusCode.findByValue(result.getStatus().getStatusCode());
                if (code != TStatusCode.OK) {
                    if (!result.getStatus().getErrorMsgsList().isEmpty()) {
                        errMsg = result.getStatus().getErrorMsgsList().get(0);
                    } else {
                        errMsg = operation + " failed. backend id: " + triple.getLeft().beId;
                    }
                }
            } catch (ExecutionException e) {
                exception = e;
                code = TStatusCode.THRIFT_RPC_ERROR;
                triple.getMiddle().removeProxy(triple.getLeft().brpcAddr);
            } catch (InterruptedException e) {
                exception = e;
                code = TStatusCode.INTERNAL_ERROR;
            } catch (TimeoutException e) {
                exception = e;
                errMsg = "timeout when waiting for " + operation + " RPC. Wait(sec): " + timeoutMs / 1000;
                code = TStatusCode.TIMEOUT;
            }

            try {
                if (code != TStatusCode.OK) {
                    if (exception != null && errMsg == null) {
                        errMsg = operation + " failed. " + exception.getMessage();
                    }
                    queryStatus.setStatus(errMsg);
                    cancelInternal(Types.PPlanFragmentCancelReason.INTERNAL_ERROR);
                    switch (code) {
                        case TIMEOUT:
                            MetricRepo.BE_COUNTER_QUERY_RPC_FAILED.getOrAdd(triple.getLeft().brpcAddr.hostname)
                                    .increase(1L);
                            throw new RpcException(triple.getLeft().brpcAddr.hostname, errMsg, exception);
                        case THRIFT_RPC_ERROR:
                            MetricRepo.BE_COUNTER_QUERY_RPC_FAILED.getOrAdd(triple.getLeft().brpcAddr.hostname)
                                    .increase(1L);
                            SimpleScheduler.addToBlacklist(triple.getLeft().beId, errMsg);
                            throw new RpcException(triple.getLeft().brpcAddr.hostname, errMsg, exception);
                        default:
                            throw new UserException(errMsg, exception);
                    }
                }
            } catch (Exception e) {
                span.recordException(e);
                throw e;
            } finally {
                triple.getLeft().scopedSpan.endSpan();
            }
        }
    }

    public List<String> getExportFiles() {
        return exportFiles;
    }

    void updateExportFiles(List<String> files) {
        lock.lock();
        try {
            if (exportFiles == null) {
                exportFiles = Lists.newArrayList();
            }
            exportFiles.addAll(files);
        } finally {
            lock.unlock();
        }
    }

    void updateDeltas(List<String> urls) {
        lock.lock();
        try {
            deltaUrls.addAll(urls);
        } finally {
            lock.unlock();
        }
    }

    private void updateLoadCounters(Map<String, String> newLoadCounters) {
        lock.lock();
        try {
            long numRowsNormal = 0L;
            String value = this.loadCounters.get(LoadEtlTask.DPP_NORMAL_ALL);
            if (value != null) {
                numRowsNormal = Long.parseLong(value);
            }
            long numRowsAbnormal = 0L;
            value = this.loadCounters.get(LoadEtlTask.DPP_ABNORMAL_ALL);
            if (value != null) {
                numRowsAbnormal = Long.parseLong(value);
            }
            long numRowsUnselected = 0L;
            value = this.loadCounters.get(LoadJob.UNSELECTED_ROWS);
            if (value != null) {
                numRowsUnselected = Long.parseLong(value);
            }

            // new load counters
            value = newLoadCounters.get(LoadEtlTask.DPP_NORMAL_ALL);
            if (value != null) {
                numRowsNormal += Long.parseLong(value);
            }
            value = newLoadCounters.get(LoadEtlTask.DPP_ABNORMAL_ALL);
            if (value != null) {
                numRowsAbnormal += Long.parseLong(value);
            }
            value = newLoadCounters.get(LoadJob.UNSELECTED_ROWS);
            if (value != null) {
                numRowsUnselected += Long.parseLong(value);
            }

            this.loadCounters.put(LoadEtlTask.DPP_NORMAL_ALL, "" + numRowsNormal);
            this.loadCounters.put(LoadEtlTask.DPP_ABNORMAL_ALL, "" + numRowsAbnormal);
            this.loadCounters.put(LoadJob.UNSELECTED_ROWS, "" + numRowsUnselected);
        } finally {
            lock.unlock();
        }
    }

    private void updateCommitInfos(List<TTabletCommitInfo> commitInfos) {
        lock.lock();
        try {
            this.commitInfos.addAll(commitInfos);
        } finally {
            lock.unlock();
        }
    }

    private void updateErrorTabletInfos(List<TErrorTabletInfo> errorTabletInfos) {
        lock.lock();
        try {
            if (this.errorTabletInfos.size() <= Config.max_error_tablet_of_broker_load) {
                this.errorTabletInfos.addAll(errorTabletInfos.stream().limit(Config.max_error_tablet_of_broker_load
                        - this.errorTabletInfos.size()).collect(Collectors.toList()));
            }
        } finally {
            lock.unlock();
        }
    }

    private void updateStatus(Status status, TUniqueId instanceId) {
        lock.lock();
        try {
            // The query is done and we are just waiting for remote fragments to clean up.
            // Ignore their cancelled updates.
            if (returnedAllResults && status.isCancelled()) {
                return;
            }
            // nothing to update
            if (status.ok()) {
                return;
            }

            // don't override an error status; also, cancellation has already started
            if (!queryStatus.ok()) {
                return;
            }

            queryStatus.setStatus(status);
            LOG.warn("one instance report fail throw updateStatus(), need cancel. job id: {},"
                            + " query id: {}, instance id: {}, error message: {}",
                    jobId, DebugUtil.printId(queryId), instanceId != null ? DebugUtil.printId(instanceId) : "NaN",
                    status.getErrorMsg());
            cancelInternal(Types.PPlanFragmentCancelReason.INTERNAL_ERROR);
        } finally {
            lock.unlock();
        }
    }

    public RowBatch getNext() throws Exception {
        if (receiver == null) {
            throw new UserException("There is no receiver.");
        }

        RowBatch resultBatch;
        Status status = new Status();

        if (!isPointQuery) {
            resultBatch = receiver.getNext(status);
        } else {
            resultBatch = pointExec.getNext(status);
        }
        if (!status.ok()) {
            LOG.warn("get next fail, need cancel. query id: {}", DebugUtil.printId(queryId));
        }

        updateStatus(status, null /* no instance id */);

        Status copyStatus = null;
        lock();
        try {
            copyStatus = new Status(queryStatus);
        } finally {
            unlock();
        }

        if (!copyStatus.ok()) {
            if (Strings.isNullOrEmpty(copyStatus.getErrorMsg())) {
                copyStatus.rewriteErrorMsg();
            }
            if (copyStatus.isRpcError()) {
                throw new RpcException(null, copyStatus.getErrorMsg());
            } else {
                String errMsg = copyStatus.getErrorMsg();
                LOG.warn("query failed: {}", errMsg);

                // hide host info
                int hostIndex = errMsg.indexOf("host");
                if (hostIndex != -1) {
                    errMsg = errMsg.substring(0, hostIndex);
                }
                throw new UserException(errMsg);
            }
        }

        if (resultBatch.isEos()) {
            this.returnedAllResults = true;

            // if this query is a block query do not cancel.
            Long numLimitRows = fragments.get(0).getPlanRoot().getLimit();
            boolean hasLimit = numLimitRows > 0;
            if (!isBlockQuery && instanceIds.size() > 1 && hasLimit && numReceivedRows >= numLimitRows) {
                LOG.debug("no block query, return num >= limit rows, need cancel");
                cancelInternal(Types.PPlanFragmentCancelReason.LIMIT_REACH);
            }
            if (ConnectContext.get() != null && ConnectContext.get().getSessionVariable().dryRunQuery) {
                numReceivedRows = 0;
                numReceivedRows += resultBatch.getQueryStatistics().getReturnedRows();
            }
        } else if (resultBatch.getBatch() != null) {
            numReceivedRows += resultBatch.getBatch().getRowsSize();
        }

        return resultBatch;
    }

    // Cancel execution of query. This includes the execution of the local plan
    // fragment,
    // if any, as well as all plan fragments on remote nodes.
    public void cancel() {
        cancel(Types.PPlanFragmentCancelReason.USER_CANCEL);
    }

    public void cancel(Types.PPlanFragmentCancelReason cancelReason) {
        lock();
        try {
            if (!queryStatus.ok()) {
                // we can't cancel twice
                return;
            } else {
                queryStatus.setStatus(Status.CANCELLED);
            }
            LOG.warn("cancel execution of query, this is outside invoke");
            cancelInternal(cancelReason);
        } finally {
            unlock();
        }
    }

    private void cancelInternal(Types.PPlanFragmentCancelReason cancelReason) {
        if (null != receiver) {
            receiver.cancel();
        }
        if (null != pointExec) {
            pointExec.cancel();
            return;
        }
        cancelRemoteFragmentsAsync(cancelReason);
        if (profileDoneSignal != null) {
            // count down to zero to notify all objects waiting for this
            profileDoneSignal.countDownToZero(new Status());
            LOG.info("unfinished instance: {}", profileDoneSignal.getLeftMarks()
                    .stream().map(e -> DebugUtil.printId(e.getKey())).toArray());
        }
    }

    private void cancelRemoteFragmentsAsync(Types.PPlanFragmentCancelReason cancelReason) {
        if (enablePipelineEngine) {
            for (PipelineExecContext ctx : pipelineExecContexts.values()) {
                ctx.cancelFragmentInstance(cancelReason);
            }
        } else {
            for (BackendExecState backendExecState : backendExecStates) {
                backendExecState.cancelFragmentInstance(cancelReason);
            }
        }
    }

    private void computeFragmentExecParams() throws Exception {
        // fill hosts field in fragmentExecParams
        computeFragmentHosts();

        // assign instance ids
        instanceIds.clear();
        for (FragmentExecParams params : fragmentExecParamsMap.values()) {
            if (LOG.isDebugEnabled()) {
                LOG.debug("fragment {} has instances {}",
                        params.fragment.getFragmentId(), params.instanceExecParams.size());
            }

            for (int j = 0; j < params.instanceExecParams.size(); ++j) {
                // we add instance_num to query_id.lo to create a
                // globally-unique instance id
                TUniqueId instanceId = new TUniqueId();
                instanceId.setHi(queryId.hi);
                instanceId.setLo(queryId.lo + instanceIds.size() + 1);
                params.instanceExecParams.get(j).instanceId = instanceId;
                instanceIds.add(instanceId);
            }
        }

        // assign runtime filter merge addr and target addr
        assignRuntimeFilterAddr();

        // compute destinations and # senders per exchange node
        // (the root fragment doesn't have a destination)
        for (FragmentExecParams params : fragmentExecParamsMap.values()) {
            PlanFragment destFragment = params.fragment.getDestFragment();
            if (destFragment == null) {
                // root plan fragment
                continue;
            }
            FragmentExecParams destParams = fragmentExecParamsMap.get(destFragment.getFragmentId());

            // set # of senders
            DataSink sink = params.fragment.getSink();
            // we can only handle unpartitioned (= broadcast) and
            // hash-partitioned
            // output at the moment

            PlanNodeId exchId = sink.getExchNodeId();
            // we might have multiple fragments sending to this exchange node
            // (distributed MERGE), which is why we need to add up the #senders
            if (destParams.perExchNumSenders.get(exchId.asInt()) == null) {
                destParams.perExchNumSenders.put(exchId.asInt(), params.instanceExecParams.size());
            } else {
                destParams.perExchNumSenders.put(exchId.asInt(),
                        params.instanceExecParams.size() + destParams.perExchNumSenders.get(exchId.asInt()));
            }

            if (sink.getOutputPartition() != null
                    && sink.getOutputPartition().isBucketShuffleHashPartition()) {
                // the destFragment must be bucket shuffle
                Preconditions.checkState(bucketShuffleJoinController
                        .isBucketShuffleJoin(destFragment.getFragmentId().asInt()), "Sink is"
                        + "Bucket Shuffle Partition, The destFragment must have bucket shuffle join node ");

                int bucketSeq = 0;
                int bucketNum = bucketShuffleJoinController.getFragmentBucketNum(destFragment.getFragmentId());

                // when left table is empty, it's bucketset is empty.
                // set right table destination address to the address of left table
                if (destParams.instanceExecParams.size() == 1
                        && destParams.instanceExecParams.get(0).bucketSeqSet.isEmpty()) {
                    bucketNum = 1;
                    destParams.instanceExecParams.get(0).bucketSeqSet.add(0);
                }
                // process bucket shuffle join on fragment without scan node
                TNetworkAddress dummyServer = new TNetworkAddress("0.0.0.0", 0);
                while (bucketSeq < bucketNum) {
                    TPlanFragmentDestination dest = new TPlanFragmentDestination();

                    dest.fragment_instance_id = new TUniqueId(-1, -1);
                    dest.server = dummyServer;
                    dest.setBrpcServer(dummyServer);

                    for (FInstanceExecParam instanceExecParams : destParams.instanceExecParams) {
                        if (instanceExecParams.bucketSeqSet.contains(bucketSeq)) {
                            dest.fragment_instance_id = instanceExecParams.instanceId;
                            dest.server = toRpcHost(instanceExecParams.host);
                            dest.setBrpcServer(toBrpcHost(instanceExecParams.host));
                            break;
                        }
                    }

                    bucketSeq++;
                    params.destinations.add(dest);
                }
            } else {
                if (enablePipelineEngine && enableShareHashTableForBroadcastJoin
                        && params.fragment.isRightChildOfBroadcastHashJoin()) {
                    // here choose the first instance to build hash table.
                    Map<TNetworkAddress, FInstanceExecParam> destHosts = new HashMap<>();
                    destParams.instanceExecParams.forEach(param -> {
                        if (destHosts.containsKey(param.host)) {
                            destHosts.get(param.host).instancesSharingHashTable.add(param.instanceId);
                        } else {
                            destHosts.put(param.host, param);
                            param.buildHashTableForBroadcastJoin = true;
                            TPlanFragmentDestination dest = new TPlanFragmentDestination();
                            dest.fragment_instance_id = param.instanceId;
                            try {
                                dest.server = toRpcHost(param.host);
                                dest.setBrpcServer(toBrpcHost(param.host));
                            } catch (Exception e) {
                                throw new RuntimeException(e);
                            }
                            params.destinations.add(dest);
                        }
                    });
                } else {
                    // add destination host to this fragment's destination
                    for (int j = 0; j < destParams.instanceExecParams.size(); ++j) {
                        TPlanFragmentDestination dest = new TPlanFragmentDestination();
                        dest.fragment_instance_id = destParams.instanceExecParams.get(j).instanceId;
                        dest.server = toRpcHost(destParams.instanceExecParams.get(j).host);
                        dest.setBrpcServer(toBrpcHost(destParams.instanceExecParams.get(j).host));
                        params.destinations.add(dest);
                    }
                }
            }
        }
    }

    private TNetworkAddress toRpcHost(TNetworkAddress host) throws Exception {
        Backend backend = Env.getCurrentSystemInfo().getBackendWithBePort(
                host.getHostname(), host.getPort());
        if (backend == null) {
            throw new UserException(SystemInfoService.NO_SCAN_NODE_BACKEND_AVAILABLE_MSG);
        }
        TNetworkAddress dest = new TNetworkAddress(backend.getHost(), backend.getBeRpcPort());
        return dest;
    }

    private TNetworkAddress toBrpcHost(TNetworkAddress host) throws Exception {
        Backend backend = Env.getCurrentSystemInfo().getBackendWithBePort(
                host.getHostname(), host.getPort());
        if (backend == null) {
            throw new UserException(SystemInfoService.NO_BACKEND_LOAD_AVAILABLE_MSG);
        }
        if (backend.getBrpcPort() < 0) {
            return null;
        }
        return new TNetworkAddress(backend.getHost(), backend.getBrpcPort());
    }

    // estimate if this fragment contains UnionNode
    private boolean containsUnionNode(PlanNode node) {
        if (node instanceof UnionNode) {
            return true;
        }

        for (PlanNode child : node.getChildren()) {
            if (child instanceof ExchangeNode) {
                // Ignore other fragment's node
                continue;
            } else if (child instanceof UnionNode) {
                return true;
            } else {
                return containsUnionNode(child);
            }
        }
        return false;
    }

    // estimate if this fragment contains IntersectNode
    private boolean containsIntersectNode(PlanNode node) {
        if (node instanceof IntersectNode) {
            return true;
        }

        for (PlanNode child : node.getChildren()) {
            if (child instanceof ExchangeNode) {
                // Ignore other fragment's node
                continue;
            } else if (child instanceof IntersectNode) {
                return true;
            } else {
                return containsIntersectNode(child);
            }
        }
        return false;
    }

    // estimate if this fragment contains ExceptNode
    private boolean containsExceptNode(PlanNode node) {
        if (node instanceof ExceptNode) {
            return true;
        }

        for (PlanNode child : node.getChildren()) {
            if (child instanceof ExchangeNode) {
                // Ignore other fragment's node
                continue;
            } else if (child instanceof ExceptNode) {
                return true;
            } else {
                return containsExceptNode(child);
            }
        }
        return false;
    }

    // estimate if this fragment contains SetOperationNode
    private boolean containsSetOperationNode(PlanNode node) {
        if (node instanceof SetOperationNode) {
            return true;
        }

        for (PlanNode child : node.getChildren()) {
            if (child instanceof ExchangeNode) {
                // Ignore other fragment's node
                continue;
            } else if (child instanceof SetOperationNode) {
                return true;
            } else {
                return containsSetOperationNode(child);
            }
        }
        return false;
    }

    // For each fragment in fragments, computes hosts on which to run the instances
    // and stores result in fragmentExecParams.hosts.
    private void computeFragmentHosts() throws Exception {
        // compute hosts of producer fragment before those of consumer fragment(s),
        // the latter might inherit the set of hosts from the former
        // compute hosts *bottom up*.
        for (int i = fragments.size() - 1; i >= 0; --i) {
            PlanFragment fragment = fragments.get(i);
            FragmentExecParams params = fragmentExecParamsMap.get(fragment.getFragmentId());

            if (fragment.getDataPartition() == DataPartition.UNPARTITIONED) {
                Reference<Long> backendIdRef = new Reference<Long>();
                TNetworkAddress execHostport;
                if (ConnectContext.get() != null && ConnectContext.get().isResourceTagsSet()
                        && !addressToBackendID.isEmpty()) {
                    // In this case, we only use the BE where the replica selected by the tag is located to execute
                    // this query. Otherwise, except for the scan node, the rest of the execution nodes of the query
                    // can be executed on any BE. addressToBackendID can be empty when this is a constant
                    // select stmt like:
                    //      SELECT  @@session.auto_increment_increment AS auto_increment_increment;
                    execHostport = SimpleScheduler.getHostByCurrentBackend(addressToBackendID);
                } else {
                    execHostport = SimpleScheduler.getHost(this.idToBackend, backendIdRef);
                }
                if (execHostport == null) {
                    LOG.warn("DataPartition UNPARTITIONED, no scanNode Backend available");
                    throw new UserException(SystemInfoService.NO_SCAN_NODE_BACKEND_AVAILABLE_MSG);
                }
                if (backendIdRef.getRef() != null) {
                    // backendIdRef can be null is we call getHostByCurrentBackend() before
                    this.addressToBackendID.put(execHostport, backendIdRef.getRef());
                }
                FInstanceExecParam instanceParam = new FInstanceExecParam(null, execHostport,
                        0, params);
                params.instanceExecParams.add(instanceParam);
                continue;
            }

            Pair<PlanNode, PlanNode> pairNodes = findLeftmostNode(fragment.getPlanRoot());
            PlanNode fatherNode = pairNodes.first;
            PlanNode leftMostNode = pairNodes.second;

            /*
             * Case A:
             *      if the left most is ScanNode, which means there is no child fragment,
             *      we should assign fragment instances on every scan node hosts.
             * Case B:
             *      if not, there should be exchange nodes to collect all data from child fragments(input fragments),
             *      so we should assign fragment instances corresponding to the child fragments' host
             */
            if (!(leftMostNode instanceof ScanNode)) {
                // (Case B)
                // there is no leftmost scan; we assign the same hosts as those of our
                //  input fragment which has a higher instance_number

                int inputFragmentIndex = 0;
                int maxParallelism = 0;
                // If the fragment has three children, then the first child and the second child are
                // the children(both exchange node) of shuffle HashJoinNode,
                // and the third child is the right child(ExchangeNode) of broadcast HashJoinNode.
                // We only need to pay attention to the maximum parallelism among
                // the two ExchangeNodes of shuffle HashJoinNode.
                int childrenCount = (fatherNode != null) ? fatherNode.getChildren().size() : 1;
                for (int j = 0; j < childrenCount; j++) {
                    int currentChildFragmentParallelism
                            = fragmentExecParamsMap.get(fragment.getChild(j).getFragmentId()).instanceExecParams.size();
                    if (currentChildFragmentParallelism > maxParallelism) {
                        maxParallelism = currentChildFragmentParallelism;
                        inputFragmentIndex = j;
                    }
                }

                PlanFragmentId inputFragmentId = fragment.getChild(inputFragmentIndex).getFragmentId();
                // AddAll() soft copy()
                int exchangeInstances = -1;
                if (ConnectContext.get() != null && ConnectContext.get().getSessionVariable() != null) {
                    exchangeInstances = ConnectContext.get().getSessionVariable().getExchangeInstanceParallel();
                }
                // when we use nested loop join do right outer / semi / anti join, the instance must be 1.
                if (leftMostNode.getNumInstances() == 1) {
                    exchangeInstances = 1;
                }
                if (exchangeInstances > 0 && fragmentExecParamsMap.get(inputFragmentId)
                        .instanceExecParams.size() > exchangeInstances) {
                    // random select some instance
                    // get distinct host, when parallel_fragment_exec_instance_num > 1,
                    // single host may execute several instances
                    Set<TNetworkAddress> hostSet = Sets.newHashSet();
                    for (FInstanceExecParam execParams :
                            fragmentExecParamsMap.get(inputFragmentId).instanceExecParams) {
                        hostSet.add(execParams.host);
                    }
                    List<TNetworkAddress> hosts = Lists.newArrayList(hostSet);
                    Collections.shuffle(hosts, instanceRandom);
                    for (int index = 0; index < exchangeInstances; index++) {
                        FInstanceExecParam instanceParam = new FInstanceExecParam(null,
                                hosts.get(index % hosts.size()), 0, params);
                        params.instanceExecParams.add(instanceParam);
                    }
                } else {
                    for (FInstanceExecParam execParams
                            : fragmentExecParamsMap.get(inputFragmentId).instanceExecParams) {
                        FInstanceExecParam instanceParam = new FInstanceExecParam(null, execParams.host, 0, params);
                        params.instanceExecParams.add(instanceParam);
                    }
                }

                // When group by cardinality is smaller than number of backend, only some backends always
                // process while other has no data to process.
                // So we shuffle instances to make different backends handle different queries.
                Collections.shuffle(params.instanceExecParams, instanceRandom);

                // TODO: switch to unpartitioned/coord execution if our input fragment
                // is executed that way (could have been downgraded from distributed)
                continue;
            }

            int parallelExecInstanceNum = fragment.getParallelExecNum();
            //for ColocateJoin fragment
            if ((isColocateFragment(fragment, fragment.getPlanRoot())
                    && fragmentIdToSeqToAddressMap.containsKey(fragment.getFragmentId())
                    && fragmentIdToSeqToAddressMap.get(fragment.getFragmentId()).size() > 0)) {
                computeColocateJoinInstanceParam(fragment.getFragmentId(), parallelExecInstanceNum, params);
            } else if (bucketShuffleJoinController.isBucketShuffleJoin(fragment.getFragmentId().asInt())) {
                bucketShuffleJoinController.computeInstanceParam(fragment.getFragmentId(),
                        parallelExecInstanceNum, params);
            } else {
                // case A
                for (Entry<TNetworkAddress, Map<Integer, List<TScanRangeParams>>> entry : fragmentExecParamsMap.get(
                        fragment.getFragmentId()).scanRangeAssignment.entrySet()) {
                    TNetworkAddress key = entry.getKey();
                    Map<Integer, List<TScanRangeParams>> value = entry.getValue();

                    for (Integer planNodeId : value.keySet()) {
                        List<TScanRangeParams> perNodeScanRanges = value.get(planNodeId);
                        List<List<TScanRangeParams>> perInstanceScanRanges = Lists.newArrayList();
                        List<Boolean> sharedScanOpts = Lists.newArrayList();

                        Optional<ScanNode> node = scanNodes.stream().filter(scanNode -> {
                            return scanNode.getId().asInt() == planNodeId;
                        }).findFirst();

                        if (!enablePipelineEngine || perNodeScanRanges.size() > parallelExecInstanceNum
                                || (node.isPresent() && node.get().getShouldColoScan())) {
                            int expectedInstanceNum = 1;
                            if (parallelExecInstanceNum > 1) {
                                //the scan instance num should not larger than the tablets num
                                expectedInstanceNum = Math.min(perNodeScanRanges.size(), parallelExecInstanceNum);
                            }
                            perInstanceScanRanges = ListUtil.splitBySize(perNodeScanRanges,
                                    expectedInstanceNum);
                            sharedScanOpts = Collections.nCopies(perInstanceScanRanges.size(), false);
                        } else {
                            int expectedInstanceNum = Math.min(parallelExecInstanceNum,
                                    leftMostNode.getNumInstances());
                            expectedInstanceNum = Math.max(expectedInstanceNum, 1);
                            perInstanceScanRanges = Collections.nCopies(expectedInstanceNum, perNodeScanRanges);
                            sharedScanOpts = Collections.nCopies(perInstanceScanRanges.size(), true);
                        }

                        LOG.debug("scan range number per instance is: {}", perInstanceScanRanges.size());

                        for (int j = 0; j < perInstanceScanRanges.size(); j++) {
                            List<TScanRangeParams> scanRangeParams = perInstanceScanRanges.get(j);
                            boolean sharedScan = sharedScanOpts.get(j);

                            FInstanceExecParam instanceParam = new FInstanceExecParam(null, key, 0, params);
                            instanceParam.perNodeScanRanges.put(planNodeId, scanRangeParams);
                            instanceParam.perNodeSharedScans.put(planNodeId, sharedScan);
                            params.instanceExecParams.add(instanceParam);
                        }
                    }
                }
            }

            if (params.instanceExecParams.isEmpty()) {
                Reference<Long> backendIdRef = new Reference<Long>();
                TNetworkAddress execHostport;
                if (ConnectContext.get() != null && ConnectContext.get().isResourceTagsSet()
                        && !addressToBackendID.isEmpty()) {
                    // In this case, we only use the BE where the replica selected by the tag is located to
                    // execute this query. Otherwise, except for the scan node, the rest of the execution nodes
                    // of the query can be executed on any BE. addressToBackendID can be empty when this is a constant
                    // select stmt like:
                    //      SELECT  @@session.auto_increment_increment AS auto_increment_increment;
                    execHostport = SimpleScheduler.getHostByCurrentBackend(addressToBackendID);
                } else {
                    execHostport = SimpleScheduler.getHost(this.idToBackend, backendIdRef);
                }
                if (execHostport == null) {
                    throw new UserException(SystemInfoService.NO_SCAN_NODE_BACKEND_AVAILABLE_MSG);
                }
                if (backendIdRef.getRef() != null) {
                    // backendIdRef can be null is we call getHostByCurrentBackend() before
                    this.addressToBackendID.put(execHostport, backendIdRef.getRef());
                }
                FInstanceExecParam instanceParam = new FInstanceExecParam(null, execHostport,
                        0, params);
                params.instanceExecParams.add(instanceParam);
            }
        }
    }

    // Traverse the expected runtimeFilterID in each fragment, and establish the corresponding relationship
    // between runtimeFilterID and fragment instance addr and select the merge instance of runtimeFilter
    private void assignRuntimeFilterAddr() throws Exception {
        for (PlanFragment fragment : fragments) {
            FragmentExecParams params = fragmentExecParamsMap.get(fragment.getFragmentId());
            // Transform <fragment, runtimeFilterId> to <runtimeFilterId, fragment>
            for (RuntimeFilterId rid : fragment.getTargetRuntimeFilterIds()) {
                List<FRuntimeFilterTargetParam> targetFragments =
                        ridToTargetParam.computeIfAbsent(rid, k -> new ArrayList<>());
                for (final FInstanceExecParam instance : params.instanceExecParams) {
                    targetFragments.add(new FRuntimeFilterTargetParam(instance.instanceId, toBrpcHost(instance.host)));
                }
            }

            for (RuntimeFilterId rid : fragment.getBuilderRuntimeFilterIds()) {
                ridToBuilderNum.merge(rid, params.instanceExecParams.size(), Integer::sum);
            }
        }
        // Use the uppermost fragment as a merged node, the uppermost fragment has one and only one instance
        FragmentExecParams uppermostParams = fragmentExecParamsMap.get(fragments.get(0).getFragmentId());
        runtimeFilterMergeAddr = toBrpcHost(uppermostParams.instanceExecParams.get(0).host);
        runtimeFilterMergeInstanceId = uppermostParams.instanceExecParams.get(0).instanceId;
    }

    // If fragment has colocated plan node, it will return true.
    private boolean isColocateFragment(PlanFragment planFragment, PlanNode node) {
        // TODO(cmy): some internal process, such as broker load task, do not have ConnectContext.
        // Any configurations needed by the Coordinator should be passed in Coordinator initialization.
        // Refine this later.
        // Currently, just ignore the session variables if ConnectContext does not exist
        if (ConnectContext.get() != null) {
            if (ConnectContext.get().getSessionVariable().isDisableColocatePlan()) {
                return false;
            }
        }

        //cache the colocateFragmentIds
        if (colocateFragmentIds.contains(node.getFragmentId().asInt())) {
            return true;
        }

        if (planFragment.hasColocatePlanNode()) {
            colocateFragmentIds.add(planFragment.getId().asInt());
            return true;
        }

        return false;
    }

    // Returns the id of the leftmost node of any of the gives types in 'plan_root',
    // or INVALID_PLAN_NODE_ID if no such node present.
    private Pair<PlanNode, PlanNode> findLeftmostNode(PlanNode plan) {
        PlanNode newPlan = plan;
        PlanNode fatherPlan = null;
        while (newPlan.getChildren().size() != 0 && !(newPlan instanceof ExchangeNode)) {
            fatherPlan = newPlan;
            newPlan = newPlan.getChild(0);
        }
        return Pair.of(fatherPlan, newPlan);
    }

    private <K, V> V findOrInsert(Map<K, V> m, final K key, final V defaultVal) {
        V value = m.get(key);
        if (value == null) {
            m.put(key, defaultVal);
            value = defaultVal;
        }
        return value;
    }

    // weather we can overwrite the first parameter or not?
    private List<TScanRangeParams> findOrInsert(Map<Integer, List<TScanRangeParams>> m, Integer key,
                                                ArrayList<TScanRangeParams> defaultVal) {
        List<TScanRangeParams> value = m.get(key);
        if (value == null) {
            m.put(key, defaultVal);
            value = defaultVal;
        }
        return value;
    }

    private void computeColocateJoinInstanceParam(PlanFragmentId fragmentId,
            int parallelExecInstanceNum, FragmentExecParams params) {
        Map<Integer, TNetworkAddress> bucketSeqToAddress = fragmentIdToSeqToAddressMap.get(fragmentId);
        BucketSeqToScanRange bucketSeqToScanRange = fragmentIdTobucketSeqToScanRangeMap.get(fragmentId);
        Set<Integer> scanNodeIds = fragmentIdToScanNodeIds.get(fragmentId);

        // 1. count each node in one fragment should scan how many tablet, gather them in one list
        Map<TNetworkAddress, List<Pair<Integer, Map<Integer, List<TScanRangeParams>>>>> addressToScanRanges
                = Maps.newHashMap();
        for (Map.Entry<Integer, Map<Integer, List<TScanRangeParams>>> scanRanges : bucketSeqToScanRange.entrySet()) {
            TNetworkAddress address = bucketSeqToAddress.get(scanRanges.getKey());
            Map<Integer, List<TScanRangeParams>> nodeScanRanges = scanRanges.getValue();

            // We only care about the node scan ranges of scan nodes which belong to this fragment
            Map<Integer, List<TScanRangeParams>> filteredNodeScanRanges = Maps.newHashMap();
            for (Integer scanNodeId : nodeScanRanges.keySet()) {
                if (scanNodeIds.contains(scanNodeId)) {
                    filteredNodeScanRanges.put(scanNodeId, nodeScanRanges.get(scanNodeId));
                }
            }

            // set bucket for scanRange, the pair is <bucket_num, map<scanNode_id, list<scanRange>>>>
            // we should make sure
            // 1. same bucket in some address be
            // 2. different scanNode id scan different scanRange which belong to the scanNode id
            // 3. split how many scanRange one instance should scan, same bucket do not split to different instance
            Pair<Integer, Map<Integer, List<TScanRangeParams>>> filteredScanRanges
                    = Pair.of(scanRanges.getKey(), filteredNodeScanRanges);

            if (!addressToScanRanges.containsKey(address)) {
                addressToScanRanges.put(address, Lists.newArrayList());
            }
            addressToScanRanges.get(address).add(filteredScanRanges);
        }
        FragmentScanRangeAssignment assignment = params.scanRangeAssignment;
        for (Map.Entry<TNetworkAddress, List<Pair<Integer, Map<Integer, List<TScanRangeParams>>>>> addressScanRange
                : addressToScanRanges.entrySet()) {
            List<Pair<Integer, Map<Integer, List<TScanRangeParams>>>> scanRange = addressScanRange.getValue();
            Map<Integer, List<TScanRangeParams>> range
                    = findOrInsert(assignment, addressScanRange.getKey(), new HashMap<>());
            int expectedInstanceNum = 1;
            if (parallelExecInstanceNum > 1) {
                //the scan instance num should not larger than the tablets num
                expectedInstanceNum = Math.min(scanRange.size(), parallelExecInstanceNum);
            }

            // 2.split how many scanRange one instance should scan
            List<List<Pair<Integer, Map<Integer, List<TScanRangeParams>>>>> perInstanceScanRanges
                    = ListUtil.splitBySize(scanRange, expectedInstanceNum);

            // 3.construct instanceExecParam add the scanRange should be scan by instance
            for (List<Pair<Integer, Map<Integer, List<TScanRangeParams>>>> perInstanceScanRange
                    : perInstanceScanRanges) {
                FInstanceExecParam instanceParam = new FInstanceExecParam(null, addressScanRange.getKey(), 0, params);

                for (Pair<Integer, Map<Integer, List<TScanRangeParams>>> nodeScanRangeMap : perInstanceScanRange) {
                    instanceParam.bucketSeqSet.add(nodeScanRangeMap.first);
                    for (Map.Entry<Integer, List<TScanRangeParams>> nodeScanRange
                            : nodeScanRangeMap.second.entrySet()) {
                        if (!instanceParam.perNodeScanRanges.containsKey(nodeScanRange.getKey())) {
                            range.put(nodeScanRange.getKey(), Lists.newArrayList());
                            instanceParam.perNodeScanRanges.put(nodeScanRange.getKey(), Lists.newArrayList());
                        }
                        range.get(nodeScanRange.getKey()).addAll(nodeScanRange.getValue());
                        instanceParam.perNodeScanRanges.get(nodeScanRange.getKey()).addAll(nodeScanRange.getValue());
                    }
                }
                params.instanceExecParams.add(instanceParam);
            }
        }
    }

    private Map<TNetworkAddress, Long> getReplicaNumPerHost() {
        Map<TNetworkAddress, Long> replicaNumPerHost = Maps.newHashMap();
        for (ScanNode scanNode : scanNodes) {
            List<TScanRangeLocations> locationsList = scanNode.getScanRangeLocations(0);
            if (locationsList == null) {
                // only analysis olap scan node
                continue;
            }
            for (TScanRangeLocations locations : locationsList) {
                for (TScanRangeLocation location : locations.locations) {
                    if (replicaNumPerHost.containsKey(location.server)) {
                        replicaNumPerHost.put(location.server, replicaNumPerHost.get(location.server) + 1L);
                    } else {
                        replicaNumPerHost.put(location.server, 1L);
                    }
                }

            }
        }
        return replicaNumPerHost;
    }

    // Populates scan_range_assignment_.
    // <fragment, <server, nodeId>>
    private void computeScanRangeAssignment() throws Exception {
        if (isPointQuery) {
            // Fast path for evaluate Backend for point query
            List<TScanRangeLocations> locations = ((OlapScanNode) scanNodes.get(0)).lazyEvaluateRangeLocations();
            Preconditions.checkNotNull(locations);
            return;
        }
        Map<TNetworkAddress, Long> assignedBytesPerHost = Maps.newHashMap();
        Map<TNetworkAddress, Long> replicaNumPerHost = getReplicaNumPerHost();
        Collections.shuffle(scanNodes);
        // set scan ranges/locations for scan nodes
        for (ScanNode scanNode : scanNodes) {
            List<TScanRangeLocations> locations;
            // the parameters of getScanRangeLocations may ignore, It doesn't take effect
            locations = scanNode.getScanRangeLocations(0);
            if (locations == null) {
                // only analysis olap scan node
                continue;
            }
            Collections.shuffle(locations);
            Set<Integer> scanNodeIds = fragmentIdToScanNodeIds.computeIfAbsent(scanNode.getFragmentId(),
                    k -> Sets.newHashSet());
            scanNodeIds.add(scanNode.getId().asInt());

            FragmentScanRangeAssignment assignment
                    = fragmentExecParamsMap.get(scanNode.getFragmentId()).scanRangeAssignment;
            boolean fragmentContainsColocateJoin = isColocateFragment(scanNode.getFragment(),
                    scanNode.getFragment().getPlanRoot());
            boolean fragmentContainsBucketShuffleJoin = bucketShuffleJoinController
                    .isBucketShuffleJoin(scanNode.getFragmentId().asInt(), scanNode.getFragment().getPlanRoot());

            // A fragment may contain both colocate join and bucket shuffle join
            // on need both compute scanRange to init basic data for query coordinator
            if (fragmentContainsColocateJoin) {
                computeScanRangeAssignmentByColocate((OlapScanNode) scanNode, assignedBytesPerHost, replicaNumPerHost);
            }
            if (fragmentContainsBucketShuffleJoin) {
                bucketShuffleJoinController.computeScanRangeAssignmentByBucket((OlapScanNode) scanNode,
                        idToBackend, addressToBackendID, replicaNumPerHost);
            }
            if (!(fragmentContainsColocateJoin || fragmentContainsBucketShuffleJoin)) {
                computeScanRangeAssignmentByScheduler(scanNode, locations, assignment, assignedBytesPerHost,
                        replicaNumPerHost);
            }
        }
    }

    // To ensure the same bucketSeq tablet to the same execHostPort
    private void computeScanRangeAssignmentByColocate(
            final OlapScanNode scanNode, Map<TNetworkAddress, Long> assignedBytesPerHost,
            Map<TNetworkAddress, Long> replicaNumPerHost) throws Exception {
        if (!fragmentIdToSeqToAddressMap.containsKey(scanNode.getFragmentId())) {
            fragmentIdToSeqToAddressMap.put(scanNode.getFragmentId(), new HashMap<>());
            fragmentIdTobucketSeqToScanRangeMap.put(scanNode.getFragmentId(), new BucketSeqToScanRange());
        }
        Map<Integer, TNetworkAddress> bucketSeqToAddress = fragmentIdToSeqToAddressMap.get(scanNode.getFragmentId());
        BucketSeqToScanRange bucketSeqToScanRange = fragmentIdTobucketSeqToScanRangeMap.get(scanNode.getFragmentId());
        for (Integer bucketSeq : scanNode.bucketSeq2locations.keySet()) {
            //fill scanRangeParamsList
            List<TScanRangeLocations> locations = scanNode.bucketSeq2locations.get(bucketSeq);
            if (!bucketSeqToAddress.containsKey(bucketSeq)) {
                getExecHostPortForFragmentIDAndBucketSeq(locations.get(0),
                        scanNode.getFragmentId(), bucketSeq, assignedBytesPerHost, replicaNumPerHost);
            }

            for (TScanRangeLocations location : locations) {
                Map<Integer, List<TScanRangeParams>> scanRanges =
                        findOrInsert(bucketSeqToScanRange, bucketSeq, new HashMap<>());

                List<TScanRangeParams> scanRangeParamsList =
                        findOrInsert(scanRanges, scanNode.getId().asInt(), new ArrayList<>());

                // add scan range
                TScanRangeParams scanRangeParams = new TScanRangeParams();
                scanRangeParams.scan_range = location.scan_range;
                scanRangeParamsList.add(scanRangeParams);
            }
        }
    }

    //ensure bucket sequence distribued to every host evenly
    private void getExecHostPortForFragmentIDAndBucketSeq(TScanRangeLocations seqLocation,
            PlanFragmentId fragmentId, Integer bucketSeq, Map<TNetworkAddress, Long> assignedBytesPerHost,
            Map<TNetworkAddress, Long> replicaNumPerHost)
            throws Exception {
        Reference<Long> backendIdRef = new Reference<Long>();
        selectBackendsByRoundRobin(seqLocation, assignedBytesPerHost, replicaNumPerHost, backendIdRef);
        Backend backend = this.idToBackend.get(backendIdRef.getRef());
        TNetworkAddress execHostPort = new TNetworkAddress(backend.getHost(), backend.getBePort());
        this.addressToBackendID.put(execHostPort, backendIdRef.getRef());
        this.fragmentIdToSeqToAddressMap.get(fragmentId).put(bucketSeq, execHostPort);
    }

    public TScanRangeLocation selectBackendsByRoundRobin(TScanRangeLocations seqLocation,
                                                         Map<TNetworkAddress, Long> assignedBytesPerHost,
                                                         Map<TNetworkAddress, Long> replicaNumPerHost,
                                                         Reference<Long> backendIdRef) throws UserException {
        if (!Config.enable_local_replica_selection) {
            return selectBackendsByRoundRobin(seqLocation.getLocations(), assignedBytesPerHost, replicaNumPerHost,
                    backendIdRef);
        }

        List<TScanRangeLocation> localLocations = new ArrayList<>();
        List<TScanRangeLocation> nonlocalLocations = new ArrayList<>();
        long localBeId = Env.getCurrentSystemInfo().getBackendIdByHost(FrontendOptions.getLocalHostAddress());
        for (final TScanRangeLocation location : seqLocation.getLocations()) {
            if (location.backend_id == localBeId) {
                localLocations.add(location);
            } else {
                nonlocalLocations.add(location);
            }
        }

        try {
            return selectBackendsByRoundRobin(localLocations, assignedBytesPerHost, replicaNumPerHost, backendIdRef);
        } catch (UserException ue) {
            if (!Config.enable_local_replica_selection_fallback) {
                throw ue;
            }
            return selectBackendsByRoundRobin(nonlocalLocations, assignedBytesPerHost, replicaNumPerHost, backendIdRef);
        }
    }

    public TScanRangeLocation selectBackendsByRoundRobin(List<TScanRangeLocation> locations,
            Map<TNetworkAddress, Long> assignedBytesPerHost, Map<TNetworkAddress, Long> replicaNumPerHost,
            Reference<Long> backendIdRef) throws UserException {
        Long minAssignedBytes = Long.MAX_VALUE;
        Long minReplicaNum = Long.MAX_VALUE;
        TScanRangeLocation minLocation = null;
        Long step = 1L;
        for (final TScanRangeLocation location : locations) {
            Long assignedBytes = findOrInsert(assignedBytesPerHost, location.server, 0L);
            if (assignedBytes < minAssignedBytes || (assignedBytes.equals(minAssignedBytes)
                    && replicaNumPerHost.get(location.server) < minReplicaNum)) {
                minAssignedBytes = assignedBytes;
                minReplicaNum = replicaNumPerHost.get(location.server);
                minLocation = location;
            }
        }
        for (TScanRangeLocation location : locations) {
            replicaNumPerHost.put(location.server, replicaNumPerHost.get(location.server) - 1);
        }
        TScanRangeLocation location = SimpleScheduler.getLocation(minLocation, locations,
                this.idToBackend, backendIdRef);
        assignedBytesPerHost.put(location.server, assignedBytesPerHost.get(location.server) + step);

        return location;
    }

    private void computeScanRangeAssignmentByConsistentHash(
            ScanNode scanNode,
            final List<TScanRangeLocations> locations,
            FragmentScanRangeAssignment assignment,
            Map<TNetworkAddress, Long> assignedBytesPerHost,
            Map<TNetworkAddress, Long> replicaNumPerHost) throws Exception {
        FederationBackendPolicy federationBackendPolicy = new FederationBackendPolicy();
        federationBackendPolicy.init();
        Collection<Backend> aliveBEs = federationBackendPolicy.getBackends();
        if (aliveBEs.isEmpty()) {
            throw new UserException("No available backends");
        }
        int virtualNumber = Math.max(Math.min(512 / aliveBEs.size(), 32), 2);
        ConsistentHash<TScanRangeLocations, Backend> consistentHash = new ConsistentHash<>(
                Hashing.murmur3_128(), new ScanRangeHash(), new BackendHash(), aliveBEs, virtualNumber);
        for (TScanRangeLocations scanRangeLocations : locations) {
            TScanRangeLocation minLocation = scanRangeLocations.locations.get(0);
            Backend backend = consistentHash.getNode(scanRangeLocations);
            TNetworkAddress execHostPort = new TNetworkAddress(backend.getHost(), backend.getBePort());
            this.addressToBackendID.put(execHostPort, backend.getId());
            // Why only increase 1 in other implementations ?
            if (scanRangeLocations.getScanRange().isSetExtScanRange()) {
                for (TFileRangeDesc desc : scanRangeLocations.scan_range.ext_scan_range.file_scan_range.ranges) {
                    assignedBytesPerHost.compute(execHostPort, (k, v) -> (v == null) ? desc.size : desc.size + v);
                }
            }
            // Is replicaNumPerHost useful ?
            replicaNumPerHost.computeIfPresent(minLocation.server, (k, v) -> v - 1);

            Map<Integer, List<TScanRangeParams>> scanRanges = findOrInsert(assignment, execHostPort, new HashMap<>());
            List<TScanRangeParams> scanRangeParamsList =
                    findOrInsert(scanRanges, scanNode.getId().asInt(), new ArrayList<>());
            TScanRangeParams scanRangeParams = new TScanRangeParams();
            scanRangeParams.scan_range = scanRangeLocations.scan_range;
            scanRangeParams.setVolumeId(minLocation.volume_id);
            scanRangeParamsList.add(scanRangeParams);
        }
    }

    private void computeScanRangeAssignmentByScheduler(
            final ScanNode scanNode,
            final List<TScanRangeLocations> locations,
            FragmentScanRangeAssignment assignment,
            Map<TNetworkAddress, Long> assignedBytesPerHost,
            Map<TNetworkAddress, Long> replicaNumPerHost) throws Exception {
        if (scanNode instanceof ExternalScanNode) {
            // Use consistent hash to assign the same scan range into the same backend among different queries
            computeScanRangeAssignmentByConsistentHash(
                    scanNode, locations, assignment, assignedBytesPerHost, replicaNumPerHost);
            return;
        }
        for (TScanRangeLocations scanRangeLocations : locations) {
            Reference<Long> backendIdRef = new Reference<Long>();
            TScanRangeLocation minLocation = selectBackendsByRoundRobin(scanRangeLocations,
                    assignedBytesPerHost, replicaNumPerHost, backendIdRef);
            Backend backend = this.idToBackend.get(backendIdRef.getRef());
            TNetworkAddress execHostPort = new TNetworkAddress(backend.getHost(), backend.getBePort());
            this.addressToBackendID.put(execHostPort, backendIdRef.getRef());

            Map<Integer, List<TScanRangeParams>> scanRanges = findOrInsert(assignment, execHostPort,
                    new HashMap<Integer, List<TScanRangeParams>>());
            List<TScanRangeParams> scanRangeParamsList = findOrInsert(scanRanges, scanNode.getId().asInt(),
                    new ArrayList<TScanRangeParams>());
            // add scan range
            TScanRangeParams scanRangeParams = new TScanRangeParams();
            scanRangeParams.scan_range = scanRangeLocations.scan_range;
            // Volume is optional, so we need to set the value and the is-set bit
            scanRangeParams.setVolumeId(minLocation.volume_id);
            scanRangeParamsList.add(scanRangeParams);
        }
    }

    public void updateFragmentExecStatus(TReportExecStatusParams params) {
        if (enablePipelineEngine) {
            PipelineExecContext ctx = pipelineExecContexts.get(Pair.of(params.getFragmentId(), params.getBackendId()));
            if (!ctx.updateProfile(params)) {
                return;
            }

            // print fragment instance profile
            if (LOG.isDebugEnabled()) {
                StringBuilder builder = new StringBuilder();
                ctx.printProfile(builder);
                LOG.debug("profile for query_id={} instance_id={}\n{}",
                        DebugUtil.printId(queryId),
                        DebugUtil.printId(params.getFragmentInstanceId()),
                        builder.toString());
            }

            Status status = new Status(params.status);
            // for now, abort the query if we see any error except if the error is cancelled
            // and returned_all_results_ is true.
            // (UpdateStatus() initiates cancellation, if it hasn't already been initiated)
            if (!(returnedAllResults && status.isCancelled()) && !status.ok()) {
                LOG.warn("one instance report fail, query_id={} instance_id={}, error message: {}",
                        DebugUtil.printId(queryId), DebugUtil.printId(params.getFragmentInstanceId()),
                        status.getErrorMsg());
                updateStatus(status, params.getFragmentInstanceId());
            }
            if (ctx.fragmentInstancesMap.get(params.fragment_instance_id).getIsDone()) {
                if (params.isSetDeltaUrls()) {
                    updateDeltas(params.getDeltaUrls());
                }
                if (params.isSetLoadCounters()) {
                    updateLoadCounters(params.getLoadCounters());
                }
                if (params.isSetTrackingUrl()) {
                    trackingUrl = params.getTrackingUrl();
                }
                if (params.isSetExportFiles()) {
                    updateExportFiles(params.getExportFiles());
                }
                if (params.isSetCommitInfos()) {
                    updateCommitInfos(params.getCommitInfos());
                }
                if (params.isSetErrorTabletInfos()) {
                    updateErrorTabletInfos(params.getErrorTabletInfos());
                }
                profileDoneSignal.markedCountDown(params.getFragmentInstanceId(), -1L);
            }

            if (params.isSetLoadedRows()) {
                Env.getCurrentEnv().getLoadManager().updateJobProgress(
                        jobId, params.getBackendId(), params.getQueryId(), params.getFragmentInstanceId(),
                        params.getLoadedRows(), params.getLoadedBytes(), params.isDone());
            }
        } else {
            if (params.backend_num >= backendExecStates.size()) {
                LOG.warn("unknown backend number: {}, expected less than: {}",
                        params.backend_num, backendExecStates.size());
                return;
            }
            BackendExecState execState = backendExecStates.get(params.backend_num);
            if (!execState.updateProfile(params)) {
                return;
            }

            // print fragment instance profile
            if (LOG.isDebugEnabled()) {
                StringBuilder builder = new StringBuilder();
                execState.printProfile(builder);
                LOG.debug("profile for query_id={} instance_id={}\n{}",
                        DebugUtil.printId(queryId),
                        DebugUtil.printId(params.getFragmentInstanceId()),
                        builder.toString());
            }

            Status status = new Status(params.status);
            // for now, abort the query if we see any error except if the error is cancelled
            // and returned_all_results_ is true.
            // (UpdateStatus() initiates cancellation, if it hasn't already been initiated)
            if (!(returnedAllResults && status.isCancelled()) && !status.ok()) {
                LOG.warn("one instance report fail, query_id={} instance_id={}, error message: {}",
                        DebugUtil.printId(queryId), DebugUtil.printId(params.getFragmentInstanceId()),
                        status.getErrorMsg());
                updateStatus(status, params.getFragmentInstanceId());
            }
            if (execState.done) {
                if (params.isSetDeltaUrls()) {
                    updateDeltas(params.getDeltaUrls());
                }
                if (params.isSetLoadCounters()) {
                    updateLoadCounters(params.getLoadCounters());
                }
                if (params.isSetTrackingUrl()) {
                    trackingUrl = params.getTrackingUrl();
                }
                if (params.isSetExportFiles()) {
                    updateExportFiles(params.getExportFiles());
                }
                if (params.isSetCommitInfos()) {
                    updateCommitInfos(params.getCommitInfos());
                }
                if (params.isSetErrorTabletInfos()) {
                    updateErrorTabletInfos(params.getErrorTabletInfos());
                }
                profileDoneSignal.markedCountDown(params.getFragmentInstanceId(), -1L);
            }

            if (params.isSetLoadedRows()) {
                Env.getCurrentEnv().getLoadManager().updateJobProgress(
                        jobId, params.getBackendId(), params.getQueryId(), params.getFragmentInstanceId(),
                        params.getLoadedRows(), params.getLoadedBytes(), params.isDone());
            }
        }
    }

    public void endProfile() {
        endProfile(true);
    }

    public void endProfile(boolean waitProfileDone) {
        if (enablePipelineEngine) {
            if (pipelineExecContexts.isEmpty()) {
                return;
            }
        } else {
            if (backendExecStates.isEmpty()) {
                return;
            }
        }

        // Wait for all backends to finish reporting when writing profile last time.
        if (waitProfileDone && needReport) {
            try {
                profileDoneSignal.await(2, TimeUnit.SECONDS);
            } catch (InterruptedException e1) {
                LOG.warn("signal await error", e1);
            }
        }

        for (int i = 1; i < fragmentProfile.size(); ++i) {
            fragmentProfile.get(i).sortChildren();
        }
    }

    /*
     * Waiting the coordinator finish executing.
     * return false if waiting timeout.
     * return true otherwise.
     * NOTICE: return true does not mean that coordinator executed success,
     * the caller should check queryStatus for result.
     *
     * We divide the entire waiting process into multiple rounds,
     * with a maximum of 30 seconds per round. And after each round of waiting,
     * check the status of the BE. If the BE status is abnormal, the wait is ended
     * and the result is returned. Otherwise, continue to the next round of waiting.
     * This method mainly avoids the problem that the Coordinator waits for a long time
     * after some BE can no long return the result due to some exception, such as BE is down.
     */
    public boolean join(int timeoutS) {
        final long fixedMaxWaitTime = 30;

        long leftTimeoutS = timeoutS;
        while (leftTimeoutS > 0) {
            long waitTime = Math.min(leftTimeoutS, fixedMaxWaitTime);
            boolean awaitRes = false;
            try {
                awaitRes = profileDoneSignal.await(waitTime, TimeUnit.SECONDS);
            } catch (InterruptedException e) {
                // Do nothing
            }
            if (awaitRes) {
                return true;
            }

            if (!checkBackendState()) {
                return true;
            }

            leftTimeoutS -= waitTime;
        }
        return false;
    }

    /*
     * Check the state of backends in needCheckBackendExecStates.
     * return true if all of them are OK. Otherwise, return false.
     */
    private boolean checkBackendState() {
        if (enablePipelineEngine) {
            for (PipelineExecContext ctx : needCheckPipelineExecContexts) {
                if (!ctx.isBackendStateHealthy()) {
                    queryStatus = new Status(TStatusCode.INTERNAL_ERROR, "backend "
                            + ctx.backend.getId() + " is down");
                    return false;
                }
            }
        } else {
            for (BackendExecState backendExecState : needCheckBackendExecStates) {
                if (!backendExecState.isBackendStateHealthy()) {
                    queryStatus = new Status(TStatusCode.INTERNAL_ERROR, "backend "
                            + backendExecState.backend.getId() + " is down");
                    return false;
                }
            }
        }
        return true;
    }

    public boolean isDone() {
        return profileDoneSignal.getCount() == 0;
    }

    // map from an impalad host address to the per-node assigned scan ranges;
    // records scan range assignment for a single fragment
    class FragmentScanRangeAssignment
            extends HashMap<TNetworkAddress, Map<Integer, List<TScanRangeParams>>> {
    }

    // Bucket sequence -> (scan node id -> list of TScanRangeParams)
    class BucketSeqToScanRange extends HashMap<Integer, Map<Integer, List<TScanRangeParams>>> {

    }

    class BucketShuffleJoinController {
        // fragment_id -> < bucket_seq -> < scannode_id -> scan_range_params >>
        private final Map<PlanFragmentId, BucketSeqToScanRange> fragmentIdBucketSeqToScanRangeMap = Maps.newHashMap();
        // fragment_id -> < bucket_seq -> be_addresss >
        private final Map<PlanFragmentId, Map<Integer, TNetworkAddress>> fragmentIdToSeqToAddressMap
                = Maps.newHashMap();
        // fragment_id -> < be_id -> bucket_count >
        private final Map<PlanFragmentId, Map<Long, Integer>> fragmentIdToBuckendIdBucketCountMap = Maps.newHashMap();
        // fragment_id -> bucket_num
        private final Map<PlanFragmentId, Integer> fragmentIdToBucketNumMap = Maps.newHashMap();

        // cache the bucketShuffleFragmentIds
        private final Set<Integer> bucketShuffleFragmentIds = new HashSet<>();

        private final Map<PlanFragmentId, Set<Integer>> fragmentIdToScanNodeIds;

        // TODO(cmy): Should refactor this Controller to unify bucket shuffle join and colocate join
        public BucketShuffleJoinController(Map<PlanFragmentId, Set<Integer>> fragmentIdToScanNodeIds) {
            this.fragmentIdToScanNodeIds = fragmentIdToScanNodeIds;
        }

        // check whether the node fragment is bucket shuffle join fragment
        private boolean isBucketShuffleJoin(int fragmentId, PlanNode node) {
            if (ConnectContext.get() != null) {
                if (!ConnectContext.get().getSessionVariable().isEnableBucketShuffleJoin()) {
                    return false;
                }
            }

            // check the node is be the part of the fragment
            if (fragmentId != node.getFragmentId().asInt()) {
                return false;
            }

            if (bucketShuffleFragmentIds.contains(fragmentId)) {
                return true;
            }

            if (node instanceof HashJoinNode) {
                HashJoinNode joinNode = (HashJoinNode) node;
                if (joinNode.isBucketShuffle()) {
                    bucketShuffleFragmentIds.add(joinNode.getFragmentId().asInt());
                    return true;
                }
            }

            for (PlanNode childNode : node.getChildren()) {
                if (isBucketShuffleJoin(fragmentId, childNode)) {
                    return true;
                }
            }

            return false;
        }

        private boolean isBucketShuffleJoin(int fragmentId) {
            return bucketShuffleFragmentIds.contains(fragmentId);
        }

        private int getFragmentBucketNum(PlanFragmentId fragmentId) {
            return fragmentIdToBucketNumMap.get(fragmentId);
        }

        // make sure each host have average bucket to scan
        private void getExecHostPortForFragmentIDAndBucketSeq(TScanRangeLocations seqLocation,
                PlanFragmentId fragmentId, Integer bucketSeq, ImmutableMap<Long, Backend> idToBackend,
                Map<TNetworkAddress, Long> addressToBackendID,
                Map<TNetworkAddress, Long> replicaNumPerHost) throws Exception {
            Map<Long, Integer> buckendIdToBucketCountMap = fragmentIdToBuckendIdBucketCountMap.get(fragmentId);
            int maxBucketNum = Integer.MAX_VALUE;
            long buckendId = Long.MAX_VALUE;
            Long minReplicaNum = Long.MAX_VALUE;
            for (TScanRangeLocation location : seqLocation.locations) {
                if (buckendIdToBucketCountMap.getOrDefault(location.backend_id, 0) < maxBucketNum) {
                    maxBucketNum = buckendIdToBucketCountMap.getOrDefault(location.backend_id, 0);
                    buckendId = location.backend_id;
                    minReplicaNum = replicaNumPerHost.get(location.server);
                } else if (buckendIdToBucketCountMap.getOrDefault(location.backend_id, 0) == maxBucketNum
                        && replicaNumPerHost.get(location.server) < minReplicaNum) {
                    buckendId = location.backend_id;
                    minReplicaNum = replicaNumPerHost.get(location.server);
                }
            }
            Reference<Long> backendIdRef = new Reference<>();
            TNetworkAddress execHostPort = SimpleScheduler.getHost(buckendId,
                    seqLocation.locations, idToBackend, backendIdRef);
            //the backend with buckendId is not alive, chose another new backend
            if (backendIdRef.getRef() != buckendId) {
                buckendIdToBucketCountMap.put(backendIdRef.getRef(),
                        buckendIdToBucketCountMap.getOrDefault(backendIdRef.getRef(), 0) + 1);
            } else { //the backend with buckendId is alive, update buckendIdToBucketCountMap directly
                buckendIdToBucketCountMap.put(buckendId, buckendIdToBucketCountMap.getOrDefault(buckendId, 0) + 1);
            }
            for (TScanRangeLocation location : seqLocation.locations) {
                replicaNumPerHost.put(location.server, replicaNumPerHost.get(location.server) - 1);
            }
            addressToBackendID.put(execHostPort, backendIdRef.getRef());
            this.fragmentIdToSeqToAddressMap.get(fragmentId).put(bucketSeq, execHostPort);
        }

        // to ensure the same bucketSeq tablet to the same execHostPort
        private void computeScanRangeAssignmentByBucket(
                final OlapScanNode scanNode, ImmutableMap<Long, Backend> idToBackend,
                Map<TNetworkAddress, Long> addressToBackendID,
                Map<TNetworkAddress, Long> replicaNumPerHost) throws Exception {
            if (!fragmentIdToSeqToAddressMap.containsKey(scanNode.getFragmentId())) {
                // In bucket shuffle join, we have 2 situation.
                // 1. Only one partition: in this case, we use scanNode.getTotalTabletsNum() to get the right bucket num
                //    because when table turn on dynamic partition, the bucket number in default distribution info
                //    is not correct.
                // 2. Table is colocated: in this case, table could have more than one partition, but all partition's
                //    bucket number must be same, so we use default bucket num is ok.
                int bucketNum = 0;
                if (scanNode.getOlapTable().isColocateTable()) {
                    bucketNum = scanNode.getOlapTable().getDefaultDistributionInfo().getBucketNum();
                } else {
                    bucketNum = (int) (scanNode.getTotalTabletsNum());
                }
                fragmentIdToBucketNumMap.put(scanNode.getFragmentId(), bucketNum);
                fragmentIdToSeqToAddressMap.put(scanNode.getFragmentId(), new HashMap<>());
                fragmentIdBucketSeqToScanRangeMap.put(scanNode.getFragmentId(), new BucketSeqToScanRange());
                fragmentIdToBuckendIdBucketCountMap.put(scanNode.getFragmentId(), new HashMap<>());
            }
            Map<Integer, TNetworkAddress> bucketSeqToAddress
                    = fragmentIdToSeqToAddressMap.get(scanNode.getFragmentId());
            BucketSeqToScanRange bucketSeqToScanRange = fragmentIdBucketSeqToScanRangeMap.get(scanNode.getFragmentId());

            for (Integer bucketSeq : scanNode.bucketSeq2locations.keySet()) {
                //fill scanRangeParamsList
                List<TScanRangeLocations> locations = scanNode.bucketSeq2locations.get(bucketSeq);
                if (!bucketSeqToAddress.containsKey(bucketSeq)) {
                    getExecHostPortForFragmentIDAndBucketSeq(locations.get(0), scanNode.getFragmentId(),
                            bucketSeq, idToBackend, addressToBackendID, replicaNumPerHost);
                }

                for (TScanRangeLocations location : locations) {
                    Map<Integer, List<TScanRangeParams>> scanRanges =
                            findOrInsert(bucketSeqToScanRange, bucketSeq, new HashMap<>());

                    List<TScanRangeParams> scanRangeParamsList =
                            findOrInsert(scanRanges, scanNode.getId().asInt(), new ArrayList<>());

                    // add scan range
                    TScanRangeParams scanRangeParams = new TScanRangeParams();
                    scanRangeParams.scan_range = location.scan_range;
                    scanRangeParamsList.add(scanRangeParams);
                }
            }
        }

        private void computeInstanceParam(PlanFragmentId fragmentId,
                int parallelExecInstanceNum, FragmentExecParams params) {
            Map<Integer, TNetworkAddress> bucketSeqToAddress = fragmentIdToSeqToAddressMap.get(fragmentId);
            BucketSeqToScanRange bucketSeqToScanRange = fragmentIdBucketSeqToScanRangeMap.get(fragmentId);
            Set<Integer> scanNodeIds = fragmentIdToScanNodeIds.get(fragmentId);

            // 1. count each node in one fragment should scan how many tablet, gather them in one list
            Map<TNetworkAddress, List<Pair<Integer, Map<Integer, List<TScanRangeParams>>>>> addressToScanRanges
                    = Maps.newHashMap();
            for (Map.Entry<Integer, Map<Integer, List<TScanRangeParams>>> scanRanges
                    : bucketSeqToScanRange.entrySet()) {
                TNetworkAddress address = bucketSeqToAddress.get(scanRanges.getKey());
                Map<Integer, List<TScanRangeParams>> nodeScanRanges = scanRanges.getValue();
                // We only care about the node scan ranges of scan nodes which belong to this fragment
                Map<Integer, List<TScanRangeParams>> filteredNodeScanRanges = Maps.newHashMap();
                for (Integer scanNodeId : nodeScanRanges.keySet()) {
                    if (scanNodeIds.contains(scanNodeId)) {
                        filteredNodeScanRanges.put(scanNodeId, nodeScanRanges.get(scanNodeId));
                    }
                }
                Pair<Integer, Map<Integer, List<TScanRangeParams>>> filteredScanRanges
                        = Pair.of(scanRanges.getKey(), filteredNodeScanRanges);

                if (!addressToScanRanges.containsKey(address)) {
                    addressToScanRanges.put(address, Lists.newArrayList());
                }
                addressToScanRanges.get(address).add(filteredScanRanges);
            }
            FragmentScanRangeAssignment assignment = params.scanRangeAssignment;
            for (Map.Entry<TNetworkAddress, List<Pair<Integer, Map<Integer, List<TScanRangeParams>>>>> addressScanRange
                    : addressToScanRanges.entrySet()) {
                List<Pair<Integer, Map<Integer, List<TScanRangeParams>>>> scanRange = addressScanRange.getValue();
                Map<Integer, List<TScanRangeParams>> range
                        = findOrInsert(assignment, addressScanRange.getKey(), new HashMap<>());
                int expectedInstanceNum = 1;
                if (parallelExecInstanceNum > 1) {
                    //the scan instance num should not larger than the tablets num
                    expectedInstanceNum = Math.min(scanRange.size(), parallelExecInstanceNum);
                }

                // 2. split how many scanRange one instance should scan
                List<List<Pair<Integer, Map<Integer, List<TScanRangeParams>>>>> perInstanceScanRanges
                        = ListUtil.splitBySize(scanRange, expectedInstanceNum);

                // 3.construct instanceExecParam add the scanRange should be scan by instance
                for (List<Pair<Integer, Map<Integer, List<TScanRangeParams>>>> perInstanceScanRange
                        : perInstanceScanRanges) {
                    FInstanceExecParam instanceParam = new FInstanceExecParam(
                            null, addressScanRange.getKey(), 0, params);

                    for (Pair<Integer, Map<Integer, List<TScanRangeParams>>> nodeScanRangeMap : perInstanceScanRange) {
                        instanceParam.addBucketSeq(nodeScanRangeMap.first);
                        for (Map.Entry<Integer, List<TScanRangeParams>> nodeScanRange
                                : nodeScanRangeMap.second.entrySet()) {
                            if (!instanceParam.perNodeScanRanges.containsKey(nodeScanRange.getKey())) {
                                range.put(nodeScanRange.getKey(), Lists.newArrayList());
                                instanceParam.perNodeScanRanges.put(nodeScanRange.getKey(), Lists.newArrayList());
                            }
                            range.get(nodeScanRange.getKey()).addAll(nodeScanRange.getValue());
                            instanceParam.perNodeScanRanges.get(nodeScanRange.getKey())
                                    .addAll(nodeScanRange.getValue());
                        }
                    }
                    params.instanceExecParams.add(instanceParam);
                }
            }
        }
    }

    private final Map<PlanFragmentId, BucketSeqToScanRange> fragmentIdTobucketSeqToScanRangeMap = Maps.newHashMap();
    private final Map<PlanFragmentId, Map<Integer, TNetworkAddress>> fragmentIdToSeqToAddressMap = Maps.newHashMap();
    // cache the fragment id to its scan node ids. Used for colocate join.
    private final Map<PlanFragmentId, Set<Integer>> fragmentIdToScanNodeIds = Maps.newHashMap();
    private final Set<Integer> colocateFragmentIds = new HashSet<>();
    private final BucketShuffleJoinController bucketShuffleJoinController
            = new BucketShuffleJoinController(fragmentIdToScanNodeIds);

    // record backend execute state
    // TODO(zhaochun): add profile information and others
    public class BackendExecState {
        TExecPlanFragmentParams rpcParams;
        PlanFragmentId fragmentId;
        boolean initiated;
        volatile boolean done;
        boolean hasCanceled;
        int profileFragmentId;
        RuntimeProfile profile;
        RuntimeProfile loadChannelProfile;
        TNetworkAddress brpcAddress;
        TNetworkAddress address;
        Backend backend;
        long lastMissingHeartbeatTime = -1;
        TUniqueId instanceId;

        public BackendExecState(PlanFragmentId fragmentId, int instanceId, int profileFragmentId,
                                TExecPlanFragmentParams rpcParams, Map<TNetworkAddress, Long> addressToBackendID,
                                RuntimeProfile loadChannelProfile) {
            this.profileFragmentId = profileFragmentId;
            this.fragmentId = fragmentId;
            this.rpcParams = rpcParams;
            this.initiated = false;
            this.done = false;
            FInstanceExecParam fi = fragmentExecParamsMap.get(fragmentId).instanceExecParams.get(instanceId);
            this.instanceId = fi.instanceId;
            this.address = fi.host;
            this.backend = idToBackend.get(addressToBackendID.get(address));
            this.brpcAddress = new TNetworkAddress(backend.getHost(), backend.getBrpcPort());

            String name = "Instance " + DebugUtil.printId(fi.instanceId) + " (host=" + address + ")";
            this.loadChannelProfile = loadChannelProfile;
            this.profile = new RuntimeProfile(name);
            this.hasCanceled = false;
            this.lastMissingHeartbeatTime = backend.getLastMissingHeartbeatTime();
        }

        /**
         * Some information common to all Fragments does not need to be sent repeatedly.
         * Therefore, when we confirm that a certain BE has accepted the information,
         * we will delete the information in the subsequent Fragment to avoid repeated sending.
         * This information can be obtained from the cache of BE.
         */
        public void unsetFields() {
            this.rpcParams.unsetDescTbl();
            this.rpcParams.unsetCoord();
            this.rpcParams.unsetQueryGlobals();
            this.rpcParams.unsetResourceInfo();
            this.rpcParams.setIsSimplifiedParam(true);
        }

        // update profile.
        // return true if profile is updated. Otherwise, return false.
        public synchronized boolean updateProfile(TReportExecStatusParams params) {
            if (this.done) {
                // duplicate packet
                return false;
            }
            if (params.isSetProfile()) {
                profile.update(params.profile);
            }
            if (params.isSetLoadChannelProfile()) {
                loadChannelProfile.update(params.loadChannelProfile);
            }
            this.done = params.done;
            if (statsErrorEstimator != null) {
                statsErrorEstimator.updateExactReturnedRows(params);
            }
            return true;
        }

        public synchronized void printProfile(StringBuilder builder) {
            this.profile.computeTimeInProfile();
            this.profile.prettyPrint(builder, "");
        }

        // cancel the fragment instance.
        // return true if cancel success. Otherwise, return false
        public synchronized boolean cancelFragmentInstance(Types.PPlanFragmentCancelReason cancelReason) {
            if (LOG.isDebugEnabled()) {
                LOG.debug("cancelRemoteFragments initiated={} done={} hasCanceled={} backend: {},"
                                + " fragment instance id={}, reason: {}",
                        this.initiated, this.done, this.hasCanceled, backend.getId(),
                        DebugUtil.printId(fragmentInstanceId()), cancelReason.name());
            }
            try {
                if (!this.initiated) {
                    return false;
                }
                // don't cancel if it is already finished
                if (this.done) {
                    return false;
                }
                if (this.hasCanceled) {
                    return false;
                }

                Span span = ConnectContext.get() != null
                        ? ConnectContext.get().getTracer().spanBuilder("cancelPlanFragmentAsync")
                        .setParent(Context.current()).setSpanKind(SpanKind.CLIENT).startSpan()
                        : Telemetry.getNoopSpan();
                try (Scope scope = span.makeCurrent()) {
                    BackendServiceProxy.getInstance().cancelPlanFragmentAsync(brpcAddress,
                            fragmentInstanceId(), cancelReason);
                } catch (RpcException e) {
                    span.recordException(e);
                    LOG.warn("cancel plan fragment get a exception, address={}:{}", brpcAddress.getHostname(),
                            brpcAddress.getPort());
                    SimpleScheduler.addToBlacklist(addressToBackendID.get(brpcAddress), e.getMessage());
                } finally {
                    span.end();
                }

                this.hasCanceled = true;
            } catch (Exception e) {
                LOG.warn("catch a exception", e);
                return false;
            }
            return true;
        }

        public synchronized boolean computeTimeInProfile(int maxFragmentId) {
            if (this.profileFragmentId < 0 || this.profileFragmentId > maxFragmentId) {
                LOG.warn("profileFragmentId {} should be in [0, {})", profileFragmentId, maxFragmentId);
                return false;
            }
            profile.computeTimeInProfile();
            return true;
        }

        public boolean isBackendStateHealthy() {
            if (backend.getLastMissingHeartbeatTime() > lastMissingHeartbeatTime && !backend.isAlive()) {
                LOG.warn("backend {} is down while joining the coordinator. job id: {}",
                        backend.getId(), jobId);
                return false;
            }
            return true;
        }

        public FragmentInstanceInfo buildFragmentInstanceInfo() {
            return new QueryStatisticsItem.FragmentInstanceInfo.Builder().instanceId(fragmentInstanceId())
                    .fragmentId(String.valueOf(fragmentId)).address(this.address).build();
        }

        private TUniqueId fragmentInstanceId() {
            return this.rpcParams.params.getFragmentInstanceId();
        }
    }

    public class PipelineExecContext {
        TPipelineFragmentParams rpcParams;
        PlanFragmentId fragmentId;
        boolean initiated;
        volatile boolean done;
        boolean hasCanceled;
        Map<TUniqueId, RuntimeProfile> fragmentInstancesMap;
        int cancelProgress = 0;
        int profileFragmentId;
        TNetworkAddress brpcAddress;
        TNetworkAddress address;
        Backend backend;
        long lastMissingHeartbeatTime = -1;
        long profileReportProgress = 0;
        private final int numInstances;

        public PipelineExecContext(PlanFragmentId fragmentId, int profileFragmentId,
                TPipelineFragmentParams rpcParams, Long backendId,
                Map<TUniqueId, RuntimeProfile> fragmentInstancesMap) {
            this.profileFragmentId = profileFragmentId;
            this.fragmentId = fragmentId;
            this.rpcParams = rpcParams;
            this.numInstances = rpcParams.local_params.size();
            this.fragmentInstancesMap = fragmentInstancesMap;

            this.initiated = false;
            this.done = false;

<<<<<<< HEAD
            this.address = addr;
            this.backend = idToBackend.get(addressToBackendID.get(address));
            this.brpcAddress = new TNetworkAddress(backend.getHost(), backend.getBrpcPort());
=======
            this.backend = idToBackend.get(backendId);
            this.address = new TNetworkAddress(backend.getIp(), backend.getBePort());
            this.brpcAddress = new TNetworkAddress(backend.getIp(), backend.getBrpcPort());
>>>>>>> aacc075f

            this.hasCanceled = false;
            this.lastMissingHeartbeatTime = backend.getLastMissingHeartbeatTime();
        }

        /**
         * Some information common to all Fragments does not need to be sent repeatedly.
         * Therefore, when we confirm that a certain BE has accepted the information,
         * we will delete the information in the subsequent Fragment to avoid repeated sending.
         * This information can be obtained from the cache of BE.
         */
        public void unsetFields() {
            this.rpcParams.unsetDescTbl();
            this.rpcParams.unsetCoord();
            this.rpcParams.unsetQueryGlobals();
            this.rpcParams.unsetResourceInfo();
            this.rpcParams.setIsSimplifiedParam(true);
        }

        // update profile.
        // return true if profile is updated. Otherwise, return false.
        public synchronized boolean updateProfile(TReportExecStatusParams params) {
            RuntimeProfile profile = fragmentInstancesMap.get(params.fragment_instance_id);
            if (params.done && profile.getIsDone()) {
                // duplicate packet
                return false;
            }

            if (params.isSetProfile()) {
                profile.update(params.profile);
            }
            if (params.done) {
                profile.setIsDone(true);
                profileReportProgress++;
            }
            if (profileReportProgress == numInstances) {
                this.done = true;
            }
            return true;
        }

        public synchronized void printProfile(StringBuilder builder) {
            this.fragmentInstancesMap.values().stream().forEach(p -> {
                p.computeTimeInProfile();
                p.prettyPrint(builder, "");
            });
        }

        // cancel all fragment instances.
        // return true if cancel success. Otherwise, return false
        public synchronized boolean cancelFragmentInstance(Types.PPlanFragmentCancelReason cancelReason) {
            if (!this.initiated) {
                return false;
            }
            // don't cancel if it is already finished
            if (this.done) {
                return false;
            }
            if (this.hasCanceled) {
                return false;
            }
            for (TPipelineInstanceParams localParam : rpcParams.local_params) {
                if (LOG.isDebugEnabled()) {
                    LOG.debug("cancelRemoteFragments initiated={} done={} hasCanceled={} backend: {},"
                                    + " fragment instance id={}, reason: {}",
                            this.initiated, this.done, this.hasCanceled, backend.getId(),
                            DebugUtil.printId(localParam.fragment_instance_id), cancelReason.name());
                }
                if (fragmentInstancesMap.get(localParam.fragment_instance_id).getIsCancel()) {
                    continue;
                }
                try {
                    Span span = ConnectContext.get() != null
                            ? ConnectContext.get().getTracer().spanBuilder("cancelPlanFragmentAsync")
                            .setParent(Context.current()).setSpanKind(SpanKind.CLIENT).startSpan()
                            : Telemetry.getNoopSpan();
                    try (Scope scope = span.makeCurrent()) {
                        BackendServiceProxy.getInstance().cancelPlanFragmentAsync(brpcAddress,
                                localParam.fragment_instance_id, cancelReason);
                    } catch (RpcException e) {
                        span.recordException(e);
                        LOG.warn("cancel plan fragment get a exception, address={}:{}", brpcAddress.getHostname(),
                                brpcAddress.getPort());
                        SimpleScheduler.addToBlacklist(addressToBackendID.get(brpcAddress), e.getMessage());
                    } finally {
                        span.end();
                    }
                } catch (Exception e) {
                    LOG.warn("catch a exception", e);
                    return false;
                }
            }
            this.hasCanceled = true;
            for (int i = 0; i < this.numInstances; i++) {
                fragmentInstancesMap.get(rpcParams.local_params.get(i).fragment_instance_id).setIsCancel(true);
            }
            cancelProgress = numInstances;
            return true;
        }

        public synchronized boolean computeTimeInProfile(int maxFragmentId) {
            if (this.profileFragmentId < 0 || this.profileFragmentId > maxFragmentId) {
                LOG.warn("profileFragmentId {} should be in [0, {})", profileFragmentId, maxFragmentId);
                return false;
            }
            // profile.computeTimeInProfile();
            return true;
        }

        public boolean isBackendStateHealthy() {
            if (backend.getLastMissingHeartbeatTime() > lastMissingHeartbeatTime && !backend.isAlive()) {
                LOG.warn("backend {} is down while joining the coordinator. job id: {}",
                        backend.getId(), jobId);
                return false;
            }
            return true;
        }

        public List<QueryStatisticsItem.FragmentInstanceInfo> buildFragmentInstanceInfo() {
            return this.rpcParams.local_params.stream().map(it -> new FragmentInstanceInfo.Builder()
                    .instanceId(it.fragment_instance_id).fragmentId(String.valueOf(fragmentId))
                    .address(this.address).build()).collect(Collectors.toList());
        }
    }

    /**
     * A set of BackendExecState for same Backend
     */
    public class BackendExecStates {
        long beId;
        TNetworkAddress brpcAddr;
        List<BackendExecState> states = Lists.newArrayList();
        boolean twoPhaseExecution = false;
        ScopedSpan scopedSpan = new ScopedSpan();

        public BackendExecStates(long beId, TNetworkAddress brpcAddr, boolean twoPhaseExecution) {
            this.beId = beId;
            this.brpcAddr = brpcAddr;
            this.twoPhaseExecution = twoPhaseExecution;
        }

        public void addState(BackendExecState state) {
            this.states.add(state);
        }

        /**
         * The BackendExecState in states are all send to the same BE.
         * So only the first BackendExecState need to carry some common fields, such as DescriptorTbl,
         * the other BackendExecState does not need those fields. Unset them to reduce size.
         */
        public void unsetFields() {
            boolean first = true;
            for (BackendExecState state : states) {
                if (first) {
                    first = false;
                    continue;
                }
                state.unsetFields();
            }
        }

        public Future<InternalService.PExecPlanFragmentResult> execRemoteFragmentsAsync(BackendServiceProxy proxy)
                throws TException {
            try {
                TExecPlanFragmentParamsList paramsList = new TExecPlanFragmentParamsList();
                for (BackendExecState state : states) {
                    state.initiated = true;
                    paramsList.addToParamsList(state.rpcParams);
                }
                return proxy.execPlanFragmentsAsync(brpcAddr, paramsList, twoPhaseExecution);
            } catch (RpcException e) {
                // DO NOT throw exception here, return a complete future with error code,
                // so that the following logic will cancel the fragment.
                return futureWithException(e);
            }
        }

        public Future<InternalService.PExecPlanFragmentResult> execPlanFragmentStartAsync(BackendServiceProxy proxy)
                throws TException {
            try {
                PExecPlanFragmentStartRequest.Builder builder = PExecPlanFragmentStartRequest.newBuilder();
                PUniqueId qid = PUniqueId.newBuilder().setHi(queryId.hi).setLo(queryId.lo).build();
                builder.setQueryId(qid);
                return proxy.execPlanFragmentStartAsync(brpcAddr, builder.build());
            } catch (RpcException e) {
                // DO NOT throw exception here, return a complete future with error code,
                // so that the following logic will cancel the fragment.
                return futureWithException(e);
            }
        }

        @NotNull
        private Future<PExecPlanFragmentResult> futureWithException(RpcException e) {
            return new Future<PExecPlanFragmentResult>() {
                @Override
                public boolean cancel(boolean mayInterruptIfRunning) {
                    return false;
                }

                @Override
                public boolean isCancelled() {
                    return false;
                }

                @Override
                public boolean isDone() {
                    return true;
                }

                @Override
                public PExecPlanFragmentResult get() {
                    PExecPlanFragmentResult result = PExecPlanFragmentResult.newBuilder().setStatus(
                            Types.PStatus.newBuilder().addErrorMsgs(e.getMessage())
                                    .setStatusCode(TStatusCode.THRIFT_RPC_ERROR.getValue()).build()).build();
                    return result;
                }

                @Override
                public PExecPlanFragmentResult get(long timeout, TimeUnit unit) {
                    return get();
                }
            };
        }
    }

    public class PipelineExecContexts {
        long beId;
        TNetworkAddress brpcAddr;
        List<PipelineExecContext> ctxs = Lists.newArrayList();
        boolean twoPhaseExecution = false;
        ScopedSpan scopedSpan = new ScopedSpan();

        public PipelineExecContexts(long beId, TNetworkAddress brpcAddr, boolean twoPhaseExecution) {
            this.beId = beId;
            this.brpcAddr = brpcAddr;
            this.twoPhaseExecution = twoPhaseExecution;
        }

        public void addContext(PipelineExecContext ctx) {
            this.ctxs.add(ctx);
        }

        /**
         * The BackendExecState in states are all send to the same BE.
         * So only the first BackendExecState need to carry some common fields, such as DescriptorTbl,
         * the other BackendExecState does not need those fields. Unset them to reduce size.
         */
        public void unsetFields() {
            boolean first = true;
            for (PipelineExecContext ctx : ctxs) {
                if (first) {
                    first = false;
                    continue;
                }
                ctx.unsetFields();
            }
        }

        public Future<InternalService.PExecPlanFragmentResult> execRemoteFragmentsAsync(BackendServiceProxy proxy)
                throws TException {
            try {
                TPipelineFragmentParamsList paramsList = new TPipelineFragmentParamsList();
                for (PipelineExecContext cts : ctxs) {
                    cts.initiated = true;
                    paramsList.addToParamsList(cts.rpcParams);
                }
                return proxy.execPlanFragmentsAsync(brpcAddr, paramsList, twoPhaseExecution);
            } catch (RpcException e) {
                // DO NOT throw exception here, return a complete future with error code,
                // so that the following logic will cancel the fragment.
                return futureWithException(e);
            }
        }

        public Future<InternalService.PExecPlanFragmentResult> execPlanFragmentStartAsync(BackendServiceProxy proxy)
                throws TException {
            try {
                PExecPlanFragmentStartRequest.Builder builder = PExecPlanFragmentStartRequest.newBuilder();
                PUniqueId qid = PUniqueId.newBuilder().setHi(queryId.hi).setLo(queryId.lo).build();
                builder.setQueryId(qid);
                return proxy.execPlanFragmentStartAsync(brpcAddr, builder.build());
            } catch (RpcException e) {
                // DO NOT throw exception here, return a complete future with error code,
                // so that the following logic will cancel the fragment.
                return futureWithException(e);
            }
        }

        @NotNull
        private Future<PExecPlanFragmentResult> futureWithException(RpcException e) {
            return new Future<PExecPlanFragmentResult>() {
                @Override
                public boolean cancel(boolean mayInterruptIfRunning) {
                    return false;
                }

                @Override
                public boolean isCancelled() {
                    return false;
                }

                @Override
                public boolean isDone() {
                    return true;
                }

                @Override
                public PExecPlanFragmentResult get() {
                    PExecPlanFragmentResult result = PExecPlanFragmentResult.newBuilder().setStatus(
                            Types.PStatus.newBuilder().addErrorMsgs(e.getMessage())
                                    .setStatusCode(TStatusCode.THRIFT_RPC_ERROR.getValue()).build()).build();
                    return result;
                }

                @Override
                public PExecPlanFragmentResult get(long timeout, TimeUnit unit) {
                    return get();
                }
            };
        }
    }

    // execution parameters for a single fragment,
    // per-fragment can have multiple FInstanceExecParam,
    // used to assemble TPlanFragmentExecParams
    protected class FragmentExecParams {
        public PlanFragment fragment;
        public List<TPlanFragmentDestination> destinations = Lists.newArrayList();
        public Map<Integer, Integer> perExchNumSenders = Maps.newHashMap();

        public List<PlanFragmentId> inputFragments = Lists.newArrayList();
        public List<FInstanceExecParam> instanceExecParams = Lists.newArrayList();
        public FragmentScanRangeAssignment scanRangeAssignment = new FragmentScanRangeAssignment();

        public FragmentExecParams(PlanFragment fragment) {
            this.fragment = fragment;
        }

        List<TExecPlanFragmentParams> toThrift(int backendNum) {
            List<TExecPlanFragmentParams> paramsList = Lists.newArrayList();

            for (int i = 0; i < instanceExecParams.size(); ++i) {
                final FInstanceExecParam instanceExecParam = instanceExecParams.get(i);
                TExecPlanFragmentParams params = new TExecPlanFragmentParams();
                params.setProtocolVersion(PaloInternalServiceVersion.V1);
                params.setFragment(fragment.toThrift());
                params.setDescTbl(descTable);
                params.setParams(new TPlanFragmentExecParams());
                params.setBuildHashTableForBroadcastJoin(instanceExecParam.buildHashTableForBroadcastJoin);
                params.params.setQueryId(queryId);
                params.params.setFragmentInstanceId(instanceExecParam.instanceId);
                Map<Integer, List<TScanRangeParams>> scanRanges = instanceExecParam.perNodeScanRanges;
                if (scanRanges == null) {
                    scanRanges = Maps.newHashMap();
                }

                params.params.setPerNodeScanRanges(scanRanges);
                params.params.setPerExchNumSenders(perExchNumSenders);

                params.params.setDestinations(destinations);
                params.params.setSenderId(i);
                params.params.setNumSenders(instanceExecParams.size());
                params.setCoord(coordAddress);
                params.setBackendNum(backendNum++);
                params.setQueryGlobals(queryGlobals);
                params.setQueryOptions(queryOptions);
                params.params.setSendQueryStatisticsWithEveryBatch(
                        fragment.isTransferQueryStatisticsWithEveryBatch());
                params.params.setRuntimeFilterParams(new TRuntimeFilterParams());
                params.params.runtime_filter_params.setRuntimeFilterMergeAddr(runtimeFilterMergeAddr);
                if (instanceExecParam.instanceId.equals(runtimeFilterMergeInstanceId)) {
                    for (Map.Entry<RuntimeFilterId, List<FRuntimeFilterTargetParam>> entry
                            : ridToTargetParam.entrySet()) {
                        Map<TNetworkAddress, TRuntimeFilterTargetParamsV2> targetParams = new HashMap<>();
                        for (FRuntimeFilterTargetParam targetParam : entry.getValue()) {
                            if (targetParams.containsKey(targetParam.targetFragmentInstanceAddr)) {
                                targetParams.get(targetParam.targetFragmentInstanceAddr).target_fragment_instance_ids
                                        .add(targetParam.targetFragmentInstanceId);
                            } else {
                                targetParams.put(targetParam.targetFragmentInstanceAddr,
                                        new TRuntimeFilterTargetParamsV2());
                                targetParams.get(targetParam.targetFragmentInstanceAddr).target_fragment_instance_addr
                                        = targetParam.targetFragmentInstanceAddr;
                                targetParams.get(targetParam.targetFragmentInstanceAddr).target_fragment_instance_ids
                                        = new ArrayList<>();
                                targetParams.get(targetParam.targetFragmentInstanceAddr).target_fragment_instance_ids
                                        .add(targetParam.targetFragmentInstanceId);
                            }
                        }
                        params.params.runtime_filter_params.putToRidToTargetParamv2(entry.getKey().asInt(),
                                new ArrayList<TRuntimeFilterTargetParamsV2>(targetParams.values()));
                    }
                    for (Map.Entry<RuntimeFilterId, Integer> entry : ridToBuilderNum.entrySet()) {
                        params.params.runtime_filter_params.putToRuntimeFilterBuilderNum(
                                entry.getKey().asInt(), entry.getValue());
                    }
                    for (RuntimeFilter rf : assignedRuntimeFilters) {
                        params.params.runtime_filter_params.putToRidToRuntimeFilter(
                                rf.getFilterId().asInt(), rf.toThrift());
                    }
                }
                paramsList.add(params);
            }
            return paramsList;
        }

        Map<TNetworkAddress, TPipelineFragmentParams> toTPipelineParams(int backendNum) {
            long memLimit = queryOptions.getMemLimit();
            // 2. update memory limit for colocate join
            if (colocateFragmentIds.contains(fragment.getFragmentId().asInt())) {
                int rate = Math.min(Config.query_colocate_join_memory_limit_penalty_factor, instanceExecParams.size());
                memLimit = queryOptions.getMemLimit() / rate;
            }

            Map<TNetworkAddress, TPipelineFragmentParams> res = new HashMap();
            for (int i = 0; i < instanceExecParams.size(); ++i) {
                final FInstanceExecParam instanceExecParam = instanceExecParams.get(i);
                if (!res.containsKey(instanceExecParam.host)) {
                    TPipelineFragmentParams params = new TPipelineFragmentParams();

                    // Set global param
                    params.setProtocolVersion(PaloInternalServiceVersion.V1);
                    params.setDescTbl(descTable);
                    params.setQueryId(queryId);
                    params.setPerExchNumSenders(perExchNumSenders);
                    params.setDestinations(destinations);
                    params.setNumSenders(instanceExecParams.size());
                    params.setCoord(coordAddress);
                    params.setQueryGlobals(queryGlobals);
                    params.setQueryOptions(queryOptions);
                    params.query_options.setMemLimit(memLimit);
                    params.setSendQueryStatisticsWithEveryBatch(
                            fragment.isTransferQueryStatisticsWithEveryBatch());
                    params.setFragment(fragment.toThrift());
                    params.setLocalParams(Lists.newArrayList());
                    if (tResourceGroups != null) {
                        params.setResourceGroups(tResourceGroups);
                    }
                    res.put(instanceExecParam.host, params);
                }
                TPipelineFragmentParams params = res.get(instanceExecParam.host);
                TPipelineInstanceParams localParams = new TPipelineInstanceParams();

                localParams.setBuildHashTableForBroadcastJoin(instanceExecParam.buildHashTableForBroadcastJoin);
                localParams.setFragmentInstanceId(instanceExecParam.instanceId);
                Map<Integer, List<TScanRangeParams>> scanRanges = instanceExecParam.perNodeScanRanges;
                Map<Integer, Boolean> perNodeSharedScans = instanceExecParam.perNodeSharedScans;
                if (scanRanges == null) {
                    scanRanges = Maps.newHashMap();
                    perNodeSharedScans = Maps.newHashMap();
                }
                localParams.setPerNodeScanRanges(scanRanges);
                localParams.setPerNodeSharedScans(perNodeSharedScans);
                localParams.setSenderId(i);
                localParams.setBackendNum(backendNum++);
                localParams.setRuntimeFilterParams(new TRuntimeFilterParams());
                localParams.runtime_filter_params.setRuntimeFilterMergeAddr(runtimeFilterMergeAddr);
                if (instanceExecParam.instanceId.equals(runtimeFilterMergeInstanceId)) {
                    for (Map.Entry<RuntimeFilterId, List<FRuntimeFilterTargetParam>> entry
                            : ridToTargetParam.entrySet()) {
                        Map<TNetworkAddress, TRuntimeFilterTargetParamsV2> targetParams = new HashMap<>();
                        for (FRuntimeFilterTargetParam targetParam : entry.getValue()) {
                            if (targetParams.containsKey(targetParam.targetFragmentInstanceAddr)) {
                                targetParams.get(targetParam.targetFragmentInstanceAddr).target_fragment_instance_ids
                                        .add(targetParam.targetFragmentInstanceId);
                            } else {
                                targetParams.put(targetParam.targetFragmentInstanceAddr,
                                        new TRuntimeFilterTargetParamsV2());
                                targetParams.get(targetParam.targetFragmentInstanceAddr).target_fragment_instance_addr
                                        = targetParam.targetFragmentInstanceAddr;
                                targetParams.get(targetParam.targetFragmentInstanceAddr).target_fragment_instance_ids
                                        = new ArrayList<>();
                                targetParams.get(targetParam.targetFragmentInstanceAddr).target_fragment_instance_ids
                                        .add(targetParam.targetFragmentInstanceId);
                            }
                        }

                        localParams.runtime_filter_params.putToRidToTargetParamv2(entry.getKey().asInt(),
                                new ArrayList<TRuntimeFilterTargetParamsV2>(targetParams.values()));
                    }
                    for (Map.Entry<RuntimeFilterId, Integer> entry : ridToBuilderNum.entrySet()) {
                        localParams.runtime_filter_params.putToRuntimeFilterBuilderNum(
                                entry.getKey().asInt(), entry.getValue());
                    }
                    for (RuntimeFilter rf : assignedRuntimeFilters) {
                        localParams.runtime_filter_params.putToRidToRuntimeFilter(
                                rf.getFilterId().asInt(), rf.toThrift());
                    }
                }
                params.getLocalParams().add(localParams);
            }

            return res;
        }

        // Append range information
        // [tablet_id(version),tablet_id(version)]
        public void appendScanRange(StringBuilder sb, List<TScanRangeParams> params) {
            sb.append("range=[");
            int idx = 0;
            for (TScanRangeParams range : params) {
                TPaloScanRange paloScanRange = range.getScanRange().getPaloScanRange();
                if (paloScanRange != null) {
                    if (idx++ != 0) {
                        sb.append(",");
                    }
                    sb.append("{tid=").append(paloScanRange.getTabletId())
                            .append(",ver=").append(paloScanRange.getVersion()).append("}");
                }
                TEsScanRange esScanRange = range.getScanRange().getEsScanRange();
                if (esScanRange != null) {
                    sb.append("{ index=").append(esScanRange.getIndex())
                            .append(", shardid=").append(esScanRange.getShardId())
                            .append("}");
                }
            }
            sb.append("]");
        }

        public void appendTo(StringBuilder sb) {
            // append fragment
            sb.append("{plan=");
            fragment.getPlanRoot().appendTrace(sb);
            sb.append(",instance=[");
            // append instance
            for (int i = 0; i < instanceExecParams.size(); ++i) {
                if (i != 0) {
                    sb.append(",");
                }
                TNetworkAddress address = instanceExecParams.get(i).host;
                Map<Integer, List<TScanRangeParams>> scanRanges =
                        scanRangeAssignment.get(address);
                sb.append("{");
                sb.append("id=").append(DebugUtil.printId(instanceExecParams.get(i).instanceId));
                sb.append(",host=").append(instanceExecParams.get(i).host);
                if (scanRanges == null) {
                    sb.append("}");
                    continue;
                }
                sb.append(",range=[");
                int eIdx = 0;
                for (Map.Entry<Integer, List<TScanRangeParams>> entry : scanRanges.entrySet()) {
                    if (eIdx++ != 0) {
                        sb.append(",");
                    }
                    sb.append("id").append(entry.getKey()).append(",");
                    appendScanRange(sb, entry.getValue());
                }
                sb.append("]");
                sb.append("}");
            }
            sb.append("]"); // end of instances
            sb.append("}");
        }
    }

    // fragment instance exec param, it is used to assemble
    // the per-instance TPlanFragmentExecParams, as a member of
    // FragmentExecParams
    static class FInstanceExecParam {
        TUniqueId instanceId;
        TNetworkAddress host;
        Map<Integer, List<TScanRangeParams>> perNodeScanRanges = Maps.newHashMap();
        Map<Integer, Boolean> perNodeSharedScans = Maps.newHashMap();

        int perFragmentInstanceIdx;

        Set<Integer> bucketSeqSet = Sets.newHashSet();

        FragmentExecParams fragmentExecParams;

        boolean buildHashTableForBroadcastJoin = false;

        List<TUniqueId> instancesSharingHashTable = Lists.newArrayList();

        public void addBucketSeq(int bucketSeq) {
            this.bucketSeqSet.add(bucketSeq);
        }

        public FInstanceExecParam(TUniqueId id, TNetworkAddress host,
                                  int perFragmentInstanceIdx, FragmentExecParams fragmentExecParams) {
            this.instanceId = id;
            this.host = host;
            this.perFragmentInstanceIdx = perFragmentInstanceIdx;
            this.fragmentExecParams = fragmentExecParams;
        }

        public PlanFragment fragment() {
            return fragmentExecParams.fragment;
        }
    }

    // consistent with EXPLAIN's fragment index
    public List<QueryStatisticsItem.FragmentInstanceInfo> getFragmentInstanceInfos() {
        final List<QueryStatisticsItem.FragmentInstanceInfo> result =
                Lists.newArrayList();
        lock();
        try {
            if (enablePipelineEngine) {
                for (int index = 0; index < fragments.size(); index++) {
                    for (PipelineExecContext ctx : pipelineExecContexts.values()) {
                        if (fragments.get(index).getFragmentId() != ctx.fragmentId) {
                            continue;
                        }
                        final List<QueryStatisticsItem.FragmentInstanceInfo> info = ctx.buildFragmentInstanceInfo();
                        result.addAll(info);
                    }
                }
            } else {
                for (int index = 0; index < fragments.size(); index++) {
                    for (BackendExecState backendExecState : backendExecStates) {
                        if (fragments.get(index).getFragmentId() != backendExecState.fragmentId) {
                            continue;
                        }
                        final QueryStatisticsItem.FragmentInstanceInfo info =
                                backendExecState.buildFragmentInstanceInfo();
                        result.add(info);
                    }
                }
            }
        } finally {
            unlock();
        }
        return result;
    }

    private void attachInstanceProfileToFragmentProfile() {
        if (enablePipelineEngine) {
            for (PipelineExecContext ctx : pipelineExecContexts.values()) {
                if (!ctx.computeTimeInProfile(fragmentProfile.size())) {
                    return;
                }
                ctx.fragmentInstancesMap.values().stream()
                        .forEach(p -> fragmentProfile.get(ctx.profileFragmentId).addChild(p));
            }
        } else {
            for (BackendExecState backendExecState : backendExecStates) {
                if (!backendExecState.computeTimeInProfile(fragmentProfile.size())) {
                    return;
                }
                fragmentProfile.get(backendExecState.profileFragmentId).addChild(backendExecState.profile);
            }
        }
    }

    // Runtime filter target fragment instance param
    static class FRuntimeFilterTargetParam {
        public TUniqueId targetFragmentInstanceId;

        public TNetworkAddress targetFragmentInstanceAddr;

        public FRuntimeFilterTargetParam(TUniqueId id, TNetworkAddress host) {
            this.targetFragmentInstanceId = id;
            this.targetFragmentInstanceAddr = host;
        }
    }
}

<|MERGE_RESOLUTION|>--- conflicted
+++ resolved
@@ -2746,15 +2746,9 @@
             this.initiated = false;
             this.done = false;
 
-<<<<<<< HEAD
-            this.address = addr;
-            this.backend = idToBackend.get(addressToBackendID.get(address));
+            this.backend = idToBackend.get(backendId);
+            this.address = new TNetworkAddress(backend.getHost(), backend.getBePort());
             this.brpcAddress = new TNetworkAddress(backend.getHost(), backend.getBrpcPort());
-=======
-            this.backend = idToBackend.get(backendId);
-            this.address = new TNetworkAddress(backend.getIp(), backend.getBePort());
-            this.brpcAddress = new TNetworkAddress(backend.getIp(), backend.getBrpcPort());
->>>>>>> aacc075f
 
             this.hasCanceled = false;
             this.lastMissingHeartbeatTime = backend.getLastMissingHeartbeatTime();
