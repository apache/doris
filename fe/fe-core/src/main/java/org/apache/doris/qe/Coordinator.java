--- conflicted
+++ resolved
@@ -284,24 +284,15 @@
         }
     }
 
-<<<<<<< HEAD
+    // Used for query/insert
     public Coordinator(ConnectContext context, Analyzer analyzer, QueryPlanner planner,
-=======
-    // Used for query/insert
-    public Coordinator(ConnectContext context, Analyzer analyzer, Planner planner,
->>>>>>> 153f42a8
             StatsErrorEstimator statsErrorEstimator) {
         this(context, analyzer, planner);
         this.statsErrorEstimator = statsErrorEstimator;
     }
 
-<<<<<<< HEAD
-    // Used for query/insert
+    // Used for query/insert/test
     public Coordinator(ConnectContext context, Analyzer analyzer, QueryPlanner planner) {
-=======
-    // Used for query/insert/test
-    public Coordinator(ConnectContext context, Analyzer analyzer, Planner planner) {
->>>>>>> 153f42a8
         this.isBlockQuery = planner.isBlockQuery();
         this.queryId = context.queryId();
         this.fragments = planner.getFragments();
