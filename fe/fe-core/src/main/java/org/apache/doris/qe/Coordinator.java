// Licensed to the Apache Software Foundation (ASF) under one
// or more contributor license agreements.  See the NOTICE file
// distributed with this work for additional information
// regarding copyright ownership.  The ASF licenses this file
// to you under the Apache License, Version 2.0 (the
// "License"); you may not use this file except in compliance
// with the License.  You may obtain a copy of the License at
//
//   http://www.apache.org/licenses/LICENSE-2.0
//
// Unless required by applicable law or agreed to in writing,
// software distributed under the License is distributed on an
// "AS IS" BASIS, WITHOUT WARRANTIES OR CONDITIONS OF ANY
// KIND, either express or implied.  See the License for the
// specific language governing permissions and limitations
// under the License.

package org.apache.doris.qe;

import org.apache.doris.analysis.Analyzer;
import org.apache.doris.analysis.DescriptorTable;
import org.apache.doris.analysis.PrepareStmt;
import org.apache.doris.analysis.StorageBackend;
import org.apache.doris.catalog.Env;
import org.apache.doris.catalog.FsBroker;
import org.apache.doris.common.Config;
import org.apache.doris.common.Pair;
import org.apache.doris.common.Reference;
import org.apache.doris.common.Status;
import org.apache.doris.common.UserException;
import org.apache.doris.common.profile.ExecutionProfile;
import org.apache.doris.common.telemetry.ScopedSpan;
import org.apache.doris.common.telemetry.Telemetry;
import org.apache.doris.common.util.DebugUtil;
import org.apache.doris.common.util.ListUtil;
import org.apache.doris.common.util.RuntimeProfile;
import org.apache.doris.common.util.TimeUtils;
import org.apache.doris.load.loadv2.LoadJob;
import org.apache.doris.metric.MetricRepo;
import org.apache.doris.nereids.stats.StatsErrorEstimator;
import org.apache.doris.planner.DataPartition;
import org.apache.doris.planner.DataSink;
import org.apache.doris.planner.DataStreamSink;
import org.apache.doris.planner.ExceptNode;
import org.apache.doris.planner.ExchangeNode;
import org.apache.doris.planner.HashJoinNode;
import org.apache.doris.planner.IntersectNode;
import org.apache.doris.planner.MultiCastDataSink;
import org.apache.doris.planner.MultiCastPlanFragment;
import org.apache.doris.planner.OlapScanNode;
import org.apache.doris.planner.PlanFragment;
import org.apache.doris.planner.PlanFragmentId;
import org.apache.doris.planner.PlanNode;
import org.apache.doris.planner.PlanNodeId;
import org.apache.doris.planner.Planner;
import org.apache.doris.planner.ResultFileSink;
import org.apache.doris.planner.ResultSink;
import org.apache.doris.planner.RuntimeFilter;
import org.apache.doris.planner.RuntimeFilterId;
import org.apache.doris.planner.ScanNode;
import org.apache.doris.planner.SetOperationNode;
import org.apache.doris.planner.UnionNode;
import org.apache.doris.planner.external.ExternalScanNode;
import org.apache.doris.planner.external.FileQueryScanNode;
import org.apache.doris.planner.external.FileScanNode;
import org.apache.doris.proto.InternalService;
import org.apache.doris.proto.InternalService.PExecPlanFragmentResult;
import org.apache.doris.proto.InternalService.PExecPlanFragmentStartRequest;
import org.apache.doris.proto.Types;
import org.apache.doris.proto.Types.PUniqueId;
import org.apache.doris.qe.QueryStatisticsItem.FragmentInstanceInfo;
import org.apache.doris.rpc.BackendServiceProxy;
import org.apache.doris.rpc.RpcException;
import org.apache.doris.service.FrontendOptions;
import org.apache.doris.system.Backend;
import org.apache.doris.system.SystemInfoService;
import org.apache.doris.task.LoadEtlTask;
import org.apache.doris.thrift.PaloInternalServiceVersion;
import org.apache.doris.thrift.TBrokerScanRange;
import org.apache.doris.thrift.TDescriptorTable;
import org.apache.doris.thrift.TErrorTabletInfo;
import org.apache.doris.thrift.TEsScanRange;
import org.apache.doris.thrift.TExecPlanFragmentParams;
import org.apache.doris.thrift.TExecPlanFragmentParamsList;
import org.apache.doris.thrift.TExternalScanRange;
import org.apache.doris.thrift.TFileScanRange;
import org.apache.doris.thrift.TFileScanRangeParams;
import org.apache.doris.thrift.TNetworkAddress;
import org.apache.doris.thrift.TPaloScanRange;
import org.apache.doris.thrift.TPipelineFragmentParams;
import org.apache.doris.thrift.TPipelineFragmentParamsList;
import org.apache.doris.thrift.TPipelineInstanceParams;
import org.apache.doris.thrift.TPipelineWorkloadGroup;
import org.apache.doris.thrift.TPlanFragmentDestination;
import org.apache.doris.thrift.TPlanFragmentExecParams;
import org.apache.doris.thrift.TQueryGlobals;
import org.apache.doris.thrift.TQueryOptions;
import org.apache.doris.thrift.TQueryType;
import org.apache.doris.thrift.TReportExecStatusParams;
import org.apache.doris.thrift.TResourceLimit;
import org.apache.doris.thrift.TRuntimeFilterParams;
import org.apache.doris.thrift.TRuntimeFilterTargetParams;
import org.apache.doris.thrift.TRuntimeFilterTargetParamsV2;
import org.apache.doris.thrift.TScanRange;
import org.apache.doris.thrift.TScanRangeLocation;
import org.apache.doris.thrift.TScanRangeLocations;
import org.apache.doris.thrift.TScanRangeParams;
import org.apache.doris.thrift.TStatusCode;
import org.apache.doris.thrift.TTabletCommitInfo;
import org.apache.doris.thrift.TUniqueId;

import com.google.common.base.Preconditions;
import com.google.common.base.Strings;
import com.google.common.collect.HashMultiset;
import com.google.common.collect.ImmutableMap;
import com.google.common.collect.Lists;
import com.google.common.collect.Maps;
import com.google.common.collect.Multiset;
import com.google.common.collect.Sets;
import io.opentelemetry.api.trace.Span;
import io.opentelemetry.api.trace.SpanKind;
import io.opentelemetry.context.Context;
import io.opentelemetry.context.Scope;
import org.apache.commons.lang3.tuple.ImmutableTriple;
import org.apache.commons.lang3.tuple.Triple;
import org.apache.logging.log4j.LogManager;
import org.apache.logging.log4j.Logger;
import org.apache.thrift.TException;
import org.jetbrains.annotations.NotNull;

import java.time.LocalDateTime;
import java.util.ArrayList;
import java.util.Collections;
import java.util.HashMap;
import java.util.HashSet;
import java.util.List;
import java.util.Map;
import java.util.Map.Entry;
import java.util.Optional;
import java.util.Random;
import java.util.Set;
import java.util.concurrent.ExecutionException;
import java.util.concurrent.Future;
import java.util.concurrent.TimeUnit;
import java.util.concurrent.TimeoutException;
import java.util.concurrent.locks.Lock;
import java.util.concurrent.locks.ReentrantLock;
import java.util.stream.Collectors;

public class Coordinator {
    private static final Logger LOG = LogManager.getLogger(Coordinator.class);

    private static final String localIP = FrontendOptions.getLocalHostAddress();

    // Random is used to shuffle instances of partitioned
    private static final Random instanceRandom = new Random();

    // Overall status of the entire query; set to the first reported fragment error
    // status or to CANCELLED, if Cancel() is called.
    Status queryStatus = new Status();

    // save of related backends of this query
    Map<TNetworkAddress, Long> addressToBackendID = Maps.newHashMap();

    private ImmutableMap<Long, Backend> idToBackend = ImmutableMap.of();

    // copied from TQueryExecRequest; constant across all fragments
    private final TDescriptorTable descTable;

    // scan node id -> TFileScanRangeParams
    private Map<Integer, TFileScanRangeParams> fileScanRangeParamsMap = Maps.newHashMap();

    // Why do we use query global?
    // When `NOW()` function is in sql, we need only one now(),
    // but, we execute `NOW()` distributed.
    // So we make a query global value here to make one `now()` value in one query process.
    private final TQueryGlobals queryGlobals = new TQueryGlobals();
    private TQueryOptions queryOptions;
    private TNetworkAddress coordAddress;

    // protects all fields below
    private final Lock lock = new ReentrantLock();

    // If true, the query is done returning all results.  It is possible that the
    // coordinator still needs to wait for cleanup on remote fragments (e.g. queries
    // with limit)
    // Once this is set to true, errors from remote fragments are ignored.
    private boolean returnedAllResults;

    // populated in computeFragmentExecParams()
    private final Map<PlanFragmentId, FragmentExecParams> fragmentExecParamsMap = Maps.newHashMap();

    private final List<PlanFragment> fragments;
    private int instanceTotalNum;

    private Map<Long, BackendExecStates> beToExecStates = Maps.newHashMap();
    private Map<Long, PipelineExecContexts> beToPipelineExecCtxs = Maps.newHashMap();

    // backend execute state
    private final List<BackendExecState> backendExecStates = Lists.newArrayList();
    private final Map<Pair<Integer, Long>, PipelineExecContext> pipelineExecContexts = new HashMap<>();
    // backend which state need to be checked when joining this coordinator.
    // It is supposed to be the subset of backendExecStates.
    private final List<BackendExecState> needCheckBackendExecStates = Lists.newArrayList();
    private final List<PipelineExecContext> needCheckPipelineExecContexts = Lists.newArrayList();
    private ResultReceiver receiver;
    private final List<ScanNode> scanNodes;
    private int scanRangeNum = 0;
    // number of instances of this query, equals to
    // number of backends executing plan fragments on behalf of this query;
    // set in computeFragmentExecParams();
    // same as backend_exec_states_.size() after Exec()
    private final Set<TUniqueId> instanceIds = Sets.newHashSet();

    private final boolean isBlockQuery;

    private int numReceivedRows = 0;

    private List<String> deltaUrls;
    private Map<String, String> loadCounters;
    private String trackingUrl;

    // for export
    private List<String> exportFiles;

    private final List<TTabletCommitInfo> commitInfos = Lists.newArrayList();
    private final List<TErrorTabletInfo> errorTabletInfos = Lists.newArrayList();

    // Input parameter
    private long jobId = -1; // job which this task belongs to
    private TUniqueId queryId;
    private final boolean needReport;

    // parallel execute
    private final TUniqueId nextInstanceId;

    // a timestamp represent the absolute timeout
    // eg, System.currentTimeMillis() + executeTimeoutS * 1000
    private long timeoutDeadline;

    private boolean enableShareHashTableForBroadcastJoin = false;

    private boolean enablePipelineEngine = false;

    private boolean dryRunFe = false;

    // Runtime filter merge instance address and ID
    public TNetworkAddress runtimeFilterMergeAddr;
    public TUniqueId runtimeFilterMergeInstanceId;
    // Runtime filter ID to the target instance address of the fragment,
    // that is expected to use this runtime filter, the instance address is not repeated
    public Map<RuntimeFilterId, List<FRuntimeFilterTargetParam>> ridToTargetParam = Maps.newHashMap();
    // The runtime filter that expects the instance to be used
    public List<RuntimeFilter> assignedRuntimeFilters = new ArrayList<>();
    // Runtime filter ID to the builder instance number
    public Map<RuntimeFilterId, Integer> ridToBuilderNum = Maps.newHashMap();

    private boolean isPointQuery = false;
    private PointQueryExec pointExec = null;

    private StatsErrorEstimator statsErrorEstimator;

    public void setTWorkloadGroups(List<TPipelineWorkloadGroup> tWorkloadGroups) {
        this.tWorkloadGroups = tWorkloadGroups;
    }

    private List<TPipelineWorkloadGroup> tWorkloadGroups = Lists.newArrayList();

    private final ExecutionProfile executionProfile;

    public ExecutionProfile getExecutionProfile() {
        return executionProfile;
    }

    // True if all scan node are ExternalScanNode.
    private boolean isAllExternalScan = true;

    // Used for query/insert
    public Coordinator(ConnectContext context, Analyzer analyzer, Planner planner,
            StatsErrorEstimator statsErrorEstimator) {
        this(context, analyzer, planner);
        this.statsErrorEstimator = statsErrorEstimator;
    }

    // Used for query/insert/test
    public Coordinator(ConnectContext context, Analyzer analyzer, Planner planner) {
        this.isBlockQuery = planner.isBlockQuery();
        this.queryId = context.queryId();
        this.fragments = planner.getFragments();
        this.scanNodes = planner.getScanNodes();

        if (this.scanNodes.size() == 1 && this.scanNodes.get(0) instanceof OlapScanNode) {
            OlapScanNode olapScanNode = (OlapScanNode) (this.scanNodes.get(0));
            isPointQuery = olapScanNode.isPointQuery();
            if (isPointQuery) {
                PlanFragment fragment = fragments.get(0);
                LOG.debug("execPointGet fragment {}", fragment);
                OlapScanNode planRoot = (OlapScanNode) fragment.getPlanRoot();
                Preconditions.checkNotNull(planRoot);
                pointExec = new PointQueryExec(planRoot.getPointQueryEqualPredicates(),
                                                planRoot.getDescTable(), fragment.getOutputExprs());
            }
        }
        PrepareStmt prepareStmt = analyzer == null ? null : analyzer.getPrepareStmt();
        if (prepareStmt != null) {
            // Used cached or better performance
            this.descTable = prepareStmt.getDescTable();
            if (pointExec != null) {
                pointExec.setCacheID(prepareStmt.getID());
                pointExec.setSerializedDescTable(prepareStmt.getSerializedDescTable());
                pointExec.setSerializedOutputExpr(prepareStmt.getSerializedOutputExprs());
                pointExec.setBinaryProtocol(prepareStmt.isBinaryProtocol());
            }
        } else {
            this.descTable = planner.getDescTable().toThrift();
        }

        this.returnedAllResults = false;
        this.enableShareHashTableForBroadcastJoin = context.getSessionVariable().enableShareHashTableForBroadcastJoin;
<<<<<<< HEAD
        this.enablePipelineEngine = context.getSessionVariable().enablePipelineEngine;
        this.dryRunFe = context.getSessionVariable().dryRunFe;
=======
        // Only enable pipeline query engine in query, not load
        this.enablePipelineEngine = context.getSessionVariable().getEnablePipelineEngine()
                && (fragments.size() > 0 && fragments.get(0).getSink() instanceof ResultSink);
>>>>>>> c01b6e0b
        initQueryOptions(context);

        setFromUserProperty(context);

        this.queryGlobals.setNowString(TimeUtils.DATETIME_FORMAT.format(LocalDateTime.now()));
        this.queryGlobals.setTimestampMs(System.currentTimeMillis());
        this.queryGlobals.setNanoSeconds(LocalDateTime.now().getNano());
        this.queryGlobals.setLoadZeroTolerance(false);
        if (context.getSessionVariable().getTimeZone().equals("CST")) {
            this.queryGlobals.setTimeZone(TimeUtils.DEFAULT_TIME_ZONE);
        } else {
            this.queryGlobals.setTimeZone(context.getSessionVariable().getTimeZone());
        }
        this.needReport = context.getSessionVariable().enableProfile();
        this.nextInstanceId = new TUniqueId();
        nextInstanceId.setHi(queryId.hi);
        nextInstanceId.setLo(queryId.lo + 1);
        this.assignedRuntimeFilters = planner.getRuntimeFilters();
        this.executionProfile = new ExecutionProfile(queryId, fragments.size());

    }

    // Used for broker load task/export task/update coordinator
    public Coordinator(Long jobId, TUniqueId queryId, DescriptorTable descTable, List<PlanFragment> fragments,
            List<ScanNode> scanNodes, String timezone, boolean loadZeroTolerance) {
        this.isBlockQuery = true;
        this.jobId = jobId;
        this.queryId = queryId;
        this.descTable = descTable.toThrift();
        this.fragments = fragments;
        this.scanNodes = scanNodes;
        this.queryOptions = new TQueryOptions();
        this.queryGlobals.setNowString(TimeUtils.DATETIME_FORMAT.format(LocalDateTime.now()));
        this.queryGlobals.setTimestampMs(System.currentTimeMillis());
        this.queryGlobals.setTimeZone(timezone);
        this.queryGlobals.setLoadZeroTolerance(loadZeroTolerance);
        this.queryOptions.setBeExecVersion(Config.be_exec_version);
        this.needReport = true;
        this.nextInstanceId = new TUniqueId();
        nextInstanceId.setHi(queryId.hi);
        nextInstanceId.setLo(queryId.lo + 1);
        this.executionProfile = new ExecutionProfile(queryId, fragments.size());
    }

    private void setFromUserProperty(ConnectContext connectContext) {
        String qualifiedUser = connectContext.getQualifiedUser();
        // set cpu resource limit
        int cpuLimit = Env.getCurrentEnv().getAuth().getCpuResourceLimit(qualifiedUser);
        if (cpuLimit > 0) {
            // overwrite the cpu resource limit from session variable;
            TResourceLimit resourceLimit = new TResourceLimit();
            resourceLimit.setCpuLimit(cpuLimit);
            this.queryOptions.setResourceLimit(resourceLimit);
        }
        // set exec mem limit
        long memLimit = Env.getCurrentEnv().getAuth().getExecMemLimit(qualifiedUser);
        if (memLimit > 0) {
            // overwrite the exec_mem_limit from session variable;
            this.queryOptions.setMemLimit(memLimit);
            this.queryOptions.setMaxReservation(memLimit);
            this.queryOptions.setInitialReservationTotalClaims(memLimit);
            this.queryOptions.setBufferPoolLimit(memLimit);
        }
    }

    private void initQueryOptions(ConnectContext context) {
        this.queryOptions = context.getSessionVariable().toThrift();
        this.queryOptions.setEnablePipelineEngine(SessionVariable.enablePipelineEngine());
        this.queryOptions.setBeExecVersion(Config.be_exec_version);
        this.queryOptions.setQueryTimeout(context.getExecTimeout());
        this.queryOptions.setExecutionTimeout(context.getExecTimeout());
        this.queryOptions.setEnableScanNodeRunSerial(context.getSessionVariable().isEnableScanRunSerial());
    }

    public long getJobId() {
        return jobId;
    }

    public TUniqueId getQueryId() {
        return queryId;
    }

    public int getScanRangeNum() {
        return scanRangeNum;
    }

    public void setQueryId(TUniqueId queryId) {
        this.queryId = queryId;
    }

    public void setQueryType(TQueryType type) {
        this.queryOptions.setQueryType(type);
    }

    public void setExecPipEngine(boolean vec) {
        this.queryOptions.setEnablePipelineEngine(vec);
    }

    public Status getExecStatus() {
        return queryStatus;
    }

    public List<String> getDeltaUrls() {
        return deltaUrls;
    }

    public Map<String, String> getLoadCounters() {
        return loadCounters;
    }

    public String getTrackingUrl() {
        return trackingUrl;
    }

    public void setExecMemoryLimit(long execMemoryLimit) {
        this.queryOptions.setMemLimit(execMemoryLimit);
    }

    public void setLoadMemLimit(long loadMemLimit) {
        this.queryOptions.setLoadMemLimit(loadMemLimit);
    }

    public void setTimeout(int timeout) {
        this.queryOptions.setQueryTimeout(timeout);
        this.queryOptions.setExecutionTimeout(timeout);
    }

    public void setLoadZeroTolerance(boolean loadZeroTolerance) {
        this.queryGlobals.setLoadZeroTolerance(loadZeroTolerance);
    }

    public void clearExportStatus() {
        lock.lock();
        try {
            this.backendExecStates.clear();
            this.pipelineExecContexts.clear();
            this.queryStatus.setStatus(new Status());
            if (this.exportFiles == null) {
                this.exportFiles = Lists.newArrayList();
            }
            this.exportFiles.clear();
            this.needCheckBackendExecStates.clear();
            this.needCheckPipelineExecContexts.clear();
        } finally {
            lock.unlock();
        }
    }

    public List<TTabletCommitInfo> getCommitInfos() {
        return commitInfos;
    }

    public List<TErrorTabletInfo> getErrorTabletInfos() {
        return errorTabletInfos;
    }

    public Map<String, Integer> getBeToInstancesNum() {
        Map<String, Integer> result = Maps.newTreeMap();
        if (enablePipelineEngine) {
            for (PipelineExecContexts ctxs : beToPipelineExecCtxs.values()) {
                result.put(ctxs.brpcAddr.hostname.concat(":").concat("" + ctxs.brpcAddr.port),
                        ctxs.getInstanceNumber());
            }
        } else {
            for (BackendExecStates states : beToExecStates.values()) {
                result.put(states.brpcAddr.hostname.concat(":").concat("" + states.brpcAddr.port),
                        states.states.size());
            }
        }
        return result;
    }

    public int getInstanceTotalNum() {
        return instanceTotalNum;
    }

    // Initialize
    private void prepare() {
        for (PlanFragment fragment : fragments) {
            fragmentExecParamsMap.put(fragment.getFragmentId(), new FragmentExecParams(fragment));
        }

        // set inputFragments
        for (PlanFragment fragment : fragments) {
            if (!(fragment.getSink() instanceof DataStreamSink)) {
                continue;
            }
            FragmentExecParams params = fragmentExecParamsMap.get(fragment.getDestFragment().getFragmentId());
            params.inputFragments.add(fragment.getFragmentId());
        }

        coordAddress = new TNetworkAddress(localIP, Config.rpc_port);

        this.idToBackend = Env.getCurrentSystemInfo().getIdToBackend();
        if (LOG.isDebugEnabled()) {
            LOG.debug("idToBackend size={}", idToBackend.size());
            for (Map.Entry<Long, Backend> entry : idToBackend.entrySet()) {
                Long backendID = entry.getKey();
                Backend backend = entry.getValue();
                LOG.debug("backend: {}-{}-{}", backendID, backend.getHost(), backend.getBePort());
            }
        }
    }

    private void lock() {
        lock.lock();
    }

    private void unlock() {
        lock.unlock();
    }

    private void traceInstance() {
        if (LOG.isDebugEnabled()) {
            // TODO(zc): add a switch to close this function
            StringBuilder sb = new StringBuilder();
            int idx = 0;
            sb.append("query id=").append(DebugUtil.printId(queryId)).append(",");
            sb.append("fragment=[");
            for (Map.Entry<PlanFragmentId, FragmentExecParams> entry : fragmentExecParamsMap.entrySet()) {
                if (idx++ != 0) {
                    sb.append(",");
                }
                sb.append(entry.getKey());
                entry.getValue().appendTo(sb);
            }
            sb.append("]");
            LOG.debug(sb.toString());
        }
    }

    // Initiate asynchronous execution of query. Returns as soon as all plan fragments
    // have started executing at their respective backends.
    // 'Request' must contain at least a coordinator plan fragment (ie, can't
    // be for a query like 'SELECT 1').
    // A call to Exec() must precede all other member function calls.
    public void exec() throws Exception {
        if (dryRunFe) {
            return;
        }
        if (LOG.isDebugEnabled() && !scanNodes.isEmpty()) {
            LOG.debug("debug: in Coordinator::exec. query id: {}, planNode: {}",
                    DebugUtil.printId(queryId), scanNodes.get(0).treeToThrift());
        }

        if (LOG.isDebugEnabled() && !fragments.isEmpty()) {
            LOG.debug("debug: in Coordinator::exec. query id: {}, fragment: {}",
                    DebugUtil.printId(queryId), fragments.get(0).toThrift());
        }

        // prepare information
        prepare();
        // compute Fragment Instance
        computeScanRangeAssignment();

        computeFragmentExecParams();

        traceInstance();

        QeProcessorImpl.INSTANCE.registerInstances(queryId, instanceIds.size());

        // create result receiver
        PlanFragmentId topId = fragments.get(0).getFragmentId();
        FragmentExecParams topParams = fragmentExecParamsMap.get(topId);
        DataSink topDataSink = topParams.fragment.getSink();
        this.timeoutDeadline = System.currentTimeMillis() + queryOptions.getExecutionTimeout() * 1000L;
        if (topDataSink instanceof ResultSink || topDataSink instanceof ResultFileSink) {
            TNetworkAddress execBeAddr = topParams.instanceExecParams.get(0).host;
            receiver = new ResultReceiver(queryId, topParams.instanceExecParams.get(0).instanceId,
                    addressToBackendID.get(execBeAddr), toBrpcHost(execBeAddr), this.timeoutDeadline);
            if (LOG.isDebugEnabled()) {
                LOG.debug("dispatch query job: {} to {}", DebugUtil.printId(queryId),
                        topParams.instanceExecParams.get(0).host);
            }

            if (topDataSink instanceof ResultFileSink
                    && ((ResultFileSink) topDataSink).getStorageType() == StorageBackend.StorageType.BROKER) {
                // set the broker address for OUTFILE sink
                ResultFileSink topResultFileSink = (ResultFileSink) topDataSink;
                FsBroker broker = Env.getCurrentEnv().getBrokerMgr()
                        .getBroker(topResultFileSink.getBrokerName(), execBeAddr.getHostname());
                topResultFileSink.setBrokerAddr(broker.host, broker.port);
            }
        } else {
            // This is a load process.
            this.queryOptions.setIsReportSuccess(true);
            deltaUrls = Lists.newArrayList();
            loadCounters = Maps.newHashMap();
            List<Long> relatedBackendIds = Lists.newArrayList(addressToBackendID.values());
            Env.getCurrentEnv().getLoadManager().initJobProgress(jobId, queryId, instanceIds,
                    relatedBackendIds);
            Env.getCurrentEnv().getProgressManager().addTotalScanNums(String.valueOf(jobId), scanRangeNum);
            LOG.info("dispatch load job: {} to {}", DebugUtil.printId(queryId), addressToBackendID.keySet());
        }
        executionProfile.markInstances(instanceIds);
        if (!isPointQuery) {
            if (enablePipelineEngine) {
                sendPipelineCtx();
            } else {
                sendFragment();
            }
        } else {
            OlapScanNode planRoot = (OlapScanNode) fragments.get(0).getPlanRoot();
            Preconditions.checkState(planRoot.getScanTabletIds().size() == 1);
            pointExec.setCandidateBackends(planRoot.getScanBackendIds());
            pointExec.setTabletId(planRoot.getScanTabletIds().get(0));
        }
    }

    /**
     * The logic for sending query plan fragments is as follows:
     * First, plan fragments are dependent. According to the order in "fragments" list,
     * it must be ensured that on the BE side, the next fragment instance can be executed
     * only after the previous fragment instance is ready,
     * <p>
     * In the previous logic, we will send fragment instances in sequence through RPC,
     * and will wait for the RPC of the previous fragment instance to return successfully
     * before sending the next one. But for some complex queries, this may lead to too many RPCs.
     * <p>
     * The optimized logic is as follows:
     * 1. If the number of fragment instance is <= 2, the original logic is still used
     * to complete the sending of fragments through at most 2 RPCs.
     * 2. If the number of fragment instance is >= 3, first group all fragments by BE,
     * and send all fragment instances to the corresponding BE node through the FIRST rpc,
     * but these fragment instances will only perform the preparation phase but will not be actually executed.
     * After that, the execution logic of all fragment instances is started through the SECOND RPC.
     * <p>
     * After optimization, a query on a BE node will only send two RPCs at most.
     * Thereby reducing the "send fragment timeout" error caused by too many RPCs and BE unable to process in time.
     *
     * @throws TException
     * @throws RpcException
     * @throws UserException
     */
    private void sendFragment() throws TException, RpcException, UserException {
        lock();
        try {
            Multiset<TNetworkAddress> hostCounter = HashMultiset.create();
            for (FragmentExecParams params : fragmentExecParamsMap.values()) {
                for (FInstanceExecParam fi : params.instanceExecParams) {
                    hostCounter.add(fi.host);
                }
            }

            int backendIdx = 0;
            int profileFragmentId = 0;
            long memoryLimit = queryOptions.getMemLimit();
            beToExecStates.clear();
            // If #fragments >=2, use twoPhaseExecution with exec_plan_fragments_prepare and exec_plan_fragments_start,
            // else use exec_plan_fragments directly.
            // we choose #fragments >=2 because in some cases
            // we need ensure that A fragment is already prepared to receive data before B fragment sends data.
            // For example: select * from numbers("10","w") will generate ExchangeNode and TableValuedFunctionScanNode,
            // we should ensure TableValuedFunctionScanNode does not send data until ExchangeNode is ready to receive.
            boolean twoPhaseExecution = fragments.size() >= 2;
            for (PlanFragment fragment : fragments) {
                FragmentExecParams params = fragmentExecParamsMap.get(fragment.getFragmentId());

                // 1. set up exec states
                int instanceNum = params.instanceExecParams.size();
                Preconditions.checkState(instanceNum > 0);
                instanceTotalNum += instanceNum;
                List<TExecPlanFragmentParams> tParams = params.toThrift(backendIdx);

                // 2. update memory limit for colocate join
                if (colocateFragmentIds.contains(fragment.getFragmentId().asInt())) {
                    int rate = Math.min(Config.query_colocate_join_memory_limit_penalty_factor, instanceNum);
                    long newMemory = memoryLimit / rate;
                    // TODO(zxy): The meaning of mem limit in query_options has become the real once query mem limit.
                    // The logic to modify mem_limit here needs to be modified or deleted.
                    for (TExecPlanFragmentParams tParam : tParams) {
                        tParam.query_options.setMemLimit(newMemory);
                    }
                }

                boolean needCheckBackendState = false;
                if (queryOptions.getQueryType() == TQueryType.LOAD && profileFragmentId == 0) {
                    // this is a load process, and it is the first fragment.
                    // we should add all BackendExecState of this fragment to needCheckBackendExecStates,
                    // so that we can check these backends' state when joining this Coordinator
                    needCheckBackendState = true;
                }

                // 3. group BackendExecState by BE. So that we can use one RPC to send all fragment instances of a BE.
                int instanceId = 0;
                for (TExecPlanFragmentParams tParam : tParams) {
                    BackendExecState execState =
                            new BackendExecState(fragment.getFragmentId(), instanceId++,
                                    profileFragmentId, tParam, this.addressToBackendID,
                                    executionProfile.getLoadChannelProfile());
                    // Each tParam will set the total number of Fragments that need to be executed on the same BE,
                    // and the BE will determine whether all Fragments have been executed based on this information.
                    // Notice. load fragment has a small probability that FragmentNumOnHost is 0, for unknown reasons.
                    tParam.setFragmentNumOnHost(hostCounter.count(execState.address));
                    tParam.setBackendId(execState.backend.getId());
                    tParam.setNeedWaitExecutionTrigger(twoPhaseExecution);

                    backendExecStates.add(execState);
                    if (needCheckBackendState) {
                        needCheckBackendExecStates.add(execState);
                        if (LOG.isDebugEnabled()) {
                            LOG.debug("add need check backend {} for fragment, {} job: {}",
                                    execState.backend.getId(), fragment.getFragmentId().asInt(), jobId);
                        }
                    }

                    BackendExecStates states = beToExecStates.get(execState.backend.getId());
                    if (states == null) {
                        states = new BackendExecStates(execState.backend.getId(), execState.brpcAddress,
                                twoPhaseExecution);
                        beToExecStates.putIfAbsent(execState.backend.getId(), states);
                    }
                    states.addState(execState);
                    ++backendIdx;
                }
                profileFragmentId += 1;
            } // end for fragments

            // 4. send and wait fragments rpc
            List<Triple<BackendExecStates, BackendServiceProxy, Future<InternalService.PExecPlanFragmentResult>>>
                    futures = Lists.newArrayList();
            Context parentSpanContext = Context.current();
            for (BackendExecStates states : beToExecStates.values()) {
                Span span = Telemetry.getNoopSpan();
                if (ConnectContext.get() != null) {
                    span = ConnectContext.get().getTracer().spanBuilder("execRemoteFragmentsAsync")
                            .setParent(parentSpanContext).setSpanKind(SpanKind.CLIENT).startSpan();
                }
                states.scopedSpan = new ScopedSpan(span);
                states.unsetFields();
                BackendServiceProxy proxy = BackendServiceProxy.getInstance();
                futures.add(ImmutableTriple.of(states, proxy, states.execRemoteFragmentsAsync(proxy)));
            }
            waitRpc(futures, this.timeoutDeadline - System.currentTimeMillis(), "send fragments");

            if (twoPhaseExecution) {
                // 5. send and wait execution start rpc
                futures.clear();
                for (BackendExecStates states : beToExecStates.values()) {
                    Span span = Telemetry.getNoopSpan();
                    if (ConnectContext.get() != null) {
                        span = ConnectContext.get().getTracer().spanBuilder("execPlanFragmentStartAsync")
                                .setParent(parentSpanContext).setSpanKind(SpanKind.CLIENT).startSpan();
                    }
                    states.scopedSpan = new ScopedSpan(span);
                    BackendServiceProxy proxy = BackendServiceProxy.getInstance();
                    futures.add(ImmutableTriple.of(states, proxy, states.execPlanFragmentStartAsync(proxy)));
                }
                waitRpc(futures, this.timeoutDeadline - System.currentTimeMillis(), "send execution start");
            }

            attachInstanceProfileToFragmentProfile();
        } finally {
            unlock();
        }
    }

    private void sendPipelineCtx() throws TException, RpcException, UserException {
        lock();
        try {
            Multiset<TNetworkAddress> hostCounter = HashMultiset.create();
            for (FragmentExecParams params : fragmentExecParamsMap.values()) {
                for (FInstanceExecParam fi : params.instanceExecParams) {
                    hostCounter.add(fi.host);
                }
            }

            int backendIdx = 0;
            int profileFragmentId = 0;
            beToPipelineExecCtxs.clear();
            // If #fragments >=2, use twoPhaseExecution with exec_plan_fragments_prepare and exec_plan_fragments_start,
            // else use exec_plan_fragments directly.
            // we choose #fragments >=2 because in some cases
            // we need ensure that A fragment is already prepared to receive data before B fragment sends data.
            // For example: select * from numbers("10","w") will generate ExchangeNode and TableValuedFunctionScanNode,
            // we should ensure TableValuedFunctionScanNode does not send data until ExchangeNode is ready to receive.
            boolean twoPhaseExecution = fragments.size() >= 2;
            for (PlanFragment fragment : fragments) {
                FragmentExecParams params = fragmentExecParamsMap.get(fragment.getFragmentId());

                // 1. set up exec states
                int instanceNum = params.instanceExecParams.size();
                Preconditions.checkState(instanceNum > 0);
                Map<TNetworkAddress, TPipelineFragmentParams> tParams = params.toTPipelineParams(backendIdx);

                boolean needCheckBackendState = false;
                if (queryOptions.getQueryType() == TQueryType.LOAD && profileFragmentId == 0) {
                    // this is a load process, and it is the first fragment.
                    // we should add all BackendExecState of this fragment to needCheckBackendExecStates,
                    // so that we can check these backends' state when joining this Coordinator
                    needCheckBackendState = true;
                }

                Map<TUniqueId, RuntimeProfile> fragmentInstancesMap = new HashMap<TUniqueId, RuntimeProfile>();
                for (Map.Entry<TNetworkAddress, TPipelineFragmentParams> entry : tParams.entrySet()) {
                    for (TPipelineInstanceParams instanceParam : entry.getValue().local_params) {
                        String name = "Instance " + DebugUtil.printId(instanceParam.fragment_instance_id)
                                + " (host=" + entry.getKey() + ")";
                        fragmentInstancesMap.put(instanceParam.fragment_instance_id, new RuntimeProfile(name));
                    }
                }

                // 3. group BackendExecState by BE. So that we can use one RPC to send all fragment instances of a BE.
                for (Map.Entry<TNetworkAddress, TPipelineFragmentParams> entry : tParams.entrySet()) {
                    Long backendId = this.addressToBackendID.get(entry.getKey());
                    PipelineExecContext pipelineExecContext = new PipelineExecContext(fragment.getFragmentId(),
                            profileFragmentId, entry.getValue(), backendId, fragmentInstancesMap,
                            executionProfile.getLoadChannelProfile());
                    // Each tParam will set the total number of Fragments that need to be executed on the same BE,
                    // and the BE will determine whether all Fragments have been executed based on this information.
                    // Notice. load fragment has a small probability that FragmentNumOnHost is 0, for unknown reasons.
                    entry.getValue().setFragmentNumOnHost(hostCounter.count(pipelineExecContext.address));
                    entry.getValue().setBackendId(pipelineExecContext.backend.getId());
                    entry.getValue().setNeedWaitExecutionTrigger(twoPhaseExecution);
                    entry.getValue().setFragmentId(fragment.getFragmentId().asInt());

                    pipelineExecContexts.put(Pair.of(fragment.getFragmentId().asInt(), backendId), pipelineExecContext);
                    if (needCheckBackendState) {
                        needCheckPipelineExecContexts.add(pipelineExecContext);
                        if (LOG.isDebugEnabled()) {
                            LOG.debug("add need check backend {} for fragment, {} job: {}",
                                    pipelineExecContext.backend.getId(), fragment.getFragmentId().asInt(), jobId);
                        }
                    }

                    PipelineExecContexts ctxs = beToPipelineExecCtxs.get(pipelineExecContext.backend.getId());
                    if (ctxs == null) {
                        ctxs = new PipelineExecContexts(pipelineExecContext.backend.getId(),
                                pipelineExecContext.brpcAddress, twoPhaseExecution,
                                entry.getValue().getFragmentNumOnHost());
                        beToPipelineExecCtxs.putIfAbsent(pipelineExecContext.backend.getId(), ctxs);
                    }
                    ctxs.addContext(pipelineExecContext);

                    ++backendIdx;
                }

                profileFragmentId += 1;
            } // end for fragments

            // 4. send and wait fragments rpc
            List<Triple<PipelineExecContexts, BackendServiceProxy, Future<InternalService.PExecPlanFragmentResult>>>
                    futures = Lists.newArrayList();
            Context parentSpanContext = Context.current();
            for (PipelineExecContexts ctxs : beToPipelineExecCtxs.values()) {
                Span span = Telemetry.getNoopSpan();
                if (ConnectContext.get() != null) {
                    span = ConnectContext.get().getTracer().spanBuilder("execRemoteFragmentsAsync")
                            .setParent(parentSpanContext).setSpanKind(SpanKind.CLIENT).startSpan();
                }
                ctxs.scopedSpan = new ScopedSpan(span);
                ctxs.unsetFields();
                BackendServiceProxy proxy = BackendServiceProxy.getInstance();
                futures.add(ImmutableTriple.of(ctxs, proxy, ctxs.execRemoteFragmentsAsync(proxy)));
            }
            waitPipelineRpc(futures, this.timeoutDeadline - System.currentTimeMillis(), "send fragments");

            if (twoPhaseExecution) {
                // 5. send and wait execution start rpc
                futures.clear();
                for (PipelineExecContexts ctxs : beToPipelineExecCtxs.values()) {
                    Span span = Telemetry.getNoopSpan();
                    if (ConnectContext.get() != null) {
                        span = ConnectContext.get().getTracer().spanBuilder("execPlanFragmentStartAsync")
                                .setParent(parentSpanContext).setSpanKind(SpanKind.CLIENT).startSpan();
                    }
                    ctxs.scopedSpan = new ScopedSpan(span);
                    BackendServiceProxy proxy = BackendServiceProxy.getInstance();
                    futures.add(ImmutableTriple.of(ctxs, proxy, ctxs.execPlanFragmentStartAsync(proxy)));
                }
                waitPipelineRpc(futures, this.timeoutDeadline - System.currentTimeMillis(), "send execution start");
            }

            attachInstanceProfileToFragmentProfile();
        } finally {
            unlock();
        }
    }

    private void waitRpc(List<Triple<BackendExecStates, BackendServiceProxy, Future<PExecPlanFragmentResult>>> futures,
                         long leftTimeMs,
            String operation) throws RpcException, UserException {
        if (leftTimeMs <= 0) {
            throw new UserException("timeout before waiting for " + operation + " RPC. Elapse(sec): " + (
                    (System.currentTimeMillis() - timeoutDeadline) / 1000 + queryOptions.getExecutionTimeout()));
        }

        long timeoutMs = Math.min(leftTimeMs, Config.remote_fragment_exec_timeout_ms);
        for (Triple<BackendExecStates, BackendServiceProxy, Future<PExecPlanFragmentResult>> triple : futures) {
            TStatusCode code;
            String errMsg = null;
            Exception exception = null;
            Span span = triple.getLeft().scopedSpan.getSpan();
            try {
                PExecPlanFragmentResult result = triple.getRight().get(timeoutMs, TimeUnit.MILLISECONDS);
                code = TStatusCode.findByValue(result.getStatus().getStatusCode());
                if (code != TStatusCode.OK) {
                    if (!result.getStatus().getErrorMsgsList().isEmpty()) {
                        errMsg = result.getStatus().getErrorMsgsList().get(0);
                    } else {
                        errMsg = operation + " failed. backend id: " + triple.getLeft().beId;
                    }
                }
            } catch (ExecutionException e) {
                exception = e;
                code = TStatusCode.THRIFT_RPC_ERROR;
                triple.getMiddle().removeProxy(triple.getLeft().brpcAddr);
            } catch (InterruptedException e) {
                exception = e;
                code = TStatusCode.INTERNAL_ERROR;
            } catch (TimeoutException e) {
                exception = e;
                errMsg = "timeout when waiting for " + operation + " RPC. Wait(sec): " + timeoutMs / 1000;
                code = TStatusCode.TIMEOUT;
            }

            try {
                if (code != TStatusCode.OK) {
                    if (exception != null && errMsg == null) {
                        errMsg = operation + " failed. " + exception.getMessage();
                    }
                    queryStatus.setStatus(errMsg);
                    cancelInternal(Types.PPlanFragmentCancelReason.INTERNAL_ERROR);
                    switch (code) {
                        case TIMEOUT:
                            MetricRepo.BE_COUNTER_QUERY_RPC_FAILED.getOrAdd(triple.getLeft().brpcAddr.hostname)
                                    .increase(1L);
                            throw new RpcException(triple.getLeft().brpcAddr.hostname, errMsg, exception);
                        case THRIFT_RPC_ERROR:
                            MetricRepo.BE_COUNTER_QUERY_RPC_FAILED.getOrAdd(triple.getLeft().brpcAddr.hostname)
                                    .increase(1L);
                            SimpleScheduler.addToBlacklist(triple.getLeft().beId, errMsg);
                            throw new RpcException(triple.getLeft().brpcAddr.hostname, errMsg, exception);
                        default:
                            throw new UserException(errMsg, exception);
                    }
                }
            } catch (Exception e) {
                span.recordException(e);
                throw e;
            } finally {
                triple.getLeft().scopedSpan.endSpan();
            }
        }
    }

    private void waitPipelineRpc(List<Triple<PipelineExecContexts, BackendServiceProxy,
            Future<PExecPlanFragmentResult>>> futures, long leftTimeMs,
            String operation) throws RpcException, UserException {
        if (leftTimeMs <= 0) {
            throw new UserException("timeout before waiting for " + operation + " RPC. Elapse(sec): " + (
                    (System.currentTimeMillis() - timeoutDeadline) / 1000 + queryOptions.query_timeout));
        }

        long timeoutMs = Math.min(leftTimeMs, Config.remote_fragment_exec_timeout_ms);
        for (Triple<PipelineExecContexts, BackendServiceProxy, Future<PExecPlanFragmentResult>> triple : futures) {
            TStatusCode code;
            String errMsg = null;
            Exception exception = null;
            Span span = triple.getLeft().scopedSpan.getSpan();
            try {
                PExecPlanFragmentResult result = triple.getRight().get(timeoutMs, TimeUnit.MILLISECONDS);
                code = TStatusCode.findByValue(result.getStatus().getStatusCode());
                if (code != TStatusCode.OK) {
                    if (!result.getStatus().getErrorMsgsList().isEmpty()) {
                        errMsg = result.getStatus().getErrorMsgsList().get(0);
                    } else {
                        errMsg = operation + " failed. backend id: " + triple.getLeft().beId;
                    }
                }
            } catch (ExecutionException e) {
                exception = e;
                code = TStatusCode.THRIFT_RPC_ERROR;
                triple.getMiddle().removeProxy(triple.getLeft().brpcAddr);
            } catch (InterruptedException e) {
                exception = e;
                code = TStatusCode.INTERNAL_ERROR;
            } catch (TimeoutException e) {
                exception = e;
                errMsg = "timeout when waiting for " + operation + " RPC. Wait(sec): " + timeoutMs / 1000;
                code = TStatusCode.TIMEOUT;
            }

            try {
                if (code != TStatusCode.OK) {
                    if (exception != null && errMsg == null) {
                        errMsg = operation + " failed. " + exception.getMessage();
                    }
                    queryStatus.setStatus(errMsg);
                    cancelInternal(Types.PPlanFragmentCancelReason.INTERNAL_ERROR);
                    switch (code) {
                        case TIMEOUT:
                            MetricRepo.BE_COUNTER_QUERY_RPC_FAILED.getOrAdd(triple.getLeft().brpcAddr.hostname)
                                    .increase(1L);
                            throw new RpcException(triple.getLeft().brpcAddr.hostname, errMsg, exception);
                        case THRIFT_RPC_ERROR:
                            MetricRepo.BE_COUNTER_QUERY_RPC_FAILED.getOrAdd(triple.getLeft().brpcAddr.hostname)
                                    .increase(1L);
                            SimpleScheduler.addToBlacklist(triple.getLeft().beId, errMsg);
                            throw new RpcException(triple.getLeft().brpcAddr.hostname, errMsg, exception);
                        default:
                            throw new UserException(errMsg, exception);
                    }
                }
            } catch (Exception e) {
                span.recordException(e);
                throw e;
            } finally {
                triple.getLeft().scopedSpan.endSpan();
            }
        }
    }

    public List<String> getExportFiles() {
        return exportFiles;
    }

    void updateExportFiles(List<String> files) {
        lock.lock();
        try {
            if (exportFiles == null) {
                exportFiles = Lists.newArrayList();
            }
            exportFiles.addAll(files);
        } finally {
            lock.unlock();
        }
    }

    void updateDeltas(List<String> urls) {
        lock.lock();
        try {
            deltaUrls.addAll(urls);
        } finally {
            lock.unlock();
        }
    }

    private void updateLoadCounters(Map<String, String> newLoadCounters) {
        lock.lock();
        try {
            long numRowsNormal = 0L;
            String value = this.loadCounters.get(LoadEtlTask.DPP_NORMAL_ALL);
            if (value != null) {
                numRowsNormal = Long.parseLong(value);
            }
            long numRowsAbnormal = 0L;
            value = this.loadCounters.get(LoadEtlTask.DPP_ABNORMAL_ALL);
            if (value != null) {
                numRowsAbnormal = Long.parseLong(value);
            }
            long numRowsUnselected = 0L;
            value = this.loadCounters.get(LoadJob.UNSELECTED_ROWS);
            if (value != null) {
                numRowsUnselected = Long.parseLong(value);
            }

            // new load counters
            value = newLoadCounters.get(LoadEtlTask.DPP_NORMAL_ALL);
            if (value != null) {
                numRowsNormal += Long.parseLong(value);
            }
            value = newLoadCounters.get(LoadEtlTask.DPP_ABNORMAL_ALL);
            if (value != null) {
                numRowsAbnormal += Long.parseLong(value);
            }
            value = newLoadCounters.get(LoadJob.UNSELECTED_ROWS);
            if (value != null) {
                numRowsUnselected += Long.parseLong(value);
            }

            this.loadCounters.put(LoadEtlTask.DPP_NORMAL_ALL, "" + numRowsNormal);
            this.loadCounters.put(LoadEtlTask.DPP_ABNORMAL_ALL, "" + numRowsAbnormal);
            this.loadCounters.put(LoadJob.UNSELECTED_ROWS, "" + numRowsUnselected);
        } finally {
            lock.unlock();
        }
    }

    private void updateCommitInfos(List<TTabletCommitInfo> commitInfos) {
        lock.lock();
        try {
            this.commitInfos.addAll(commitInfos);
        } finally {
            lock.unlock();
        }
    }

    private void updateErrorTabletInfos(List<TErrorTabletInfo> errorTabletInfos) {
        lock.lock();
        try {
            if (this.errorTabletInfos.size() <= Config.max_error_tablet_of_broker_load) {
                this.errorTabletInfos.addAll(errorTabletInfos.stream().limit(Config.max_error_tablet_of_broker_load
                        - this.errorTabletInfos.size()).collect(Collectors.toList()));
            }
        } finally {
            lock.unlock();
        }
    }

    private void updateStatus(Status status, TUniqueId instanceId) {
        lock.lock();
        try {
            // The query is done and we are just waiting for remote fragments to clean up.
            // Ignore their cancelled updates.
            if (returnedAllResults && status.isCancelled()) {
                return;
            }
            // nothing to update
            if (status.ok()) {
                return;
            }

            // don't override an error status; also, cancellation has already started
            if (!queryStatus.ok()) {
                return;
            }

            queryStatus.setStatus(status);
            LOG.warn("one instance report fail throw updateStatus(), need cancel. job id: {},"
                            + " query id: {}, instance id: {}, error message: {}",
                    jobId, DebugUtil.printId(queryId), instanceId != null ? DebugUtil.printId(instanceId) : "NaN",
                    status.getErrorMsg());
            if (status.getErrorCode() == TStatusCode.TIMEOUT) {
                cancelInternal(Types.PPlanFragmentCancelReason.TIMEOUT);
            } else {
                cancelInternal(Types.PPlanFragmentCancelReason.INTERNAL_ERROR);
            }
        } finally {
            lock.unlock();
        }
    }

    public RowBatch getNext() throws Exception {
        if (receiver == null) {
            throw new UserException("There is no receiver.");
        }

        RowBatch resultBatch;
        Status status = new Status();

        if (!isPointQuery) {
            resultBatch = receiver.getNext(status);
        } else {
            resultBatch = pointExec.getNext(status);
        }
        if (!status.ok()) {
            LOG.warn("get next fail, need cancel. query id: {}", DebugUtil.printId(queryId));
        }

        updateStatus(status, null /* no instance id */);

        Status copyStatus = null;
        lock();
        try {
            copyStatus = new Status(queryStatus);
        } finally {
            unlock();
        }

        if (!copyStatus.ok()) {
            if (Strings.isNullOrEmpty(copyStatus.getErrorMsg())) {
                copyStatus.rewriteErrorMsg();
            }
            if (copyStatus.isRpcError()) {
                throw new RpcException(null, copyStatus.getErrorMsg());
            } else {
                String errMsg = copyStatus.getErrorMsg();
                LOG.warn("query failed: {}", errMsg);

                // hide host info
                int hostIndex = errMsg.indexOf("host");
                if (hostIndex != -1) {
                    errMsg = errMsg.substring(0, hostIndex);
                }
                throw new UserException(errMsg);
            }
        }

        if (resultBatch.isEos()) {
            this.returnedAllResults = true;

            // if this query is a block query do not cancel.
            Long numLimitRows = fragments.get(0).getPlanRoot().getLimit();
            boolean hasLimit = numLimitRows > 0;
            if (!isBlockQuery && instanceIds.size() > 1 && hasLimit && numReceivedRows >= numLimitRows) {
                LOG.debug("no block query, return num >= limit rows, need cancel");
                cancelInternal(Types.PPlanFragmentCancelReason.LIMIT_REACH);
            }
            if (ConnectContext.get() != null && ConnectContext.get().getSessionVariable().dryRunQuery) {
                numReceivedRows = 0;
                numReceivedRows += resultBatch.getQueryStatistics().getReturnedRows();
            }
        } else if (resultBatch.getBatch() != null) {
            numReceivedRows += resultBatch.getBatch().getRowsSize();
        }

        return resultBatch;
    }

    // Cancel execution of query. This includes the execution of the local plan
    // fragment,
    // if any, as well as all plan fragments on remote nodes.
    public void cancel() {
        cancel(Types.PPlanFragmentCancelReason.USER_CANCEL);
    }

    public void cancel(Types.PPlanFragmentCancelReason cancelReason) {
        lock();
        try {
            if (!queryStatus.ok()) {
                // we can't cancel twice
                return;
            } else {
                queryStatus.setStatus(Status.CANCELLED);
            }
            LOG.warn("cancel execution of query, this is outside invoke");
            cancelInternal(cancelReason);
        } finally {
            unlock();
        }
    }

    private void cancelInternal(Types.PPlanFragmentCancelReason cancelReason) {
        if (null != receiver) {
            receiver.cancel();
        }
        if (null != pointExec) {
            pointExec.cancel();
            return;
        }
        cancelRemoteFragmentsAsync(cancelReason);
        executionProfile.onCancel();
    }

    private void cancelRemoteFragmentsAsync(Types.PPlanFragmentCancelReason cancelReason) {
        if (enablePipelineEngine) {
            for (PipelineExecContext ctx : pipelineExecContexts.values()) {
                ctx.cancelFragmentInstance(cancelReason);
            }
        } else {
            for (BackendExecState backendExecState : backendExecStates) {
                backendExecState.cancelFragmentInstance(cancelReason);
            }
        }
    }

    private void computeFragmentExecParams() throws Exception {
        // fill hosts field in fragmentExecParams
        computeFragmentHosts();

        // assign instance ids
        instanceIds.clear();
        for (FragmentExecParams params : fragmentExecParamsMap.values()) {
            if (LOG.isDebugEnabled()) {
                LOG.debug("fragment {} has instances {}",
                        params.fragment.getFragmentId(), params.instanceExecParams.size());
            }

            for (int j = 0; j < params.instanceExecParams.size(); ++j) {
                // we add instance_num to query_id.lo to create a
                // globally-unique instance id
                TUniqueId instanceId = new TUniqueId();
                instanceId.setHi(queryId.hi);
                instanceId.setLo(queryId.lo + instanceIds.size() + 1);
                params.instanceExecParams.get(j).instanceId = instanceId;
                instanceIds.add(instanceId);
            }
        }

        // compute multi cast fragment params
        computeMultiCastFragmentParams();

        // assign runtime filter merge addr and target addr
        assignRuntimeFilterAddr();

        // compute destinations and # senders per exchange node
        // (the root fragment doesn't have a destination)
        for (FragmentExecParams params : fragmentExecParamsMap.values()) {
            if (params.fragment instanceof MultiCastPlanFragment) {
                continue;
            }
            PlanFragment destFragment = params.fragment.getDestFragment();
            if (destFragment == null) {
                // root plan fragment
                continue;
            }
            FragmentExecParams destParams = fragmentExecParamsMap.get(destFragment.getFragmentId());

            // set # of senders
            DataSink sink = params.fragment.getSink();
            // we can only handle unpartitioned (= broadcast) and
            // hash-partitioned
            // output at the moment

            PlanNodeId exchId = sink.getExchNodeId();
            PlanNode exchNode = PlanNode.findPlanNodeFromPlanNodeId(destFragment.getPlanRoot(), exchId);
            Preconditions.checkState(exchNode != null, "exchNode is null");
            Preconditions.checkState(exchNode instanceof ExchangeNode,
                    "exchNode is not ExchangeNode" + exchNode.getId().toString());
            // we might have multiple fragments sending to this exchange node
            // (distributed MERGE), which is why we need to add up the #senders
            if (destParams.perExchNumSenders.get(exchId.asInt()) == null) {
                destParams.perExchNumSenders.put(exchId.asInt(), params.instanceExecParams.size());
            } else {
                destParams.perExchNumSenders.put(exchId.asInt(),
                        params.instanceExecParams.size() + destParams.perExchNumSenders.get(exchId.asInt()));
            }

            if (sink.getOutputPartition() != null
                    && sink.getOutputPartition().isBucketShuffleHashPartition()) {
                // the destFragment must be bucket shuffle
                Preconditions.checkState(bucketShuffleJoinController
                        .isBucketShuffleJoin(destFragment.getFragmentId().asInt()), "Sink is"
                        + "Bucket Shuffle Partition, The destFragment must have bucket shuffle join node ");

                int bucketSeq = 0;
                int bucketNum = bucketShuffleJoinController.getFragmentBucketNum(destFragment.getFragmentId());

                // when left table is empty, it's bucketset is empty.
                // set right table destination address to the address of left table
                if (destParams.instanceExecParams.size() == 1 && (bucketNum == 0
                        || destParams.instanceExecParams.get(0).bucketSeqSet.isEmpty())) {
                    bucketNum = 1;
                    destParams.instanceExecParams.get(0).bucketSeqSet.add(0);
                }
                // process bucket shuffle join on fragment without scan node
                TNetworkAddress dummyServer = new TNetworkAddress("0.0.0.0", 0);
                while (bucketSeq < bucketNum) {
                    TPlanFragmentDestination dest = new TPlanFragmentDestination();

                    dest.fragment_instance_id = new TUniqueId(-1, -1);
                    dest.server = dummyServer;
                    dest.setBrpcServer(dummyServer);

                    for (FInstanceExecParam instanceExecParams : destParams.instanceExecParams) {
                        if (instanceExecParams.bucketSeqSet.contains(bucketSeq)) {
                            dest.fragment_instance_id = instanceExecParams.instanceId;
                            dest.server = toRpcHost(instanceExecParams.host);
                            dest.setBrpcServer(toBrpcHost(instanceExecParams.host));
                            break;
                        }
                    }

                    bucketSeq++;
                    params.destinations.add(dest);
                }
            } else {
                if (enablePipelineEngine && enableShareHashTableForBroadcastJoin
                        && ((ExchangeNode) exchNode).isRightChildOfBroadcastHashJoin()) {
                    // here choose the first instance to build hash table.
                    Map<TNetworkAddress, FInstanceExecParam> destHosts = new HashMap<>();
                    destParams.instanceExecParams.forEach(param -> {
                        if (destHosts.containsKey(param.host)) {
                            destHosts.get(param.host).instancesSharingHashTable.add(param.instanceId);
                        } else {
                            destHosts.put(param.host, param);
                            param.buildHashTableForBroadcastJoin = true;
                            TPlanFragmentDestination dest = new TPlanFragmentDestination();
                            dest.fragment_instance_id = param.instanceId;
                            try {
                                dest.server = toRpcHost(param.host);
                                dest.setBrpcServer(toBrpcHost(param.host));
                            } catch (Exception e) {
                                throw new RuntimeException(e);
                            }
                            params.destinations.add(dest);
                        }
                    });
                } else {
                    // add destination host to this fragment's destination
                    for (int j = 0; j < destParams.instanceExecParams.size(); ++j) {
                        TPlanFragmentDestination dest = new TPlanFragmentDestination();
                        dest.fragment_instance_id = destParams.instanceExecParams.get(j).instanceId;
                        dest.server = toRpcHost(destParams.instanceExecParams.get(j).host);
                        dest.setBrpcServer(toBrpcHost(destParams.instanceExecParams.get(j).host));
                        params.destinations.add(dest);
                    }
                }
            }
        }
    }

    private void computeMultiCastFragmentParams() throws Exception {
        for (FragmentExecParams params : fragmentExecParamsMap.values()) {
            if (!(params.fragment instanceof MultiCastPlanFragment)) {
                continue;
            }

            MultiCastPlanFragment multi = (MultiCastPlanFragment) params.fragment;
            Preconditions.checkState(multi.getSink() instanceof MultiCastDataSink);
            MultiCastDataSink multiSink = (MultiCastDataSink) multi.getSink();

            for (int i = 0; i < multi.getDestFragmentList().size(); i++) {
                PlanFragment destFragment = multi.getDestFragmentList().get(i);
                DataStreamSink sink = multiSink.getDataStreamSinks().get(i);

                if (destFragment == null) {
                    continue;
                }
                FragmentExecParams destParams = fragmentExecParamsMap.get(destFragment.getFragmentId());
                multi.getDestFragmentList().get(i).setOutputPartition(params.fragment.getOutputPartition());

                PlanNodeId exchId = sink.getExchNodeId();
                PlanNode exchNode = PlanNode.findPlanNodeFromPlanNodeId(destFragment.getPlanRoot(), exchId);
                Preconditions.checkState(!destParams.perExchNumSenders.containsKey(exchId.asInt()));
                Preconditions.checkState(exchNode != null, "exchNode is null");
                Preconditions.checkState(exchNode instanceof ExchangeNode,
                        "exchNode is not ExchangeNode" + exchNode.getId().toString());
                if (destParams.perExchNumSenders.get(exchId.asInt()) == null) {
                    destParams.perExchNumSenders.put(exchId.asInt(), params.instanceExecParams.size());
                } else {
                    destParams.perExchNumSenders.put(exchId.asInt(),
                            params.instanceExecParams.size() + destParams.perExchNumSenders.get(exchId.asInt()));
                }

                List<TPlanFragmentDestination> destinations = multiSink.getDestinations().get(i);
                if (sink.getOutputPartition() != null
                        && sink.getOutputPartition().isBucketShuffleHashPartition()) {
                    // the destFragment must be bucket shuffle
                    Preconditions.checkState(bucketShuffleJoinController
                            .isBucketShuffleJoin(destFragment.getFragmentId().asInt()), "Sink is"
                            + "Bucket Shuffle Partition, The destFragment must have bucket shuffle join node ");

                    int bucketSeq = 0;
                    int bucketNum = bucketShuffleJoinController.getFragmentBucketNum(destFragment.getFragmentId());

                    // when left table is empty, it's bucketset is empty.
                    // set right table destination address to the address of left table
                    if (destParams.instanceExecParams.size() == 1 && (bucketNum == 0
                            || destParams.instanceExecParams.get(0).bucketSeqSet.isEmpty())) {
                        bucketNum = 1;
                        destParams.instanceExecParams.get(0).bucketSeqSet.add(0);
                    }
                    // process bucket shuffle join on fragment without scan node
                    TNetworkAddress dummyServer = new TNetworkAddress("0.0.0.0", 0);
                    while (bucketSeq < bucketNum) {
                        TPlanFragmentDestination dest = new TPlanFragmentDestination();

                        dest.fragment_instance_id = new TUniqueId(-1, -1);
                        dest.server = dummyServer;
                        dest.setBrpcServer(dummyServer);

                        for (FInstanceExecParam instanceExecParams : destParams.instanceExecParams) {
                            if (instanceExecParams.bucketSeqSet.contains(bucketSeq)) {
                                dest.fragment_instance_id = instanceExecParams.instanceId;
                                dest.server = toRpcHost(instanceExecParams.host);
                                dest.setBrpcServer(toBrpcHost(instanceExecParams.host));
                                break;
                            }
                        }

                        bucketSeq++;
                        destinations.add(dest);
                    }
                } else if (enablePipelineEngine && enableShareHashTableForBroadcastJoin
                        && ((ExchangeNode) exchNode).isRightChildOfBroadcastHashJoin()) {
                    // here choose the first instance to build hash table.
                    Map<TNetworkAddress, FInstanceExecParam> destHosts = new HashMap<>();

                    destParams.instanceExecParams.forEach(param -> {
                        if (destHosts.containsKey(param.host)) {
                            destHosts.get(param.host).instancesSharingHashTable.add(param.instanceId);
                        } else {
                            destHosts.put(param.host, param);
                            param.buildHashTableForBroadcastJoin = true;
                            TPlanFragmentDestination dest = new TPlanFragmentDestination();
                            dest.fragment_instance_id = param.instanceId;
                            try {
                                dest.server = toRpcHost(param.host);
                                dest.setBrpcServer(toBrpcHost(param.host));
                            } catch (Exception e) {
                                throw new RuntimeException(e);
                            }
                            destinations.add(dest);
                        }
                    });
                } else {
                    for (int j = 0; j < destParams.instanceExecParams.size(); ++j) {
                        TPlanFragmentDestination dest = new TPlanFragmentDestination();
                        dest.fragment_instance_id = destParams.instanceExecParams.get(j).instanceId;
                        dest.server = toRpcHost(destParams.instanceExecParams.get(j).host);
                        dest.brpc_server = toBrpcHost(destParams.instanceExecParams.get(j).host);
                        destinations.add(dest);
                    }
                }
            }
        }
    }

    private TNetworkAddress toRpcHost(TNetworkAddress host) throws Exception {
        Backend backend = Env.getCurrentSystemInfo().getBackendWithBePort(
                host.getHostname(), host.getPort());
        if (backend == null) {
            throw new UserException(SystemInfoService.NO_SCAN_NODE_BACKEND_AVAILABLE_MSG);
        }
        TNetworkAddress dest = new TNetworkAddress(backend.getHost(), backend.getBeRpcPort());
        return dest;
    }

    private TNetworkAddress toBrpcHost(TNetworkAddress host) throws Exception {
        Backend backend = Env.getCurrentSystemInfo().getBackendWithBePort(
                host.getHostname(), host.getPort());
        if (backend == null) {
            throw new UserException(SystemInfoService.NO_BACKEND_LOAD_AVAILABLE_MSG);
        }
        if (backend.getBrpcPort() < 0) {
            return null;
        }
        return new TNetworkAddress(backend.getHost(), backend.getBrpcPort());
    }

    // estimate if this fragment contains UnionNode
    private boolean containsUnionNode(PlanNode node) {
        if (node instanceof UnionNode) {
            return true;
        }

        for (PlanNode child : node.getChildren()) {
            if (child instanceof ExchangeNode) {
                // Ignore other fragment's node
                continue;
            } else if (child instanceof UnionNode) {
                return true;
            } else {
                return containsUnionNode(child);
            }
        }
        return false;
    }

    // estimate if this fragment contains IntersectNode
    private boolean containsIntersectNode(PlanNode node) {
        if (node instanceof IntersectNode) {
            return true;
        }

        for (PlanNode child : node.getChildren()) {
            if (child instanceof ExchangeNode) {
                // Ignore other fragment's node
                continue;
            } else if (child instanceof IntersectNode) {
                return true;
            } else {
                return containsIntersectNode(child);
            }
        }
        return false;
    }

    // estimate if this fragment contains ExceptNode
    private boolean containsExceptNode(PlanNode node) {
        if (node instanceof ExceptNode) {
            return true;
        }

        for (PlanNode child : node.getChildren()) {
            if (child instanceof ExchangeNode) {
                // Ignore other fragment's node
                continue;
            } else if (child instanceof ExceptNode) {
                return true;
            } else {
                return containsExceptNode(child);
            }
        }
        return false;
    }

    // estimate if this fragment contains SetOperationNode
    private boolean containsSetOperationNode(PlanNode node) {
        if (node instanceof SetOperationNode) {
            return true;
        }

        for (PlanNode child : node.getChildren()) {
            if (child instanceof ExchangeNode) {
                // Ignore other fragment's node
                continue;
            } else if (child instanceof SetOperationNode) {
                return true;
            } else {
                return containsSetOperationNode(child);
            }
        }
        return false;
    }

    // For each fragment in fragments, computes hosts on which to run the instances
    // and stores result in fragmentExecParams.hosts.
    private void computeFragmentHosts() throws Exception {
        // compute hosts of producer fragment before those of consumer fragment(s),
        // the latter might inherit the set of hosts from the former
        // compute hosts *bottom up*.
        for (int i = fragments.size() - 1; i >= 0; --i) {
            PlanFragment fragment = fragments.get(i);
            FragmentExecParams params = fragmentExecParamsMap.get(fragment.getFragmentId());

            if (fragment.getDataPartition() == DataPartition.UNPARTITIONED) {
                Reference<Long> backendIdRef = new Reference<Long>();
                TNetworkAddress execHostport;
                if (((ConnectContext.get() != null && ConnectContext.get().isResourceTagsSet()) || (isAllExternalScan
                        && Config.prefer_compute_node_for_external_table)) && !addressToBackendID.isEmpty()) {
                    // 2 cases:
                    // case 1: user set resource tag, we need to use the BE with the specified resource tags.
                    // case 2: All scan nodes are external scan node,
                    //         and prefer_compute_node_for_external_table is true, we should only select BE which scan
                    //         nodes are used.
                    // Otherwise, except for the scan node, the rest of the execution nodes of the query
                    // can be executed on any BE. addressToBackendID can be empty when this is a constant
                    // select stmt like:
                    //      SELECT  @@session.auto_increment_increment AS auto_increment_increment;
                    execHostport = SimpleScheduler.getHostByCurrentBackend(addressToBackendID);
                } else {
                    execHostport = SimpleScheduler.getHost(this.idToBackend, backendIdRef);
                }
                if (execHostport == null) {
                    LOG.warn("DataPartition UNPARTITIONED, no scanNode Backend available");
                    throw new UserException(SystemInfoService.NO_SCAN_NODE_BACKEND_AVAILABLE_MSG);
                }
                if (backendIdRef.getRef() != null) {
                    // backendIdRef can be null is we call getHostByCurrentBackend() before
                    this.addressToBackendID.put(execHostport, backendIdRef.getRef());
                }
                FInstanceExecParam instanceParam = new FInstanceExecParam(null, execHostport,
                        0, params);
                params.instanceExecParams.add(instanceParam);
                continue;
            }

            Pair<PlanNode, PlanNode> pairNodes = findLeftmostNode(fragment.getPlanRoot());
            PlanNode fatherNode = pairNodes.first;
            PlanNode leftMostNode = pairNodes.second;

            /*
             * Case A:
             *      if the left most is ScanNode, which means there is no child fragment,
             *      we should assign fragment instances on every scan node hosts.
             * Case B:
             *      if not, there should be exchange nodes to collect all data from child fragments(input fragments),
             *      so we should assign fragment instances corresponding to the child fragments' host
             */
            if (!(leftMostNode instanceof ScanNode)) {
                // (Case B)
                // there is no leftmost scan; we assign the same hosts as those of our
                //  input fragment which has a higher instance_number

                int inputFragmentIndex = 0;
                int maxParallelism = 0;
                // If the fragment has three children, then the first child and the second child are
                // the children(both exchange node) of shuffle HashJoinNode,
                // and the third child is the right child(ExchangeNode) of broadcast HashJoinNode.
                // We only need to pay attention to the maximum parallelism among
                // the two ExchangeNodes of shuffle HashJoinNode.
                int childrenCount = (fatherNode != null) ? fatherNode.getChildren().size() : 1;
                for (int j = 0; j < childrenCount; j++) {
                    int currentChildFragmentParallelism
                            = fragmentExecParamsMap.get(fragment.getChild(j).getFragmentId()).instanceExecParams.size();
                    if (currentChildFragmentParallelism > maxParallelism) {
                        maxParallelism = currentChildFragmentParallelism;
                        inputFragmentIndex = j;
                    }
                }

                PlanFragmentId inputFragmentId = fragment.getChild(inputFragmentIndex).getFragmentId();
                // AddAll() soft copy()
                int exchangeInstances = -1;
                if (ConnectContext.get() != null && ConnectContext.get().getSessionVariable() != null) {
                    exchangeInstances = ConnectContext.get().getSessionVariable().getExchangeInstanceParallel();
                }
                // when we use nested loop join do right outer / semi / anti join, the instance must be 1.
                if (leftMostNode.getNumInstances() == 1) {
                    exchangeInstances = 1;
                }
                if (exchangeInstances > 0 && fragmentExecParamsMap.get(inputFragmentId)
                        .instanceExecParams.size() > exchangeInstances) {
                    // random select some instance
                    // get distinct host, when parallel_fragment_exec_instance_num > 1,
                    // single host may execute several instances
                    Set<TNetworkAddress> hostSet = Sets.newHashSet();
                    for (FInstanceExecParam execParams :
                            fragmentExecParamsMap.get(inputFragmentId).instanceExecParams) {
                        hostSet.add(execParams.host);
                    }
                    List<TNetworkAddress> hosts = Lists.newArrayList(hostSet);
                    Collections.shuffle(hosts, instanceRandom);
                    for (int index = 0; index < exchangeInstances; index++) {
                        FInstanceExecParam instanceParam = new FInstanceExecParam(null,
                                hosts.get(index % hosts.size()), 0, params);
                        params.instanceExecParams.add(instanceParam);
                    }
                } else {
                    for (FInstanceExecParam execParams
                            : fragmentExecParamsMap.get(inputFragmentId).instanceExecParams) {
                        FInstanceExecParam instanceParam = new FInstanceExecParam(null, execParams.host, 0, params);
                        params.instanceExecParams.add(instanceParam);
                    }
                }

                // When group by cardinality is smaller than number of backend, only some backends always
                // process while other has no data to process.
                // So we shuffle instances to make different backends handle different queries.
                Collections.shuffle(params.instanceExecParams, instanceRandom);

                // TODO: switch to unpartitioned/coord execution if our input fragment
                // is executed that way (could have been downgraded from distributed)
                continue;
            }

            int parallelExecInstanceNum = fragment.getParallelExecNum();
            //for ColocateJoin fragment
            if ((isColocateFragment(fragment, fragment.getPlanRoot())
                    && fragmentIdToSeqToAddressMap.containsKey(fragment.getFragmentId())
                    && fragmentIdToSeqToAddressMap.get(fragment.getFragmentId()).size() > 0)) {
                computeColocateJoinInstanceParam(fragment.getFragmentId(), parallelExecInstanceNum, params);
            } else if (bucketShuffleJoinController.isBucketShuffleJoin(fragment.getFragmentId().asInt())) {
                bucketShuffleJoinController.computeInstanceParam(fragment.getFragmentId(),
                        parallelExecInstanceNum, params);
            } else {
                // case A
                for (Entry<TNetworkAddress, Map<Integer, List<TScanRangeParams>>> entry : fragmentExecParamsMap.get(
                        fragment.getFragmentId()).scanRangeAssignment.entrySet()) {
                    TNetworkAddress key = entry.getKey();
                    Map<Integer, List<TScanRangeParams>> value = entry.getValue();

                    for (Integer planNodeId : value.keySet()) {
                        List<TScanRangeParams> perNodeScanRanges = value.get(planNodeId);
                        List<List<TScanRangeParams>> perInstanceScanRanges = Lists.newArrayList();
                        List<Boolean> sharedScanOpts = Lists.newArrayList();

                        Optional<ScanNode> node = scanNodes.stream().filter(scanNode -> {
                            return scanNode.getId().asInt() == planNodeId;
                        }).findFirst();

                        // disable shared scan optimization if one of conditions below is met:
                        // 1. Use non-pipeline engine
                        // 2. Number of scan ranges is larger than instances
                        // 3. This fragment has a colocated scan node
                        // 4. This fragment has a FileScanNode
                        // 5. Disable shared scan optimization by session variable
                        if (!enablePipelineEngine || perNodeScanRanges.size() > parallelExecInstanceNum
                                || (node.isPresent() && node.get().getShouldColoScan())
                                || (node.isPresent() && node.get() instanceof FileScanNode)
                                || Config.disable_shared_scan) {
                            int expectedInstanceNum = 1;
                            if (parallelExecInstanceNum > 1) {
                                //the scan instance num should not larger than the tablets num
                                expectedInstanceNum = Math.min(perNodeScanRanges.size(), parallelExecInstanceNum);
                            }
                            perInstanceScanRanges = ListUtil.splitBySize(perNodeScanRanges,
                                    expectedInstanceNum);
                            sharedScanOpts = Collections.nCopies(perInstanceScanRanges.size(), false);
                        } else {
                            int expectedInstanceNum = Math.min(parallelExecInstanceNum,
                                    leftMostNode.getNumInstances());
                            expectedInstanceNum = Math.max(expectedInstanceNum, 1);
                            perInstanceScanRanges = Collections.nCopies(expectedInstanceNum, perNodeScanRanges);
                            sharedScanOpts = Collections.nCopies(perInstanceScanRanges.size(), true);
                        }

                        LOG.debug("scan range number per instance is: {}", perInstanceScanRanges.size());

                        for (int j = 0; j < perInstanceScanRanges.size(); j++) {
                            List<TScanRangeParams> scanRangeParams = perInstanceScanRanges.get(j);
                            boolean sharedScan = sharedScanOpts.get(j);

                            FInstanceExecParam instanceParam = new FInstanceExecParam(null, key, 0, params);
                            instanceParam.perNodeScanRanges.put(planNodeId, scanRangeParams);
                            instanceParam.perNodeSharedScans.put(planNodeId, sharedScan);
                            params.instanceExecParams.add(instanceParam);
                        }
                    }
                }
            }

            if (params.instanceExecParams.isEmpty()) {
                Reference<Long> backendIdRef = new Reference<Long>();
                TNetworkAddress execHostport;
                if (ConnectContext.get() != null && ConnectContext.get().isResourceTagsSet()
                        && !addressToBackendID.isEmpty()) {
                    // In this case, we only use the BE where the replica selected by the tag is located to
                    // execute this query. Otherwise, except for the scan node, the rest of the execution nodes
                    // of the query can be executed on any BE. addressToBackendID can be empty when this is a constant
                    // select stmt like:
                    //      SELECT  @@session.auto_increment_increment AS auto_increment_increment;
                    execHostport = SimpleScheduler.getHostByCurrentBackend(addressToBackendID);
                } else {
                    execHostport = SimpleScheduler.getHost(this.idToBackend, backendIdRef);
                }
                if (execHostport == null) {
                    throw new UserException(SystemInfoService.NO_SCAN_NODE_BACKEND_AVAILABLE_MSG);
                }
                if (backendIdRef.getRef() != null) {
                    // backendIdRef can be null is we call getHostByCurrentBackend() before
                    this.addressToBackendID.put(execHostport, backendIdRef.getRef());
                }
                FInstanceExecParam instanceParam = new FInstanceExecParam(null, execHostport, 0, params);
                params.instanceExecParams.add(instanceParam);
            }
        }
    }

    // Traverse the expected runtimeFilterID in each fragment, and establish the corresponding relationship
    // between runtimeFilterID and fragment instance addr and select the merge instance of runtimeFilter
    private void assignRuntimeFilterAddr() throws Exception {
        for (PlanFragment fragment : fragments) {
            FragmentExecParams params = fragmentExecParamsMap.get(fragment.getFragmentId());
            // Transform <fragment, runtimeFilterId> to <runtimeFilterId, fragment>
            for (RuntimeFilterId rid : fragment.getTargetRuntimeFilterIds()) {
                List<FRuntimeFilterTargetParam> targetFragments = ridToTargetParam.computeIfAbsent(rid,
                        k -> new ArrayList<>());
                for (final FInstanceExecParam instance : params.instanceExecParams) {
                    targetFragments.add(new FRuntimeFilterTargetParam(instance.instanceId, toBrpcHost(instance.host)));
                }
            }

            for (RuntimeFilterId rid : fragment.getBuilderRuntimeFilterIds()) {
                ridToBuilderNum.merge(rid, params.instanceExecParams.size(), Integer::sum);
            }
        }
        // Use the uppermost fragment as a merged node, the uppermost fragment has one and only one instance
        FragmentExecParams uppermostParams = fragmentExecParamsMap.get(fragments.get(0).getFragmentId());
        runtimeFilterMergeAddr = toBrpcHost(uppermostParams.instanceExecParams.get(0).host);
        runtimeFilterMergeInstanceId = uppermostParams.instanceExecParams.get(0).instanceId;
    }

    // If fragment has colocated plan node, it will return true.
    private boolean isColocateFragment(PlanFragment planFragment, PlanNode node) {
        // TODO(cmy): some internal process, such as broker load task, do not have ConnectContext.
        // Any configurations needed by the Coordinator should be passed in Coordinator initialization.
        // Refine this later.
        // Currently, just ignore the session variables if ConnectContext does not exist
        if (ConnectContext.get() != null) {
            if (ConnectContext.get().getSessionVariable().isDisableColocatePlan()) {
                return false;
            }
        }

        //cache the colocateFragmentIds
        if (colocateFragmentIds.contains(node.getFragmentId().asInt())) {
            return true;
        }

        if (planFragment.hasColocatePlanNode()) {
            colocateFragmentIds.add(planFragment.getId().asInt());
            return true;
        }

        return false;
    }

    // Returns the id of the leftmost node of any of the gives types in 'plan_root',
    // or INVALID_PLAN_NODE_ID if no such node present.
    private Pair<PlanNode, PlanNode> findLeftmostNode(PlanNode plan) {
        PlanNode newPlan = plan;
        PlanNode fatherPlan = null;
        while (newPlan.getChildren().size() != 0 && !(newPlan instanceof ExchangeNode)) {
            fatherPlan = newPlan;
            newPlan = newPlan.getChild(0);
        }
        return Pair.of(fatherPlan, newPlan);
    }

    private <K, V> V findOrInsert(Map<K, V> m, final K key, final V defaultVal) {
        V value = m.get(key);
        if (value == null) {
            m.put(key, defaultVal);
            value = defaultVal;
        }
        return value;
    }

    // weather we can overwrite the first parameter or not?
    private List<TScanRangeParams> findOrInsert(Map<Integer, List<TScanRangeParams>> m, Integer key,
                                                ArrayList<TScanRangeParams> defaultVal) {
        List<TScanRangeParams> value = m.get(key);
        if (value == null) {
            m.put(key, defaultVal);
            value = defaultVal;
        }
        return value;
    }

    private void computeColocateJoinInstanceParam(PlanFragmentId fragmentId,
            int parallelExecInstanceNum, FragmentExecParams params) {
        Map<Integer, TNetworkAddress> bucketSeqToAddress = fragmentIdToSeqToAddressMap.get(fragmentId);
        BucketSeqToScanRange bucketSeqToScanRange = fragmentIdTobucketSeqToScanRangeMap.get(fragmentId);
        Set<Integer> scanNodeIds = fragmentIdToScanNodeIds.get(fragmentId);

        // 1. count each node in one fragment should scan how many tablet, gather them in one list
        Map<TNetworkAddress, List<Pair<Integer, Map<Integer, List<TScanRangeParams>>>>> addressToScanRanges
                = Maps.newHashMap();
        for (Map.Entry<Integer, Map<Integer, List<TScanRangeParams>>> scanRanges : bucketSeqToScanRange.entrySet()) {
            TNetworkAddress address = bucketSeqToAddress.get(scanRanges.getKey());
            Map<Integer, List<TScanRangeParams>> nodeScanRanges = scanRanges.getValue();

            // We only care about the node scan ranges of scan nodes which belong to this fragment
            Map<Integer, List<TScanRangeParams>> filteredNodeScanRanges = Maps.newHashMap();
            for (Integer scanNodeId : nodeScanRanges.keySet()) {
                if (scanNodeIds.contains(scanNodeId)) {
                    filteredNodeScanRanges.put(scanNodeId, nodeScanRanges.get(scanNodeId));
                }
            }

            // set bucket for scanRange, the pair is <bucket_num, map<scanNode_id, list<scanRange>>>>
            // we should make sure
            // 1. same bucket in some address be
            // 2. different scanNode id scan different scanRange which belong to the scanNode id
            // 3. split how many scanRange one instance should scan, same bucket do not split to different instance
            Pair<Integer, Map<Integer, List<TScanRangeParams>>> filteredScanRanges
                    = Pair.of(scanRanges.getKey(), filteredNodeScanRanges);

            if (!addressToScanRanges.containsKey(address)) {
                addressToScanRanges.put(address, Lists.newArrayList());
            }
            addressToScanRanges.get(address).add(filteredScanRanges);
        }
        FragmentScanRangeAssignment assignment = params.scanRangeAssignment;
        for (Map.Entry<TNetworkAddress, List<Pair<Integer, Map<Integer, List<TScanRangeParams>>>>> addressScanRange
                : addressToScanRanges.entrySet()) {
            List<Pair<Integer, Map<Integer, List<TScanRangeParams>>>> scanRange = addressScanRange.getValue();
            Map<Integer, List<TScanRangeParams>> range
                    = findOrInsert(assignment, addressScanRange.getKey(), new HashMap<>());
            int expectedInstanceNum = 1;
            if (parallelExecInstanceNum > 1) {
                //the scan instance num should not larger than the tablets num
                expectedInstanceNum = Math.min(scanRange.size(), parallelExecInstanceNum);
            }

            // 2.split how many scanRange one instance should scan
            List<List<Pair<Integer, Map<Integer, List<TScanRangeParams>>>>> perInstanceScanRanges
                    = ListUtil.splitBySize(scanRange, expectedInstanceNum);

            // 3.construct instanceExecParam add the scanRange should be scan by instance
            for (List<Pair<Integer, Map<Integer, List<TScanRangeParams>>>> perInstanceScanRange
                    : perInstanceScanRanges) {
                FInstanceExecParam instanceParam = new FInstanceExecParam(null, addressScanRange.getKey(), 0, params);

                for (Pair<Integer, Map<Integer, List<TScanRangeParams>>> nodeScanRangeMap : perInstanceScanRange) {
                    instanceParam.bucketSeqSet.add(nodeScanRangeMap.first);
                    for (Map.Entry<Integer, List<TScanRangeParams>> nodeScanRange
                            : nodeScanRangeMap.second.entrySet()) {
                        if (!instanceParam.perNodeScanRanges.containsKey(nodeScanRange.getKey())) {
                            range.put(nodeScanRange.getKey(), Lists.newArrayList());
                            instanceParam.perNodeScanRanges.put(nodeScanRange.getKey(), Lists.newArrayList());
                        }
                        range.get(nodeScanRange.getKey()).addAll(nodeScanRange.getValue());
                        instanceParam.perNodeScanRanges.get(nodeScanRange.getKey()).addAll(nodeScanRange.getValue());
                    }
                }
                params.instanceExecParams.add(instanceParam);
            }
        }
    }

    private Map<TNetworkAddress, Long> getReplicaNumPerHostForOlapTable() {
        Map<TNetworkAddress, Long> replicaNumPerHost = Maps.newHashMap();
        for (ScanNode scanNode : scanNodes) {
            List<TScanRangeLocations> locationsList = scanNode.getScanRangeLocations(0);
            for (TScanRangeLocations locations : locationsList) {
                for (TScanRangeLocation location : locations.locations) {
                    if (replicaNumPerHost.containsKey(location.server)) {
                        replicaNumPerHost.put(location.server, replicaNumPerHost.get(location.server) + 1L);
                    } else {
                        replicaNumPerHost.put(location.server, 1L);
                    }
                }

            }
        }
        return replicaNumPerHost;
    }

    // Populates scan_range_assignment_.
    // <fragment, <server, nodeId>>
    private void computeScanRangeAssignment() throws Exception {
        if (isPointQuery) {
            // Fast path for evaluate Backend for point query
            List<TScanRangeLocations> locations = ((OlapScanNode) scanNodes.get(0)).lazyEvaluateRangeLocations();
            Preconditions.checkNotNull(locations);
            return;
        }

        Map<TNetworkAddress, Long> assignedBytesPerHost = Maps.newHashMap();
        Map<TNetworkAddress, Long> replicaNumPerHost = getReplicaNumPerHostForOlapTable();
        Collections.shuffle(scanNodes);
        // set scan ranges/locations for scan nodes
        for (ScanNode scanNode : scanNodes) {
            if (!(scanNode instanceof ExternalScanNode)) {
                isAllExternalScan = false;
            }
            List<TScanRangeLocations> locations;
            // the parameters of getScanRangeLocations may ignore, It doesn't take effect
            locations = scanNode.getScanRangeLocations(0);
            if (locations == null) {
                // only analysis olap scan node
                continue;
            }
            Collections.shuffle(locations);
            Set<Integer> scanNodeIds = fragmentIdToScanNodeIds.computeIfAbsent(scanNode.getFragmentId(),
                    k -> Sets.newHashSet());
            scanNodeIds.add(scanNode.getId().asInt());

            if (scanNode instanceof FileQueryScanNode) {
                fileScanRangeParamsMap.put(
                        scanNode.getId().asInt(), ((FileQueryScanNode) scanNode).getFileScanRangeParams());
            }

            FragmentScanRangeAssignment assignment
                    = fragmentExecParamsMap.get(scanNode.getFragmentId()).scanRangeAssignment;
            boolean fragmentContainsColocateJoin = isColocateFragment(scanNode.getFragment(),
                    scanNode.getFragment().getPlanRoot());
            boolean fragmentContainsBucketShuffleJoin = bucketShuffleJoinController
                    .isBucketShuffleJoin(scanNode.getFragmentId().asInt(), scanNode.getFragment().getPlanRoot());

            // A fragment may contain both colocate join and bucket shuffle join
            // on need both compute scanRange to init basic data for query coordinator
            if (fragmentContainsColocateJoin) {
                computeScanRangeAssignmentByColocate((OlapScanNode) scanNode, assignedBytesPerHost, replicaNumPerHost);
            }
            if (fragmentContainsBucketShuffleJoin) {
                bucketShuffleJoinController.computeScanRangeAssignmentByBucket((OlapScanNode) scanNode,
                        idToBackend, addressToBackendID, replicaNumPerHost);
            }
            if (!(fragmentContainsColocateJoin || fragmentContainsBucketShuffleJoin)) {
                computeScanRangeAssignmentByScheduler(scanNode, locations, assignment, assignedBytesPerHost,
                        replicaNumPerHost);
            }
        }
    }

    // To ensure the same bucketSeq tablet to the same execHostPort
    private void computeScanRangeAssignmentByColocate(
            final OlapScanNode scanNode, Map<TNetworkAddress, Long> assignedBytesPerHost,
            Map<TNetworkAddress, Long> replicaNumPerHost) throws Exception {
        if (!fragmentIdToSeqToAddressMap.containsKey(scanNode.getFragmentId())) {
            fragmentIdToSeqToAddressMap.put(scanNode.getFragmentId(), new HashMap<>());
            fragmentIdTobucketSeqToScanRangeMap.put(scanNode.getFragmentId(), new BucketSeqToScanRange());
        }
        Map<Integer, TNetworkAddress> bucketSeqToAddress = fragmentIdToSeqToAddressMap.get(scanNode.getFragmentId());
        BucketSeqToScanRange bucketSeqToScanRange = fragmentIdTobucketSeqToScanRangeMap.get(scanNode.getFragmentId());
        for (Integer bucketSeq : scanNode.bucketSeq2locations.keySet()) {
            //fill scanRangeParamsList
            List<TScanRangeLocations> locations = scanNode.bucketSeq2locations.get(bucketSeq);
            if (!bucketSeqToAddress.containsKey(bucketSeq)) {
                getExecHostPortForFragmentIDAndBucketSeq(locations.get(0),
                        scanNode.getFragmentId(), bucketSeq, assignedBytesPerHost, replicaNumPerHost);
            }

            for (TScanRangeLocations location : locations) {
                Map<Integer, List<TScanRangeParams>> scanRanges =
                        findOrInsert(bucketSeqToScanRange, bucketSeq, new HashMap<>());

                List<TScanRangeParams> scanRangeParamsList =
                        findOrInsert(scanRanges, scanNode.getId().asInt(), new ArrayList<>());

                // add scan range
                TScanRangeParams scanRangeParams = new TScanRangeParams();
                scanRangeParams.scan_range = location.scan_range;
                scanRangeParamsList.add(scanRangeParams);
                updateScanRangeNumByScanRange(scanRangeParams);
            }
        }
    }

    //ensure bucket sequence distribued to every host evenly
    private void getExecHostPortForFragmentIDAndBucketSeq(TScanRangeLocations seqLocation,
            PlanFragmentId fragmentId, Integer bucketSeq, Map<TNetworkAddress, Long> assignedBytesPerHost,
            Map<TNetworkAddress, Long> replicaNumPerHost)
            throws Exception {
        Reference<Long> backendIdRef = new Reference<Long>();
        selectBackendsByRoundRobin(seqLocation, assignedBytesPerHost, replicaNumPerHost, backendIdRef);
        Backend backend = this.idToBackend.get(backendIdRef.getRef());
        TNetworkAddress execHostPort = new TNetworkAddress(backend.getHost(), backend.getBePort());
        this.addressToBackendID.put(execHostPort, backendIdRef.getRef());
        this.fragmentIdToSeqToAddressMap.get(fragmentId).put(bucketSeq, execHostPort);
    }

    public TScanRangeLocation selectBackendsByRoundRobin(TScanRangeLocations seqLocation,
                                                         Map<TNetworkAddress, Long> assignedBytesPerHost,
                                                         Map<TNetworkAddress, Long> replicaNumPerHost,
                                                         Reference<Long> backendIdRef) throws UserException {
        if (!Config.enable_local_replica_selection) {
            return selectBackendsByRoundRobin(seqLocation.getLocations(), assignedBytesPerHost, replicaNumPerHost,
                    backendIdRef);
        }

        List<TScanRangeLocation> localLocations = new ArrayList<>();
        List<TScanRangeLocation> nonlocalLocations = new ArrayList<>();
        long localBeId = Env.getCurrentSystemInfo().getBackendIdByHost(FrontendOptions.getLocalHostAddress());
        for (final TScanRangeLocation location : seqLocation.getLocations()) {
            if (location.backend_id == localBeId) {
                localLocations.add(location);
            } else {
                nonlocalLocations.add(location);
            }
        }

        try {
            return selectBackendsByRoundRobin(localLocations, assignedBytesPerHost, replicaNumPerHost, backendIdRef);
        } catch (UserException ue) {
            if (!Config.enable_local_replica_selection_fallback) {
                throw ue;
            }
            return selectBackendsByRoundRobin(nonlocalLocations, assignedBytesPerHost, replicaNumPerHost, backendIdRef);
        }
    }

    public TScanRangeLocation selectBackendsByRoundRobin(List<TScanRangeLocation> locations,
            Map<TNetworkAddress, Long> assignedBytesPerHost, Map<TNetworkAddress, Long> replicaNumPerHost,
            Reference<Long> backendIdRef) throws UserException {
        Long minAssignedBytes = Long.MAX_VALUE;
        Long minReplicaNum = Long.MAX_VALUE;
        TScanRangeLocation minLocation = null;
        Long step = 1L;
        for (final TScanRangeLocation location : locations) {
            Long assignedBytes = findOrInsert(assignedBytesPerHost, location.server, 0L);
            if (assignedBytes < minAssignedBytes || (assignedBytes.equals(minAssignedBytes)
                    && replicaNumPerHost.get(location.server) < minReplicaNum)) {
                minAssignedBytes = assignedBytes;
                minReplicaNum = replicaNumPerHost.get(location.server);
                minLocation = location;
            }
        }
        for (TScanRangeLocation location : locations) {
            replicaNumPerHost.put(location.server, replicaNumPerHost.get(location.server) - 1);
        }
        TScanRangeLocation location = SimpleScheduler.getLocation(minLocation, locations,
                this.idToBackend, backendIdRef);
        assignedBytesPerHost.put(location.server, assignedBytesPerHost.get(location.server) + step);

        return location;
    }

    private void computeScanRangeAssignmentByScheduler(
            final ScanNode scanNode,
            final List<TScanRangeLocations> locations,
            FragmentScanRangeAssignment assignment,
            Map<TNetworkAddress, Long> assignedBytesPerHost,
            Map<TNetworkAddress, Long> replicaNumPerHost) throws Exception {
        for (TScanRangeLocations scanRangeLocations : locations) {
            Reference<Long> backendIdRef = new Reference<Long>();
            TScanRangeLocation minLocation = selectBackendsByRoundRobin(scanRangeLocations,
                    assignedBytesPerHost, replicaNumPerHost, backendIdRef);
            Backend backend = this.idToBackend.get(backendIdRef.getRef());
            TNetworkAddress execHostPort = new TNetworkAddress(backend.getHost(), backend.getBePort());
            this.addressToBackendID.put(execHostPort, backendIdRef.getRef());

            Map<Integer, List<TScanRangeParams>> scanRanges = findOrInsert(assignment, execHostPort,
                    new HashMap<Integer, List<TScanRangeParams>>());
            List<TScanRangeParams> scanRangeParamsList = findOrInsert(scanRanges, scanNode.getId().asInt(),
                    new ArrayList<TScanRangeParams>());
            // add scan range
            TScanRangeParams scanRangeParams = new TScanRangeParams();
            scanRangeParams.scan_range = scanRangeLocations.scan_range;
            // Volume is optional, so we need to set the value and the is-set bit
            scanRangeParams.setVolumeId(minLocation.volume_id);
            scanRangeParamsList.add(scanRangeParams);
            updateScanRangeNumByScanRange(scanRangeParams);
        }
    }

    private void updateScanRangeNumByScanRange(TScanRangeParams param) {
        TScanRange scanRange = param.getScanRange();
        if (scanRange == null) {
            return;
        }
        TBrokerScanRange brokerScanRange = scanRange.getBrokerScanRange();
        if (brokerScanRange != null) {
            scanRangeNum += brokerScanRange.getRanges().size();
        }
        TExternalScanRange externalScanRange = scanRange.getExtScanRange();
        if (externalScanRange != null) {
            TFileScanRange fileScanRange = externalScanRange.getFileScanRange();
            if (fileScanRange != null) {
                scanRangeNum += fileScanRange.getRanges().size();
            }
        }
        TPaloScanRange paloScanRange = scanRange.getPaloScanRange();
        if (paloScanRange != null) {
            scanRangeNum = scanRangeNum + 1;
        }
        // TODO: more ranges?
    }

    // update job progress from BE
    public void updateFragmentExecStatus(TReportExecStatusParams params) {
        if (enablePipelineEngine) {
            PipelineExecContext ctx = pipelineExecContexts.get(Pair.of(params.getFragmentId(), params.getBackendId()));
            if (!ctx.updateProfile(params)) {
                return;
            }

            // print fragment instance profile
            if (LOG.isDebugEnabled()) {
                StringBuilder builder = new StringBuilder();
                ctx.printProfile(builder);
                LOG.debug("profile for query_id={} instance_id={}\n{}",
                        DebugUtil.printId(queryId),
                        DebugUtil.printId(params.getFragmentInstanceId()),
                        builder.toString());
            }

            Status status = new Status(params.status);
            // for now, abort the query if we see any error except if the error is cancelled
            // and returned_all_results_ is true.
            // (UpdateStatus() initiates cancellation, if it hasn't already been initiated)
            if (!(returnedAllResults && status.isCancelled()) && !status.ok()) {
                LOG.warn("one instance report fail, query_id={} instance_id={}, error message: {}",
                        DebugUtil.printId(queryId), DebugUtil.printId(params.getFragmentInstanceId()),
                        status.getErrorMsg());
                updateStatus(status, params.getFragmentInstanceId());
            }
            if (ctx.fragmentInstancesMap.get(params.fragment_instance_id).getIsDone()) {
                if (params.isSetDeltaUrls()) {
                    updateDeltas(params.getDeltaUrls());
                }
                if (params.isSetLoadCounters()) {
                    updateLoadCounters(params.getLoadCounters());
                }
                if (params.isSetTrackingUrl()) {
                    trackingUrl = params.getTrackingUrl();
                }
                if (params.isSetExportFiles()) {
                    updateExportFiles(params.getExportFiles());
                }
                if (params.isSetCommitInfos()) {
                    updateCommitInfos(params.getCommitInfos());
                }
                if (params.isSetErrorTabletInfos()) {
                    updateErrorTabletInfos(params.getErrorTabletInfos());
                }
                executionProfile.markOneInstanceDone(params.getFragmentInstanceId());
            }
        } else {
            if (params.backend_num >= backendExecStates.size()) {
                LOG.warn("unknown backend number: {}, expected less than: {}",
                        params.backend_num, backendExecStates.size());
                return;
            }
            BackendExecState execState = backendExecStates.get(params.backend_num);
            if (!execState.updateProfile(params)) {
                return;
            }

            // print fragment instance profile
            if (LOG.isDebugEnabled()) {
                StringBuilder builder = new StringBuilder();
                execState.printProfile(builder);
                LOG.debug("profile for query_id={} instance_id={}\n{}",
                        DebugUtil.printId(queryId),
                        DebugUtil.printId(params.getFragmentInstanceId()),
                        builder.toString());
            }

            Status status = new Status(params.status);
            // for now, abort the query if we see any error except if the error is cancelled
            // and returned_all_results_ is true.
            // (UpdateStatus() initiates cancellation, if it hasn't already been initiated)
            if (!(returnedAllResults && status.isCancelled()) && !status.ok()) {
                LOG.warn("one instance report fail, query_id={} instance_id={}, error message: {}",
                        DebugUtil.printId(queryId), DebugUtil.printId(params.getFragmentInstanceId()),
                        status.getErrorMsg());
                updateStatus(status, params.getFragmentInstanceId());
            }
            if (execState.done) {
                if (params.isSetDeltaUrls()) {
                    updateDeltas(params.getDeltaUrls());
                }
                if (params.isSetLoadCounters()) {
                    updateLoadCounters(params.getLoadCounters());
                }
                if (params.isSetTrackingUrl()) {
                    trackingUrl = params.getTrackingUrl();
                }
                if (params.isSetExportFiles()) {
                    updateExportFiles(params.getExportFiles());
                }
                if (params.isSetCommitInfos()) {
                    updateCommitInfos(params.getCommitInfos());
                }
                if (params.isSetErrorTabletInfos()) {
                    updateErrorTabletInfos(params.getErrorTabletInfos());
                }
                executionProfile.markOneInstanceDone(params.getFragmentInstanceId());
            }
        }

        if (params.isSetLoadedRows() && jobId != -1) {
            Env.getCurrentEnv().getLoadManager().updateJobProgress(
                    jobId, params.getBackendId(), params.getQueryId(), params.getFragmentInstanceId(),
                    params.getLoadedRows(), params.getLoadedBytes(), params.isDone());
            Env.getCurrentEnv().getProgressManager().updateProgress(String.valueOf(jobId),
                    params.getQueryId(), params.getFragmentInstanceId(), params.getFinishedScanRanges());
        }
    }

    /*
     * Waiting the coordinator finish executing.
     * return false if waiting timeout.
     * return true otherwise.
     * NOTICE: return true does not mean that coordinator executed success,
     * the caller should check queryStatus for result.
     *
     * We divide the entire waiting process into multiple rounds,
     * with a maximum of 30 seconds per round. And after each round of waiting,
     * check the status of the BE. If the BE status is abnormal, the wait is ended
     * and the result is returned. Otherwise, continue to the next round of waiting.
     * This method mainly avoids the problem that the Coordinator waits for a long time
     * after some BE can no long return the result due to some exception, such as BE is down.
     */
    public boolean join(int timeoutS) {
        final long fixedMaxWaitTime = 30;

        long leftTimeoutS = timeoutS;
        while (leftTimeoutS > 0) {
            long waitTime = Math.min(leftTimeoutS, fixedMaxWaitTime);
            boolean awaitRes = false;
            try {
                awaitRes = executionProfile.awaitAllInstancesDone(waitTime);
            } catch (InterruptedException e) {
                // Do nothing
            }
            if (awaitRes) {
                return true;
            }

            if (!checkBackendState()) {
                return true;
            }

            leftTimeoutS -= waitTime;
        }
        return false;
    }

    /*
     * Check the state of backends in needCheckBackendExecStates.
     * return true if all of them are OK. Otherwise, return false.
     */
    private boolean checkBackendState() {
        if (enablePipelineEngine) {
            for (PipelineExecContext ctx : needCheckPipelineExecContexts) {
                if (!ctx.isBackendStateHealthy()) {
                    queryStatus = new Status(TStatusCode.INTERNAL_ERROR, "backend "
                            + ctx.backend.getId() + " is down");
                    return false;
                }
            }
        } else {
            for (BackendExecState backendExecState : needCheckBackendExecStates) {
                if (!backendExecState.isBackendStateHealthy()) {
                    queryStatus = new Status(TStatusCode.INTERNAL_ERROR, "backend "
                            + backendExecState.backend.getId() + " is down");
                    return false;
                }
            }
        }
        return true;
    }

    public boolean isDone() {
        return executionProfile.isAllInstancesDone();
    }

    // map from a BE host address to the per-node assigned scan ranges;
    // records scan range assignment for a single fragment
    class FragmentScanRangeAssignment
            extends HashMap<TNetworkAddress, Map<Integer, List<TScanRangeParams>>> {
    }

    // Bucket sequence -> (scan node id -> list of TScanRangeParams)
    class BucketSeqToScanRange extends HashMap<Integer, Map<Integer, List<TScanRangeParams>>> {

    }

    class BucketShuffleJoinController {
        // fragment_id -> < bucket_seq -> < scannode_id -> scan_range_params >>
        private final Map<PlanFragmentId, BucketSeqToScanRange> fragmentIdBucketSeqToScanRangeMap = Maps.newHashMap();
        // fragment_id -> < bucket_seq -> be_addresss >
        private final Map<PlanFragmentId, Map<Integer, TNetworkAddress>> fragmentIdToSeqToAddressMap
                = Maps.newHashMap();
        // fragment_id -> < be_id -> bucket_count >
        private final Map<PlanFragmentId, Map<Long, Integer>> fragmentIdToBuckendIdBucketCountMap = Maps.newHashMap();
        // fragment_id -> bucket_num
        private final Map<PlanFragmentId, Integer> fragmentIdToBucketNumMap = Maps.newHashMap();

        // cache the bucketShuffleFragmentIds
        private final Set<Integer> bucketShuffleFragmentIds = new HashSet<>();

        private final Map<PlanFragmentId, Set<Integer>> fragmentIdToScanNodeIds;

        // TODO(cmy): Should refactor this Controller to unify bucket shuffle join and colocate join
        public BucketShuffleJoinController(Map<PlanFragmentId, Set<Integer>> fragmentIdToScanNodeIds) {
            this.fragmentIdToScanNodeIds = fragmentIdToScanNodeIds;
        }

        // check whether the node fragment is bucket shuffle join fragment
        private boolean isBucketShuffleJoin(int fragmentId, PlanNode node) {
            if (ConnectContext.get() != null) {
                if (!ConnectContext.get().getSessionVariable().isEnableBucketShuffleJoin()
                        && !ConnectContext.get().getSessionVariable().isEnableNereidsPlanner()) {
                    return false;
                }
            }

            // check the node is be the part of the fragment
            if (fragmentId != node.getFragmentId().asInt()) {
                return false;
            }

            if (bucketShuffleFragmentIds.contains(fragmentId)) {
                return true;
            }

            if (node instanceof HashJoinNode) {
                HashJoinNode joinNode = (HashJoinNode) node;
                if (joinNode.isBucketShuffle()) {
                    bucketShuffleFragmentIds.add(joinNode.getFragmentId().asInt());
                    return true;
                }
            }

            for (PlanNode childNode : node.getChildren()) {
                if (isBucketShuffleJoin(fragmentId, childNode)) {
                    return true;
                }
            }

            return false;
        }

        private boolean isBucketShuffleJoin(int fragmentId) {
            return bucketShuffleFragmentIds.contains(fragmentId);
        }

        private int getFragmentBucketNum(PlanFragmentId fragmentId) {
            return fragmentIdToBucketNumMap.get(fragmentId);
        }

        // make sure each host have average bucket to scan
        private void getExecHostPortForFragmentIDAndBucketSeq(TScanRangeLocations seqLocation,
                PlanFragmentId fragmentId, Integer bucketSeq, ImmutableMap<Long, Backend> idToBackend,
                Map<TNetworkAddress, Long> addressToBackendID,
                Map<TNetworkAddress, Long> replicaNumPerHost) throws Exception {
            Map<Long, Integer> buckendIdToBucketCountMap = fragmentIdToBuckendIdBucketCountMap.get(fragmentId);
            int maxBucketNum = Integer.MAX_VALUE;
            long buckendId = Long.MAX_VALUE;
            Long minReplicaNum = Long.MAX_VALUE;
            for (TScanRangeLocation location : seqLocation.locations) {
                if (buckendIdToBucketCountMap.getOrDefault(location.backend_id, 0) < maxBucketNum) {
                    maxBucketNum = buckendIdToBucketCountMap.getOrDefault(location.backend_id, 0);
                    buckendId = location.backend_id;
                    minReplicaNum = replicaNumPerHost.get(location.server);
                } else if (buckendIdToBucketCountMap.getOrDefault(location.backend_id, 0) == maxBucketNum
                        && replicaNumPerHost.get(location.server) < minReplicaNum) {
                    buckendId = location.backend_id;
                    minReplicaNum = replicaNumPerHost.get(location.server);
                }
            }
            Reference<Long> backendIdRef = new Reference<>();
            TNetworkAddress execHostPort = SimpleScheduler.getHost(buckendId,
                    seqLocation.locations, idToBackend, backendIdRef);
            //the backend with buckendId is not alive, chose another new backend
            if (backendIdRef.getRef() != buckendId) {
                buckendIdToBucketCountMap.put(backendIdRef.getRef(),
                        buckendIdToBucketCountMap.getOrDefault(backendIdRef.getRef(), 0) + 1);
            } else { //the backend with buckendId is alive, update buckendIdToBucketCountMap directly
                buckendIdToBucketCountMap.put(buckendId, buckendIdToBucketCountMap.getOrDefault(buckendId, 0) + 1);
            }
            for (TScanRangeLocation location : seqLocation.locations) {
                replicaNumPerHost.put(location.server, replicaNumPerHost.get(location.server) - 1);
            }
            addressToBackendID.put(execHostPort, backendIdRef.getRef());
            this.fragmentIdToSeqToAddressMap.get(fragmentId).put(bucketSeq, execHostPort);
        }

        // to ensure the same bucketSeq tablet to the same execHostPort
        private void computeScanRangeAssignmentByBucket(
                final OlapScanNode scanNode, ImmutableMap<Long, Backend> idToBackend,
                Map<TNetworkAddress, Long> addressToBackendID,
                Map<TNetworkAddress, Long> replicaNumPerHost) throws Exception {
            if (!fragmentIdToSeqToAddressMap.containsKey(scanNode.getFragmentId())) {
                // In bucket shuffle join, we have 2 situation.
                // 1. Only one partition: in this case, we use scanNode.getTotalTabletsNum() to get the right bucket num
                //    because when table turn on dynamic partition, the bucket number in default distribution info
                //    is not correct.
                // 2. Table is colocated: in this case, table could have more than one partition, but all partition's
                //    bucket number must be same, so we use default bucket num is ok.
                int bucketNum = 0;
                if (scanNode.getOlapTable().isColocateTable()) {
                    bucketNum = scanNode.getOlapTable().getDefaultDistributionInfo().getBucketNum();
                } else {
                    bucketNum = (int) (scanNode.getTotalTabletsNum());
                }
                fragmentIdToBucketNumMap.put(scanNode.getFragmentId(), bucketNum);
                fragmentIdToSeqToAddressMap.put(scanNode.getFragmentId(), new HashMap<>());
                fragmentIdBucketSeqToScanRangeMap.put(scanNode.getFragmentId(), new BucketSeqToScanRange());
                fragmentIdToBuckendIdBucketCountMap.put(scanNode.getFragmentId(), new HashMap<>());
            }
            Map<Integer, TNetworkAddress> bucketSeqToAddress
                    = fragmentIdToSeqToAddressMap.get(scanNode.getFragmentId());
            BucketSeqToScanRange bucketSeqToScanRange = fragmentIdBucketSeqToScanRangeMap.get(scanNode.getFragmentId());

            for (Integer bucketSeq : scanNode.bucketSeq2locations.keySet()) {
                //fill scanRangeParamsList
                List<TScanRangeLocations> locations = scanNode.bucketSeq2locations.get(bucketSeq);
                if (!bucketSeqToAddress.containsKey(bucketSeq)) {
                    getExecHostPortForFragmentIDAndBucketSeq(locations.get(0), scanNode.getFragmentId(),
                            bucketSeq, idToBackend, addressToBackendID, replicaNumPerHost);
                }

                for (TScanRangeLocations location : locations) {
                    Map<Integer, List<TScanRangeParams>> scanRanges =
                            findOrInsert(bucketSeqToScanRange, bucketSeq, new HashMap<>());

                    List<TScanRangeParams> scanRangeParamsList =
                            findOrInsert(scanRanges, scanNode.getId().asInt(), new ArrayList<>());

                    // add scan range
                    TScanRangeParams scanRangeParams = new TScanRangeParams();
                    scanRangeParams.scan_range = location.scan_range;
                    scanRangeParamsList.add(scanRangeParams);
                    updateScanRangeNumByScanRange(scanRangeParams);
                }
            }
        }

        private void computeInstanceParam(PlanFragmentId fragmentId,
                int parallelExecInstanceNum, FragmentExecParams params) {
            Map<Integer, TNetworkAddress> bucketSeqToAddress = fragmentIdToSeqToAddressMap.get(fragmentId);
            BucketSeqToScanRange bucketSeqToScanRange = fragmentIdBucketSeqToScanRangeMap.get(fragmentId);
            Set<Integer> scanNodeIds = fragmentIdToScanNodeIds.get(fragmentId);

            // 1. count each node in one fragment should scan how many tablet, gather them in one list
            Map<TNetworkAddress, List<Pair<Integer, Map<Integer, List<TScanRangeParams>>>>> addressToScanRanges
                    = Maps.newHashMap();
            for (Map.Entry<Integer, Map<Integer, List<TScanRangeParams>>> scanRanges
                    : bucketSeqToScanRange.entrySet()) {
                TNetworkAddress address = bucketSeqToAddress.get(scanRanges.getKey());
                Map<Integer, List<TScanRangeParams>> nodeScanRanges = scanRanges.getValue();
                // We only care about the node scan ranges of scan nodes which belong to this fragment
                Map<Integer, List<TScanRangeParams>> filteredNodeScanRanges = Maps.newHashMap();
                for (Integer scanNodeId : nodeScanRanges.keySet()) {
                    if (scanNodeIds.contains(scanNodeId)) {
                        filteredNodeScanRanges.put(scanNodeId, nodeScanRanges.get(scanNodeId));
                    }
                }
                Pair<Integer, Map<Integer, List<TScanRangeParams>>> filteredScanRanges
                        = Pair.of(scanRanges.getKey(), filteredNodeScanRanges);

                if (!addressToScanRanges.containsKey(address)) {
                    addressToScanRanges.put(address, Lists.newArrayList());
                }
                addressToScanRanges.get(address).add(filteredScanRanges);
            }
            FragmentScanRangeAssignment assignment = params.scanRangeAssignment;
            for (Map.Entry<TNetworkAddress, List<Pair<Integer, Map<Integer, List<TScanRangeParams>>>>> addressScanRange
                    : addressToScanRanges.entrySet()) {
                List<Pair<Integer, Map<Integer, List<TScanRangeParams>>>> scanRange = addressScanRange.getValue();
                Map<Integer, List<TScanRangeParams>> range
                        = findOrInsert(assignment, addressScanRange.getKey(), new HashMap<>());
                int expectedInstanceNum = 1;
                if (parallelExecInstanceNum > 1) {
                    //the scan instance num should not larger than the tablets num
                    expectedInstanceNum = Math.min(scanRange.size(), parallelExecInstanceNum);
                }

                // 2. split how many scanRange one instance should scan
                List<List<Pair<Integer, Map<Integer, List<TScanRangeParams>>>>> perInstanceScanRanges
                        = ListUtil.splitBySize(scanRange, expectedInstanceNum);

                // 3.construct instanceExecParam add the scanRange should be scan by instance
                for (List<Pair<Integer, Map<Integer, List<TScanRangeParams>>>> perInstanceScanRange
                        : perInstanceScanRanges) {
                    FInstanceExecParam instanceParam = new FInstanceExecParam(
                            null, addressScanRange.getKey(), 0, params);

                    for (Pair<Integer, Map<Integer, List<TScanRangeParams>>> nodeScanRangeMap : perInstanceScanRange) {
                        instanceParam.addBucketSeq(nodeScanRangeMap.first);
                        for (Map.Entry<Integer, List<TScanRangeParams>> nodeScanRange
                                : nodeScanRangeMap.second.entrySet()) {
                            if (!instanceParam.perNodeScanRanges.containsKey(nodeScanRange.getKey())) {
                                range.put(nodeScanRange.getKey(), Lists.newArrayList());
                                instanceParam.perNodeScanRanges.put(nodeScanRange.getKey(), Lists.newArrayList());
                            }
                            range.get(nodeScanRange.getKey()).addAll(nodeScanRange.getValue());
                            instanceParam.perNodeScanRanges.get(nodeScanRange.getKey())
                                    .addAll(nodeScanRange.getValue());
                        }
                    }
                    params.instanceExecParams.add(instanceParam);
                }
            }
        }
    }

    private final Map<PlanFragmentId, BucketSeqToScanRange> fragmentIdTobucketSeqToScanRangeMap = Maps.newHashMap();
    private final Map<PlanFragmentId, Map<Integer, TNetworkAddress>> fragmentIdToSeqToAddressMap = Maps.newHashMap();
    // cache the fragment id to its scan node ids. Used for colocate join.
    private final Map<PlanFragmentId, Set<Integer>> fragmentIdToScanNodeIds = Maps.newHashMap();
    private final Set<Integer> colocateFragmentIds = new HashSet<>();
    private final BucketShuffleJoinController bucketShuffleJoinController
            = new BucketShuffleJoinController(fragmentIdToScanNodeIds);

    // record backend execute state
    // TODO(zhaochun): add profile information and others
    public class BackendExecState {
        TExecPlanFragmentParams rpcParams;
        PlanFragmentId fragmentId;
        boolean initiated;
        volatile boolean done;
        boolean hasCanceled;
        int profileFragmentId;
        RuntimeProfile instanceProfile;
        RuntimeProfile loadChannelProfile;
        TNetworkAddress brpcAddress;
        TNetworkAddress address;
        Backend backend;
        long lastMissingHeartbeatTime = -1;
        TUniqueId instanceId;

        public BackendExecState(PlanFragmentId fragmentId, int instanceId, int profileFragmentId,
                                TExecPlanFragmentParams rpcParams, Map<TNetworkAddress, Long> addressToBackendID,
                                RuntimeProfile loadChannelProfile) {
            this.profileFragmentId = profileFragmentId;
            this.fragmentId = fragmentId;
            this.rpcParams = rpcParams;
            this.initiated = false;
            this.done = false;
            FInstanceExecParam fi = fragmentExecParamsMap.get(fragmentId).instanceExecParams.get(instanceId);
            this.instanceId = fi.instanceId;
            this.address = fi.host;
            this.backend = idToBackend.get(addressToBackendID.get(address));
            this.brpcAddress = new TNetworkAddress(backend.getHost(), backend.getBrpcPort());

            String name = "Instance " + DebugUtil.printId(fi.instanceId) + " (host=" + address + ")";
            this.loadChannelProfile = loadChannelProfile;
            this.instanceProfile = new RuntimeProfile(name);
            this.hasCanceled = false;
            this.lastMissingHeartbeatTime = backend.getLastMissingHeartbeatTime();
        }

        /**
         * Some information common to all Fragments does not need to be sent repeatedly.
         * Therefore, when we confirm that a certain BE has accepted the information,
         * we will delete the information in the subsequent Fragment to avoid repeated sending.
         * This information can be obtained from the cache of BE.
         */
        public void unsetFields() {
            this.rpcParams.unsetDescTbl();
            this.rpcParams.unsetFileScanParams();
            this.rpcParams.unsetCoord();
            this.rpcParams.unsetQueryGlobals();
            this.rpcParams.unsetResourceInfo();
            this.rpcParams.setIsSimplifiedParam(true);
        }

        // update profile.
        // return true if profile is updated. Otherwise, return false.
        public synchronized boolean updateProfile(TReportExecStatusParams params) {
            if (this.done) {
                // duplicate packet
                return false;
            }
            if (params.isSetProfile()) {
                instanceProfile.update(params.profile);
            }
            if (params.isSetLoadChannelProfile()) {
                loadChannelProfile.update(params.loadChannelProfile);
            }
            this.done = params.done;
            if (statsErrorEstimator != null) {
                statsErrorEstimator.updateExactReturnedRows(params);
            }
            return true;
        }

        public synchronized void printProfile(StringBuilder builder) {
            this.instanceProfile.computeTimeInProfile();
            this.instanceProfile.prettyPrint(builder, "");
        }

        // cancel the fragment instance.
        // return true if cancel success. Otherwise, return false
        public synchronized boolean cancelFragmentInstance(Types.PPlanFragmentCancelReason cancelReason) {
            if (LOG.isDebugEnabled()) {
                LOG.debug("cancelRemoteFragments initiated={} done={} hasCanceled={} backend: {},"
                                + " fragment instance id={}, reason: {}",
                        this.initiated, this.done, this.hasCanceled, backend.getId(),
                        DebugUtil.printId(fragmentInstanceId()), cancelReason.name());
            }
            try {
                if (!this.initiated) {
                    return false;
                }
                // don't cancel if it is already finished
                if (this.done) {
                    return false;
                }
                if (this.hasCanceled) {
                    return false;
                }

                Span span = ConnectContext.get() != null
                        ? ConnectContext.get().getTracer().spanBuilder("cancelPlanFragmentAsync")
                        .setParent(Context.current()).setSpanKind(SpanKind.CLIENT).startSpan()
                        : Telemetry.getNoopSpan();
                try (Scope scope = span.makeCurrent()) {
                    BackendServiceProxy.getInstance().cancelPlanFragmentAsync(brpcAddress,
                            fragmentInstanceId(), cancelReason);
                } catch (RpcException e) {
                    span.recordException(e);
                    LOG.warn("cancel plan fragment get a exception, address={}:{}", brpcAddress.getHostname(),
                            brpcAddress.getPort());
                    SimpleScheduler.addToBlacklist(addressToBackendID.get(brpcAddress), e.getMessage());
                } finally {
                    span.end();
                }

                this.hasCanceled = true;
            } catch (Exception e) {
                LOG.warn("catch a exception", e);
                return false;
            }
            return true;
        }

        public synchronized boolean computeTimeInProfile(int maxFragmentId) {
            if (this.profileFragmentId < 0 || this.profileFragmentId > maxFragmentId) {
                LOG.warn("profileFragmentId {} should be in [0, {})", profileFragmentId, maxFragmentId);
                return false;
            }
            instanceProfile.computeTimeInProfile();
            return true;
        }

        public boolean isBackendStateHealthy() {
            if (backend.getLastMissingHeartbeatTime() > lastMissingHeartbeatTime && !backend.isAlive()) {
                LOG.warn("backend {} is down while joining the coordinator. job id: {}",
                        backend.getId(), jobId);
                return false;
            }
            return true;
        }

        public FragmentInstanceInfo buildFragmentInstanceInfo() {
            return new QueryStatisticsItem.FragmentInstanceInfo.Builder().instanceId(fragmentInstanceId())
                    .fragmentId(String.valueOf(fragmentId)).address(this.address).build();
        }

        private TUniqueId fragmentInstanceId() {
            return this.rpcParams.params.getFragmentInstanceId();
        }
    }

    public class PipelineExecContext {
        TPipelineFragmentParams rpcParams;
        PlanFragmentId fragmentId;
        boolean initiated;
        volatile boolean done;
        boolean hasCanceled;
        Map<TUniqueId, RuntimeProfile> fragmentInstancesMap;
        RuntimeProfile loadChannelProfile;
        int cancelProgress = 0;
        int profileFragmentId;
        TNetworkAddress brpcAddress;
        TNetworkAddress address;
        Backend backend;
        long lastMissingHeartbeatTime = -1;
        long profileReportProgress = 0;
        private final int numInstances;

        public PipelineExecContext(PlanFragmentId fragmentId, int profileFragmentId,
                TPipelineFragmentParams rpcParams, Long backendId,
                Map<TUniqueId, RuntimeProfile> fragmentInstancesMap,
                RuntimeProfile loadChannelProfile) {
            this.profileFragmentId = profileFragmentId;
            this.fragmentId = fragmentId;
            this.rpcParams = rpcParams;
            this.numInstances = rpcParams.local_params.size();
            this.fragmentInstancesMap = fragmentInstancesMap;
            this.loadChannelProfile = loadChannelProfile;

            this.initiated = false;
            this.done = false;

            this.backend = idToBackend.get(backendId);
            this.address = new TNetworkAddress(backend.getHost(), backend.getBePort());
            this.brpcAddress = new TNetworkAddress(backend.getHost(), backend.getBrpcPort());

            this.hasCanceled = false;
            this.lastMissingHeartbeatTime = backend.getLastMissingHeartbeatTime();
        }

        /**
         * Some information common to all Fragments does not need to be sent repeatedly.
         * Therefore, when we confirm that a certain BE has accepted the information,
         * we will delete the information in the subsequent Fragment to avoid repeated sending.
         * This information can be obtained from the cache of BE.
         */
        public void unsetFields() {
            this.rpcParams.unsetDescTbl();
            this.rpcParams.unsetFileScanParams();
            this.rpcParams.unsetCoord();
            this.rpcParams.unsetQueryGlobals();
            this.rpcParams.unsetResourceInfo();
            this.rpcParams.setIsSimplifiedParam(true);
        }

        // update profile.
        // return true if profile is updated. Otherwise, return false.
        public synchronized boolean updateProfile(TReportExecStatusParams params) {
            RuntimeProfile profile = fragmentInstancesMap.get(params.fragment_instance_id);
            if (params.done && profile.getIsDone()) {
                // duplicate packet
                return false;
            }

            if (params.isSetProfile()) {
                profile.update(params.profile);
            }
            if (params.isSetLoadChannelProfile()) {
                loadChannelProfile.update(params.loadChannelProfile);
            }
            if (params.done) {
                profile.setIsDone(true);
                profileReportProgress++;
            }
            if (profileReportProgress == numInstances) {
                this.done = true;
            }
            return true;
        }

        public synchronized void printProfile(StringBuilder builder) {
            this.fragmentInstancesMap.values().stream().forEach(p -> {
                p.computeTimeInProfile();
                p.prettyPrint(builder, "");
            });
        }

        // cancel all fragment instances.
        // return true if cancel success. Otherwise, return false
        public synchronized boolean cancelFragmentInstance(Types.PPlanFragmentCancelReason cancelReason) {
            if (!this.initiated) {
                return false;
            }
            // don't cancel if it is already finished
            if (this.done) {
                return false;
            }
            if (this.hasCanceled) {
                return false;
            }
            for (TPipelineInstanceParams localParam : rpcParams.local_params) {
                if (LOG.isDebugEnabled()) {
                    LOG.debug("cancelRemoteFragments initiated={} done={} hasCanceled={} backend: {},"
                                    + " fragment instance id={}, reason: {}",
                            this.initiated, this.done, this.hasCanceled, backend.getId(),
                            DebugUtil.printId(localParam.fragment_instance_id), cancelReason.name());
                }

                RuntimeProfile profile = fragmentInstancesMap.get(localParam.fragment_instance_id);
                if (profile.getIsDone() || profile.getIsCancel()) {
                    continue;
                }

                this.hasCanceled = true;
                try {
                    Span span = ConnectContext.get() != null
                            ? ConnectContext.get().getTracer().spanBuilder("cancelPlanFragmentAsync")
                            .setParent(Context.current()).setSpanKind(SpanKind.CLIENT).startSpan()
                            : Telemetry.getNoopSpan();
                    try (Scope scope = span.makeCurrent()) {
                        BackendServiceProxy.getInstance().cancelPlanFragmentAsync(brpcAddress,
                                localParam.fragment_instance_id, cancelReason);
                    } catch (RpcException e) {
                        span.recordException(e);
                        LOG.warn("cancel plan fragment get a exception, address={}:{}", brpcAddress.getHostname(),
                                brpcAddress.getPort());
                        SimpleScheduler.addToBlacklist(addressToBackendID.get(brpcAddress), e.getMessage());
                    } finally {
                        span.end();
                    }
                } catch (Exception e) {
                    LOG.warn("catch a exception", e);
                    return false;
                }
            }
            if (!this.hasCanceled) {
                return false;
            }

            for (int i = 0; i < this.numInstances; i++) {
                fragmentInstancesMap.get(rpcParams.local_params.get(i).fragment_instance_id).setIsCancel(true);
            }
            cancelProgress = numInstances;
            return true;
        }

        public synchronized boolean computeTimeInProfile(int maxFragmentId) {
            if (this.profileFragmentId < 0 || this.profileFragmentId > maxFragmentId) {
                LOG.warn("profileFragmentId {} should be in [0, {})", profileFragmentId, maxFragmentId);
                return false;
            }
            // profile.computeTimeInProfile();
            return true;
        }

        public boolean isBackendStateHealthy() {
            if (backend.getLastMissingHeartbeatTime() > lastMissingHeartbeatTime && !backend.isAlive()) {
                LOG.warn("backend {} is down while joining the coordinator. job id: {}",
                        backend.getId(), jobId);
                return false;
            }
            return true;
        }

        public List<QueryStatisticsItem.FragmentInstanceInfo> buildFragmentInstanceInfo() {
            return this.rpcParams.local_params.stream().map(it -> new FragmentInstanceInfo.Builder()
                    .instanceId(it.fragment_instance_id).fragmentId(String.valueOf(fragmentId))
                    .address(this.address).build()).collect(Collectors.toList());
        }
    }

    /**
     * A set of BackendExecState for same Backend
     */
    public class BackendExecStates {
        long beId;
        TNetworkAddress brpcAddr;
        List<BackendExecState> states = Lists.newArrayList();
        boolean twoPhaseExecution = false;
        ScopedSpan scopedSpan = new ScopedSpan();

        public BackendExecStates(long beId, TNetworkAddress brpcAddr, boolean twoPhaseExecution) {
            this.beId = beId;
            this.brpcAddr = brpcAddr;
            this.twoPhaseExecution = twoPhaseExecution;
        }

        public void addState(BackendExecState state) {
            this.states.add(state);
        }

        /**
         * The BackendExecState in states are all send to the same BE.
         * So only the first BackendExecState need to carry some common fields, such as DescriptorTbl,
         * the other BackendExecState does not need those fields. Unset them to reduce size.
         */
        public void unsetFields() {
            boolean first = true;
            for (BackendExecState state : states) {
                if (first) {
                    first = false;
                    continue;
                }
                state.unsetFields();
            }
        }

        public Future<InternalService.PExecPlanFragmentResult> execRemoteFragmentsAsync(BackendServiceProxy proxy)
                throws TException {
            try {
                TExecPlanFragmentParamsList paramsList = new TExecPlanFragmentParamsList();
                for (BackendExecState state : states) {
                    state.initiated = true;
                    paramsList.addToParamsList(state.rpcParams);
                }
                return proxy.execPlanFragmentsAsync(brpcAddr, paramsList, twoPhaseExecution);
            } catch (RpcException e) {
                // DO NOT throw exception here, return a complete future with error code,
                // so that the following logic will cancel the fragment.
                return futureWithException(e);
            }
        }

        public Future<InternalService.PExecPlanFragmentResult> execPlanFragmentStartAsync(BackendServiceProxy proxy)
                throws TException {
            try {
                PExecPlanFragmentStartRequest.Builder builder = PExecPlanFragmentStartRequest.newBuilder();
                PUniqueId qid = PUniqueId.newBuilder().setHi(queryId.hi).setLo(queryId.lo).build();
                builder.setQueryId(qid);
                return proxy.execPlanFragmentStartAsync(brpcAddr, builder.build());
            } catch (RpcException e) {
                // DO NOT throw exception here, return a complete future with error code,
                // so that the following logic will cancel the fragment.
                return futureWithException(e);
            }
        }

        @NotNull
        private Future<PExecPlanFragmentResult> futureWithException(RpcException e) {
            return new Future<PExecPlanFragmentResult>() {
                @Override
                public boolean cancel(boolean mayInterruptIfRunning) {
                    return false;
                }

                @Override
                public boolean isCancelled() {
                    return false;
                }

                @Override
                public boolean isDone() {
                    return true;
                }

                @Override
                public PExecPlanFragmentResult get() {
                    PExecPlanFragmentResult result = PExecPlanFragmentResult.newBuilder().setStatus(
                            Types.PStatus.newBuilder().addErrorMsgs(e.getMessage())
                                    .setStatusCode(TStatusCode.THRIFT_RPC_ERROR.getValue()).build()).build();
                    return result;
                }

                @Override
                public PExecPlanFragmentResult get(long timeout, TimeUnit unit) {
                    return get();
                }
            };
        }
    }

    public class PipelineExecContexts {
        long beId;
        TNetworkAddress brpcAddr;
        List<PipelineExecContext> ctxs = Lists.newArrayList();
        boolean twoPhaseExecution = false;
        ScopedSpan scopedSpan = new ScopedSpan();
        int instanceNumber;

        public PipelineExecContexts(long beId, TNetworkAddress brpcAddr, boolean twoPhaseExecution,
                int instanceNumber) {
            this.beId = beId;
            this.brpcAddr = brpcAddr;
            this.twoPhaseExecution = twoPhaseExecution;
            this.instanceNumber = instanceNumber;
        }

        public void addContext(PipelineExecContext ctx) {
            this.ctxs.add(ctx);
        }

        public int getInstanceNumber() {
            return instanceNumber;
        }

        /**
         * The BackendExecState in states are all send to the same BE.
         * So only the first BackendExecState need to carry some common fields, such as DescriptorTbl,
         * the other BackendExecState does not need those fields. Unset them to reduce size.
         */
        public void unsetFields() {
            boolean first = true;
            for (PipelineExecContext ctx : ctxs) {
                if (first) {
                    first = false;
                    continue;
                }
                ctx.unsetFields();
            }
        }

        public Future<InternalService.PExecPlanFragmentResult> execRemoteFragmentsAsync(BackendServiceProxy proxy)
                throws TException {
            try {
                TPipelineFragmentParamsList paramsList = new TPipelineFragmentParamsList();
                for (PipelineExecContext cts : ctxs) {
                    cts.initiated = true;
                    paramsList.addToParamsList(cts.rpcParams);
                }
                return proxy.execPlanFragmentsAsync(brpcAddr, paramsList, twoPhaseExecution);
            } catch (RpcException e) {
                // DO NOT throw exception here, return a complete future with error code,
                // so that the following logic will cancel the fragment.
                return futureWithException(e);
            }
        }

        public Future<InternalService.PExecPlanFragmentResult> execPlanFragmentStartAsync(BackendServiceProxy proxy)
                throws TException {
            try {
                PExecPlanFragmentStartRequest.Builder builder = PExecPlanFragmentStartRequest.newBuilder();
                PUniqueId qid = PUniqueId.newBuilder().setHi(queryId.hi).setLo(queryId.lo).build();
                builder.setQueryId(qid);
                return proxy.execPlanFragmentStartAsync(brpcAddr, builder.build());
            } catch (RpcException e) {
                // DO NOT throw exception here, return a complete future with error code,
                // so that the following logic will cancel the fragment.
                return futureWithException(e);
            }
        }

        @NotNull
        private Future<PExecPlanFragmentResult> futureWithException(RpcException e) {
            return new Future<PExecPlanFragmentResult>() {
                @Override
                public boolean cancel(boolean mayInterruptIfRunning) {
                    return false;
                }

                @Override
                public boolean isCancelled() {
                    return false;
                }

                @Override
                public boolean isDone() {
                    return true;
                }

                @Override
                public PExecPlanFragmentResult get() {
                    PExecPlanFragmentResult result = PExecPlanFragmentResult.newBuilder().setStatus(
                            Types.PStatus.newBuilder().addErrorMsgs(e.getMessage())
                                    .setStatusCode(TStatusCode.THRIFT_RPC_ERROR.getValue()).build()).build();
                    return result;
                }

                @Override
                public PExecPlanFragmentResult get(long timeout, TimeUnit unit) {
                    return get();
                }
            };
        }
    }

    // execution parameters for a single fragment,
    // per-fragment can have multiple FInstanceExecParam,
    // used to assemble TPlanFragmentExecParams
    protected class FragmentExecParams {
        public PlanFragment fragment;
        public List<TPlanFragmentDestination> destinations = Lists.newArrayList();
        public Map<Integer, Integer> perExchNumSenders = Maps.newHashMap();

        public List<PlanFragmentId> inputFragments = Lists.newArrayList();
        public List<FInstanceExecParam> instanceExecParams = Lists.newArrayList();
        public FragmentScanRangeAssignment scanRangeAssignment = new FragmentScanRangeAssignment();

        public FragmentExecParams(PlanFragment fragment) {
            this.fragment = fragment;
        }

        List<TExecPlanFragmentParams> toThrift(int backendNum) {
            List<TExecPlanFragmentParams> paramsList = Lists.newArrayList();

            for (int i = 0; i < instanceExecParams.size(); ++i) {
                final FInstanceExecParam instanceExecParam = instanceExecParams.get(i);
                TExecPlanFragmentParams params = new TExecPlanFragmentParams();
                params.setProtocolVersion(PaloInternalServiceVersion.V1);
                params.setFragment(fragment.toThrift());
                params.setDescTbl(descTable);
                params.setParams(new TPlanFragmentExecParams());
                params.setBuildHashTableForBroadcastJoin(instanceExecParam.buildHashTableForBroadcastJoin);
                params.params.setQueryId(queryId);
                params.params.setFragmentInstanceId(instanceExecParam.instanceId);
                Map<Integer, List<TScanRangeParams>> scanRanges = instanceExecParam.perNodeScanRanges;
                if (scanRanges == null) {
                    scanRanges = Maps.newHashMap();
                }

                params.params.setPerNodeScanRanges(scanRanges);
                params.params.setPerExchNumSenders(perExchNumSenders);

                params.params.setDestinations(destinations);
                params.params.setSenderId(i);
                params.params.setNumSenders(instanceExecParams.size());
                params.setCoord(coordAddress);
                params.setBackendNum(backendNum++);
                params.setQueryGlobals(queryGlobals);
                params.setQueryOptions(queryOptions);
                params.query_options.setEnablePipelineEngine(false);
                params.params.setSendQueryStatisticsWithEveryBatch(
                        fragment.isTransferQueryStatisticsWithEveryBatch());
                params.params.setRuntimeFilterParams(new TRuntimeFilterParams());
                params.params.runtime_filter_params.setRuntimeFilterMergeAddr(runtimeFilterMergeAddr);
                if (instanceExecParam.instanceId.equals(runtimeFilterMergeInstanceId)) {
                    for (RuntimeFilter rf : assignedRuntimeFilters) {
                        if (!ridToTargetParam.containsKey(rf.getFilterId())) {
                            continue;
                        }
                        List<FRuntimeFilterTargetParam> fParams = ridToTargetParam.get(rf.getFilterId());
                        rf.computeUseRemoteRfOpt();
                        if (rf.getUseRemoteRfOpt()) {
                            Map<TNetworkAddress, TRuntimeFilterTargetParamsV2> targetParamsV2 = new HashMap<>();
                            for (FRuntimeFilterTargetParam targetParam : fParams) {
                                if (targetParamsV2.containsKey(targetParam.targetFragmentInstanceAddr)) {
                                    targetParamsV2.get(targetParam.targetFragmentInstanceAddr)
                                            .target_fragment_instance_ids
                                            .add(targetParam.targetFragmentInstanceId);
                                } else {
                                    targetParamsV2.put(targetParam.targetFragmentInstanceAddr,
                                            new TRuntimeFilterTargetParamsV2());
                                    targetParamsV2.get(targetParam.targetFragmentInstanceAddr)
                                            .target_fragment_instance_addr
                                            = targetParam.targetFragmentInstanceAddr;
                                    targetParamsV2.get(targetParam.targetFragmentInstanceAddr)
                                            .target_fragment_instance_ids
                                            = new ArrayList<>();
                                    targetParamsV2.get(targetParam.targetFragmentInstanceAddr)
                                            .target_fragment_instance_ids
                                            .add(targetParam.targetFragmentInstanceId);
                                }
                            }
                            params.params.runtime_filter_params.putToRidToTargetParamv2(rf.getFilterId().asInt(),
                                    new ArrayList<TRuntimeFilterTargetParamsV2>(targetParamsV2.values()));
                        } else {
                            List<TRuntimeFilterTargetParams> targetParams = Lists.newArrayList();
                            for (FRuntimeFilterTargetParam targetParam : fParams) {
                                targetParams.add(new TRuntimeFilterTargetParams(targetParam.targetFragmentInstanceId,
                                        targetParam.targetFragmentInstanceAddr));
                            }
                            params.params.runtime_filter_params.putToRidToTargetParam(rf.getFilterId().asInt(),
                                    targetParams);
                        }
                    }
                    for (Map.Entry<RuntimeFilterId, Integer> entry : ridToBuilderNum.entrySet()) {
                        params.params.runtime_filter_params.putToRuntimeFilterBuilderNum(
                                entry.getKey().asInt(), entry.getValue());
                    }
                    for (RuntimeFilter rf : assignedRuntimeFilters) {
                        params.params.runtime_filter_params.putToRidToRuntimeFilter(
                                rf.getFilterId().asInt(), rf.toThrift());
                    }
                }

                params.setFileScanParams(fileScanRangeParamsMap);
                paramsList.add(params);
            }
            return paramsList;
        }

        Map<TNetworkAddress, TPipelineFragmentParams> toTPipelineParams(int backendNum) {
            long memLimit = queryOptions.getMemLimit();
            // 2. update memory limit for colocate join
            if (colocateFragmentIds.contains(fragment.getFragmentId().asInt())) {
                int rate = Math.min(Config.query_colocate_join_memory_limit_penalty_factor, instanceExecParams.size());
                memLimit = queryOptions.getMemLimit() / rate;
            }

            Map<TNetworkAddress, TPipelineFragmentParams> res = new HashMap();
            for (int i = 0; i < instanceExecParams.size(); ++i) {
                final FInstanceExecParam instanceExecParam = instanceExecParams.get(i);
                if (!res.containsKey(instanceExecParam.host)) {
                    TPipelineFragmentParams params = new TPipelineFragmentParams();

                    // Set global param
                    params.setProtocolVersion(PaloInternalServiceVersion.V1);
                    params.setDescTbl(descTable);
                    params.setQueryId(queryId);
                    params.setPerExchNumSenders(perExchNumSenders);
                    params.setDestinations(destinations);
                    params.setNumSenders(instanceExecParams.size());
                    params.setCoord(coordAddress);
                    params.setQueryGlobals(queryGlobals);
                    params.setQueryOptions(queryOptions);
                    params.query_options.setEnablePipelineEngine(true);
                    params.query_options.setMemLimit(memLimit);
                    params.setSendQueryStatisticsWithEveryBatch(
                            fragment.isTransferQueryStatisticsWithEveryBatch());
                    params.setFragment(fragment.toThrift());
                    params.setLocalParams(Lists.newArrayList());
                    if (tWorkloadGroups != null) {
                        params.setWorkloadGroups(tWorkloadGroups);
                    }

                    params.setFileScanParams(fileScanRangeParamsMap);
                    res.put(instanceExecParam.host, params);
                }
                TPipelineFragmentParams params = res.get(instanceExecParam.host);
                TPipelineInstanceParams localParams = new TPipelineInstanceParams();

                localParams.setBuildHashTableForBroadcastJoin(instanceExecParam.buildHashTableForBroadcastJoin);
                localParams.setFragmentInstanceId(instanceExecParam.instanceId);
                Map<Integer, List<TScanRangeParams>> scanRanges = instanceExecParam.perNodeScanRanges;
                Map<Integer, Boolean> perNodeSharedScans = instanceExecParam.perNodeSharedScans;
                if (scanRanges == null) {
                    scanRanges = Maps.newHashMap();
                    perNodeSharedScans = Maps.newHashMap();
                }
                localParams.setPerNodeScanRanges(scanRanges);
                localParams.setPerNodeSharedScans(perNodeSharedScans);
                localParams.setSenderId(i);
                localParams.setBackendNum(backendNum++);
                localParams.setRuntimeFilterParams(new TRuntimeFilterParams());
                localParams.runtime_filter_params.setRuntimeFilterMergeAddr(runtimeFilterMergeAddr);
                if (instanceExecParam.instanceId.equals(runtimeFilterMergeInstanceId)) {
                    for (RuntimeFilter rf : assignedRuntimeFilters) {
                        if (!ridToTargetParam.containsKey(rf.getFilterId())) {
                            continue;
                        }
                        List<FRuntimeFilterTargetParam> fParams = ridToTargetParam.get(rf.getFilterId());
                        rf.computeUseRemoteRfOpt();
                        if (rf.getUseRemoteRfOpt()) {
                            Map<TNetworkAddress, TRuntimeFilterTargetParamsV2> targetParamsV2 = new HashMap<>();
                            for (FRuntimeFilterTargetParam targetParam : fParams) {
                                if (targetParamsV2.containsKey(targetParam.targetFragmentInstanceAddr)) {
                                    targetParamsV2.get(targetParam.targetFragmentInstanceAddr)
                                            .target_fragment_instance_ids
                                            .add(targetParam.targetFragmentInstanceId);
                                } else {
                                    targetParamsV2.put(targetParam.targetFragmentInstanceAddr,
                                            new TRuntimeFilterTargetParamsV2());
                                    targetParamsV2.get(targetParam.targetFragmentInstanceAddr)
                                            .target_fragment_instance_addr
                                            = targetParam.targetFragmentInstanceAddr;
                                    targetParamsV2.get(targetParam.targetFragmentInstanceAddr)
                                            .target_fragment_instance_ids
                                            = new ArrayList<>();
                                    targetParamsV2.get(targetParam.targetFragmentInstanceAddr)
                                            .target_fragment_instance_ids
                                            .add(targetParam.targetFragmentInstanceId);
                                }
                            }

                            localParams.runtime_filter_params.putToRidToTargetParamv2(rf.getFilterId().asInt(),
                                    new ArrayList<TRuntimeFilterTargetParamsV2>(targetParamsV2.values()));
                        } else {
                            List<TRuntimeFilterTargetParams> targetParams = Lists.newArrayList();
                            for (FRuntimeFilterTargetParam targetParam : fParams) {
                                targetParams.add(new TRuntimeFilterTargetParams(targetParam.targetFragmentInstanceId,
                                        targetParam.targetFragmentInstanceAddr));
                            }
                            localParams.runtime_filter_params.putToRidToTargetParam(rf.getFilterId().asInt(),
                                    targetParams);
                        }
                    }
                    for (Map.Entry<RuntimeFilterId, Integer> entry : ridToBuilderNum.entrySet()) {
                        localParams.runtime_filter_params.putToRuntimeFilterBuilderNum(
                                entry.getKey().asInt(), entry.getValue());
                    }
                    for (RuntimeFilter rf : assignedRuntimeFilters) {
                        localParams.runtime_filter_params.putToRidToRuntimeFilter(
                                rf.getFilterId().asInt(), rf.toThrift());
                    }
                }
                params.getLocalParams().add(localParams);
            }

            return res;
        }

        // Append range information
        // [tablet_id(version),tablet_id(version)]
        public void appendScanRange(StringBuilder sb, List<TScanRangeParams> params) {
            sb.append("range=[");
            int idx = 0;
            for (TScanRangeParams range : params) {
                TPaloScanRange paloScanRange = range.getScanRange().getPaloScanRange();
                if (paloScanRange != null) {
                    if (idx++ != 0) {
                        sb.append(",");
                    }
                    sb.append("{tid=").append(paloScanRange.getTabletId())
                            .append(",ver=").append(paloScanRange.getVersion()).append("}");
                }
                TEsScanRange esScanRange = range.getScanRange().getEsScanRange();
                if (esScanRange != null) {
                    sb.append("{ index=").append(esScanRange.getIndex())
                            .append(", shardid=").append(esScanRange.getShardId())
                            .append("}");
                }
            }
            sb.append("]");
        }

        public void appendTo(StringBuilder sb) {
            // append fragment
            sb.append("{plan=");
            fragment.getPlanRoot().appendTrace(sb);
            sb.append(",instance=[");
            // append instance
            for (int i = 0; i < instanceExecParams.size(); ++i) {
                if (i != 0) {
                    sb.append(",");
                }
                TNetworkAddress address = instanceExecParams.get(i).host;
                Map<Integer, List<TScanRangeParams>> scanRanges =
                        scanRangeAssignment.get(address);
                sb.append("{");
                sb.append("id=").append(DebugUtil.printId(instanceExecParams.get(i).instanceId));
                sb.append(",host=").append(instanceExecParams.get(i).host);
                if (scanRanges == null) {
                    sb.append("}");
                    continue;
                }
                sb.append(",range=[");
                int eIdx = 0;
                for (Map.Entry<Integer, List<TScanRangeParams>> entry : scanRanges.entrySet()) {
                    if (eIdx++ != 0) {
                        sb.append(",");
                    }
                    sb.append("id").append(entry.getKey()).append(",");
                    appendScanRange(sb, entry.getValue());
                }
                sb.append("]");
                sb.append("}");
            }
            sb.append("]"); // end of instances
            sb.append("}");
        }
    }

    // fragment instance exec param, it is used to assemble
    // the per-instance TPlanFragmentExecParams, as a member of
    // FragmentExecParams
    static class FInstanceExecParam {
        TUniqueId instanceId;
        TNetworkAddress host;
        Map<Integer, List<TScanRangeParams>> perNodeScanRanges = Maps.newHashMap();
        Map<Integer, Boolean> perNodeSharedScans = Maps.newHashMap();

        int perFragmentInstanceIdx;

        Set<Integer> bucketSeqSet = Sets.newHashSet();

        FragmentExecParams fragmentExecParams;

        boolean buildHashTableForBroadcastJoin = false;

        List<TUniqueId> instancesSharingHashTable = Lists.newArrayList();

        public void addBucketSeq(int bucketSeq) {
            this.bucketSeqSet.add(bucketSeq);
        }

        public FInstanceExecParam(TUniqueId id, TNetworkAddress host,
                                  int perFragmentInstanceIdx, FragmentExecParams fragmentExecParams) {
            this.instanceId = id;
            this.host = host;
            this.perFragmentInstanceIdx = perFragmentInstanceIdx;
            this.fragmentExecParams = fragmentExecParams;
        }

        public PlanFragment fragment() {
            return fragmentExecParams.fragment;
        }
    }

    // consistent with EXPLAIN's fragment index
    public List<QueryStatisticsItem.FragmentInstanceInfo> getFragmentInstanceInfos() {
        final List<QueryStatisticsItem.FragmentInstanceInfo> result =
                Lists.newArrayList();
        lock();
        try {
            if (enablePipelineEngine) {
                for (int index = 0; index < fragments.size(); index++) {
                    for (PipelineExecContext ctx : pipelineExecContexts.values()) {
                        if (fragments.get(index).getFragmentId() != ctx.fragmentId) {
                            continue;
                        }
                        final List<QueryStatisticsItem.FragmentInstanceInfo> info = ctx.buildFragmentInstanceInfo();
                        result.addAll(info);
                    }
                }
            } else {
                for (int index = 0; index < fragments.size(); index++) {
                    for (BackendExecState backendExecState : backendExecStates) {
                        if (fragments.get(index).getFragmentId() != backendExecState.fragmentId) {
                            continue;
                        }
                        final QueryStatisticsItem.FragmentInstanceInfo info =
                                backendExecState.buildFragmentInstanceInfo();
                        result.add(info);
                    }
                }
            }
        } finally {
            unlock();
        }
        return result;
    }

    private void attachInstanceProfileToFragmentProfile() {
        if (enablePipelineEngine) {
            for (PipelineExecContext ctx : pipelineExecContexts.values()) {
                ctx.fragmentInstancesMap.values().stream()
                        .forEach(p -> executionProfile.addInstanceProfile(ctx.profileFragmentId, p));
            }
        } else {
            for (BackendExecState backendExecState : backendExecStates) {
                executionProfile.addInstanceProfile(backendExecState.profileFragmentId,
                        backendExecState.instanceProfile);
            }
        }
    }

    // Runtime filter target fragment instance param
    static class FRuntimeFilterTargetParam {
        public TUniqueId targetFragmentInstanceId;

        public TNetworkAddress targetFragmentInstanceAddr;

        public FRuntimeFilterTargetParam(TUniqueId id, TNetworkAddress host) {
            this.targetFragmentInstanceId = id;
            this.targetFragmentInstanceAddr = host;
        }
    }
}


<|MERGE_RESOLUTION|>--- conflicted
+++ resolved
@@ -317,14 +317,11 @@
 
         this.returnedAllResults = false;
         this.enableShareHashTableForBroadcastJoin = context.getSessionVariable().enableShareHashTableForBroadcastJoin;
-<<<<<<< HEAD
         this.enablePipelineEngine = context.getSessionVariable().enablePipelineEngine;
         this.dryRunFe = context.getSessionVariable().dryRunFe;
-=======
         // Only enable pipeline query engine in query, not load
         this.enablePipelineEngine = context.getSessionVariable().getEnablePipelineEngine()
                 && (fragments.size() > 0 && fragments.get(0).getSink() instanceof ResultSink);
->>>>>>> c01b6e0b
         initQueryOptions(context);
 
         setFromUserProperty(context);
