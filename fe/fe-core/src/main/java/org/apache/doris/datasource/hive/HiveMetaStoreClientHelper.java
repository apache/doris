--- conflicted
+++ resolved
@@ -837,14 +837,8 @@
     public static HoodieTableMetaClient getHudiClient(HMSExternalTable table) {
         String hudiBasePath = table.getRemoteTable().getSd().getLocation();
         Configuration conf = getConfiguration(table);
-<<<<<<< HEAD
-        return ugiDoAs(conf, () -> HoodieTableMetaClient.builder().setConf(conf).setBasePath(hudiBasePath).build());
-=======
         HadoopStorageConfiguration hadoopStorageConfiguration = new HadoopStorageConfiguration(conf);
-        return HadoopUGI.ugiDoAs(AuthenticationConfig.getKerberosConfig(conf),
-                () -> HoodieTableMetaClient.builder().setConf(hadoopStorageConfiguration).setBasePath(hudiBasePath)
-                        .build());
->>>>>>> 4c55b53b
+        return ugiDoAs(conf, () -> HoodieTableMetaClient.builder().setConf(hadoopStorageConfiguration).setBasePath(hudiBasePath).build());
     }
 
     public static Configuration getConfiguration(HMSExternalTable table) {
