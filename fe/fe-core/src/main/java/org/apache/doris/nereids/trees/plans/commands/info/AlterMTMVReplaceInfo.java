// Licensed to the Apache Software Foundation (ASF) under one
// or more contributor license agreements.  See the NOTICE file
// distributed with this work for additional information
// regarding copyright ownership.  The ASF licenses this file
// to you under the Apache License, Version 2.0 (the
// "License"); you may not use this file except in compliance
// with the License.  You may obtain a copy of the License at
//
//   http://www.apache.org/licenses/LICENSE-2.0
//
// Unless required by applicable law or agreed to in writing,
// software distributed under the License is distributed on an
// "AS IS" BASIS, WITHOUT WARRANTIES OR CONDITIONS OF ANY
// KIND, either express or implied.  See the License for the
// specific language governing permissions and limitations
// under the License.

package org.apache.doris.nereids.trees.plans.commands.info;

import org.apache.doris.catalog.Database;
import org.apache.doris.catalog.Env;
import org.apache.doris.catalog.MTMV;
import org.apache.doris.catalog.TableIf.TableType;
import org.apache.doris.common.DdlException;
import org.apache.doris.common.ErrorCode;
import org.apache.doris.common.UserException;
import org.apache.doris.common.util.PropertyAnalyzer;
import org.apache.doris.mtmv.BaseTableInfo;
import org.apache.doris.mysql.privilege.PrivPredicate;
import org.apache.doris.nereids.exceptions.AnalysisException;
import org.apache.doris.qe.ConnectContext;

import java.util.Map;
import java.util.Objects;
import java.util.Optional;

/**
 * replace
 */
public class AlterMTMVReplaceInfo extends AlterMTMVInfo {
    protected final String newName;
    private final Map<String, String> properties;

    // parsed from properties.
    // if false, after replace, there will be only one table exist with.
    // if true, the new table and the old table will be exchanged.
    // default is true.
    private boolean swapTable;

    /**
     * constructor for alter MTMV
     */
    public AlterMTMVReplaceInfo(TableNameInfo mvName, String newName, Map<String, String> properties) {
        super(mvName);
        this.newName = Objects.requireNonNull(newName, "require newName object");
        this.properties = Objects.requireNonNull(properties, "require properties object");
    }

    /**
     * analyze
     *
     * @param ctx ctx
     * @throws AnalysisException AnalysisException
     */
    public void analyze(ConnectContext ctx) throws AnalysisException {
        super.analyze(ctx);
        if (!Env.getCurrentEnv().getAccessManager().checkTblPriv(ctx, mvName.getCtl(), mvName.getDb(),
                newName, PrivPredicate.ALTER)) {
            String message = ErrorCode.ERR_TABLEACCESS_DENIED_ERROR.formatErrorMsg("ALTER",
                    ctx.getQualifiedUser(), ctx.getRemoteIP(),
                    mvName.getDb() + ": " + newName);
            throw new AnalysisException(message);
        }
        this.swapTable = PropertyAnalyzer.analyzeBooleanProp(properties, PropertyAnalyzer.PROPERTIES_SWAP_TABLE, true);

        if (properties != null && !properties.isEmpty()) {
            throw new AnalysisException("Unknown properties: " + properties.keySet());
        }
        // check new mv exist
        try {
            Env.getCurrentInternalCatalog().getDbOrAnalysisException(mvName.getDb())
                    .getTableOrDdlException(newName,
                            TableType.MATERIALIZED_VIEW);
        } catch (DdlException | org.apache.doris.common.AnalysisException e) {
            throw new AnalysisException(e.getMessage(), e);
        }
    }

    @Override
    public void run() throws UserException {
        Database db = Env.getCurrentInternalCatalog().getDbOrDdlException(mvName.getDb());
        MTMV mtmv = (MTMV) db.getTableOrDdlException(mvName.getTbl(), TableType.MATERIALIZED_VIEW);
        MTMV newMtmv = (MTMV) db.getTableOrDdlException(newName, TableType.MATERIALIZED_VIEW);
<<<<<<< HEAD
        Env.getCurrentEnv().getAlterInstance().processReplaceTable(db, mtmv, newName, swapTable, true);
        Env.getCurrentEnv().getMtmvService().alterTable(newMtmv, mvName.getTbl());
        if (swapTable) {
            Env.getCurrentEnv().getMtmvService().alterTable(mtmv, newName);
        } else {
            Env.getCurrentEnv().getMtmvService().dropMTMV(mtmv);
            Env.getCurrentEnv().getMtmvService().dropTable(mtmv);
        }
=======
        Env.getCurrentEnv().getAlterInstance().processReplaceTable(db, mtmv, newName, swapTable);
        Env.getCurrentEnv().getMtmvService()
                .alterTable(new BaseTableInfo(mtmv), Optional.of(new BaseTableInfo(newMtmv)), true);
>>>>>>> 69368b31
    }
}<|MERGE_RESOLUTION|>--- conflicted
+++ resolved
@@ -91,19 +91,14 @@
         Database db = Env.getCurrentInternalCatalog().getDbOrDdlException(mvName.getDb());
         MTMV mtmv = (MTMV) db.getTableOrDdlException(mvName.getTbl(), TableType.MATERIALIZED_VIEW);
         MTMV newMtmv = (MTMV) db.getTableOrDdlException(newName, TableType.MATERIALIZED_VIEW);
-<<<<<<< HEAD
         Env.getCurrentEnv().getAlterInstance().processReplaceTable(db, mtmv, newName, swapTable, true);
-        Env.getCurrentEnv().getMtmvService().alterTable(newMtmv, mvName.getTbl());
+        Env.getCurrentEnv().getMtmvService()
+                .alterTable(new BaseTableInfo(mtmv), Optional.of(new BaseTableInfo(newMtmv)), true);
         if (swapTable) {
             Env.getCurrentEnv().getMtmvService().alterTable(mtmv, newName);
         } else {
             Env.getCurrentEnv().getMtmvService().dropMTMV(mtmv);
             Env.getCurrentEnv().getMtmvService().dropTable(mtmv);
         }
-=======
-        Env.getCurrentEnv().getAlterInstance().processReplaceTable(db, mtmv, newName, swapTable);
-        Env.getCurrentEnv().getMtmvService()
-                .alterTable(new BaseTableInfo(mtmv), Optional.of(new BaseTableInfo(newMtmv)), true);
->>>>>>> 69368b31
     }
 }