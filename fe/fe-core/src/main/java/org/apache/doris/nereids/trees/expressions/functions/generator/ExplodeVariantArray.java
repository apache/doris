// Licensed to the Apache Software Foundation (ASF) under one
// or more contributor license agreements.  See the NOTICE file
// distributed with this work for additional information
// regarding copyright ownership.  The ASF licenses this file
// to you under the Apache License, Version 2.0 (the
// "License"); you may not use this file except in compliance
// with the License.  You may obtain a copy of the License at
//
//   http://www.apache.org/licenses/LICENSE-2.0
//
// Unless required by applicable law or agreed to in writing,
// software distributed under the License is distributed on an
// "AS IS" BASIS, WITHOUT WARRANTIES OR CONDITIONS OF ANY
// KIND, either express or implied.  See the License for the
// specific language governing permissions and limitations
// under the License.

package org.apache.doris.nereids.trees.expressions.functions.generator;

import org.apache.doris.catalog.FunctionSignature;
import org.apache.doris.nereids.trees.expressions.Expression;
import org.apache.doris.nereids.trees.expressions.functions.AlwaysNullable;
import org.apache.doris.nereids.trees.expressions.functions.ComputePrecision;
import org.apache.doris.nereids.trees.expressions.functions.CustomSignature;
import org.apache.doris.nereids.trees.expressions.functions.SearchSignature;
import org.apache.doris.nereids.trees.expressions.visitor.ExpressionVisitor;
import org.apache.doris.nereids.types.DataType;
import org.apache.doris.nereids.types.StructField;
import org.apache.doris.nereids.types.StructType;
import org.apache.doris.nereids.types.VariantType;

import com.google.common.base.Preconditions;
import com.google.common.collect.ImmutableList;

import java.util.ArrayList;
import java.util.List;

/**
 * explode_variant_array(variant([1, 2, 3])), generate three rows include 1, 2 and 3.
 * explode_variant_array(variant([1, 2, 3]), variant([4, 5, 6])) generates two columns and three rows
 * where the first column contains 1, 2, 3, and the second column contains 4, 5, 6.
 */
<<<<<<< HEAD
public class ExplodeVariantArray extends TableGeneratingFunction implements UnaryExpression, AlwaysNullable {

    public static final List<FunctionSignature> SIGNATURES = ImmutableList.of(
            FunctionSignature.ret(new VariantType(0)).args(new VariantType(0))
    );
=======
public class ExplodeVariantArray extends TableGeneratingFunction implements
        CustomSignature, ComputePrecision, AlwaysNullable {
>>>>>>> 2ec0eed8

    /**
     * constructor with one or more argument.
     */
    public ExplodeVariantArray(Expression[] args) {
        super("explode_variant_array", args);
    }

    /**
     * withChildren.
     */
    @Override
    public ExplodeVariantArray withChildren(List<Expression> children) {
        Preconditions.checkArgument(!children.isEmpty());
        return new ExplodeVariantArray(children.toArray(new Expression[0]));
    }

    @Override
    public FunctionSignature computePrecision(FunctionSignature signature) {
        return signature;
    }

    @Override
    public FunctionSignature customSignature() {
        List<DataType> arguments = new ArrayList<>();
        ImmutableList.Builder<StructField> structFields = ImmutableList.builder();
        for (int i = 0; i < children.size(); i++) {
            if (children.get(i).getDataType() instanceof VariantType) {
                structFields.add(
                    new StructField("col" + (i + 1), VariantType.INSTANCE, true, ""));
                arguments.add(VariantType.INSTANCE);
            } else {
                SearchSignature.throwCanNotFoundFunctionException(this.getName(), getArguments());
            }
        }
        return FunctionSignature.of(new StructType(structFields.build()), arguments);
    }

    @Override
    public <R, C> R accept(ExpressionVisitor<R, C> visitor, C context) {
        return visitor.visitExplodeVariant(this, context);
    }

    @Override
    public FunctionSignature searchSignature(List<FunctionSignature> signatures) {
        return super.searchSignature(signatures);
    }
}<|MERGE_RESOLUTION|>--- conflicted
+++ resolved
@@ -40,16 +40,12 @@
  * explode_variant_array(variant([1, 2, 3]), variant([4, 5, 6])) generates two columns and three rows
  * where the first column contains 1, 2, 3, and the second column contains 4, 5, 6.
  */
-<<<<<<< HEAD
-public class ExplodeVariantArray extends TableGeneratingFunction implements UnaryExpression, AlwaysNullable {
+public class ExplodeVariantArray extends TableGeneratingFunction implements
+        CustomSignature, ComputePrecision, AlwaysNullable {
 
     public static final List<FunctionSignature> SIGNATURES = ImmutableList.of(
             FunctionSignature.ret(new VariantType(0)).args(new VariantType(0))
     );
-=======
-public class ExplodeVariantArray extends TableGeneratingFunction implements
-        CustomSignature, ComputePrecision, AlwaysNullable {
->>>>>>> 2ec0eed8
 
     /**
      * constructor with one or more argument.
