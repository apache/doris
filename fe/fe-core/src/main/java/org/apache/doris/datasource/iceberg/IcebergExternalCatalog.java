--- conflicted
+++ resolved
@@ -104,14 +104,8 @@
     public org.apache.iceberg.Table getIcebergTable(String dbName, String tblName) {
         makeSureInitialized();
         return Env.getCurrentEnv()
-<<<<<<< HEAD
-            .getExtMetaCacheMgr()
-            .getIcebergMetadataCache()
-            .getIcebergTable(catalog, catalogId, dbName, tblName, getProperties());
-=======
                 .getExtMetaCacheMgr()
                 .getIcebergMetadataCache()
-                .getIcebergTable(catalog, id, dbName, tblName);
->>>>>>> 527b284e
+                .getIcebergTable(catalog, catalogId, dbName, tblName, getProperties());
     }
 }