// Licensed to the Apache Software Foundation (ASF) under one
// or more contributor license agreements.  See the NOTICE file
// distributed with this work for additional information
// regarding copyright ownership.  The ASF licenses this file
// to you under the Apache License, Version 2.0 (the
// "License"); you may not use this file except in compliance
// with the License.  You may obtain a copy of the License at
//
//   http://www.apache.org/licenses/LICENSE-2.0
//
// Unless required by applicable law or agreed to in writing,
// software distributed under the License is distributed on an
// "AS IS" BASIS, WITHOUT WARRANTIES OR CONDITIONS OF ANY
// KIND, either express or implied.  See the License for the
// specific language governing permissions and limitations
// under the License.

package org.apache.doris.datasource;

import org.apache.doris.alter.DecommissionType;
import org.apache.doris.analysis.AddPartitionClause;
import org.apache.doris.analysis.AddRollupClause;
import org.apache.doris.analysis.AlterClause;
import org.apache.doris.analysis.AlterClusterStmt;
import org.apache.doris.analysis.AlterDatabaseQuotaStmt;
import org.apache.doris.analysis.AlterDatabaseQuotaStmt.QuotaType;
import org.apache.doris.analysis.AlterDatabaseRename;
import org.apache.doris.analysis.AlterSystemStmt;
import org.apache.doris.analysis.Analyzer;
import org.apache.doris.analysis.ColumnDef;
import org.apache.doris.analysis.ColumnDef.DefaultValue;
import org.apache.doris.analysis.CreateClusterStmt;
import org.apache.doris.analysis.CreateDbStmt;
import org.apache.doris.analysis.CreateTableAsSelectStmt;
import org.apache.doris.analysis.CreateTableLikeStmt;
import org.apache.doris.analysis.CreateTableStmt;
import org.apache.doris.analysis.CreateUserStmt;
import org.apache.doris.analysis.DataSortInfo;
import org.apache.doris.analysis.DecommissionBackendClause;
import org.apache.doris.analysis.DistributionDesc;
import org.apache.doris.analysis.DropClusterStmt;
import org.apache.doris.analysis.DropDbStmt;
import org.apache.doris.analysis.DropPartitionClause;
import org.apache.doris.analysis.DropTableStmt;
import org.apache.doris.analysis.Expr;
import org.apache.doris.analysis.HashDistributionDesc;
import org.apache.doris.analysis.KeysDesc;
import org.apache.doris.analysis.LinkDbStmt;
import org.apache.doris.analysis.MigrateDbStmt;
import org.apache.doris.analysis.PartitionDesc;
import org.apache.doris.analysis.QueryStmt;
import org.apache.doris.analysis.RecoverDbStmt;
import org.apache.doris.analysis.RecoverPartitionStmt;
import org.apache.doris.analysis.RecoverTableStmt;
import org.apache.doris.analysis.SinglePartitionDesc;
import org.apache.doris.analysis.TableName;
import org.apache.doris.analysis.TableRef;
import org.apache.doris.analysis.TruncateTableStmt;
import org.apache.doris.analysis.TypeDef;
import org.apache.doris.analysis.UserDesc;
import org.apache.doris.analysis.UserIdentity;
import org.apache.doris.catalog.BrokerTable;
import org.apache.doris.catalog.ColocateGroupSchema;
import org.apache.doris.catalog.ColocateTableIndex;
import org.apache.doris.catalog.ColocateTableIndex.GroupId;
import org.apache.doris.catalog.Column;
import org.apache.doris.catalog.DataProperty;
import org.apache.doris.catalog.Database;
import org.apache.doris.catalog.Database.DbState;
import org.apache.doris.catalog.DatabaseIf;
import org.apache.doris.catalog.DatabaseProperty;
import org.apache.doris.catalog.DistributionInfo;
import org.apache.doris.catalog.DistributionInfo.DistributionInfoType;
import org.apache.doris.catalog.Env;
import org.apache.doris.catalog.EsTable;
import org.apache.doris.catalog.HashDistributionInfo;
import org.apache.doris.catalog.HiveMetaStoreClientHelper;
import org.apache.doris.catalog.HiveTable;
import org.apache.doris.catalog.IcebergTable;
import org.apache.doris.catalog.Index;
import org.apache.doris.catalog.InfoSchemaDb;
import org.apache.doris.catalog.KeysType;
import org.apache.doris.catalog.ListPartitionItem;
import org.apache.doris.catalog.MaterializedIndex;
import org.apache.doris.catalog.MaterializedIndex.IndexExtState;
import org.apache.doris.catalog.MaterializedIndex.IndexState;
import org.apache.doris.catalog.MaterializedIndexMeta;
import org.apache.doris.catalog.MetaIdGenerator.IdGeneratorBuffer;
import org.apache.doris.catalog.MysqlTable;
import org.apache.doris.catalog.OdbcTable;
import org.apache.doris.catalog.OlapTable;
import org.apache.doris.catalog.OlapTable.OlapTableState;
import org.apache.doris.catalog.Partition;
import org.apache.doris.catalog.PartitionInfo;
import org.apache.doris.catalog.PartitionItem;
import org.apache.doris.catalog.PartitionType;
import org.apache.doris.catalog.RangePartitionItem;
import org.apache.doris.catalog.Replica;
import org.apache.doris.catalog.Replica.ReplicaState;
import org.apache.doris.catalog.ReplicaAllocation;
import org.apache.doris.catalog.ScalarType;
import org.apache.doris.catalog.SinglePartitionInfo;
import org.apache.doris.catalog.Table;
import org.apache.doris.catalog.TableIf;
import org.apache.doris.catalog.TableIf.TableType;
import org.apache.doris.catalog.TableIndexes;
import org.apache.doris.catalog.Tablet;
import org.apache.doris.catalog.TabletInvertedIndex;
import org.apache.doris.catalog.TabletMeta;
import org.apache.doris.catalog.Type;
import org.apache.doris.catalog.View;
import org.apache.doris.clone.DynamicPartitionScheduler;
import org.apache.doris.cluster.BaseParam;
import org.apache.doris.cluster.Cluster;
import org.apache.doris.cluster.ClusterNamespace;
import org.apache.doris.common.AnalysisException;
import org.apache.doris.common.Config;
import org.apache.doris.common.DdlException;
import org.apache.doris.common.ErrorCode;
import org.apache.doris.common.ErrorReport;
import org.apache.doris.common.FeConstants;
import org.apache.doris.common.FeNameFormat;
import org.apache.doris.common.MarkedCountDownLatch;
import org.apache.doris.common.MetaNotFoundException;
import org.apache.doris.common.Pair;
import org.apache.doris.common.UserException;
import org.apache.doris.common.io.CountingDataOutputStream;
import org.apache.doris.common.util.DynamicPartitionUtil;
import org.apache.doris.common.util.IdGeneratorUtil;
import org.apache.doris.common.util.MetaLockUtils;
import org.apache.doris.common.util.PropertyAnalyzer;
import org.apache.doris.common.util.QueryableReentrantLock;
import org.apache.doris.common.util.SqlParserUtils;
import org.apache.doris.common.util.TimeUtils;
import org.apache.doris.common.util.Util;
import org.apache.doris.external.elasticsearch.EsRepository;
import org.apache.doris.external.hudi.HudiProperty;
import org.apache.doris.external.hudi.HudiTable;
import org.apache.doris.external.hudi.HudiUtils;
import org.apache.doris.external.iceberg.IcebergCatalogMgr;
import org.apache.doris.external.iceberg.IcebergTableCreationRecordMgr;
import org.apache.doris.mysql.privilege.PaloAuth;
import org.apache.doris.persist.BackendIdsUpdateInfo;
import org.apache.doris.persist.ClusterInfo;
import org.apache.doris.persist.ColocatePersistInfo;
import org.apache.doris.persist.DatabaseInfo;
import org.apache.doris.persist.DropDbInfo;
import org.apache.doris.persist.DropInfo;
import org.apache.doris.persist.DropLinkDbAndUpdateDbInfo;
import org.apache.doris.persist.DropPartitionInfo;
import org.apache.doris.persist.PartitionPersistInfo;
import org.apache.doris.persist.RecoverInfo;
import org.apache.doris.persist.ReplicaPersistInfo;
import org.apache.doris.persist.TruncateTableInfo;
import org.apache.doris.qe.ConnectContext;
import org.apache.doris.resource.Tag;
import org.apache.doris.system.Backend;
import org.apache.doris.system.Backend.BackendState;
import org.apache.doris.system.SystemInfoService;
import org.apache.doris.task.AgentBatchTask;
import org.apache.doris.task.AgentTaskExecutor;
import org.apache.doris.task.AgentTaskQueue;
import org.apache.doris.task.CreateReplicaTask;
import org.apache.doris.thrift.TCompressionType;
import org.apache.doris.thrift.TStorageFormat;
import org.apache.doris.thrift.TStorageMedium;
import org.apache.doris.thrift.TStorageType;
import org.apache.doris.thrift.TTabletType;
import org.apache.doris.thrift.TTaskType;

import com.google.common.base.Joiner;
import com.google.common.base.Preconditions;
import com.google.common.collect.Lists;
import com.google.common.collect.Maps;
import com.google.common.collect.Sets;
import lombok.Getter;
import org.apache.commons.collections.CollectionUtils;
import org.apache.commons.lang3.StringUtils;
import org.apache.hadoop.hive.metastore.HiveMetaStoreClient;
import org.apache.logging.log4j.LogManager;
import org.apache.logging.log4j.Logger;
import org.jetbrains.annotations.Nullable;

import java.io.DataInputStream;
import java.io.IOException;
import java.util.ArrayList;
import java.util.Collection;
import java.util.HashMap;
import java.util.HashSet;
import java.util.List;
import java.util.Map;
import java.util.Map.Entry;
import java.util.Set;
import java.util.concurrent.ConcurrentHashMap;
import java.util.concurrent.TimeUnit;

/**
 * The Internal data source will manage all self-managed meta object in a Doris cluster.
 * Such as Database, tables, etc.
 * There is only one internal data source in a cluster. And its id is always 0.
 */
public class InternalDataSource implements DataSourceIf<Database> {
    public static final String INTERNAL_DS_NAME = "internal";
    public static final long INTERNAL_DS_ID = 0L;

    private static final Logger LOG = LogManager.getLogger(InternalDataSource.class);

    private QueryableReentrantLock lock = new QueryableReentrantLock(true);
    private ConcurrentHashMap<Long, Database> idToDb = new ConcurrentHashMap<>();
    private ConcurrentHashMap<String, Database> fullNameToDb = new ConcurrentHashMap<>();

    private ConcurrentHashMap<Long, Cluster> idToCluster = new ConcurrentHashMap<>();
    private ConcurrentHashMap<String, Cluster> nameToCluster = new ConcurrentHashMap<>();

    @Getter
    private EsRepository esRepository = new EsRepository();
    @Getter
    private IcebergTableCreationRecordMgr icebergTableCreationRecordMgr = new IcebergTableCreationRecordMgr();

    @Override
    public long getId() {
        return INTERNAL_DS_ID;
    }

    @Override
    public String getType() {
        return "internal";
    }

    @Override
    public String getName() {
        return INTERNAL_DS_NAME;
    }


    @Override
    public List<String> getDbNames() {
        return Lists.newArrayList(fullNameToDb.keySet());
    }

    @Nullable
    @Override
    public Database getDbNullable(String dbName) {
        if (fullNameToDb.containsKey(dbName)) {
            return fullNameToDb.get(dbName);
        } else {
            // This maybe a information_schema db request, and information_schema db name is case insensitive.
            // So, we first extract db name to check if it is information_schema.
            // Then we reassemble the origin cluster name with lower case db name,
            // and finally get information_schema db from the name map.
            String fullName = ClusterNamespace.getNameFromFullName(dbName);
            if (fullName.equalsIgnoreCase(InfoSchemaDb.DATABASE_NAME)) {
                String clusterName = ClusterNamespace.getClusterNameFromFullName(dbName);
                fullName = ClusterNamespace.getFullName(clusterName, fullName.toLowerCase());
                return fullNameToDb.get(fullName);
            }
        }
        return null;
    }

    @Nullable
    @Override
    public Database getDbNullable(long dbId) {
        return idToDb.get(dbId);
    }

    @Override
    public Map<String, String> getProperties() {
        return Maps.newHashMap();
    }

    @Override
    public void modifyDatasourceName(String name) {
        LOG.warn("Ignore the modify datasource name in build-in datasource.");
    }

    @Override
    public void modifyDatasourceProps(Map<String, String> props) {
        LOG.warn("Ignore the modify datasource props in build-in datasource.");
    }

    // Use tryLock to avoid potential dead lock
    private boolean tryLock(boolean mustLock) {
        while (true) {
            try {
                if (!lock.tryLock(Config.catalog_try_lock_timeout_ms, TimeUnit.MILLISECONDS)) {
                    if (LOG.isDebugEnabled()) {
                        // to see which thread held this lock for long time.
                        Thread owner = lock.getOwner();
                        if (owner != null) {
                            LOG.debug("catalog lock is held by: {}", Util.dumpThread(owner, 10));
                        }
                    }

                    if (mustLock) {
                        continue;
                    } else {
                        return false;
                    }
                }
                return true;
            } catch (InterruptedException e) {
                LOG.warn("got exception while getting catalog lock", e);
                if (mustLock) {
                    continue;
                } else {
                    return lock.isHeldByCurrentThread();
                }
            }
        }
    }

    public List<Long> getDbIds() {
        return Lists.newArrayList(idToDb.keySet());
    }

    private void unlock() {
        if (lock.isHeldByCurrentThread()) {
            this.lock.unlock();
        }
    }

    /**
     * create the tablet inverted index from metadata.
     */
    public void recreateTabletInvertIndex() {
        if (Env.isCheckpointThread()) {
            return;
        }

        // create inverted index
        TabletInvertedIndex invertedIndex = Env.getCurrentInvertedIndex();
        for (Database db : this.fullNameToDb.values()) {
            long dbId = db.getId();
            for (Table table : db.getTables()) {
                if (table.getType() != TableType.OLAP) {
                    continue;
                }

                OlapTable olapTable = (OlapTable) table;
                long tableId = olapTable.getId();
                Collection<Partition> allPartitions = olapTable.getAllPartitions();
                for (Partition partition : allPartitions) {
                    long partitionId = partition.getId();
                    TStorageMedium medium = olapTable.getPartitionInfo().getDataProperty(partitionId)
                            .getStorageMedium();
                    for (MaterializedIndex index : partition.getMaterializedIndices(IndexExtState.ALL)) {
                        long indexId = index.getId();
                        int schemaHash = olapTable.getSchemaHashByIndexId(indexId);
                        TabletMeta tabletMeta = new TabletMeta(dbId, tableId, partitionId, indexId, schemaHash, medium);
                        for (Tablet tablet : index.getTablets()) {
                            long tabletId = tablet.getId();
                            invertedIndex.addTablet(tabletId, tabletMeta);
                            for (Replica replica : tablet.getReplicas()) {
                                invertedIndex.addReplica(tabletId, replica);
                            }
                        }
                    } // end for indices
                } // end for partitions
            } // end for tables
        } // end for dbs
    }

    /**
     * Entry of creating a database.
     *
     * @param stmt
     * @throws DdlException
     */
    public void createDb(CreateDbStmt stmt) throws DdlException {
        final String clusterName = stmt.getClusterName();
        String fullDbName = stmt.getFullDbName();
        Map<String, String> properties = stmt.getProperties();

        long id = Env.getCurrentEnv().getNextId();
        Database db = new Database(id, fullDbName);
        db.setClusterName(clusterName);
        // check and analyze database properties before create database
        db.setDbProperties(new DatabaseProperty(properties).checkAndBuildProperties());

        if (!tryLock(false)) {
            throw new DdlException("Failed to acquire catalog lock. Try again");
        }
        try {
            if (!nameToCluster.containsKey(clusterName)) {
                ErrorReport.reportDdlException(ErrorCode.ERR_CLUSTER_NO_SELECT_CLUSTER, clusterName);
            }
            if (fullNameToDb.containsKey(fullDbName)) {
                if (stmt.isSetIfNotExists()) {
                    LOG.info("create database[{}] which already exists", fullDbName);
                    return;
                } else {
                    ErrorReport.reportDdlException(ErrorCode.ERR_DB_CREATE_EXISTS, fullDbName);
                }
            } else {
                unprotectCreateDb(db);
                Env.getCurrentEnv().getEditLog().logCreateDb(db);
            }
        } finally {
            unlock();
        }
        LOG.info("createDb dbName = " + fullDbName + ", id = " + id);

        // create tables in iceberg database
        if (db.getDbProperties().getIcebergProperty().isExist()) {
            icebergTableCreationRecordMgr.registerDb(db);
        }
    }

    /**
     * For replaying creating database.
     *
     * @param db
     */
    public void unprotectCreateDb(Database db) {
        idToDb.put(db.getId(), db);
        fullNameToDb.put(db.getFullName(), db);
        final Cluster cluster = nameToCluster.get(db.getClusterName());
        cluster.addDb(db.getFullName(), db.getId());
        Env.getCurrentGlobalTransactionMgr().addDatabaseTransactionMgr(db.getId());
    }

    // for test
    public void addCluster(Cluster cluster) {
        nameToCluster.put(cluster.getName(), cluster);
        idToCluster.put(cluster.getId(), cluster);
    }

    /**
     * replayCreateDb.
     *
     * @param db
     */
    public void replayCreateDb(Database db) {
        tryLock(true);
        try {
            unprotectCreateDb(db);
        } finally {
            unlock();
        }
    }

    public void dropDb(DropDbStmt stmt) throws DdlException {
        String dbName = stmt.getDbName();

        // 1. check if database exists
        if (!tryLock(false)) {
            throw new DdlException("Failed to acquire catalog lock. Try again");
        }
        try {
            if (!fullNameToDb.containsKey(dbName)) {
                if (stmt.isSetIfExists()) {
                    LOG.info("drop database[{}] which does not exist", dbName);
                    return;
                } else {
                    ErrorReport.reportDdlException(ErrorCode.ERR_DB_DROP_EXISTS, dbName);
                }
            }

            // 2. drop tables in db
            Database db = this.fullNameToDb.get(dbName);
            db.writeLock();
            try {
                if (!stmt.isForceDrop()) {
                    if (Env.getCurrentEnv().getGlobalTransactionMgr().existCommittedTxns(db.getId(), null, null)) {
                        throw new DdlException(
                                "There are still some transactions in the COMMITTED state waiting to be completed. "
                                        + "The database [" + dbName
                                        + "] cannot be dropped. If you want to forcibly drop(cannot be recovered),"
                                        + " please use \"DROP database FORCE\".");
                    }
                }
                if (db.getDbState() == DbState.LINK && dbName.equals(db.getAttachDb())) {
                    // We try to drop a hard link.
                    final DropLinkDbAndUpdateDbInfo info = new DropLinkDbAndUpdateDbInfo();
                    fullNameToDb.remove(db.getAttachDb());
                    db.setDbState(DbState.NORMAL);
                    info.setUpdateDbState(DbState.NORMAL);
                    final Cluster cluster = nameToCluster.get(
                            ClusterNamespace.getClusterNameFromFullName(db.getAttachDb()));
                    final BaseParam param = new BaseParam();
                    param.addStringParam(db.getAttachDb());
                    param.addLongParam(db.getId());
                    cluster.removeLinkDb(param);
                    info.setDropDbCluster(cluster.getName());
                    info.setDropDbId(db.getId());
                    info.setDropDbName(db.getAttachDb());
                    Env.getCurrentEnv().getEditLog().logDropLinkDb(info);
                    return;
                }

                if (db.getDbState() == DbState.LINK && dbName.equals(db.getFullName())) {
                    // We try to drop a db which other dbs attach to it,
                    // which is not allowed.
                    ErrorReport.reportDdlException(ErrorCode.ERR_CLUSTER_DB_STATE_LINK_OR_MIGRATE,
                            ClusterNamespace.getNameFromFullName(dbName));
                    return;
                }

                if (dbName.equals(db.getAttachDb()) && db.getDbState() == DbState.MOVE) {
                    ErrorReport.reportDdlException(ErrorCode.ERR_CLUSTER_DB_STATE_LINK_OR_MIGRATE,
                            ClusterNamespace.getNameFromFullName(dbName));
                    return;
                }

                // save table names for recycling
                Set<String> tableNames = db.getTableNamesWithLock();
                List<Table> tableList = db.getTablesOnIdOrder();
                MetaLockUtils.writeLockTables(tableList);
                try {
                    if (!stmt.isForceDrop()) {
                        for (Table table : tableList) {
                            if (table.getType() == TableType.OLAP) {
                                OlapTable olapTable = (OlapTable) table;
                                if (olapTable.getState() != OlapTableState.NORMAL) {
                                    throw new DdlException("The table [" + olapTable.getState() + "]'s state is "
                                            + olapTable.getState() + ", cannot be dropped."
                                            + " please cancel the operation on olap table firstly."
                                            + " If you want to forcibly drop(cannot be recovered),"
                                            + " please use \"DROP table FORCE\".");
                                }
                            }
                        }
                    }
                    unprotectDropDb(db, stmt.isForceDrop(), false);
                } finally {
                    MetaLockUtils.writeUnlockTables(tableList);
                }

                if (!stmt.isForceDrop()) {
                    Env.getCurrentRecycleBin().recycleDatabase(db, tableNames);
                } else {
                    Env.getCurrentEnv().eraseDatabase(db.getId(), false);
                }
            } finally {
                db.writeUnlock();
            }

            // 3. remove db from catalog
            idToDb.remove(db.getId());
            fullNameToDb.remove(db.getFullName());
            final Cluster cluster = nameToCluster.get(db.getClusterName());
            cluster.removeDb(dbName, db.getId());
            DropDbInfo info = new DropDbInfo(dbName, stmt.isForceDrop());
            Env.getCurrentEnv().getEditLog().logDropDb(info);
        } finally {
            unlock();
        }

        LOG.info("finish drop database[{}], is force : {}", dbName, stmt.isForceDrop());
    }

    public void unprotectDropDb(Database db, boolean isForeDrop, boolean isReplay) {
        // drop Iceberg database table creation records
        if (db.getDbProperties().getIcebergProperty().isExist()) {
            icebergTableCreationRecordMgr.deregisterDb(db);
        }
        for (Table table : db.getTables()) {
            unprotectDropTable(db, table, isForeDrop, isReplay);
        }
        db.markDropped();
    }

    public void replayDropLinkDb(DropLinkDbAndUpdateDbInfo info) {
        tryLock(true);
        try {
            final Database db = this.fullNameToDb.remove(info.getDropDbName());
            db.setDbState(info.getUpdateDbState());
            final Cluster cluster = nameToCluster.get(info.getDropDbCluster());
            final BaseParam param = new BaseParam();
            param.addStringParam(db.getAttachDb());
            param.addLongParam(db.getId());
            cluster.removeLinkDb(param);
        } finally {
            unlock();
        }
    }

    public void replayDropDb(String dbName, boolean isForceDrop) throws DdlException {
        tryLock(true);
        try {
            Database db = fullNameToDb.get(dbName);
            db.writeLock();
            try {
                Set<String> tableNames = db.getTableNamesWithLock();
                List<Table> tableList = db.getTablesOnIdOrder();
                MetaLockUtils.writeLockTables(tableList);
                try {
                    unprotectDropDb(db, isForceDrop, true);
                } finally {
                    MetaLockUtils.writeUnlockTables(tableList);
                }
                if (!isForceDrop) {
                    Env.getCurrentRecycleBin().recycleDatabase(db, tableNames);
                } else {
                    Env.getCurrentEnv().eraseDatabase(db.getId(), false);
                }
            } finally {
                db.writeUnlock();
            }

            fullNameToDb.remove(dbName);
            idToDb.remove(db.getId());
            final Cluster cluster = nameToCluster.get(db.getClusterName());
            cluster.removeDb(dbName, db.getId());
        } finally {
            unlock();
        }
    }

    public void recoverDatabase(RecoverDbStmt recoverStmt) throws DdlException {
        // check is new db with same name already exist
        if (getDb(recoverStmt.getDbName()).isPresent()) {
            throw new DdlException("Database[" + recoverStmt.getDbName() + "] already exist.");
        }

        Database db = Env.getCurrentRecycleBin().recoverDatabase(recoverStmt.getDbName());

        // add db to catalog
        if (!tryLock(false)) {
            throw new DdlException("Failed to acquire catalog lock. Try again");
        }
        db.writeLock();
        List<Table> tableList = db.getTablesOnIdOrder();
        MetaLockUtils.writeLockTables(tableList);
        try {
            if (fullNameToDb.containsKey(db.getFullName())) {
                throw new DdlException("Database[" + db.getFullName() + "] already exist.");
                // it's ok that we do not put db back to CatalogRecycleBin
                // cause this db cannot recover any more
            }

            fullNameToDb.put(db.getFullName(), db);
            idToDb.put(db.getId(), db);
            final Cluster cluster = nameToCluster.get(db.getClusterName());
            cluster.addDb(db.getFullName(), db.getId());

            // log
            RecoverInfo recoverInfo = new RecoverInfo(db.getId(), -1L, -1L);
            Env.getCurrentEnv().getEditLog().logRecoverDb(recoverInfo);
            db.unmarkDropped();
        } finally {
            MetaLockUtils.writeUnlockTables(tableList);
            db.writeUnlock();
            unlock();
        }

        LOG.info("recover database[{}]", db.getId());
    }

    public void recoverTable(RecoverTableStmt recoverStmt) throws DdlException {
        String dbName = recoverStmt.getDbName();
        String tableName = recoverStmt.getTableName();

        Database db = (Database) getDbOrDdlException(dbName);
        db.writeLockOrDdlException();
        try {
            if (db.getTable(tableName).isPresent()) {
                ErrorReport.reportDdlException(ErrorCode.ERR_TABLE_EXISTS_ERROR, tableName);
            }
            if (!Env.getCurrentRecycleBin().recoverTable(db, tableName)) {
                ErrorReport.reportDdlException(ErrorCode.ERR_UNKNOWN_TABLE, tableName, dbName);
            }
        } finally {
            db.writeUnlock();
        }
    }

    public void recoverPartition(RecoverPartitionStmt recoverStmt) throws DdlException {
        String dbName = recoverStmt.getDbName();
        String tableName = recoverStmt.getTableName();

        Database db = getDbOrDdlException(dbName);
        OlapTable olapTable = db.getOlapTableOrDdlException(tableName);
        olapTable.writeLockOrDdlException();
        try {
            String partitionName = recoverStmt.getPartitionName();
            if (olapTable.getPartition(partitionName) != null) {
                throw new DdlException("partition[" + partitionName + "] already exist in table[" + tableName + "]");
            }

            Env.getCurrentRecycleBin().recoverPartition(db.getId(), olapTable, partitionName);
        } finally {
            olapTable.writeUnlock();
        }
    }

    public void replayEraseDatabase(long dbId) throws DdlException {
        Env.getCurrentRecycleBin().replayEraseDatabase(dbId);
    }

    public void replayRecoverDatabase(RecoverInfo info) {
        long dbId = info.getDbId();
        Database db = Env.getCurrentRecycleBin().replayRecoverDatabase(dbId);

        // add db to catalog
        replayCreateDb(db);

        LOG.info("replay recover db[{}]", dbId);
    }

    public void alterDatabaseQuota(AlterDatabaseQuotaStmt stmt) throws DdlException {
        String dbName = stmt.getDbName();
        Database db = (Database) getDbOrDdlException(dbName);
        QuotaType quotaType = stmt.getQuotaType();
        db.writeLockOrDdlException();
        try {
            if (quotaType == QuotaType.DATA) {
                db.setDataQuota(stmt.getQuota());
            } else if (quotaType == QuotaType.REPLICA) {
                db.setReplicaQuota(stmt.getQuota());
            }
            long quota = stmt.getQuota();
            DatabaseInfo dbInfo = new DatabaseInfo(dbName, "", quota, quotaType);
            Env.getCurrentEnv().getEditLog().logAlterDb(dbInfo);
        } finally {
            db.writeUnlock();
        }
    }

    public void replayAlterDatabaseQuota(String dbName, long quota, QuotaType quotaType) throws MetaNotFoundException {
        Database db = (Database) getDbOrMetaException(dbName);
        db.writeLock();
        try {
            if (quotaType == QuotaType.DATA) {
                db.setDataQuota(quota);
            } else if (quotaType == QuotaType.REPLICA) {
                db.setReplicaQuota(quota);
            }
        } finally {
            db.writeUnlock();
        }
    }

    public void renameDatabase(AlterDatabaseRename stmt) throws DdlException {
        String fullDbName = stmt.getDbName();
        String newFullDbName = stmt.getNewDbName();
        String clusterName = stmt.getClusterName();

        if (fullDbName.equals(newFullDbName)) {
            throw new DdlException("Same database name");
        }

        Database db = null;
        Cluster cluster = null;
        if (!tryLock(false)) {
            throw new DdlException("Failed to acquire catalog lock. Try again");
        }
        try {
            cluster = nameToCluster.get(clusterName);
            if (cluster == null) {
                ErrorReport.reportDdlException(ErrorCode.ERR_CLUSTER_NO_EXISTS, clusterName);
            }
            // check if db exists
            db = fullNameToDb.get(fullDbName);
            if (db == null) {
                ErrorReport.reportDdlException(ErrorCode.ERR_BAD_DB_ERROR, fullDbName);
            }

            if (db.getDbState() == DbState.LINK || db.getDbState() == DbState.MOVE) {
                ErrorReport.reportDdlException(ErrorCode.ERR_CLUSTER_RENAME_DB_ERR, fullDbName);
            }
            // check if name is already used
            if (fullNameToDb.get(newFullDbName) != null) {
                throw new DdlException("Database name[" + newFullDbName + "] is already used");
            }

            cluster.removeDb(db.getFullName(), db.getId());
            cluster.addDb(newFullDbName, db.getId());
            // 1. rename db
            db.setNameWithLock(newFullDbName);

            // 2. add to meta. check again
            fullNameToDb.remove(fullDbName);
            fullNameToDb.put(newFullDbName, db);

            DatabaseInfo dbInfo = new DatabaseInfo(fullDbName, newFullDbName, -1L, QuotaType.NONE);
            Env.getCurrentEnv().getEditLog().logDatabaseRename(dbInfo);
        } finally {
            unlock();
        }

        LOG.info("rename database[{}] to [{}]", fullDbName, newFullDbName);
    }

    public void replayRenameDatabase(String dbName, String newDbName) {
        tryLock(true);
        try {
            Database db = fullNameToDb.get(dbName);
            Cluster cluster = nameToCluster.get(db.getClusterName());
            cluster.removeDb(db.getFullName(), db.getId());
            db.setName(newDbName);
            cluster.addDb(newDbName, db.getId());
            fullNameToDb.remove(dbName);
            fullNameToDb.put(newDbName, db);
        } finally {
            unlock();
        }

        LOG.info("replay rename database {} to {}", dbName, newDbName);
    }

    // Drop table
    public void dropTable(DropTableStmt stmt) throws DdlException {
        String dbName = stmt.getDbName();
        String tableName = stmt.getTableName();

        // check database
        Database db = (Database) getDbOrDdlException(dbName);
        db.writeLockOrDdlException();
        try {
            Table table = db.getTableNullable(tableName);
            if (table == null) {
                if (stmt.isSetIfExists()) {
                    LOG.info("drop table[{}] which does not exist", tableName);
                    return;
                } else {
                    ErrorReport.reportDdlException(ErrorCode.ERR_UNKNOWN_TABLE, tableName, dbName);
                }
            }
            // Check if a view
            if (stmt.isView()) {
                if (!(table instanceof View)) {
                    ErrorReport.reportDdlException(ErrorCode.ERR_WRONG_OBJECT, dbName, tableName, "VIEW");
                }
            } else {
                if (table instanceof View) {
                    ErrorReport.reportDdlException(ErrorCode.ERR_WRONG_OBJECT, dbName, tableName, "TABLE");
                }
            }

            if (!stmt.isForceDrop()) {
                if (Env.getCurrentEnv().getGlobalTransactionMgr().existCommittedTxns(db.getId(), table.getId(), null)) {
                    throw new DdlException(
                            "There are still some transactions in the COMMITTED state waiting to be completed. "
                                    + "The table [" + tableName
                                    + "] cannot be dropped. If you want to forcibly drop(cannot be recovered),"
                                    + " please use \"DROP table FORCE\".");
                }
            }
            DropInfo info = new DropInfo(db.getId(), table.getId(), -1L, stmt.isForceDrop());
            table.writeLock();
            try {
                if (table instanceof OlapTable && !stmt.isForceDrop()) {
                    OlapTable olapTable = (OlapTable) table;
                    if ((olapTable.getState() != OlapTableState.NORMAL)) {
                        throw new DdlException("The table [" + tableName + "]'s state is " + olapTable.getState()
                                + ", cannot be dropped." + " please cancel the operation on olap table firstly."
                                + " If you want to forcibly drop(cannot be recovered),"
                                + " please use \"DROP table FORCE\".");
                    }
                }
                unprotectDropTable(db, table, stmt.isForceDrop(), false);
            } finally {
                table.writeUnlock();
            }
            Env.getCurrentEnv().getEditLog().logDropTable(info);
        } finally {
            db.writeUnlock();
        }
        LOG.info("finished dropping table: {} from db: {}, is force: {}", tableName, dbName, stmt.isForceDrop());
    }

    public boolean unprotectDropTable(Database db, Table table, boolean isForceDrop, boolean isReplay) {
        if (table.getType() == TableType.ELASTICSEARCH) {
            esRepository.deRegisterTable(table.getId());
        } else if (table.getType() == TableType.OLAP) {
            // drop all temp partitions of this table, so that there is no temp partitions in recycle bin,
            // which make things easier.
            ((OlapTable) table).dropAllTempPartitions();
        } else if (table.getType() == TableType.ICEBERG) {
            // drop Iceberg database table creation record
            icebergTableCreationRecordMgr.deregisterTable(db, (IcebergTable) table);
        }

        db.dropTable(table.getName());
        if (!isForceDrop) {
            Env.getCurrentRecycleBin().recycleTable(db.getId(), table, isReplay);
        } else {
            if (table.getType() == TableType.OLAP) {
                Env.getCurrentEnv().onEraseOlapTable((OlapTable) table, isReplay);
            }
        }

        LOG.info("finished dropping table[{}] in db[{}]", table.getName(), db.getFullName());
        return true;
    }

    public void replayDropTable(Database db, long tableId, boolean isForceDrop) throws MetaNotFoundException {
        Table table = db.getTableOrMetaException(tableId);
        db.writeLock();
        table.writeLock();
        try {
            unprotectDropTable(db, table, isForceDrop, true);
        } finally {
            table.writeUnlock();
            db.writeUnlock();
        }
    }

    public void replayEraseTable(long tableId) {
        Env.getCurrentRecycleBin().replayEraseTable(tableId);
    }

    public void replayRecoverTable(RecoverInfo info) throws MetaNotFoundException {
        Database db = (Database) getDbOrMetaException(info.getDbId());
        db.writeLock();
        try {
            Env.getCurrentRecycleBin().replayRecoverTable(db, info.getTableId());
        } finally {
            db.writeUnlock();
        }
    }

    private void unprotectAddReplica(OlapTable olapTable, ReplicaPersistInfo info) {
        LOG.debug("replay add a replica {}", info);
        Partition partition = olapTable.getPartition(info.getPartitionId());
        MaterializedIndex materializedIndex = partition.getIndex(info.getIndexId());
        Tablet tablet = materializedIndex.getTablet(info.getTabletId());

        // for compatibility
        int schemaHash = info.getSchemaHash();
        if (schemaHash == -1) {
            schemaHash = olapTable.getSchemaHashByIndexId(info.getIndexId());
        }

        Replica replica =
                new Replica(info.getReplicaId(), info.getBackendId(), info.getVersion(), schemaHash, info.getDataSize(),
                        info.getRemoteDataSize(), info.getRowCount(), ReplicaState.NORMAL, info.getLastFailedVersion(),
                        info.getLastSuccessVersion());
        tablet.addReplica(replica);
    }

    private void unprotectUpdateReplica(OlapTable olapTable, ReplicaPersistInfo info) {
        LOG.debug("replay update a replica {}", info);
        Partition partition = olapTable.getPartition(info.getPartitionId());
        MaterializedIndex materializedIndex = partition.getIndex(info.getIndexId());
        Tablet tablet = materializedIndex.getTablet(info.getTabletId());
        Replica replica = tablet.getReplicaByBackendId(info.getBackendId());
        Preconditions.checkNotNull(replica, info);
        replica.updateVersionInfo(info.getVersion(), info.getDataSize(), info.getRemoteDataSize(), info.getRowCount());
        replica.setBad(false);
    }

    public void replayAddReplica(ReplicaPersistInfo info) throws MetaNotFoundException {
        Database db = (Database) getDbOrMetaException(info.getDbId());
        OlapTable olapTable = (OlapTable) db.getTableOrMetaException(info.getTableId(), TableType.OLAP);
        olapTable.writeLock();
        try {
            unprotectAddReplica(olapTable, info);
        } finally {
            olapTable.writeUnlock();
        }
    }

    public void replayUpdateReplica(ReplicaPersistInfo info) throws MetaNotFoundException {
        Database db = (Database) getDbOrMetaException(info.getDbId());
        OlapTable olapTable = (OlapTable) db.getTableOrMetaException(info.getTableId(), TableType.OLAP);
        olapTable.writeLock();
        try {
            unprotectUpdateReplica(olapTable, info);
        } finally {
            olapTable.writeUnlock();
        }
    }

    public void unprotectDeleteReplica(OlapTable olapTable, ReplicaPersistInfo info) {
        Partition partition = olapTable.getPartition(info.getPartitionId());
        MaterializedIndex materializedIndex = partition.getIndex(info.getIndexId());
        Tablet tablet = materializedIndex.getTablet(info.getTabletId());
        tablet.deleteReplicaByBackendId(info.getBackendId());
    }

    public void replayDeleteReplica(ReplicaPersistInfo info) throws MetaNotFoundException {
        Database db = (Database) getDbOrMetaException(info.getDbId());
        OlapTable olapTable = (OlapTable) db.getTableOrMetaException(info.getTableId(), TableType.OLAP);
        olapTable.writeLock();
        try {
            unprotectDeleteReplica(olapTable, info);
        } finally {
            olapTable.writeUnlock();
        }
    }

    /**
     * Following is the step to create an olap table:
     * 1. create columns
     * 2. create partition info
     * 3. create distribution info
     * 4. set table id and base index id
     * 5. set bloom filter columns
     * 6. set and build TableProperty includes:
     * 6.1. dynamicProperty
     * 6.2. replicationNum
     * 6.3. inMemory
     * 6.4. storageFormat
     * 6.5. compressionType
     * 7. set index meta
     * 8. check colocation properties
     * 9. create tablet in BE
     * 10. add this table to FE's meta
     * 11. add this table to ColocateGroup if necessary
     */
    public void createTable(CreateTableStmt stmt) throws UserException {
        String engineName = stmt.getEngineName();
        String dbName = stmt.getDbName();
        String tableName = stmt.getTableName();

        // check if db exists
        Database db = (Database) getDbOrDdlException(dbName);

        // only internal table should check quota and cluster capacity
        if (!stmt.isExternal()) {
            // check cluster capacity
            Env.getCurrentSystemInfo().checkClusterCapacity(stmt.getClusterName());
            // check db quota
            db.checkQuota();
        }

        // check if table exists in db
        if (db.getTable(tableName).isPresent()) {
            if (stmt.isSetIfNotExists()) {
                LOG.info("create table[{}] which already exists", tableName);
                return;
            } else {
                ErrorReport.reportDdlException(ErrorCode.ERR_TABLE_EXISTS_ERROR, tableName);
            }
        }

        if (engineName.equals("olap")) {
            createOlapTable(db, stmt);
            return;
        } else if (engineName.equals("odbc")) {
            createOdbcTable(db, stmt);
            return;
        } else if (engineName.equals("mysql")) {
            createMysqlTable(db, stmt);
            return;
        } else if (engineName.equals("broker")) {
            createBrokerTable(db, stmt);
            return;
        } else if (engineName.equalsIgnoreCase("elasticsearch") || engineName.equalsIgnoreCase("es")) {
            createEsTable(db, stmt);
            return;
        } else if (engineName.equalsIgnoreCase("hive")) {
            createHiveTable(db, stmt);
            return;
        } else if (engineName.equalsIgnoreCase("iceberg")) {
            IcebergCatalogMgr.createIcebergTable(db, stmt);
            return;
        } else if (engineName.equalsIgnoreCase("hudi")) {
            createHudiTable(db, stmt);
            return;
        } else {
            ErrorReport.reportDdlException(ErrorCode.ERR_UNKNOWN_STORAGE_ENGINE, engineName);
        }
        Preconditions.checkState(false);
    }

    public void createTableLike(CreateTableLikeStmt stmt) throws DdlException {
        try {
            DatabaseIf db = getDbOrDdlException(stmt.getExistedDbName());
            TableIf table = db.getTableOrDdlException(stmt.getExistedTableName());

            if (table.getType() == TableType.VIEW) {
                throw new DdlException("Not support create table from a View");
            }

            List<String> createTableStmt = Lists.newArrayList();
            table.readLock();
            try {
                if (table.getType() == TableType.OLAP) {
                    if (!CollectionUtils.isEmpty(stmt.getRollupNames())) {
                        OlapTable olapTable = (OlapTable) table;
                        for (String rollupIndexName : stmt.getRollupNames()) {
                            if (!olapTable.hasMaterializedIndex(rollupIndexName)) {
                                throw new DdlException("Rollup index[" + rollupIndexName + "] not exists in Table["
                                        + olapTable.getName() + "]");
                            }
                        }
                    }
                } else if (!CollectionUtils.isEmpty(stmt.getRollupNames()) || stmt.isWithAllRollup()) {
                    throw new DdlException("Table[" + table.getName() + "] is external, not support rollup copy");
                }

                Env.getDdlStmt(stmt, stmt.getDbName(), table, createTableStmt, null, null, false, false, true);
                if (createTableStmt.isEmpty()) {
                    ErrorReport.reportDdlException(ErrorCode.ERROR_CREATE_TABLE_LIKE_EMPTY, "CREATE");
                }
            } finally {
                table.readUnlock();
            }
            CreateTableStmt parsedCreateTableStmt = (CreateTableStmt) SqlParserUtils.parseAndAnalyzeStmt(
                    createTableStmt.get(0), ConnectContext.get());
            parsedCreateTableStmt.setTableName(stmt.getTableName());
            parsedCreateTableStmt.setIfNotExists(stmt.isIfNotExists());
            createTable(parsedCreateTableStmt);
        } catch (UserException e) {
            throw new DdlException("Failed to execute CREATE TABLE LIKE " + stmt.getExistedTableName() + ". Reason: "
                    + e.getMessage());
        }
    }

    /**
     * Create table for select.
     **/
    public void createTableAsSelect(CreateTableAsSelectStmt stmt) throws DdlException {
        try {
            List<String> columnNames = stmt.getColumnNames();
            CreateTableStmt createTableStmt = stmt.getCreateTableStmt();
            QueryStmt queryStmt = stmt.getQueryStmt();
            ArrayList<Expr> resultExprs = queryStmt.getResultExprs();
            ArrayList<String> colLabels = queryStmt.getColLabels();
            int size = resultExprs.size();
            // Check columnNames
            int colNameIndex = 0;
            for (int i = 0; i < size; ++i) {
                String name;
                if (columnNames != null) {
                    // use custom column names
                    name = columnNames.get(i);
                } else {
                    name = colLabels.get(i);
                }
                try {
                    FeNameFormat.checkColumnName(name);
                } catch (AnalysisException exception) {
                    name = "_col" + (colNameIndex++);
                }
                TypeDef typeDef;
                Expr resultExpr = resultExprs.get(i);
                Type resultType = resultExpr.getType();
                if (resultType.isStringType() && resultType.getLength() < 0) {
                    typeDef = new TypeDef(Type.STRING);
                } else if (resultType.isDecimalV2() && resultType.equals(ScalarType.DECIMALV2)) {
                    typeDef = new TypeDef(ScalarType.createDecimalType(27, 9));
                } else if (resultType.isDecimalV3()) {
                    typeDef = new TypeDef(ScalarType.createDecimalType(resultType.getPrecision(),
                            ((ScalarType) resultType).getScalarScale()));
                } else {
                    typeDef = new TypeDef(resultExpr.getType());
                }
                ColumnDef columnDef;
                if (resultExpr.getSrcSlotRef() == null) {
                    columnDef = new ColumnDef(name, typeDef, false, null, true, new DefaultValue(false, null), "");
                } else {
                    Column column = resultExpr.getSrcSlotRef().getDesc().getColumn();
                    boolean setDefault = StringUtils.isNotBlank(column.getDefaultValue());
                    columnDef = new ColumnDef(name, typeDef, column.isKey(), column.getAggregationType(),
                            column.isAllowNull(), new DefaultValue(setDefault, column.getDefaultValue()),
                            column.getComment());
                }
                createTableStmt.addColumnDef(columnDef);
                // set first column as default distribution
                if (createTableStmt.getDistributionDesc() == null && i == 0) {
                    createTableStmt.setDistributionDesc(new HashDistributionDesc(10, Lists.newArrayList(name)));
                }
            }
            Analyzer dummyRootAnalyzer = new Analyzer(Env.getCurrentEnv(), ConnectContext.get());
            createTableStmt.analyze(dummyRootAnalyzer);
            createTable(createTableStmt);
        } catch (UserException e) {
            throw new DdlException("Failed to execute CTAS Reason: " + e.getMessage());
        }
    }

    public void replayCreateTable(String dbName, Table table) throws MetaNotFoundException {
        Database db = this.fullNameToDb.get(dbName);
        try {
            db.createTableWithLock(table, true, false);
        } catch (DdlException e) {
            throw new MetaNotFoundException(e.getMessage());
        }
        if (!Env.isCheckpointThread()) {
            // add to inverted index
            if (table.getType() == TableType.OLAP) {
                TabletInvertedIndex invertedIndex = Env.getCurrentInvertedIndex();
                OlapTable olapTable = (OlapTable) table;
                long dbId = db.getId();
                long tableId = table.getId();
                for (Partition partition : olapTable.getAllPartitions()) {
                    long partitionId = partition.getId();
                    TStorageMedium medium = olapTable.getPartitionInfo().getDataProperty(partitionId)
                            .getStorageMedium();
                    for (MaterializedIndex mIndex : partition.getMaterializedIndices(IndexExtState.ALL)) {
                        long indexId = mIndex.getId();
                        int schemaHash = olapTable.getSchemaHashByIndexId(indexId);
                        TabletMeta tabletMeta = new TabletMeta(dbId, tableId, partitionId, indexId, schemaHash, medium);
                        for (Tablet tablet : mIndex.getTablets()) {
                            long tabletId = tablet.getId();
                            invertedIndex.addTablet(tabletId, tabletMeta);
                            for (Replica replica : tablet.getReplicas()) {
                                invertedIndex.addReplica(tabletId, replica);
                            }
                        }
                    }
                } // end for partitions
                DynamicPartitionUtil.registerOrRemoveDynamicPartitionTable(dbId, olapTable, true);
            }
        }
    }

    public void addPartition(Database db, String tableName, AddPartitionClause addPartitionClause) throws DdlException {
        SinglePartitionDesc singlePartitionDesc = addPartitionClause.getSingeRangePartitionDesc();
        DistributionDesc distributionDesc = addPartitionClause.getDistributionDesc();
        boolean isTempPartition = addPartitionClause.isTempPartition();

        DistributionInfo distributionInfo;
        Map<Long, MaterializedIndexMeta> indexIdToMeta;
        Set<String> bfColumns;
        String partitionName = singlePartitionDesc.getPartitionName();

        // check
        Table table = db.getOlapTableOrDdlException(tableName);
        // check state
        OlapTable olapTable = (OlapTable) table;

        olapTable.readLock();
        try {
            if (olapTable.getState() != OlapTableState.NORMAL) {
                throw new DdlException("Table[" + tableName + "]'s state is not NORMAL");
            }

            // check partition type
            PartitionInfo partitionInfo = olapTable.getPartitionInfo();
            if (partitionInfo.getType() != PartitionType.RANGE && partitionInfo.getType() != PartitionType.LIST) {
                throw new DdlException("Only support adding partition to range and list partitioned table");
            }

            // check partition name
            if (olapTable.checkPartitionNameExist(partitionName)) {
                if (singlePartitionDesc.isSetIfNotExists()) {
                    LOG.info("add partition[{}] which already exists", partitionName);
                    return;
                } else {
                    ErrorReport.reportDdlException(ErrorCode.ERR_SAME_NAME_PARTITION, partitionName);
                }
            }

            Map<String, String> properties = singlePartitionDesc.getProperties();
            // partition properties should inherit table properties
            ReplicaAllocation replicaAlloc = olapTable.getDefaultReplicaAllocation();
            if (!properties.containsKey(PropertyAnalyzer.PROPERTIES_REPLICATION_NUM) && !properties.containsKey(
                    PropertyAnalyzer.PROPERTIES_REPLICATION_ALLOCATION)) {
                properties.put(PropertyAnalyzer.PROPERTIES_REPLICATION_ALLOCATION, replicaAlloc.toCreateStmt());
            }
            if (!properties.containsKey(PropertyAnalyzer.PROPERTIES_INMEMORY)) {
                properties.put(PropertyAnalyzer.PROPERTIES_INMEMORY, olapTable.isInMemory().toString());
            }

            singlePartitionDesc.analyze(partitionInfo.getPartitionColumns().size(), properties);
            partitionInfo.createAndCheckPartitionItem(singlePartitionDesc, isTempPartition);

            // get distributionInfo
            List<Column> baseSchema = olapTable.getBaseSchema();
            DistributionInfo defaultDistributionInfo = olapTable.getDefaultDistributionInfo();
            if (distributionDesc != null) {
                distributionInfo = distributionDesc.toDistributionInfo(baseSchema);
                // for now. we only support modify distribution's bucket num
                if (distributionInfo.getType() != defaultDistributionInfo.getType()) {
                    throw new DdlException("Cannot assign different distribution type. default is: "
                            + defaultDistributionInfo.getType());
                }

                if (distributionInfo.getType() == DistributionInfoType.HASH) {
                    HashDistributionInfo hashDistributionInfo = (HashDistributionInfo) distributionInfo;
                    List<Column> newDistriCols = hashDistributionInfo.getDistributionColumns();
                    List<Column> defaultDistriCols
                            = ((HashDistributionInfo) defaultDistributionInfo).getDistributionColumns();
                    if (!newDistriCols.equals(defaultDistriCols)) {
                        throw new DdlException(
                                "Cannot assign hash distribution with different distribution cols. " + "default is: "
                                        + defaultDistriCols);
                    }
                    if (hashDistributionInfo.getBucketNum() <= 0) {
                        throw new DdlException("Cannot assign hash distribution buckets less than 1");
                    }
                }
            } else {
                // make sure partition-dristribution-info is deep copied from default-distribution-info
                distributionInfo = defaultDistributionInfo.toDistributionDesc().toDistributionInfo(baseSchema);
            }

            // check colocation
            if (Env.getCurrentColocateIndex().isColocateTable(olapTable.getId())) {
                String fullGroupName = db.getId() + "_" + olapTable.getColocateGroup();
                ColocateGroupSchema groupSchema = Env.getCurrentColocateIndex().getGroupSchema(fullGroupName);
                Preconditions.checkNotNull(groupSchema);
                groupSchema.checkDistribution(distributionInfo);
                groupSchema.checkReplicaAllocation(singlePartitionDesc.getReplicaAlloc());
            }

            indexIdToMeta = olapTable.getCopiedIndexIdToMeta();
            bfColumns = olapTable.getCopiedBfColumns();
        } catch (AnalysisException e) {
            throw new DdlException(e.getMessage());
        } finally {
            olapTable.readUnlock();
        }

        Preconditions.checkNotNull(distributionInfo);
        Preconditions.checkNotNull(olapTable);
        Preconditions.checkNotNull(indexIdToMeta);

        // create partition outside db lock
        DataProperty dataProperty = singlePartitionDesc.getPartitionDataProperty();
        Preconditions.checkNotNull(dataProperty);
        // check replica quota if this operation done
        long indexNum = indexIdToMeta.size();
        long bucketNum = distributionInfo.getBucketNum();
        long replicaNum = singlePartitionDesc.getReplicaAlloc().getTotalReplicaNum();
        long totalReplicaNum = indexNum * bucketNum * replicaNum;
        if (totalReplicaNum >= db.getReplicaQuotaLeftWithLock()) {
            throw new DdlException("Database " + db.getFullName() + " table " + tableName + " add partition increasing "
                    + totalReplicaNum + " of replica exceeds quota[" + db.getReplicaQuota() + "]");
        }
        Set<Long> tabletIdSet = new HashSet<>();
        long bufferSize = 1 + totalReplicaNum + indexNum * bucketNum;
        IdGeneratorBuffer idGeneratorBuffer = Env.getCurrentEnv().getIdGeneratorBuffer(bufferSize);
        try {
            long partitionId = idGeneratorBuffer.getNextId();
            Partition partition = createPartitionWithIndices(db.getClusterName(), db.getId(), olapTable.getId(),
                    olapTable.getBaseIndexId(), partitionId, partitionName, indexIdToMeta, distributionInfo,
                    dataProperty.getStorageMedium(), singlePartitionDesc.getReplicaAlloc(),
                    singlePartitionDesc.getVersionInfo(), bfColumns, olapTable.getBfFpp(), tabletIdSet,
                    olapTable.getCopiedIndexes(), singlePartitionDesc.isInMemory(), olapTable.getStorageFormat(),
                    singlePartitionDesc.getTabletType(), olapTable.getCompressionType(), olapTable.getDataSortInfo(),
                    olapTable.getEnableUniqueKeyMergeOnWrite(), olapTable.getStoragePolicy(), idGeneratorBuffer);

            // check again
            table = db.getOlapTableOrDdlException(tableName);
            table.writeLockOrDdlException();
            try {
                olapTable = (OlapTable) table;
                if (olapTable.getState() != OlapTableState.NORMAL) {
                    throw new DdlException("Table[" + tableName + "]'s state is not NORMAL");
                }

                // check partition name
                if (olapTable.checkPartitionNameExist(partitionName)) {
                    if (singlePartitionDesc.isSetIfNotExists()) {
                        LOG.info("add partition[{}] which already exists", partitionName);
                        return;
                    } else {
                        ErrorReport.reportDdlException(ErrorCode.ERR_SAME_NAME_PARTITION, partitionName);
                    }
                }

                // check if meta changed
                // rollup index may be added or dropped during add partition operation.
                // schema may be changed during add partition operation.
                boolean metaChanged = false;
                if (olapTable.getIndexNameToId().size() != indexIdToMeta.size()) {
                    metaChanged = true;
                } else {
                    // compare schemaHash
                    for (Map.Entry<Long, MaterializedIndexMeta> entry : olapTable.getIndexIdToMeta().entrySet()) {
                        long indexId = entry.getKey();
                        if (!indexIdToMeta.containsKey(indexId)) {
                            metaChanged = true;
                            break;
                        }
                        if (indexIdToMeta.get(indexId).getSchemaHash() != entry.getValue().getSchemaHash()) {
                            metaChanged = true;
                            break;
                        }
                    }
                }

                if (metaChanged) {
                    throw new DdlException("Table[" + tableName + "]'s meta has been changed. try again.");
                }

                // check partition type
                PartitionInfo partitionInfo = olapTable.getPartitionInfo();
                if (partitionInfo.getType() != PartitionType.RANGE && partitionInfo.getType() != PartitionType.LIST) {
                    throw new DdlException("Only support adding partition to range and list partitioned table");
                }

                // update partition info
                partitionInfo.handleNewSinglePartitionDesc(singlePartitionDesc, partitionId, isTempPartition);

                if (isTempPartition) {
                    olapTable.addTempPartition(partition);
                } else {
                    olapTable.addPartition(partition);
                }

                // log
                PartitionPersistInfo info = null;
                if (partitionInfo.getType() == PartitionType.RANGE) {
                    info = new PartitionPersistInfo(db.getId(), olapTable.getId(), partition,
                            partitionInfo.getItem(partitionId).getItems(), ListPartitionItem.DUMMY_ITEM, dataProperty,
                            partitionInfo.getReplicaAllocation(partitionId), partitionInfo.getIsInMemory(partitionId),
                            isTempPartition);
                } else if (partitionInfo.getType() == PartitionType.LIST) {
                    info = new PartitionPersistInfo(db.getId(), olapTable.getId(), partition,
                            RangePartitionItem.DUMMY_ITEM, partitionInfo.getItem(partitionId), dataProperty,
                            partitionInfo.getReplicaAllocation(partitionId), partitionInfo.getIsInMemory(partitionId),
                            isTempPartition);
                }
                Env.getCurrentEnv().getEditLog().logAddPartition(info);

                LOG.info("succeed in creating partition[{}], temp: {}", partitionId, isTempPartition);
            } finally {
                table.writeUnlock();
            }
        } catch (DdlException e) {
            for (Long tabletId : tabletIdSet) {
                Env.getCurrentInvertedIndex().deleteTablet(tabletId);
            }
            throw e;
        }
    }

    public void replayAddPartition(PartitionPersistInfo info) throws MetaNotFoundException {
        Database db = (Database) getDbOrMetaException(info.getDbId());
        OlapTable olapTable = (OlapTable) db.getTableOrMetaException(info.getTableId(), TableType.OLAP);
        olapTable.writeLock();
        try {
            Partition partition = info.getPartition();
            PartitionInfo partitionInfo = olapTable.getPartitionInfo();
            if (info.isTempPartition()) {
                olapTable.addTempPartition(partition);
            } else {
                olapTable.addPartition(partition);
            }

            PartitionItem partitionItem = null;
            if (partitionInfo.getType() == PartitionType.RANGE) {
                partitionItem = new RangePartitionItem(info.getRange());
            } else if (partitionInfo.getType() == PartitionType.LIST) {
                partitionItem = info.getListPartitionItem();
            }

            partitionInfo.unprotectHandleNewSinglePartitionDesc(partition.getId(), info.isTempPartition(),
                    partitionItem, info.getDataProperty(), info.getReplicaAlloc(), info.isInMemory());

            if (!Env.isCheckpointThread()) {
                // add to inverted index
                TabletInvertedIndex invertedIndex = Env.getCurrentInvertedIndex();
                for (MaterializedIndex index : partition.getMaterializedIndices(IndexExtState.ALL)) {
                    long indexId = index.getId();
                    int schemaHash = olapTable.getSchemaHashByIndexId(indexId);
                    TabletMeta tabletMeta = new TabletMeta(info.getDbId(), info.getTableId(), partition.getId(),
                            index.getId(), schemaHash, info.getDataProperty().getStorageMedium());
                    for (Tablet tablet : index.getTablets()) {
                        long tabletId = tablet.getId();
                        invertedIndex.addTablet(tabletId, tabletMeta);
                        for (Replica replica : tablet.getReplicas()) {
                            invertedIndex.addReplica(tabletId, replica);
                        }
                    }
                }
            }
        } finally {
            olapTable.writeUnlock();
        }
    }

    public void dropPartition(Database db, OlapTable olapTable, DropPartitionClause clause) throws DdlException {
        Preconditions.checkArgument(olapTable.isWriteLockHeldByCurrentThread());

        String partitionName = clause.getPartitionName();
        boolean isTempPartition = clause.isTempPartition();

        if (olapTable.getState() != OlapTableState.NORMAL) {
            throw new DdlException("Table[" + olapTable.getName() + "]'s state is not NORMAL");
        }

        if (!olapTable.checkPartitionNameExist(partitionName, isTempPartition)) {
            if (clause.isSetIfExists()) {
                LOG.info("drop partition[{}] which does not exist", partitionName);
                return;
            } else {
                ErrorReport.reportDdlException(ErrorCode.ERR_DROP_PARTITION_NON_EXISTENT, partitionName);
            }
        }

        PartitionInfo partitionInfo = olapTable.getPartitionInfo();
        if (partitionInfo.getType() != PartitionType.RANGE && partitionInfo.getType() != PartitionType.LIST) {
            throw new DdlException("Alter table [" + olapTable.getName() + "] failed. Not a partitioned table");
        }

        // drop
        if (isTempPartition) {
            olapTable.dropTempPartition(partitionName, true);
        } else {
            if (!clause.isForceDrop()) {
                Partition partition = olapTable.getPartition(partitionName);
                if (partition != null) {
                    if (Env.getCurrentEnv().getGlobalTransactionMgr()
                            .existCommittedTxns(db.getId(), olapTable.getId(), partition.getId())) {
                        throw new DdlException(
                                "There are still some transactions in the COMMITTED state waiting to be completed."
                                        + " The partition [" + partitionName
                                        + "] cannot be dropped. If you want to forcibly drop(cannot be recovered),"
                                        + " please use \"DROP partition FORCE\".");
                    }
                }
            }
            olapTable.dropPartition(db.getId(), partitionName, clause.isForceDrop());
        }

        // log
        DropPartitionInfo info = new DropPartitionInfo(db.getId(), olapTable.getId(), partitionName, isTempPartition,
                clause.isForceDrop());
        Env.getCurrentEnv().getEditLog().logDropPartition(info);

        LOG.info("succeed in dropping partition[{}], is temp : {}, is force : {}", partitionName, isTempPartition,
                clause.isForceDrop());
    }

    public void replayDropPartition(DropPartitionInfo info) throws MetaNotFoundException {
        Database db = (Database) getDbOrMetaException(info.getDbId());
        OlapTable olapTable = (OlapTable) db.getTableOrMetaException(info.getTableId(), TableType.OLAP);
        olapTable.writeLock();
        try {
            if (info.isTempPartition()) {
                olapTable.dropTempPartition(info.getPartitionName(), true);
            } else {
                olapTable.dropPartition(info.getDbId(), info.getPartitionName(), info.isForceDrop());
            }
        } finally {
            olapTable.writeUnlock();
        }
    }

    public void replayErasePartition(long partitionId) {
        Env.getCurrentRecycleBin().replayErasePartition(partitionId);
    }

    public void replayRecoverPartition(RecoverInfo info) throws MetaNotFoundException {
        Database db = (Database) getDbOrMetaException(info.getDbId());
        OlapTable olapTable = (OlapTable) db.getTableOrMetaException(info.getTableId(), TableType.OLAP);
        olapTable.writeLock();
        try {
            Env.getCurrentRecycleBin().replayRecoverPartition(olapTable, info.getPartitionId());
        } finally {
            olapTable.writeUnlock();
        }
    }

    private Partition createPartitionWithIndices(String clusterName, long dbId, long tableId, long baseIndexId,
            long partitionId, String partitionName, Map<Long, MaterializedIndexMeta> indexIdToMeta,
            DistributionInfo distributionInfo, TStorageMedium storageMedium, ReplicaAllocation replicaAlloc,
            Long versionInfo, Set<String> bfColumns, double bfFpp, Set<Long> tabletIdSet, List<Index> indexes,
            boolean isInMemory, TStorageFormat storageFormat, TTabletType tabletType, TCompressionType compressionType,
            DataSortInfo dataSortInfo, boolean enableUniqueKeyMergeOnWrite,  String storagePolicy,
            IdGeneratorBuffer idGeneratorBuffer) throws DdlException {
        // create base index first.
        Preconditions.checkArgument(baseIndexId != -1);
        MaterializedIndex baseIndex = new MaterializedIndex(baseIndexId, IndexState.NORMAL);

        // create partition with base index
        Partition partition = new Partition(partitionId, partitionName, baseIndex, distributionInfo);

        // add to index map
        Map<Long, MaterializedIndex> indexMap = new HashMap<>();
        indexMap.put(baseIndexId, baseIndex);

        // create rollup index if has
        for (long indexId : indexIdToMeta.keySet()) {
            if (indexId == baseIndexId) {
                continue;
            }

            MaterializedIndex rollup = new MaterializedIndex(indexId, IndexState.NORMAL);
            indexMap.put(indexId, rollup);
        }

        // version and version hash
        if (versionInfo != null) {
            partition.updateVisibleVersion(versionInfo);
        }
        long version = partition.getVisibleVersion();

        short totalReplicaNum = replicaAlloc.getTotalReplicaNum();
        for (Map.Entry<Long, MaterializedIndex> entry : indexMap.entrySet()) {
            long indexId = entry.getKey();
            MaterializedIndex index = entry.getValue();
            MaterializedIndexMeta indexMeta = indexIdToMeta.get(indexId);

            // create tablets
            int schemaHash = indexMeta.getSchemaHash();
            TabletMeta tabletMeta = new TabletMeta(dbId, tableId, partitionId, indexId, schemaHash, storageMedium);
            createTablets(clusterName, index, ReplicaState.NORMAL, distributionInfo, version, replicaAlloc, tabletMeta,
                    tabletIdSet, idGeneratorBuffer);

            boolean ok = false;
            String errMsg = null;

            // add create replica task for olap
            short shortKeyColumnCount = indexMeta.getShortKeyColumnCount();
            TStorageType storageType = indexMeta.getStorageType();
            List<Column> schema = indexMeta.getSchema();
            KeysType keysType = indexMeta.getKeysType();
            int totalTaskNum = index.getTablets().size() * totalReplicaNum;
            MarkedCountDownLatch<Long, Long> countDownLatch = new MarkedCountDownLatch<Long, Long>(totalTaskNum);
            AgentBatchTask batchTask = new AgentBatchTask();
            for (Tablet tablet : index.getTablets()) {
                long tabletId = tablet.getId();
                for (Replica replica : tablet.getReplicas()) {
                    long backendId = replica.getBackendId();
                    long replicaId = replica.getId();
                    countDownLatch.addMark(backendId, tabletId);
                    CreateReplicaTask task = new CreateReplicaTask(backendId, dbId, tableId, partitionId, indexId,
                            tabletId, replicaId, shortKeyColumnCount, schemaHash, version, keysType, storageType,
                            storageMedium, schema, bfColumns, bfFpp, countDownLatch, indexes, isInMemory, tabletType,
                            dataSortInfo, compressionType, enableUniqueKeyMergeOnWrite, storagePolicy);

                    task.setStorageFormat(storageFormat);
                    batchTask.addTask(task);
                    // add to AgentTaskQueue for handling finish report.
                    // not for resending task
                    AgentTaskQueue.addTask(task);
                }
            }
            AgentTaskExecutor.submit(batchTask);

            // estimate timeout
            long timeout = Config.tablet_create_timeout_second * 1000L * totalTaskNum;
            timeout = Math.min(timeout, Config.max_create_table_timeout_second * 1000);
            try {
                ok = countDownLatch.await(timeout, TimeUnit.MILLISECONDS);
            } catch (InterruptedException e) {
                LOG.warn("InterruptedException: ", e);
                ok = false;
            }

            if (!ok || !countDownLatch.getStatus().ok()) {
                errMsg = "Failed to create partition[" + partitionName + "]. Timeout.";
                // clear tasks
                AgentTaskQueue.removeBatchTask(batchTask, TTaskType.CREATE);

                if (!countDownLatch.getStatus().ok()) {
                    errMsg += " Error: " + countDownLatch.getStatus().getErrorMsg();
                } else {
                    List<Entry<Long, Long>> unfinishedMarks = countDownLatch.getLeftMarks();
                    // only show at most 3 results
                    List<Entry<Long, Long>> subList = unfinishedMarks.subList(0, Math.min(unfinishedMarks.size(), 3));
                    if (!subList.isEmpty()) {
                        errMsg += " Unfinished mark: " + Joiner.on(", ").join(subList);
                    }
                }
                LOG.warn(errMsg);
                throw new DdlException(errMsg);
            }

            if (index.getId() != baseIndexId) {
                // add rollup index to partition
                partition.createRollupIndex(index);
            }
        } // end for indexMap
        return partition;
    }

    // Create olap table and related base index synchronously.
    private void createOlapTable(Database db, CreateTableStmt stmt) throws UserException {
        String tableName = stmt.getTableName();
        LOG.debug("begin create olap table: {}", tableName);

        // create columns
        List<Column> baseSchema = stmt.getColumns();
        validateColumns(baseSchema);

        // analyze replica allocation
        ReplicaAllocation replicaAlloc = PropertyAnalyzer.analyzeReplicaAllocation(stmt.getProperties(), "");
        if (replicaAlloc.isNotSet()) {
            replicaAlloc = ReplicaAllocation.DEFAULT_ALLOCATION;
        }

        long bufferSize = IdGeneratorUtil.getBufferSizeForCreateTable(stmt, replicaAlloc);
        IdGeneratorBuffer idGeneratorBuffer = Env.getCurrentEnv().getIdGeneratorBuffer(bufferSize);

        // create partition info
        PartitionDesc partitionDesc = stmt.getPartitionDesc();
        PartitionInfo partitionInfo = null;
        Map<String, Long> partitionNameToId = Maps.newHashMap();
        if (partitionDesc != null) {
            PartitionDesc partDesc = partitionDesc;
            for (SinglePartitionDesc desc : partDesc.getSinglePartitionDescs()) {
                long partitionId = idGeneratorBuffer.getNextId();
                partitionNameToId.put(desc.getPartitionName(), partitionId);
            }
            partitionInfo = partitionDesc.toPartitionInfo(baseSchema, partitionNameToId, false);
        } else {
            if (DynamicPartitionUtil.checkDynamicPartitionPropertiesExist(stmt.getProperties())) {
                throw new DdlException("Only support dynamic partition properties on range partition table");
            }
            long partitionId = idGeneratorBuffer.getNextId();
            // use table name as single partition name
            partitionNameToId.put(tableName, partitionId);
            partitionInfo = new SinglePartitionInfo();
        }

        // get keys type
        KeysDesc keysDesc = stmt.getKeysDesc();
        Preconditions.checkNotNull(keysDesc);
        KeysType keysType = keysDesc.getKeysType();

        // create distribution info
        DistributionDesc distributionDesc = stmt.getDistributionDesc();
        Preconditions.checkNotNull(distributionDesc);
        DistributionInfo defaultDistributionInfo = distributionDesc.toDistributionInfo(baseSchema);

        // calc short key column count
        short shortKeyColumnCount = Env.calcShortKeyColumnCount(baseSchema, stmt.getProperties());
        LOG.debug("create table[{}] short key column count: {}", tableName, shortKeyColumnCount);

        // indexes
        TableIndexes indexes = new TableIndexes(stmt.getIndexes());

        // create table
        long tableId = idGeneratorBuffer.getNextId();
        OlapTable olapTable = new OlapTable(tableId, tableName, baseSchema, keysType, partitionInfo,
                defaultDistributionInfo, indexes);

        olapTable.setComment(stmt.getComment());

        // set base index id
        long baseIndexId = idGeneratorBuffer.getNextId();
        olapTable.setBaseIndexId(baseIndexId);

        // set base index info to table
        // this should be done before create partition.
        Map<String, String> properties = stmt.getProperties();

        // get use light schema change
        Boolean useLightSchemaChange = false;
        try {
            useLightSchemaChange = PropertyAnalyzer.analyzeUseLightSchemaChange(properties);
        } catch (AnalysisException e) {
            throw new DdlException(e.getMessage());
        }
        // use light schema change optimization
        olapTable.setUseLightSchemaChange(useLightSchemaChange);
        if (useLightSchemaChange) {
            for (Column column : baseSchema) {
                column.setUniqueId(olapTable.incAndGetMaxColUniqueId());
                LOG.debug("table: {}, newColumn: {}, uniqueId: {}", olapTable.getName(), column.getName(),
                        column.getUniqueId());
            }
        } else {
            LOG.debug("table: {} doesn't use light schema change", olapTable.getName());
        }

        // get storage format
        TStorageFormat storageFormat = TStorageFormat.V2; // default is segment v2
        try {
            storageFormat = PropertyAnalyzer.analyzeStorageFormat(properties);
        } catch (AnalysisException e) {
            throw new DdlException(e.getMessage());
        }
        olapTable.setStorageFormat(storageFormat);

        // get compression type
        TCompressionType compressionType = TCompressionType.LZ4;
        try {
            compressionType = PropertyAnalyzer.analyzeCompressionType(properties);
        } catch (AnalysisException e) {
            throw new DdlException(e.getMessage());
        }
        olapTable.setCompressionType(compressionType);

        // check data sort properties
        DataSortInfo dataSortInfo = PropertyAnalyzer.analyzeDataSortInfo(properties, keysType,
                keysDesc.keysColumnSize(), storageFormat);
        olapTable.setDataSortInfo(dataSortInfo);

        boolean enableUniqueKeyMergeOnWrite = false;
        try {
            enableUniqueKeyMergeOnWrite = PropertyAnalyzer.analyzeUniqueKeyMergeOnWrite(properties);
        } catch (AnalysisException e) {
            throw new DdlException(e.getMessage());
        }
        olapTable.setEnableUniqueKeyMergeOnWrite(enableUniqueKeyMergeOnWrite);

        // analyze bloom filter columns
        Set<String> bfColumns = null;
        double bfFpp = 0;
        try {
            bfColumns = PropertyAnalyzer.analyzeBloomFilterColumns(properties, baseSchema, keysType);
            if (bfColumns != null && bfColumns.isEmpty()) {
                bfColumns = null;
            }

            bfFpp = PropertyAnalyzer.analyzeBloomFilterFpp(properties);
            if (bfColumns != null && bfFpp == 0) {
                bfFpp = FeConstants.default_bloom_filter_fpp;
            } else if (bfColumns == null) {
                bfFpp = 0;
            }

            olapTable.setBloomFilterInfo(bfColumns, bfFpp);
        } catch (AnalysisException e) {
            throw new DdlException(e.getMessage());
        }

<<<<<<< HEAD
        Index.checkConflict(stmt.getIndexes(), bfColumns);

        // analyze replica allocation
        ReplicaAllocation replicaAlloc = PropertyAnalyzer.analyzeReplicaAllocation(properties, "");
        if (replicaAlloc.isNotSet()) {
            replicaAlloc = ReplicaAllocation.DEFAULT_ALLOCATION;
        }
=======
>>>>>>> 7fb0913d
        olapTable.setReplicationAllocation(replicaAlloc);

        // set in memory
        boolean isInMemory = PropertyAnalyzer.analyzeBooleanProp(properties, PropertyAnalyzer.PROPERTIES_INMEMORY,
                false);
        olapTable.setIsInMemory(isInMemory);

        // set remote storage
        String remoteStoragePolicy = PropertyAnalyzer.analyzeRemoteStoragePolicy(properties);
        olapTable.setRemoteStoragePolicy(remoteStoragePolicy);

        // set storage policy
        String storagePolicy = PropertyAnalyzer.analyzeStoragePolicy(properties);

        Env.getCurrentEnv().getPolicyMgr().checkStoragePolicyExist(storagePolicy);

        olapTable.setStoragePolicy(storagePolicy);

        TTabletType tabletType;
        try {
            tabletType = PropertyAnalyzer.analyzeTabletType(properties);
        } catch (AnalysisException e) {
            throw new DdlException(e.getMessage());
        }

        if (partitionInfo.getType() == PartitionType.UNPARTITIONED) {
            // if this is an unpartitioned table, we should analyze data property and replication num here.
            // if this is a partitioned table, there properties are already analyzed
            // in RangePartitionDesc analyze phase.

            // use table name as this single partition name
            long partitionId = partitionNameToId.get(tableName);
            DataProperty dataProperty = null;
            try {
                dataProperty = PropertyAnalyzer.analyzeDataProperty(stmt.getProperties(),
                        DataProperty.DEFAULT_DATA_PROPERTY);
            } catch (AnalysisException e) {
                throw new DdlException(e.getMessage());
            }
            Preconditions.checkNotNull(dataProperty);
            partitionInfo.setDataProperty(partitionId, dataProperty);
            partitionInfo.setReplicaAllocation(partitionId, replicaAlloc);
            partitionInfo.setIsInMemory(partitionId, isInMemory);
            partitionInfo.setTabletType(partitionId, tabletType);
        }

        // check colocation properties
        try {
            String colocateGroup = PropertyAnalyzer.analyzeColocate(properties);
            if (colocateGroup != null) {
                if (defaultDistributionInfo.getType() == DistributionInfoType.RANDOM) {
                    throw new AnalysisException("Random distribution for colocate table is unsupported");
                }
                String fullGroupName = db.getId() + "_" + colocateGroup;
                ColocateGroupSchema groupSchema = Env.getCurrentColocateIndex().getGroupSchema(fullGroupName);
                if (groupSchema != null) {
                    // group already exist, check if this table can be added to this group
                    groupSchema.checkColocateSchema(olapTable);
                }
                // add table to this group, if group does not exist, create a new one
                Env.getCurrentColocateIndex()
                        .addTableToGroup(db.getId(), olapTable, colocateGroup, null /* generate group id inside */);
                olapTable.setColocateGroup(colocateGroup);
            }
        } catch (AnalysisException e) {
            throw new DdlException(e.getMessage());
        }

        // get base index storage type. default is COLUMN
        TStorageType baseIndexStorageType = null;
        try {
            baseIndexStorageType = PropertyAnalyzer.analyzeStorageType(properties);
        } catch (AnalysisException e) {
            throw new DdlException(e.getMessage());
        }
        Preconditions.checkNotNull(baseIndexStorageType);
        // set base index meta
        int schemaVersion = 0;
        try {
            schemaVersion = PropertyAnalyzer.analyzeSchemaVersion(properties);
        } catch (AnalysisException e) {
            throw new DdlException(e.getMessage());
        }
        int schemaHash = Util.generateSchemaHash();
        olapTable.setIndexMeta(baseIndexId, tableName, baseSchema, schemaVersion, schemaHash, shortKeyColumnCount,
                baseIndexStorageType, keysType);

        for (AlterClause alterClause : stmt.getRollupAlterClauseList()) {
            AddRollupClause addRollupClause = (AddRollupClause) alterClause;

            Long baseRollupIndex = olapTable.getIndexIdByName(tableName);

            // get storage type for rollup index
            TStorageType rollupIndexStorageType = null;
            try {
                rollupIndexStorageType = PropertyAnalyzer.analyzeStorageType(addRollupClause.getProperties());
            } catch (AnalysisException e) {
                throw new DdlException(e.getMessage());
            }
            Preconditions.checkNotNull(rollupIndexStorageType);
            // set rollup index meta to olap table
            List<Column> rollupColumns = Env.getCurrentEnv().getMaterializedViewHandler()
                    .checkAndPrepareMaterializedView(addRollupClause, olapTable, baseRollupIndex, false);
            short rollupShortKeyColumnCount = Env.calcShortKeyColumnCount(rollupColumns, alterClause.getProperties());
            int rollupSchemaHash = Util.generateSchemaHash();
            long rollupIndexId = idGeneratorBuffer.getNextId();
            olapTable.setIndexMeta(rollupIndexId, addRollupClause.getRollupName(), rollupColumns, schemaVersion,
                    rollupSchemaHash, rollupShortKeyColumnCount, rollupIndexStorageType, keysType);
        }

        // analyse sequence column
        Type sequenceColType = null;
        try {
            sequenceColType = PropertyAnalyzer.analyzeSequenceType(properties, olapTable.getKeysType());
            if (sequenceColType != null) {
                // TODO(zhannngchen) will support sequence column later.
                if (olapTable.getEnableUniqueKeyMergeOnWrite()) {
                    throw new AnalysisException("Unique key table with MoW(merge on write) not support "
                        + "sequence column for now");
                }
                olapTable.setSequenceInfo(sequenceColType);
            }
        } catch (Exception e) {
            throw new DdlException(e.getMessage());
        }

        // analyze version info
        Long versionInfo = null;
        try {
            versionInfo = PropertyAnalyzer.analyzeVersionInfo(properties);
        } catch (AnalysisException e) {
            throw new DdlException(e.getMessage());
        }
        Preconditions.checkNotNull(versionInfo);

        // a set to record every new tablet created when create table
        // if failed in any step, use this set to do clear things
        Set<Long> tabletIdSet = new HashSet<>();
        // create partition
        try {
            if (partitionInfo.getType() == PartitionType.UNPARTITIONED) {
                // this is a 1-level partitioned table
                // use table name as partition name
                DistributionInfo partitionDistributionInfo = distributionDesc.toDistributionInfo(baseSchema);
                String partitionName = tableName;
                long partitionId = partitionNameToId.get(partitionName);

                // check replica quota if this operation done
                long indexNum = olapTable.getIndexIdToMeta().size();
                long bucketNum = partitionDistributionInfo.getBucketNum();
                long replicaNum = partitionInfo.getReplicaAllocation(partitionId).getTotalReplicaNum();
                long totalReplicaNum = indexNum * bucketNum * replicaNum;
                if (totalReplicaNum >= db.getReplicaQuotaLeftWithLock()) {
                    throw new DdlException(
                            "Database " + db.getFullName() + " create unpartitioned table " + tableName + " increasing "
                                    + totalReplicaNum + " of replica exceeds quota[" + db.getReplicaQuota() + "]");
                }
                // create partition
                Partition partition = createPartitionWithIndices(db.getClusterName(), db.getId(), olapTable.getId(),
                        olapTable.getBaseIndexId(), partitionId, partitionName, olapTable.getIndexIdToMeta(),
                        partitionDistributionInfo, partitionInfo.getDataProperty(partitionId).getStorageMedium(),
                        partitionInfo.getReplicaAllocation(partitionId), versionInfo, bfColumns, bfFpp, tabletIdSet,
                        olapTable.getCopiedIndexes(), isInMemory, storageFormat, tabletType, compressionType,
                        olapTable.getDataSortInfo(), olapTable.getEnableUniqueKeyMergeOnWrite(), storagePolicy,
                        idGeneratorBuffer);
                olapTable.addPartition(partition);
            } else if (partitionInfo.getType() == PartitionType.RANGE
                    || partitionInfo.getType() == PartitionType.LIST) {
                try {
                    // just for remove entries in stmt.getProperties(),
                    // and then check if there still has unknown properties
                    PropertyAnalyzer.analyzeDataProperty(stmt.getProperties(), DataProperty.DEFAULT_DATA_PROPERTY);
                    if (partitionInfo.getType() == PartitionType.RANGE) {
                        DynamicPartitionUtil.checkAndSetDynamicPartitionProperty(olapTable, properties, db);

                    } else if (partitionInfo.getType() == PartitionType.LIST) {
                        if (DynamicPartitionUtil.checkDynamicPartitionPropertiesExist(properties)) {
                            throw new DdlException(
                                    "Only support dynamic partition properties on range partition table");

                        }
                    }

                    if (storagePolicy.equals("") && properties != null && !properties.isEmpty()) {
                        // here, all properties should be checked
                        throw new DdlException("Unknown properties: " + properties);
                    }
                } catch (AnalysisException e) {
                    throw new DdlException(e.getMessage());
                }

                // check replica quota if this operation done
                long totalReplicaNum = 0;
                for (Map.Entry<String, Long> entry : partitionNameToId.entrySet()) {
                    long indexNum = olapTable.getIndexIdToMeta().size();
                    long bucketNum = defaultDistributionInfo.getBucketNum();
                    long replicaNum = partitionInfo.getReplicaAllocation(entry.getValue()).getTotalReplicaNum();
                    totalReplicaNum += indexNum * bucketNum * replicaNum;
                }
                if (totalReplicaNum >= db.getReplicaQuotaLeftWithLock()) {
                    throw new DdlException(
                            "Database " + db.getFullName() + " create table " + tableName + " increasing "
                                    + totalReplicaNum + " of replica exceeds quota[" + db.getReplicaQuota() + "]");
                }

                // this is a 2-level partitioned tables
                for (Map.Entry<String, Long> entry : partitionNameToId.entrySet()) {
                    DataProperty dataProperty = partitionInfo.getDataProperty(entry.getValue());
                    DistributionInfo partitionDistributionInfo = distributionDesc.toDistributionInfo(baseSchema);
                    // use partition storage policy if it exist.
                    String partionStoragePolicy = partitionInfo.getStoragePolicy(entry.getValue());
                    if (!partionStoragePolicy.equals("")) {
                        storagePolicy = partionStoragePolicy;
                    }
                    Env.getCurrentEnv().getPolicyMgr().checkStoragePolicyExist(storagePolicy);
                    Partition partition = createPartitionWithIndices(db.getClusterName(), db.getId(), olapTable.getId(),
                            olapTable.getBaseIndexId(), entry.getValue(), entry.getKey(), olapTable.getIndexIdToMeta(),
                            partitionDistributionInfo, dataProperty.getStorageMedium(),
                            partitionInfo.getReplicaAllocation(entry.getValue()), versionInfo, bfColumns, bfFpp,
                            tabletIdSet, olapTable.getCopiedIndexes(), isInMemory, storageFormat,
                            partitionInfo.getTabletType(entry.getValue()), compressionType,
                            olapTable.getDataSortInfo(), olapTable.getEnableUniqueKeyMergeOnWrite(), storagePolicy,
                            idGeneratorBuffer);
                    olapTable.addPartition(partition);
                }
            } else {
                throw new DdlException("Unsupported partition method: " + partitionInfo.getType().name());
            }

            Pair<Boolean, Boolean> result = db.createTableWithLock(olapTable, false, stmt.isSetIfNotExists());
            if (!result.first) {
                ErrorReport.reportDdlException(ErrorCode.ERR_TABLE_EXISTS_ERROR, tableName);
            }

            if (result.second) {
                if (Env.getCurrentColocateIndex().isColocateTable(tableId)) {
                    // if this is a colocate join table, its table id is already added to colocate group
                    // so we should remove the tableId here
                    Env.getCurrentColocateIndex().removeTable(tableId);
                }
                for (Long tabletId : tabletIdSet) {
                    Env.getCurrentInvertedIndex().deleteTablet(tabletId);
                }
                LOG.info("duplicate create table[{};{}], skip next steps", tableName, tableId);
            } else {
                // we have added these index to memory, only need to persist here
                if (Env.getCurrentColocateIndex().isColocateTable(tableId)) {
                    GroupId groupId = Env.getCurrentColocateIndex().getGroup(tableId);
                    Map<Tag, List<List<Long>>> backendsPerBucketSeq = Env.getCurrentColocateIndex()
                            .getBackendsPerBucketSeq(groupId);
                    ColocatePersistInfo info = ColocatePersistInfo.createForAddTable(groupId, tableId,
                            backendsPerBucketSeq);
                    Env.getCurrentEnv().getEditLog().logColocateAddTable(info);
                }
                LOG.info("successfully create table[{};{}]", tableName, tableId);
                // register or remove table from DynamicPartition after table created
                DynamicPartitionUtil.registerOrRemoveDynamicPartitionTable(db.getId(), olapTable, false);
                Env.getCurrentEnv().getDynamicPartitionScheduler()
                        .createOrUpdateRuntimeInfo(tableId, DynamicPartitionScheduler.LAST_UPDATE_TIME,
                                TimeUtils.getCurrentFormatTime());
            }
        } catch (DdlException e) {
            for (Long tabletId : tabletIdSet) {
                Env.getCurrentInvertedIndex().deleteTablet(tabletId);
            }
            // only remove from memory, because we have not persist it
            if (Env.getCurrentColocateIndex().isColocateTable(tableId)) {
                Env.getCurrentColocateIndex().removeTable(tableId);
            }

            throw e;
        }
    }

    private void createMysqlTable(Database db, CreateTableStmt stmt) throws DdlException {
        String tableName = stmt.getTableName();

        List<Column> columns = stmt.getColumns();

        long tableId = Env.getCurrentEnv().getNextId();
        MysqlTable mysqlTable = new MysqlTable(tableId, tableName, columns, stmt.getProperties());
        mysqlTable.setComment(stmt.getComment());
        if (!db.createTableWithLock(mysqlTable, false, stmt.isSetIfNotExists()).first) {
            ErrorReport.reportDdlException(ErrorCode.ERR_TABLE_EXISTS_ERROR, tableName);
        }
        LOG.info("successfully create table[{}-{}]", tableName, tableId);
    }

    private void createOdbcTable(Database db, CreateTableStmt stmt) throws DdlException {
        String tableName = stmt.getTableName();
        List<Column> columns = stmt.getColumns();

        long tableId = Env.getCurrentEnv().getNextId();
        OdbcTable odbcTable = new OdbcTable(tableId, tableName, columns, stmt.getProperties());
        odbcTable.setComment(stmt.getComment());
        if (!db.createTableWithLock(odbcTable, false, stmt.isSetIfNotExists()).first) {
            ErrorReport.reportDdlException(ErrorCode.ERR_TABLE_EXISTS_ERROR, tableName);
        }
        LOG.info("successfully create table[{}-{}]", tableName, tableId);
    }

    private Table createEsTable(Database db, CreateTableStmt stmt) throws DdlException {
        String tableName = stmt.getTableName();

        // validate props to get column from es.
        EsTable esTable = new EsTable(tableName, stmt.getProperties());

        // create columns
        List<Column> baseSchema = stmt.getColumns();

        if (baseSchema.isEmpty()) {
            baseSchema = esTable.genColumnsFromEs();
        }
        validateColumns(baseSchema);
        esTable.setNewFullSchema(baseSchema);

        // create partition info
        PartitionDesc partitionDesc = stmt.getPartitionDesc();
        PartitionInfo partitionInfo;
        Map<String, Long> partitionNameToId = Maps.newHashMap();
        if (partitionDesc != null) {
            partitionInfo = partitionDesc.toPartitionInfo(baseSchema, partitionNameToId, false);
        } else {
            long partitionId = Env.getCurrentEnv().getNextId();
            // use table name as single partition name
            partitionNameToId.put(tableName, partitionId);
            partitionInfo = new SinglePartitionInfo();
        }
        esTable.setPartitionInfo(partitionInfo);

        long tableId = Env.getCurrentEnv().getNextId();
        esTable.setId(tableId);
        esTable.setComment(stmt.getComment());
        esTable.syncTableMetaData();
        if (!db.createTableWithLock(esTable, false, stmt.isSetIfNotExists()).first) {
            ErrorReport.reportDdlException(ErrorCode.ERR_TABLE_EXISTS_ERROR, tableName);
        }
        LOG.info("successfully create table{} with id {}", tableName, tableId);
        return esTable;
    }

    private void createBrokerTable(Database db, CreateTableStmt stmt) throws DdlException {
        String tableName = stmt.getTableName();

        List<Column> columns = stmt.getColumns();

        long tableId = Env.getCurrentEnv().getNextId();
        BrokerTable brokerTable = new BrokerTable(tableId, tableName, columns, stmt.getProperties());
        brokerTable.setComment(stmt.getComment());
        brokerTable.setBrokerProperties(stmt.getExtProperties());

        if (!db.createTableWithLock(brokerTable, false, stmt.isSetIfNotExists()).first) {
            ErrorReport.reportDdlException(ErrorCode.ERR_TABLE_EXISTS_ERROR, tableName);
        }
        LOG.info("successfully create table[{}-{}]", tableName, tableId);
    }

    private void createHiveTable(Database db, CreateTableStmt stmt) throws DdlException {
        String tableName = stmt.getTableName();
        List<Column> columns = stmt.getColumns();
        long tableId = Env.getCurrentEnv().getNextId();
        HiveTable hiveTable = new HiveTable(tableId, tableName, columns, stmt.getProperties());
        hiveTable.setComment(stmt.getComment());
        // check hive table whether exists in hive database
        HiveMetaStoreClient hiveMetaStoreClient = HiveMetaStoreClientHelper.getClient(
                hiveTable.getHiveProperties().get(HiveTable.HIVE_METASTORE_URIS));
        if (!HiveMetaStoreClientHelper.tableExists(hiveMetaStoreClient, hiveTable.getHiveDb(),
                hiveTable.getHiveTable())) {
            throw new DdlException(String.format("Table [%s] dose not exist in Hive.", hiveTable.getHiveDbTable()));
        }
        // check hive table if exists in doris database
        if (!db.createTableWithLock(hiveTable, false, stmt.isSetIfNotExists()).first) {
            ErrorReport.reportDdlException(ErrorCode.ERR_TABLE_EXISTS_ERROR, tableName);
        }
        LOG.info("successfully create table[{}-{}]", tableName, tableId);
    }

    private void createHudiTable(Database db, CreateTableStmt stmt) throws DdlException {
        String tableName = stmt.getTableName();
        List<Column> columns = stmt.getColumns();
        long tableId = Env.getCurrentEnv().getNextId();
        HudiTable hudiTable = new HudiTable(tableId, tableName, columns, stmt.getProperties());
        hudiTable.setComment(stmt.getComment());
        // check hudi properties in create stmt.
        HudiUtils.validateCreateTable(hudiTable);
        // check hudi table whether exists in hive database
        String metastoreUris = hudiTable.getTableProperties().get(HudiProperty.HUDI_HIVE_METASTORE_URIS);
        HiveMetaStoreClient hiveMetaStoreClient = HiveMetaStoreClientHelper.getClient(metastoreUris);
        if (!HiveMetaStoreClientHelper.tableExists(hiveMetaStoreClient, hudiTable.getHmsDatabaseName(),
                hudiTable.getHmsTableName())) {
            throw new DdlException(
                    String.format("Table [%s] dose not exist in Hive Metastore.", hudiTable.getHmsTableIdentifer()));
        }
        org.apache.hadoop.hive.metastore.api.Table hiveTable = HiveMetaStoreClientHelper.getTable(
                hudiTable.getHmsDatabaseName(), hudiTable.getHmsTableName(), metastoreUris);
        if (!HudiUtils.isHudiTable(hiveTable)) {
            throw new DdlException(String.format("Table [%s] is not a hudi table.", hudiTable.getHmsTableIdentifer()));
        }
        // after support snapshot query for mor, we should remove the check.
        if (HudiUtils.isHudiRealtimeTable(hiveTable)) {
            throw new DdlException(String.format("Can not support hudi realtime table.", hudiTable.getHmsTableName()));
        }
        // check table's schema when user specify the schema
        if (!hudiTable.getFullSchema().isEmpty()) {
            HudiUtils.validateColumns(hudiTable, hiveTable);
        }
        switch (hiveTable.getTableType()) {
            case "EXTERNAL_TABLE":
            case "MANAGED_TABLE":
                break;
            case "VIRTUAL_VIEW":
            default:
                throw new DdlException("unsupported hudi table type [" + hiveTable.getTableType() + "].");
        }
        // check hive table if exists in doris database
        if (!db.createTableWithLock(hudiTable, false, stmt.isSetIfNotExists()).first) {
            ErrorReport.reportDdlException(ErrorCode.ERR_TABLE_EXISTS_ERROR, tableName);
        }
        LOG.info("successfully create table[{}-{}]", tableName, tableId);
    }

    private void createTablets(String clusterName, MaterializedIndex index, ReplicaState replicaState,
            DistributionInfo distributionInfo, long version, ReplicaAllocation replicaAlloc, TabletMeta tabletMeta,
            Set<Long> tabletIdSet, IdGeneratorBuffer idGeneratorBuffer) throws DdlException {
        ColocateTableIndex colocateIndex = Env.getCurrentColocateIndex();
        Map<Tag, List<List<Long>>> backendsPerBucketSeq = null;
        GroupId groupId = null;
        if (colocateIndex.isColocateTable(tabletMeta.getTableId())) {
            if (distributionInfo.getType() == DistributionInfoType.RANDOM) {
                throw new DdlException("Random distribution for colocate table is unsupported");
            }
            // if this is a colocate table, try to get backend seqs from colocation index.
            groupId = colocateIndex.getGroup(tabletMeta.getTableId());
            backendsPerBucketSeq = colocateIndex.getBackendsPerBucketSeq(groupId);
        }

        // chooseBackendsArbitrary is true, means this may be the first table of colocation group,
        // or this is just a normal table, and we can choose backends arbitrary.
        // otherwise, backends should be chosen from backendsPerBucketSeq;
        boolean chooseBackendsArbitrary = backendsPerBucketSeq == null || backendsPerBucketSeq.isEmpty();
        if (chooseBackendsArbitrary) {
            backendsPerBucketSeq = Maps.newHashMap();
        }
        for (int i = 0; i < distributionInfo.getBucketNum(); ++i) {
            // create a new tablet with random chosen backends
            Tablet tablet = new Tablet(idGeneratorBuffer.getNextId());

            // add tablet to inverted index first
            index.addTablet(tablet, tabletMeta);
            tabletIdSet.add(tablet.getId());

            // get BackendIds
            Map<Tag, List<Long>> chosenBackendIds;
            if (chooseBackendsArbitrary) {
                // This is the first colocate table in the group, or just a normal table,
                // randomly choose backends
                if (!Config.disable_storage_medium_check) {
                    chosenBackendIds = Env.getCurrentSystemInfo()
                            .selectBackendIdsForReplicaCreation(replicaAlloc, clusterName,
                                    tabletMeta.getStorageMedium());
                } else {
                    chosenBackendIds = Env.getCurrentSystemInfo()
                            .selectBackendIdsForReplicaCreation(replicaAlloc, clusterName, null);
                }

                for (Map.Entry<Tag, List<Long>> entry : chosenBackendIds.entrySet()) {
                    backendsPerBucketSeq.putIfAbsent(entry.getKey(), Lists.newArrayList());
                    backendsPerBucketSeq.get(entry.getKey()).add(entry.getValue());
                }
            } else {
                // get backends from existing backend sequence
                chosenBackendIds = Maps.newHashMap();
                for (Map.Entry<Tag, List<List<Long>>> entry : backendsPerBucketSeq.entrySet()) {
                    chosenBackendIds.put(entry.getKey(), entry.getValue().get(i));
                }
            }
            // create replicas
            short totalReplicaNum = (short) 0;
            for (List<Long> backendIds : chosenBackendIds.values()) {
                for (long backendId : backendIds) {
                    long replicaId = idGeneratorBuffer.getNextId();
                    Replica replica = new Replica(replicaId, backendId, replicaState, version,
                            tabletMeta.getOldSchemaHash());
                    tablet.addReplica(replica);
                    totalReplicaNum++;
                }
            }
            Preconditions.checkState(totalReplicaNum == replicaAlloc.getTotalReplicaNum(),
                    totalReplicaNum + " vs. " + replicaAlloc.getTotalReplicaNum());
        }

        if (groupId != null && chooseBackendsArbitrary) {
            colocateIndex.addBackendsPerBucketSeq(groupId, backendsPerBucketSeq);
            ColocatePersistInfo info = ColocatePersistInfo.createForBackendsPerBucketSeq(groupId, backendsPerBucketSeq);
            Env.getCurrentEnv().getEditLog().logColocateBackendsPerBucketSeq(info);
        }
    }

    /*
     * generate and check columns' order and key's existence
     */
    private void validateColumns(List<Column> columns) throws DdlException {
        if (columns.isEmpty()) {
            ErrorReport.reportDdlException(ErrorCode.ERR_TABLE_MUST_HAVE_COLUMNS);
        }

        boolean encounterValue = false;
        boolean hasKey = false;
        for (Column column : columns) {
            if (column.isKey()) {
                if (encounterValue) {
                    ErrorReport.reportDdlException(ErrorCode.ERR_OLAP_KEY_MUST_BEFORE_VALUE);
                }
                hasKey = true;
            } else {
                encounterValue = true;
            }
        }

        if (!hasKey) {
            ErrorReport.reportDdlException(ErrorCode.ERR_TABLE_MUST_HAVE_KEYS);
        }
    }

    /*
     * Truncate specified table or partitions.
     * The main idea is:
     *
     * 1. using the same schema to create new table(partitions)
     * 2. use the new created table(partitions) to replace the old ones.
     *
     * if no partition specified, it will truncate all partitions of this table, including all temp partitions,
     * otherwise, it will only truncate those specified partitions.
     *
     */
    public void truncateTable(TruncateTableStmt truncateTableStmt) throws DdlException {
        TableRef tblRef = truncateTableStmt.getTblRef();
        TableName dbTbl = tblRef.getName();

        // check, and save some info which need to be checked again later
        Map<String, Long> origPartitions = Maps.newHashMap();
        Map<Long, DistributionInfo> partitionsDistributionInfo = Maps.newHashMap();
        OlapTable copiedTbl;

        boolean truncateEntireTable = tblRef.getPartitionNames() == null;

        Database db = (Database) getDbOrDdlException(dbTbl.getDb());
        OlapTable olapTable = db.getOlapTableOrDdlException(dbTbl.getTbl());

        olapTable.readLock();
        try {
            if (olapTable.getState() != OlapTableState.NORMAL) {
                throw new DdlException("Table' state is not NORMAL: " + olapTable.getState());
            }

            if (!truncateEntireTable) {
                for (String partName : tblRef.getPartitionNames().getPartitionNames()) {
                    Partition partition = olapTable.getPartition(partName);
                    if (partition == null) {
                        throw new DdlException("Partition " + partName + " does not exist");
                    }
                    origPartitions.put(partName, partition.getId());
                    partitionsDistributionInfo.put(partition.getId(), partition.getDistributionInfo());
                }
            } else {
                for (Partition partition : olapTable.getPartitions()) {
                    origPartitions.put(partition.getName(), partition.getId());
                    partitionsDistributionInfo.put(partition.getId(), partition.getDistributionInfo());
                }
            }
            copiedTbl = olapTable.selectiveCopy(origPartitions.keySet(), IndexExtState.VISIBLE, false);
        } finally {
            olapTable.readUnlock();
        }

        // 2. use the copied table to create partitions
        List<Partition> newPartitions = Lists.newArrayList();
        // tabletIdSet to save all newly created tablet ids.
        Set<Long> tabletIdSet = Sets.newHashSet();
        long bufferSize = IdGeneratorUtil.getBufferSizeForTruncateTable(copiedTbl, origPartitions.values());
        IdGeneratorBuffer idGeneratorBuffer = Env.getCurrentEnv().getIdGeneratorBuffer(bufferSize);
        try {
            for (Map.Entry<String, Long> entry : origPartitions.entrySet()) {
                // the new partition must use new id
                // If we still use the old partition id, the behavior of current load jobs on this partition
                // will be undefined.
                // By using a new id, load job will be aborted(just like partition is dropped),
                // which is the right behavior.
                long oldPartitionId = entry.getValue();
                long newPartitionId = idGeneratorBuffer.getNextId();
                Partition newPartition = createPartitionWithIndices(db.getClusterName(), db.getId(), copiedTbl.getId(),
                        copiedTbl.getBaseIndexId(), newPartitionId, entry.getKey(), copiedTbl.getIndexIdToMeta(),
                        partitionsDistributionInfo.get(oldPartitionId),
                        copiedTbl.getPartitionInfo().getDataProperty(oldPartitionId).getStorageMedium(),
                        copiedTbl.getPartitionInfo().getReplicaAllocation(oldPartitionId), null /* version info */,
                        copiedTbl.getCopiedBfColumns(), copiedTbl.getBfFpp(), tabletIdSet, copiedTbl.getCopiedIndexes(),
                        copiedTbl.isInMemory(), copiedTbl.getStorageFormat(),
                        copiedTbl.getPartitionInfo().getTabletType(oldPartitionId), copiedTbl.getCompressionType(),
                        copiedTbl.getDataSortInfo(), copiedTbl.getEnableUniqueKeyMergeOnWrite(),
                        olapTable.getStoragePolicy(), idGeneratorBuffer);
                newPartitions.add(newPartition);
            }
        } catch (DdlException e) {
            // create partition failed, remove all newly created tablets
            for (Long tabletId : tabletIdSet) {
                Env.getCurrentInvertedIndex().deleteTablet(tabletId);
            }
            throw e;
        }
        Preconditions.checkState(origPartitions.size() == newPartitions.size());

        // all partitions are created successfully, try to replace the old partitions.
        // before replacing, we need to check again.
        // Things may be changed outside the table lock.
        olapTable = (OlapTable) db.getTableOrDdlException(copiedTbl.getId());
        olapTable.writeLockOrDdlException();
        try {
            if (olapTable.getState() != OlapTableState.NORMAL) {
                throw new DdlException("Table' state is not NORMAL: " + olapTable.getState());
            }

            // check partitions
            for (Map.Entry<String, Long> entry : origPartitions.entrySet()) {
                Partition partition = copiedTbl.getPartition(entry.getValue());
                if (partition == null || !partition.getName().equalsIgnoreCase(entry.getKey())) {
                    throw new DdlException("Partition [" + entry.getKey() + "] is changed");
                }
            }

            // check if meta changed
            // rollup index may be added or dropped, and schema may be changed during creating partition operation.
            boolean metaChanged = false;
            if (olapTable.getIndexNameToId().size() != copiedTbl.getIndexNameToId().size()) {
                metaChanged = true;
            } else {
                // compare schemaHash
                Map<Long, Integer> copiedIndexIdToSchemaHash = copiedTbl.getIndexIdToSchemaHash();
                for (Map.Entry<Long, Integer> entry : olapTable.getIndexIdToSchemaHash().entrySet()) {
                    long indexId = entry.getKey();
                    if (!copiedIndexIdToSchemaHash.containsKey(indexId)) {
                        metaChanged = true;
                        break;
                    }
                    if (!copiedIndexIdToSchemaHash.get(indexId).equals(entry.getValue())) {
                        metaChanged = true;
                        break;
                    }
                }
            }

            if (metaChanged) {
                throw new DdlException("Table[" + copiedTbl.getName() + "]'s meta has been changed. try again.");
            }

            // replace
            truncateTableInternal(olapTable, newPartitions, truncateEntireTable);

            // write edit log
            TruncateTableInfo info = new TruncateTableInfo(db.getId(), olapTable.getId(), newPartitions,
                    truncateEntireTable);
            Env.getCurrentEnv().getEditLog().logTruncateTable(info);
        } finally {
            olapTable.writeUnlock();
        }

        LOG.info("finished to truncate table {}, partitions: {}", tblRef.getName().toSql(), tblRef.getPartitionNames());
    }

    private void truncateTableInternal(OlapTable olapTable, List<Partition> newPartitions, boolean isEntireTable) {
        // use new partitions to replace the old ones.
        Set<Long> oldTabletIds = Sets.newHashSet();
        for (Partition newPartition : newPartitions) {
            Partition oldPartition = olapTable.replacePartition(newPartition);
            // save old tablets to be removed
            for (MaterializedIndex index : oldPartition.getMaterializedIndices(IndexExtState.ALL)) {
                index.getTablets().stream().forEach(t -> {
                    oldTabletIds.add(t.getId());
                });
            }
        }

        if (isEntireTable) {
            // drop all temp partitions
            olapTable.dropAllTempPartitions();
        }

        // remove the tablets in old partitions
        for (Long tabletId : oldTabletIds) {
            Env.getCurrentInvertedIndex().deleteTablet(tabletId);
        }
    }

    public void replayTruncateTable(TruncateTableInfo info) throws MetaNotFoundException {
        Database db = (Database) getDbOrMetaException(info.getDbId());
        OlapTable olapTable = (OlapTable) db.getTableOrMetaException(info.getTblId(), TableType.OLAP);
        olapTable.writeLock();
        try {
            truncateTableInternal(olapTable, info.getPartitions(), info.isEntireTable());

            if (!Env.isCheckpointThread()) {
                // add tablet to inverted index
                TabletInvertedIndex invertedIndex = Env.getCurrentInvertedIndex();
                for (Partition partition : info.getPartitions()) {
                    long partitionId = partition.getId();
                    TStorageMedium medium = olapTable.getPartitionInfo().getDataProperty(partitionId)
                            .getStorageMedium();
                    for (MaterializedIndex mIndex : partition.getMaterializedIndices(IndexExtState.ALL)) {
                        long indexId = mIndex.getId();
                        int schemaHash = olapTable.getSchemaHashByIndexId(indexId);
                        TabletMeta tabletMeta = new TabletMeta(db.getId(), olapTable.getId(), partitionId, indexId,
                                schemaHash, medium);
                        for (Tablet tablet : mIndex.getTablets()) {
                            long tabletId = tablet.getId();
                            invertedIndex.addTablet(tabletId, tabletMeta);
                            for (Replica replica : tablet.getReplicas()) {
                                invertedIndex.addReplica(tabletId, replica);
                            }
                        }
                    }
                }
            }
        } finally {
            olapTable.writeUnlock();
        }
    }

    public void replayAlterExternalTableSchema(String dbName, String tableName, List<Column> newSchema)
            throws MetaNotFoundException {
        Database db = (Database) getDbOrMetaException(dbName);
        Table table = db.getTableOrMetaException(tableName);
        table.writeLock();
        try {
            table.setNewFullSchema(newSchema);
        } finally {
            table.writeUnlock();
        }
    }

    // for test only
    public void clearDbs() {
        if (idToDb != null) {
            idToDb.clear();
        }
        if (fullNameToDb != null) {
            fullNameToDb.clear();
        }
    }

    /**
     * create cluster
     *
     * @param stmt
     * @throws DdlException
     */
    public void createCluster(CreateClusterStmt stmt) throws DdlException {
        final String clusterName = stmt.getClusterName();
        if (!tryLock(false)) {
            throw new DdlException("Failed to acquire catalog lock. Try again");
        }
        try {
            if (nameToCluster.containsKey(clusterName)) {
                ErrorReport.reportDdlException(ErrorCode.ERR_CLUSTER_HAS_EXIST, clusterName);
            } else {
                List<Long> backendList = Env.getCurrentSystemInfo().createCluster(clusterName, stmt.getInstanceNum());
                // 1: BE returned is less than requested, throws DdlException.
                // 2: BE returned is more than or equal to 0, succeeds.
                if (backendList != null || stmt.getInstanceNum() == 0) {
                    final long id = Env.getCurrentEnv().getNextId();
                    final Cluster cluster = new Cluster(clusterName, id);
                    cluster.setBackendIdList(backendList);
                    unprotectCreateCluster(cluster);
                    if (clusterName.equals(SystemInfoService.DEFAULT_CLUSTER)) {
                        for (Database db : idToDb.values()) {
                            if (db.getClusterName().equals(SystemInfoService.DEFAULT_CLUSTER)) {
                                cluster.addDb(db.getFullName(), db.getId());
                            }
                        }
                    }
                    Env.getCurrentEnv().getEditLog().logCreateCluster(cluster);
                    LOG.info("finish to create cluster: {}", clusterName);
                } else {
                    ErrorReport.reportDdlException(ErrorCode.ERR_CLUSTER_BE_NOT_ENOUGH);
                }
            }
        } finally {
            unlock();
        }

        // create super user for this cluster
        UserIdentity adminUser = new UserIdentity(PaloAuth.ADMIN_USER, "%");
        try {
            adminUser.analyze(stmt.getClusterName());
        } catch (AnalysisException e) {
            LOG.error("should not happen", e);
        }
        Env.getCurrentEnv().getAuth().createUser(new CreateUserStmt(new UserDesc(adminUser, "", true)));
    }

    private void unprotectCreateCluster(Cluster cluster) {
        for (Long id : cluster.getBackendIdList()) {
            final Backend backend = Env.getCurrentSystemInfo().getBackend(id);
            backend.setOwnerClusterName(cluster.getName());
            backend.setBackendState(BackendState.using);
        }

        idToCluster.put(cluster.getId(), cluster);
        nameToCluster.put(cluster.getName(), cluster);

        // create info schema db
        final InfoSchemaDb infoDb = new InfoSchemaDb(cluster.getName());
        infoDb.setClusterName(cluster.getName());
        unprotectCreateDb(infoDb);

        // only need to create default cluster once.
        if (cluster.getName().equalsIgnoreCase(SystemInfoService.DEFAULT_CLUSTER)) {
            Env.getCurrentEnv().setDefaultClusterCreated(true);
        }
    }

    /**
     * replay create cluster
     *
     * @param cluster
     */
    public void replayCreateCluster(Cluster cluster) {
        tryLock(true);
        try {
            unprotectCreateCluster(cluster);
        } finally {
            unlock();
        }
    }

    /**
     * drop cluster and cluster's db must be have deleted
     *
     * @param stmt
     * @throws DdlException
     */
    public void dropCluster(DropClusterStmt stmt) throws DdlException {
        if (!tryLock(false)) {
            throw new DdlException("Failed to acquire catalog lock. Try again");
        }
        try {
            final String clusterName = stmt.getClusterName();
            final Cluster cluster = nameToCluster.get(clusterName);
            if (cluster == null) {
                ErrorReport.reportDdlException(ErrorCode.ERR_CLUSTER_NO_EXISTS, clusterName);
            }
            final List<Backend> backends = Env.getCurrentSystemInfo().getClusterBackends(clusterName);
            for (Backend backend : backends) {
                if (backend.isDecommissioned()) {
                    ErrorReport.reportDdlException(ErrorCode.ERR_CLUSTER_ALTER_BE_IN_DECOMMISSION, clusterName);
                }
            }

            // check if there still have databases undropped, except for information_schema db
            if (cluster.getDbNames().size() > 1) {
                ErrorReport.reportDdlException(ErrorCode.ERR_CLUSTER_DELETE_DB_EXIST, clusterName);
            }

            Env.getCurrentSystemInfo().releaseBackends(clusterName, false /* is not replay */);
            final ClusterInfo info = new ClusterInfo(clusterName, cluster.getId());
            unprotectDropCluster(info, false /* is not replay */);
            Env.getCurrentEnv().getEditLog().logDropCluster(info);
        } finally {
            unlock();
        }

        // drop user of this cluster
        // set is replay to true, not write log
        Env.getCurrentEnv().getAuth().dropUserOfCluster(stmt.getClusterName(), true /* is replay */);
    }

    private void unprotectDropCluster(ClusterInfo info, boolean isReplay) {
        Env.getCurrentSystemInfo().releaseBackends(info.getClusterName(), isReplay);
        idToCluster.remove(info.getClusterId());
        nameToCluster.remove(info.getClusterName());
        final Database infoSchemaDb = fullNameToDb.get(InfoSchemaDb.getFullInfoSchemaDbName(info.getClusterName()));
        fullNameToDb.remove(infoSchemaDb.getFullName());
        idToDb.remove(infoSchemaDb.getId());
    }

    public void replayDropCluster(ClusterInfo info) throws DdlException {
        tryLock(true);
        try {
            unprotectDropCluster(info, true/* is replay */);
        } finally {
            unlock();
        }

        Env.getCurrentEnv().getAuth().dropUserOfCluster(info.getClusterName(), true /* is replay */);
    }

    public void replayExpandCluster(ClusterInfo info) {
        tryLock(true);
        try {
            final Cluster cluster = nameToCluster.get(info.getClusterName());
            cluster.addBackends(info.getBackendIdList());

            for (Long beId : info.getBackendIdList()) {
                Backend be = Env.getCurrentSystemInfo().getBackend(beId);
                if (be == null) {
                    continue;
                }
                be.setOwnerClusterName(info.getClusterName());
                be.setBackendState(BackendState.using);
            }
        } finally {
            unlock();
        }
    }

    /**
     * modify cluster: Expansion or shrink
     *
     * @param stmt
     * @throws DdlException
     */
    public void processModifyCluster(AlterClusterStmt stmt) throws UserException {
        final String clusterName = stmt.getAlterClusterName();
        final int newInstanceNum = stmt.getInstanceNum();
        if (!tryLock(false)) {
            throw new DdlException("Failed to acquire catalog lock. Try again");
        }
        try {
            Cluster cluster = nameToCluster.get(clusterName);
            if (cluster == null) {
                ErrorReport.reportDdlException(ErrorCode.ERR_CLUSTER_NO_EXISTS, clusterName);
            }

            // check if this cluster has backend in decommission
            final List<Long> backendIdsInCluster = cluster.getBackendIdList();
            for (Long beId : backendIdsInCluster) {
                Backend be = Env.getCurrentSystemInfo().getBackend(beId);
                if (be.isDecommissioned()) {
                    ErrorReport.reportDdlException(ErrorCode.ERR_CLUSTER_ALTER_BE_IN_DECOMMISSION, clusterName);
                }
            }

            final int oldInstanceNum = backendIdsInCluster.size();
            if (newInstanceNum > oldInstanceNum) {
                // expansion
                final List<Long> expandBackendIds = Env.getCurrentSystemInfo()
                        .calculateExpansionBackends(clusterName, newInstanceNum - oldInstanceNum);
                if (expandBackendIds == null) {
                    ErrorReport.reportDdlException(ErrorCode.ERR_CLUSTER_BE_NOT_ENOUGH);
                }
                cluster.addBackends(expandBackendIds);
                final ClusterInfo info = new ClusterInfo(clusterName, cluster.getId(), expandBackendIds);
                Env.getCurrentEnv().getEditLog().logExpandCluster(info);
            } else if (newInstanceNum < oldInstanceNum) {
                // shrink
                final List<Long> decomBackendIds = Env.getCurrentSystemInfo()
                        .calculateDecommissionBackends(clusterName, oldInstanceNum - newInstanceNum);
                if (decomBackendIds == null || decomBackendIds.size() == 0) {
                    ErrorReport.reportDdlException(ErrorCode.ERR_CLUSTER_BACKEND_ERROR);
                }

                List<String> hostPortList = Lists.newArrayList();
                for (Long id : decomBackendIds) {
                    final Backend backend = Env.getCurrentSystemInfo().getBackend(id);
                    hostPortList.add(
                            new StringBuilder().append(backend.getHost()).append(":").append(backend.getHeartbeatPort())
                                    .toString());
                }

                // here we reuse the process of decommission backends. but set backend's decommission type to
                // ClusterDecommission, which means this backend will not be removed from the system
                // after decommission is done.
                final DecommissionBackendClause clause = new DecommissionBackendClause(hostPortList);
                try {
                    clause.analyze(null);
                    clause.setType(DecommissionType.ClusterDecommission);
                    AlterSystemStmt alterStmt = new AlterSystemStmt(clause);
                    alterStmt.setClusterName(clusterName);
                    Env.getCurrentEnv().getAlterInstance().processAlterCluster(alterStmt);
                } catch (AnalysisException e) {
                    Preconditions.checkState(false, "should not happened: " + e.getMessage());
                }
            } else {
                ErrorReport.reportDdlException(ErrorCode.ERR_CLUSTER_ALTER_BE_NO_CHANGE, newInstanceNum);
            }

        } finally {
            unlock();
        }
    }

    /**
     * @param ctx
     * @param clusterName
     * @throws DdlException
     */
    public void changeCluster(ConnectContext ctx, String clusterName) throws DdlException {
        if (!Env.getCurrentEnv().getAuth().checkCanEnterCluster(ConnectContext.get(), clusterName)) {
            ErrorReport.reportDdlException(ErrorCode.ERR_CLUSTER_NO_AUTHORITY, ConnectContext.get().getQualifiedUser(),
                    "enter");
        }

        if (!nameToCluster.containsKey(clusterName)) {
            ErrorReport.reportDdlException(ErrorCode.ERR_CLUSTER_NO_EXISTS, clusterName);
        }

        ctx.setCluster(clusterName);
    }

    /**
     * migrate db to link dest cluster
     *
     * @param stmt
     * @throws DdlException
     */
    public void migrateDb(MigrateDbStmt stmt) throws DdlException {
        final String srcClusterName = stmt.getSrcCluster();
        final String destClusterName = stmt.getDestCluster();
        final String srcDbName = stmt.getSrcDb();
        final String destDbName = stmt.getDestDb();

        if (!tryLock(false)) {
            throw new DdlException("Failed to acquire catalog lock. Try again");
        }
        try {
            if (!nameToCluster.containsKey(srcClusterName)) {
                ErrorReport.reportDdlException(ErrorCode.ERR_CLUSTER_SRC_CLUSTER_NOT_EXIST, srcClusterName);
            }
            if (!nameToCluster.containsKey(destClusterName)) {
                ErrorReport.reportDdlException(ErrorCode.ERR_CLUSTER_DEST_CLUSTER_NOT_EXIST, destClusterName);
            }

            if (srcClusterName.equals(destClusterName)) {
                ErrorReport.reportDdlException(ErrorCode.ERR_CLUSTER_MIGRATE_SAME_CLUSTER);
            }

            final Cluster srcCluster = this.nameToCluster.get(srcClusterName);
            if (!srcCluster.containDb(srcDbName)) {
                ErrorReport.reportDdlException(ErrorCode.ERR_CLUSTER_SRC_DB_NOT_EXIST, srcDbName);
            }
            final Cluster destCluster = this.nameToCluster.get(destClusterName);
            if (!destCluster.containLink(destDbName, srcDbName)) {
                ErrorReport.reportDdlException(ErrorCode.ERR_CLUSTER_MIGRATION_NO_LINK, srcDbName, destDbName);
            }

            final Database db = fullNameToDb.get(srcDbName);

            // if the max replication num of the src db is larger then the backends num of the dest cluster,
            // the migration will not be processed.
            final int maxReplicationNum = db.getMaxReplicationNum();
            if (maxReplicationNum > destCluster.getBackendIdList().size()) {
                ErrorReport.reportDdlException(ErrorCode.ERR_CLUSTER_MIGRATE_BE_NOT_ENOUGH, destClusterName);
            }

            if (db.getDbState() == DbState.LINK) {
                final BaseParam param = new BaseParam();
                param.addStringParam(destDbName);
                param.addLongParam(db.getId());
                param.addStringParam(srcDbName);
                param.addStringParam(destClusterName);
                param.addStringParam(srcClusterName);
                fullNameToDb.remove(db.getFullName());
                srcCluster.removeDb(db.getFullName(), db.getId());
                destCluster.removeLinkDb(param);
                destCluster.addDb(destDbName, db.getId());
                db.writeLock();
                try {
                    db.setDbState(DbState.MOVE);
                    // set cluster to the dest cluster.
                    // and Clone process will do the migration things.
                    db.setClusterName(destClusterName);
                    db.setName(destDbName);
                    db.setAttachDb(srcDbName);
                } finally {
                    db.writeUnlock();
                }
                Env.getCurrentEnv().getEditLog().logMigrateCluster(param);
            } else {
                ErrorReport.reportDdlException(ErrorCode.ERR_CLUSTER_MIGRATION_NO_LINK, srcDbName, destDbName);
            }
        } finally {
            unlock();
        }
    }

    public void replayMigrateDb(BaseParam param) {
        final String desDbName = param.getStringParam();
        final String srcDbName = param.getStringParam(1);
        final String desClusterName = param.getStringParam(2);
        final String srcClusterName = param.getStringParam(3);
        tryLock(true);
        try {
            final Cluster desCluster = this.nameToCluster.get(desClusterName);
            final Cluster srcCluster = this.nameToCluster.get(srcClusterName);
            final Database db = fullNameToDb.get(srcDbName);
            if (db.getDbState() == DbState.LINK) {
                fullNameToDb.remove(db.getFullName());
                srcCluster.removeDb(db.getFullName(), db.getId());
                desCluster.removeLinkDb(param);
                desCluster.addDb(param.getStringParam(), db.getId());

                db.writeLock();
                db.setName(desDbName);
                db.setAttachDb(srcDbName);
                db.setDbState(DbState.MOVE);
                db.setClusterName(desClusterName);
                db.writeUnlock();
            }
        } finally {
            unlock();
        }
    }

    public void replayLinkDb(BaseParam param) {
        final String desClusterName = param.getStringParam(2);
        final String srcDbName = param.getStringParam(1);
        final String desDbName = param.getStringParam();

        tryLock(true);
        try {
            final Cluster desCluster = this.nameToCluster.get(desClusterName);
            final Database srcDb = fullNameToDb.get(srcDbName);
            srcDb.writeLock();
            srcDb.setDbState(DbState.LINK);
            srcDb.setAttachDb(desDbName);
            srcDb.writeUnlock();
            desCluster.addLinkDb(param);
            fullNameToDb.put(desDbName, srcDb);
        } finally {
            unlock();
        }
    }

    /**
     * link src db to dest db. we use java's quotation Mechanism to realize db hard links
     *
     * @param stmt
     * @throws DdlException
     */
    public void linkDb(LinkDbStmt stmt) throws DdlException {
        final String srcClusterName = stmt.getSrcCluster();
        final String destClusterName = stmt.getDestCluster();
        final String srcDbName = stmt.getSrcDb();
        final String destDbName = stmt.getDestDb();

        if (!tryLock(false)) {
            throw new DdlException("Failed to acquire catalog lock. Try again");
        }
        try {
            if (!nameToCluster.containsKey(srcClusterName)) {
                ErrorReport.reportDdlException(ErrorCode.ERR_CLUSTER_SRC_CLUSTER_NOT_EXIST, srcClusterName);
            }

            if (!nameToCluster.containsKey(destClusterName)) {
                ErrorReport.reportDdlException(ErrorCode.ERR_CLUSTER_DEST_CLUSTER_NOT_EXIST, destClusterName);
            }

            if (srcClusterName.equals(destClusterName)) {
                ErrorReport.reportDdlException(ErrorCode.ERR_CLUSTER_MIGRATE_SAME_CLUSTER);
            }

            if (fullNameToDb.containsKey(destDbName)) {
                ErrorReport.reportDdlException(ErrorCode.ERR_DB_CREATE_EXISTS, destDbName);
            }

            final Cluster srcCluster = this.nameToCluster.get(srcClusterName);
            final Cluster destCluster = this.nameToCluster.get(destClusterName);

            if (!srcCluster.containDb(srcDbName)) {
                ErrorReport.reportDdlException(ErrorCode.ERR_CLUSTER_SRC_DB_NOT_EXIST, srcDbName);
            }
            final Database srcDb = fullNameToDb.get(srcDbName);

            if (srcDb.getDbState() != DbState.NORMAL) {
                ErrorReport.reportDdlException(ErrorCode.ERR_CLUSTER_DB_STATE_LINK_OR_MIGRATE,
                        ClusterNamespace.getNameFromFullName(srcDbName));
            }

            srcDb.writeLock();
            try {
                srcDb.setDbState(DbState.LINK);
                srcDb.setAttachDb(destDbName);
            } finally {
                srcDb.writeUnlock();
            }

            final long id = Env.getCurrentEnv().getNextId();
            final BaseParam param = new BaseParam();
            param.addStringParam(destDbName);
            param.addStringParam(srcDbName);
            param.addLongParam(id);
            param.addLongParam(srcDb.getId());
            param.addStringParam(destClusterName);
            param.addStringParam(srcClusterName);
            destCluster.addLinkDb(param);
            fullNameToDb.put(destDbName, srcDb);
            Env.getCurrentEnv().getEditLog().logLinkCluster(param);
        } finally {
            unlock();
        }
    }

    public Cluster getCluster(String clusterName) {
        return nameToCluster.get(clusterName);
    }

    public List<String> getClusterNames() {
        return new ArrayList<String>(nameToCluster.keySet());
    }

    /**
     * get migrate progress , when finish migration, next cloneCheck will reset dbState
     *
     * @return
     */
    public Set<BaseParam> getMigrations() {
        final Set<BaseParam> infos = Sets.newHashSet();
        for (Database db : fullNameToDb.values()) {
            db.readLock();
            try {
                if (db.getDbState() == DbState.MOVE) {
                    int tabletTotal = 0;
                    int tabletQuorum = 0;
                    final Set<Long> beIds = Sets.newHashSet(
                            Env.getCurrentSystemInfo().getClusterBackendIds(db.getClusterName()));
                    final Set<String> tableNames = db.getTableNamesWithLock();
                    for (String tableName : tableNames) {

                        Table table = db.getTableNullable(tableName);
                        if (table == null || table.getType() != TableType.OLAP) {
                            continue;
                        }

                        OlapTable olapTable = (OlapTable) table;
                        olapTable.readLock();
                        try {
                            for (Partition partition : olapTable.getPartitions()) {
                                ReplicaAllocation replicaAlloc = olapTable.getPartitionInfo()
                                        .getReplicaAllocation(partition.getId());
                                short totalReplicaNum = replicaAlloc.getTotalReplicaNum();
                                for (MaterializedIndex materializedIndex : partition.getMaterializedIndices(
                                        IndexExtState.ALL)) {
                                    if (materializedIndex.getState() != IndexState.NORMAL) {
                                        continue;
                                    }
                                    for (Tablet tablet : materializedIndex.getTablets()) {
                                        int replicaNum = 0;
                                        int quorum = totalReplicaNum / 2 + 1;
                                        for (Replica replica : tablet.getReplicas()) {
                                            if (replica.getState() != ReplicaState.CLONE && beIds.contains(
                                                    replica.getBackendId())) {
                                                replicaNum++;
                                            }
                                        }
                                        if (replicaNum > quorum) {
                                            replicaNum = quorum;
                                        }

                                        tabletQuorum = tabletQuorum + replicaNum;
                                        tabletTotal = tabletTotal + quorum;
                                    }
                                }
                            }
                        } finally {
                            olapTable.readUnlock();
                        }
                    }
                    final BaseParam info = new BaseParam();
                    info.addStringParam(db.getClusterName());
                    info.addStringParam(db.getAttachDb());
                    info.addStringParam(db.getFullName());
                    final float percentage = tabletTotal > 0 ? (float) tabletQuorum / (float) tabletTotal : 0f;
                    info.addFloatParam(percentage);
                    infos.add(info);
                }
            } finally {
                db.readUnlock();
            }
        }

        return infos;
    }

    public long loadCluster(DataInputStream dis, long checksum) throws IOException, DdlException {
        int clusterCount = dis.readInt();
        checksum ^= clusterCount;
        for (long i = 0; i < clusterCount; ++i) {
            final Cluster cluster = Cluster.read(dis);
            checksum ^= cluster.getId();

            List<Long> latestBackendIds = Env.getCurrentSystemInfo().getClusterBackendIds(cluster.getName());
            if (latestBackendIds.size() != cluster.getBackendIdList().size()) {
                LOG.warn(
                        "Cluster:" + cluster.getName() + ", backends in Cluster is " + cluster.getBackendIdList().size()
                                + ", backends in SystemInfoService is " + cluster.getBackendIdList().size());
            }
            // The number of BE in cluster is not same as in SystemInfoService, when perform 'ALTER
            // SYSTEM ADD BACKEND TO ...' or 'ALTER SYSTEM ADD BACKEND ...', because both of them are
            // for adding BE to some Cluster, but loadCluster is after loadBackend.
            cluster.setBackendIdList(latestBackendIds);

            String dbName = InfoSchemaDb.getFullInfoSchemaDbName(cluster.getName());
            // Use real Catalog instance to avoid InfoSchemaDb id continuously increment
            // when checkpoint thread load image.
            InfoSchemaDb db = (InfoSchemaDb) Env.getServingEnv().getInternalDataSource().getDbNullable(dbName);
            if (db == null) {
                db = new InfoSchemaDb(cluster.getName());
                db.setClusterName(cluster.getName());
            }
            String errMsg = "InfoSchemaDb id shouldn't larger than 10000, please restart your FE server";
            // Every time we construct the InfoSchemaDb, which id will increment.
            // When InfoSchemaDb id larger than 10000 and put it to idToDb,
            // which may be overwrite the normal db meta in idToDb,
            // so we ensure InfoSchemaDb id less than 10000.
            Preconditions.checkState(db.getId() < Env.NEXT_ID_INIT_VALUE, errMsg);
            idToDb.put(db.getId(), db);
            fullNameToDb.put(db.getFullName(), db);
            cluster.addDb(dbName, db.getId());
            idToCluster.put(cluster.getId(), cluster);
            nameToCluster.put(cluster.getName(), cluster);
        }
        LOG.info("finished replay cluster from image");
        return checksum;
    }

    public void initDefaultCluster() {
        final List<Long> backendList = Lists.newArrayList();
        final List<Backend> defaultClusterBackends = Env.getCurrentSystemInfo()
                .getClusterBackends(SystemInfoService.DEFAULT_CLUSTER);
        for (Backend backend : defaultClusterBackends) {
            backendList.add(backend.getId());
        }

        final long id = Env.getCurrentEnv().getNextId();
        final Cluster cluster = new Cluster(SystemInfoService.DEFAULT_CLUSTER, id);

        // make sure one host hold only one backend.
        Set<String> beHost = Sets.newHashSet();
        for (Backend be : defaultClusterBackends) {
            if (beHost.contains(be.getHost())) {
                // we can not handle this situation automatically.
                LOG.error("found more than one backends in same host: {}", be.getHost());
                System.exit(-1);
            } else {
                beHost.add(be.getHost());
            }
        }

        // we create default_cluster to meet the need for ease of use, because
        // most users have no multi tenant needs.
        cluster.setBackendIdList(backendList);
        unprotectCreateCluster(cluster);
        for (Database db : idToDb.values()) {
            db.setClusterName(SystemInfoService.DEFAULT_CLUSTER);
            cluster.addDb(db.getFullName(), db.getId());
        }

        // no matter default_cluster is created or not,
        // mark isDefaultClusterCreated as true
        Env.getCurrentEnv().setDefaultClusterCreated(true);
        Env.getCurrentEnv().getEditLog().logCreateCluster(cluster);
    }

    public void replayUpdateDb(DatabaseInfo info) {
        final Database db = fullNameToDb.get(info.getDbName());
        db.setClusterName(info.getClusterName());
        db.setDbState(info.getDbState());
    }

    public long saveCluster(CountingDataOutputStream dos, long checksum) throws IOException {
        final int clusterCount = idToCluster.size();
        checksum ^= clusterCount;
        dos.writeInt(clusterCount);
        for (Map.Entry<Long, Cluster> entry : idToCluster.entrySet()) {
            long clusterId = entry.getKey();
            if (clusterId >= Env.NEXT_ID_INIT_VALUE) {
                checksum ^= clusterId;
                final Cluster cluster = entry.getValue();
                cluster.write(dos);
            }
        }
        return checksum;
    }

    public void replayUpdateClusterAndBackends(BackendIdsUpdateInfo info) {
        for (long id : info.getBackendList()) {
            final Backend backend = Env.getCurrentSystemInfo().getBackend(id);
            final Cluster cluster = nameToCluster.get(backend.getOwnerClusterName());
            cluster.removeBackend(id);
            backend.setDecommissioned(false);
            backend.clearClusterName();
            backend.setBackendState(BackendState.free);
        }
    }

    public List<String> getClusterDbNames(String clusterName) throws AnalysisException {
        final Cluster cluster = nameToCluster.get(clusterName);
        if (cluster == null) {
            throw new AnalysisException("No cluster selected");
        }
        return Lists.newArrayList(cluster.getDbNames());
    }

    public long saveDb(CountingDataOutputStream dos, long checksum) throws IOException {
        int dbCount = idToDb.size() - nameToCluster.keySet().size();
        checksum ^= dbCount;
        dos.writeInt(dbCount);
        for (Map.Entry<Long, Database> entry : idToDb.entrySet()) {
            Database db = entry.getValue();
            String dbName = db.getFullName();
            // Don't write information_schema db meta
            if (!InfoSchemaDb.isInfoSchemaDb(dbName)) {
                checksum ^= entry.getKey();
                db.write(dos);
            }
        }
        return checksum;
    }

    public long loadDb(DataInputStream dis, long checksum) throws IOException, DdlException {
        int dbCount = dis.readInt();
        long newChecksum = checksum ^ dbCount;
        for (long i = 0; i < dbCount; ++i) {
            Database db = new Database();
            db.readFields(dis);
            newChecksum ^= db.getId();
            idToDb.put(db.getId(), db);
            fullNameToDb.put(db.getFullName(), db);
            if (db.getDbState() == DbState.LINK) {
                fullNameToDb.put(db.getAttachDb(), db);
            }
            Env.getCurrentGlobalTransactionMgr().addDatabaseTransactionMgr(db.getId());
        }
        // ATTN: this should be done after load Db, and before loadAlterJob
        recreateTabletInvertIndex();
        // rebuild es state state
        getEsRepository().loadTableFromCatalog();
        LOG.info("finished replay databases from image");
        return newChecksum;
    }
}<|MERGE_RESOLUTION|>--- conflicted
+++ resolved
@@ -1797,16 +1797,8 @@
             throw new DdlException(e.getMessage());
         }
 
-<<<<<<< HEAD
         Index.checkConflict(stmt.getIndexes(), bfColumns);
 
-        // analyze replica allocation
-        ReplicaAllocation replicaAlloc = PropertyAnalyzer.analyzeReplicaAllocation(properties, "");
-        if (replicaAlloc.isNotSet()) {
-            replicaAlloc = ReplicaAllocation.DEFAULT_ALLOCATION;
-        }
-=======
->>>>>>> 7fb0913d
         olapTable.setReplicationAllocation(replicaAlloc);
 
         // set in memory
