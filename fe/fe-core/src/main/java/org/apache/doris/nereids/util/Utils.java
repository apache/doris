// Licensed to the Apache Software Foundation (ASF) under one
// or more contributor license agreements.  See the NOTICE file
// distributed with this work for additional information
// regarding copyright ownership.  The ASF licenses this file
// to you under the Apache License, Version 2.0 (the
// "License"); you may not use this file except in compliance
// with the License.  You may obtain a copy of the License at
//
//   http://www.apache.org/licenses/LICENSE-2.0
//
// Unless required by applicable law or agreed to in writing,
// software distributed under the License is distributed on an
// "AS IS" BASIS, WITHOUT WARRANTIES OR CONDITIONS OF ANY
// KIND, either express or implied.  See the License for the
// specific language governing permissions and limitations
// under the License.

package org.apache.doris.nereids.util;

import org.apache.doris.nereids.exceptions.AnalysisException;
import org.apache.doris.nereids.trees.expressions.Expression;
import org.apache.doris.nereids.trees.expressions.SlotReference;
import org.apache.doris.nereids.trees.expressions.shape.BinaryExpression;
import org.apache.doris.nereids.trees.plans.Plan;

import com.google.common.base.Preconditions;
import com.google.common.collect.ImmutableList;
import org.apache.commons.lang3.StringUtils;

import java.util.ArrayList;
import java.util.HashSet;
import java.util.List;
<<<<<<< HEAD
import java.util.function.BiFunction;
import java.util.function.Function;
=======
import java.util.Map;
>>>>>>> 0deee72a
import java.util.stream.Collectors;

/**
 * Utils for Nereids.
 */
public class Utils {
    /**
     * Quoted string if it contains special character or all characters are digit.
     *
     * @param part string to be quoted
     * @return quoted string
     */
    public static String quoteIfNeeded(String part) {
        // We quote strings except the ones which consist of digits only.
        return part.matches("\\w*[\\w&&[^\\d]]+\\w*")
                ? part : part.replace("`", "``");
    }

    /**
     * Helper function to eliminate unnecessary checked exception caught requirement from the main logic of translator.
     *
     * @param f function which would invoke the logic of
     *        stale code from old optimizer that could throw
     *        a checked exception.
     */
    public static void execWithUncheckedException(FuncWrapper f) {
        try {
            f.exec();
        } catch (Exception e) {
            throw new RuntimeException(e.getMessage(), e);
        }
    }

    /**
     * Helper function to eliminate unnecessary checked exception caught requirement from the main logic of translator.
     */
    @SuppressWarnings("unchecked")
    public static <R> R execWithReturnVal(Supplier<R> f) {
        final Object[] ans = new Object[] {null};
        try {
            ans[0] = f.get();
        } catch (Exception e) {
            throw new RuntimeException(e.getMessage(), e);
        }
        return (R) ans[0];
    }

    /**
     * Wrapper to a function without return value.
     */
    public interface FuncWrapper {
        void exec() throws Exception;
    }

    /**
     * Wrapper to a funciton with return value.
     */
    public interface Supplier<R> {
        R get() throws Exception;
    }

    /**
     * Fully qualified identifier name parts, i.e., concat qualifier and name into a list.
     */
    public static List<String> qualifiedNameParts(List<String> qualifier, String name) {
        return new ImmutableList.Builder<String>().addAll(qualifier).add(name).build();
    }

    /**
     * Fully qualified identifier name, concat qualifier and name with `.` as separator.
     */
    public static String qualifiedName(List<String> qualifier, String name) {
        return StringUtils.join(qualifiedNameParts(qualifier, name), ".");
    }


    /**
     * equals for List but ignore order.
     */
    public static <E> boolean equalsIgnoreOrder(List<E> one, List<E> other) {
        if (one.size() != other.size()) {
            return false;
        }
        return new HashSet<>(one).containsAll(other) && new HashSet<>(other).containsAll(one);
    }

    /**
     * Get SlotReference from output of plam.
     * Warning, plan must have bound, because exists Slot Cast to SlotReference.
     */
    public static List<SlotReference> getOutputSlotReference(Plan plan) {
        return plan.getOutput().stream().map(SlotReference.class::cast)
                .collect(Collectors.toList());
    }

<<<<<<< HEAD
    public static <T1, T2, R> Function<T2, R> currying(BiFunction<T1, T2, R> func, T1 t1) {
        return (T2 t2) -> func.apply(t1, t2);
=======
    /**
     * Get sql string for plan.
     *
     * @param planName name of plan, like LogicalJoin.
     * @param variables variable needed to add into sqlString.
     * @return the string of PlanNode.
     */
    public static String toSqlString(String planName, Object... variables) {
        Preconditions.checkState(variables.length % 2 == 0);
        StringBuilder stringBuilder = new StringBuilder();
        stringBuilder.append(planName).append(" ( ");

        if (variables.length == 0) {
            return stringBuilder.append(" )").toString();
        }

        for (int i = 0; i < variables.length - 1; i += 2) {
            stringBuilder.append(variables[i]).append("=").append(variables[i + 1]);
            if (i < variables.length - 2) {
                stringBuilder.append(", ");
            }
        }

        return stringBuilder.append(" )").toString();
    }

    /**
     * See if there are correlated columns in a subquery expression.
     */
    public static boolean containCorrelatedSlot(List<Expression> correlatedSlots, Expression expr) {
        if (correlatedSlots.isEmpty() || expr == null) {
            return false;
        }
        if (expr instanceof SlotReference) {
            return correlatedSlots.contains(expr);
        }
        for (Expression child : expr.children()) {
            if (containCorrelatedSlot(correlatedSlots, child)) {
                return true;
            }
        }
        return false;
    }

    /**
     * Get the correlated columns that belong to the subquery,
     * that is, the correlated columns that can be resolved within the subquery.
     * eg:
     * select * from t1 where t1.a = (select sum(t2.b) from t2 where t1.c = t2.d));
     * correlatedPredicates : t1.c = t2.d
     * correlatedSlots : t1.c
     * return t2.d
     */
    public static List<Expression> getCorrelatedSlots(List<Expression> correlatedPredicates,
            List<Expression> correlatedSlots) {
        List<Expression> slots = new ArrayList<>();
        correlatedPredicates.stream().forEach(predicate -> {
            if (!(predicate instanceof BinaryExpression)) {
                throw new AnalysisException("UnSupported expr type: " + correlatedPredicates);
            }
            BinaryExpression binaryExpression = (BinaryExpression) predicate;
            if (binaryExpression.left().anyMatch(correlatedSlots::contains)) {
                if (binaryExpression.right() instanceof SlotReference) {
                    slots.add(binaryExpression.right());
                }
            } else {
                if (binaryExpression.left() instanceof SlotReference) {
                    slots.add(binaryExpression.left());
                }
            }
        });
        return slots;
    }

    public static Map<Boolean, List<Expression>> splitCorrelatedConjuncts(
            List<Expression> conjuncts, List<Expression> slots) {
        return conjuncts.stream().collect(Collectors.partitioningBy(
                expr -> expr.anyMatch(slots::contains)));
>>>>>>> 0deee72a
    }
}<|MERGE_RESOLUTION|>--- conflicted
+++ resolved
@@ -30,12 +30,7 @@
 import java.util.ArrayList;
 import java.util.HashSet;
 import java.util.List;
-<<<<<<< HEAD
-import java.util.function.BiFunction;
-import java.util.function.Function;
-=======
 import java.util.Map;
->>>>>>> 0deee72a
 import java.util.stream.Collectors;
 
 /**
@@ -131,10 +126,6 @@
                 .collect(Collectors.toList());
     }
 
-<<<<<<< HEAD
-    public static <T1, T2, R> Function<T2, R> currying(BiFunction<T1, T2, R> func, T1 t1) {
-        return (T2 t2) -> func.apply(t1, t2);
-=======
     /**
      * Get sql string for plan.
      *
@@ -213,6 +204,5 @@
             List<Expression> conjuncts, List<Expression> slots) {
         return conjuncts.stream().collect(Collectors.partitioningBy(
                 expr -> expr.anyMatch(slots::contains)));
->>>>>>> 0deee72a
     }
 }