// Licensed to the Apache Software Foundation (ASF) under one
// or more contributor license agreements.  See the NOTICE file
// distributed with this work for additional information
// regarding copyright ownership.  The ASF licenses this file
// to you under the Apache License, Version 2.0 (the
// "License"); you may not use this file except in compliance
// with the License.  You may obtain a copy of the License at
//
//   http://www.apache.org/licenses/LICENSE-2.0
//
// Unless required by applicable law or agreed to in writing,
// software distributed under the License is distributed on an
// "AS IS" BASIS, WITHOUT WARRANTIES OR CONDITIONS OF ANY
// KIND, either express or implied.  See the License for the
// specific language governing permissions and limitations
// under the License.

package org.apache.doris.job.extensions.mtmv;

import org.apache.doris.catalog.Column;
import org.apache.doris.catalog.Env;
import org.apache.doris.catalog.MTMV;
import org.apache.doris.catalog.ScalarType;
import org.apache.doris.catalog.TableIf;
import org.apache.doris.catalog.Type;
import org.apache.doris.common.AnalysisException;
import org.apache.doris.common.Config;
import org.apache.doris.common.DdlException;
import org.apache.doris.common.FeConstants;
import org.apache.doris.common.Status;
import org.apache.doris.common.UserException;
import org.apache.doris.common.util.DebugPointUtil;
import org.apache.doris.common.util.DebugUtil;
import org.apache.doris.common.util.MetaLockUtils;
import org.apache.doris.common.util.TimeUtils;
import org.apache.doris.datasource.mvcc.MvccSnapshot;
import org.apache.doris.datasource.mvcc.MvccTable;
import org.apache.doris.datasource.mvcc.MvccTableInfo;
import org.apache.doris.job.common.TaskStatus;
import org.apache.doris.job.exception.JobException;
import org.apache.doris.job.task.AbstractTask;
import org.apache.doris.mtmv.BaseTableInfo;
import org.apache.doris.mtmv.MTMVBaseTableIf;
import org.apache.doris.mtmv.MTMVPartitionInfo.MTMVPartitionType;
import org.apache.doris.mtmv.MTMVPartitionUtil;
import org.apache.doris.mtmv.MTMVPlanUtil;
import org.apache.doris.mtmv.MTMVRefreshContext;
import org.apache.doris.mtmv.MTMVRefreshEnum.MTMVState;
import org.apache.doris.mtmv.MTMVRefreshEnum.RefreshMethod;
import org.apache.doris.mtmv.MTMVRefreshPartitionSnapshot;
import org.apache.doris.mtmv.MTMVRelatedTableIf;
import org.apache.doris.mtmv.MTMVRelation;
import org.apache.doris.mtmv.MTMVUtil;
import org.apache.doris.nereids.StatementContext;
import org.apache.doris.nereids.glue.LogicalPlanAdapter;
import org.apache.doris.nereids.trees.plans.commands.UpdateMvByPartitionCommand;
import org.apache.doris.nereids.trees.plans.commands.info.ColumnDefinition;
import org.apache.doris.nereids.trees.plans.commands.info.TableNameInfo;
import org.apache.doris.qe.AuditLogHelper;
import org.apache.doris.qe.ConnectContext;
import org.apache.doris.qe.QueryState.MysqlStateType;
import org.apache.doris.qe.StmtExecutor;
import org.apache.doris.thrift.TCell;
import org.apache.doris.thrift.TRow;
import org.apache.doris.thrift.TStatusCode;
import org.apache.doris.thrift.TUniqueId;

import com.google.common.collect.ImmutableList;
import com.google.common.collect.ImmutableMap;
import com.google.common.collect.Lists;
import com.google.common.collect.Maps;
import com.google.common.collect.Sets;
import com.google.gson.Gson;
import com.google.gson.annotations.SerializedName;
import org.apache.commons.collections.CollectionUtils;
import org.apache.logging.log4j.LogManager;
import org.apache.logging.log4j.Logger;

import java.math.BigDecimal;
import java.math.RoundingMode;
import java.util.Comparator;
import java.util.List;
import java.util.Map;
import java.util.Map.Entry;
import java.util.Objects;
import java.util.Optional;
import java.util.Set;
<<<<<<< HEAD
import java.util.UUID;
import java.util.stream.Collectors;
=======
>>>>>>> c0f8c85d

public class MTMVTask extends AbstractTask {
    private static final Logger LOG = LogManager.getLogger(MTMVTask.class);
    public static final int DEFAULT_REFRESH_PARTITION_NUM = 1;

    public static final ImmutableList<Column> SCHEMA = ImmutableList.of(
            new Column("TaskId", ScalarType.createStringType()),
            new Column("JobId", ScalarType.createStringType()),
            new Column("JobName", ScalarType.createStringType()),
            new Column("MvId", ScalarType.createStringType()),
            new Column("MvName", ScalarType.createStringType()),
            new Column("MvDatabaseId", ScalarType.createStringType()),
            new Column("MvDatabaseName", ScalarType.createStringType()),
            new Column("Status", ScalarType.createStringType()),
            new Column("ErrorMsg", ScalarType.createStringType()),
            new Column("CreateTime", ScalarType.createStringType()),
            new Column("StartTime", ScalarType.createStringType()),
            new Column("FinishTime", ScalarType.createStringType()),
            new Column("DurationMs", ScalarType.createStringType()),
            new Column("TaskContext", ScalarType.createStringType()),
            new Column("RefreshMode", ScalarType.createStringType()),
            new Column("NeedRefreshPartitions", ScalarType.createStringType()),
            new Column("CompletedPartitions", ScalarType.createStringType()),
            new Column("Progress", ScalarType.createStringType()),
            new Column("LastQueryId", ScalarType.createStringType()));

    public static final ImmutableMap<String, Integer> COLUMN_TO_INDEX;

    static {
        ImmutableMap.Builder<String, Integer> builder = new ImmutableMap.Builder<String, Integer>();
        for (int i = 0; i < SCHEMA.size(); i++) {
            builder.put(SCHEMA.get(i).getName().toLowerCase(), i);
        }
        COLUMN_TO_INDEX = builder.build();
    }

    public enum MTMVTaskTriggerMode {
        MANUAL,
        COMMIT,
        SYSTEM
    }

    public enum MTMVTaskRefreshMode {
        COMPLETE,
        PARTIAL,
        NOT_REFRESH
    }

    @SerializedName(value = "di")
    private long dbId;
    @SerializedName(value = "mi")
    private long mtmvId;
    @SerializedName("taskContext")
    private MTMVTaskContext taskContext;
    @SerializedName("needRefreshPartitions")
    List<String> needRefreshPartitions;
    @SerializedName("completedPartitions")
    List<String> completedPartitions;
    @SerializedName("refreshMode")
    MTMVTaskRefreshMode refreshMode;
    @SerializedName("lastQueryId")
    String lastQueryId;

    private MTMV mtmv;
    private MTMVRelation relation;
    private StmtExecutor executor;
    private Map<String, MTMVRefreshPartitionSnapshot> partitionSnapshots;

    private Map<MvccTableInfo, MvccSnapshot> snapshots = Maps.newHashMap();

    public MTMVTask() {
    }

    public MTMVTask(long dbId, long mtmvId, MTMVTaskContext taskContext) {
        this.dbId = Objects.requireNonNull(dbId);
        this.mtmvId = Objects.requireNonNull(mtmvId);
        this.taskContext = Objects.requireNonNull(taskContext);
    }

    // only for test
    public MTMVTask(MTMV mtmv, MTMVRelation relation, MTMVTaskContext taskContext) {
        this.mtmv = mtmv;
        this.relation = relation;
        this.taskContext = taskContext;
    }

    @Override
    public void run() throws JobException {
        if (LOG.isDebugEnabled()) {
            LOG.debug("mtmv task run, taskId: {}", super.getTaskId());
        }
        ConnectContext ctx = MTMVPlanUtil.createMTMVContext(mtmv);
        try {
            if (LOG.isDebugEnabled()) {
                String taskSessionContext = ctx.getSessionVariable().toJson().toJSONString();
                if (LOG.isDebugEnabled()) {
                    LOG.debug("mtmv task session variable, taskId: {}, session: {}",
                            super.getTaskId(), taskSessionContext);
                }
            }
            // Every time a task is run, the relation is regenerated because baseTables and baseViews may change,
            // such as deleting a table and creating a view with the same name
            Set<TableIf> tablesInPlan = MTMVPlanUtil.getBaseTableFromQuery(mtmv.getQuerySql(), ctx);
            this.relation = MTMVPlanUtil.generateMTMVRelation(tablesInPlan, ctx);
            beforeMTMVRefresh();
            List<TableIf> tableIfs = Lists.newArrayList(tablesInPlan);
            tableIfs.sort(Comparator.comparing(TableIf::getId));

            MTMVRefreshContext context;
            // lock table order by id to avoid deadlock
            MetaLockUtils.readLockTables(tableIfs);
            try {
                // if mtmv is schema_change, check if column type has changed
                // If it's not in the schema_change state, the column type definitely won't change.
                if (MTMVState.SCHEMA_CHANGE.equals(mtmv.getStatus().getState())) {
                    checkColumnTypeIfChange(mtmv, ctx);
                }
                if (mtmv.getMvPartitionInfo().getPartitionType() != MTMVPartitionType.SELF_MANAGE) {
                    MTMVRelatedTableIf relatedTable = mtmv.getMvPartitionInfo().getRelatedTable();
                    if (!relatedTable.isValidRelatedTable()) {
                        throw new JobException("MTMV " + mtmv.getName() + "'s related table " + relatedTable.getName()
                                + " is not a valid related table anymore, stop refreshing."
                                + " e.g. Table has multiple partition columns"
                                + " or including not supported transform functions.");
                    }
                    MTMVPartitionUtil.alignMvPartition(mtmv);
                }
                context = MTMVRefreshContext.buildContext(mtmv);
                this.needRefreshPartitions = calculateNeedRefreshPartitions(context);
            } finally {
                MetaLockUtils.readUnlockTables(tableIfs);
            }
            this.refreshMode = generateRefreshMode(needRefreshPartitions);
            if (refreshMode == MTMVTaskRefreshMode.NOT_REFRESH) {
                return;
            }
            Map<TableIf, String> tableWithPartKey = getIncrementalTableMap();
            this.completedPartitions = Lists.newCopyOnWriteArrayList();
            int refreshPartitionNum = mtmv.getRefreshPartitionNum();
            long execNum = (needRefreshPartitions.size() / refreshPartitionNum) + ((needRefreshPartitions.size()
                    % refreshPartitionNum) > 0 ? 1 : 0);
            this.partitionSnapshots = Maps.newConcurrentMap();
            for (int i = 0; i < execNum; i++) {
                int start = i * refreshPartitionNum;
                int end = start + refreshPartitionNum;
                Set<String> execPartitionNames = Sets.newHashSet(needRefreshPartitions
                        .subList(start, Math.min(end, needRefreshPartitions.size())));
                // need get names before exec
                Map<String, MTMVRefreshPartitionSnapshot> execPartitionSnapshots = MTMVPartitionUtil
                        .generatePartitionSnapshots(context, relation.getBaseTablesOneLevel(), execPartitionNames);
                try {
                    executeWithRetry(execPartitionNames, tableWithPartKey);
                } catch (Exception e) {
                    LOG.error("Execution failed after retries: {}", e.getMessage());
                    throw new JobException(e.getMessage(), e);
                }
                completedPartitions.addAll(execPartitionNames);
                partitionSnapshots.putAll(execPartitionSnapshots);
            }
        } catch (Throwable e) {
            if (getStatus() == TaskStatus.RUNNING) {
                LOG.warn("run task failed: {}", e.getMessage());
                throw new JobException(e.getMessage(), e);
            } else {
                // if status is not `RUNNING`,maybe the task was canceled, therefore, it is a normal situation
                LOG.info("task [{}] interruption running, because status is [{}]", getTaskId(), getStatus());
            }
        }
    }

    private void checkColumnTypeIfChange(MTMV mtmv, ConnectContext ctx) throws JobException {
        List<ColumnDefinition> currentColumnsDefinition = MTMVPlanUtil.generateColumnsBySql(mtmv.getQuerySql(), ctx,
                mtmv.getMvPartitionInfo().getPartitionCol(),
                mtmv.getDistributionColumnNames(), null, mtmv.getTableProperty().getProperties());
        List<Column> currentColumns = currentColumnsDefinition.stream()
                .map(ColumnDefinition::translateToCatalogStyle)
                .collect(Collectors.toList());
        List<Column> originalColumns = mtmv.getBaseSchema(true);
        if (currentColumns.size() != originalColumns.size()) {
            throw new JobException(String.format(
                    "column length not equals, please check whether columns of base table have changed, "
                            + "original length is: %s, current length is: %s",
                    originalColumns.size(), currentColumns.size()));
        }
        for (int i = 0; i < originalColumns.size(); i++) {
            if (!isTypeLike(originalColumns.get(i).getType(), currentColumns.get(i).getType())) {
                throw new JobException(String.format(
                        "column type not same, please check whether columns of base table have changed, "
                                + "column name is: %s, original type is: %s, current type is: %s",
                        originalColumns.get(i).getName(), originalColumns.get(i).getType().toSql(),
                        currentColumns.get(i).getType().toSql()));
            }
        }
    }

    private boolean isTypeLike(Type type, Type typeOther) {
        if (type.isStringType()) {
            return typeOther.isStringType();
        } else {
            return type.equals(typeOther);
        }
    }

    private void executeWithRetry(Set<String> execPartitionNames, Map<TableIf, String> tableWithPartKey)
            throws Exception {
        int retryCount = 0;
        int retryTime = Config.max_query_retry_time;
        retryTime = retryTime <= 0 ? 1 : retryTime + 1;
        Exception lastException = null;
        while (retryCount < retryTime) {
            try {
                exec(execPartitionNames, tableWithPartKey);
                break; // Exit loop if execution is successful
            } catch (Exception e) {
                if (!(Config.isCloudMode() && e.getMessage().contains(FeConstants.CLOUD_RETRY_E230))) {
                    throw e; // Re-throw if it's not a retryable exception
                }
                lastException = e;

                int randomMillis = 10 + (int) (Math.random() * 10);
                if (retryCount > retryTime / 2) {
                    randomMillis = 20 + (int) (Math.random() * 10);
                }
                if (DebugPointUtil.isEnable("MTMVTask.retry.longtime")) {
                    randomMillis = 1000;
                }

                retryCount++;
                LOG.warn("Retrying execution due to exception: {}. Attempt {}/{}, "
                        + "taskId {} execPartitionNames {} lastQueryId {}, randomMillis {}",
                        e.getMessage(), retryCount, retryTime, getTaskId(),
                        execPartitionNames, lastQueryId, randomMillis);
                if (retryCount >= retryTime) {
                    throw new Exception("Max retry attempts reached, original: " + lastException);
                }
                Thread.sleep(randomMillis);
            }
        }
    }

    private void exec(Set<String> refreshPartitionNames,
            Map<TableIf, String> tableWithPartKey)
            throws Exception {
        ConnectContext ctx = MTMVPlanUtil.createMTMVContext(mtmv);
        StatementContext statementContext = new StatementContext();
        for (Entry<MvccTableInfo, MvccSnapshot> entry : snapshots.entrySet()) {
            statementContext.setSnapshot(entry.getKey(), entry.getValue());
        }
        ctx.setStatementContext(statementContext);
        TUniqueId queryId = generateQueryId();
        lastQueryId = DebugUtil.printId(queryId);
        // if SELF_MANAGE mv, only have default partition,  will not have partitionItem, so we give empty set
        UpdateMvByPartitionCommand command = UpdateMvByPartitionCommand
                .from(mtmv, mtmv.getMvPartitionInfo().getPartitionType() != MTMVPartitionType.SELF_MANAGE
                        ? refreshPartitionNames : Sets.newHashSet(), tableWithPartKey);
        try {
            executor = new StmtExecutor(ctx, new LogicalPlanAdapter(command, ctx.getStatementContext()));
            ctx.setExecutor(executor);
            ctx.setQueryId(queryId);
            ctx.getState().setNereids(true);
            command.run(ctx, executor);
            if (getStatus() == TaskStatus.CANCELED) {
                // Throwing an exception to interrupt subsequent partition update tasks
                throw new JobException("task is CANCELED");
            }
            if (ctx.getState().getStateType() != MysqlStateType.OK) {
                throw new JobException(ctx.getState().getErrorMessage());
            }
        } finally {
            if (executor != null) {
                AuditLogHelper.logAuditLog(ctx, getDummyStmt(refreshPartitionNames),
                        executor.getParsedStmt(), executor.getQueryStatisticsForAuditLog(), true);
            }
        }
    }

    private String getDummyStmt(Set<String> refreshPartitionNames) {
        return String.format(
                "Asynchronous materialized view refresh task, mvName: %s,"
                        + "taskId: %s, partitions refreshed by this insert overwrite: %s",
                mtmv.getName(), super.getTaskId(), refreshPartitionNames);
    }

    @Override
    public synchronized boolean onFail() throws JobException {
        LOG.info("mtmv task onFail, taskId: {}", super.getTaskId());
        boolean res = super.onFail();
        if (!res) {
            return false;
        }
        after();
        return true;
    }

    @Override
    public synchronized boolean onSuccess() throws JobException {
        if (LOG.isDebugEnabled()) {
            LOG.debug("mtmv task onSuccess, taskId: {}", super.getTaskId());
        }
        boolean res = super.onSuccess();
        if (!res) {
            return false;
        }
        after();
        return true;
    }

    /**
     * The reason for overriding the parent class is to add synchronized protection
     */
    @Override
    public synchronized boolean cancel(boolean needWaitCancelComplete) throws JobException {
        if (LOG.isDebugEnabled()) {
            LOG.debug("mtmv task cancel, taskId: {}", super.getTaskId());
        }
        return super.cancel(needWaitCancelComplete);
    }

    @Override
    protected void executeCancelLogic(boolean needWaitCancelComplete) {
        try {
            // Mtmv is initialized in the before method.
            // If the task has not yet run, the before method will not be used, so mtmv will be empty,
            // which prevents the canceled task from being added to the history list
            if (mtmv == null) {
                mtmv = MTMVUtil.getMTMV(dbId, mtmvId);
            }
        } catch (UserException e) {
            LOG.warn("executeCancelLogic failed:", e);
            return;
        }
        if (executor != null) {
            executor.cancel(new Status(TStatusCode.CANCELLED, "mtmv task cancelled"), needWaitCancelComplete);
        }
        after();
    }

    @Override
    public void before() throws JobException {
        if (LOG.isDebugEnabled()) {
            LOG.debug("mtmv task before, taskId: {}", super.getTaskId());
        }
        super.before();
        try {
            mtmv = MTMVUtil.getMTMV(dbId, mtmvId);
        } catch (UserException e) {
            LOG.warn("before task failed:", e);
            throw new JobException(e);
        }
    }

    /**
     * Do something before refreshing, such as clearing the cache of the external table
     *
     * @throws AnalysisException
     * @throws DdlException
     */
    private void beforeMTMVRefresh() throws AnalysisException, DdlException {
        for (BaseTableInfo tableInfo : relation.getBaseTablesOneLevel()) {
            TableIf tableIf = MTMVUtil.getTable(tableInfo);
            if (tableIf instanceof MTMVBaseTableIf) {
                MTMVBaseTableIf baseTableIf = (MTMVBaseTableIf) tableIf;
                baseTableIf.beforeMTMVRefresh(mtmv);
            }
            if (tableIf instanceof MvccTable) {
                MvccTable mvccTable = (MvccTable) tableIf;
                MvccSnapshot mvccSnapshot = mvccTable.loadSnapshot(Optional.empty());
                snapshots.put(new MvccTableInfo(mvccTable), mvccSnapshot);
            }
        }
    }

    @Override
    public void runTask() throws JobException {
        LOG.info("mtmv task runTask, taskId: {}", super.getTaskId());
        MTMVJob job = (MTMVJob) getJobOrJobException();
        try {
            if (LOG.isDebugEnabled()) {
                LOG.debug("mtmv task get writeLock start, taskId: {}", super.getTaskId());
            }
            job.writeLock();
            if (LOG.isDebugEnabled()) {
                LOG.debug("mtmv task get writeLock end, taskId: {}", super.getTaskId());
            }
            super.runTask();
        } finally {
            job.writeUnlock();
            if (LOG.isDebugEnabled()) {
                LOG.debug("mtmv task release writeLock, taskId: {}", super.getTaskId());
            }
        }
    }

    @Override
    public TRow getTvfInfo(String jobName) {
        TRow trow = new TRow();
        trow.addToColumnValue(new TCell().setStringVal(String.valueOf(super.getTaskId())));
        trow.addToColumnValue(new TCell().setStringVal(String.valueOf(super.getJobId())));
        trow.addToColumnValue(new TCell().setStringVal(jobName));
        String dbName = "";
        String mvName = "";
        try {
            MTMV mtmv = MTMVUtil.getMTMV(dbId, mtmvId);
            dbName = mtmv.getQualifiedDbName();
            mvName = mtmv.getName();
        } catch (UserException e) {
            LOG.warn("can not find mv", e);
        }
        trow.addToColumnValue(new TCell().setStringVal(String.valueOf(mtmvId)));
        trow.addToColumnValue(new TCell().setStringVal(mvName));
        trow.addToColumnValue(new TCell().setStringVal(String.valueOf(dbId)));
        trow.addToColumnValue(new TCell().setStringVal(dbName));
        trow.addToColumnValue(new TCell()
                .setStringVal(super.getStatus() == null ? FeConstants.null_string : super.getStatus().toString()));
        trow.addToColumnValue(new TCell().setStringVal(super.getErrMsg()));
        trow.addToColumnValue(new TCell().setStringVal(TimeUtils.longToTimeString(super.getCreateTimeMs())));
        trow.addToColumnValue(new TCell().setStringVal(TimeUtils.longToTimeString(super.getStartTimeMs())));
        trow.addToColumnValue(new TCell().setStringVal(TimeUtils.longToTimeString(super.getFinishTimeMs())));
        trow.addToColumnValue(new TCell().setStringVal(
                (super.getFinishTimeMs() == null || super.getFinishTimeMs() == 0) ? FeConstants.null_string
                        : String.valueOf(super.getFinishTimeMs() - super.getStartTimeMs())));
        trow.addToColumnValue(new TCell()
                .setStringVal(taskContext == null ? FeConstants.null_string : new Gson().toJson(taskContext)));
        trow.addToColumnValue(
                new TCell().setStringVal(refreshMode == null ? FeConstants.null_string : refreshMode.toString()));
        trow.addToColumnValue(
                new TCell().setStringVal(
                        needRefreshPartitions == null ? FeConstants.null_string : new Gson().toJson(
                                needRefreshPartitions)));
        trow.addToColumnValue(
                new TCell().setStringVal(
                        completedPartitions == null ? FeConstants.null_string : new Gson().toJson(
                                completedPartitions)));
        trow.addToColumnValue(
                new TCell().setStringVal(getProgress()));
        trow.addToColumnValue(
                new TCell().setStringVal(lastQueryId));
        return trow;
    }

    private String getProgress() {
        if (CollectionUtils.isEmpty(needRefreshPartitions)) {
            return FeConstants.null_string;
        }
        int completedSize = CollectionUtils.isEmpty(completedPartitions) ? 0 : completedPartitions.size();
        BigDecimal result = new BigDecimal(completedSize * 100)
                .divide(new BigDecimal(needRefreshPartitions.size()), 2, RoundingMode.HALF_UP);
        StringBuilder builder = new StringBuilder(result.toString());
        builder.append("% (");
        builder.append(completedSize);
        builder.append("/");
        builder.append(needRefreshPartitions.size());
        builder.append(")");
        return builder.toString();
    }

    private void after() {
        if (mtmv != null) {
            Env.getCurrentEnv()
                    .addMTMVTaskResult(new TableNameInfo(mtmv.getQualifiedDbName(), mtmv.getName()), this, relation,
                            partitionSnapshots);
        }

    }

    @Override
    protected void closeOrReleaseResources() {
        if (null != mtmv) {
            mtmv = null;
        }
        if (null != executor) {
            executor = null;
        }
        if (null != relation) {
            relation = null;
        }
        if (null != partitionSnapshots) {
            partitionSnapshots = null;
        }
        if (null != snapshots) {
            snapshots = null;
        }
    }

    private Map<TableIf, String> getIncrementalTableMap() throws AnalysisException {
        Map<TableIf, String> tableWithPartKey = Maps.newHashMap();
        if (mtmv.getMvPartitionInfo().getPartitionType() != MTMVPartitionType.SELF_MANAGE) {
            tableWithPartKey
                    .put(mtmv.getMvPartitionInfo().getRelatedTable(), mtmv.getMvPartitionInfo().getRelatedCol());
        }
        return tableWithPartKey;
    }

    private MTMVTaskRefreshMode generateRefreshMode(List<String> needRefreshPartitionIds) {
        if (CollectionUtils.isEmpty(needRefreshPartitionIds)) {
            return MTMVTaskRefreshMode.NOT_REFRESH;
        } else if (needRefreshPartitionIds.size() == mtmv.getPartitionNames().size()) {
            return MTMVTaskRefreshMode.COMPLETE;
        } else {
            return MTMVTaskRefreshMode.PARTIAL;
        }
    }

    public List<String> calculateNeedRefreshPartitions(MTMVRefreshContext context)
            throws AnalysisException {
        // check whether the user manually triggers it
        if (taskContext.getTriggerMode() == MTMVTaskTriggerMode.MANUAL) {
            if (taskContext.isComplete()) {
                return Lists.newArrayList(mtmv.getPartitionNames());
            } else if (!CollectionUtils
                    .isEmpty(taskContext.getPartitions())) {
                return taskContext.getPartitions();
            }
        }
        // if refreshMethod is COMPLETE, we must FULL refresh, avoid external table MTMV always not refresh
        if (mtmv.getRefreshInfo().getRefreshMethod() == RefreshMethod.COMPLETE) {
            return Lists.newArrayList(mtmv.getPartitionNames());
        }
        // check if data is fresh
        // We need to use a newly generated relationship and cannot retrieve it using mtmv.getRelation()
        // to avoid rebuilding the baseTable and causing a change in the tableId
        boolean fresh = MTMVPartitionUtil.isMTMVSync(context, relation.getBaseTablesOneLevel(),
                mtmv.getExcludedTriggerTables());
        if (fresh) {
            return Lists.newArrayList();
        }
        // current, if partitionType is SELF_MANAGE, we can only FULL refresh
        if (mtmv.getMvPartitionInfo().getPartitionType() == MTMVPartitionType.SELF_MANAGE) {
            return Lists.newArrayList(mtmv.getPartitionNames());
        }
        // We need to use a newly generated relationship and cannot retrieve it using mtmv.getRelation()
        // to avoid rebuilding the baseTable and causing a change in the tableId
        return MTMVPartitionUtil.getMTMVNeedRefreshPartitions(context, relation.getBaseTablesOneLevel());
    }

    public MTMVTaskContext getTaskContext() {
        return taskContext;
    }

    @Override
    public String toString() {
        return "MTMVTask{"
                + "dbId=" + dbId
                + ", mtmvId=" + mtmvId
                + ", taskContext=" + taskContext
                + ", needRefreshPartitions=" + needRefreshPartitions
                + ", completedPartitions=" + completedPartitions
                + ", refreshMode=" + refreshMode
                + "} " + super.toString();
    }
}<|MERGE_RESOLUTION|>--- conflicted
+++ resolved
@@ -85,11 +85,7 @@
 import java.util.Objects;
 import java.util.Optional;
 import java.util.Set;
-<<<<<<< HEAD
-import java.util.UUID;
 import java.util.stream.Collectors;
-=======
->>>>>>> c0f8c85d
 
 public class MTMVTask extends AbstractTask {
     private static final Logger LOG = LogManager.getLogger(MTMVTask.class);
