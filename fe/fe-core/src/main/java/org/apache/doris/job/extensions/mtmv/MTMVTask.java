--- conflicted
+++ resolved
@@ -51,7 +51,6 @@
 import com.google.gson.Gson;
 import com.google.gson.annotations.SerializedName;
 import org.apache.commons.collections.CollectionUtils;
-import org.apache.commons.lang3.StringUtils;
 import org.apache.logging.log4j.LogManager;
 import org.apache.logging.log4j.Logger;
 
@@ -205,41 +204,25 @@
         trow.addToColumnValue(new TCell().setStringVal(String.valueOf(super.getTaskId())));
         trow.addToColumnValue(new TCell().setStringVal(String.valueOf(super.getJobId())));
         trow.addToColumnValue(new TCell().setStringVal(super.getJobName()));
-<<<<<<< HEAD
         trow.addToColumnValue(new TCell().setStringVal(String.valueOf(mtmvId)));
         trow.addToColumnValue(new TCell().setStringVal(String.valueOf(dbId)));
-        trow.addToColumnValue(new TCell().setStringVal(super.getStatus() == null ? "-" : super.getStatus().toString()));
-        trow.addToColumnValue(
-                new TCell().setStringVal(StringUtils.isEmpty(super.getErrMsg()) ? "-" : super.getErrMsg()));
-        trow.addToColumnValue(new TCell().setStringVal(getTimeString(super.getCreateTimeMs())));
-        trow.addToColumnValue(new TCell().setStringVal(getTimeString(super.getStartTimeMs())));
-        trow.addToColumnValue(new TCell().setStringVal(getTimeString(super.getFinishTimeMs())));
-        trow.addToColumnValue(
-                new TCell().setStringVal((super.getFinishTimeMs() == null || super.getFinishTimeMs() == 0) ? "-"
-                        : String.valueOf(super.getFinishTimeMs() - super.getStartTimeMs())));
-        trow.addToColumnValue(new TCell().setStringVal(taskContext == null ? "-" : new Gson().toJson(taskContext)));
-        trow.addToColumnValue(new TCell().setStringVal(refreshMode == null ? "-" : refreshMode.toString()));
-        trow.addToColumnValue(
-                new TCell().setStringVal(refreshPartitions == null ? "-" : new Gson().toJson(refreshPartitions)));
-=======
         trow.addToColumnValue(new TCell()
                 .setStringVal(super.getStatus() == null ? FeConstants.null_string : super.getStatus().toString()));
+        trow.addToColumnValue(new TCell().setStringVal(super.getErrMsg()));
         trow.addToColumnValue(new TCell().setStringVal(TimeUtils.longToTimeString(super.getCreateTimeMs())));
         trow.addToColumnValue(new TCell().setStringVal(TimeUtils.longToTimeString(super.getStartTimeMs())));
         trow.addToColumnValue(new TCell().setStringVal(TimeUtils.longToTimeString(super.getFinishTimeMs())));
         trow.addToColumnValue(new TCell().setStringVal(
                 (super.getFinishTimeMs() == null || super.getFinishTimeMs() == 0) ? FeConstants.null_string
                         : String.valueOf(super.getFinishTimeMs() - super.getStartTimeMs())));
-        trow.addToColumnValue(new TCell().setStringVal(sql));
->>>>>>> 45b2dbab
+        trow.addToColumnValue(new TCell()
+                .setStringVal(taskContext == null ? FeConstants.null_string : new Gson().toJson(taskContext)));
+        trow.addToColumnValue(
+                new TCell().setStringVal(refreshMode == null ? FeConstants.null_string : refreshMode.toString()));
+        trow.addToColumnValue(
+                new TCell().setStringVal(
+                        refreshPartitions == null ? FeConstants.null_string : new Gson().toJson(refreshPartitions)));
         return trow;
-    }
-
-    private String getTimeString(Long ms) {
-        if (ms != null && ms != 0) {
-            return TimeUtils.longToTimeString(ms);
-        }
-        return "-";
     }
 
     private TUniqueId generateQueryId() {
