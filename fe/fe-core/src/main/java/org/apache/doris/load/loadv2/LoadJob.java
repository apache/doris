--- conflicted
+++ resolved
@@ -890,7 +890,6 @@
     }
 
     public static LoadJob read(DataInput in) throws IOException {
-<<<<<<< HEAD
         if (Env.getCurrentEnvJournalVersion() < FeMetaVersion.VERSION_127) {
             LoadJob job = null;
             EtlJobType type = EtlJobType.valueOf(Text.readString(in));
@@ -898,28 +897,13 @@
                 job = new BrokerLoadJob();
             } else if (type == EtlJobType.SPARK) {
                 job = new SparkLoadJob();
-            } else if (type == EtlJobType.INSERT) {
+            } else if (type == EtlJobType.INSERT || type == EtlJobType.INSERT_JOB) {
                 job = new InsertLoadJob();
             } else if (type == EtlJobType.MINI) {
                 job = new MiniLoadJob();
             } else {
                 throw new IOException("Unknown load type: " + type.name());
             }
-=======
-        LoadJob job = null;
-        EtlJobType type = EtlJobType.valueOf(Text.readString(in));
-        if (type == EtlJobType.BROKER) {
-            job = new BrokerLoadJob();
-        } else if (type == EtlJobType.SPARK) {
-            job = new SparkLoadJob();
-        } else if (type == EtlJobType.INSERT || type == EtlJobType.INSERT_JOB) {
-            job = new InsertLoadJob();
-        } else if (type == EtlJobType.MINI) {
-            job = new MiniLoadJob();
-        } else {
-            throw new IOException("Unknown load type: " + type.name());
-        }
->>>>>>> 5bdfaf64
 
             job.isJobTypeRead(true);
             job.readFields(in);
