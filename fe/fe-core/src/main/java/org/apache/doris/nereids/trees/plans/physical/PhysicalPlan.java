--- conflicted
+++ resolved
@@ -26,10 +26,5 @@
  */
 public interface PhysicalPlan extends Plan {
     @Override
-<<<<<<< HEAD
     PhysicalOperator getOperator();
-=======
-    Plan child(int index);
-
->>>>>>> 96e70c07
 }