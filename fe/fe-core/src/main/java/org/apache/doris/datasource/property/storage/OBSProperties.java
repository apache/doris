--- conflicted
+++ resolved
@@ -24,13 +24,10 @@
 import com.google.common.collect.ImmutableSet;
 import lombok.Getter;
 import lombok.Setter;
-<<<<<<< HEAD
-import org.apache.hadoop.conf.Configuration;
-=======
 import org.apache.commons.lang3.StringUtils;
 import software.amazon.awssdk.auth.credentials.AnonymousCredentialsProvider;
 import software.amazon.awssdk.auth.credentials.AwsCredentialsProvider;
->>>>>>> b125f667
+import org.apache.hadoop.conf.Configuration;
 
 import java.util.Map;
 import java.util.Objects;
@@ -124,17 +121,6 @@
     }
 
     @Override
-<<<<<<< HEAD
-    public void initializeHadoopStorageConfig() {
-        hadoopStorageConfig = new Configuration();
-        hadoopStorageConfig.set("fs.obs.impl", "com.obs.services.hadoop.fs.OBSFileSystem");
-        hadoopStorageConfig.set("fs.obs.access.key", accessKey);
-        hadoopStorageConfig.set("fs.obs.secret.key", secretKey);
-        hadoopStorageConfig.set("fs.obs.endpoint", endpoint);
-        hadoopStorageConfig.set("fs.obs.connection.timeout", connectionTimeoutS);
-        hadoopStorageConfig.set("fs.obs.request.timeout", requestTimeoutS);
-        hadoopStorageConfig.set("fs.obs.connection.max", maxConnections);
-=======
     public AwsCredentialsProvider getAwsCredentialsProvider() {
         AwsCredentialsProvider credentialsProvider = super.getAwsCredentialsProvider();
         if (credentialsProvider != null) {
@@ -145,6 +131,16 @@
             return AnonymousCredentialsProvider.create();
         }
         return null;
->>>>>>> b125f667
+    }
+    @Override
+    public void initializeHadoopStorageConfig() {
+        hadoopStorageConfig = new Configuration();
+        hadoopStorageConfig.set("fs.obs.impl", "com.obs.services.hadoop.fs.OBSFileSystem");
+        hadoopStorageConfig.set("fs.obs.access.key", accessKey);
+        hadoopStorageConfig.set("fs.obs.secret.key", secretKey);
+        hadoopStorageConfig.set("fs.obs.endpoint", endpoint);
+        hadoopStorageConfig.set("fs.obs.connection.timeout", connectionTimeoutS);
+        hadoopStorageConfig.set("fs.obs.request.timeout", requestTimeoutS);
+        hadoopStorageConfig.set("fs.obs.connection.max", maxConnections);
     }
 }