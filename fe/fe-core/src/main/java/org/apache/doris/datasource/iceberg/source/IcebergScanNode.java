--- conflicted
+++ resolved
@@ -271,18 +271,7 @@
             throw new UserException(e.getMessage(), e.getCause());
         }
 
-<<<<<<< HEAD
-        // TODO: Need to delete this as we can handle count pushdown in fe side
-        TPushAggOp aggOp = getPushDownAggNoGroupingOp();
-        if (aggOp.equals(TPushAggOp.COUNT) && getCountFromSnapshot() > 0) {
-            // we can create a special empty split and skip the plan process
-            return Collections.singletonList(splits.get(0));
-        }
-
         selectedPartitionNum = partitionPathSet.size();
-=======
-        readPartitionNum = partitionPathSet.size();
->>>>>>> bad7f3bb
 
         return splits;
     }
