// Licensed to the Apache Software Foundation (ASF) under one
// or more contributor license agreements.  See the NOTICE file
// distributed with this work for additional information
// regarding copyright ownership.  The ASF licenses this file
// to you under the Apache License, Version 2.0 (the
// "License"); you may not use this file except in compliance
// with the License.  You may obtain a copy of the License at
//
//   http://www.apache.org/licenses/LICENSE-2.0
//
// Unless required by applicable law or agreed to in writing,
// software distributed under the License is distributed on an
// "AS IS" BASIS, WITHOUT WARRANTIES OR CONDITIONS OF ANY
// KIND, either express or implied.  See the License for the
// specific language governing permissions and limitations
// under the License.

package org.apache.doris.tablefunction;

import org.apache.doris.catalog.Env;
import org.apache.doris.catalog.MaterializedView;
import org.apache.doris.catalog.Table;
import org.apache.doris.common.AnalysisException;
import org.apache.doris.common.ClientPool;
import org.apache.doris.common.MetaNotFoundException;
import org.apache.doris.common.Pair;
import org.apache.doris.common.UserException;
import org.apache.doris.common.proc.FrontendsProcNode;
import org.apache.doris.common.util.NetUtils;
import org.apache.doris.common.util.TimeUtils;
import org.apache.doris.datasource.CatalogIf;
import org.apache.doris.datasource.HMSExternalCatalog;
import org.apache.doris.datasource.InternalCatalog;
import org.apache.doris.datasource.property.constants.HMSProperties;
import org.apache.doris.mtmv.MTMVStatus;
import org.apache.doris.planner.external.iceberg.IcebergMetadataCache;
import org.apache.doris.qe.ConnectContext;
import org.apache.doris.qe.QueryDetail;
import org.apache.doris.qe.QueryDetailQueue;
import org.apache.doris.system.Backend;
import org.apache.doris.system.SystemInfoService;
import org.apache.doris.thrift.FrontendService;
import org.apache.doris.thrift.TBackendsMetadataParams;
import org.apache.doris.thrift.TCell;
import org.apache.doris.thrift.TFetchSchemaTableDataRequest;
import org.apache.doris.thrift.TFetchSchemaTableDataResult;
import org.apache.doris.thrift.TIcebergMetadataParams;
import org.apache.doris.thrift.TIcebergQueryType;
import org.apache.doris.thrift.TMaterializedViewsMetadataParams;
import org.apache.doris.thrift.TMetadataTableRequestParams;
import org.apache.doris.thrift.TMetadataType;
import org.apache.doris.thrift.TNetworkAddress;
import org.apache.doris.thrift.TQueriesMetadataParams;
import org.apache.doris.thrift.TRow;
import org.apache.doris.thrift.TStatus;
import org.apache.doris.thrift.TStatusCode;
import org.apache.doris.thrift.TUserIdentity;

import com.google.common.base.Stopwatch;
import com.google.common.base.Strings;
import com.google.common.collect.Lists;
import com.google.gson.Gson;
import org.apache.hadoop.conf.Configuration;
import org.apache.hadoop.hdfs.HdfsConfiguration;
import org.apache.iceberg.Snapshot;
import org.apache.iceberg.catalog.TableIdentifier;
import org.apache.logging.log4j.LogManager;
import org.apache.logging.log4j.Logger;
import org.apache.thrift.TException;
import org.jetbrains.annotations.NotNull;

import java.time.Instant;
import java.time.LocalDateTime;
import java.util.ArrayList;
import java.util.HashMap;
import java.util.List;
import java.util.Map;
import java.util.concurrent.TimeUnit;



public class MetadataGenerator {
    private static final Logger LOG = LogManager.getLogger(MetadataGenerator.class);

    public static TFetchSchemaTableDataResult getMetadataTable(TFetchSchemaTableDataRequest request) throws TException {
        if (!request.isSetMetadaTableParams()) {
            return errorResult("Metadata table params is not set. ");
        }
        TFetchSchemaTableDataResult result;
        TMetadataTableRequestParams params = request.getMetadaTableParams();
        switch (request.getMetadaTableParams().getMetadataType()) {
            case ICEBERG:
                result = icebergMetadataResult(params);
                break;
            case BACKENDS:
                result = backendsMetadataResult(params);
                break;
            case FRONTENDS:
                result = frontendsMetadataResult(params);
                break;
            case FRONTENDS_DISKS:
                result = frontendsDisksMetadataResult(params);
                break;
            case WORKLOAD_GROUPS:
                result = workloadGroupsMetadataResult(params);
                break;
            case CATALOGS:
                result = catalogsMetadataResult(params);
                break;
<<<<<<< HEAD
            case MATERIALIZED_VIEWS:
                result = mtmvMetadataResult(params);
=======
            case QUERIES:
                result = queriesMetadataResult(params, request);
>>>>>>> e69b8abb
                break;
            default:
                return errorResult("Metadata table params is not set.");
        }
        if (result.getStatus().getStatusCode() == TStatusCode.OK) {
            filterColumns(result, params.getColumnsName(), params.getMetadataType());
        }
        return result;
    }

    @NotNull
    public static TFetchSchemaTableDataResult errorResult(String msg) {
        TFetchSchemaTableDataResult result = new TFetchSchemaTableDataResult();
        result.setStatus(new TStatus(TStatusCode.INTERNAL_ERROR));
        result.status.addToErrorMsgs(msg);
        return result;
    }

    private static TFetchSchemaTableDataResult icebergMetadataResult(TMetadataTableRequestParams params) {
        if (!params.isSetIcebergMetadataParams()) {
            return errorResult("Iceberg metadata params is not set.");
        }

        TIcebergMetadataParams icebergMetadataParams =  params.getIcebergMetadataParams();
        TIcebergQueryType icebergQueryType = icebergMetadataParams.getIcebergQueryType();
        IcebergMetadataCache icebergMetadataCache = Env.getCurrentEnv().getExtMetaCacheMgr().getIcebergMetadataCache();
        List<TRow> dataBatch = Lists.newArrayList();
        TFetchSchemaTableDataResult result = new TFetchSchemaTableDataResult();

        switch (icebergQueryType) {
            case SNAPSHOTS:
                List<Snapshot> snapshotList;
                try {
                    snapshotList = icebergMetadataCache.getSnapshotList(icebergMetadataParams);
                } catch (UserException e) {
                    return errorResult(e.getMessage());
                }
                for (Snapshot snapshot : snapshotList) {
                    TRow trow = new TRow();
                    LocalDateTime committedAt = LocalDateTime.ofInstant(Instant.ofEpochMilli(
                            snapshot.timestampMillis()), TimeUtils.getTimeZone().toZoneId());
                    long encodedDatetime = convertToDateTimeV2(committedAt.getYear(), committedAt.getMonthValue(),
                            committedAt.getDayOfMonth(), committedAt.getHour(), committedAt.getMinute(),
                            committedAt.getSecond(), committedAt.getNano() / 1000);

                    trow.addToColumnValue(new TCell().setLongVal(encodedDatetime));
                    trow.addToColumnValue(new TCell().setLongVal(snapshot.snapshotId()));
                    if (snapshot.parentId() == null) {
                        trow.addToColumnValue(new TCell().setLongVal(-1L));
                    } else {
                        trow.addToColumnValue(new TCell().setLongVal(snapshot.parentId()));
                    }
                    trow.addToColumnValue(new TCell().setStringVal(snapshot.operation()));
                    trow.addToColumnValue(new TCell().setStringVal(snapshot.manifestListLocation()));

                    dataBatch.add(trow);
                }
                break;
            default:
                return errorResult("Unsupported iceberg inspect type: " + icebergQueryType);
        }
        result.setDataBatch(dataBatch);
        result.setStatus(new TStatus(TStatusCode.OK));
        return result;
    }

    private static TFetchSchemaTableDataResult backendsMetadataResult(TMetadataTableRequestParams params) {
        if (!params.isSetBackendsMetadataParams()) {
            return errorResult("backends metadata param is not set.");
        }
        TBackendsMetadataParams backendsParam = params.getBackendsMetadataParams();
        final SystemInfoService systemInfoService = Env.getCurrentSystemInfo();
        List<Long> backendIds = systemInfoService.getAllBackendIds(false);

        TFetchSchemaTableDataResult result = new TFetchSchemaTableDataResult();
        long start = System.currentTimeMillis();
        Stopwatch watch = Stopwatch.createUnstarted();

        List<TRow> dataBatch = Lists.newArrayList();
        for (long backendId : backendIds) {
            Backend backend = systemInfoService.getBackend(backendId);
            if (backend == null) {
                continue;
            }

            watch.start();
            Integer tabletNum = Env.getCurrentInvertedIndex().getTabletNumByBackendId(backendId);
            watch.stop();

            TRow trow = new TRow();
            trow.addToColumnValue(new TCell().setLongVal(backendId));
            trow.addToColumnValue(new TCell().setStringVal(backend.getHost()));
            if (Strings.isNullOrEmpty(backendsParam.cluster_name)) {
                trow.addToColumnValue(new TCell().setIntVal(backend.getHeartbeatPort()));
                trow.addToColumnValue(new TCell().setIntVal(backend.getBePort()));
                trow.addToColumnValue(new TCell().setIntVal(backend.getHttpPort()));
                trow.addToColumnValue(new TCell().setIntVal(backend.getBrpcPort()));
                trow.addToColumnValue(new TCell().setIntVal(backend.getArrowFlightSqlPort()));
            }
            trow.addToColumnValue(new TCell().setStringVal(TimeUtils.longToTimeString(backend.getLastStartTime())));
            trow.addToColumnValue(new TCell().setStringVal(TimeUtils.longToTimeString(backend.getLastUpdateMs())));
            trow.addToColumnValue(new TCell().setBoolVal(backend.isAlive()));
            trow.addToColumnValue(new TCell().setBoolVal(backend.isDecommissioned()));
            trow.addToColumnValue(new TCell().setLongVal(tabletNum));

            // capacity
            // data used
            trow.addToColumnValue(new TCell().setLongVal(backend.getDataUsedCapacityB()));

            // trash used
            trow.addToColumnValue(new TCell().setLongVal(backend.getTrashUsedCapacityB()));

            // available
            long availB = backend.getAvailableCapacityB();
            trow.addToColumnValue(new TCell().setLongVal(availB));

            // total
            long totalB = backend.getTotalCapacityB();
            trow.addToColumnValue(new TCell().setLongVal(totalB));

            // used percent
            double used = 0.0;
            if (totalB <= 0) {
                used = 0.0;
            } else {
                used = (double) (totalB - availB) * 100 / totalB;
            }
            trow.addToColumnValue(new TCell().setDoubleVal(used));
            trow.addToColumnValue(new TCell().setDoubleVal(backend.getMaxDiskUsedPct() * 100));

            // remote used capacity
            trow.addToColumnValue(new TCell().setLongVal(backend.getRemoteUsedCapacityB()));

            // tags
            trow.addToColumnValue(new TCell().setStringVal(backend.getTagMapString()));
            // err msg
            trow.addToColumnValue(new TCell().setStringVal(backend.getHeartbeatErrMsg()));
            // version
            trow.addToColumnValue(new TCell().setStringVal(backend.getVersion()));
            // status
            trow.addToColumnValue(new TCell().setStringVal(new Gson().toJson(backend.getBackendStatus())));
            // heartbeat failure counter
            trow.addToColumnValue(new TCell().setIntVal(backend.getHeartbeatFailureCounter()));

            // node role, show the value only when backend is alive.
            trow.addToColumnValue(new TCell().setStringVal(backend.isAlive() ? backend.getNodeRoleTag().value : ""));

            dataBatch.add(trow);
        }

        // backends proc node get result too slow, add log to observer.
        LOG.debug("backends proc get tablet num cost: {}, total cost: {}",
                watch.elapsed(TimeUnit.MILLISECONDS), (System.currentTimeMillis() - start));

        result.setDataBatch(dataBatch);
        result.setStatus(new TStatus(TStatusCode.OK));
        return result;
    }

    private static TFetchSchemaTableDataResult frontendsMetadataResult(TMetadataTableRequestParams params) {
        if (!params.isSetFrontendsMetadataParams()) {
            return errorResult("frontends metadata param is not set.");
        }

        TFetchSchemaTableDataResult result = new TFetchSchemaTableDataResult();

        List<TRow> dataBatch = Lists.newArrayList();
        List<List<String>> infos = Lists.newArrayList();
        FrontendsProcNode.getFrontendsInfo(Env.getCurrentEnv(), infos);
        for (List<String> info : infos) {
            TRow trow = new TRow();
            for (String item : info) {
                trow.addToColumnValue(new TCell().setStringVal(item));
            }
            dataBatch.add(trow);
        }

        result.setDataBatch(dataBatch);
        result.setStatus(new TStatus(TStatusCode.OK));
        return result;
    }

    private static TFetchSchemaTableDataResult frontendsDisksMetadataResult(TMetadataTableRequestParams params) {
        if (!params.isSetFrontendsMetadataParams()) {
            return errorResult("frontends metadata param is not set.");
        }

        TFetchSchemaTableDataResult result = new TFetchSchemaTableDataResult();

        List<TRow> dataBatch = Lists.newArrayList();
        List<List<String>> infos = Lists.newArrayList();
        FrontendsProcNode.getFrontendsDiskInfo(Env.getCurrentEnv(), infos);
        for (List<String> info : infos) {
            TRow trow = new TRow();
            for (String item : info) {
                trow.addToColumnValue(new TCell().setStringVal(item));
            }
            dataBatch.add(trow);
        }

        result.setDataBatch(dataBatch);
        result.setStatus(new TStatus(TStatusCode.OK));
        return result;
    }

    private static TFetchSchemaTableDataResult catalogsMetadataResult(TMetadataTableRequestParams params) {
        TFetchSchemaTableDataResult result = new TFetchSchemaTableDataResult();
        List<CatalogIf> info  = Env.getCurrentEnv().getCatalogMgr().listCatalogs();
        List<TRow> dataBatch = Lists.newArrayList();

        for (CatalogIf catalog : info) {
            TRow trow = new TRow();
            trow.addToColumnValue(new TCell().setLongVal(catalog.getId()));
            trow.addToColumnValue(new TCell().setStringVal(catalog.getName()));
            trow.addToColumnValue(new TCell().setStringVal(catalog.getType()));

            Map<String, String> properties = catalog.getProperties();

            for (Map.Entry<String, String> entry : properties.entrySet()) {
                TRow subTrow = new TRow(trow);
                subTrow.addToColumnValue(new TCell().setStringVal(entry.getKey()));
                subTrow.addToColumnValue(new TCell().setStringVal(entry.getValue()));
                dataBatch.add(subTrow);
            }
            if (properties.isEmpty()) {
                trow.addToColumnValue(new TCell().setStringVal("NULL"));
                trow.addToColumnValue(new TCell().setStringVal("NULL"));
                dataBatch.add(trow);
            }
        }

        result.setDataBatch(dataBatch);
        result.setStatus(new TStatus(TStatusCode.OK));
        return result;
    }

    private static TFetchSchemaTableDataResult workloadGroupsMetadataResult(TMetadataTableRequestParams params) {
        if (!params.isSetCurrentUserIdent()) {
            return errorResult("current user ident is not set.");
        }

        TUserIdentity tcurrentUserIdentity = params.getCurrentUserIdent();
        List<List<String>> workloadGroupsInfo = Env.getCurrentEnv().getWorkloadGroupMgr()
                .getResourcesInfo(tcurrentUserIdentity);
        TFetchSchemaTableDataResult result = new TFetchSchemaTableDataResult();
        List<TRow> dataBatch = Lists.newArrayList();
        for (List<String> rGroupsInfo : workloadGroupsInfo) {
            TRow trow = new TRow();
            Long id = Long.valueOf(rGroupsInfo.get(0));
            trow.addToColumnValue(new TCell().setLongVal(id));
            trow.addToColumnValue(new TCell().setStringVal(rGroupsInfo.get(1)));
            trow.addToColumnValue(new TCell().setStringVal(rGroupsInfo.get(2)));
            trow.addToColumnValue(new TCell().setStringVal(rGroupsInfo.get(3)));
            dataBatch.add(trow);
        }

        result.setDataBatch(dataBatch);
        result.setStatus(new TStatus(TStatusCode.OK));
        return result;
    }

    private static TFetchSchemaTableDataResult queriesMetadataResult(TMetadataTableRequestParams params,
                                                                     TFetchSchemaTableDataRequest parentRequest) {
        if (!params.isSetQueriesMetadataParams()) {
            return errorResult("queries metadata param is not set.");
        }

        TQueriesMetadataParams queriesMetadataParams = params.getQueriesMetadataParams();
        TFetchSchemaTableDataResult result = new TFetchSchemaTableDataResult();

        String selfNode = Env.getCurrentEnv().getSelfNode().getHost();
        if (ConnectContext.get() != null && !Strings.isNullOrEmpty(ConnectContext.get().getCurrentConnectedFEIp())) {
            selfNode = ConnectContext.get().getCurrentConnectedFEIp();
        }
        selfNode = NetUtils.getHostnameByIp(selfNode);

        List<TRow> dataBatch = Lists.newArrayList();
        List<QueryDetail> queries = QueryDetailQueue.getQueryDetails(0L);
        for (QueryDetail query : queries) {
            TRow trow = new TRow();
            trow.addToColumnValue(new TCell().setStringVal(query.getQueryId()));
            trow.addToColumnValue(new TCell().setLongVal(query.getStartTime()));
            trow.addToColumnValue(new TCell().setLongVal(query.getEndTime()));
            trow.addToColumnValue(new TCell().setLongVal(query.getEventTime()));
            if (query.getState() == QueryDetail.QueryMemState.RUNNING) {
                trow.addToColumnValue(new TCell().setLongVal(System.currentTimeMillis() - query.getStartTime()));
            } else {
                trow.addToColumnValue(new TCell().setLongVal(query.getLatency()));
            }
            trow.addToColumnValue(new TCell().setStringVal(query.getState().toString()));
            trow.addToColumnValue(new TCell().setStringVal(query.getDatabase()));
            trow.addToColumnValue(new TCell().setStringVal(query.getSql()));
            trow.addToColumnValue(new TCell().setStringVal(selfNode));
            dataBatch.add(trow);
        }

        /* Get the query results from other FE also */
        if (queriesMetadataParams.isRelayToOtherFe()) {
            TFetchSchemaTableDataRequest relayRequest = new TFetchSchemaTableDataRequest(parentRequest);
            TMetadataTableRequestParams relayParams = new TMetadataTableRequestParams(params);
            TQueriesMetadataParams relayQueryParams = new TQueriesMetadataParams(queriesMetadataParams);

            relayQueryParams.setRelayToOtherFe(false);
            relayParams.setQueriesMetadataParams(relayQueryParams);
            relayRequest.setMetadaTableParams(relayParams);

            List<TFetchSchemaTableDataResult> relayResults = forwardToOtherFrontends(relayRequest);
            relayResults
                    .forEach(rs -> rs.getDataBatch()
                        .forEach(row -> dataBatch.add(row)));
        }

        result.setDataBatch(dataBatch);
        result.setStatus(new TStatus(TStatusCode.OK));
        return result;
    }

    private static List<TFetchSchemaTableDataResult> forwardToOtherFrontends(TFetchSchemaTableDataRequest request) {
        List<TFetchSchemaTableDataResult> results = new ArrayList<>();
        List<Pair<String, Integer>> frontends = FrontendsProcNode.getFrontendWithRpcPort(Env.getCurrentEnv(), false);

        FrontendService.Client client = null;
        int waitTimeOut = ConnectContext.get() == null ? 300 : ConnectContext.get().getExecTimeout();
        for (Pair<String, Integer> fe : frontends) {
            TNetworkAddress thriftAddress = new TNetworkAddress(fe.key(), fe.value());
            try {
                client = ClientPool.frontendPool.borrowObject(thriftAddress, waitTimeOut * 1000);
            } catch (Exception e) {
                LOG.warn("Failed to get frontend {} client. exception: {}", fe.key(), e);
                continue;
            }

            boolean isReturnToPool = false;
            try {
                TFetchSchemaTableDataResult result = client.fetchSchemaTableData(request);
                results.add(result);
                isReturnToPool = true;
            } catch (Exception e) {
                LOG.warn("Failed to finish forward fetch operation to fe: {} . exception: {}", fe.key(), e);
            } finally {
                if (isReturnToPool) {
                    ClientPool.frontendPool.returnObject(thriftAddress, client);
                } else {
                    ClientPool.frontendPool.invalidateObject(thriftAddress, client);
                }
            }
        }

        return results;
    }

    private static void filterColumns(TFetchSchemaTableDataResult result,
            List<String> columnNames, TMetadataType type) throws TException {
        List<TRow> fullColumnsRow = result.getDataBatch();
        List<TRow> filterColumnsRows = Lists.newArrayList();
        for (TRow row : fullColumnsRow) {
            TRow filterRow = new TRow();
            try {
                for (String columnName : columnNames) {
                    Integer index = MetadataTableValuedFunction.getColumnIndexFromColumnName(type, columnName);
                    filterRow.addToColumnValue(row.getColumnValue().get(index));
                }
            } catch (AnalysisException e) {
                throw new TException(e);
            }
            filterColumnsRows.add(filterRow);
        }
        result.setDataBatch(filterColumnsRows);
    }

    private static org.apache.iceberg.Table getIcebergTable(HMSExternalCatalog catalog, String db, String tbl)
            throws MetaNotFoundException {
        org.apache.iceberg.hive.HiveCatalog hiveCatalog = new org.apache.iceberg.hive.HiveCatalog();
        Configuration conf = new HdfsConfiguration();
        Map<String, String> properties = catalog.getCatalogProperty().getHadoopProperties();
        for (Map.Entry<String, String> entry : properties.entrySet()) {
            conf.set(entry.getKey(), entry.getValue());
        }
        hiveCatalog.setConf(conf);
        Map<String, String> catalogProperties = new HashMap<>();
        catalogProperties.put(HMSProperties.HIVE_METASTORE_URIS, catalog.getHiveMetastoreUris());
        catalogProperties.put("uri", catalog.getHiveMetastoreUris());
        hiveCatalog.initialize("hive", catalogProperties);
        return hiveCatalog.loadTable(TableIdentifier.of(db, tbl));
    }

    private static long convertToDateTimeV2(
            int year, int month, int day, int hour, int minute, int second, int microsecond) {
        return (long) microsecond | (long) second << 20 | (long) minute << 26 | (long) hour << 32
                | (long) day << 37 | (long) month << 42 | (long) year << 46;
    }

    private static TFetchSchemaTableDataResult mtmvMetadataResult(TMetadataTableRequestParams params) {
        if (!params.isSetMaterializedViewsMetadataParams()) {
            return errorResult("MaterializedViews metadata params is not set.");
        }

        TMaterializedViewsMetadataParams mtmvMetadataParams = params.getMaterializedViewsMetadataParams();
        String dbName = mtmvMetadataParams.getDatabase();
        List<TRow> dataBatch = Lists.newArrayList();
        TFetchSchemaTableDataResult result = new TFetchSchemaTableDataResult();
        List<Table> tables;
        try {
            tables = Env.getCurrentEnv().getCatalogMgr()
                    .getCatalogOrAnalysisException(InternalCatalog.INTERNAL_CATALOG_NAME)
                    .getDbOrAnalysisException(dbName).getTables();
        } catch (AnalysisException e) {
            return errorResult(e.getMessage());
        }

        for (Table table : tables) {
            if (table instanceof MaterializedView) {
                // TODO: 2023/9/22  ConnectContext.get() is null
                // check tbl privs
                //
                //      if (!Env.getCurrentEnv().getAccessManager()
                //              .checkTblPriv(ConnectContext.get(), dbName, table.getName(), PrivPredicate.SHOW)) {
                //          continue;
                //      }
                MaterializedView mv = (MaterializedView) table;
                MTMVStatus status = mv.getStatus();
                TRow trow = new TRow();
                trow.addToColumnValue(new TCell().setLongVal(mv.getId()));
                trow.addToColumnValue(new TCell().setStringVal(mv.getName()));
                trow.addToColumnValue(new TCell().setBoolVal(mv.isActive()));
                if (status != null) {
                    trow.addToColumnValue(
                            new TCell().setStringVal(TimeUtils.longToTimeString(status.getLastRefreshStartTime())));
                    trow.addToColumnValue(
                            new TCell().setStringVal(TimeUtils.longToTimeString(status.getLastRefreshFinishedTime())));
                    trow.addToColumnValue(
                            new TCell().setLongVal(
                                    status.getLastRefreshFinishedTime() - status.getLastRefreshStartTime()));
                    trow.addToColumnValue(
                            new TCell().setStringVal(status.isLastRefreshState() ? "success" : "fail"));
                    trow.addToColumnValue(
                            new TCell().setStringVal(status.getLastRefreshErrorMsg()));
                    trow.addToColumnValue(
                            new TCell().setStringVal(status.getLastExecutorSql()));
                    trow.addToColumnValue(new TCell().setLongVal(status.getLastRefreshJobId()));
                } else {
                    trow.addToColumnValue(new TCell().setStringVal("NULL"));
                    trow.addToColumnValue(new TCell().setStringVal("NULL"));
                    trow.addToColumnValue(new TCell().setLongVal(0L));
                    trow.addToColumnValue(new TCell().setStringVal("NULL"));
                    trow.addToColumnValue(new TCell().setStringVal("NULL"));
                    trow.addToColumnValue(new TCell().setStringVal("NULL"));
                    trow.addToColumnValue(new TCell().setLongVal(0L));
                }
                trow.addToColumnValue(new TCell().setStringVal(mv.toSql()));
                dataBatch.add(trow);
            }
        }
        result.setDataBatch(dataBatch);
        result.setStatus(new TStatus(TStatusCode.OK));
        return result;
    }
}
<|MERGE_RESOLUTION|>--- conflicted
+++ resolved
@@ -107,13 +107,10 @@
             case CATALOGS:
                 result = catalogsMetadataResult(params);
                 break;
-<<<<<<< HEAD
             case MATERIALIZED_VIEWS:
                 result = mtmvMetadataResult(params);
-=======
             case QUERIES:
                 result = queriesMetadataResult(params, request);
->>>>>>> e69b8abb
                 break;
             default:
                 return errorResult("Metadata table params is not set.");
