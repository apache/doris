// Licensed to the Apache Software Foundation (ASF) under one
// or more contributor license agreements.  See the NOTICE file
// distributed with this work for additional information
// regarding copyright ownership.  The ASF licenses this file
// to you under the Apache License, Version 2.0 (the
// "License"); you may not use this file except in compliance
// with the License.  You may obtain a copy of the License at
//
//   http://www.apache.org/licenses/LICENSE-2.0
//
// Unless required by applicable law or agreed to in writing,
// software distributed under the License is distributed on an
// "AS IS" BASIS, WITHOUT WARRANTIES OR CONDITIONS OF ANY
// KIND, either express or implied.  See the License for the
// specific language governing permissions and limitations
// under the License.

package org.apache.doris.tablefunction;

import org.apache.doris.analysis.UserIdentity;
import org.apache.doris.blockrule.SqlBlockRule;
import org.apache.doris.catalog.Column;
import org.apache.doris.catalog.DataProperty;
import org.apache.doris.catalog.Database;
import org.apache.doris.catalog.DatabaseIf;
import org.apache.doris.catalog.DistributionInfo;
import org.apache.doris.catalog.DistributionInfo.DistributionInfoType;
import org.apache.doris.catalog.Env;
import org.apache.doris.catalog.HashDistributionInfo;
import org.apache.doris.catalog.MTMV;
import org.apache.doris.catalog.MaterializedIndexMeta;
import org.apache.doris.catalog.OlapTable;
import org.apache.doris.catalog.Partition;
import org.apache.doris.catalog.PartitionInfo;
import org.apache.doris.catalog.PartitionItem;
import org.apache.doris.catalog.PartitionType;
import org.apache.doris.catalog.ScalarType;
import org.apache.doris.catalog.SchemaTable;
import org.apache.doris.catalog.Table;
import org.apache.doris.catalog.TableIf;
import org.apache.doris.catalog.TableIf.TableType;
import org.apache.doris.catalog.TableProperty;
import org.apache.doris.catalog.Type;
import org.apache.doris.catalog.View;
import org.apache.doris.common.AnalysisException;
import org.apache.doris.common.ClientPool;
import org.apache.doris.common.Config;
import org.apache.doris.common.Pair;
import org.apache.doris.common.proc.FrontendsProcNode;
import org.apache.doris.common.proc.PartitionsProcDir;
import org.apache.doris.common.util.DebugUtil;
import org.apache.doris.common.util.NetUtils;
import org.apache.doris.common.util.TimeUtils;
import org.apache.doris.common.util.Util;
import org.apache.doris.datasource.CatalogIf;
import org.apache.doris.datasource.CatalogMgr;
import org.apache.doris.datasource.ExternalCatalog;
import org.apache.doris.datasource.ExternalMetaCacheMgr;
import org.apache.doris.datasource.ExternalTable;
import org.apache.doris.datasource.InternalCatalog;
import org.apache.doris.datasource.TablePartitionValues;
import org.apache.doris.datasource.hive.HMSExternalCatalog;
import org.apache.doris.datasource.hive.HMSExternalTable;
import org.apache.doris.datasource.hive.HiveMetaStoreCache;
import org.apache.doris.datasource.hive.HiveMetaStoreCache.HivePartitionValues;
import org.apache.doris.datasource.hudi.source.HudiCachedMetaClientProcessor;
import org.apache.doris.datasource.hudi.source.HudiMetadataCacheMgr;
import org.apache.doris.datasource.iceberg.IcebergExternalCatalog;
import org.apache.doris.datasource.iceberg.IcebergMetadataCache;
import org.apache.doris.datasource.maxcompute.MaxComputeExternalCatalog;
import org.apache.doris.datasource.mvcc.MvccUtil;
import org.apache.doris.job.base.AbstractJob;
import org.apache.doris.job.common.JobType;
import org.apache.doris.job.extensions.mtmv.MTMVJob;
import org.apache.doris.job.extensions.mtmv.MTMVTask;
import org.apache.doris.job.extensions.mtmv.MTMVTask.MTMVTaskRefreshMode;
import org.apache.doris.job.task.AbstractTask;
import org.apache.doris.mtmv.AsyncMvMetrics;
import org.apache.doris.mtmv.BaseTableInfo;
import org.apache.doris.mtmv.MTMVJobManager;
import org.apache.doris.mtmv.MTMVPartitionInfo.MTMVPartitionType;
import org.apache.doris.mtmv.MTMVPartitionUtil;
import org.apache.doris.mtmv.MTMVRefreshContext;
import org.apache.doris.mtmv.MTMVRefreshEnum.MTMVState;
import org.apache.doris.mtmv.MTMVRefreshEnum.RefreshTrigger;
import org.apache.doris.mtmv.MTMVRefreshTriggerInfo;
import org.apache.doris.mtmv.MTMVRelation;
import org.apache.doris.mtmv.MTMVStatus;
import org.apache.doris.mtmv.SyncMvMetrics;
import org.apache.doris.mysql.privilege.PrivObject;
import org.apache.doris.mysql.privilege.PrivPredicate;
import org.apache.doris.mysql.privilege.Role;
import org.apache.doris.mysql.privilege.User;
import org.apache.doris.nereids.trees.expressions.Expression;
import org.apache.doris.nereids.util.FrontendConjunctsUtils;
import org.apache.doris.nereids.util.PlanUtils;
import org.apache.doris.persist.gson.GsonUtils;
import org.apache.doris.plsql.metastore.PlsqlManager;
import org.apache.doris.plsql.metastore.PlsqlProcedureKey;
import org.apache.doris.plsql.metastore.PlsqlStoredProcedure;
import org.apache.doris.qe.ConnectContext;
import org.apache.doris.qe.QeProcessorImpl;
import org.apache.doris.qe.QeProcessorImpl.QueryInfo;
import org.apache.doris.qe.VariableMgr;
import org.apache.doris.resource.workloadgroup.WorkloadGroupMgr;
import org.apache.doris.statistics.AnalysisInfo;
import org.apache.doris.statistics.AnalysisState;
import org.apache.doris.statistics.util.StatisticsUtil;
import org.apache.doris.system.Backend;
import org.apache.doris.system.SystemInfoService;
import org.apache.doris.thrift.FrontendService.Client;
import org.apache.doris.thrift.TBackendsMetadataParams;
import org.apache.doris.thrift.TCell;
import org.apache.doris.thrift.TFetchSchemaTableDataRequest;
import org.apache.doris.thrift.TFetchSchemaTableDataResult;
import org.apache.doris.thrift.THudiMetadataParams;
import org.apache.doris.thrift.THudiQueryType;
import org.apache.doris.thrift.TJobsMetadataParams;
import org.apache.doris.thrift.TMaterializedViewsMetadataParams;
import org.apache.doris.thrift.TMetadataTableRequestParams;
import org.apache.doris.thrift.TMetadataType;
import org.apache.doris.thrift.TNetworkAddress;
import org.apache.doris.thrift.TPartitionValuesMetadataParams;
import org.apache.doris.thrift.TPartitionsMetadataParams;
import org.apache.doris.thrift.TPipelineWorkloadGroup;
import org.apache.doris.thrift.TRow;
import org.apache.doris.thrift.TSchemaTableRequestParams;
import org.apache.doris.thrift.TStatus;
import org.apache.doris.thrift.TStatusCode;
import org.apache.doris.thrift.TTasksMetadataParams;
import org.apache.doris.thrift.TUserIdentity;

import com.codahale.metrics.Snapshot;
import com.google.common.base.Joiner;
import com.google.common.base.Stopwatch;
import com.google.common.base.Strings;
import com.google.common.collect.ImmutableMap;
import com.google.common.collect.ImmutableMap.Builder;
import com.google.common.collect.Lists;
import com.google.gson.Gson;
import org.apache.commons.collections.CollectionUtils;
import org.apache.commons.lang3.StringUtils;
import org.apache.hadoop.conf.Configuration;
import org.apache.hudi.common.table.timeline.HoodieInstant;
import org.apache.hudi.common.table.timeline.HoodieTimeline;
import org.apache.logging.log4j.LogManager;
import org.apache.logging.log4j.Logger;
import org.apache.thrift.TException;
import org.jetbrains.annotations.NotNull;

import java.time.LocalTime;
import java.util.ArrayList;
import java.util.Collection;
import java.util.Collections;
import java.util.List;
import java.util.Map;
import java.util.Map.Entry;
import java.util.NavigableMap;
import java.util.Optional;
import java.util.Set;
import java.util.concurrent.TimeUnit;

public class MetadataGenerator {
    private static final Logger LOG = LogManager.getLogger(MetadataGenerator.class);

    private static final ImmutableMap<String, Integer> ACTIVE_QUERIES_COLUMN_TO_INDEX;

    private static final ImmutableMap<String, Integer> WORKLOAD_GROUPS_COLUMN_TO_INDEX;

    private static final ImmutableMap<String, Integer> ROUTINE_INFO_COLUMN_TO_INDEX;

    private static final ImmutableMap<String, Integer> WORKLOAD_SCHED_POLICY_COLUMN_TO_INDEX;

    private static final ImmutableMap<String, Integer> TABLE_OPTIONS_COLUMN_TO_INDEX;

    private static final ImmutableMap<String, Integer> WORKLOAD_GROUP_PRIVILEGES_COLUMN_TO_INDEX;

    private static final ImmutableMap<String, Integer> TABLE_PROPERTIES_COLUMN_TO_INDEX;

    private static final ImmutableMap<String, Integer> META_CACHE_STATS_COLUMN_TO_INDEX;

    private static final ImmutableMap<String, Integer> PARTITIONS_COLUMN_TO_INDEX;

    private static final ImmutableMap<String, Integer> VIEW_DEPENDENCY_COLUMN_TO_INDEX;
    private static final ImmutableMap<String, Integer> ASYNC_MVIEW_STATUS_COLUMN_TO_INDEX;
    private static final ImmutableMap<String, Integer> ACTIVITY_ASYNC_MVIEW_COLUMN_TO_INDEX;
    private static final ImmutableMap<String, Integer> MVIEW_TASKS_COLUMN_TO_INDEX;
    private static final ImmutableMap<String, Integer> SYNC_MVIEW_STATUS_COLUMN_TO_INDEX;
    private static final ImmutableMap<String, Integer> ACTIVITY_SYNC_MVIEW_COLUMN_TO_INDEX;
    private static final ImmutableMap<String, Integer> ANALYZE_TABLE_LEVEL_STATUS_COLUMN_TO_INDEX;
    private static final ImmutableMap<String, Integer> ANALYZE_JOB_COLUMN_TO_INDEX;
    private static final ImmutableMap<String, Integer> ANALYZE_TASK_COLUMN_TO_INDEX;
    private static final ImmutableMap<String, Integer> ACTIVITY_AUTO_ANALYZE_COLUMN_TO_INDEX;
    private static final ImmutableMap<String, Integer> GRANTS_TO_ROLES_COLUMN_TO_INDEX;
    private static final ImmutableMap<String, Integer> GRANTS_TO_USERS_COLUMN_TO_INDEX;

    private static final ImmutableMap<String, Integer> SQL_BLOCK_RULE_STATUS_COLUMN_TO_INDEX;

    static {
        Builder<String, Integer> activeQueriesbuilder = new Builder();
        List<Column> activeQueriesColList = SchemaTable.TABLE_MAP.get("active_queries").getFullSchema();
        for (int i = 0; i < activeQueriesColList.size(); i++) {
            activeQueriesbuilder.put(activeQueriesColList.get(i).getName().toLowerCase(), i);
        }
        ACTIVE_QUERIES_COLUMN_TO_INDEX = activeQueriesbuilder.build();

        Builder<String, Integer> workloadGroupBuilder = new Builder();
        for (int i = 0; i < WorkloadGroupMgr.WORKLOAD_GROUP_PROC_NODE_TITLE_NAMES.size(); i++) {
            workloadGroupBuilder.put(WorkloadGroupMgr.WORKLOAD_GROUP_PROC_NODE_TITLE_NAMES.get(i).toLowerCase(), i);
        }
        WORKLOAD_GROUPS_COLUMN_TO_INDEX = workloadGroupBuilder.build();

        Builder<String, Integer> routineInfoBuilder = new Builder();
        for (int i = 0; i < PlsqlManager.ROUTINE_INFO_TITLE_NAMES.size(); i++) {
            routineInfoBuilder.put(PlsqlManager.ROUTINE_INFO_TITLE_NAMES.get(i).toLowerCase(), i);
        }
        ROUTINE_INFO_COLUMN_TO_INDEX = routineInfoBuilder.build();

        Builder<String, Integer> policyBuilder = new Builder();
        List<Column> policyColList = SchemaTable.TABLE_MAP.get("workload_policy").getFullSchema();
        for (int i = 0; i < policyColList.size(); i++) {
            policyBuilder.put(policyColList.get(i).getName().toLowerCase(), i);
        }
        WORKLOAD_SCHED_POLICY_COLUMN_TO_INDEX = policyBuilder.build();

        Builder<String, Integer> optionBuilder = new Builder();
        List<Column> optionColList = SchemaTable.TABLE_MAP.get("table_options").getFullSchema();
        for (int i = 0; i < optionColList.size(); i++) {
            optionBuilder.put(optionColList.get(i).getName().toLowerCase(), i);
        }
        TABLE_OPTIONS_COLUMN_TO_INDEX = optionBuilder.build();

        Builder<String, Integer> wgPrivsBuilder = new Builder();
        List<Column> wgPrivsColList = SchemaTable.TABLE_MAP.get("workload_group_privileges").getFullSchema();
        for (int i = 0; i < wgPrivsColList.size(); i++) {
            wgPrivsBuilder.put(wgPrivsColList.get(i).getName().toLowerCase(), i);
        }
        WORKLOAD_GROUP_PRIVILEGES_COLUMN_TO_INDEX = wgPrivsBuilder.build();

        Builder<String, Integer> propertiesBuilder = new Builder();
        List<Column> propertiesColList = SchemaTable.TABLE_MAP.get("table_properties").getFullSchema();
        for (int i = 0; i < propertiesColList.size(); i++) {
            propertiesBuilder.put(propertiesColList.get(i).getName().toLowerCase(), i);
        }
        TABLE_PROPERTIES_COLUMN_TO_INDEX = propertiesBuilder.build();

        Builder<String, Integer> metaCacheBuilder = new Builder();
        List<Column> metaCacheColList = SchemaTable.TABLE_MAP.get("catalog_meta_cache_statistics").getFullSchema();
        for (int i = 0; i < metaCacheColList.size(); i++) {
            metaCacheBuilder.put(metaCacheColList.get(i).getName().toLowerCase(), i);
        }
        META_CACHE_STATS_COLUMN_TO_INDEX = metaCacheBuilder.build();

        Builder<String, Integer> partitionsBuilder = new Builder();
        List<Column> partitionsColList = SchemaTable.TABLE_MAP.get("partitions").getFullSchema();
        for (int i = 0; i < partitionsColList.size(); i++) {
            partitionsBuilder.put(partitionsColList.get(i).getName().toLowerCase(), i);
        }
        PARTITIONS_COLUMN_TO_INDEX = partitionsBuilder.build();

        Builder<String, Integer> viewDependencyBuilder = new Builder();
        List<Column> viewDependencyBuilderColList = SchemaTable.TABLE_MAP.get("view_dependency").getFullSchema();
        for (int i = 0; i < viewDependencyBuilderColList.size(); i++) {
            viewDependencyBuilder.put(viewDependencyBuilderColList.get(i).getName().toLowerCase(), i);
        }
        VIEW_DEPENDENCY_COLUMN_TO_INDEX = viewDependencyBuilder.build();

<<<<<<< HEAD

        Builder<String, Integer> asyncMviewStatusBuilder = new Builder();
        List<Column> asyncMviewStatusBuilderColList = SchemaTable.TABLE_MAP.get("async_mview_status").getFullSchema();
        for (int i = 0; i < asyncMviewStatusBuilderColList.size(); i++) {
            asyncMviewStatusBuilder.put(asyncMviewStatusBuilderColList.get(i).getName().toLowerCase(), i);
        }
        ASYNC_MVIEW_STATUS_COLUMN_TO_INDEX = asyncMviewStatusBuilder.build();

        Builder<String, Integer> activityAsyncMviewBuilder = new Builder();
        List<Column> activityAsyncMviewBuilderColList = SchemaTable.TABLE_MAP.get("activity_async_mview")
                .getFullSchema();
        for (int i = 0; i < activityAsyncMviewBuilderColList.size(); i++) {
            activityAsyncMviewBuilder.put(activityAsyncMviewBuilderColList.get(i).getName().toLowerCase(), i);
        }
        ACTIVITY_ASYNC_MVIEW_COLUMN_TO_INDEX = activityAsyncMviewBuilder.build();

        Builder<String, Integer> mviewTasksBuilder = new Builder();
        List<Column> mviewTasksBuilderColList = SchemaTable.TABLE_MAP.get("mview_tasks").getFullSchema();
        for (int i = 0; i < mviewTasksBuilderColList.size(); i++) {
            mviewTasksBuilder.put(mviewTasksBuilderColList.get(i).getName().toLowerCase(), i);
        }
        MVIEW_TASKS_COLUMN_TO_INDEX = mviewTasksBuilder.build();

        Builder<String, Integer> syncMviewStatusBuilder = new Builder();
        List<Column> syncMviewStatusBuilderColList = SchemaTable.TABLE_MAP.get("sync_mview_status").getFullSchema();
        for (int i = 0; i < syncMviewStatusBuilderColList.size(); i++) {
            syncMviewStatusBuilder.put(syncMviewStatusBuilderColList.get(i).getName().toLowerCase(), i);
        }
        SYNC_MVIEW_STATUS_COLUMN_TO_INDEX = syncMviewStatusBuilder.build();

        Builder<String, Integer> activitySyncMviewBuilder = new Builder();
        List<Column> activitySyncMviewBuilderColList = SchemaTable.TABLE_MAP.get("activity_sync_mview").getFullSchema();
        for (int i = 0; i < activitySyncMviewBuilderColList.size(); i++) {
            activitySyncMviewBuilder.put(activitySyncMviewBuilderColList.get(i).getName().toLowerCase(), i);
        }
        ACTIVITY_SYNC_MVIEW_COLUMN_TO_INDEX = activitySyncMviewBuilder.build();

        Builder<String, Integer> analyzeTableLevelStatusBuilder = new Builder();
        List<Column> analyzeTableLevelStatusBuilderColList = SchemaTable.TABLE_MAP.get("analyze_table_level_status")
                .getFullSchema();
        for (int i = 0; i < analyzeTableLevelStatusBuilderColList.size(); i++) {
            analyzeTableLevelStatusBuilder.put(analyzeTableLevelStatusBuilderColList.get(i).getName().toLowerCase(), i);
        }
        ANALYZE_TABLE_LEVEL_STATUS_COLUMN_TO_INDEX = analyzeTableLevelStatusBuilder.build();

        Builder<String, Integer> analyzeJobBuilder = new Builder();
        List<Column> analyzeJobBuilderColList = SchemaTable.TABLE_MAP.get("analyze_job").getFullSchema();
        for (int i = 0; i < analyzeJobBuilderColList.size(); i++) {
            analyzeJobBuilder.put(analyzeJobBuilderColList.get(i).getName().toLowerCase(), i);
        }
        ANALYZE_JOB_COLUMN_TO_INDEX = analyzeJobBuilder.build();

        Builder<String, Integer> analyzeTaskBuilder = new Builder();
        List<Column> analyzeTaskBuilderColList = SchemaTable.TABLE_MAP.get("analyze_task").getFullSchema();
        for (int i = 0; i < analyzeTaskBuilderColList.size(); i++) {
            analyzeTaskBuilder.put(analyzeTaskBuilderColList.get(i).getName().toLowerCase(), i);
        }
        ANALYZE_TASK_COLUMN_TO_INDEX = analyzeTaskBuilder.build();

        Builder<String, Integer> activityAutoAnalyzeBuilder = new Builder();
        List<Column> activityAutoAnalyzeBuilderColList = SchemaTable.TABLE_MAP.get("analyze_task").getFullSchema();
        for (int i = 0; i < activityAutoAnalyzeBuilderColList.size(); i++) {
            activityAutoAnalyzeBuilder.put(activityAutoAnalyzeBuilderColList.get(i).getName().toLowerCase(), i);
        }
        ACTIVITY_AUTO_ANALYZE_COLUMN_TO_INDEX = activityAutoAnalyzeBuilder.build();

        Builder<String, Integer> grantsToRolesBuilder = new Builder();
        List<Column> grantsToRolesBuilderColList = SchemaTable.TABLE_MAP.get("grants_to_roles").getFullSchema();
        for (int i = 0; i < grantsToRolesBuilderColList.size(); i++) {
            grantsToRolesBuilder.put(grantsToRolesBuilderColList.get(i).getName().toLowerCase(), i);
        }
        GRANTS_TO_ROLES_COLUMN_TO_INDEX = grantsToRolesBuilder.build();

        Builder<String, Integer> grantsToUsersBuilder = new Builder();
        List<Column> grantsToUsersBuilderColList = SchemaTable.TABLE_MAP.get("grants_to_users").getFullSchema();
        for (int i = 0; i < grantsToUsersBuilderColList.size(); i++) {
            grantsToUsersBuilder.put(grantsToUsersBuilderColList.get(i).getName().toLowerCase(), i);
        }
        GRANTS_TO_USERS_COLUMN_TO_INDEX = grantsToUsersBuilder.build();
=======
        ImmutableMap.Builder<String, Integer> sqlBlockRuleStatusBuilder = new ImmutableMap.Builder();
        List<Column> sqlBlockRuleStatusBuilderColList = SchemaTable.TABLE_MAP.get("sql_block_rule_status")
                .getFullSchema();
        for (int i = 0; i < sqlBlockRuleStatusBuilderColList.size(); i++) {
            sqlBlockRuleStatusBuilder.put(sqlBlockRuleStatusBuilderColList.get(i).getName().toLowerCase(), i);
        }
        SQL_BLOCK_RULE_STATUS_COLUMN_TO_INDEX = sqlBlockRuleStatusBuilder.build();
>>>>>>> 8ce0d264
    }

    public static TFetchSchemaTableDataResult getMetadataTable(TFetchSchemaTableDataRequest request) throws TException {
        if (LOG.isDebugEnabled()) {
            LOG.debug("getMetadataTable() start.");
        }
        if (!request.isSetMetadaTableParams() || !request.getMetadaTableParams().isSetMetadataType()) {
            if (LOG.isDebugEnabled()) {
                LOG.debug("Metadata table params is not set.");
            }
            return errorResult("Metadata table params is not set. ");
        }
        TFetchSchemaTableDataResult result;
        TMetadataTableRequestParams params = request.getMetadaTableParams();
        TMetadataType metadataType = request.getMetadaTableParams().getMetadataType();
        switch (metadataType) {
            case HUDI:
                result = hudiMetadataResult(params);
                break;
            case BACKENDS:
                result = backendsMetadataResult(params);
                break;
            case FRONTENDS:
                result = frontendsMetadataResult(params);
                break;
            case FRONTENDS_DISKS:
                result = frontendsDisksMetadataResult(params);
                break;
            case CATALOGS:
                result = catalogsMetadataResult(params);
                break;
            case MATERIALIZED_VIEWS:
                result = mtmvMetadataResult(params);
                break;
            case PARTITIONS:
                result = partitionMetadataResult(params);
                break;
            case JOBS:
                result = jobMetadataResult(params);
                break;
            case TASKS:
                result = taskMetadataResult(params);
                break;
            case PARTITION_VALUES:
                result = partitionValuesMetadataResult(params);
                break;
            default:
                return errorResult("Metadata table params is not set.");
        }
        if (result.getStatus().getStatusCode() == TStatusCode.OK) {
            if (metadataType != TMetadataType.PARTITION_VALUES) {
                // partition_values' result already sorted by column names
                filterColumns(result, params.getColumnsName(), params.getMetadataType(), params);
            }
        }
        if (LOG.isDebugEnabled()) {
            LOG.debug("getMetadataTable() end.");
        }
        return result;
    }

    public static TFetchSchemaTableDataResult getSchemaTableData(TFetchSchemaTableDataRequest request)
            throws TException {
        if (!request.isSetSchemaTableParams()) {
            return errorResult("schema table params is not set.");
        }
        TFetchSchemaTableDataResult result;
        TSchemaTableRequestParams schemaTableParams = request.getSchemaTableParams();
        ImmutableMap<String, Integer> columnIndex;
        switch (request.getSchemaTableName()) {
            case ACTIVE_QUERIES:
                result = queriesMetadataResult(schemaTableParams, request);
                columnIndex = ACTIVE_QUERIES_COLUMN_TO_INDEX;
                break;
            case WORKLOAD_GROUPS:
                result = workloadGroupsMetadataResult(schemaTableParams);
                columnIndex = WORKLOAD_GROUPS_COLUMN_TO_INDEX;
                break;
            case ROUTINES_INFO:
                result = routineInfoMetadataResult(schemaTableParams);
                columnIndex = ROUTINE_INFO_COLUMN_TO_INDEX;
                break;
            case WORKLOAD_SCHEDULE_POLICY:
                result = workloadSchedPolicyMetadataResult(schemaTableParams);
                columnIndex = WORKLOAD_SCHED_POLICY_COLUMN_TO_INDEX;
                break;
            case TABLE_OPTIONS:
                result = tableOptionsMetadataResult(schemaTableParams);
                columnIndex = TABLE_OPTIONS_COLUMN_TO_INDEX;
                break;
            case WORKLOAD_GROUP_PRIVILEGES:
                result = workloadGroupPrivsMetadataResult(schemaTableParams);
                columnIndex = WORKLOAD_GROUP_PRIVILEGES_COLUMN_TO_INDEX;
                break;
            case TABLE_PROPERTIES:
                result = tablePropertiesMetadataResult(schemaTableParams);
                columnIndex = TABLE_PROPERTIES_COLUMN_TO_INDEX;
                break;
            case CATALOG_META_CACHE_STATS:
                result = metaCacheStatsMetadataResult(schemaTableParams);
                columnIndex = META_CACHE_STATS_COLUMN_TO_INDEX;
                break;
            case PARTITIONS:
                result = partitionsMetadataResult(schemaTableParams);
                columnIndex = PARTITIONS_COLUMN_TO_INDEX;
                break;
            case VIEW_DEPENDENCY:
                result = viewDependencyMetadataResult(schemaTableParams);
                columnIndex = VIEW_DEPENDENCY_COLUMN_TO_INDEX;
                break;
<<<<<<< HEAD
            case ASYNC_MVIEW_STATUS:
                result = asyncMviewStatusMetadataResult(schemaTableParams);
                columnIndex = ASYNC_MVIEW_STATUS_COLUMN_TO_INDEX;
                break;
            case ACTIVITY_ASYNC_MVIEW:
                result = activityAsyncMviewMetadataResult(schemaTableParams);
                columnIndex = ACTIVITY_ASYNC_MVIEW_COLUMN_TO_INDEX;
                break;
            case MVIEW_TASKS:
                result = mviewTasksMetadataResult(schemaTableParams);
                columnIndex = MVIEW_TASKS_COLUMN_TO_INDEX;
                break;
            case SYNC_MVIEW_STATUS:
                result = syncMviewStatusMetadataResult(schemaTableParams);
                columnIndex = SYNC_MVIEW_STATUS_COLUMN_TO_INDEX;
                break;
            case ACTIVITY_SYNC_MVIEW:
                result = activitySyncMviewMetadataResult(schemaTableParams);
                columnIndex = ACTIVITY_SYNC_MVIEW_COLUMN_TO_INDEX;
                break;
            case ANALYZE_TABLE_LEVEL_STATUS:
                result = analyzeTableLevelStatusMetadataResult(schemaTableParams);
                columnIndex = ANALYZE_TABLE_LEVEL_STATUS_COLUMN_TO_INDEX;
                break;
            case ANALYZE_JOB:
                result = analyzeJobMetadataResult(schemaTableParams);
                columnIndex = ANALYZE_JOB_COLUMN_TO_INDEX;
                break;
            case ANALYZE_TASK:
                result = analyzeTaskMetadataResult(schemaTableParams);
                columnIndex = ANALYZE_TASK_COLUMN_TO_INDEX;
                break;
            case ACTIVITY_AUTO_ANALYZE:
                result = activityAutoAnalyzeMetadataResult(schemaTableParams);
                columnIndex = ACTIVITY_AUTO_ANALYZE_COLUMN_TO_INDEX;
                break;
            case GRANTS_TO_ROLES:
                result = grantsToRolesMetadataResult(schemaTableParams);
                columnIndex = GRANTS_TO_ROLES_COLUMN_TO_INDEX;
                break;
            case GRANTS_TO_USERS:
                result = grantsToUsersMetadataResult(schemaTableParams);
                columnIndex = GRANTS_TO_USERS_COLUMN_TO_INDEX;
=======
            case SQL_BLOCK_RULE_STATUS:
                result = sqlBlockRuleStatusMetadataResult(schemaTableParams);
                columnIndex = SQL_BLOCK_RULE_STATUS_COLUMN_TO_INDEX;
>>>>>>> 8ce0d264
                break;
            default:
                return errorResult("invalid schema table name.");
        }
        if (schemaTableParams.isSetColumnsName() && result.getStatus().getStatusCode() == TStatusCode.OK) {
            filterColumns(result, schemaTableParams.getColumnsName(), columnIndex);
        }
        return result;
    }

    @NotNull
    public static TFetchSchemaTableDataResult errorResult(String msg) {
        TFetchSchemaTableDataResult result = new TFetchSchemaTableDataResult();
        result.setStatus(new TStatus(TStatusCode.INTERNAL_ERROR));
        result.status.addToErrorMsgs(msg);
        return result;
    }

    private static TFetchSchemaTableDataResult hudiMetadataResult(TMetadataTableRequestParams params) {
        if (!params.isSetHudiMetadataParams()) {
            return errorResult("Hudi metadata params is not set.");
        }

        THudiMetadataParams hudiMetadataParams = params.getHudiMetadataParams();
        THudiQueryType hudiQueryType = hudiMetadataParams.getHudiQueryType();
        CatalogIf catalog = Env.getCurrentEnv().getCatalogMgr().getCatalog(hudiMetadataParams.getCatalog());
        if (catalog == null) {
            return errorResult("The specified catalog does not exist:" + hudiMetadataParams.getCatalog());
        }
        if (!(catalog instanceof ExternalCatalog)) {
            return errorResult("The specified catalog is not an external catalog: "
                    + hudiMetadataParams.getCatalog());
        }

        ExternalTable dorisTable;
        try {
            dorisTable = (ExternalTable) catalog.getDbOrAnalysisException(hudiMetadataParams.getDatabase())
                    .getTableOrAnalysisException(hudiMetadataParams.getTable());
        } catch (AnalysisException e) {
            return errorResult("The specified db or table does not exist");
        }

        if (!(dorisTable instanceof HMSExternalTable)) {
            return errorResult("The specified table is not a hudi table: " + hudiMetadataParams.getTable());
        }

        HudiCachedMetaClientProcessor hudiMetadataCache = Env.getCurrentEnv().getExtMetaCacheMgr()
                .getHudiMetadataCacheMgr().getHudiMetaClientProcessor(catalog);
        String hudiBasePathString = ((HMSExternalCatalog) catalog).getClient()
                .getTable(dorisTable.getRemoteDbName(), dorisTable.getRemoteName()).getSd().getLocation();
        Configuration conf = ((HMSExternalCatalog) catalog).getConfiguration();

        List<TRow> dataBatch = Lists.newArrayList();
        TFetchSchemaTableDataResult result = new TFetchSchemaTableDataResult();

        switch (hudiQueryType) {
            case TIMELINE:
                HoodieTimeline timeline = hudiMetadataCache.getHoodieTableMetaClient(dorisTable.getOrBuildNameMapping(),
                        hudiBasePathString, conf).getActiveTimeline();
                for (HoodieInstant instant : timeline.getInstants()) {
                    TRow trow = new TRow();
                    trow.addToColumnValue(new TCell().setStringVal(instant.requestedTime()));
                    trow.addToColumnValue(new TCell().setStringVal(instant.getAction()));
                    trow.addToColumnValue(new TCell().setStringVal(instant.getState().name()));
                    trow.addToColumnValue(new TCell().setStringVal(instant.getCompletionTime()));
                    dataBatch.add(trow);
                }
                break;
            default:
                return errorResult("Unsupported hudi inspect type: " + hudiQueryType);
        }
        result.setDataBatch(dataBatch);
        result.setStatus(new TStatus(TStatusCode.OK));
        return result;
    }

    private static TFetchSchemaTableDataResult backendsMetadataResult(TMetadataTableRequestParams params) {
        if (!params.isSetBackendsMetadataParams()) {
            return errorResult("backends metadata param is not set.");
        }
        TBackendsMetadataParams backendsParam = params.getBackendsMetadataParams();
        final SystemInfoService systemInfoService = Env.getCurrentSystemInfo();
        List<Long> backendIds = systemInfoService.getAllBackendIds(false);

        TFetchSchemaTableDataResult result = new TFetchSchemaTableDataResult();
        long start = System.currentTimeMillis();
        Stopwatch watch = Stopwatch.createUnstarted();

        List<TRow> dataBatch = Lists.newArrayList();
        for (long backendId : backendIds) {
            Backend backend = systemInfoService.getBackend(backendId);
            if (backend == null) {
                continue;
            }

            watch.start();
            Integer tabletNum = systemInfoService.getTabletNumByBackendId(backendId);
            watch.stop();

            TRow trow = new TRow();
            trow.addToColumnValue(new TCell().setLongVal(backendId));
            trow.addToColumnValue(new TCell().setStringVal(backend.getHost()));
            if (Strings.isNullOrEmpty(backendsParam.cluster_name)) {
                trow.addToColumnValue(new TCell().setIntVal(backend.getHeartbeatPort()));
                trow.addToColumnValue(new TCell().setIntVal(backend.getBePort()));
                trow.addToColumnValue(new TCell().setIntVal(backend.getHttpPort()));
                trow.addToColumnValue(new TCell().setIntVal(backend.getBrpcPort()));
                trow.addToColumnValue(new TCell().setIntVal(backend.getArrowFlightSqlPort()));
            }
            trow.addToColumnValue(new TCell().setStringVal(TimeUtils.longToTimeString(backend.getLastStartTime())));
            trow.addToColumnValue(new TCell().setStringVal(TimeUtils.longToTimeString(backend.getLastUpdateMs())));
            trow.addToColumnValue(new TCell().setBoolVal(backend.isAlive()));
            trow.addToColumnValue(new TCell().setBoolVal(backend.isDecommissioned()));
            trow.addToColumnValue(new TCell().setLongVal(tabletNum));

            // capacity
            // data used
            trow.addToColumnValue(new TCell().setLongVal(backend.getDataUsedCapacityB()));

            // trash used
            trow.addToColumnValue(new TCell().setLongVal(backend.getTrashUsedCapacityB()));

            // available
            long availB = backend.getAvailableCapacityB();
            trow.addToColumnValue(new TCell().setLongVal(availB));

            // total
            long totalB = backend.getTotalCapacityB();
            trow.addToColumnValue(new TCell().setLongVal(totalB));

            // used percent
            double used = 0.0;
            if (totalB <= 0) {
                used = 0.0;
            } else {
                used = (double) (totalB - availB) * 100 / totalB;
            }
            trow.addToColumnValue(new TCell().setDoubleVal(used));
            trow.addToColumnValue(new TCell().setDoubleVal(backend.getMaxDiskUsedPct() * 100));

            // remote used capacity
            trow.addToColumnValue(new TCell().setLongVal(backend.getRemoteUsedCapacityB()));

            // tags
            trow.addToColumnValue(new TCell().setStringVal(backend.getTagMapString()));
            // err msg
            trow.addToColumnValue(new TCell().setStringVal(backend.getHeartbeatErrMsg()));
            // version
            trow.addToColumnValue(new TCell().setStringVal(backend.getVersion()));
            // status
            trow.addToColumnValue(new TCell().setStringVal(new Gson().toJson(backend.getBackendStatus())));
            // heartbeat failure counter
            trow.addToColumnValue(new TCell().setIntVal(backend.getHeartbeatFailureCounter()));

            // node role, show the value only when backend is alive.
            trow.addToColumnValue(new TCell().setStringVal(backend.isAlive() ? backend.getNodeRoleTag().value : ""));

            dataBatch.add(trow);
        }

        // backends proc node get result too slow, add log to observer.
        if (LOG.isDebugEnabled()) {
            LOG.debug("backends proc get tablet num cost: {}, total cost: {}",
                    watch.elapsed(TimeUnit.MILLISECONDS), (System.currentTimeMillis() - start));
        }

        result.setDataBatch(dataBatch);
        result.setStatus(new TStatus(TStatusCode.OK));
        return result;
    }

    private static TFetchSchemaTableDataResult frontendsMetadataResult(TMetadataTableRequestParams params) {
        if (!params.isSetFrontendsMetadataParams()) {
            return errorResult("frontends metadata param is not set.");
        }

        TFetchSchemaTableDataResult result = new TFetchSchemaTableDataResult();

        List<TRow> dataBatch = Lists.newArrayList();
        List<List<String>> infos = Lists.newArrayList();
        FrontendsProcNode.getFrontendsInfo(Env.getCurrentEnv(), infos);
        for (List<String> info : infos) {
            TRow trow = new TRow();
            for (String item : info) {
                trow.addToColumnValue(new TCell().setStringVal(item));
            }
            dataBatch.add(trow);
        }

        result.setDataBatch(dataBatch);
        result.setStatus(new TStatus(TStatusCode.OK));
        return result;
    }

    private static TFetchSchemaTableDataResult frontendsDisksMetadataResult(TMetadataTableRequestParams params) {
        if (!params.isSetFrontendsMetadataParams()) {
            return errorResult("frontends metadata param is not set.");
        }

        TFetchSchemaTableDataResult result = new TFetchSchemaTableDataResult();

        List<TRow> dataBatch = Lists.newArrayList();
        List<List<String>> infos = Lists.newArrayList();
        FrontendsProcNode.getFrontendsDiskInfo(Env.getCurrentEnv(), infos);
        for (List<String> info : infos) {
            TRow trow = new TRow();
            for (String item : info) {
                trow.addToColumnValue(new TCell().setStringVal(item));
            }
            dataBatch.add(trow);
        }

        result.setDataBatch(dataBatch);
        result.setStatus(new TStatus(TStatusCode.OK));
        return result;
    }

    private static TFetchSchemaTableDataResult catalogsMetadataResult(TMetadataTableRequestParams params) {
        TFetchSchemaTableDataResult result = new TFetchSchemaTableDataResult();

        UserIdentity currentUserIdentity = UserIdentity.fromThrift(params.getCurrentUserIdent());
        List<CatalogIf> info = Env.getCurrentEnv().getCatalogMgr().listCatalogsWithCheckPriv(currentUserIdentity);
        List<TRow> dataBatch = Lists.newArrayList();
        for (CatalogIf catalog : info) {
            TRow trow = new TRow();
            trow.addToColumnValue(new TCell().setLongVal(catalog.getId()));
            trow.addToColumnValue(new TCell().setStringVal(catalog.getName()));
            trow.addToColumnValue(new TCell().setStringVal(catalog.getType()));

            Map<String, String> properties = CatalogMgr.getCatalogPropertiesWithPrintable(catalog);
            for (Entry<String, String> entry : properties.entrySet()) {
                TRow subTrow = new TRow(trow);
                subTrow.addToColumnValue(new TCell().setStringVal(entry.getKey()));
                subTrow.addToColumnValue(new TCell().setStringVal(entry.getValue()));
                dataBatch.add(subTrow);
            }
            if (properties.isEmpty()) {
                trow.addToColumnValue(new TCell().setStringVal("NULL"));
                trow.addToColumnValue(new TCell().setStringVal("NULL"));
                dataBatch.add(trow);
            }
        }

        result.setDataBatch(dataBatch);
        result.setStatus(new TStatus(TStatusCode.OK));
        return result;
    }

    private static TFetchSchemaTableDataResult workloadGroupsMetadataResult(TSchemaTableRequestParams params) {
        if (!params.isSetCurrentUserIdent()) {
            return errorResult("current user ident is not set.");
        }

        TUserIdentity tcurrentUserIdentity = params.getCurrentUserIdent();
        List<List<String>> workloadGroupsInfo = Env.getCurrentEnv().getWorkloadGroupMgr()
                .getResourcesInfo(tcurrentUserIdentity);
        TFetchSchemaTableDataResult result = new TFetchSchemaTableDataResult();
        List<TRow> dataBatch = Lists.newArrayList();
        for (List<String> rGroupsInfo : workloadGroupsInfo) {
            TRow trow = new TRow();
            trow.addToColumnValue(new TCell().setLongVal(Long.valueOf(rGroupsInfo.get(0)))); // id
            trow.addToColumnValue(new TCell().setStringVal(rGroupsInfo.get(1))); // name
            trow.addToColumnValue(new TCell().setStringVal((rGroupsInfo.get(2)))); // min_cpu_percent
            trow.addToColumnValue(new TCell().setStringVal((rGroupsInfo.get(3)))); // max_cpu_percent
            trow.addToColumnValue(new TCell().setStringVal(rGroupsInfo.get(4))); // min_memory_percent
            trow.addToColumnValue(new TCell().setStringVal(rGroupsInfo.get(5))); // max_memory_percent
            trow.addToColumnValue(new TCell().setLongVal(Long.valueOf(rGroupsInfo.get(6)))); // max concurrent
            trow.addToColumnValue(new TCell().setLongVal(Long.valueOf(rGroupsInfo.get(7)))); // max queue size
            trow.addToColumnValue(new TCell().setLongVal(Long.valueOf(rGroupsInfo.get(8)))); // queue timeout
            trow.addToColumnValue(new TCell().setLongVal(Long.valueOf(rGroupsInfo.get(9)))); // scan thread num
            // max remote scan thread num
            trow.addToColumnValue(new TCell().setLongVal(Long.valueOf(rGroupsInfo.get(10))));
            // min remote scan thread num
            trow.addToColumnValue(new TCell().setLongVal(Long.valueOf(rGroupsInfo.get(11))));
            trow.addToColumnValue(new TCell().setStringVal(rGroupsInfo.get(12))); // spill low watermark
            trow.addToColumnValue(new TCell().setStringVal(rGroupsInfo.get(13))); // spill high watermark
            trow.addToColumnValue(new TCell().setStringVal(rGroupsInfo.get(14))); // compute group
            trow.addToColumnValue(new TCell().setLongVal(Long.valueOf(rGroupsInfo.get(15)))); // read bytes per second
            trow.addToColumnValue(
                    new TCell().setLongVal(Long.valueOf(rGroupsInfo.get(16)))); // remote read bytes per second
            dataBatch.add(trow);
        }

        result.setDataBatch(dataBatch);
        result.setStatus(new TStatus(TStatusCode.OK));
        return result;
    }

    private static TFetchSchemaTableDataResult sqlBlockRuleStatusMetadataResult(TSchemaTableRequestParams params) {
        if (!params.isSetCurrentUserIdent()) {
            return errorResult("current user ident is not set.");
        }
        UserIdentity currentUserIdentity = UserIdentity.fromThrift(params.getCurrentUserIdent());
        TFetchSchemaTableDataResult result = new TFetchSchemaTableDataResult();
        List<TRow> dataBatch = Lists.newArrayList();
        result.setDataBatch(dataBatch);
        result.setStatus(new TStatus(TStatusCode.OK));
        // check auth
        if (!Env.getCurrentEnv().getAccessManager().checkGlobalPriv(currentUserIdentity, PrivPredicate.ADMIN)) {
            return result;
        }
        List<Expression> conjuncts = Collections.EMPTY_LIST;
        if (params.isSetFrontendConjuncts()) {
            conjuncts = FrontendConjunctsUtils.convertToExpression(params.getFrontendConjuncts());
        }
        List<Expression> nameConjuncts = FrontendConjunctsUtils.filterBySlotName(conjuncts, "NAME");
        List<SqlBlockRule> sqlBlockRules = Env.getCurrentEnv().getSqlBlockRuleMgr().getSqlBlockRule(null);

        for (SqlBlockRule sqlBlockRule : sqlBlockRules) {
            TRow trow = new TRow();
            String name = sqlBlockRule.getName();
            if (FrontendConjunctsUtils.isFiltered(nameConjuncts, "NAME", name)) {
                continue;
            }
            trow.addToColumnValue(new TCell().setStringVal(name));
            trow.addToColumnValue(new TCell().setStringVal(sqlBlockRule.getSql()));
            trow.addToColumnValue(new TCell().setStringVal(sqlBlockRule.getSqlHash()));
            trow.addToColumnValue(new TCell().setLongVal(sqlBlockRule.getPartitionNum()));
            trow.addToColumnValue(new TCell().setLongVal(sqlBlockRule.getTabletNum()));
            trow.addToColumnValue(new TCell().setLongVal(sqlBlockRule.getCardinality()));
            trow.addToColumnValue(new TCell().setBoolVal(sqlBlockRule.getGlobal()));
            trow.addToColumnValue(new TCell().setBoolVal(sqlBlockRule.getEnable()));
            trow.addToColumnValue(new TCell().setLongVal(sqlBlockRule.getBlockCount().getValue()));
            Snapshot snapshot = sqlBlockRule.getTryBlockHistogram().getSnapshot();
            trow.addToColumnValue(new TCell().setLongVal((long) snapshot.getMean()));
            trow.addToColumnValue(new TCell().setLongVal(snapshot.getMax()));
            trow.addToColumnValue(new TCell().setLongVal((long) snapshot.get99thPercentile()));
            dataBatch.add(trow);
        }
        return result;
    }

    private static TFetchSchemaTableDataResult viewDependencyMetadataResult(TSchemaTableRequestParams params) {
        if (!params.isSetCurrentUserIdent()) {
            return errorResult("current user ident is not set.");
        }
        List<Expression> conjuncts = Collections.EMPTY_LIST;
        if (params.isSetFrontendConjuncts()) {
            conjuncts = FrontendConjunctsUtils.convertToExpression(params.getFrontendConjuncts());
        }
        List<Expression> viewSchemaConjuncts = FrontendConjunctsUtils.filterBySlotName(conjuncts, "VIEW_SCHEMA");
        List<Expression> viewTypeConjuncts = FrontendConjunctsUtils.filterBySlotName(conjuncts, "VIEW_TYPE");
        List<Expression> viewNameConjuncts = FrontendConjunctsUtils.filterBySlotName(conjuncts, "VIEW_NAME");
        Collection<DatabaseIf<? extends TableIf>> allDbs = Env.getCurrentEnv().getInternalCatalog().getAllDbs();
        TFetchSchemaTableDataResult result = new TFetchSchemaTableDataResult();
        List<TRow> dataBatch = Lists.newArrayList();
        ConnectContext ctx = new ConnectContext();
        ctx.setEnv(Env.getCurrentEnv());
        for (DatabaseIf<? extends TableIf> db : allDbs) {
            String dbName = db.getFullName();
            if (FrontendConjunctsUtils.isFiltered(viewSchemaConjuncts, "VIEW_SCHEMA", dbName)) {
                continue;
            }
            List<? extends TableIf> tables = db.getTables();
            for (TableIf table : tables) {
                if (FrontendConjunctsUtils.isFiltered(viewTypeConjuncts, "VIEW_TYPE", table.getType().name())) {
                    continue;
                }
                if (table instanceof MTMV) {
                    String tableName = table.getName();
                    if (FrontendConjunctsUtils.isFiltered(viewNameConjuncts, "VIEW_NAME", tableName)) {
                        continue;
                    }
                    MTMVRelation relation = ((MTMV) table).getRelation();
                    Set<BaseTableInfo> tablesOneLevel = relation.getBaseTablesOneLevel();
                    for (BaseTableInfo info : tablesOneLevel) {
                        TRow trow = new TRow();
                        trow.addToColumnValue(new TCell().setStringVal(InternalCatalog.INTERNAL_CATALOG_NAME));
                        trow.addToColumnValue(new TCell().setStringVal(dbName));
                        trow.addToColumnValue(new TCell().setStringVal(tableName));
                        trow.addToColumnValue(new TCell().setStringVal(table.getType().name()));
                        trow.addToColumnValue(new TCell().setStringVal(info.getCtlName()));
                        trow.addToColumnValue(new TCell().setStringVal(info.getDbName()));
                        trow.addToColumnValue(new TCell().setStringVal(info.getTableName()));
                        trow.addToColumnValue(new TCell().setStringVal(info.getType()));
                        dataBatch.add(trow);
                    }
                } else if (table instanceof View) {
                    String tableName = table.getName();
                    if (FrontendConjunctsUtils.isFiltered(viewNameConjuncts, "VIEW_NAME", tableName)) {
                        continue;
                    }
                    String inlineViewDef = ((View) table).getInlineViewDef();
                    Map<List<String>, TableIf> tablesMap = PlanUtils.tableCollect(inlineViewDef, ctx);
                    for (Entry<List<String>, TableIf> info : tablesMap.entrySet()) {
                        List<String> fullName = info.getKey();
                        TableIf tbl = info.getValue();
                        TRow trow = new TRow();
                        trow.addToColumnValue(new TCell().setStringVal("internal"));
                        trow.addToColumnValue(new TCell().setStringVal(dbName));
                        trow.addToColumnValue(new TCell().setStringVal(tableName));
                        trow.addToColumnValue(new TCell().setStringVal(table.getType().name()));
                        trow.addToColumnValue(new TCell().setStringVal(fullName.get(0)));
                        trow.addToColumnValue(new TCell().setStringVal(fullName.get(1)));
                        trow.addToColumnValue(new TCell().setStringVal(fullName.get(2)));
                        trow.addToColumnValue(new TCell().setStringVal(tbl.getType().name()));
                        dataBatch.add(trow);
                    }
                }
            }
        }
        result.setDataBatch(dataBatch);
        result.setStatus(new TStatus(TStatusCode.OK));
        return result;
    }

    private static TFetchSchemaTableDataResult asyncMviewStatusMetadataResult(TSchemaTableRequestParams params) {
        if (!params.isSetCurrentUserIdent()) {
            return errorResult("current user ident is not set.");
        }
        List<Expression> conjuncts = Collections.EMPTY_LIST;
        if (params.isSetFrontendConjuncts()) {
            conjuncts = FrontendConjunctsUtils.convertToExpression(params.getFrontendConjuncts());
        }
        List<Expression> mviewIdConjuncts = FrontendConjunctsUtils.filterBySlotName(conjuncts, "ASYNC_MVIEW_ID");
        List<Expression> mviewSchemaConjuncts = FrontendConjunctsUtils.filterBySlotName(conjuncts,
                "ASYNC_MVIEW_SCHEMA");
        List<Expression> mviewNameConjuncts = FrontendConjunctsUtils.filterBySlotName(conjuncts, "ASYNC_MVIEW_NAME");
        Collection<DatabaseIf<? extends TableIf>> allDbs = Env.getCurrentEnv().getInternalCatalog().getAllDbs();
        TFetchSchemaTableDataResult result = new TFetchSchemaTableDataResult();
        List<TRow> dataBatch = Lists.newArrayList();
        for (DatabaseIf<? extends TableIf> db : allDbs) {
            String dbName = db.getFullName();
            if (FrontendConjunctsUtils.isFiltered(mviewSchemaConjuncts, "ASYNC_MVIEW_SCHEMA", dbName)) {
                continue;
            }
            List<? extends TableIf> tables = db.getTables();
            for (TableIf table : tables) {
                if (table instanceof MTMV) {
                    MTMV mtmv = (MTMV) table;
                    String tableName = table.getName();
                    if (!Env.getCurrentEnv().getAccessManager()
                            .checkTblPriv(UserIdentity.fromThrift(params.getCurrentUserIdent()),
                                    InternalCatalog.INTERNAL_CATALOG_NAME, dbName, tableName, PrivPredicate.SHOW)) {
                        continue;
                    }
                    if (FrontendConjunctsUtils.isFiltered(mviewNameConjuncts, "ASYNC_MVIEW_NAME", tableName)) {
                        continue;
                    }
                    long tableId = table.getId();
                    if (FrontendConjunctsUtils.isFiltered(mviewIdConjuncts, "ASYNC_MVIEW_ID", tableId)) {
                        continue;
                    }
                    TRow trow = new TRow();
                    MTMVStatus mtmvStatus = mtmv.getStatus();
                    // ASYNC_MVIEW_ID
                    trow.addToColumnValue(new TCell().setLongVal(tableId));
                    // ASYNC_MVIEW_CATALOG
                    trow.addToColumnValue(new TCell().setStringVal(InternalCatalog.INTERNAL_CATALOG_NAME));
                    // ASYNC_MVIEW_SCHEMA
                    trow.addToColumnValue(new TCell().setStringVal(dbName));
                    // ASYNC_MVIEW_NAME
                    trow.addToColumnValue(new TCell().setStringVal(tableName));
                    // IS_ACTIVE
                    trow.addToColumnValue(new TCell().setBoolVal(mtmvStatus.getState().equals(MTMVState.NORMAL)));
                    // INACTIVE_REASON
                    String inactiveReason = "";
                    if (mtmvStatus.getState().equals(MTMVState.INIT)) {
                        inactiveReason = "init";
                    } else if (mtmvStatus.getState().equals(MTMVState.SCHEMA_CHANGE)) {
                        inactiveReason = mtmvStatus.getSchemaChangeDetail();
                    }
                    trow.addToColumnValue(new TCell().setStringVal(inactiveReason));
                    // PCT_TABLES
                    List<String> pctTables = Lists.newArrayList();
                    if (!mtmv.getMvPartitionInfo().getPartitionType().equals(MTMVPartitionType.SELF_MANAGE)) {
                        BaseTableInfo relatedTableInfo = mtmv.getMvPartitionInfo().getRelatedTableInfo();
                        String relatedCol = mtmv.getMvPartitionInfo().getRelatedCol();
                        pctTables.add(String.format("%s.%s.%s.%s", relatedTableInfo.getCtlName(),
                                relatedTableInfo.getDbName(), relatedTableInfo.getTableName(), relatedCol));
                    }
                    trow.addToColumnValue(new TCell().setStringVal(GsonUtils.GSON.toJson(pctTables)));
                    // IS_SYNC_WITH_BASE_TABLES
                    MTMVRefreshContext mtmvRefreshContext;
                    try {
                        mtmvRefreshContext = MTMVRefreshContext.buildContext(mtmv);
                    } catch (AnalysisException e) {
                        LOG.warn(e.getMessage(), e);
                        continue;
                    }
                    List<String> needRefreshPartitions = MTMVPartitionUtil.getMTMVNeedRefreshPartitions(
                            mtmvRefreshContext, mtmv.getRelation().getBaseTablesOneLevel());
                    trow.addToColumnValue(new TCell().setBoolVal(CollectionUtils.isEmpty(needRefreshPartitions)));
                    // UNSYNC_PARTITIONS_IN_ASYNC_MVIEW
                    trow.addToColumnValue(new TCell().setStringVal(GsonUtils.GSON.toJson(needRefreshPartitions)));
                    // REFRESH_TYPE
                    MTMVRefreshTriggerInfo refreshTriggerInfo = mtmv.getRefreshInfo().getRefreshTriggerInfo();
                    trow.addToColumnValue(new TCell().setStringVal(refreshTriggerInfo.getRefreshTrigger()
                            .name()));
                    // REFRESH_JOB_STATUS
                    // SCHEDULE_PERIOD
                    String schedulePeriod = "";
                    if (refreshTriggerInfo.getRefreshTrigger().equals(RefreshTrigger.SCHEDULE)) {
                        schedulePeriod = refreshTriggerInfo.getIntervalTrigger().toString();
                    }
                    trow.addToColumnValue(new TCell().setStringVal(schedulePeriod));
                    // PARTITION_TYPE
                    trow.addToColumnValue(
                            new TCell().setStringVal(mtmv.getMvPartitionInfo().getPartitionType().name()));
                    // ROW_COUNT
                    trow.addToColumnValue(new TCell().setLongVal(mtmv.getRowCount()));
                    // PARTITION_COUNT
                    trow.addToColumnValue(new TCell().setLongVal(mtmv.getPartitionNum()));
                    // DEFINITION
                    trow.addToColumnValue(new TCell().setStringVal(mtmv.getQuerySql()));
                    // PROPERTIES
                    trow.addToColumnValue(new TCell().setStringVal(GsonUtils.GSON.toJson(mtmv.getMvProperties())));
                    dataBatch.add(trow);
                }
            }
        }
        result.setDataBatch(dataBatch);
        result.setStatus(new TStatus(TStatusCode.OK));
        return result;
    }

    private static TFetchSchemaTableDataResult activityAsyncMviewMetadataResult(TSchemaTableRequestParams params) {
        if (!params.isSetCurrentUserIdent()) {
            return errorResult("current user ident is not set.");
        }
        List<Expression> conjuncts = Collections.EMPTY_LIST;
        if (params.isSetFrontendConjuncts()) {
            conjuncts = FrontendConjunctsUtils.convertToExpression(params.getFrontendConjuncts());
        }
        List<Expression> mviewIdConjuncts = FrontendConjunctsUtils.filterBySlotName(conjuncts, "ASYNC_MVIEW_ID");
        List<Expression> mviewSchemaConjuncts = FrontendConjunctsUtils.filterBySlotName(conjuncts,
                "ASYNC_MVIEW_SCHEMA");
        List<Expression> mviewNameConjuncts = FrontendConjunctsUtils.filterBySlotName(conjuncts, "ASYNC_MVIEW_NAME");
        Collection<DatabaseIf<? extends TableIf>> allDbs = Env.getCurrentEnv().getInternalCatalog().getAllDbs();
        TFetchSchemaTableDataResult result = new TFetchSchemaTableDataResult();
        List<TRow> dataBatch = Lists.newArrayList();
        for (DatabaseIf<? extends TableIf> db : allDbs) {
            String dbName = db.getFullName();
            if (FrontendConjunctsUtils.isFiltered(mviewSchemaConjuncts, "ASYNC_MVIEW_SCHEMA", dbName)) {
                continue;
            }
            List<? extends TableIf> tables = db.getTables();
            for (TableIf table : tables) {
                if (table instanceof MTMV) {
                    MTMV mtmv = (MTMV) table;
                    String tableName = table.getName();
                    if (!Env.getCurrentEnv().getAccessManager()
                            .checkTblPriv(UserIdentity.fromThrift(params.getCurrentUserIdent()),
                                    InternalCatalog.INTERNAL_CATALOG_NAME, dbName, tableName, PrivPredicate.SHOW)) {
                        continue;
                    }
                    if (FrontendConjunctsUtils.isFiltered(mviewNameConjuncts, "ASYNC_MVIEW_NAME", tableName)) {
                        continue;
                    }
                    long tableId = table.getId();
                    if (FrontendConjunctsUtils.isFiltered(mviewIdConjuncts, "ASYNC_MVIEW_ID", tableId)) {
                        continue;
                    }
                    TRow trow = new TRow();
                    AsyncMvMetrics asyncMvMetrics = mtmv.getAsyncMvMetrics();
                    // ASYNC_MVIEW_ID
                    trow.addToColumnValue(new TCell().setLongVal(tableId));
                    // ASYNC_MVIEW_CATALOG
                    trow.addToColumnValue(new TCell().setStringVal(InternalCatalog.INTERNAL_CATALOG_NAME));
                    // ASYNC_MVIEW_SCHEMA
                    trow.addToColumnValue(new TCell().setStringVal(dbName));
                    // ASYNC_MVIEW_NAME
                    trow.addToColumnValue(new TCell().setStringVal(tableName));
                    long rewriteFullSuccess = asyncMvMetrics.getRewriteFullSuccess().getValue();
                    long rewritePartialSuccess = asyncMvMetrics.getRewritePartialSuccess().getValue();
                    // REWRITE_SUCCESS
                    trow.addToColumnValue(new TCell().setLongVal(rewriteFullSuccess + rewritePartialSuccess));
                    // REWRITE_FULL_SUCCESS
                    trow.addToColumnValue(new TCell().setLongVal(rewriteFullSuccess));
                    // REWRITE_PARTIAL_SUCCESS
                    trow.addToColumnValue(new TCell().setLongVal(rewritePartialSuccess));
                    // REWRITE_SUCCESS_WITH_HINT
                    trow.addToColumnValue(
                            new TCell().setLongVal(asyncMvMetrics.getRewriteSuccessWithHint().getValue()));
                    long staleDate = asyncMvMetrics.getRewriteFailureStaleData().getValue();
                    long cboRejected = asyncMvMetrics.getRewriteFailureCboRejected().getValue();
                    long shapeMismatch = asyncMvMetrics.getRewriteFailureShapeMismatch().getValue();
                    long withHint = asyncMvMetrics.getRewriteFailureWithHint().getValue();
                    // REWRITE_FAILURE
                    trow.addToColumnValue(new TCell().setLongVal(staleDate + cboRejected + shapeMismatch + withHint));
                    // REWRITE_FAILURE_STALE_DATA
                    trow.addToColumnValue(new TCell().setLongVal(staleDate));
                    // REWRITE_FAILURE_SHAPE_MISMATCH
                    trow.addToColumnValue(new TCell().setLongVal(shapeMismatch));
                    // REWRITE_FAILURE_CBO_REJECTED
                    trow.addToColumnValue(new TCell().setLongVal(cboRejected));
                    // REWRITE_FAILURE_WITH_HINT
                    trow.addToColumnValue(new TCell().setLongVal(withHint));
                    // MANUAL_REFRESHES_ON_AUTO
                    trow.addToColumnValue(new TCell().setLongVal(asyncMvMetrics.getManualRefreshesOnAuto().getValue()));
                    // MANUAL_REFRESHES_ON_PARTITIONS
                    trow.addToColumnValue(
                            new TCell().setLongVal(asyncMvMetrics.getManualRefreshesOnPartitions().getValue()));
                    // MANUAL_REFRESHES_ON_COMPLETE
                    trow.addToColumnValue(
                            new TCell().setLongVal(asyncMvMetrics.getManualRefreshesOnComplete().getValue()));
                    // AUTO_REFRESHES_ON_SCHEDULE
                    trow.addToColumnValue(
                            new TCell().setLongVal(asyncMvMetrics.getAutoRefreshesOnSchedule().getValue()));
                    // AUTO_REFRESHES_ON_COMMIT
                    trow.addToColumnValue(new TCell().setLongVal(asyncMvMetrics.getAutoRefreshesOnCommit().getValue()));
                    // LAST_REWRITE_TIME
                    // todo long type ==> date type
                    trow.addToColumnValue(new TCell().setLongVal(asyncMvMetrics.getLastRewriteTime()));
                    // LAST_QUERY_TIME
                    trow.addToColumnValue(new TCell().setLongVal(asyncMvMetrics.getLastQueryTime()));
                    // REFRESHES_SKIPPED
                    trow.addToColumnValue(new TCell().setLongVal(asyncMvMetrics.getRefreshesSkipped().getValue()));
                    // REFRESHES_FAST
                    trow.addToColumnValue(new TCell().setLongVal(asyncMvMetrics.getRefreshesFast().getValue()));
                    // REFRESHES_PCT
                    trow.addToColumnValue(new TCell().setLongVal(asyncMvMetrics.getRefreshesPct().getValue()));
                    // REFRESHES_COMPLETE
                    trow.addToColumnValue(new TCell().setLongVal(asyncMvMetrics.getRefreshesComplete().getValue()));
                    dataBatch.add(trow);
                }
            }
        }
        result.setDataBatch(dataBatch);
        result.setStatus(new TStatus(TStatusCode.OK));
        return result;
    }

    private static TFetchSchemaTableDataResult mviewTasksMetadataResult(TSchemaTableRequestParams params) {
        if (!params.isSetCurrentUserIdent()) {
            return errorResult("current user ident is not set.");
        }
        List<Expression> conjuncts = Collections.EMPTY_LIST;
        if (params.isSetFrontendConjuncts()) {
            conjuncts = FrontendConjunctsUtils.convertToExpression(params.getFrontendConjuncts());
        }
        List<Expression> mviewIdConjuncts = FrontendConjunctsUtils.filterBySlotName(conjuncts, "ASYNC_MVIEW_ID");
        List<Expression> mviewSchemaConjuncts = FrontendConjunctsUtils.filterBySlotName(conjuncts,
                "ASYNC_MVIEW_SCHEMA");
        List<Expression> mviewNameConjuncts = FrontendConjunctsUtils.filterBySlotName(conjuncts, "ASYNC_MVIEW_NAME");
        List<Expression> taskIdConjuncts = FrontendConjunctsUtils.filterBySlotName(conjuncts, "TASK_ID");

        Collection<DatabaseIf<? extends TableIf>> allDbs = Env.getCurrentEnv().getInternalCatalog().getAllDbs();
        TFetchSchemaTableDataResult result = new TFetchSchemaTableDataResult();
        List<TRow> dataBatch = Lists.newArrayList();
        for (DatabaseIf<? extends TableIf> db : allDbs) {
            String dbName = db.getFullName();
            if (FrontendConjunctsUtils.isFiltered(mviewSchemaConjuncts, "ASYNC_MVIEW_SCHEMA", dbName)) {
                continue;
            }
            List<? extends TableIf> tables = db.getTables();
            for (TableIf table : tables) {
                if (table instanceof MTMV) {
                    MTMV mtmv = (MTMV) table;
                    String tableName = table.getName();
                    if (!Env.getCurrentEnv().getAccessManager()
                            .checkTblPriv(UserIdentity.fromThrift(params.getCurrentUserIdent()),
                                    InternalCatalog.INTERNAL_CATALOG_NAME, dbName, tableName, PrivPredicate.SHOW)) {
                        continue;
                    }
                    if (FrontendConjunctsUtils.isFiltered(mviewNameConjuncts, "ASYNC_MVIEW_NAME", tableName)) {
                        continue;
                    }
                    long mtmvId = mtmv.getId();
                    if (FrontendConjunctsUtils.isFiltered(mviewIdConjuncts, "ASYNC_MVIEW_ID", mtmvId)) {
                        continue;
                    }
                    MTMVJob mtmvJob = MTMVJobManager.getJobByMTMV(mtmv);
                    List<MTMVTask> mtmvTasks = mtmvJob.queryAllTasks();
                    for (MTMVTask mtmvTask : mtmvTasks) {
                        long taskId = mtmvTask.getTaskId();
                        if (FrontendConjunctsUtils.isFiltered(taskIdConjuncts, "TASK_ID", taskId)) {
                            continue;
                        }
                        TRow trow = new TRow();
                        // TASK_ID
                        trow.addToColumnValue(new TCell().setLongVal(taskId));
                        // ASYNC_MVIEW_ID
                        trow.addToColumnValue(new TCell().setLongVal(mtmvId));
                        // ASYNC_MVIEW_CATALOG
                        trow.addToColumnValue(new TCell().setStringVal(InternalCatalog.INTERNAL_CATALOG_NAME));
                        // ASYNC_MVIEW_SCHEMA
                        trow.addToColumnValue(new TCell().setStringVal(dbName));
                        // ASYNC_MVIEW_NAME
                        trow.addToColumnValue(new TCell().setStringVal(tableName));
                        // TYPE
                        trow.addToColumnValue(
                                new TCell().setStringVal(mtmvTask.getTaskContext().getTriggerMode().getDisplayName()));
                        // METHOD
                        MTMVTaskRefreshMode refreshMode = mtmvTask.getRefreshMode();
                        trow.addToColumnValue(
                                new TCell().setStringVal(refreshMode == null ? "" : refreshMode.getDisplayName()));
                        // CREATE_TIME
                        // todo long datetime
                        trow.addToColumnValue(new TCell().setLongVal(mtmvTask.getCreateTimeMs()));
                        // START_TIME
                        Long startTimeMs = mtmvTask.getStartTimeMs();
                        trow.addToColumnValue(new TCell().setLongVal(startTimeMs));
                        // FINISHED_TIME
                        long finishTimeMs = mtmvTask.getFinishTimeMs();
                        trow.addToColumnValue(new TCell().setLongVal(finishTimeMs));
                        // DURATION_MS
                        trow.addToColumnValue(
                                new TCell().setLongVal(finishTimeMs == 0 ? 0L : finishTimeMs - startTimeMs));
                        // STATUS
                        trow.addToColumnValue(new TCell().setStringVal(mtmvTask.getStatus().name()));
                        // IS_FORCE_REFRESH
                        trow.addToColumnValue(new TCell().setBoolVal(mtmvTask.getTaskContext().isComplete()));
                        // ERROR_CODE
                        trow.addToColumnValue(new TCell().setIntVal(0));
                        // ERROR_MESSAGE
                        trow.addToColumnValue(new TCell().setStringVal(mtmvTask.getErrMsg()));
                        // MV_REFRESH_PARTITIONS
                        // todo array
                        List<String> needRefreshPartitions = mtmvTask.getNeedRefreshPartitions();
                        List<String> completedPartitions = mtmvTask.getCompletedPartitions();
                        trow.addToColumnValue(new TCell().setStringVal(GsonUtils.GSON.toJson(needRefreshPartitions)));
                        // MV_COMPLETED_PARTITIONS
                        trow.addToColumnValue(new TCell().setStringVal(GsonUtils.GSON.toJson(completedPartitions)));
                        // PROGRESS
                        trow.addToColumnValue(new TCell().setDoubleVal(
                                completedPartitions.size() * 100 / needRefreshPartitions.size()));
                        // LAST_QUERY_ID
                        trow.addToColumnValue(new TCell().setStringVal(mtmvTask.getLastQueryId()));
                        dataBatch.add(trow);
                    }
                }
            }
        }
        result.setDataBatch(dataBatch);
        result.setStatus(new TStatus(TStatusCode.OK));
        return result;
    }

    private static TFetchSchemaTableDataResult syncMviewStatusMetadataResult(TSchemaTableRequestParams params) {
        if (!params.isSetCurrentUserIdent()) {
            return errorResult("current user ident is not set.");
        }
        List<Expression> conjuncts = Collections.EMPTY_LIST;
        if (params.isSetFrontendConjuncts()) {
            conjuncts = FrontendConjunctsUtils.convertToExpression(params.getFrontendConjuncts());
        }
        List<Expression> mviewIdConjuncts = FrontendConjunctsUtils.filterBySlotName(conjuncts, "SYNC_MVIEW_ID");
        List<Expression> mviewSchemaConjuncts = FrontendConjunctsUtils.filterBySlotName(conjuncts,
                "SYNC_MVIEW_SCHEMA");
        List<Expression> mviewTableConjuncts = FrontendConjunctsUtils.filterBySlotName(conjuncts, "SYNC_MVIEW_TABLE");
        List<Expression> mviewNameConjuncts = FrontendConjunctsUtils.filterBySlotName(conjuncts, "SYNC_MVIEW_NAME");

        Collection<DatabaseIf<? extends TableIf>> allDbs = Env.getCurrentEnv().getInternalCatalog().getAllDbs();
        TFetchSchemaTableDataResult result = new TFetchSchemaTableDataResult();
        List<TRow> dataBatch = Lists.newArrayList();
        for (DatabaseIf<? extends TableIf> db : allDbs) {
            String dbName = db.getFullName();
            if (FrontendConjunctsUtils.isFiltered(mviewSchemaConjuncts, "SYNC_MVIEW_SCHEMA", dbName)) {
                continue;
            }
            List<? extends TableIf> tables = db.getTables();
            for (TableIf table : tables) {
                if (table instanceof OlapTable) {
                    OlapTable olapTable = (OlapTable) table;
                    String tableName = table.getName();
                    if (!Env.getCurrentEnv().getAccessManager()
                            .checkTblPriv(UserIdentity.fromThrift(params.getCurrentUserIdent()),
                                    InternalCatalog.INTERNAL_CATALOG_NAME, dbName, tableName, PrivPredicate.SHOW)) {
                        continue;
                    }
                    if (FrontendConjunctsUtils.isFiltered(mviewTableConjuncts, "SYNC_MVIEW_TABLE", tableName)) {
                        continue;
                    }
                    Map<String, Long> indexNameToId = olapTable.getIndexNameToId();
                    for (Entry<String, Long> entry : indexNameToId.entrySet()) {
                        long mviewId = entry.getValue();
                        String mviewName = entry.getKey();
                        if (mviewId == olapTable.getBaseIndexId()) {
                            continue;
                        }
                        if (FrontendConjunctsUtils.isFiltered(mviewIdConjuncts, "SYNC_MVIEW_ID", mviewId)) {
                            continue;
                        }
                        if (FrontendConjunctsUtils.isFiltered(mviewNameConjuncts, "SYNC_MVIEW_NAME", mviewName)) {
                            continue;
                        }
                        TRow trow = new TRow();
                        // SYNC_MVIEW_ID
                        trow.addToColumnValue(new TCell().setLongVal(mviewId));
                        // SYNC_MVIEW_CATALOG
                        trow.addToColumnValue(new TCell().setStringVal(InternalCatalog.INTERNAL_CATALOG_NAME));
                        // SYNC_MVIEW_SCHEMA
                        trow.addToColumnValue(new TCell().setStringVal(dbName));
                        // SYNC_MVIEW_TABLE
                        trow.addToColumnValue(new TCell().setStringVal(tableName));
                        // SYNC_MVIEW_NAME
                        trow.addToColumnValue(new TCell().setStringVal(mviewName));
                        dataBatch.add(trow);
                    }
                }
            }
        }
        result.setDataBatch(dataBatch);
        result.setStatus(new TStatus(TStatusCode.OK));
        return result;
    }

    private static TFetchSchemaTableDataResult activitySyncMviewMetadataResult(TSchemaTableRequestParams params) {
        if (!params.isSetCurrentUserIdent()) {
            return errorResult("current user ident is not set.");
        }
        List<Expression> conjuncts = Collections.EMPTY_LIST;
        if (params.isSetFrontendConjuncts()) {
            conjuncts = FrontendConjunctsUtils.convertToExpression(params.getFrontendConjuncts());
        }
        List<Expression> mviewIdConjuncts = FrontendConjunctsUtils.filterBySlotName(conjuncts, "SYNC_MVIEW_ID");
        List<Expression> mviewSchemaConjuncts = FrontendConjunctsUtils.filterBySlotName(conjuncts,
                "SYNC_MVIEW_SCHEMA");
        List<Expression> mviewTableConjuncts = FrontendConjunctsUtils.filterBySlotName(conjuncts, "SYNC_MVIEW_TABLE");
        List<Expression> mviewNameConjuncts = FrontendConjunctsUtils.filterBySlotName(conjuncts, "SYNC_MVIEW_NAME");

        Collection<DatabaseIf<? extends TableIf>> allDbs = Env.getCurrentEnv().getInternalCatalog().getAllDbs();
        TFetchSchemaTableDataResult result = new TFetchSchemaTableDataResult();
        List<TRow> dataBatch = Lists.newArrayList();
        for (DatabaseIf<? extends TableIf> db : allDbs) {
            String dbName = db.getFullName();
            if (FrontendConjunctsUtils.isFiltered(mviewSchemaConjuncts, "SYNC_MVIEW_SCHEMA", dbName)) {
                continue;
            }
            List<? extends TableIf> tables = db.getTables();
            for (TableIf table : tables) {
                if (table instanceof OlapTable) {
                    OlapTable olapTable = (OlapTable) table;
                    String tableName = table.getName();
                    if (!Env.getCurrentEnv().getAccessManager()
                            .checkTblPriv(UserIdentity.fromThrift(params.getCurrentUserIdent()),
                                    InternalCatalog.INTERNAL_CATALOG_NAME, dbName, tableName, PrivPredicate.SHOW)) {
                        continue;
                    }
                    if (FrontendConjunctsUtils.isFiltered(mviewTableConjuncts, "SYNC_MVIEW_TABLE", tableName)) {
                        continue;
                    }
                    Map<String, Long> indexNameToId = olapTable.getIndexNameToId();
                    Map<Long, MaterializedIndexMeta> indexIdToMeta = olapTable.getIndexIdToMeta();
                    for (Entry<String, Long> entry : indexNameToId.entrySet()) {
                        long mviewId = entry.getValue();
                        String mviewName = entry.getKey();
                        if (mviewId == olapTable.getBaseIndexId()) {
                            continue;
                        }
                        MaterializedIndexMeta materializedIndexMeta = indexIdToMeta.get(mviewId);
                        if (materializedIndexMeta == null) {
                            continue;
                        }
                        if (FrontendConjunctsUtils.isFiltered(mviewIdConjuncts, "SYNC_MVIEW_ID", mviewId)) {
                            continue;
                        }
                        if (FrontendConjunctsUtils.isFiltered(mviewNameConjuncts, "SYNC_MVIEW_NAME", mviewName)) {
                            continue;
                        }
                        TRow trow = new TRow();
                        // SYNC_MVIEW_ID
                        trow.addToColumnValue(new TCell().setLongVal(mviewId));
                        // SYNC_MVIEW_CATALOG
                        trow.addToColumnValue(new TCell().setStringVal(InternalCatalog.INTERNAL_CATALOG_NAME));
                        // SYNC_MVIEW_SCHEMA
                        trow.addToColumnValue(new TCell().setStringVal(dbName));
                        // SYNC_MVIEW_TABLE
                        trow.addToColumnValue(new TCell().setStringVal(tableName));
                        // SYNC_MVIEW_NAME
                        trow.addToColumnValue(new TCell().setStringVal(mviewName));
                        SyncMvMetrics syncMvMetrics = materializedIndexMeta.getSyncMvMetrics();
                        // REWRITE_SUCCESS
                        trow.addToColumnValue(new TCell().setLongVal(syncMvMetrics.getRewriteSuccess().getValue()));
                        // REWRITE_SUCCESS_WITH_HINT
                        trow.addToColumnValue(
                                new TCell().setLongVal(syncMvMetrics.getRewriteSuccessWithHint().getValue()));
                        // REWRITE_FAILURE
                        Long cboRejected = syncMvMetrics.getRewriteFailureCboRejected().getValue();
                        Long withHint = syncMvMetrics.getRewriteFailureWithHint().getValue();
                        Long shapeMismatch = syncMvMetrics.getRewriteFailureShapeMismatch().getValue();
                        trow.addToColumnValue(new TCell().setLongVal(cboRejected + withHint + shapeMismatch));
                        // REWRITE_FAILURE_SHAPE_MISMATCH
                        trow.addToColumnValue(new TCell().setLongVal(shapeMismatch));
                        // REWRITE_FAILURE_CBO_REJECTED
                        trow.addToColumnValue(new TCell().setLongVal(cboRejected));
                        // REWRITE_FAILURE_WITH_HINT
                        trow.addToColumnValue(new TCell().setLongVal(withHint));
                        dataBatch.add(trow);
                    }
                }
            }
        }
        result.setDataBatch(dataBatch);
        result.setStatus(new TStatus(TStatusCode.OK));
        return result;
    }

    private static TFetchSchemaTableDataResult analyzeTableLevelStatusMetadataResult(TSchemaTableRequestParams params) {
        if (!params.isSetCurrentUserIdent()) {
            return errorResult("current user ident is not set.");
        }
        if (!Env.getCurrentEnv().getAccessManager()
                .checkGlobalPriv(UserIdentity.fromThrift(params.getCurrentUserIdent()), PrivPredicate.ADMIN)) {
            return generateEmptySchemaTableDataResult();
        }
        List<Expression> conjuncts = Collections.EMPTY_LIST;
        if (params.isSetFrontendConjuncts()) {
            conjuncts = FrontendConjunctsUtils.convertToExpression(params.getFrontendConjuncts());
        }
        List<Expression> catalogConjuncts = FrontendConjunctsUtils.filterBySlotName(conjuncts, "TABLE_CATALOG");
        List<Expression> schemaConjuncts = FrontendConjunctsUtils.filterBySlotName(conjuncts, "TABLE_SCHEMA");
        List<Expression> tableConjuncts = FrontendConjunctsUtils.filterBySlotName(conjuncts, "TABLE_NAME");

        TFetchSchemaTableDataResult result = new TFetchSchemaTableDataResult();
        List<TRow> dataBatch = Lists.newArrayList();
        Set<CatalogIf> catalogs = Env.getCurrentEnv().getCatalogMgr().getCopyOfCatalog();
        for (CatalogIf catalog : catalogs) {
            String catalogName = catalog.getName();
            if (FrontendConjunctsUtils.isFiltered(catalogConjuncts, "TABLE_CATALOG", catalogName)) {
                continue;
            }
            Collection<DatabaseIf> dbs = catalog.getAllDbs();
            for (DatabaseIf db : dbs) {
                String dbName = db.getFullName();
                if (FrontendConjunctsUtils.isFiltered(schemaConjuncts, "TABLE_SCHEMA", dbName)) {
                    continue;
                }
                List<TableIf> tables = db.getTables();
                for (TableIf table : tables) {
                    String tableName = table.getName();
                    if (FrontendConjunctsUtils.isFiltered(tableConjuncts, "TABLE_NAME", tableName)) {
                        continue;
                    }
                    TRow trow = new TRow();
                    trow.addToColumnValue(new TCell().setStringVal(catalogName));
                    trow.addToColumnValue(new TCell().setStringVal(dbName));
                    trow.addToColumnValue(new TCell().setStringVal(tableName));
                    Pair<Boolean, String> canAutoAnalyze = table.canAutoAnalyze();
                    trow.addToColumnValue(new TCell().setBoolVal(canAutoAnalyze.first));
                    trow.addToColumnValue(new TCell().setStringVal(canAutoAnalyze.second));
                    List<String> analyzedColumnNames = Lists.newArrayList();
                    String lowestHealthRateColumnName = "";
                    double lowestHealthRate = StatisticsUtil.MAX_HEALTH_RATE;
                    int totalColumnCount = 0;
                    if (table instanceof OlapTable) {
                        OlapTable olapTable = (OlapTable) table;
                        Map<Long, List<Column>> indexIdToSchema = olapTable.getIndexIdToSchema();
                        for (Entry<Long, List<Column>> entry : indexIdToSchema.entrySet()) {
                            Long indexId = entry.getKey();
                            String indexName = olapTable.getIndexNameById(indexId);
                            if (StringUtils.isEmpty(indexName)) {
                                continue;
                            }
                            List<Column> columns = entry.getValue();
                            for (Column column : columns) {
                                totalColumnCount += 1;
                                boolean isUnsupportedType = StatisticsUtil.isUnsupportedType(column.getType());
                                if (!isUnsupportedType) {
                                    String columnNameWithIndexName = indexName + "." + column.getName();
                                    double columnHealthRate = StatisticsUtil.getColumnHealthRate(table,
                                            Pair.of(indexName, column.getName()));
                                    if (columnHealthRate <= lowestHealthRate) {
                                        lowestHealthRate = columnHealthRate;
                                        lowestHealthRateColumnName = columnNameWithIndexName;
                                    }
                                    analyzedColumnNames.add(columnNameWithIndexName);
                                }
                            }
                        }
                    } else {
                        List<Column> columns = table.getColumns();
                        for (Column column : columns) {
                            totalColumnCount += 1;
                            boolean isUnsupportedType = StatisticsUtil.isUnsupportedType(column.getType());
                            if (!isUnsupportedType) {
                                double columnHealthRate = StatisticsUtil.getColumnHealthRate(table,
                                        Pair.of(tableName, column.getName()));
                                if (columnHealthRate <= lowestHealthRate) {
                                    lowestHealthRate = columnHealthRate;
                                    lowestHealthRateColumnName = column.getName();
                                }
                                analyzedColumnNames.add(column.getName());
                            }
                        }
                    }
                    trow.addToColumnValue(new TCell().setIntVal(totalColumnCount));
                    trow.addToColumnValue(new TCell().setIntVal(totalColumnCount - analyzedColumnNames.size()));
                    trow.addToColumnValue(new TCell().setIntVal(analyzedColumnNames.size()));
                    trow.addToColumnValue(new TCell().setStringVal(GsonUtils.GSON.toJson(analyzedColumnNames)));
                    trow.addToColumnValue(new TCell().setDoubleVal(lowestHealthRate));
                    trow.addToColumnValue(new TCell().setStringVal(lowestHealthRateColumnName));
                    dataBatch.add(trow);
                }
            }
        }
        result.setDataBatch(dataBatch);
        result.setStatus(new TStatus(TStatusCode.OK));
        return result;
    }

    private static TFetchSchemaTableDataResult generateEmptySchemaTableDataResult() {
        TFetchSchemaTableDataResult result = new TFetchSchemaTableDataResult();
        List<TRow> dataBatch = Lists.newArrayList();
        result.setDataBatch(dataBatch);
        result.setStatus(new TStatus(TStatusCode.OK));
        return result;
    }

    private static TFetchSchemaTableDataResult analyzeJobMetadataResult(TSchemaTableRequestParams params) {
        if (!params.isSetCurrentUserIdent()) {
            return errorResult("current user ident is not set.");
        }
        if (!Env.getCurrentEnv().getAccessManager()
                .checkGlobalPriv(UserIdentity.fromThrift(params.getCurrentUserIdent()), PrivPredicate.ADMIN)) {
            return generateEmptySchemaTableDataResult();
        }
        List<Expression> conjuncts = Collections.EMPTY_LIST;
        if (params.isSetFrontendConjuncts()) {
            conjuncts = FrontendConjunctsUtils.convertToExpression(params.getFrontendConjuncts());
        }
        List<Expression> catalogConjuncts = FrontendConjunctsUtils.filterBySlotName(conjuncts, "TABLE_CATALOG");
        List<Expression> schemaConjuncts = FrontendConjunctsUtils.filterBySlotName(conjuncts, "TABLE_SCHEMA");
        List<Expression> tableConjuncts = FrontendConjunctsUtils.filterBySlotName(conjuncts, "TABLE_NAME");
        List<Expression> jobIdConjuncts = FrontendConjunctsUtils.filterBySlotName(conjuncts, "JOB_ID");

        TFetchSchemaTableDataResult result = new TFetchSchemaTableDataResult();
        List<TRow> dataBatch = Lists.newArrayList();
        Collection<AnalysisInfo> jobs = Env.getCurrentEnv().getAnalysisManager()
                .getAnalysisJobInfoMap().values();
        NavigableMap<Long, AnalysisInfo> tasks = Env.getCurrentEnv().getAnalysisManager()
                .getAnalysisTaskInfoMap();
        for (AnalysisInfo job : jobs) {
            long jobId = job.jobId;
            if (FrontendConjunctsUtils.isFiltered(jobIdConjuncts, "JOB_ID", jobId)) {
                continue;
            }
            CatalogIf<? extends DatabaseIf<? extends TableIf>> catalog = Env.getCurrentEnv().getCatalogMgr()
                    .getCatalog(job.catalogId);
            if (catalog == null) {
                continue;
            }
            String catalogName = catalog.getName();
            if (FrontendConjunctsUtils.isFiltered(catalogConjuncts, "TABLE_CATALOG", catalogName)) {
                continue;
            }
            Optional<? extends DatabaseIf<? extends TableIf>> optionalDb = catalog.getDb(job.dbId);
            if (!optionalDb.isPresent()) {
                continue;
            }
            DatabaseIf<? extends TableIf> db = optionalDb.get();
            String dbName = db.getFullName();
            if (FrontendConjunctsUtils.isFiltered(schemaConjuncts, "TABLE_SCHEMA", dbName)) {
                continue;
            }
            Optional<? extends TableIf> optionalTable = db.getTable(job.tblId);
            if (!optionalTable.isPresent()) {
                continue;
            }
            TableIf table = optionalTable.get();
            String tableName = table.getName();
            if (FrontendConjunctsUtils.isFiltered(tableConjuncts, "TABLE_NAME", tableName)) {
                continue;
            }
            TRow trow = new TRow();
            // JOB_ID
            trow.addToColumnValue(new TCell().setLongVal(jobId));
            // TABLE_CATALOG
            trow.addToColumnValue(new TCell().setStringVal(catalogName));
            // TABLE_SCHEMA
            trow.addToColumnValue(new TCell().setStringVal(dbName));
            // TABLE_NAME
            trow.addToColumnValue(new TCell().setStringVal(tableName));
            // COLUMN_NAMES
            trow.addToColumnValue(new TCell().setStringVal(job.getJobColumns()));
            // TYPE
            trow.addToColumnValue(new TCell().setStringVal(job.jobType.name()));
            // METHOD
            trow.addToColumnValue(new TCell().setStringVal(job.analysisMethod.name()));
            // STATUS
            trow.addToColumnValue(new TCell().setStringVal(job.state.name()));
            // PRIORITY
            trow.addToColumnValue(new TCell().setStringVal(job.priority.name()));
            // ERROR_CODE
            trow.addToColumnValue(new TCell().setIntVal(0));
            // ERROR_MESSAGE
            trow.addToColumnValue(new TCell().setStringVal(job.message));
            int pendingNum = 0;
            int runningNum = 0;
            int finishedNum = 0;
            int failedNum = 0;
            long rootFailedTaskId = 0L;
            List<Long> taskIds = job.taskIds;
            for (Long taskId : taskIds) {
                AnalysisInfo task = tasks.get(taskId);
                if (task == null) {
                    continue;
                }
                switch (task.state) {
                    case RUNNING:
                        runningNum++;
                        break;
                    case PENDING:
                        pendingNum++;
                        break;
                    case FAILED:
                        if (rootFailedTaskId == 0) {
                            rootFailedTaskId = taskId;
                        }
                        failedNum++;
                        break;
                    case FINISHED:
                        finishedNum++;
                        break;
                    default:
                        break;
                }
            }
            // TOTAL_TASK_COUNT
            trow.addToColumnValue(new TCell().setIntVal(pendingNum + runningNum + finishedNum + failedNum));
            // FINISHED_TASK_COUNT
            trow.addToColumnValue(new TCell().setIntVal(finishedNum));
            // RUNNING_TASK_COUNT
            trow.addToColumnValue(new TCell().setIntVal(runningNum + pendingNum));
            // FAILED_TASK_COUNT
            trow.addToColumnValue(new TCell().setIntVal(failedNum));
            // ROOT_FAILED_TASK_ID
            trow.addToColumnValue(new TCell().setLongVal(rootFailedTaskId));
            // START_TIME
            trow.addToColumnValue(new TCell().setLongVal(job.startTime));
            // END_TIME
            trow.addToColumnValue(new TCell().setLongVal(job.endTime));
            // DURATION_MS
            trow.addToColumnValue(new TCell().setLongVal(job.endTime - job.startTime));
            dataBatch.add(trow);
        }
        result.setDataBatch(dataBatch);
        result.setStatus(new TStatus(TStatusCode.OK));
        return result;
    }

    private static TFetchSchemaTableDataResult analyzeTaskMetadataResult(TSchemaTableRequestParams params) {
        if (!params.isSetCurrentUserIdent()) {
            return errorResult("current user ident is not set.");
        }
        if (!Env.getCurrentEnv().getAccessManager()
                .checkGlobalPriv(UserIdentity.fromThrift(params.getCurrentUserIdent()), PrivPredicate.ADMIN)) {
            return generateEmptySchemaTableDataResult();
        }
        List<Expression> conjuncts = Collections.EMPTY_LIST;
        if (params.isSetFrontendConjuncts()) {
            conjuncts = FrontendConjunctsUtils.convertToExpression(params.getFrontendConjuncts());
        }
        List<Expression> catalogConjuncts = FrontendConjunctsUtils.filterBySlotName(conjuncts, "TABLE_CATALOG");
        List<Expression> schemaConjuncts = FrontendConjunctsUtils.filterBySlotName(conjuncts, "TABLE_SCHEMA");
        List<Expression> tableConjuncts = FrontendConjunctsUtils.filterBySlotName(conjuncts, "TABLE_NAME");
        List<Expression> jobIdConjuncts = FrontendConjunctsUtils.filterBySlotName(conjuncts, "JOB_ID");
        List<Expression> taskIdConjuncts = FrontendConjunctsUtils.filterBySlotName(conjuncts, "TASK_ID");

        TFetchSchemaTableDataResult result = new TFetchSchemaTableDataResult();
        List<TRow> dataBatch = Lists.newArrayList();
        Collection<AnalysisInfo> jobs = Env.getCurrentEnv().getAnalysisManager()
                .getAnalysisJobInfoMap().values();
        NavigableMap<Long, AnalysisInfo> tasks = Env.getCurrentEnv().getAnalysisManager()
                .getAnalysisTaskInfoMap();
        for (AnalysisInfo job : jobs) {
            long jobId = job.jobId;
            if (FrontendConjunctsUtils.isFiltered(jobIdConjuncts, "JOB_ID", jobId)) {
                continue;
            }
            CatalogIf<? extends DatabaseIf<? extends TableIf>> catalog = Env.getCurrentEnv().getCatalogMgr()
                    .getCatalog(job.catalogId);
            if (catalog == null) {
                continue;
            }
            String catalogName = catalog.getName();
            if (FrontendConjunctsUtils.isFiltered(catalogConjuncts, "TABLE_CATALOG", catalogName)) {
                continue;
            }
            Optional<? extends DatabaseIf<? extends TableIf>> optionalDb = catalog.getDb(job.dbId);
            if (!optionalDb.isPresent()) {
                continue;
            }
            DatabaseIf<? extends TableIf> db = optionalDb.get();
            String dbName = db.getFullName();
            if (FrontendConjunctsUtils.isFiltered(schemaConjuncts, "TABLE_SCHEMA", dbName)) {
                continue;
            }
            Optional<? extends TableIf> optionalTable = db.getTable(job.tblId);
            if (!optionalTable.isPresent()) {
                continue;
            }
            TableIf table = optionalTable.get();
            String tableName = table.getName();
            if (FrontendConjunctsUtils.isFiltered(tableConjuncts, "TABLE_NAME", tableName)) {
                continue;
            }
            List<Long> taskIds = job.taskIds;
            for (Long taskId : taskIds) {
                AnalysisInfo task = tasks.get(taskId);
                if (task == null) {
                    continue;
                }
                if (FrontendConjunctsUtils.isFiltered(taskIdConjuncts, "TASK_ID", taskId)) {
                    continue;
                }
                TRow trow = new TRow();
                // TASK_ID
                trow.addToColumnValue(new TCell().setLongVal(taskId));
                // JOB_ID
                trow.addToColumnValue(new TCell().setLongVal(jobId));
                // TABLE_CATALOG
                trow.addToColumnValue(new TCell().setStringVal(catalogName));
                // TABLE_SCHEMA
                trow.addToColumnValue(new TCell().setStringVal(dbName));
                // TABLE_NAME
                trow.addToColumnValue(new TCell().setStringVal(tableName));
                // COLUMN_NAME
                trow.addToColumnValue(new TCell().setStringVal(task.colName));
                // STATUS
                trow.addToColumnValue(new TCell().setStringVal(task.state.name()));
                // PRIORITY
                trow.addToColumnValue(new TCell().setStringVal(task.priority.name()));
                // ERROR_CODE
                trow.addToColumnValue(new TCell().setIntVal(0));
                // ERROR_MESSAGE
                trow.addToColumnValue(new TCell().setStringVal(task.message));
                // ERROR_SQL
                trow.addToColumnValue(new TCell().setStringVal(task.sql));
                // START_TIME
                trow.addToColumnValue(new TCell().setLongVal(task.startTime));
                // END_TIME
                trow.addToColumnValue(new TCell().setLongVal(task.endTime));
                // DURATION_MS
                trow.addToColumnValue(new TCell().setLongVal(task.endTime - task.startTime));
                dataBatch.add(trow);
            }
        }
        result.setDataBatch(dataBatch);
        result.setStatus(new TStatus(TStatusCode.OK));
        return result;
    }

    private static TFetchSchemaTableDataResult activityAutoAnalyzeMetadataResult(TSchemaTableRequestParams params) {
        if (!params.isSetCurrentUserIdent()) {
            return errorResult("current user ident is not set.");
        }
        if (!Env.getCurrentEnv().getAccessManager()
                .checkGlobalPriv(UserIdentity.fromThrift(params.getCurrentUserIdent()), PrivPredicate.ADMIN)) {
            return generateEmptySchemaTableDataResult();
        }
        TFetchSchemaTableDataResult result = new TFetchSchemaTableDataResult();
        List<TRow> dataBatch = Lists.newArrayList();
        TRow trow = new TRow();
        // AUTO_ANALYZE_ENABLE
        trow.addToColumnValue(new TCell().setBoolVal(StatisticsUtil.enableAutoAnalyze()));
        // AUTO_ANALYZE_THREAD
        trow.addToColumnValue(new TCell().setIntVal(Config.auto_analyze_simultaneously_running_task_num));
        Pair<LocalTime, LocalTime> startEndTime = StatisticsUtil.findConfigFromGlobalSessionVar();
        // AUTO_ANALYZE_START_TIME
        trow.addToColumnValue(new TCell().setStringVal(startEndTime == null ? null : startEndTime.first.toString()));
        // AUTO_ANALYZE_END_TIME
        trow.addToColumnValue(new TCell().setStringVal(startEndTime == null ? null : startEndTime.second.toString()));
        // AUTO_ANALYZE_TABLE_WIDTH_THRESHOLD
        trow.addToColumnValue(new TCell().setIntVal(StatisticsUtil.getAutoAnalyzeTableWidthThreshold()));
        // AUTO_ANALYZE_TABLE_HEALTH_THRESHOLD
        trow.addToColumnValue(new TCell().setIntVal((int) StatisticsUtil.getTableStatsHealthThreshold()));
        Collection<AnalysisInfo> jobs = Env.getCurrentEnv().getAnalysisManager().getAnalysisJobInfoMap().values();
        long successJob = 0;
        long failedJob = 0;
        for (AnalysisInfo job : jobs) {
            if (job.state == AnalysisState.FINISHED) {
                successJob++;
            }
            if (job.state == AnalysisState.FAILED) {
                failedJob++;
            }
        }
        // SUCCESS_JOB
        trow.addToColumnValue(new TCell().setLongVal(successJob));
        // FAILED_JOB
        trow.addToColumnValue(new TCell().setLongVal(failedJob));
        Collection<AnalysisInfo> tasks = Env.getCurrentEnv().getAnalysisManager().getAnalysisTaskInfoMap().values();
        long successTask = 0;
        long failedTask = 0;
        for (AnalysisInfo task : tasks) {
            if (task.state == AnalysisState.FINISHED) {
                successTask++;
            }
            if (task.state == AnalysisState.FAILED) {
                failedTask++;
            }
        }
        // SUCCESS_TASK
        trow.addToColumnValue(new TCell().setLongVal(successTask));
        // FAILED_TASK
        trow.addToColumnValue(new TCell().setLongVal(failedTask));
        // HIGH_PRIORITY_QUEUE_SIZE
        trow.addToColumnValue(new TCell().setLongVal(Env.getCurrentEnv().getAnalysisManager().highPriorityJobs.size()));
        // MEDIUM_PRIORITY_QUEUE_SIZE
        trow.addToColumnValue(new TCell().setLongVal(Env.getCurrentEnv().getAnalysisManager().midPriorityJobs.size()));
        // LOW_PRIORITY_QUEUE_SIZE
        trow.addToColumnValue(new TCell().setLongVal(Env.getCurrentEnv().getAnalysisManager().lowPriorityJobs.size()));
        // VERY_LOW_PRIORITY_QUEUE_SIZE
        trow.addToColumnValue(
                new TCell().setLongVal(Env.getCurrentEnv().getAnalysisManager().veryLowPriorityJobs.size()));
        dataBatch.add(trow);
        result.setDataBatch(dataBatch);
        result.setStatus(new TStatus(TStatusCode.OK));
        return result;
    }

    private static TFetchSchemaTableDataResult grantsToRolesMetadataResult(TSchemaTableRequestParams params) {
        if (!params.isSetCurrentUserIdent()) {
            return errorResult("current user ident is not set.");
        }
        if (!Env.getCurrentEnv().getAccessManager()
                .checkGlobalPriv(UserIdentity.fromThrift(params.getCurrentUserIdent()), PrivPredicate.GRANT)) {
            return generateEmptySchemaTableDataResult();
        }
        List<Expression> conjuncts = Collections.EMPTY_LIST;
        if (params.isSetFrontendConjuncts()) {
            conjuncts = FrontendConjunctsUtils.convertToExpression(params.getFrontendConjuncts());
        }
        List<Expression> roleNameConjuncts = FrontendConjunctsUtils.filterBySlotName(conjuncts, "ROLE_NAME");
        TFetchSchemaTableDataResult result = new TFetchSchemaTableDataResult();
        List<TRow> dataBatch = Lists.newArrayList();
        Collection<Role> roles = Env.getCurrentEnv().getAuth().getRoles();
        for (Role role : roles) {
            String roleName = role.getRoleName();
            if (FrontendConjunctsUtils.isFiltered(roleNameConjuncts, "ROLE_NAME", roleName)) {
                continue;
            }
            List<PrivObject> privObjects = role.getPrivObjects();
            for (PrivObject privObject : privObjects) {
                TRow trow = new TRow();
                // ROLE_NAME
                trow.addToColumnValue(new TCell().setStringVal(roleName));
                // OBJECT_CATALOG
                trow.addToColumnValue(new TCell().setStringVal(privObject.getCatalog()));
                // OBJECT_DATABASE
                trow.addToColumnValue(new TCell().setStringVal(privObject.getDatabase()));
                // OBJECT_NAME
                trow.addToColumnValue(new TCell().setStringVal(privObject.getName()));
                // OBJECT_TYPE
                trow.addToColumnValue(new TCell().setStringVal(privObject.getType().name()));
                // PRIVILEGE_TYPE
                trow.addToColumnValue(new TCell().setStringVal(GsonUtils.GSON.toJson(privObject.getType())));
                dataBatch.add(trow);
            }
        }
        result.setDataBatch(dataBatch);
        result.setStatus(new TStatus(TStatusCode.OK));
        return result;
    }

    private static TFetchSchemaTableDataResult grantsToUsersMetadataResult(TSchemaTableRequestParams params) {
        if (!params.isSetCurrentUserIdent()) {
            return errorResult("current user ident is not set.");
        }
        if (!Env.getCurrentEnv().getAccessManager()
                .checkGlobalPriv(UserIdentity.fromThrift(params.getCurrentUserIdent()), PrivPredicate.GRANT)) {
            return generateEmptySchemaTableDataResult();
        }
        List<Expression> conjuncts = Collections.EMPTY_LIST;
        if (params.isSetFrontendConjuncts()) {
            conjuncts = FrontendConjunctsUtils.convertToExpression(params.getFrontendConjuncts());
        }
        List<Expression> userNameConjuncts = FrontendConjunctsUtils.filterBySlotName(conjuncts, "USER_NAME");
        TFetchSchemaTableDataResult result = new TFetchSchemaTableDataResult();
        List<TRow> dataBatch = Lists.newArrayList();
        Map<String, List<User>> nameToUsers = Env.getCurrentEnv().getAuth().getUserManager().getNameToUsers();
        for (List<User> users : nameToUsers.values()) {
            for (User user : users) {
                String userName = user.getUserIdentity().toString();
                if (FrontendConjunctsUtils.isFiltered(userNameConjuncts, "USER_NAME", userName)) {
                    continue;
                }
                List<PrivObject> privObjects = Env.getCurrentEnv().getAuth()
                        .getUserPrivObjects(user.getUserIdentity());
                for (PrivObject privObject : privObjects) {
                    TRow trow = new TRow();
                    // USER_NAME
                    trow.addToColumnValue(new TCell().setStringVal(userName));
                    // OBJECT_CATALOG
                    trow.addToColumnValue(new TCell().setStringVal(privObject.getCatalog()));
                    // OBJECT_DATABASE
                    trow.addToColumnValue(new TCell().setStringVal(privObject.getDatabase()));
                    // OBJECT_NAME
                    trow.addToColumnValue(new TCell().setStringVal(privObject.getName()));
                    // OBJECT_TYPE
                    trow.addToColumnValue(new TCell().setStringVal(privObject.getType().name()));
                    // PRIVILEGE_TYPE
                    trow.addToColumnValue(new TCell().setStringVal(GsonUtils.GSON.toJson(privObject.getType())));
                    dataBatch.add(trow);
                }

            }
        }
        result.setDataBatch(dataBatch);
        result.setStatus(new TStatus(TStatusCode.OK));
        return result;
    }

    private static TFetchSchemaTableDataResult workloadSchedPolicyMetadataResult(TSchemaTableRequestParams params) {
        if (!params.isSetCurrentUserIdent()) {
            return errorResult("current user ident is not set.");
        }

        TUserIdentity tcurrentUserIdentity = params.getCurrentUserIdent();
        List<List<String>> workloadPolicyList = Env.getCurrentEnv().getWorkloadSchedPolicyMgr()
                .getWorkloadSchedPolicyTvfInfo(tcurrentUserIdentity);
        TFetchSchemaTableDataResult result = new TFetchSchemaTableDataResult();
        List<TRow> dataBatch = Lists.newArrayList();
        for (List<String> policyRow : workloadPolicyList) {
            TRow trow = new TRow();
            trow.addToColumnValue(new TCell().setLongVal(Long.valueOf(policyRow.get(0)))); // id
            trow.addToColumnValue(new TCell().setStringVal(policyRow.get(1))); // name
            trow.addToColumnValue(new TCell().setStringVal(policyRow.get(2))); // condition
            trow.addToColumnValue(new TCell().setStringVal(policyRow.get(3))); // action
            trow.addToColumnValue(new TCell().setIntVal(Integer.valueOf(policyRow.get(4)))); // priority
            trow.addToColumnValue(new TCell().setBoolVal(Boolean.valueOf(policyRow.get(5)))); // enabled
            trow.addToColumnValue(new TCell().setIntVal(Integer.valueOf(policyRow.get(6)))); // version
            trow.addToColumnValue(new TCell().setStringVal(policyRow.get(7))); // workload group id
            dataBatch.add(trow);
        }

        result.setDataBatch(dataBatch);
        result.setStatus(new TStatus(TStatusCode.OK));
        return result;
    }

    private static TFetchSchemaTableDataResult workloadGroupPrivsMetadataResult(TSchemaTableRequestParams params) {
        if (!params.isSetCurrentUserIdent()) {
            return errorResult("current user ident is not set.");
        }
        UserIdentity currentUserIdentity = UserIdentity.fromThrift(params.getCurrentUserIdent());

        List<List<String>> rows = new ArrayList<>();
        Env.getCurrentEnv().getAuth().getUserRoleWorkloadGroupPrivs(rows, currentUserIdentity);
        List<TRow> dataBatch = Lists.newArrayList();
        for (List<String> privRow : rows) {
            TRow trow = new TRow();
            String workloadGroupName = privRow.get(1);
            trow.addToColumnValue(new TCell().setStringVal(privRow.get(0))); // GRANTEE
            trow.addToColumnValue(new TCell().setStringVal(workloadGroupName)); // WORKLOAD_GROUP_NAME
            trow.addToColumnValue(new TCell().setStringVal(privRow.get(2))); // PRIVILEGE_TYPE
            trow.addToColumnValue(new TCell().setStringVal(privRow.get(3))); // IS_GRANTABLE
            dataBatch.add(trow);
        }
        TFetchSchemaTableDataResult result = new TFetchSchemaTableDataResult();
        result.setDataBatch(dataBatch);
        result.setStatus(new TStatus(TStatusCode.OK));
        return result;
    }

    private static TFetchSchemaTableDataResult queriesMetadataResult(TSchemaTableRequestParams tSchemaTableParams,
            TFetchSchemaTableDataRequest parentRequest) {
        TFetchSchemaTableDataResult result = new TFetchSchemaTableDataResult();

        String selfNode = Env.getCurrentEnv().getSelfNode().getHost();
        if (ConnectContext.get() != null && !Strings.isNullOrEmpty(ConnectContext.get().getCurrentConnectedFEIp())) {
            selfNode = ConnectContext.get().getCurrentConnectedFEIp();
        }
        selfNode = NetUtils.getHostnameByIp(selfNode);

        List<TRow> dataBatch = Lists.newArrayList();
        Map<String, QueryInfo> queryInfoMap = QeProcessorImpl.INSTANCE.getQueryInfoMap();
        String timeZone = VariableMgr.getDefaultSessionVariable().getTimeZone();
        if (tSchemaTableParams.isSetTimeZone()) {
            timeZone = tSchemaTableParams.getTimeZone();
        }
        for (Entry<String, QueryInfo> entry : queryInfoMap.entrySet()) {
            String queryId = entry.getKey();
            QueryInfo queryInfo = entry.getValue();

            TRow trow = new TRow();
            trow.addToColumnValue(new TCell().setStringVal(queryId));

            long queryStartTime = queryInfo.getStartExecTime();
            if (queryStartTime > 0) {
                trow.addToColumnValue(new TCell().setStringVal(
                        TimeUtils.longToTimeStringWithTimeZone(queryStartTime, timeZone)));
                trow.addToColumnValue(
                        new TCell().setLongVal(System.currentTimeMillis() - queryInfo.getStartExecTime()));
            } else {
                trow.addToColumnValue(new TCell());
                trow.addToColumnValue(new TCell().setLongVal(-1));
            }

            List<TPipelineWorkloadGroup> tgroupList = queryInfo.getCoord().getTWorkloadGroups();
            if (tgroupList != null && tgroupList.size() == 1) {
                trow.addToColumnValue(new TCell().setLongVal(tgroupList.get(0).id));
            } else {
                trow.addToColumnValue(new TCell().setLongVal(-1));
            }

            if (queryInfo.getConnectContext() != null) {
                trow.addToColumnValue(new TCell().setStringVal(queryInfo.getConnectContext().getDatabase()));
            } else {
                trow.addToColumnValue(new TCell().setStringVal(""));
            }
            trow.addToColumnValue(new TCell().setStringVal(selfNode));

            long queueStartTime = queryInfo.getQueueStartTime();
            if (queueStartTime > 0) {
                trow.addToColumnValue(new TCell().setStringVal(
                        TimeUtils.longToTimeStringWithTimeZone(queueStartTime, timeZone)));
            } else {
                trow.addToColumnValue(new TCell());
            }

            long queueEndTime = queryInfo.getQueueEndTime();
            if (queueEndTime > 0) {
                trow.addToColumnValue(new TCell().setStringVal(
                        TimeUtils.longToTimeStringWithTimeZone(queueEndTime, timeZone)));
            } else {
                trow.addToColumnValue(new TCell());
            }

            String queueMsg = queryInfo.getQueueStatus();
            trow.addToColumnValue(new TCell().setStringVal(queueMsg));

            if (queryInfo.getConnectContext() != null) {
                String user = queryInfo.getConnectContext().getQualifiedUser();
                trow.addToColumnValue(new TCell().setStringVal(user != null ? user : ""));
            } else {
                trow.addToColumnValue(new TCell().setStringVal(""));
            }

            trow.addToColumnValue(new TCell().setStringVal(queryInfo.getSql()));
            dataBatch.add(trow);
        }

        /* Get the query results from other FE also */
        if (tSchemaTableParams.isReplayToOtherFe()) {
            TSchemaTableRequestParams replaySchemaTableParams = new TSchemaTableRequestParams(tSchemaTableParams);
            replaySchemaTableParams.setReplayToOtherFe(false);

            TFetchSchemaTableDataRequest replayFetchSchemaTableReq = new TFetchSchemaTableDataRequest(parentRequest);
            replayFetchSchemaTableReq.setSchemaTableParams(replaySchemaTableParams);

            List<TFetchSchemaTableDataResult> relayResults = forwardToOtherFrontends(replayFetchSchemaTableReq);
            relayResults
                    .forEach(rs -> rs.getDataBatch()
                            .forEach(row -> dataBatch.add(row)));
        }

        result.setDataBatch(dataBatch);
        result.setStatus(new TStatus(TStatusCode.OK));
        return result;
    }

    private static List<TFetchSchemaTableDataResult> forwardToOtherFrontends(TFetchSchemaTableDataRequest request) {
        List<TFetchSchemaTableDataResult> results = new ArrayList<>();
        List<Pair<String, Integer>> frontends = FrontendsProcNode.getFrontendWithRpcPort(Env.getCurrentEnv(), false);

        Client client = null;
        int waitTimeOut = ConnectContext.get() == null ? 300 : ConnectContext.get().getExecTimeoutS();
        for (Pair<String, Integer> fe : frontends) {
            TNetworkAddress thriftAddress = new TNetworkAddress(fe.key(), fe.value());
            try {
                client = ClientPool.frontendPool.borrowObject(thriftAddress, waitTimeOut * 1000);
            } catch (Exception e) {
                LOG.warn("Failed to get frontend {} client. exception: {}", fe.key(), e);
                continue;
            }

            boolean isReturnToPool = false;
            try {
                TFetchSchemaTableDataResult result = client.fetchSchemaTableData(request);
                results.add(result);
                isReturnToPool = true;
            } catch (Exception e) {
                LOG.warn("Failed to finish forward fetch operation to fe: {} . exception: {}", fe.key(), e);
            } finally {
                if (isReturnToPool) {
                    ClientPool.frontendPool.returnObject(thriftAddress, client);
                } else {
                    ClientPool.frontendPool.invalidateObject(thriftAddress, client);
                }
            }
        }

        return results;
    }

    private static void filterColumns(TFetchSchemaTableDataResult result,
            List<String> columnNames, TMetadataType type, TMetadataTableRequestParams params) throws TException {
        if (LOG.isDebugEnabled()) {
            LOG.debug("filterColumns() start.");
        }
        List<TRow> fullColumnsRow = result.getDataBatch();
        List<TRow> filterColumnsRows = Lists.newArrayList();
        for (TRow row : fullColumnsRow) {
            TRow filterRow = new TRow();
            try {
                for (String columnName : columnNames) {
                    Integer index = MetadataTableValuedFunction.getColumnIndexFromColumnName(type, columnName, params);
                    filterRow.addToColumnValue(row.getColumnValue().get(index));
                }
            } catch (AnalysisException e) {
                throw new TException(e);
            }
            filterColumnsRows.add(filterRow);
        }
        result.setDataBatch(filterColumnsRows);
        if (LOG.isDebugEnabled()) {
            LOG.debug("filterColumns() end.");
        }
    }

    private static void filterColumns(TFetchSchemaTableDataResult result,
            List<String> columnNames,
            ImmutableMap<String, Integer> columnIndex) throws TException {
        List<TRow> fullColumnsRow = result.getDataBatch();
        List<TRow> filterColumnsRows = Lists.newArrayList();
        for (TRow row : fullColumnsRow) {
            TRow filterRow = new TRow();
            try {
                for (String columnName : columnNames) {
                    Integer index = columnIndex.get(columnName.toLowerCase());
                    filterRow.addToColumnValue(row.getColumnValue().get(index));
                }
            } catch (Throwable e) {
                LOG.info("error happens when filter columns.", e);
                throw new TException(e);
            }
            filterColumnsRows.add(filterRow);
        }
        result.setDataBatch(filterColumnsRows);
    }

    private static TFetchSchemaTableDataResult mtmvMetadataResult(TMetadataTableRequestParams params) {
        if (LOG.isDebugEnabled()) {
            LOG.debug("mtmvMetadataResult() start");
        }
        if (!params.isSetMaterializedViewsMetadataParams()) {
            if (LOG.isDebugEnabled()) {
                LOG.debug("MaterializedViews metadata params is not set.");
            }
            return errorResult("MaterializedViews metadata params is not set.");
        }

        TMaterializedViewsMetadataParams mtmvMetadataParams = params.getMaterializedViewsMetadataParams();
        String dbName = mtmvMetadataParams.getDatabase();
        if (LOG.isDebugEnabled()) {
            LOG.debug("dbName: " + dbName);
        }
        TUserIdentity currentUserIdent = mtmvMetadataParams.getCurrentUserIdent();
        UserIdentity userIdentity = UserIdentity.fromThrift(currentUserIdent);
        if (LOG.isDebugEnabled()) {
            LOG.debug("userIdentity: " + userIdentity);
        }
        List<TRow> dataBatch = Lists.newArrayList();
        TFetchSchemaTableDataResult result = new TFetchSchemaTableDataResult();
        List<Table> tables;
        try {
            tables = Env.getCurrentEnv().getCatalogMgr()
                    .getCatalogOrAnalysisException(InternalCatalog.INTERNAL_CATALOG_NAME)
                    .getDbOrAnalysisException(dbName).getTables();
        } catch (AnalysisException e) {
            LOG.warn(e.getMessage());
            return errorResult(e.getMessage());
        }

        for (Table table : tables) {
            if (table instanceof MTMV) {
                if (!Env.getCurrentEnv().getAccessManager()
                        .checkTblPriv(userIdentity, InternalCatalog.INTERNAL_CATALOG_NAME,
                                table.getQualifiedDbName(), table.getName(),
                                PrivPredicate.SHOW)) {
                    continue;
                }
                MTMV mv = (MTMV) table;
                if (LOG.isDebugEnabled()) {
                    LOG.debug("mv: {}", mv.toInfoString());
                }

                boolean isSync = MTMVPartitionUtil.isMTMVSync(mv);

                MTMVStatus mtmvStatus = mv.getStatus();
                TRow trow = new TRow();
                trow.addToColumnValue(new TCell().setLongVal(mv.getId()));
                trow.addToColumnValue(new TCell().setStringVal(mv.getName()));
                trow.addToColumnValue(new TCell().setStringVal(mv.getJobInfo().getJobName()));
                trow.addToColumnValue(new TCell().setStringVal(mtmvStatus.getState().name()));
                trow.addToColumnValue(new TCell().setStringVal(mtmvStatus.getSchemaChangeDetail()));
                trow.addToColumnValue(new TCell().setStringVal(mtmvStatus.getRefreshState().name()));
                trow.addToColumnValue(new TCell().setStringVal(mv.getRefreshInfo().toString()));
                trow.addToColumnValue(new TCell().setStringVal(mv.getQuerySql()));
                trow.addToColumnValue(new TCell().setStringVal(mv.getMvProperties().toString()));
                trow.addToColumnValue(new TCell().setStringVal(mv.getMvPartitionInfo().toNameString()));
                trow.addToColumnValue(new TCell().setBoolVal(isSync));
                if (LOG.isDebugEnabled()) {
                    LOG.debug("mv end: {}", mv.getName());
                }
                dataBatch.add(trow);
            }
        }
        result.setDataBatch(dataBatch);
        result.setStatus(new TStatus(TStatusCode.OK));
        if (LOG.isDebugEnabled()) {
            LOG.debug("mtmvMetadataResult() end");
        }
        return result;
    }

    private static TFetchSchemaTableDataResult partitionMetadataResult(TMetadataTableRequestParams params) {
        if (LOG.isDebugEnabled()) {
            LOG.debug("partitionMetadataResult() start");
        }
        if (!params.isSetPartitionsMetadataParams()) {
            if (LOG.isDebugEnabled()) {
                LOG.debug("Partitions metadata params is not set.");
            }
            return errorResult("Partitions metadata params is not set.");
        }

        TPartitionsMetadataParams partitionsMetadataParams = params.getPartitionsMetadataParams();
        String catalogName = partitionsMetadataParams.getCatalog();
        if (LOG.isDebugEnabled()) {
            LOG.debug("catalogName: " + catalogName);
        }
        String dbName = partitionsMetadataParams.getDatabase();
        if (LOG.isDebugEnabled()) {
            LOG.debug("dbName: " + dbName);
        }
        String tableName = partitionsMetadataParams.getTable();
        if (LOG.isDebugEnabled()) {
            LOG.debug("tableName: " + tableName);
        }

        CatalogIf catalog;
        TableIf table;
        DatabaseIf db;
        try {
            catalog = Env.getCurrentEnv().getCatalogMgr()
                    .getCatalogOrAnalysisException(catalogName);
            db = catalog.getDbOrAnalysisException(dbName);
            table = db.getTableOrAnalysisException(tableName);
        } catch (AnalysisException e) {
            LOG.warn(e.getMessage());
            return errorResult(e.getMessage());
        }

        if (catalog instanceof InternalCatalog) {
            return dealInternalCatalog((Database) db, table);
        } else if (catalog instanceof MaxComputeExternalCatalog) {
            return dealMaxComputeCatalog((MaxComputeExternalCatalog) catalog, (ExternalTable) table);
        } else if (catalog instanceof HMSExternalCatalog) {
            return dealHMSCatalog((HMSExternalCatalog) catalog, (ExternalTable) table);
        }

        if (LOG.isDebugEnabled()) {
            LOG.debug("partitionMetadataResult() end");
        }
        return errorResult("not support catalog: " + catalogName);
    }

    private static TFetchSchemaTableDataResult dealHMSCatalog(HMSExternalCatalog catalog, ExternalTable table) {
        List<TRow> dataBatch = Lists.newArrayList();
        List<String> partitionNames = catalog.getClient()
                .listPartitionNames(table.getRemoteDbName(), table.getRemoteName());
        for (String partition : partitionNames) {
            TRow trow = new TRow();
            trow.addToColumnValue(new TCell().setStringVal(partition));
            dataBatch.add(trow);
        }
        TFetchSchemaTableDataResult result = new TFetchSchemaTableDataResult();
        result.setDataBatch(dataBatch);
        result.setStatus(new TStatus(TStatusCode.OK));
        return result;
    }

    private static TFetchSchemaTableDataResult dealMaxComputeCatalog(MaxComputeExternalCatalog catalog,
            ExternalTable table) {
        List<TRow> dataBatch = Lists.newArrayList();
        List<String> partitionNames = catalog.listPartitionNames(table.getRemoteDbName(), table.getRemoteName());
        for (String partition : partitionNames) {
            TRow trow = new TRow();
            trow.addToColumnValue(new TCell().setStringVal(partition));
            dataBatch.add(trow);
        }
        TFetchSchemaTableDataResult result = new TFetchSchemaTableDataResult();
        result.setDataBatch(dataBatch);
        result.setStatus(new TStatus(TStatusCode.OK));
        return result;
    }

    private static TFetchSchemaTableDataResult dealInternalCatalog(Database db, TableIf table) {
        TFetchSchemaTableDataResult result = new TFetchSchemaTableDataResult();
        if (!(table instanceof OlapTable)) {
            return errorResult("not olap table");
        }
        PartitionsProcDir dir = new PartitionsProcDir(db, (OlapTable) table, false);
        try {
            List<TRow> dataBatch = dir.getPartitionInfosForTvf();
            result.setDataBatch(dataBatch);
        } catch (AnalysisException e) {
            return errorResult(e.getMessage());
        }
        result.setStatus(new TStatus(TStatusCode.OK));
        return result;
    }

    private static TFetchSchemaTableDataResult jobMetadataResult(TMetadataTableRequestParams params) {
        if (!params.isSetJobsMetadataParams()) {
            return errorResult("Jobs metadata params is not set.");
        }

        TJobsMetadataParams jobsMetadataParams = params.getJobsMetadataParams();
        String type = jobsMetadataParams.getType();
        JobType jobType = JobType.valueOf(type);
        TUserIdentity currentUserIdent = jobsMetadataParams.getCurrentUserIdent();
        UserIdentity userIdentity = UserIdentity.fromThrift(currentUserIdent);
        List<TRow> dataBatch = Lists.newArrayList();
        TFetchSchemaTableDataResult result = new TFetchSchemaTableDataResult();

        List<AbstractJob> jobList = Env.getCurrentEnv().getJobManager().queryJobs(jobType);

        for (AbstractJob job : jobList) {
            if (job instanceof MTMVJob) {
                MTMVJob mtmvJob = (MTMVJob) job;
                if (!mtmvJob.hasPriv(userIdentity, PrivPredicate.SHOW)) {
                    continue;
                }
            }
            dataBatch.add(job.getTvfInfo());
        }
        result.setDataBatch(dataBatch);
        result.setStatus(new TStatus(TStatusCode.OK));
        return result;
    }

    private static TFetchSchemaTableDataResult taskMetadataResult(TMetadataTableRequestParams params) {
        if (!params.isSetTasksMetadataParams()) {
            return errorResult("Tasks metadata params is not set.");
        }

        TTasksMetadataParams tasksMetadataParams = params.getTasksMetadataParams();
        String type = tasksMetadataParams.getType();
        JobType jobType = JobType.valueOf(type);
        TUserIdentity currentUserIdent = tasksMetadataParams.getCurrentUserIdent();
        UserIdentity userIdentity = UserIdentity.fromThrift(currentUserIdent);
        List<TRow> dataBatch = Lists.newArrayList();
        TFetchSchemaTableDataResult result = new TFetchSchemaTableDataResult();

        List<AbstractJob> jobList = Env.getCurrentEnv().getJobManager().queryJobs(jobType);

        for (AbstractJob job : jobList) {
            if (job instanceof MTMVJob) {
                MTMVJob mtmvJob = (MTMVJob) job;
                if (!mtmvJob.hasPriv(userIdentity, PrivPredicate.SHOW)) {
                    continue;
                }
            }
            List<AbstractTask> tasks = job.queryAllTasks();
            for (AbstractTask task : tasks) {
                TRow tvfInfo = task.getTvfInfo(job.getJobName());
                if (tvfInfo != null) {
                    dataBatch.add(tvfInfo);
                }
            }
        }
        result.setDataBatch(dataBatch);
        result.setStatus(new TStatus(TStatusCode.OK));
        return result;
    }

    private static TFetchSchemaTableDataResult routineInfoMetadataResult(TSchemaTableRequestParams params) {
        if (!params.isSetCurrentUserIdent()) {
            return errorResult("current user ident is not set.");
        }

        PlsqlManager plSqlClient = Env.getCurrentEnv().getPlsqlManager();

        TFetchSchemaTableDataResult result = new TFetchSchemaTableDataResult();
        List<TRow> dataBatch = Lists.newArrayList();

        Map<PlsqlProcedureKey, PlsqlStoredProcedure> allProc = plSqlClient.getAllPlsqlStoredProcedures();
        for (Entry<PlsqlProcedureKey, PlsqlStoredProcedure> entry : allProc.entrySet()) {
            PlsqlStoredProcedure proc = entry.getValue();
            TRow trow = new TRow();
            trow.addToColumnValue(new TCell().setStringVal(proc.getName())); // SPECIFIC_NAME
            trow.addToColumnValue(new TCell().setStringVal(Long.toString(proc.getCatalogId()))); // ROUTINE_CATALOG
            CatalogIf catalog = Env.getCurrentEnv().getCatalogMgr().getCatalog(proc.getCatalogId());
            if (catalog != null) {
                DatabaseIf db = catalog.getDbNullable(proc.getDbId());
                if (db != null) {
                    trow.addToColumnValue(new TCell().setStringVal(db.getFullName())); // ROUTINE_SCHEMA
                } else {
                    trow.addToColumnValue(new TCell().setStringVal("")); // ROUTINE_SCHEMA
                }
            } else {
                trow.addToColumnValue(new TCell().setStringVal("")); // ROUTINE_SCHEMA
            }
            trow.addToColumnValue(new TCell().setStringVal(proc.getName())); // ROUTINE_NAME
            trow.addToColumnValue(new TCell().setStringVal("PROCEDURE")); // ROUTINE_TYPE
            trow.addToColumnValue(new TCell().setStringVal("")); // DTD_IDENTIFIER
            trow.addToColumnValue(new TCell().setStringVal(proc.getSource())); // ROUTINE_BODY
            trow.addToColumnValue(new TCell().setStringVal("")); // ROUTINE_DEFINITION
            trow.addToColumnValue(new TCell().setStringVal("NULL")); // EXTERNAL_NAME
            trow.addToColumnValue(new TCell().setStringVal("")); // EXTERNAL_LANGUAGE
            trow.addToColumnValue(new TCell().setStringVal("SQL")); // PARAMETER_STYLE
            trow.addToColumnValue(new TCell().setStringVal("")); // IS_DETERMINISTIC
            trow.addToColumnValue(new TCell().setStringVal("")); // SQL_DATA_ACCESS
            trow.addToColumnValue(new TCell().setStringVal("NULL")); // SQL_PATH
            trow.addToColumnValue(new TCell().setStringVal("DEFINER")); // SECURITY_TYPE
            trow.addToColumnValue(new TCell().setStringVal(proc.getCreateTime())); // CREATED
            trow.addToColumnValue(new TCell().setStringVal(proc.getModifyTime())); // LAST_ALTERED
            trow.addToColumnValue(new TCell().setStringVal("")); // SQ_MODE
            trow.addToColumnValue(new TCell().setStringVal("")); // ROUTINE_COMMENT
            trow.addToColumnValue(new TCell().setStringVal(proc.getOwnerName())); // DEFINER
            trow.addToColumnValue(new TCell().setStringVal("")); // CHARACTER_SET_CLIENT
            trow.addToColumnValue(new TCell().setStringVal("")); // COLLATION_CONNECTION
            trow.addToColumnValue(new TCell().setStringVal("")); // DATABASE_COLLATION
            dataBatch.add(trow);
        }
        result.setDataBatch(dataBatch);
        result.setStatus(new TStatus(TStatusCode.OK));
        return result;
    }

    private static void tableOptionsForInternalCatalog(UserIdentity currentUserIdentity,
            CatalogIf catalog, DatabaseIf database, List<TableIf> tables, List<TRow> dataBatch) {
        for (TableIf table : tables) {
            if (!(table instanceof OlapTable)) {
                continue;
            }
            if (!Env.getCurrentEnv().getAccessManager().checkTblPriv(currentUserIdentity, catalog.getName(),
                    database.getFullName(), table.getName(), PrivPredicate.SHOW)) {
                continue;
            }
            OlapTable olapTable = (OlapTable) table;
            olapTable.readLock();
            try {
                TRow trow = new TRow();
                trow.addToColumnValue(new TCell().setStringVal(catalog.getName())); // TABLE_CATALOG
                trow.addToColumnValue(new TCell().setStringVal(database.getFullName())); // TABLE_SCHEMA
                trow.addToColumnValue(new TCell().setStringVal(table.getName())); // TABLE_NAME
                trow.addToColumnValue(
                        new TCell().setStringVal(olapTable.getKeysType().toMetadata())); // TABLE_MODEL
                trow.addToColumnValue(
                        new TCell().setStringVal(olapTable.getKeyColAsString())); // key columTypes

                DistributionInfo distributionInfo = olapTable.getDefaultDistributionInfo();
                if (distributionInfo.getType() == DistributionInfoType.HASH) {
                    HashDistributionInfo hashDistributionInfo = (HashDistributionInfo) distributionInfo;
                    List<Column> distributionColumns = hashDistributionInfo.getDistributionColumns();
                    StringBuilder distributeKey = new StringBuilder();
                    for (Column c : distributionColumns) {
                        if (distributeKey.length() != 0) {
                            distributeKey.append(",");
                        }
                        distributeKey.append(c.getName());
                    }
                    if (distributeKey.length() == 0) {
                        trow.addToColumnValue(new TCell().setStringVal(""));
                    } else {
                        trow.addToColumnValue(
                                new TCell().setStringVal(distributeKey.toString()));
                    }
                    trow.addToColumnValue(new TCell().setStringVal("HASH")); // DISTRIBUTE_TYPE
                } else {
                    trow.addToColumnValue(new TCell().setStringVal("RANDOM")); // DISTRIBUTE_KEY
                    trow.addToColumnValue(new TCell().setStringVal("RANDOM")); // DISTRIBUTE_TYPE
                }
                trow.addToColumnValue(new TCell().setIntVal(distributionInfo.getBucketNum())); // BUCKETS_NUM
                trow.addToColumnValue(new TCell().setIntVal(olapTable.getPartitionNum())); // PARTITION_NUM
                dataBatch.add(trow);
            } finally {
                olapTable.readUnlock();
            }
        }
    }

    private static void tableOptionsForExternalCatalog(UserIdentity currentUserIdentity,
            CatalogIf catalog, DatabaseIf database, List<TableIf> tables, List<TRow> dataBatch) {
        for (TableIf table : tables) {
            if (!Env.getCurrentEnv().getAccessManager().checkTblPriv(currentUserIdentity, catalog.getName(),
                    database.getFullName(), table.getName(), PrivPredicate.SHOW)) {
                continue;
            }
            TRow trow = new TRow();
            trow.addToColumnValue(new TCell().setStringVal(catalog.getName())); // TABLE_CATALOG
            trow.addToColumnValue(new TCell().setStringVal(database.getFullName())); // TABLE_SCHEMA
            trow.addToColumnValue(new TCell().setStringVal(table.getName())); // TABLE_NAME
            trow.addToColumnValue(
                    new TCell().setStringVal("")); // TABLE_MODEL
            trow.addToColumnValue(
                    new TCell().setStringVal("")); // key columTypes
            trow.addToColumnValue(new TCell().setStringVal("")); // DISTRIBUTE_KEY
            trow.addToColumnValue(new TCell().setStringVal("")); // DISTRIBUTE_TYPE
            trow.addToColumnValue(new TCell().setIntVal(0)); // BUCKETS_NUM
            trow.addToColumnValue(new TCell().setIntVal(0)); // PARTITION_NUM
            dataBatch.add(trow);
        }
    }

    private static TFetchSchemaTableDataResult tableOptionsMetadataResult(TSchemaTableRequestParams params) {
        if (!params.isSetCurrentUserIdent()) {
            return errorResult("current user ident is not set.");
        }
        if (!params.isSetDbId()) {
            return errorResult("current db id is not set.");
        }

        if (!params.isSetCatalog()) {
            return errorResult("current catalog is not set.");
        }

        TUserIdentity tcurrentUserIdentity = params.getCurrentUserIdent();
        UserIdentity currentUserIdentity = UserIdentity.fromThrift(tcurrentUserIdentity);
        TFetchSchemaTableDataResult result = new TFetchSchemaTableDataResult();
        List<TRow> dataBatch = Lists.newArrayList();
        Long dbId = params.getDbId();
        String clg = params.getCatalog();
        CatalogIf catalog = Env.getCurrentEnv().getCatalogMgr().getCatalog(clg);
        if (catalog == null) {
            // catalog is NULL let return empty to BE
            result.setDataBatch(dataBatch);
            result.setStatus(new TStatus(TStatusCode.OK));
            return result;
        }
        DatabaseIf database = catalog.getDbNullable(dbId);
        if (database == null) {
            // BE gets the database id list from FE and then invokes this interface
            // per database. there is a chance that in between database can be dropped.
            // so need to handle database not exist case and return ok so that BE continue
            // the
            // loop with next database.
            result.setDataBatch(dataBatch);
            result.setStatus(new TStatus(TStatusCode.OK));
            return result;
        }
        List<TableIf> tables = database.getTables();
        if (catalog instanceof InternalCatalog) {
            tableOptionsForInternalCatalog(currentUserIdentity, catalog, database, tables, dataBatch);
        } else if (catalog instanceof ExternalCatalog) {
            tableOptionsForExternalCatalog(currentUserIdentity, catalog, database, tables, dataBatch);
        }
        result.setDataBatch(dataBatch);
        result.setStatus(new TStatus(TStatusCode.OK));
        return result;
    }

    private static void tablePropertiesForInternalCatalog(UserIdentity currentUserIdentity,
            CatalogIf catalog, DatabaseIf database, List<TableIf> tables, List<TRow> dataBatch) {
        for (TableIf table : tables) {
            if (!(table instanceof OlapTable)) {
                continue;
            }
            if (!Env.getCurrentEnv().getAccessManager().checkTblPriv(currentUserIdentity, catalog.getName(),
                    database.getFullName(), table.getName(), PrivPredicate.SHOW)) {
                continue;
            }
            OlapTable olapTable = (OlapTable) table;
            olapTable.readLock();
            try {
                TableProperty property = olapTable.getTableProperty();
                if (property == null) {
                    // if there is no properties, then write empty properties and check next table.
                    TRow trow = new TRow();
                    trow.addToColumnValue(new TCell().setStringVal(catalog.getName())); // TABLE_CATALOG
                    trow.addToColumnValue(new TCell().setStringVal(database.getFullName())); // TABLE_SCHEMA
                    trow.addToColumnValue(new TCell().setStringVal(table.getName())); // TABLE_NAME
                    trow.addToColumnValue(new TCell().setStringVal("")); // PROPERTIES_NAME
                    trow.addToColumnValue(new TCell().setStringVal("")); // PROPERTIES_VALUE
                    dataBatch.add(trow);
                    continue;
                }

                Map<String, String> propertiesMap = property.getProperties();
                propertiesMap.forEach((key, value) -> {
                    TRow trow = new TRow();
                    trow.addToColumnValue(new TCell().setStringVal(catalog.getName())); // TABLE_CATALOG
                    trow.addToColumnValue(new TCell().setStringVal(database.getFullName())); // TABLE_SCHEMA
                    trow.addToColumnValue(new TCell().setStringVal(table.getName())); // TABLE_NAME
                    trow.addToColumnValue(new TCell().setStringVal(key)); // PROPERTIES_NAME
                    trow.addToColumnValue(new TCell().setStringVal(value)); // PROPERTIES_VALUE
                    dataBatch.add(trow);
                });
            } finally {
                olapTable.readUnlock();
            }
        } // for table
    }

    private static void tablePropertiesForExternalCatalog(UserIdentity currentUserIdentity,
            CatalogIf catalog, DatabaseIf database, List<TableIf> tables, List<TRow> dataBatch) {
        for (TableIf table : tables) {
            if (!Env.getCurrentEnv().getAccessManager().checkTblPriv(currentUserIdentity, catalog.getName(),
                    database.getFullName(), table.getName(), PrivPredicate.SHOW)) {
                continue;
            }
            // Currently for external catalog, we put properties as empty, can extend in
            // future
            TRow trow = new TRow();
            trow.addToColumnValue(new TCell().setStringVal(catalog.getName())); // TABLE_CATALOG
            trow.addToColumnValue(new TCell().setStringVal(database.getFullName())); // TABLE_SCHEMA
            trow.addToColumnValue(new TCell().setStringVal(table.getName())); // TABLE_NAME
            trow.addToColumnValue(new TCell().setStringVal("")); // PROPERTIES_NAME
            trow.addToColumnValue(new TCell().setStringVal("")); // PROPERTIES_VALUE
            dataBatch.add(trow);
        } // for table
    }

    private static TFetchSchemaTableDataResult tablePropertiesMetadataResult(TSchemaTableRequestParams params) {
        if (!params.isSetCurrentUserIdent()) {
            return errorResult("current user ident is not set.");
        }

        if (!params.isSetDbId()) {
            return errorResult("current db id is not set.");
        }

        if (!params.isSetCatalog()) {
            return errorResult("current catalog is not set.");
        }

        TUserIdentity tcurrentUserIdentity = params.getCurrentUserIdent();
        UserIdentity currentUserIdentity = UserIdentity.fromThrift(tcurrentUserIdentity);
        TFetchSchemaTableDataResult result = new TFetchSchemaTableDataResult();
        Long dbId = params.getDbId();
        String clg = params.getCatalog();
        List<TRow> dataBatch = Lists.newArrayList();
        CatalogIf catalog = Env.getCurrentEnv().getCatalogMgr().getCatalog(clg);
        if (catalog == null) {
            // catalog is NULL let return empty to BE
            result.setDataBatch(dataBatch);
            result.setStatus(new TStatus(TStatusCode.OK));
            return result;
        }
        DatabaseIf database = catalog.getDbNullable(dbId);
        if (database == null) {
            // BE gets the database id list from FE and then invokes this interface
            // per database. there is a chance that in between database can be dropped.
            // so need to handle database not exist case and return ok so that BE continue
            // the loop with next database.
            result.setDataBatch(dataBatch);
            result.setStatus(new TStatus(TStatusCode.OK));
            return result;
        }
        List<TableIf> tables = database.getTables();
        if (catalog instanceof InternalCatalog) {
            tablePropertiesForInternalCatalog(currentUserIdentity, catalog, database, tables, dataBatch);
        } else if (catalog instanceof ExternalCatalog) {
            tablePropertiesForExternalCatalog(currentUserIdentity, catalog, database, tables, dataBatch);
        }
        result.setDataBatch(dataBatch);
        result.setStatus(new TStatus(TStatusCode.OK));
        return result;
    }

    private static TFetchSchemaTableDataResult metaCacheStatsMetadataResult(TSchemaTableRequestParams params) {
        List<TRow> dataBatch = Lists.newArrayList();
        TFetchSchemaTableDataResult result = new TFetchSchemaTableDataResult();
        ExternalMetaCacheMgr mgr = Env.getCurrentEnv().getExtMetaCacheMgr();
        for (CatalogIf catalogIf : Env.getCurrentEnv().getCatalogMgr().getCopyOfCatalog()) {
            if (catalogIf instanceof HMSExternalCatalog) {
                HMSExternalCatalog catalog = (HMSExternalCatalog) catalogIf;
                // 1. hive metastore cache
                HiveMetaStoreCache cache = mgr.getMetaStoreCache(catalog);
                if (cache != null) {
                    fillBatch(dataBatch, cache.getStats(), catalog.getName());
                }
                // 2. hudi cache
                HudiMetadataCacheMgr hudiMetadataCacheMgr = mgr.getHudiMetadataCacheMgr();
                fillBatch(dataBatch, hudiMetadataCacheMgr.getCacheStats(catalog), catalog.getName());
            } else if (catalogIf instanceof IcebergExternalCatalog) {
                // 3. iceberg cache
                IcebergMetadataCache icebergCache = mgr.getIcebergMetadataCache();
                fillBatch(dataBatch, icebergCache.getCacheStats(), catalogIf.getName());
            }
        }
        result.setDataBatch(dataBatch);
        result.setStatus(new TStatus(TStatusCode.OK));
        return result;
    }

    private static void partitionsForInternalCatalog(UserIdentity currentUserIdentity,
            CatalogIf catalog, DatabaseIf database, List<TableIf> tables, List<TRow> dataBatch, String timeZone) {
        for (TableIf table : tables) {
            if (!(table instanceof OlapTable)) {
                continue;
            }
            if (!Env.getCurrentEnv().getAccessManager().checkTblPriv(currentUserIdentity, catalog.getName(),
                    database.getFullName(), table.getName(), PrivPredicate.SHOW)) {
                continue;
            }

            OlapTable olapTable = (OlapTable) table;
            olapTable.readLock();
            try {
                Collection<Partition> allPartitions = olapTable.getAllPartitions();
                PartitionInfo partitionInfo = olapTable.getPartitionInfo();
                Joiner joiner = Joiner.on(", ");
                for (Partition partition : allPartitions) {
                    TRow trow = new TRow();
                    long partitionId = partition.getId();
                    trow.addToColumnValue(new TCell().setLongVal(partitionId)); // PARTITION_ID
                    trow.addToColumnValue(new TCell().setStringVal(catalog.getName())); // TABLE_CATALOG
                    trow.addToColumnValue(new TCell().setStringVal(database.getFullName())); // TABLE_SCHEMA
                    trow.addToColumnValue(new TCell().setStringVal(table.getName())); // TABLE_NAME
                    trow.addToColumnValue(new TCell().setStringVal(partition.getName())); // PARTITION_NAME
                    trow.addToColumnValue(new TCell().setStringVal("NULL")); // SUBPARTITION_NAME (always null)

                    trow.addToColumnValue(new TCell().setIntVal(0)); // PARTITION_ORDINAL_POSITION (not available)
                    trow.addToColumnValue(new TCell().setIntVal(0)); // SUBPARTITION_ORDINAL_POSITION (not available)
                    trow.addToColumnValue(new TCell().setStringVal(
                            partitionInfo.getType().toString())); // PARTITION_METHOD
                    trow.addToColumnValue(new TCell().setStringVal("NULL")); // SUBPARTITION_METHOD(always null)
                    PartitionItem item = partitionInfo.getItem(partitionId);
                    if ((partitionInfo.getType() == PartitionType.UNPARTITIONED) || (item == null)) {
                        trow.addToColumnValue(new TCell().setStringVal("NULL")); // if unpartitioned, its null
                        trow.addToColumnValue(
                                new TCell().setStringVal("NULL")); // SUBPARTITION_EXPRESSION (always null)
                        trow.addToColumnValue(new TCell().setStringVal("NULL")); // PARITION DESC, its null
                    } else {
                        trow.addToColumnValue(new TCell().setStringVal(
                                partitionInfo
                                        .getDisplayPartitionColumns().toString())); // PARTITION_EXPRESSION
                        trow.addToColumnValue(
                                new TCell().setStringVal("NULL")); // SUBPARTITION_EXPRESSION (always null)
                        trow.addToColumnValue(new TCell().setStringVal(
                                item.getItemsSql())); // PARITION DESC
                    }
                    trow.addToColumnValue(new TCell().setLongVal(partition.getRowCount())); // TABLE_ROWS (PARTITION)
                    trow.addToColumnValue(new TCell().setLongVal(partition.getAvgRowLength())); // AVG_ROW_LENGTH
                    trow.addToColumnValue(new TCell().setLongVal(partition.getDataLength())); // DATA_LENGTH
                    trow.addToColumnValue(new TCell().setIntVal(0)); // MAX_DATA_LENGTH (not available)
                    trow.addToColumnValue(new TCell().setIntVal(0)); // INDEX_LENGTH (not available)
                    trow.addToColumnValue(new TCell().setIntVal(0)); // DATA_FREE (not available)
                    trow.addToColumnValue(new TCell().setStringVal("NULL")); // CREATE_TIME (not available)
                    // UPDATE_TIME
                    trow.addToColumnValue(new TCell().setStringVal(
                            TimeUtils.longToTimeStringWithTimeZone(partition.getVisibleVersionTime(), timeZone)));
                    trow.addToColumnValue(new TCell().setStringVal("NULL")); // CHECK_TIME (not available)
                    trow.addToColumnValue(new TCell().setIntVal(0)); // CHECKSUM (not available)
                    trow.addToColumnValue(new TCell().setStringVal("")); // PARTITION_COMMENT (not available)
                    trow.addToColumnValue(new TCell().setStringVal("")); // NODEGROUP (not available)
                    trow.addToColumnValue(new TCell().setStringVal("")); // TABLESPACE_NAME (not available)

                    Pair<Double, String> sizePair = DebugUtil.getByteUint(partition.getDataSize(false));
                    String readableDateSize = DebugUtil.DECIMAL_FORMAT_SCALE_3.format(sizePair.first) + " "
                            + sizePair.second;
                    trow.addToColumnValue(new TCell().setStringVal(readableDateSize));  // LOCAL_DATA_SIZE
                    sizePair = DebugUtil.getByteUint(partition.getRemoteDataSize());
                    readableDateSize = DebugUtil.DECIMAL_FORMAT_SCALE_3.format(sizePair.first) + " "
                            + sizePair.second;
                    trow.addToColumnValue(new TCell().setStringVal(readableDateSize)); // REMOTE_DATA_SIZE
                    trow.addToColumnValue(new TCell().setStringVal(partition.getState().toString())); // STATE
                    trow.addToColumnValue(new TCell().setStringVal(partitionInfo.getReplicaAllocation(partitionId)
                            .toCreateStmt())); // REPLICA_ALLOCATION
                    trow.addToColumnValue(new TCell().setIntVal(partitionInfo.getReplicaAllocation(partitionId)
                            .getTotalReplicaNum())); // REPLICA_NUM
                    trow.addToColumnValue(new TCell().setStringVal(partitionInfo
                            .getStoragePolicy(partitionId))); // STORAGE_POLICY
                    DataProperty dataProperty = partitionInfo.getDataProperty(partitionId);
                    trow.addToColumnValue(new TCell().setStringVal(dataProperty.getStorageMedium()
                            .name())); // STORAGE_MEDIUM
                    trow.addToColumnValue(new TCell().setStringVal(TimeUtils.longToTimeString(dataProperty
                            .getCooldownTimeMs()))); // COOLDOWN_TIME_MS
                    trow.addToColumnValue(new TCell().setStringVal(TimeUtils.longToTimeString(partition
                            .getLastCheckTime()))); // LAST_CONSISTENCY_CHECK_TIME
                    trow.addToColumnValue(new TCell().setIntVal(partition.getDistributionInfo()
                            .getBucketNum())); // BUCKET_NUM
                    trow.addToColumnValue(new TCell().setLongVal(partition.getCommittedVersion())); // COMMITTED_VERSION
                    trow.addToColumnValue(new TCell().setLongVal(partition.getVisibleVersion())); // VISIBLE_VERSION
                    if (partitionInfo.getType() == PartitionType.RANGE
                            || partitionInfo.getType() == PartitionType.LIST) {
                        List<Column> partitionColumns = partitionInfo.getPartitionColumns();
                        List<String> colNames = new ArrayList<>();
                        for (Column column : partitionColumns) {
                            colNames.add(column.getName());
                        }
                        String colNamesStr = joiner.join(colNames);
                        trow.addToColumnValue(new TCell().setStringVal(colNamesStr));  // PARTITION_KEY
                        trow.addToColumnValue(new TCell().setStringVal(partitionInfo
                                .getPartitionRangeString(partitionId))); // RANGE
                    } else {
                        trow.addToColumnValue(new TCell().setStringVal(""));  // PARTITION_KEY
                        trow.addToColumnValue(new TCell().setStringVal("")); // RANGE
                    }
                    DistributionInfo distributionInfo = partition.getDistributionInfo();
                    if (distributionInfo.getType() == DistributionInfoType.HASH) {
                        HashDistributionInfo hashDistributionInfo = (HashDistributionInfo) distributionInfo;
                        List<Column> distributionColumns = hashDistributionInfo.getDistributionColumns();
                        StringBuilder sb = new StringBuilder();
                        for (int i = 0; i < distributionColumns.size(); i++) {
                            if (i != 0) {
                                sb.append(", ");
                            }
                            sb.append(distributionColumns.get(i).getName());
                        }
                        trow.addToColumnValue(new TCell().setStringVal(sb.toString())); // DISTRIBUTION
                    } else {
                        trow.addToColumnValue(new TCell().setStringVal("RANDOM")); // DISTRIBUTION
                    }
                    dataBatch.add(trow);
                }
            } finally {
                olapTable.readUnlock();
            }
        } // for table
    }

    private static void partitionsForExternalCatalog(UserIdentity currentUserIdentity,
            CatalogIf catalog, DatabaseIf database, List<TableIf> tables, List<TRow> dataBatch, String timeZone) {
        for (TableIf table : tables) {
            if (!Env.getCurrentEnv().getAccessManager().checkTblPriv(currentUserIdentity, catalog.getName(),
                    database.getFullName(), table.getName(), PrivPredicate.SHOW)) {
                continue;
            }
            // TODO
        } // for table
    }

    private static TFetchSchemaTableDataResult partitionsMetadataResult(TSchemaTableRequestParams params) {
        if (!params.isSetCurrentUserIdent()) {
            return errorResult("current user ident is not set.");
        }

        if (!params.isSetDbId()) {
            return errorResult("current db id is not set.");
        }

        if (!params.isSetCatalog()) {
            return errorResult("current catalog is not set.");
        }

        String timezone = VariableMgr.getDefaultSessionVariable().getTimeZone();
        if (params.isSetTimeZone()) {
            timezone = params.getTimeZone();
        }

        TUserIdentity tcurrentUserIdentity = params.getCurrentUserIdent();
        UserIdentity currentUserIdentity = UserIdentity.fromThrift(tcurrentUserIdentity);
        TFetchSchemaTableDataResult result = new TFetchSchemaTableDataResult();
        Long dbId = params.getDbId();
        String clg = params.getCatalog();
        List<TRow> dataBatch = Lists.newArrayList();
        CatalogIf catalog = Env.getCurrentEnv().getCatalogMgr().getCatalog(clg);
        if (catalog == null) {
            // catalog is NULL let return empty to BE
            result.setDataBatch(dataBatch);
            result.setStatus(new TStatus(TStatusCode.OK));
            return result;
        }
        DatabaseIf database = catalog.getDbNullable(dbId);
        if (database == null) {
            // BE gets the database id list from FE and then invokes this interface
            // per database. there is a chance that in between database can be dropped.
            // so need to handle database not exist case and return ok so that BE continue
            // the
            // loop with next database.
            result.setDataBatch(dataBatch);
            result.setStatus(new TStatus(TStatusCode.OK));
            return result;
        }
        List<TableIf> tables = database.getTables();
        if (catalog instanceof InternalCatalog) {
            // only olap tables
            partitionsForInternalCatalog(currentUserIdentity, catalog, database, tables, dataBatch, timezone);
        } else if (catalog instanceof ExternalCatalog) {
            partitionsForExternalCatalog(currentUserIdentity, catalog, database, tables, dataBatch, timezone);
        }
        result.setDataBatch(dataBatch);
        result.setStatus(new TStatus(TStatusCode.OK));
        return result;
    }

    private static void fillBatch(List<TRow> dataBatch, Map<String, Map<String, String>> stats,
            String catalogName) {
        for (Entry<String, Map<String, String>> entry : stats.entrySet()) {
            String cacheName = entry.getKey();
            Map<String, String> cacheStats = entry.getValue();
            for (Entry<String, String> cacheStatsEntry : cacheStats.entrySet()) {
                String metricName = cacheStatsEntry.getKey();
                String metricValue = cacheStatsEntry.getValue();
                TRow trow = new TRow();
                trow.addToColumnValue(new TCell().setStringVal(catalogName)); // CATALOG_NAME
                trow.addToColumnValue(new TCell().setStringVal(cacheName)); // CACHE_NAME
                trow.addToColumnValue(new TCell().setStringVal(metricName)); // METRIC_NAME
                trow.addToColumnValue(new TCell().setStringVal(metricValue)); // METRIC_VALUE
                dataBatch.add(trow);
            }
        }
    }

    private static TFetchSchemaTableDataResult partitionValuesMetadataResult(TMetadataTableRequestParams params) {
        if (!params.isSetPartitionValuesMetadataParams()) {
            return errorResult("partition values metadata params is not set.");
        }

        TPartitionValuesMetadataParams metaParams = params.getPartitionValuesMetadataParams();
        String ctlName = metaParams.getCatalog();
        String dbName = metaParams.getDatabase();
        String tblName = metaParams.getTable();
        List<TRow> dataBatch;
        try {
            TableIf table = PartitionValuesTableValuedFunction.analyzeAndGetTable(ctlName, dbName, tblName, false);
            TableType tableType = table.getType();
            switch (tableType) {
                case HMS_EXTERNAL_TABLE:
                    dataBatch = partitionValuesMetadataResultForHmsTable((HMSExternalTable) table,
                            params.getColumnsName());
                    break;
                default:
                    return errorResult("not support table type " + tableType.name());
            }
            TFetchSchemaTableDataResult result = new TFetchSchemaTableDataResult();
            result.setDataBatch(dataBatch);
            result.setStatus(new TStatus(TStatusCode.OK));
            return result;
        } catch (Throwable t) {
            LOG.warn("error when get partition values metadata. {}.{}.{}", ctlName, dbName, tblName, t);
            return errorResult("error when get partition values metadata: " + Util.getRootCauseMessage(t));
        }
    }

    private static List<TRow> partitionValuesMetadataResultForHmsTable(HMSExternalTable tbl, List<String> colNames)
            throws AnalysisException {
        List<Column> partitionCols = tbl.getPartitionColumns();
        List<Integer> colIdxs = Lists.newArrayList();
        List<Type> types = Lists.newArrayList();
        for (String colName : colNames) {
            for (int i = 0; i < partitionCols.size(); ++i) {
                if (partitionCols.get(i).getName().equalsIgnoreCase(colName)) {
                    colIdxs.add(i);
                    types.add(partitionCols.get(i).getType());
                }
            }
        }
        if (colIdxs.size() != colNames.size()) {
            throw new AnalysisException(
                    "column " + colNames + " does not match partition columns of table " + tbl.getName());
        }

        HiveMetaStoreCache cache = Env.getCurrentEnv().getExtMetaCacheMgr()
                .getMetaStoreCache((HMSExternalCatalog) tbl.getCatalog());
        HivePartitionValues hivePartitionValues = cache.getPartitionValues(
                tbl, tbl.getPartitionColumnTypes(MvccUtil.getSnapshotFromContext(tbl)));
        Map<Long, List<String>> valuesMap = hivePartitionValues.getPartitionValuesMap();
        List<TRow> dataBatch = Lists.newArrayList();
        for (Entry<Long, List<String>> entry : valuesMap.entrySet()) {
            TRow trow = new TRow();
            List<String> values = entry.getValue();
            if (values.size() != partitionCols.size()) {
                continue;
            }

            for (int i = 0; i < colIdxs.size(); ++i) {
                int idx = colIdxs.get(i);
                String partitionValue = values.get(idx);
                if (partitionValue == null || partitionValue.equals(TablePartitionValues.HIVE_DEFAULT_PARTITION)) {
                    trow.addToColumnValue(new TCell().setIsNull(true));
                } else {
                    Type type = types.get(i);
                    switch (type.getPrimitiveType()) {
                        case BOOLEAN:
                            trow.addToColumnValue(new TCell().setBoolVal(Boolean.valueOf(partitionValue)));
                            break;
                        case TINYINT:
                        case SMALLINT:
                        case INT:
                            trow.addToColumnValue(new TCell().setIntVal(Integer.valueOf(partitionValue)));
                            break;
                        case BIGINT:
                            trow.addToColumnValue(new TCell().setLongVal(Long.valueOf(partitionValue)));
                            break;
                        case FLOAT:
                            trow.addToColumnValue(new TCell().setDoubleVal(Float.valueOf(partitionValue)));
                            break;
                        case DOUBLE:
                            trow.addToColumnValue(new TCell().setDoubleVal(Double.valueOf(partitionValue)));
                            break;
                        case VARCHAR:
                        case CHAR:
                        case STRING:
                            trow.addToColumnValue(new TCell().setStringVal(partitionValue));
                            break;
                        case DATE:
                        case DATEV2:
                            trow.addToColumnValue(
                                    new TCell().setLongVal(TimeUtils.convertStringToDateV2(partitionValue)));
                            break;
                        case DATETIME:
                        case DATETIMEV2:
                            trow.addToColumnValue(
                                    new TCell().setLongVal(TimeUtils.convertStringToDateTimeV2(partitionValue,
                                            ((ScalarType) type).getScalarScale())));
                            break;
                        default:
                            throw new AnalysisException(
                                    "Unsupported partition column type for $partitions sys table " + type);
                    }
                }
            }
            dataBatch.add(trow);
        }
        return dataBatch;
    }

}<|MERGE_RESOLUTION|>--- conflicted
+++ resolved
@@ -265,8 +265,6 @@
         }
         VIEW_DEPENDENCY_COLUMN_TO_INDEX = viewDependencyBuilder.build();
 
-<<<<<<< HEAD
-
         Builder<String, Integer> asyncMviewStatusBuilder = new Builder();
         List<Column> asyncMviewStatusBuilderColList = SchemaTable.TABLE_MAP.get("async_mview_status").getFullSchema();
         for (int i = 0; i < asyncMviewStatusBuilderColList.size(); i++) {
@@ -345,7 +343,7 @@
             grantsToUsersBuilder.put(grantsToUsersBuilderColList.get(i).getName().toLowerCase(), i);
         }
         GRANTS_TO_USERS_COLUMN_TO_INDEX = grantsToUsersBuilder.build();
-=======
+
         ImmutableMap.Builder<String, Integer> sqlBlockRuleStatusBuilder = new ImmutableMap.Builder();
         List<Column> sqlBlockRuleStatusBuilderColList = SchemaTable.TABLE_MAP.get("sql_block_rule_status")
                 .getFullSchema();
@@ -353,7 +351,6 @@
             sqlBlockRuleStatusBuilder.put(sqlBlockRuleStatusBuilderColList.get(i).getName().toLowerCase(), i);
         }
         SQL_BLOCK_RULE_STATUS_COLUMN_TO_INDEX = sqlBlockRuleStatusBuilder.build();
->>>>>>> 8ce0d264
     }
 
     public static TFetchSchemaTableDataResult getMetadataTable(TFetchSchemaTableDataRequest request) throws TException {
@@ -464,7 +461,6 @@
                 result = viewDependencyMetadataResult(schemaTableParams);
                 columnIndex = VIEW_DEPENDENCY_COLUMN_TO_INDEX;
                 break;
-<<<<<<< HEAD
             case ASYNC_MVIEW_STATUS:
                 result = asyncMviewStatusMetadataResult(schemaTableParams);
                 columnIndex = ASYNC_MVIEW_STATUS_COLUMN_TO_INDEX;
@@ -508,11 +504,9 @@
             case GRANTS_TO_USERS:
                 result = grantsToUsersMetadataResult(schemaTableParams);
                 columnIndex = GRANTS_TO_USERS_COLUMN_TO_INDEX;
-=======
             case SQL_BLOCK_RULE_STATUS:
                 result = sqlBlockRuleStatusMetadataResult(schemaTableParams);
                 columnIndex = SQL_BLOCK_RULE_STATUS_COLUMN_TO_INDEX;
->>>>>>> 8ce0d264
                 break;
             default:
                 return errorResult("invalid schema table name.");
