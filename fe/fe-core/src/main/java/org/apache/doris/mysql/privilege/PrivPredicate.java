// Licensed to the Apache Software Foundation (ASF) under one
// or more contributor license agreements.  See the NOTICE file
// distributed with this work for additional information
// regarding copyright ownership.  The ASF licenses this file
// to you under the Apache License, Version 2.0 (the
// "License"); you may not use this file except in compliance
// with the License.  You may obtain a copy of the License at
//
//   http://www.apache.org/licenses/LICENSE-2.0
//
// Unless required by applicable law or agreed to in writing,
// software distributed under the License is distributed on an
// "AS IS" BASIS, WITHOUT WARRANTIES OR CONDITIONS OF ANY
// KIND, either express or implied.  See the License for the
// specific language governing permissions and limitations
// under the License.

package org.apache.doris.mysql.privilege;

import org.apache.doris.analysis.CompoundPredicate.Operator;

public class PrivPredicate {

    // user can 'see' this meta
<<<<<<< HEAD
    public static final PrivPredicate SHOW = PrivPredicate.of(PrivBitSet.of(Privilege.ADMIN_PRIV,
                    Privilege.SELECT_PRIV,
                    Privilege.LOAD_PRIV,
                    Privilege.ALTER_PRIV,
                    Privilege.CREATE_PRIV,
                    Privilege.DROP_PRIV,
                    Privilege.USAGE_PRIV),
=======
    public static final PrivPredicate SHOW = PrivPredicate.of(PrivBitSet.of(PaloPrivilege.ADMIN_PRIV,
                    PaloPrivilege.SELECT_PRIV,
                    PaloPrivilege.LOAD_PRIV,
                    PaloPrivilege.ALTER_PRIV,
                    PaloPrivilege.CREATE_PRIV,
                    PaloPrivilege.DROP_PRIV),
            Operator.OR);
    //show resources
    public static final PrivPredicate SHOW_RESOURCES = PrivPredicate.of(PrivBitSet.of(PaloPrivilege.ADMIN_PRIV,
            PaloPrivilege.USAGE_PRIV),
>>>>>>> 4fc07151
            Operator.OR);
    // create/drop/alter/show user
    public static final PrivPredicate GRANT = PrivPredicate.of(PrivBitSet.of(Privilege.ADMIN_PRIV,
                    Privilege.GRANT_PRIV),
            Operator.OR);
    // admin user privs
    public static final PrivPredicate ADMIN = PrivPredicate.of(PrivBitSet.of(Privilege.ADMIN_PRIV),
            Operator.OR);

    // load
    public static final PrivPredicate LOAD = PrivPredicate.of(PrivBitSet.of(Privilege.ADMIN_PRIV,
                    Privilege.LOAD_PRIV),
            Operator.OR);

    // alter
    public static final PrivPredicate ALTER = PrivPredicate.of(PrivBitSet.of(Privilege.ADMIN_PRIV,
                    Privilege.ALTER_PRIV),
            Operator.OR);

    // create
    public static final PrivPredicate CREATE = PrivPredicate.of(PrivBitSet.of(Privilege.ADMIN_PRIV,
                    Privilege.CREATE_PRIV),
            Operator.OR);

    // drop
    public static final PrivPredicate DROP = PrivPredicate.of(PrivBitSet.of(Privilege.ADMIN_PRIV,
                    Privilege.DROP_PRIV),
            Operator.OR);

    // select
    public static final PrivPredicate SELECT = PrivPredicate.of(PrivBitSet.of(Privilege.ADMIN_PRIV,
                    Privilege.SELECT_PRIV),
            Operator.OR);

    // operator
    public static final PrivPredicate OPERATOR = PrivPredicate.of(PrivBitSet.of(Privilege.NODE_PRIV),
            Operator.OR);

    // resource usage
    public static final PrivPredicate USAGE = PrivPredicate.of(PrivBitSet.of(Privilege.ADMIN_PRIV,
                    Privilege.USAGE_PRIV),
            Operator.OR);

    // all
    public static final PrivPredicate ALL = PrivPredicate.of(PrivBitSet.of(Privilege.NODE_PRIV,
                    Privilege.ADMIN_PRIV,
                    Privilege.SELECT_PRIV,
                    Privilege.LOAD_PRIV,
                    Privilege.ALTER_PRIV,
                    Privilege.CREATE_PRIV,
                    Privilege.DROP_PRIV,
                    Privilege.USAGE_PRIV),
            Operator.OR);

    private PrivBitSet privs;
    private Operator op;

    private PrivPredicate(PrivBitSet privs, Operator op) {
        this.privs = privs;
        this.op = op;
    }

    public static PrivPredicate of(PrivBitSet privs, Operator op) {
        final PrivPredicate predicate = new PrivPredicate(privs, op);
        return predicate;
    }

    public PrivBitSet getPrivs() {
        return privs;
    }

    public Operator getOp() {
        return op;
    }

    @Override
    public String toString() {
        StringBuilder sb = new StringBuilder();
        sb.append("priv predicate: ").append(op).append(", ").append(privs);
        return sb.toString();
    }

}<|MERGE_RESOLUTION|>--- conflicted
+++ resolved
@@ -22,30 +22,20 @@
 public class PrivPredicate {
 
     // user can 'see' this meta
-<<<<<<< HEAD
     public static final PrivPredicate SHOW = PrivPredicate.of(PrivBitSet.of(Privilege.ADMIN_PRIV,
-                    Privilege.SELECT_PRIV,
-                    Privilege.LOAD_PRIV,
-                    Privilege.ALTER_PRIV,
-                    Privilege.CREATE_PRIV,
-                    Privilege.DROP_PRIV,
-                    Privilege.USAGE_PRIV),
-=======
-    public static final PrivPredicate SHOW = PrivPredicate.of(PrivBitSet.of(PaloPrivilege.ADMIN_PRIV,
-                    PaloPrivilege.SELECT_PRIV,
-                    PaloPrivilege.LOAD_PRIV,
-                    PaloPrivilege.ALTER_PRIV,
-                    PaloPrivilege.CREATE_PRIV,
-                    PaloPrivilege.DROP_PRIV),
+            Privilege.SELECT_PRIV,
+            Privilege.LOAD_PRIV,
+            Privilege.ALTER_PRIV,
+            Privilege.CREATE_PRIV,
+            Privilege.DROP_PRIV),
             Operator.OR);
     //show resources
-    public static final PrivPredicate SHOW_RESOURCES = PrivPredicate.of(PrivBitSet.of(PaloPrivilege.ADMIN_PRIV,
-            PaloPrivilege.USAGE_PRIV),
->>>>>>> 4fc07151
+    public static final PrivPredicate SHOW_RESOURCES = PrivPredicate.of(PrivBitSet.of(Privilege.ADMIN_PRIV,
+            Privilege.USAGE_PRIV),
             Operator.OR);
     // create/drop/alter/show user
     public static final PrivPredicate GRANT = PrivPredicate.of(PrivBitSet.of(Privilege.ADMIN_PRIV,
-                    Privilege.GRANT_PRIV),
+            Privilege.GRANT_PRIV),
             Operator.OR);
     // admin user privs
     public static final PrivPredicate ADMIN = PrivPredicate.of(PrivBitSet.of(Privilege.ADMIN_PRIV),
@@ -53,27 +43,27 @@
 
     // load
     public static final PrivPredicate LOAD = PrivPredicate.of(PrivBitSet.of(Privilege.ADMIN_PRIV,
-                    Privilege.LOAD_PRIV),
+            Privilege.LOAD_PRIV),
             Operator.OR);
 
     // alter
     public static final PrivPredicate ALTER = PrivPredicate.of(PrivBitSet.of(Privilege.ADMIN_PRIV,
-                    Privilege.ALTER_PRIV),
+            Privilege.ALTER_PRIV),
             Operator.OR);
 
     // create
     public static final PrivPredicate CREATE = PrivPredicate.of(PrivBitSet.of(Privilege.ADMIN_PRIV,
-                    Privilege.CREATE_PRIV),
+            Privilege.CREATE_PRIV),
             Operator.OR);
 
     // drop
     public static final PrivPredicate DROP = PrivPredicate.of(PrivBitSet.of(Privilege.ADMIN_PRIV,
-                    Privilege.DROP_PRIV),
+            Privilege.DROP_PRIV),
             Operator.OR);
 
     // select
     public static final PrivPredicate SELECT = PrivPredicate.of(PrivBitSet.of(Privilege.ADMIN_PRIV,
-                    Privilege.SELECT_PRIV),
+            Privilege.SELECT_PRIV),
             Operator.OR);
 
     // operator
@@ -82,18 +72,18 @@
 
     // resource usage
     public static final PrivPredicate USAGE = PrivPredicate.of(PrivBitSet.of(Privilege.ADMIN_PRIV,
-                    Privilege.USAGE_PRIV),
+            Privilege.USAGE_PRIV),
             Operator.OR);
 
     // all
     public static final PrivPredicate ALL = PrivPredicate.of(PrivBitSet.of(Privilege.NODE_PRIV,
-                    Privilege.ADMIN_PRIV,
-                    Privilege.SELECT_PRIV,
-                    Privilege.LOAD_PRIV,
-                    Privilege.ALTER_PRIV,
-                    Privilege.CREATE_PRIV,
-                    Privilege.DROP_PRIV,
-                    Privilege.USAGE_PRIV),
+            Privilege.ADMIN_PRIV,
+            Privilege.SELECT_PRIV,
+            Privilege.LOAD_PRIV,
+            Privilege.ALTER_PRIV,
+            Privilege.CREATE_PRIV,
+            Privilege.DROP_PRIV,
+            Privilege.USAGE_PRIV),
             Operator.OR);
 
     private PrivBitSet privs;
