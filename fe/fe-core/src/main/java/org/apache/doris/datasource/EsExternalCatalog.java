// Licensed to the Apache Software Foundation (ASF) under one
// or more contributor license agreements.  See the NOTICE file
// distributed with this work for additional information
// regarding copyright ownership.  The ASF licenses this file
// to you under the Apache License, Version 2.0 (the
// "License"); you may not use this file except in compliance
// with the License.  You may obtain a copy of the License at
//
//   http://www.apache.org/licenses/LICENSE-2.0
//
// Unless required by applicable law or agreed to in writing,
// software distributed under the License is distributed on an
// "AS IS" BASIS, WITHOUT WARRANTIES OR CONDITIONS OF ANY
// KIND, either express or implied.  See the License for the
// specific language governing permissions and limitations
// under the License.

package org.apache.doris.datasource;

import org.apache.doris.catalog.EsResource;
import org.apache.doris.catalog.external.EsExternalDatabase;
<<<<<<< HEAD
=======
import org.apache.doris.catalog.external.ExternalDatabase;
import org.apache.doris.catalog.external.ExternalTable;
import org.apache.doris.common.DdlException;
>>>>>>> 15857078
import org.apache.doris.external.elasticsearch.DorisEsException;
import org.apache.doris.external.elasticsearch.EsRestClient;

import com.google.common.collect.ImmutableList;
import com.google.common.collect.Lists;
import com.google.common.collect.Maps;
import lombok.Getter;
import org.apache.commons.lang3.StringUtils;
import org.apache.logging.log4j.LogManager;
import org.apache.logging.log4j.Logger;

import java.util.List;
import java.util.Map;

/**
 * External catalog for elasticsearch
 */
@Getter
public class EsExternalCatalog extends ExternalCatalog {
    public static final String DEFAULT_DB = "default_db";

    private static final Logger LOG = LogManager.getLogger(EsExternalCatalog.class);
    private EsRestClient esRestClient;
    private static final List<String> REQUIRED_PROPERTIES = ImmutableList.of(
            EsResource.HOSTS
    );

    /**
     * Default constructor for EsExternalCatalog.
     */
    public EsExternalCatalog(long catalogId, String name, String resource, Map<String, String> props, String comment) {
        super(catalogId, name, InitCatalogLog.Type.ES, comment);
        this.catalogProperty = new CatalogProperty(resource, processCompatibleProperties(props));
    }

    private Map<String, String> processCompatibleProperties(Map<String, String> props) {
        // Compatible with "Doris On ES" interfaces
        Map<String, String> properties = Maps.newHashMap();
        for (Map.Entry<String, String> kv : props.entrySet()) {
            properties.put(StringUtils.removeStart(kv.getKey(), EsResource.ES_PROPERTIES_PREFIX), kv.getValue());
        }
        // nodes = properties.get(EsResource.HOSTS).trim().split(",");
        if (properties.containsKey("ssl")) {
            properties.put(EsResource.HTTP_SSL_ENABLED, properties.remove("ssl"));
        }
        if (properties.containsKey("username")) {
            properties.put(EsResource.USER, properties.remove("username"));
        }
        return properties;
    }

    public String[] getNodes() {
        String hosts = catalogProperty.getOrDefault(EsResource.HOSTS, "");
        String sslEnabled =
                catalogProperty.getOrDefault(EsResource.HTTP_SSL_ENABLED, EsResource.HTTP_SSL_ENABLED_DEFAULT_VALUE);
        String[] hostUrls = hosts.trim().split(",");
        EsResource.fillUrlsWithSchema(hostUrls, Boolean.parseBoolean(sslEnabled));
        return hostUrls;
    }

    public String getUsername() {
        return catalogProperty.getOrDefault(EsResource.USER, "");
    }

    public String getPassword() {
        return catalogProperty.getOrDefault(EsResource.PASSWORD, "");
    }

    public boolean enableDocValueScan() {
        return Boolean.parseBoolean(catalogProperty.getOrDefault(EsResource.DOC_VALUE_SCAN,
                EsResource.DOC_VALUE_SCAN_DEFAULT_VALUE));
    }

    public boolean enableKeywordSniff() {
        return Boolean.parseBoolean(catalogProperty.getOrDefault(EsResource.KEYWORD_SNIFF,
                EsResource.KEYWORD_SNIFF_DEFAULT_VALUE));
    }

    public boolean enableSsl() {
        return Boolean.parseBoolean(catalogProperty.getOrDefault(EsResource.HTTP_SSL_ENABLED,
                EsResource.HTTP_SSL_ENABLED_DEFAULT_VALUE));
    }

    public boolean enableNodesDiscovery() {
        return Boolean.parseBoolean(catalogProperty.getOrDefault(EsResource.NODES_DISCOVERY,
                EsResource.NODES_DISCOVERY_DEFAULT_VALUE));
    }

    public boolean enableMappingEsId() {
        return Boolean.parseBoolean(catalogProperty.getOrDefault(EsResource.MAPPING_ES_ID,
                EsResource.MAPPING_ES_ID_DEFAULT_VALUE));
    }

    public boolean enableLikePushDown() {
        return Boolean.parseBoolean(catalogProperty.getOrDefault(EsResource.LIKE_PUSH_DOWN,
                EsResource.LIKE_PUSH_DOWN_DEFAULT_VALUE));
    }

    @Override
    protected void initLocalObjectsImpl() {
        esRestClient = new EsRestClient(getNodes(), getUsername(), getPassword(), enableSsl());
        if (!esRestClient.health()) {
            throw new DorisEsException("Failed to connect to ES cluster,"
                    + " please check your ES cluster or your ES catalog configuration.");
        }
    }

    @Override
    public List<String> listTableNames(SessionContext ctx, String dbName) {
        makeSureInitialized();
        EsExternalDatabase db = (EsExternalDatabase) idToDb.get(dbNameToId.get(dbName));
        if (db != null && db.isInitialized()) {
            List<String> names = Lists.newArrayList();
            db.getTables().forEach(table -> names.add(table.getName()));
            return names;
        } else {
            return esRestClient.listTable();
        }
    }

    @Override
    public boolean tableExist(SessionContext ctx, String dbName, String tblName) {
        return esRestClient.existIndex(this.esRestClient.getClient(), tblName);
    }

    @Override
<<<<<<< HEAD
    protected List<String> listDatabaseNames() {
        return Lists.newArrayList(DEFAULT_DB);
=======
    public void checkProperties() throws DdlException {
        super.checkProperties();
        for (String requiredProperty : REQUIRED_PROPERTIES) {
            if (!catalogProperty.getProperties().containsKey(requiredProperty)) {
                throw new DdlException("Required property '" + requiredProperty + "' is missing");
            }
        }
>>>>>>> 15857078
    }
}<|MERGE_RESOLUTION|>--- conflicted
+++ resolved
@@ -19,12 +19,9 @@
 
 import org.apache.doris.catalog.EsResource;
 import org.apache.doris.catalog.external.EsExternalDatabase;
-<<<<<<< HEAD
-=======
 import org.apache.doris.catalog.external.ExternalDatabase;
 import org.apache.doris.catalog.external.ExternalTable;
 import org.apache.doris.common.DdlException;
->>>>>>> 15857078
 import org.apache.doris.external.elasticsearch.DorisEsException;
 import org.apache.doris.external.elasticsearch.EsRestClient;
 
@@ -151,10 +148,11 @@
     }
 
     @Override
-<<<<<<< HEAD
     protected List<String> listDatabaseNames() {
         return Lists.newArrayList(DEFAULT_DB);
-=======
+    }
+
+    @Override
     public void checkProperties() throws DdlException {
         super.checkProperties();
         for (String requiredProperty : REQUIRED_PROPERTIES) {
@@ -162,6 +160,5 @@
                 throw new DdlException("Required property '" + requiredProperty + "' is missing");
             }
         }
->>>>>>> 15857078
     }
 }