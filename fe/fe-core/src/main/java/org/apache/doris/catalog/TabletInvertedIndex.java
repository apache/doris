--- conflicted
+++ resolved
@@ -180,32 +180,16 @@
                             }
                         }
 
-<<<<<<< HEAD
-                                long partitionId = tabletMeta.getPartitionId();
-                                if (!Config.disable_storage_medium_check) {
-                                    // check if need migration
-                                    TStorageMedium storageMedium = storageMediumMap.get(partitionId);
-                                    if (storageMedium != null && backendTabletInfo.isSetStorageMedium()
-                                            && !isRemote(storageMedium) && !isRemote(tabletMeta.getStorageMedium())
-                                            && !isRemote(backendTabletInfo.getStorageMedium())) {
-                                        if (storageMedium != backendTabletInfo.getStorageMedium()) {
-                                            synchronized (tabletMigrationMap) {
-                                                tabletMigrationMap.put(storageMedium, tabletId);
-                                            }
-                                        }
-                                        if (storageMedium != tabletMeta.getStorageMedium()) {
-                                            tabletMeta.setStorageMedium(storageMedium);
-                                        }
-=======
                         long partitionId = tabletMeta.getPartitionId();
                         if (!Config.disable_storage_medium_check) {
                             // check if need migration
                             TStorageMedium storageMedium = storageMediumMap.get(partitionId);
-                            if (storageMedium != null && backendTabletInfo.isSetStorageMedium()) {
+                            if (storageMedium != null && backendTabletInfo.isSetStorageMedium()
+                                    && !isRemote(storageMedium) && !isRemote(tabletMeta.getStorageMedium())
+                                    && !isRemote(backendTabletInfo.getStorageMedium())) {
                                 if (storageMedium != backendTabletInfo.getStorageMedium()) {
                                     synchronized (tabletMigrationMap) {
                                         tabletMigrationMap.put(storageMedium, tabletId);
->>>>>>> 2cecb5dc
                                     }
                                 }
                                 if (storageMedium != tabletMeta.getStorageMedium()) {
