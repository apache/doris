// Licensed to the Apache Software Foundation (ASF) under one
// or more contributor license agreements.  See the NOTICE file
// distributed with this work for additional information
// regarding copyright ownership.  The ASF licenses this file
// to you under the Apache License, Version 2.0 (the
// "License"); you may not use this file except in compliance
// with the License.  You may obtain a copy of the License at
//
//   http://www.apache.org/licenses/LICENSE-2.0
//
// Unless required by applicable law or agreed to in writing,
// software distributed under the License is distributed on an
// "AS IS" BASIS, WITHOUT WARRANTIES OR CONDITIONS OF ANY
// KIND, either express or implied.  See the License for the
// specific language governing permissions and limitations
// under the License.

package org.apache.doris.load.routineload;

import org.apache.doris.catalog.Env;
import org.apache.doris.common.Config;
import org.apache.doris.common.InternalErrorCode;
import org.apache.doris.system.SystemInfoService;

import org.apache.logging.log4j.LogManager;
import org.apache.logging.log4j.Logger;

/**
 * ScheduleRule: RoutineLoad PAUSED -> NEED_SCHEDULE
 */
public class ScheduleRule {
    private static final Logger LOG = LogManager.getLogger(ScheduleRule.class);

    private static int deadBeCount() {
        SystemInfoService systemInfoService = Env.getCurrentSystemInfo();
        int total = systemInfoService.getAllBackendIds(false).size();
        int alive = systemInfoService.getAllBackendIds(true).size();
        return total - alive;
    }

    /**
     * check if RoutineLoadJob is auto schedule
     * @param jobRoutine
     * @return
     */
    public static boolean isNeedAutoSchedule(RoutineLoadJob jobRoutine) {
        if (jobRoutine.state != RoutineLoadJob.JobState.PAUSED) {
            return false;
        }
        if (jobRoutine.autoResumeLock) { //only manual resume for unlock
            if (LOG.isDebugEnabled()) {
                LOG.debug("routine load job {}'s autoResumeLock is true, skip", jobRoutine.id);
            }
            return false;
        }

        /*
         * Handle all backends are down.
         */
        if (LOG.isDebugEnabled()) {
            LOG.debug("try to auto reschedule routine load {}, firstResumeTimestamp: {}, autoResumeCount: {}, "
                            + "pause reason: {}",
                    jobRoutine.id, jobRoutine.firstResumeTimestamp, jobRoutine.autoResumeCount,
                    jobRoutine.pauseReason == null ? "null" : jobRoutine.pauseReason.getCode().name());
        }
        if (jobRoutine.pauseReason != null
<<<<<<< HEAD
                && (jobRoutine.pauseReason.getCode() == InternalErrorCode.REPLICA_FEW_ERR
                || jobRoutine.pauseReason.getCode() == InternalErrorCode.TOO_MANY_TIMEOUT)) {
=======
                && jobRoutine.pauseReason.getCode() != InternalErrorCode.MANUAL_PAUSE_ERR
                && jobRoutine.pauseReason.getCode() != InternalErrorCode.TOO_MANY_FAILURE_ROWS_ERR
                && jobRoutine.pauseReason.getCode() != InternalErrorCode.TOO_MANY_FAILURE_ROWS_ERR) {
>>>>>>> 200df314
            int dead = deadBeCount();
            if (dead > Config.max_tolerable_backend_down_num) {
                if (LOG.isDebugEnabled()) {
                    LOG.debug("dead backend num {} is larger than config {}, "
                                    + "routine load job {} can not be auto rescheduled",
                            dead, Config.max_tolerable_backend_down_num, jobRoutine.id);
                }
                return false;
            }

            if (jobRoutine.firstResumeTimestamp == 0) { //the first resume
                jobRoutine.firstResumeTimestamp = System.currentTimeMillis();
                jobRoutine.autoResumeCount = 1;
                return true;
            } else {
                long current = System.currentTimeMillis();
                if (current - jobRoutine.firstResumeTimestamp < Config.period_of_auto_resume_min * 60000L) {
                    if (jobRoutine.autoResumeCount >= 3) {
                        jobRoutine.autoResumeLock = true; // locked Auto Resume RoutineLoadJob
                        return false;
                    }
                    jobRoutine.autoResumeCount++;
                    return true;
                } else {
                    /**
                     * for example：
                     *       the first resume time at 10:01
                     *       the second resume time at 10:03
                     *       the third resume time at 10:20
                     *           --> we must be reset counter because a new period for AutoResume RoutineLoadJob
                     */
                    jobRoutine.firstResumeTimestamp = current;
                    jobRoutine.autoResumeCount = 1;
                    return true;
                }
            }
        }
        return false;
    }
}<|MERGE_RESOLUTION|>--- conflicted
+++ resolved
@@ -64,14 +64,9 @@
                     jobRoutine.pauseReason == null ? "null" : jobRoutine.pauseReason.getCode().name());
         }
         if (jobRoutine.pauseReason != null
-<<<<<<< HEAD
-                && (jobRoutine.pauseReason.getCode() == InternalErrorCode.REPLICA_FEW_ERR
-                || jobRoutine.pauseReason.getCode() == InternalErrorCode.TOO_MANY_TIMEOUT)) {
-=======
                 && jobRoutine.pauseReason.getCode() != InternalErrorCode.MANUAL_PAUSE_ERR
                 && jobRoutine.pauseReason.getCode() != InternalErrorCode.TOO_MANY_FAILURE_ROWS_ERR
                 && jobRoutine.pauseReason.getCode() != InternalErrorCode.TOO_MANY_FAILURE_ROWS_ERR) {
->>>>>>> 200df314
             int dead = deadBeCount();
             if (dead > Config.max_tolerable_backend_down_num) {
                 if (LOG.isDebugEnabled()) {
