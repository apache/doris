--- conflicted
+++ resolved
@@ -268,14 +268,6 @@
         return brokerDesc;
     }
 
-<<<<<<< HEAD
-=======
-    @Deprecated
-    public String getCluster() {
-        return cluster;
-    }
-
->>>>>>> 1d421a26
     public ResourceDesc getResourceDesc() {
         return resourceDesc;
     }
