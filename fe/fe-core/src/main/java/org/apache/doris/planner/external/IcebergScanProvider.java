// Licensed to the Apache Software Foundation (ASF) under one
// or more contributor license agreements.  See the NOTICE file
// distributed with this work for additional information
// regarding copyright ownership.  The ASF licenses this file
// to you under the Apache License, Version 2.0 (the
// "License"); you may not use this file except in compliance
// with the License.  You may obtain a copy of the License at
//
//   http://www.apache.org/licenses/LICENSE-2.0
//
// Unless required by applicable law or agreed to in writing,
// software distributed under the License is distributed on an
// "AS IS" BASIS, WITHOUT WARRANTIES OR CONDITIONS OF ANY
// KIND, either express or implied.  See the License for the
// specific language governing permissions and limitations
// under the License.

package org.apache.doris.planner.external;

import org.apache.doris.analysis.Analyzer;
import org.apache.doris.analysis.Expr;
import org.apache.doris.analysis.TableSnapshot;
<<<<<<< HEAD
import org.apache.doris.catalog.TableIf;
=======
import org.apache.doris.analysis.TupleDescriptor;
import org.apache.doris.catalog.HiveMetaStoreClientHelper;
import org.apache.doris.catalog.external.HMSExternalTable;
>>>>>>> adb758dc
import org.apache.doris.common.DdlException;
import org.apache.doris.common.MetaNotFoundException;
import org.apache.doris.common.UserException;
import org.apache.doris.common.util.TimeUtils;
import org.apache.doris.external.iceberg.util.IcebergUtils;
import org.apache.doris.planner.external.iceberg.IcebergSourceProvider;
import org.apache.doris.thrift.TFileAttributes;
import org.apache.doris.thrift.TFileFormatType;
import org.apache.doris.thrift.TFileRangeDesc;
import org.apache.doris.thrift.TFileType;
import org.apache.doris.thrift.TIcebergDeleteFileDesc;
import org.apache.doris.thrift.TIcebergFileDesc;
import org.apache.doris.thrift.TTableFormatFileDesc;

import org.apache.hadoop.fs.Path;
import org.apache.hadoop.mapred.InputSplit;
import org.apache.iceberg.BaseTable;
import org.apache.iceberg.DeleteFile;
import org.apache.iceberg.FileContent;
import org.apache.iceberg.FileScanTask;
import org.apache.iceberg.HistoryEntry;
import org.apache.iceberg.MetadataColumns;
import org.apache.iceberg.TableScan;
import org.apache.iceberg.exceptions.NotFoundException;
import org.apache.iceberg.expressions.Expression;
import org.apache.iceberg.types.Conversions;

import java.nio.ByteBuffer;
import java.time.Instant;
import java.util.ArrayList;
import java.util.Collections;
import java.util.List;
import java.util.Map;
import java.util.Optional;
import java.util.OptionalLong;

/**
 * A file scan provider for iceberg.
 */
public class IcebergScanProvider extends QueryScanProvider {

    private static final int MIN_DELETE_FILE_SUPPORT_VERSION = 2;
    private final Analyzer analyzer;
    private final IcebergSourceProvider delegate;

    public IcebergScanProvider(IcebergSourceProvider sourceProvider, Analyzer analyzer) {
        this.delegate = sourceProvider;
        this.analyzer = analyzer;
    }

    public static void setIcebergParams(TFileRangeDesc rangeDesc, IcebergSplit icebergSplit)
            throws UserException {
        TTableFormatFileDesc tableFormatFileDesc = new TTableFormatFileDesc();
        tableFormatFileDesc.setTableFormatType(icebergSplit.getTableFormatType().value());
        TIcebergFileDesc fileDesc = new TIcebergFileDesc();
        int formatVersion = icebergSplit.getFormatVersion();
        fileDesc.setFormatVersion(formatVersion);
        if (formatVersion < MIN_DELETE_FILE_SUPPORT_VERSION) {
            fileDesc.setContent(FileContent.DATA.id());
        } else {
            for (IcebergDeleteFileFilter filter : icebergSplit.getDeleteFileFilters()) {
                TIcebergDeleteFileDesc deleteFileDesc = new TIcebergDeleteFileDesc();
                deleteFileDesc.setPath(filter.getDeleteFilePath());
                if (filter instanceof IcebergDeleteFileFilter.PositionDelete) {
                    fileDesc.setContent(FileContent.POSITION_DELETES.id());
                    IcebergDeleteFileFilter.PositionDelete positionDelete =
                            (IcebergDeleteFileFilter.PositionDelete) filter;
                    OptionalLong lowerBound = positionDelete.getPositionLowerBound();
                    OptionalLong upperBound = positionDelete.getPositionUpperBound();
                    if (lowerBound.isPresent()) {
                        deleteFileDesc.setPositionLowerBound(lowerBound.getAsLong());
                    }
                    if (upperBound.isPresent()) {
                        deleteFileDesc.setPositionUpperBound(upperBound.getAsLong());
                    }
                } else {
                    fileDesc.setContent(FileContent.EQUALITY_DELETES.id());
                    IcebergDeleteFileFilter.EqualityDelete equalityDelete =
                            (IcebergDeleteFileFilter.EqualityDelete) filter;
                    deleteFileDesc.setFieldIds(equalityDelete.getFieldIds());
                }
                fileDesc.addToDeleteFiles(deleteFileDesc);
            }
        }
        tableFormatFileDesc.setIcebergParams(fileDesc);
        rangeDesc.setTableFormatParams(tableFormatFileDesc);
    }

    @Override
    public TFileType getLocationType() throws DdlException, MetaNotFoundException {
        return null;
    }

    @Override
    public List<InputSplit> getSplits(List<Expr> exprs) throws UserException {
        List<Expression> expressions = new ArrayList<>();
        for (Expr conjunct : exprs) {
            Expression expression = IcebergUtils.convertToIcebergExpr(conjunct);
            if (expression != null) {
                expressions.add(expression);
            }
        }

        org.apache.iceberg.Table table = HiveMetaStoreClientHelper.getIcebergTable(hmsTable);
        TableScan scan = table.newScan();
        TableSnapshot tableSnapshot = delegate.getDesc().getRef().getTableSnapshot();
        if (tableSnapshot != null) {
            TableSnapshot.VersionType type = tableSnapshot.getType();
            try {
                if (type == TableSnapshot.VersionType.VERSION) {
                    scan = scan.useSnapshot(tableSnapshot.getVersion());
                } else {
                    long snapshotId = TimeUtils.timeStringToLong(tableSnapshot.getTime(), TimeUtils.getTimeZone());
                    scan = scan.useSnapshot(getSnapshotIdAsOfTime(table.history(), snapshotId));
                }
            } catch (IllegalArgumentException e) {
                throw new UserException(e);
            }
        }
        for (Expression predicate : expressions) {
            scan = scan.filter(predicate);
        }
        List<InputSplit> splits = new ArrayList<>();
        int formatVersion = ((BaseTable) table).operations().current().formatVersion();
        for (FileScanTask task : scan.planFiles()) {
            for (FileScanTask spitTask : task.split(128 * 1024 * 1024)) {
                String dataFilePath = spitTask.file().path().toString();
                IcebergSplit split = new IcebergSplit(new Path(dataFilePath), spitTask.start(),
                        spitTask.length(), new String[0]);
                split.setFormatVersion(formatVersion);
                if (formatVersion >= MIN_DELETE_FILE_SUPPORT_VERSION) {
                    split.setDeleteFileFilters(getDeleteFileFilters(spitTask));
                }
                split.setTableFormatType(TableFormatType.ICEBERG);
                split.setAnalyzer(analyzer);
                splits.add(split);
            }
        }
        return splits;
    }

    public static long getSnapshotIdAsOfTime(List<HistoryEntry> historyEntries, long asOfTimestamp) {
        // find history at or before asOfTimestamp
        HistoryEntry latestHistory = null;
        for (HistoryEntry entry : historyEntries) {
            if (entry.timestampMillis() <= asOfTimestamp) {
                if (latestHistory == null) {
                    latestHistory = entry;
                    continue;
                }
                if (entry.timestampMillis() > latestHistory.timestampMillis()) {
                    latestHistory = entry;
                }
            }
        }
        if (latestHistory == null) {
            throw new NotFoundException("No version history at or before "
                + Instant.ofEpochMilli(asOfTimestamp));
        }
        return latestHistory.snapshotId();
    }

    private List<IcebergDeleteFileFilter> getDeleteFileFilters(FileScanTask spitTask) {
        List<IcebergDeleteFileFilter> filters = new ArrayList<>();
        for (DeleteFile delete : spitTask.deletes()) {
            if (delete.content() == FileContent.POSITION_DELETES) {
                ByteBuffer lowerBoundBytes = delete.lowerBounds().get(MetadataColumns.DELETE_FILE_POS.fieldId());
                Optional<Long> positionLowerBound = Optional.ofNullable(lowerBoundBytes)
                        .map(bytes -> Conversions.fromByteBuffer(MetadataColumns.DELETE_FILE_POS.type(), bytes));
                ByteBuffer upperBoundBytes = delete.upperBounds().get(MetadataColumns.DELETE_FILE_POS.fieldId());
                Optional<Long> positionUpperBound = Optional.ofNullable(upperBoundBytes)
                        .map(bytes -> Conversions.fromByteBuffer(MetadataColumns.DELETE_FILE_POS.type(), bytes));
                filters.add(IcebergDeleteFileFilter.createPositionDelete(delete.path().toString(),
                        positionLowerBound.orElse(-1L), positionUpperBound.orElse(-1L)));
            } else if (delete.content() == FileContent.EQUALITY_DELETES) {
                // todo: filters.add(IcebergDeleteFileFilter.createEqualityDelete(delete.path().toString(),
                // delete.equalityFieldIds()));
                throw new IllegalStateException("Don't support equality delete file");
            } else {
                throw new IllegalStateException("Unknown delete content: " + delete.content());
            }
        }
        return filters;
    }

<<<<<<< HEAD
    @Override
    public List<String> getPathPartitionKeys() throws DdlException, MetaNotFoundException {
        return Collections.emptyList();
    }

    @Override
    public TFileFormatType getFileFormatType() throws DdlException, MetaNotFoundException {
        TFileFormatType type;
        String icebergFormat = delegate.getFileFormat();
        if (icebergFormat.equalsIgnoreCase("parquet")) {
            type = TFileFormatType.FORMAT_PARQUET;
        } else if (icebergFormat.equalsIgnoreCase("orc")) {
            type = TFileFormatType.FORMAT_ORC;
        } else {
            throw new DdlException(String.format("Unsupported format name: %s for iceberg table.", icebergFormat));
        }
        return type;
    }

    @Override
    public Map<String, String> getLocationProperties() throws MetaNotFoundException, DdlException {
        return delegate.getCatalog().getProperties();
    }

    private org.apache.iceberg.Table getIcebergTable() throws MetaNotFoundException {
        return delegate.getIcebergTable();
    }

=======
>>>>>>> adb758dc
    @Override
    public ExternalFileScanNode.ParamCreateContext createContext(Analyzer analyzer) throws UserException {
        return delegate.createContext();
    }

    @Override
    public TableIf getTargetTable() {
        return delegate.getTargetTable();
    }

    @Override
    public TFileAttributes getFileAttributes() throws UserException {
        return delegate.getFileAttributes();
    }
}<|MERGE_RESOLUTION|>--- conflicted
+++ resolved
@@ -20,13 +20,7 @@
 import org.apache.doris.analysis.Analyzer;
 import org.apache.doris.analysis.Expr;
 import org.apache.doris.analysis.TableSnapshot;
-<<<<<<< HEAD
 import org.apache.doris.catalog.TableIf;
-=======
-import org.apache.doris.analysis.TupleDescriptor;
-import org.apache.doris.catalog.HiveMetaStoreClientHelper;
-import org.apache.doris.catalog.external.HMSExternalTable;
->>>>>>> adb758dc
 import org.apache.doris.common.DdlException;
 import org.apache.doris.common.MetaNotFoundException;
 import org.apache.doris.common.UserException;
@@ -212,7 +206,6 @@
         return filters;
     }
 
-<<<<<<< HEAD
     @Override
     public List<String> getPathPartitionKeys() throws DdlException, MetaNotFoundException {
         return Collections.emptyList();
@@ -241,8 +234,6 @@
         return delegate.getIcebergTable();
     }
 
-=======
->>>>>>> adb758dc
     @Override
     public ExternalFileScanNode.ParamCreateContext createContext(Analyzer analyzer) throws UserException {
         return delegate.createContext();
