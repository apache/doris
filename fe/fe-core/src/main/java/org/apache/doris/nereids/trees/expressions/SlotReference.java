--- conflicted
+++ resolved
@@ -145,8 +145,6 @@
     public SlotReference clone() {
         return new SlotReference(name, getDataType(), nullable, Lists.newArrayList(qualifier));
     }
-<<<<<<< HEAD
-=======
 
     public Slot withNullable(boolean newNullable) {
         if (this.nullable == newNullable) {
@@ -154,5 +152,4 @@
         }
         return new SlotReference(exprId, name, dataType, newNullable, qualifier);
     }
->>>>>>> 589ab06b
 }