--- conflicted
+++ resolved
@@ -126,10 +126,7 @@
             .add(SKIP_LINES)
             .add(CSV_SCHEMA)
             .add(COMPRESS_TYPE)
-<<<<<<< HEAD
-=======
             .add(PATH_PARTITION_KEYS)
->>>>>>> f3062e3d
             .build();
 
     // Columns got from file and path(if has)
