// Licensed to the Apache Software Foundation (ASF) under one
// or more contributor license agreements.  See the NOTICE file
// distributed with this work for additional information
// regarding copyright ownership.  The ASF licenses this file
// to you under the Apache License, Version 2.0 (the
// "License"); you may not use this file except in compliance
// with the License.  You may obtain a copy of the License at
//
//   http://www.apache.org/licenses/LICENSE-2.0
//
// Unless required by applicable law or agreed to in writing,
// software distributed under the License is distributed on an
// "AS IS" BASIS, WITHOUT WARRANTIES OR CONDITIONS OF ANY
// KIND, either express or implied.  See the License for the
// specific language governing permissions and limitations
// under the License.

package org.apache.doris.tablefunction;

import org.apache.doris.analysis.BrokerDesc;
import org.apache.doris.analysis.Separator;
import org.apache.doris.analysis.TupleDescriptor;
import org.apache.doris.catalog.ArrayType;
import org.apache.doris.catalog.Column;
import org.apache.doris.catalog.Env;
import org.apache.doris.catalog.HdfsResource;
import org.apache.doris.catalog.MapType;
import org.apache.doris.catalog.OlapTable;
import org.apache.doris.catalog.PrimitiveType;
import org.apache.doris.catalog.ScalarType;
import org.apache.doris.catalog.StructField;
import org.apache.doris.catalog.StructType;
import org.apache.doris.catalog.Table;
import org.apache.doris.catalog.Type;
import org.apache.doris.common.AnalysisException;
import org.apache.doris.common.FeConstants;
import org.apache.doris.common.Pair;
import org.apache.doris.common.UserException;
import org.apache.doris.common.util.BrokerUtil;
import org.apache.doris.common.util.FileFormatConstants;
import org.apache.doris.common.util.FileFormatUtils;
import org.apache.doris.common.util.NetUtils;
import org.apache.doris.common.util.Util;
import org.apache.doris.planner.PlanNodeId;
import org.apache.doris.planner.ScanNode;
import org.apache.doris.planner.external.TVFScanNode;
import org.apache.doris.proto.InternalService;
import org.apache.doris.proto.InternalService.PFetchTableSchemaRequest;
import org.apache.doris.proto.Types.PScalarType;
import org.apache.doris.proto.Types.PStructField;
import org.apache.doris.proto.Types.PTypeDesc;
import org.apache.doris.proto.Types.PTypeNode;
import org.apache.doris.qe.ConnectContext;
import org.apache.doris.rpc.BackendServiceProxy;
import org.apache.doris.rpc.RpcException;
import org.apache.doris.system.Backend;
import org.apache.doris.thrift.TBrokerFileStatus;
import org.apache.doris.thrift.TFileAttributes;
import org.apache.doris.thrift.TFileCompressType;
import org.apache.doris.thrift.TFileFormatType;
import org.apache.doris.thrift.TFileRangeDesc;
import org.apache.doris.thrift.TFileScanRange;
import org.apache.doris.thrift.TFileScanRangeParams;
import org.apache.doris.thrift.TFileTextScanRangeParams;
import org.apache.doris.thrift.TFileType;
import org.apache.doris.thrift.THdfsParams;
import org.apache.doris.thrift.TNetworkAddress;
import org.apache.doris.thrift.TPrimitiveType;
import org.apache.doris.thrift.TStatusCode;
import org.apache.doris.thrift.TTextSerdeType;

import com.google.common.base.Strings;
import com.google.common.collect.ImmutableSet;
import com.google.common.collect.Lists;
import com.google.common.collect.Maps;
import com.google.protobuf.ByteString;
import org.apache.logging.log4j.LogManager;
import org.apache.logging.log4j.Logger;
import org.apache.thrift.TException;
import org.apache.thrift.TSerializer;

import java.util.ArrayList;
import java.util.Arrays;
import java.util.List;
import java.util.Map;
import java.util.Optional;
import java.util.concurrent.ExecutionException;
import java.util.concurrent.Future;
import java.util.stream.Collectors;

/**
 * ExternalFileTableValuedFunction is used for S3/HDFS/LOCAL table-valued-function
 */
public abstract class ExternalFileTableValuedFunction extends TableValuedFunctionIf {
    public static final Logger LOG = LogManager.getLogger(ExternalFileTableValuedFunction.class);

    public static final String PROP_TABLE_ID = "table_id";

    protected static final ImmutableSet<String> FILE_FORMAT_PROPERTIES = new ImmutableSet.Builder<String>()
            .add(FileFormatConstants.PROP_FORMAT)
            .add(FileFormatConstants.PROP_JSON_ROOT)
            .add(FileFormatConstants.PROP_JSON_PATHS)
            .add(FileFormatConstants.PROP_STRIP_OUTER_ARRAY)
            .add(FileFormatConstants.PROP_READ_JSON_BY_LINE)
            .add(FileFormatConstants.PROP_NUM_AS_STRING)
            .add(FileFormatConstants.PROP_FUZZY_PARSE)
            .add(FileFormatConstants.PROP_COLUMN_SEPARATOR)
            .add(FileFormatConstants.PROP_LINE_DELIMITER)
            .add(FileFormatConstants.PROP_TRIM_DOUBLE_QUOTES)
            .add(FileFormatConstants.PROP_SKIP_LINES)
            .add(FileFormatConstants.PROP_CSV_SCHEMA)
            .add(FileFormatConstants.PROP_COMPRESS_TYPE)
            .add(FileFormatConstants.PROP_PATH_PARTITION_KEYS)
            .build();

    // Columns got from file and path(if has)
    protected List<Column> columns = null;
    // User specified csv columns, it will override columns got from file
    private final List<Column> csvSchema = Lists.newArrayList();

    // Partition columns from path, e.g. /path/to/columnName=columnValue.
    private List<String> pathPartitionKeys;

    protected List<TBrokerFileStatus> fileStatuses = Lists.newArrayList();
    protected Map<String, String> locationProperties = Maps.newHashMap();
    protected String filePath;

    protected TFileFormatType fileFormatType;
    private TFileCompressType compressionType;
    private String headerType = "";

    private TTextSerdeType textSerdeType = TTextSerdeType.JSON_TEXT_SERDE;
    private String columnSeparator = FileFormatConstants.DEFAULT_COLUMN_SEPARATOR;
    private String lineDelimiter = FileFormatConstants.DEFAULT_LINE_DELIMITER;
    private String jsonRoot = "";
    private String jsonPaths = "";
    private boolean stripOuterArray;
    private boolean readJsonByLine;
    private boolean numAsString;
    private boolean fuzzyParse;
    private boolean trimDoubleQuotes;
    private int skipLines;
    private long tableId;

    public abstract TFileType getTFileType();

    public abstract String getFilePath();

    public abstract BrokerDesc getBrokerDesc();

    public TFileFormatType getTFileFormatType() {
        return fileFormatType;
    }

    public TFileCompressType getTFileCompressType() {
        return compressionType;
    }

    public Map<String, String> getLocationProperties() {
        return locationProperties;
    }

    public List<String> getPathPartitionKeys() {
        return pathPartitionKeys;
    }

    protected void parseFile() throws AnalysisException {
        String path = getFilePath();
        BrokerDesc brokerDesc = getBrokerDesc();
        try {
            BrokerUtil.parseFile(path, brokerDesc, fileStatuses);
        } catch (UserException e) {
            throw new AnalysisException("parse file failed, path = " + path, e);
        }
    }

    //The keys in properties map need to be lowercase.
    protected Map<String, String> parseCommonProperties(Map<String, String> properties) throws AnalysisException {
        // Copy the properties, because we will remove the key from properties.
        Map<String, String> copiedProps = Maps.newTreeMap(String.CASE_INSENSITIVE_ORDER);
        copiedProps.putAll(properties);

        String formatString = getOrDefaultAndRemove(copiedProps, FileFormatConstants.PROP_FORMAT, "").toLowerCase();
        String defaultColumnSeparator = FileFormatConstants.DEFAULT_COLUMN_SEPARATOR;
        switch (formatString) {
            case "csv":
                this.fileFormatType = TFileFormatType.FORMAT_CSV_PLAIN;
                break;
            case "hive_text":
                this.fileFormatType = TFileFormatType.FORMAT_CSV_PLAIN;
                defaultColumnSeparator = FileFormatConstants.DEFAULT_HIVE_TEXT_COLUMN_SEPARATOR;
                this.textSerdeType = TTextSerdeType.HIVE_TEXT_SERDE;
                break;
            case "csv_with_names":
                this.headerType = FileFormatConstants.FORMAT_CSV_WITH_NAMES;
                this.fileFormatType = TFileFormatType.FORMAT_CSV_PLAIN;
                break;
            case "csv_with_names_and_types":
                this.headerType = FileFormatConstants.FORMAT_CSV_WITH_NAMES_AND_TYPES;
                this.fileFormatType = TFileFormatType.FORMAT_CSV_PLAIN;
                break;
            case "parquet":
                this.fileFormatType = TFileFormatType.FORMAT_PARQUET;
                break;
            case "orc":
                this.fileFormatType = TFileFormatType.FORMAT_ORC;
                break;
            case "json":
                this.fileFormatType = TFileFormatType.FORMAT_JSON;
                break;
            case "avro":
                this.fileFormatType = TFileFormatType.FORMAT_AVRO;
                break;
            case "wal":
                this.fileFormatType = TFileFormatType.FORMAT_WAL;
                break;
            default:
                throw new AnalysisException("format:" + formatString + " is not supported.");
        }

        tableId = Long.valueOf(getOrDefaultAndRemove(copiedProps, PROP_TABLE_ID, "-1"));
        columnSeparator = getOrDefaultAndRemove(copiedProps, FileFormatConstants.PROP_COLUMN_SEPARATOR,
                defaultColumnSeparator);
        if (Strings.isNullOrEmpty(columnSeparator)) {
            throw new AnalysisException("column_separator can not be empty.");
        }
        columnSeparator = Separator.convertSeparator(columnSeparator);

        lineDelimiter = getOrDefaultAndRemove(copiedProps, FileFormatConstants.PROP_LINE_DELIMITER,
                FileFormatConstants.DEFAULT_LINE_DELIMITER);
        if (Strings.isNullOrEmpty(lineDelimiter)) {
            throw new AnalysisException("line_delimiter can not be empty.");
        }
        lineDelimiter = Separator.convertSeparator(lineDelimiter);

        jsonRoot = getOrDefaultAndRemove(copiedProps, FileFormatConstants.PROP_JSON_ROOT, "");
        jsonPaths = getOrDefaultAndRemove(copiedProps, FileFormatConstants.PROP_JSON_PATHS, "");
        readJsonByLine = Boolean.valueOf(
                getOrDefaultAndRemove(copiedProps, FileFormatConstants.PROP_READ_JSON_BY_LINE, "")).booleanValue();
        stripOuterArray = Boolean.valueOf(
                getOrDefaultAndRemove(copiedProps, FileFormatConstants.PROP_STRIP_OUTER_ARRAY, "")).booleanValue();
        numAsString = Boolean.valueOf(
                getOrDefaultAndRemove(copiedProps, FileFormatConstants.PROP_NUM_AS_STRING, "")).booleanValue();
        fuzzyParse = Boolean.valueOf(
                getOrDefaultAndRemove(copiedProps, FileFormatConstants.PROP_FUZZY_PARSE, "")).booleanValue();
        trimDoubleQuotes = Boolean.valueOf(
                getOrDefaultAndRemove(copiedProps, FileFormatConstants.PROP_TRIM_DOUBLE_QUOTES, "")).booleanValue();
        skipLines = Integer.valueOf(
                getOrDefaultAndRemove(copiedProps, FileFormatConstants.PROP_SKIP_LINES, "0")).intValue();

        String compressTypeStr = getOrDefaultAndRemove(copiedProps, FileFormatConstants.PROP_COMPRESS_TYPE, "UNKNOWN");
        try {
            compressionType = Util.getFileCompressType(compressTypeStr);
        } catch (IllegalArgumentException e) {
            throw new AnalysisException("Compress type : " +  compressTypeStr + " is not supported.");
        }
        if (FileFormatUtils.isCsv(formatString)) {
            FileFormatUtils.parseCsvSchema(csvSchema, getOrDefaultAndRemove(copiedProps,
                    FileFormatConstants.PROP_CSV_SCHEMA, ""));
            LOG.debug("get csv schema: {}", csvSchema);
        }

        pathPartitionKeys = Optional.ofNullable(
                getOrDefaultAndRemove(copiedProps, FileFormatConstants.PROP_PATH_PARTITION_KEYS, null))
                .map(str -> Arrays.stream(str.split(","))
                        .map(String::trim)
                        .collect(Collectors.toList()))
                .orElse(Lists.newArrayList());

        return copiedProps;
    }

    protected String getOrDefaultAndRemove(Map<String, String> props, String key, String defaultValue) {
        String value = props.getOrDefault(key, defaultValue);
        props.remove(key);
        return value;
    }

    public List<TBrokerFileStatus> getFileStatuses() {
        return fileStatuses;
    }

    public TFileAttributes getFileAttributes() {
        TFileAttributes fileAttributes = new TFileAttributes();
        TFileTextScanRangeParams fileTextScanRangeParams = new TFileTextScanRangeParams();
        fileTextScanRangeParams.setColumnSeparator(this.columnSeparator);
        fileTextScanRangeParams.setLineDelimiter(this.lineDelimiter);
        fileAttributes.setTextParams(fileTextScanRangeParams);
        if (this.fileFormatType == TFileFormatType.FORMAT_CSV_PLAIN) {
            fileAttributes.setHeaderType(this.headerType);
            fileAttributes.setTrimDoubleQuotes(trimDoubleQuotes);
            fileAttributes.setSkipLines(skipLines);
        } else if (this.fileFormatType == TFileFormatType.FORMAT_JSON) {
            fileAttributes.setJsonRoot(jsonRoot);
            fileAttributes.setJsonpaths(jsonPaths);
            fileAttributes.setReadJsonByLine(readJsonByLine);
            fileAttributes.setStripOuterArray(stripOuterArray);
            fileAttributes.setNumAsString(numAsString);
            fileAttributes.setFuzzyParse(fuzzyParse);
        }
        return fileAttributes;
    }

    @Override
    public ScanNode getScanNode(PlanNodeId id, TupleDescriptor desc) {
        return new TVFScanNode(id, desc, false);
    }

    @Override
    public List<Column> getTableColumns() throws AnalysisException {
        if (!csvSchema.isEmpty()) {
            return csvSchema;
        }
        if (FeConstants.runningUnitTest) {
            Object mockedUtObj = FeConstants.unitTestConstant;
            if (mockedUtObj instanceof List) {
                return ((List<Column>) mockedUtObj);
            }
            return new ArrayList<>();
        }
        if (this.columns != null) {
            return columns;
        }
        // get one BE address
        columns = Lists.newArrayList();
        Backend be = getBackend();
        if (be == null) {
            throw new AnalysisException("No Alive backends");
        }

        if (this.fileFormatType == TFileFormatType.FORMAT_WAL) {
            List<Column> fileColumns = new ArrayList<>();
            Table table = Env.getCurrentInternalCatalog().getTableByTableId(tableId);
            List<Column> tableColumns = table.getBaseSchema(false);
            for (int i = 1; i <= tableColumns.size(); i++) {
                fileColumns.add(new Column("c" + i, tableColumns.get(i - 1).getDataType(), true));
            }
            Column deleteSignColumn = ((OlapTable) table).getDeleteSignColumn();
            if (deleteSignColumn != null) {
                fileColumns.add(new Column("c" + (tableColumns.size() + 1), deleteSignColumn.getDataType(), true));
            }
            return fileColumns;
        }

        TNetworkAddress address = new TNetworkAddress(be.getHost(), be.getBrpcPort());
        try {
            PFetchTableSchemaRequest request = getFetchTableStructureRequest();
<<<<<<< HEAD
            Future<InternalService.PFetchTableSchemaResult> future = BackendServiceProxy.getInstance()
                    .fetchTableStructureAsync(address, request);

            InternalService.PFetchTableSchemaResult result = future.get();
            TStatusCode code = TStatusCode.findByValue(result.getStatus().getStatusCode());
            String errMsg;
            if (code != TStatusCode.OK) {
                if (!result.getStatus().getErrorMsgsList().isEmpty()) {
                    errMsg = result.getStatus().getErrorMsgsList().get(0);
                } else {
                    errMsg = "fetchTableStructureAsync failed. backend address: "
                            + NetUtils
                            .getHostPortInAccessibleFormat(address.getHostname(), address.getPort());
=======
            InternalService.PFetchTableSchemaResult result = null;

            // `request == null` means we don't need to get schemas from BE,
            // and we fill a dummy col for this table.
            if (request != null) {
                Future<InternalService.PFetchTableSchemaResult> future = BackendServiceProxy.getInstance()
                        .fetchTableStructureAsync(address, request);

                result = future.get();
                TStatusCode code = TStatusCode.findByValue(result.getStatus().getStatusCode());
                String errMsg;
                if (code != TStatusCode.OK) {
                    if (!result.getStatus().getErrorMsgsList().isEmpty()) {
                        errMsg = result.getStatus().getErrorMsgsList().get(0);
                    } else {
                        errMsg = "fetchTableStructureAsync failed. backend address: "
                                + address.getHostname() + ":" + address.getPort();
                    }
                    throw new AnalysisException(errMsg);
>>>>>>> 85b84976
                }
            }
            fillColumns(result);
        } catch (RpcException e) {
            throw new AnalysisException("fetchTableStructureResult rpc exception", e);
        } catch (InterruptedException e) {
            throw new AnalysisException("fetchTableStructureResult interrupted exception", e);
        } catch (ExecutionException e) {
            throw new AnalysisException("fetchTableStructureResult exception", e);
        } catch (TException e) {
            throw new AnalysisException("getFetchTableStructureRequest exception", e);
        }
        return columns;
    }

    protected Backend getBackend() {
        ConnectContext ctx = ConnectContext.get();
        // For the http stream task, we should obtain the be for processing the task
        long backendId = ctx.getBackendId();
        if (getTFileType() == TFileType.FILE_STREAM) {
            Backend be = Env.getCurrentSystemInfo().getIdToBackend().get(backendId);
            if (be.isAlive()) {
                return be;
            }
        }
        for (Backend be : Env.getCurrentSystemInfo().getIdToBackend().values()) {
            if (be.isAlive()) {
                return be;
            }
        }
        return null;
    }

    /**
     * Convert PTypeDesc into doris column type
     *
     * @param typeNodes list PTypeNodes in PTypeDesc
     * @param start the start index of typeNode to parse
     * @return column type and the number of parsed PTypeNodes
     */
    private Pair<Type, Integer> getColumnType(List<PTypeNode> typeNodes, int start) {
        PScalarType columnType = typeNodes.get(start).getScalarType();
        TPrimitiveType tPrimitiveType = TPrimitiveType.findByValue(columnType.getType());
        Type type;
        int parsedNodes;
        if (tPrimitiveType == TPrimitiveType.ARRAY) {
            Pair<Type, Integer> itemType = getColumnType(typeNodes, start + 1);
            type = ArrayType.create(itemType.key(), true);
            parsedNodes = 1 + itemType.value();
        } else if (tPrimitiveType == TPrimitiveType.MAP) {
            Pair<Type, Integer> keyType = getColumnType(typeNodes, start + 1);
            Pair<Type, Integer> valueType = getColumnType(typeNodes, start + 1 + keyType.value());
            type = new MapType(keyType.key(), valueType.key());
            parsedNodes = 1 + keyType.value() + valueType.value();
        } else if (tPrimitiveType == TPrimitiveType.STRUCT) {
            parsedNodes = 1;
            ArrayList<StructField> fields = new ArrayList<>();
            for (int i = 0; i < typeNodes.get(start).getStructFieldsCount(); ++i) {
                Pair<Type, Integer> fieldType = getColumnType(typeNodes, start + parsedNodes);
                PStructField structField = typeNodes.get(start).getStructFields(i);
                fields.add(new StructField(structField.getName(), fieldType.key(), structField.getComment(),
                                            structField.getContainsNull()));
                parsedNodes += fieldType.value();
            }
            type = new StructType(fields);
        } else {
            type = ScalarType.createType(PrimitiveType.fromThrift(tPrimitiveType),
                    columnType.getLen(), columnType.getPrecision(), columnType.getScale());
            parsedNodes = 1;
        }
        return Pair.of(type, parsedNodes);
    }

    private void fillColumns(InternalService.PFetchTableSchemaResult result) {
        // `result == null` means we don't need to get schemas from BE,
        // and we fill a dummy col for this table.
        if (result == null) {
            columns.add(new Column("__dummy_col", ScalarType.createStringType(), true));
            return;
        }
        // add fetched file columns
        for (int idx = 0; idx < result.getColumnNums(); ++idx) {
            PTypeDesc type = result.getColumnTypes(idx);
            String colName = result.getColumnNames(idx);
            columns.add(new Column(colName, getColumnType(type.getTypesList(), 0).key(), true));
        }
        // add path columns
        // HACK(tsy): path columns are all treated as STRING type now, after BE supports reading all columns
        //  types by all format readers from file meta, maybe reading path columns types from BE then.
        for (String colName : pathPartitionKeys) {
            columns.add(new Column(colName, Type.STRING, false));
        }
    }

    private PFetchTableSchemaRequest getFetchTableStructureRequest() throws TException {
        // set TFileScanRangeParams
        TFileScanRangeParams fileScanRangeParams = new TFileScanRangeParams();
        fileScanRangeParams.setFormatType(fileFormatType);
        fileScanRangeParams.setProperties(locationProperties);
        fileScanRangeParams.setTextSerdeType(textSerdeType);
        fileScanRangeParams.setFileAttributes(getFileAttributes());
        ConnectContext ctx = ConnectContext.get();
        fileScanRangeParams.setLoadId(ctx.queryId());

        if (getTFileType() == TFileType.FILE_STREAM) {
            fileStatuses.add(new TBrokerFileStatus("", false, -1, true));
            fileScanRangeParams.setFileType(getTFileType());
        }

        if (getTFileType() == TFileType.FILE_HDFS) {
            THdfsParams tHdfsParams = HdfsResource.generateHdfsParam(locationProperties);
            String fsNmae = getLocationProperties().get(HdfsResource.HADOOP_FS_NAME);
            tHdfsParams.setFsName(fsNmae);
            fileScanRangeParams.setHdfsParams(tHdfsParams);
        }

        // get first file, used to parse table schema
        TBrokerFileStatus firstFile = null;
        for (TBrokerFileStatus fileStatus : fileStatuses) {
            if (fileStatus.isIsDir() || fileStatus.size == 0) {
                continue;
            }
            firstFile = fileStatus;
            break;
        }

        // `firstFile == null` means:
        // 1. No matching file path exists
        // 2. All matched files have a size of 0
        // For these two situations, we don't need to get schema from BE
        if (firstFile == null) {
            return null;
        }

        // set TFileRangeDesc
        TFileRangeDesc fileRangeDesc = new TFileRangeDesc();
        fileRangeDesc.setLoadId(ctx.queryId());
        fileRangeDesc.setFileType(getTFileType());
        fileRangeDesc.setCompressType(Util.getOrInferCompressType(compressionType, firstFile.getPath()));
        fileRangeDesc.setPath(firstFile.getPath());
        fileRangeDesc.setStartOffset(0);
        fileRangeDesc.setSize(firstFile.getSize());
        fileRangeDesc.setFileSize(firstFile.getSize());
        fileRangeDesc.setModificationTime(firstFile.getModificationTime());
        // set TFileScanRange
        TFileScanRange fileScanRange = new TFileScanRange();
        fileScanRange.addToRanges(fileRangeDesc);
        fileScanRange.setParams(fileScanRangeParams);
        return InternalService.PFetchTableSchemaRequest.newBuilder()
                .setFileScanRange(ByteString.copyFrom(new TSerializer().serialize(fileScanRange))).build();
    }
}


<|MERGE_RESOLUTION|>--- conflicted
+++ resolved
@@ -345,21 +345,6 @@
         TNetworkAddress address = new TNetworkAddress(be.getHost(), be.getBrpcPort());
         try {
             PFetchTableSchemaRequest request = getFetchTableStructureRequest();
-<<<<<<< HEAD
-            Future<InternalService.PFetchTableSchemaResult> future = BackendServiceProxy.getInstance()
-                    .fetchTableStructureAsync(address, request);
-
-            InternalService.PFetchTableSchemaResult result = future.get();
-            TStatusCode code = TStatusCode.findByValue(result.getStatus().getStatusCode());
-            String errMsg;
-            if (code != TStatusCode.OK) {
-                if (!result.getStatus().getErrorMsgsList().isEmpty()) {
-                    errMsg = result.getStatus().getErrorMsgsList().get(0);
-                } else {
-                    errMsg = "fetchTableStructureAsync failed. backend address: "
-                            + NetUtils
-                            .getHostPortInAccessibleFormat(address.getHostname(), address.getPort());
-=======
             InternalService.PFetchTableSchemaResult result = null;
 
             // `request == null` means we don't need to get schemas from BE,
@@ -376,10 +361,10 @@
                         errMsg = result.getStatus().getErrorMsgsList().get(0);
                     } else {
                         errMsg = "fetchTableStructureAsync failed. backend address: "
-                                + address.getHostname() + ":" + address.getPort();
+                                + NetUtils
+                                .getHostPortInAccessibleFormat(address.getHostname(), address.getPort());
                     }
                     throw new AnalysisException(errMsg);
->>>>>>> 85b84976
                 }
             }
             fillColumns(result);
