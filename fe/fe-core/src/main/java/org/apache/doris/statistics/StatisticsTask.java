// Licensed to the Apache Software Foundation (ASF) under one
// or more contributor license agreements.  See the NOTICE file
// distributed with this work for additional information
// regarding copyright ownership.  The ASF licenses this file
// to you under the Apache License, Version 2.0 (the
// "License"); you may not use this file except in compliance
// with the License.  You may obtain a copy of the License at
//
//   http://www.apache.org/licenses/LICENSE-2.0
//
// Unless required by applicable law or agreed to in writing,
// software distributed under the License is distributed on an
// "AS IS" BASIS, WITHOUT WARRANTIES OR CONDITIONS OF ANY
// KIND, either express or implied.  See the License for the
// specific language governing permissions and limitations
// under the License.

package org.apache.doris.statistics;

import org.apache.doris.catalog.Catalog;

import org.apache.logging.log4j.LogManager;
import org.apache.logging.log4j.Logger;

import java.util.List;
import java.util.concurrent.Callable;
import java.util.concurrent.locks.ReentrantReadWriteLock;

/**
 * The StatisticsTask belongs to one StatisticsJob.
 * A job may be split into multiple tasks but a task can only belong to one job.
 *
 * @granularityDesc, @categoryDesc, @statsTypeList
 * These three attributes indicate which statistics this task is responsible for collecting.
 * In general, a task will collect more than one @StatsType at the same time
 * while all of types belong to the same @granularityDesc and @categoryDesc.
 * For example: the task is responsible for collecting min, max, ndv of t1.c1 in partition p1.
 * @granularityDesc: StatsGranularity=partition
 */
<<<<<<< HEAD
public class StatisticsTask implements Callable<StatisticsTaskResult> {
=======
public abstract class StatisticsTask implements Callable<StatisticsTaskResult> {
>>>>>>> 70acb137
    protected static final Logger LOG = LogManager.getLogger(StatisticsTask.class);

    public enum TaskState {
        PENDING,
        RUNNING,
        FINISHED,
        FAILED
    }

<<<<<<< HEAD
    protected long id = Catalog.getCurrentCatalog().getNextId();;
=======
    protected final ReentrantReadWriteLock lock = new ReentrantReadWriteLock(true);

    protected long id = Catalog.getCurrentCatalog().getNextId();
>>>>>>> 70acb137
    protected long jobId;
    protected StatsGranularityDesc granularityDesc;
    protected StatsCategoryDesc categoryDesc;
    protected List<StatsType> statsTypeList;
    protected TaskState taskState = TaskState.PENDING;

    protected final long createTime = System.currentTimeMillis();
    protected long startTime = -1L;
    protected long finishTime = -1L;

    public StatisticsTask(long jobId,
                          StatsGranularityDesc granularityDesc,
                          StatsCategoryDesc categoryDesc,
                          List<StatsType> statsTypeList) {
        this.jobId = jobId;
        this.granularityDesc = granularityDesc;
        this.categoryDesc = categoryDesc;
        this.statsTypeList = statsTypeList;
    }

<<<<<<< HEAD
=======
    public void readLock() {
        lock.readLock().lock();
    }

    public void readUnlock() {
        lock.readLock().unlock();
    }

    protected void writeLock() {
        lock.writeLock().lock();
    }

    protected void writeUnlock() {
        lock.writeLock().unlock();
    }

>>>>>>> 70acb137
    public long getId() {
        return this.id;
    }

    public void setId(long id) {
        this.id = id;
    }

    public long getJobId() {
        return this.jobId;
    }

    public StatsGranularityDesc getGranularityDesc() {
        return this.granularityDesc;
    }

    public StatsCategoryDesc getCategoryDesc() {
        return this.categoryDesc;
    }

    public List<StatsType> getStatsTypeList() {
        return this.statsTypeList;
    }

    public TaskState getTaskState() {
        return this.taskState;
    }

    public long getCreateTime() {
        return this.createTime;
    }

    public long getStartTime() {
        return this.startTime;
    }

<<<<<<< HEAD
    public void setStartTime(long startTime) {
        this.startTime = startTime;
    }

=======
>>>>>>> 70acb137
    public long getFinishTime() {
        return this.finishTime;
    }

<<<<<<< HEAD
    public void setFinishTime(long finishTime) {
        this.finishTime = finishTime;
    }

    @Override
    public StatisticsTaskResult call() throws Exception {
        LOG.warn("execute invalid statistics task.");
        return null;
=======
    /**
     * Different statistics implement different collection methods.
     *
     * @return true if this task is finished, false otherwise
     * @throws Exception
     */
    @Override
    public abstract StatisticsTaskResult call() throws Exception;

    public void updateTaskState(TaskState newState) throws IllegalStateException{
        LOG.info("To change statistics task(id={}) state from {} to {}", id, taskState, newState);
        writeLock();

        try {
            // PENDING -> RUNNING/FAILED
            if (taskState == TaskState.PENDING) {
                if (newState == TaskState.RUNNING) {
                    taskState = newState;
                    // task start running, set start time
                    startTime = System.currentTimeMillis();
                    LOG.info("Statistics task(id={}) state changed from {} to {}", id, taskState, newState);
                } else if (newState == TaskState.FAILED) {
                    taskState = newState;
                    LOG.info("Statistics task(id={}) state changed from {} to {}", id, taskState, newState);
                } else {
                    LOG.info("Invalid task(id={}) state transition from {} to {}", id, taskState, newState);
                    throw new IllegalStateException("Invalid task state transition from PENDING to " + newState);
                }
                return;
            }

            // RUNNING -> FINISHED/FAILED
            if (taskState == TaskState.RUNNING) {
                if (newState == TaskState.FINISHED) {
                    // set finish time
                    finishTime = System.currentTimeMillis();
                    taskState = newState;
                    LOG.info("Statistics task(id={}) state changed from {} to {}", id, taskState, newState);
                } else if (newState == TaskState.FAILED) {
                    taskState = newState;
                    LOG.info("Statistics task(id={}) state changed from {} to {}", id, taskState, newState);
                } else {
                    LOG.info("Invalid task(id={}) state transition from {} to {}", id, taskState, newState);
                    throw new IllegalStateException("Invalid task state transition from RUNNING to " + newState);
                }
            }

            LOG.info("Invalid task(id={}) state transition from {} to {}", id, taskState, newState);
            throw new IllegalStateException("Invalid task state transition from " + taskState + " to " + newState);
        } finally {
            writeUnlock();
            LOG.info("Statistics task(id={}) current state is {}", id, taskState);
        }
>>>>>>> 70acb137
    }

    public synchronized void updateTaskState(StatisticsTask.TaskState taskState) {
        // PENDING -> RUNNING/FAILED
        if (this.taskState == TaskState.PENDING) {
            if (taskState == TaskState.RUNNING) {
                this.taskState = TaskState.RUNNING;
            } else if (taskState == TaskState.FAILED) {
                this.taskState = TaskState.FAILED;
            }
            return;
        }

        // RUNNING -> FINISHED/FAILED
        if (this.taskState == TaskState.RUNNING) {
            if (taskState == TaskState.FINISHED) {
                this.taskState = TaskState.FINISHED;
            } else if (taskState == TaskState.FAILED) {
                this.taskState = TaskState.FAILED;
            }
        }
    }
}<|MERGE_RESOLUTION|>--- conflicted
+++ resolved
@@ -37,11 +37,7 @@
  * For example: the task is responsible for collecting min, max, ndv of t1.c1 in partition p1.
  * @granularityDesc: StatsGranularity=partition
  */
-<<<<<<< HEAD
-public class StatisticsTask implements Callable<StatisticsTaskResult> {
-=======
 public abstract class StatisticsTask implements Callable<StatisticsTaskResult> {
->>>>>>> 70acb137
     protected static final Logger LOG = LogManager.getLogger(StatisticsTask.class);
 
     public enum TaskState {
@@ -51,13 +47,9 @@
         FAILED
     }
 
-<<<<<<< HEAD
-    protected long id = Catalog.getCurrentCatalog().getNextId();;
-=======
     protected final ReentrantReadWriteLock lock = new ReentrantReadWriteLock(true);
 
     protected long id = Catalog.getCurrentCatalog().getNextId();
->>>>>>> 70acb137
     protected long jobId;
     protected StatsGranularityDesc granularityDesc;
     protected StatsCategoryDesc categoryDesc;
@@ -78,8 +70,6 @@
         this.statsTypeList = statsTypeList;
     }
 
-<<<<<<< HEAD
-=======
     public void readLock() {
         lock.readLock().lock();
     }
@@ -96,7 +86,6 @@
         lock.writeLock().unlock();
     }
 
->>>>>>> 70acb137
     public long getId() {
         return this.id;
     }
@@ -133,27 +122,10 @@
         return this.startTime;
     }
 
-<<<<<<< HEAD
-    public void setStartTime(long startTime) {
-        this.startTime = startTime;
-    }
-
-=======
->>>>>>> 70acb137
     public long getFinishTime() {
         return this.finishTime;
     }
 
-<<<<<<< HEAD
-    public void setFinishTime(long finishTime) {
-        this.finishTime = finishTime;
-    }
-
-    @Override
-    public StatisticsTaskResult call() throws Exception {
-        LOG.warn("execute invalid statistics task.");
-        return null;
-=======
     /**
      * Different statistics implement different collection methods.
      *
@@ -207,27 +179,5 @@
             writeUnlock();
             LOG.info("Statistics task(id={}) current state is {}", id, taskState);
         }
->>>>>>> 70acb137
-    }
-
-    public synchronized void updateTaskState(StatisticsTask.TaskState taskState) {
-        // PENDING -> RUNNING/FAILED
-        if (this.taskState == TaskState.PENDING) {
-            if (taskState == TaskState.RUNNING) {
-                this.taskState = TaskState.RUNNING;
-            } else if (taskState == TaskState.FAILED) {
-                this.taskState = TaskState.FAILED;
-            }
-            return;
-        }
-
-        // RUNNING -> FINISHED/FAILED
-        if (this.taskState == TaskState.RUNNING) {
-            if (taskState == TaskState.FINISHED) {
-                this.taskState = TaskState.FINISHED;
-            } else if (taskState == TaskState.FAILED) {
-                this.taskState = TaskState.FAILED;
-            }
-        }
     }
 }