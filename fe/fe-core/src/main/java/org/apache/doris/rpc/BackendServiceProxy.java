// Licensed to the Apache Software Foundation (ASF) under one
// or more contributor license agreements.  See the NOTICE file
// distributed with this work for additional information
// regarding copyright ownership.  The ASF licenses this file
// to you under the Apache License, Version 2.0 (the
// "License"); you may not use this file except in compliance
// with the License.  You may obtain a copy of the License at
//
//   http://www.apache.org/licenses/LICENSE-2.0
//
// Unless required by applicable law or agreed to in writing,
// software distributed under the License is distributed on an
// "AS IS" BASIS, WITHOUT WARRANTIES OR CONDITIONS OF ANY
// KIND, either express or implied.  See the License for the
// specific language governing permissions and limitations
// under the License.

package org.apache.doris.rpc;

import org.apache.doris.proto.InternalService;
import org.apache.doris.proto.Types;
import org.apache.doris.thrift.TExecPlanFragmentParams;
import org.apache.doris.thrift.TFoldConstantParams;
import org.apache.doris.thrift.TNetworkAddress;
import org.apache.doris.thrift.TUniqueId;

import org.apache.logging.log4j.LogManager;
import org.apache.logging.log4j.Logger;
import org.apache.thrift.TException;
import org.apache.thrift.TSerializer;

import com.google.common.collect.Maps;
import com.google.protobuf.ByteString;

import java.util.List;
import java.util.Map;
import java.util.concurrent.Future;

public class BackendServiceProxy {
    private static final Logger LOG = LogManager.getLogger(BackendServiceProxy.class);
    private static volatile BackendServiceProxy INSTANCE;
    private final Map<TNetworkAddress, BackendServiceClient> serviceMap;

    public BackendServiceProxy() {
        serviceMap = Maps.newHashMap();
    }

    public static BackendServiceProxy getInstance() {
        if (INSTANCE == null) {
            synchronized (BackendServiceProxy.class) {
                if (INSTANCE == null) {
                    INSTANCE = new BackendServiceProxy();
                }
            }
        }
        return INSTANCE;
    }

    private synchronized BackendServiceClient getProxy(TNetworkAddress address) {
        BackendServiceClient service = serviceMap.get(address);
        if (service != null) {
            return service;
        }
        service = new BackendServiceClient(address);
        serviceMap.put(address, service);
        return service;
    }

    public Future<InternalService.PExecPlanFragmentResult> execPlanFragmentAsync(
            TNetworkAddress address, TExecPlanFragmentParams tRequest)
            throws TException, RpcException {
        final InternalService.PExecPlanFragmentRequest pRequest = InternalService.PExecPlanFragmentRequest.newBuilder()
                .setRequest(ByteString.copyFrom(new TSerializer().serialize(tRequest))).build();
        try {
            final BackendServiceClient client = getProxy(address);
            return client.execPlanFragmentAsync(pRequest);
        } catch (Throwable e) {
            LOG.warn("Execute plan fragment catch a exception, address={}:{}",
                    address.getHostname(), address.getPort(), e);
            throw new RpcException(address.hostname, e.getMessage());
        }
    }

    public Future<InternalService.PCancelPlanFragmentResult> cancelPlanFragmentAsync(
            TNetworkAddress address, TUniqueId finstId, InternalService.PPlanFragmentCancelReason cancelReason)
            throws RpcException {
        final InternalService.PCancelPlanFragmentRequest pRequest = InternalService.PCancelPlanFragmentRequest
                .newBuilder()
                .setFinstId(
                        Types.PUniqueId.newBuilder().setHi(finstId.hi).setLo(finstId.lo).build())
                .setCancelReason(cancelReason).build();
        try {
            final BackendServiceClient client = getProxy(address);
            return client.cancelPlanFragmentAsync(pRequest);
        } catch (Throwable e) {
            LOG.warn("Cancel plan fragment catch a exception, address={}:{}",
                    address.getHostname(), address.getPort(), e);
            throw new RpcException(address.hostname, e.getMessage());
        }
    }

    public Future<InternalService.PFetchDataResult> fetchDataAsync(
            TNetworkAddress address, InternalService.PFetchDataRequest request) throws RpcException {
        try {
            final BackendServiceClient client = getProxy(address);
            return client.fetchDataAsync(request);
        } catch (Throwable e) {
            LOG.warn("fetch data catch a exception, address={}:{}",
                    address.getHostname(), address.getPort(), e);
            throw new RpcException(address.hostname, e.getMessage());
        }
    }

    public InternalService.PFetchDataResult fetchDataSync(
            TNetworkAddress address, InternalService.PFetchDataRequest request) throws RpcException {
        try {
            final BackendServiceClient client = getProxy(address);
            return client.fetchDataSync(request);
        } catch (Throwable e) {
            LOG.warn("fetch data catch a exception, address={}:{}",
                    address.getHostname(), address.getPort(), e);
            throw new RpcException(address.hostname, e.getMessage());
        }
    }

    public Future<InternalService.PCacheResponse> updateCache(
            TNetworkAddress address, InternalService.PUpdateCacheRequest request) throws RpcException {
        try {
            final BackendServiceClient client = getProxy(address);
            return client.updateCache(request);
        } catch (Throwable e) {
            LOG.warn("update cache catch a exception, address={}:{}",
                    address.getHostname(), address.getPort(), e);
            throw new RpcException(address.hostname, e.getMessage());
        }
    }

    public Future<InternalService.PFetchCacheResult> fetchCache(
            TNetworkAddress address, InternalService.PFetchCacheRequest request) throws RpcException {
        try {
            final BackendServiceClient client = getProxy(address);
            return client.fetchCache(request);
        } catch (Throwable e) {
            LOG.warn("fetch cache catch a exception, address={}:{}",
                    address.getHostname(), address.getPort(), e);
            throw new RpcException(address.hostname, e.getMessage());
        }
    }

    public Future<InternalService.PCacheResponse> clearCache(
            TNetworkAddress address, InternalService.PClearCacheRequest request) throws RpcException {
        try {
            final BackendServiceClient client = getProxy(address);
            return client.clearCache(request);
        } catch (Throwable e) {
            LOG.warn("clear cache catch a exception, address={}:{}",
                    address.getHostname(), address.getPort(), e);
            throw new RpcException(address.hostname, e.getMessage());
        }
    }

    public Future<InternalService.PProxyResult> getInfo(
            TNetworkAddress address, InternalService.PProxyRequest request) throws RpcException {
        try {
            final BackendServiceClient client = getProxy(address);
            return client.getInfo(request);
        } catch (Throwable e) {
            LOG.warn("failed to get info, address={}:{}", address.getHostname(), address.getPort(), e);
            throw new RpcException(address.hostname, e.getMessage());
        }
    }

<<<<<<< HEAD
    public Future<InternalService.PSendDataResult> sendData(
            TNetworkAddress address, Types.PUniqueId fragmentInstanceId, List<InternalService.PDataRow> data)
            throws RpcException {

        final InternalService.PSendDataRequest.Builder pRequest = InternalService.PSendDataRequest.newBuilder();
        pRequest.setFragmentInstanceId(fragmentInstanceId);
        pRequest.addAllData(data);
        try {
            final BackendServiceClient client = getProxy(address);
            return client.sendData(pRequest.build());
        } catch (Throwable e) {
            LOG.warn("failed to send data, address={}:{}", address.getHostname(), address.getPort(), e);
            throw new RpcException(address.hostname, e.getMessage());
        }
    }

    public Future<InternalService.PRollbackResult> rollback(TNetworkAddress address, Types.PUniqueId fragmentInstanceId)
            throws RpcException {
        final InternalService.PRollbackRequest pRequest = InternalService.PRollbackRequest.newBuilder()
                .setFragmentInstanceId(fragmentInstanceId).build();
        try {
            final BackendServiceClient client = getProxy(address);
            return client.rollback(pRequest);
        } catch (Throwable e) {
            LOG.warn("failed to rollback, address={}:{}", address.getHostname(), address.getPort(), e);
            throw new RpcException(address.hostname, e.getMessage());
        }
    }

    public Future<InternalService.PCommitResult> commit(TNetworkAddress address, Types.PUniqueId fragmentInstanceId)
            throws RpcException {
        final InternalService.PCommitRequest pRequest = InternalService.PCommitRequest.newBuilder()
                .setFragmentInstanceId(fragmentInstanceId).build();
        try {
            final BackendServiceClient client = getProxy(address);
            return client.commit(pRequest);
        } catch (Throwable e) {
            LOG.warn("failed to commit, address={}:{}", address.getHostname(), address.getPort(), e);
=======
    public Future<InternalService.PConstantExprResult> foldConstantExpr(
            TNetworkAddress address, TFoldConstantParams tParams) throws RpcException, TException {
        final InternalService.PConstantExprRequest pRequest = InternalService.PConstantExprRequest.newBuilder()
                .setRequest(ByteString.copyFrom(new TSerializer().serialize(tParams))).build();

        try {
            final BackendServiceClient client = getProxy(address);
            return client.foldConstantExpr(pRequest);
        } catch (Throwable e) {
            LOG.warn("failed to fold constant expr, address={}:{}", address.getHostname(), address.getPort(), e);
>>>>>>> a1a37c8c
            throw new RpcException(address.hostname, e.getMessage());
        }
    }
}<|MERGE_RESOLUTION|>--- conflicted
+++ resolved
@@ -170,7 +170,6 @@
         }
     }
 
-<<<<<<< HEAD
     public Future<InternalService.PSendDataResult> sendData(
             TNetworkAddress address, Types.PUniqueId fragmentInstanceId, List<InternalService.PDataRow> data)
             throws RpcException {
@@ -209,7 +208,7 @@
             return client.commit(pRequest);
         } catch (Throwable e) {
             LOG.warn("failed to commit, address={}:{}", address.getHostname(), address.getPort(), e);
-=======
+
     public Future<InternalService.PConstantExprResult> foldConstantExpr(
             TNetworkAddress address, TFoldConstantParams tParams) throws RpcException, TException {
         final InternalService.PConstantExprRequest pRequest = InternalService.PConstantExprRequest.newBuilder()
@@ -220,7 +219,6 @@
             return client.foldConstantExpr(pRequest);
         } catch (Throwable e) {
             LOG.warn("failed to fold constant expr, address={}:{}", address.getHostname(), address.getPort(), e);
->>>>>>> a1a37c8c
             throw new RpcException(address.hostname, e.getMessage());
         }
     }
