--- conflicted
+++ resolved
@@ -466,15 +466,12 @@
                     topDown(new SumLiteralRewrite(),
                             new MergePercentileToArray())
                 ),
-<<<<<<< HEAD
 
                 topDown(new PushDownVectorTopNIntoOlapScan(), new PushDownVirtualColumnsIntoOlapScan()),
-=======
                 topic("collect scan filter for hbo",
                     // this rule is to collect filter on basic table for hbo usage
                     topDown(new CollectPredicateOnScan())
                 ),
->>>>>>> 7e7d5c56
                 topic("Push project and filter on cte consumer to cte producer",
                         topDown(
                                 new CollectFilterAboveConsumer(),
