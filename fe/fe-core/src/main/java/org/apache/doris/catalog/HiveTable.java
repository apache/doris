--- conflicted
+++ resolved
@@ -39,14 +39,10 @@
  * Currently only support loading from hive table
  */
 public class HiveTable extends Table {
-<<<<<<< HEAD
     private static final String PROPERTY_MISSING_MSG = "Hive %s is null."
             + " Please add properties('%s'='xxx') when create table";
-=======
-    private static final String PROPERTY_MISSING_MSG = "Hive %s is null. Please add properties('%s'='xxx') when create table";
-    private static final String PROPERTY_ERROR_MSG = "Hive table properties('%s'='%s') is illegal or not supported. Please check it";
->>>>>>> f7b5f36d
-
+    private static final String PROPERTY_ERROR_MSG = "Hive table properties('%s'='%s') "
+            + "is illegal or not supported. Please check it";
     private static final String HIVE_DB = "database";
     private static final String HIVE_TABLE = "table";
     public static final String HIVE_METASTORE_URIS = "hive.metastore.uris";
@@ -101,7 +97,7 @@
         copiedProps.remove(HIVE_TABLE);
 
         // check hive properties
-        // hive.metastore.uris 
+        // hive.metastore.uris
         String hiveMetaStoreUris = copiedProps.get(HIVE_METASTORE_URIS);
         if (Strings.isNullOrEmpty(hiveMetaStoreUris)) {
             throw new DdlException(String.format(PROPERTY_MISSING_MSG, HIVE_METASTORE_URIS, HIVE_METASTORE_URIS));
@@ -115,7 +111,8 @@
             authType = AuthType.SIMPLE.getDesc();
         }
         if (!AuthType.isSupportedAuthType(authType)) {
-            throw new DdlException(String.format(PROPERTY_ERROR_MSG, BrokerUtil.HADOOP_SECURITY_AUTHENTICATION, authType));
+            throw new DdlException(String.format(PROPERTY_ERROR_MSG,
+                    BrokerUtil.HADOOP_SECURITY_AUTHENTICATION, authType));
         }
         copiedProps.remove(BrokerUtil.HADOOP_SECURITY_AUTHENTICATION);
         hiveProperties.put(BrokerUtil.HADOOP_SECURITY_AUTHENTICATION, authType);
@@ -124,23 +121,25 @@
             // check principal
             String principal = copiedProps.get(BrokerUtil.HADOOP_KERBEROS_PRINCIPAL);
             if (Strings.isNullOrEmpty(principal)) {
-                throw new DdlException(String.format(PROPERTY_MISSING_MSG, BrokerUtil.HADOOP_KERBEROS_PRINCIPAL, BrokerUtil.HADOOP_KERBEROS_PRINCIPAL));
+                throw new DdlException(String.format(PROPERTY_MISSING_MSG,
+                        BrokerUtil.HADOOP_KERBEROS_PRINCIPAL, BrokerUtil.HADOOP_KERBEROS_PRINCIPAL));
             }
             hiveProperties.put(BrokerUtil.HADOOP_KERBEROS_PRINCIPAL, principal);
             copiedProps.remove(BrokerUtil.HADOOP_KERBEROS_PRINCIPAL);
             // check keytab
             String keytabPath = copiedProps.get(BrokerUtil.HADOOP_KERBEROS_KEYTAB);
             if (Strings.isNullOrEmpty(keytabPath)) {
-                throw new DdlException(String.format(PROPERTY_MISSING_MSG, BrokerUtil.HADOOP_KERBEROS_KEYTAB, BrokerUtil.HADOOP_KERBEROS_KEYTAB));
+                throw new DdlException(String.format(PROPERTY_MISSING_MSG,
+                        BrokerUtil.HADOOP_KERBEROS_KEYTAB, BrokerUtil.HADOOP_KERBEROS_KEYTAB));
             }
             if (!Strings.isNullOrEmpty(keytabPath)) {
                 hiveProperties.put(BrokerUtil.HADOOP_KERBEROS_KEYTAB, keytabPath);
                 copiedProps.remove(BrokerUtil.HADOOP_KERBEROS_KEYTAB);
             }
         }
-        String HDFSUserName = copiedProps.get(BrokerUtil.HADOOP_USER_NAME);
-        if (!Strings.isNullOrEmpty(HDFSUserName)) {
-            hiveProperties.put(BrokerUtil.HADOOP_USER_NAME, HDFSUserName);
+        String hdfsUserName = copiedProps.get(BrokerUtil.HADOOP_USER_NAME);
+        if (!Strings.isNullOrEmpty(hdfsUserName)) {
+            hiveProperties.put(BrokerUtil.HADOOP_USER_NAME, hdfsUserName);
             copiedProps.remove(BrokerUtil.HADOOP_USER_NAME);
         }
         if (!copiedProps.isEmpty()) {
@@ -189,7 +188,7 @@
     public TTableDescriptor toThrift() {
         THiveTable tHiveTable = new THiveTable(getHiveDb(), getHiveTable(), getHiveProperties());
         TTableDescriptor tTableDescriptor = new TTableDescriptor(getId(), TTableType.HIVE_TABLE,
-            fullSchema.size(), 0, getName(), "");
+                fullSchema.size(), 0, getName(), "");
         tTableDescriptor.setHiveTable(tHiveTable);
         return tTableDescriptor;
     }
