--- conflicted
+++ resolved
@@ -22,11 +22,7 @@
 import org.apache.doris.common.util.MasterDaemon;
 import org.apache.doris.persist.AlterLightSchemaChangeInfo;
 
-import org.apache.logging.log4j.LogManager;
-import org.apache.logging.log4j.Logger;
-
 import com.google.common.collect.Maps;
-import org.apache.doris.persist.AlterLightSchemaChangeInfo;
 import org.apache.logging.log4j.LogManager;
 import org.apache.logging.log4j.Logger;
 
@@ -71,18 +67,24 @@
 
     private void flush() {
         List<Database> dbs = Env.getCurrentEnv().getInternalCatalog().getDbs();
-        rwLock.writeLock().lock();
-        try {
-            for (Database db : dbs) {
+        for (Database db : dbs) {
+            rwLock.writeLock().lock();
+            try {
                 db.getTables()
                         .stream()
                         .filter(table -> table instanceof OlapTable)
                         .map(table -> (OlapTable) table)
                         .filter(olapTable -> !olapTable.getTableProperty().getUseSchemaLightChange())
                         .forEach(table -> flushFunc.accept(db, table));
+            } finally {
+                rwLock.writeLock().unlock();
             }
-        } finally {
-            rwLock.writeLock().unlock();
+            try {
+                // avoid too often to call be
+                sleep(3000);
+            } catch (InterruptedException ignore) {
+                // do nothing
+            }
         }
     }
 
@@ -122,13 +124,8 @@
 
     private void removeRecord(String dbName, String tableName) {
         Map<String, FlushStatus> tableToStatus;
-<<<<<<< HEAD
         if (resultCollector.containsKey(dbName)
                 && (tableToStatus = resultCollector.get(dbName)).containsKey(tableName)) {
-=======
-        if (resultCollector.containsKey(dbName) &&
-                (tableToStatus = resultCollector.get(dbName)).containsKey(tableName)) {
->>>>>>> 99bcb06e
             tableToStatus.remove(tableName);
             if (tableToStatus.isEmpty()) {
                 resultCollector.remove(dbName);
