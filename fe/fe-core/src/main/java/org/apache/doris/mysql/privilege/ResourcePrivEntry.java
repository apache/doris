// Licensed to the Apache Software Foundation (ASF) under one
// or more contributor license agreements.  See the NOTICE file
// distributed with this work for additional information
// regarding copyright ownership.  The ASF licenses this file
// to you under the Apache License, Version 2.0 (the
// "License"); you may not use this file except in compliance
// with the License.  You may obtain a copy of the License at
//
//   http://www.apache.org/licenses/LICENSE-2.0
//
// Unless required by applicable law or agreed to in writing,
// software distributed under the License is distributed on an
// "AS IS" BASIS, WITHOUT WARRANTIES OR CONDITIONS OF ANY
// KIND, either express or implied.  See the License for the
// specific language governing permissions and limitations
// under the License.

package org.apache.doris.mysql.privilege;

import org.apache.doris.common.AnalysisException;
import org.apache.doris.common.CaseSensibility;
import org.apache.doris.common.PatternMatcher;
import org.apache.doris.common.PatternMatcherException;
import org.apache.doris.common.PatternMatcherWrapper;
import org.apache.doris.common.io.Text;

import java.io.DataInput;
import java.io.IOException;

public class ResourcePrivEntry extends PrivEntry {
    protected static final String ANY_RESOURCE = "*";

    protected PatternMatcher resourcePattern;
    protected String origResource;
    protected boolean isAnyResource;

    protected ResourcePrivEntry() {
    }

    protected ResourcePrivEntry(PatternMatcher resourcePattern,
            String origResource, PrivBitSet privSet) {
        super(privSet);
        this.resourcePattern = resourcePattern;
        this.origResource = origResource;
        if (origResource.equals(ANY_RESOURCE)) {
            isAnyResource = true;
        }
    }

    public static ResourcePrivEntry create(String resourceName, PrivBitSet privs)
            throws AnalysisException {
<<<<<<< HEAD
        PatternMatcher resourcePattern = PatternMatcher.createMysqlPattern(
                resourceName.equals(ANY_RESOURCE) ? "%" : resourceName,
                CaseSensibility.RESOURCE.getCaseSensibility());
=======
        PatternMatcher hostPattern = PatternMatcherWrapper.createMysqlPattern(host,
                CaseSensibility.HOST.getCaseSensibility());
        PatternMatcher resourcePattern = PatternMatcherWrapper.createMysqlPattern(
                resourceName.equals(ANY_RESOURCE) ? "%" : resourceName,
                CaseSensibility.RESOURCE.getCaseSensibility());
        PatternMatcher userPattern = PatternMatcherWrapper.createMysqlPattern(user,
                CaseSensibility.USER.getCaseSensibility());
>>>>>>> 4fc07151
        if (privs.containsNodePriv() || privs.containsDbTablePriv()) {
            throw new AnalysisException("Resource privilege can not contains node or db table privileges: " + privs);
        }
        return new ResourcePrivEntry(resourcePattern,
                resourceName, privs);
    }

    public PatternMatcher getResourcePattern() {
        return resourcePattern;
    }

    public String getOrigResource() {
        return origResource;
    }

    @Override
    public int compareTo(PrivEntry other) {
        if (!(other instanceof ResourcePrivEntry)) {
            throw new ClassCastException("cannot cast " + other.getClass().toString() + " to " + this.getClass());
        }

        ResourcePrivEntry otherEntry = (ResourcePrivEntry) other;

        return origResource.compareTo(otherEntry.origResource);
    }

    @Override
    public boolean keyMatch(PrivEntry other) {
        if (!(other instanceof ResourcePrivEntry)) {
            return false;
        }

        ResourcePrivEntry otherEntry = (ResourcePrivEntry) other;
        if (origResource.equals(otherEntry.origResource)) {
            return true;
        }
        return false;
    }

    @Override
    public String toString() {
        StringBuilder sb = new StringBuilder();
        sb.append("origResource:").append(origResource).append("priv:").append(privSet);
        return sb.toString();
    }

    @Deprecated
    public void readFields(DataInput in) throws IOException {
        super.readFields(in);
        origResource = Text.readString(in);
        try {
            resourcePattern = PatternMatcher.createMysqlPattern(origResource,
                    CaseSensibility.RESOURCE.getCaseSensibility());
        } catch (PatternMatcherException e) {
            throw new IOException(e);
        }
        isAnyResource = origResource.equals(ANY_RESOURCE);
    }
}<|MERGE_RESOLUTION|>--- conflicted
+++ resolved
@@ -48,20 +48,10 @@
     }
 
     public static ResourcePrivEntry create(String resourceName, PrivBitSet privs)
-            throws AnalysisException {
-<<<<<<< HEAD
+            throws AnalysisException, PatternMatcherException {
         PatternMatcher resourcePattern = PatternMatcher.createMysqlPattern(
                 resourceName.equals(ANY_RESOURCE) ? "%" : resourceName,
                 CaseSensibility.RESOURCE.getCaseSensibility());
-=======
-        PatternMatcher hostPattern = PatternMatcherWrapper.createMysqlPattern(host,
-                CaseSensibility.HOST.getCaseSensibility());
-        PatternMatcher resourcePattern = PatternMatcherWrapper.createMysqlPattern(
-                resourceName.equals(ANY_RESOURCE) ? "%" : resourceName,
-                CaseSensibility.RESOURCE.getCaseSensibility());
-        PatternMatcher userPattern = PatternMatcherWrapper.createMysqlPattern(user,
-                CaseSensibility.USER.getCaseSensibility());
->>>>>>> 4fc07151
         if (privs.containsNodePriv() || privs.containsDbTablePriv()) {
             throw new AnalysisException("Resource privilege can not contains node or db table privileges: " + privs);
         }
