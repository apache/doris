--- conflicted
+++ resolved
@@ -164,10 +164,8 @@
 import org.apache.doris.datasource.trinoconnector.TrinoConnectorExternalCatalog;
 import org.apache.doris.datasource.trinoconnector.TrinoConnectorExternalDatabase;
 import org.apache.doris.datasource.trinoconnector.TrinoConnectorExternalTable;
-<<<<<<< HEAD
 import org.apache.doris.job.base.AbstractJob;
 import org.apache.doris.job.extensions.insert.BatchInsertJob;
-=======
 import org.apache.doris.fs.remote.BrokerFileSystem;
 import org.apache.doris.fs.remote.ObjFileSystem;
 import org.apache.doris.fs.remote.RemoteFileSystem;
@@ -175,7 +173,6 @@
 import org.apache.doris.fs.remote.dfs.DFSFileSystem;
 import org.apache.doris.fs.remote.dfs.JFSFileSystem;
 import org.apache.doris.fs.remote.dfs.OFSFileSystem;
->>>>>>> 633ea3d8
 import org.apache.doris.job.extensions.insert.InsertJob;
 import org.apache.doris.job.extensions.mtmv.MTMVJob;
 import org.apache.doris.load.loadv2.BrokerLoadJob;
@@ -423,19 +420,12 @@
             RuntimeTypeAdapterFactory.of(
                             AbstractDataSourceProperties.class, "clazz")
                     .registerSubtype(KafkaDataSourceProperties.class, KafkaDataSourceProperties.class.getSimpleName());
-<<<<<<< HEAD
-    private static RuntimeTypeAdapterFactory<AbstractJob> jobExecutorRuntimeTypeAdapterFactory =
-            RuntimeTypeAdapterFactory.of(AbstractJob.class, "clazz")
-                    .registerSubtype(InsertJob.class, InsertJob.class.getSimpleName())
-                    .registerSubtype(BatchInsertJob.class, BatchInsertJob.class.getSimpleName())
-                    .registerSubtype(MTMVJob.class, MTMVJob.class.getSimpleName());
-=======
     private static RuntimeTypeAdapterFactory<org.apache.doris.job.base.AbstractJob>
             jobExecutorRuntimeTypeAdapterFactory
                     = RuntimeTypeAdapterFactory.of(org.apache.doris.job.base.AbstractJob.class, "clazz")
+                            .registerSubtype(BatchInsertJob.class, BatchInsertJob.class.getSimpleName())
                             .registerSubtype(InsertJob.class, InsertJob.class.getSimpleName())
                             .registerSubtype(MTMVJob.class, MTMVJob.class.getSimpleName());
->>>>>>> 633ea3d8
 
     private static RuntimeTypeAdapterFactory<MTMVSnapshotIf> mtmvSnapshotTypeAdapterFactory =
             RuntimeTypeAdapterFactory.of(MTMVSnapshotIf.class, "clazz")
