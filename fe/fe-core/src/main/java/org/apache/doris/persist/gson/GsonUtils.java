// Licensed to the Apache Software Foundation (ASF) under one
// or more contributor license agreements.  See the NOTICE file
// distributed with this work for additional information
// regarding copyright ownership.  The ASF licenses this file
// to you under the Apache License, Version 2.0 (the
// "License"); you may not use this file except in compliance
// with the License.  You may obtain a copy of the License at
//
//   http://www.apache.org/licenses/LICENSE-2.0
//
// Unless required by applicable law or agreed to in writing,
// software distributed under the License is distributed on an
// "AS IS" BASIS, WITHOUT WARRANTIES OR CONDITIONS OF ANY
// KIND, either express or implied.  See the License for the
// specific language governing permissions and limitations
// under the License.

package org.apache.doris.persist.gson;

import org.apache.doris.alter.AlterJobV2;
import org.apache.doris.alter.CloudRollupJobV2;
import org.apache.doris.alter.CloudSchemaChangeJobV2;
import org.apache.doris.alter.RollupJobV2;
import org.apache.doris.alter.SchemaChangeJobV2;
import org.apache.doris.analysis.ArithmeticExpr;
import org.apache.doris.analysis.ArrayLiteral;
import org.apache.doris.analysis.BetweenPredicate;
import org.apache.doris.analysis.BinaryPredicate;
import org.apache.doris.analysis.BoolLiteral;
import org.apache.doris.analysis.CaseExpr;
import org.apache.doris.analysis.CastExpr;
import org.apache.doris.analysis.CompoundPredicate;
import org.apache.doris.analysis.DateLiteral;
import org.apache.doris.analysis.DecimalLiteral;
import org.apache.doris.analysis.EncryptKeyRef;
import org.apache.doris.analysis.Expr;
import org.apache.doris.analysis.FloatLiteral;
import org.apache.doris.analysis.FunctionCallExpr;
import org.apache.doris.analysis.IPv4Literal;
import org.apache.doris.analysis.IPv6Literal;
import org.apache.doris.analysis.InPredicate;
import org.apache.doris.analysis.InformationFunction;
import org.apache.doris.analysis.IntLiteral;
import org.apache.doris.analysis.IsNullPredicate;
import org.apache.doris.analysis.JsonLiteral;
import org.apache.doris.analysis.LambdaFunctionCallExpr;
import org.apache.doris.analysis.LambdaFunctionExpr;
import org.apache.doris.analysis.LargeIntLiteral;
import org.apache.doris.analysis.LikePredicate;
import org.apache.doris.analysis.MapLiteral;
import org.apache.doris.analysis.MatchPredicate;
import org.apache.doris.analysis.MaxLiteral;
import org.apache.doris.analysis.NullLiteral;
import org.apache.doris.analysis.NumericLiteralExpr;
import org.apache.doris.analysis.PlaceHolderExpr;
import org.apache.doris.analysis.SlotRef;
import org.apache.doris.analysis.StringLiteral;
import org.apache.doris.analysis.StructLiteral;
import org.apache.doris.analysis.TimestampArithmeticExpr;
import org.apache.doris.analysis.VirtualSlotRef;
import org.apache.doris.backup.BackupJob;
import org.apache.doris.backup.RestoreJob;
import org.apache.doris.catalog.AggStateType;
import org.apache.doris.catalog.AnyElementType;
import org.apache.doris.catalog.AnyStructType;
import org.apache.doris.catalog.AnyType;
import org.apache.doris.catalog.ArrayType;
import org.apache.doris.catalog.BrokerTable;
import org.apache.doris.catalog.DatabaseIf;
import org.apache.doris.catalog.DistributionInfo;
import org.apache.doris.catalog.Env;
import org.apache.doris.catalog.EsResource;
import org.apache.doris.catalog.EsTable;
import org.apache.doris.catalog.FunctionGenTable;
import org.apache.doris.catalog.HMSResource;
import org.apache.doris.catalog.HashDistributionInfo;
import org.apache.doris.catalog.HdfsResource;
import org.apache.doris.catalog.HiveTable;
import org.apache.doris.catalog.InlineView;
import org.apache.doris.catalog.JdbcResource;
import org.apache.doris.catalog.JdbcTable;
import org.apache.doris.catalog.ListPartitionInfo;
import org.apache.doris.catalog.ListPartitionItem;
import org.apache.doris.catalog.MTMV;
import org.apache.doris.catalog.MapType;
import org.apache.doris.catalog.MultiRowType;
import org.apache.doris.catalog.MysqlDBTable;
import org.apache.doris.catalog.MysqlTable;
import org.apache.doris.catalog.OdbcCatalogResource;
import org.apache.doris.catalog.OdbcTable;
import org.apache.doris.catalog.OlapTable;
import org.apache.doris.catalog.Partition;
import org.apache.doris.catalog.PartitionInfo;
import org.apache.doris.catalog.PartitionItem;
import org.apache.doris.catalog.PartitionKey;
import org.apache.doris.catalog.RandomDistributionInfo;
import org.apache.doris.catalog.RangePartitionInfo;
import org.apache.doris.catalog.RangePartitionItem;
import org.apache.doris.catalog.Replica;
import org.apache.doris.catalog.Resource;
import org.apache.doris.catalog.S3Resource;
import org.apache.doris.catalog.ScalarType;
import org.apache.doris.catalog.SchemaTable;
import org.apache.doris.catalog.SinglePartitionInfo;
import org.apache.doris.catalog.SparkResource;
import org.apache.doris.catalog.StructType;
import org.apache.doris.catalog.TableIf;
import org.apache.doris.catalog.Tablet;
import org.apache.doris.catalog.TemplateType;
import org.apache.doris.catalog.VariantType;
import org.apache.doris.catalog.View;
import org.apache.doris.catalog.constraint.Constraint;
import org.apache.doris.catalog.constraint.ForeignKeyConstraint;
import org.apache.doris.catalog.constraint.PrimaryKeyConstraint;
import org.apache.doris.catalog.constraint.UniqueConstraint;
import org.apache.doris.cloud.catalog.CloudPartition;
import org.apache.doris.cloud.catalog.CloudReplica;
import org.apache.doris.cloud.catalog.CloudTablet;
import org.apache.doris.cloud.datasource.CloudInternalCatalog;
import org.apache.doris.cloud.load.CloudBrokerLoadJob;
import org.apache.doris.cloud.load.CopyJob;
import org.apache.doris.common.Config;
import org.apache.doris.common.FeMetaVersion;
import org.apache.doris.common.util.RangeUtils;
import org.apache.doris.datasource.CatalogIf;
import org.apache.doris.datasource.ExternalDatabase;
import org.apache.doris.datasource.ExternalTable;
import org.apache.doris.datasource.InternalCatalog;
import org.apache.doris.datasource.es.EsExternalCatalog;
import org.apache.doris.datasource.es.EsExternalDatabase;
import org.apache.doris.datasource.es.EsExternalTable;
import org.apache.doris.datasource.hive.HMSExternalCatalog;
import org.apache.doris.datasource.hive.HMSExternalDatabase;
import org.apache.doris.datasource.hive.HMSExternalTable;
import org.apache.doris.datasource.iceberg.IcebergDLFExternalCatalog;
import org.apache.doris.datasource.iceberg.IcebergExternalCatalog;
import org.apache.doris.datasource.iceberg.IcebergExternalDatabase;
import org.apache.doris.datasource.iceberg.IcebergExternalTable;
import org.apache.doris.datasource.iceberg.IcebergGlueExternalCatalog;
import org.apache.doris.datasource.iceberg.IcebergHMSExternalCatalog;
import org.apache.doris.datasource.iceberg.IcebergHadoopExternalCatalog;
import org.apache.doris.datasource.iceberg.IcebergRestExternalCatalog;
import org.apache.doris.datasource.infoschema.ExternalInfoSchemaDatabase;
import org.apache.doris.datasource.infoschema.ExternalInfoSchemaTable;
import org.apache.doris.datasource.infoschema.ExternalMysqlDatabase;
import org.apache.doris.datasource.infoschema.ExternalMysqlTable;
import org.apache.doris.datasource.jdbc.JdbcExternalCatalog;
import org.apache.doris.datasource.jdbc.JdbcExternalDatabase;
import org.apache.doris.datasource.jdbc.JdbcExternalTable;
import org.apache.doris.datasource.lakesoul.LakeSoulExternalCatalog;
import org.apache.doris.datasource.lakesoul.LakeSoulExternalDatabase;
import org.apache.doris.datasource.lakesoul.LakeSoulExternalTable;
import org.apache.doris.datasource.maxcompute.MaxComputeExternalCatalog;
import org.apache.doris.datasource.maxcompute.MaxComputeExternalDatabase;
import org.apache.doris.datasource.maxcompute.MaxComputeExternalTable;
import org.apache.doris.datasource.paimon.PaimonExternalCatalog;
import org.apache.doris.datasource.paimon.PaimonExternalDatabase;
import org.apache.doris.datasource.paimon.PaimonExternalTable;
import org.apache.doris.datasource.paimon.PaimonFileExternalCatalog;
import org.apache.doris.datasource.paimon.PaimonHMSExternalCatalog;
import org.apache.doris.datasource.test.TestExternalCatalog;
import org.apache.doris.datasource.test.TestExternalDatabase;
import org.apache.doris.datasource.test.TestExternalTable;
import org.apache.doris.datasource.trinoconnector.TrinoConnectorExternalCatalog;
import org.apache.doris.datasource.trinoconnector.TrinoConnectorExternalDatabase;
import org.apache.doris.datasource.trinoconnector.TrinoConnectorExternalTable;
import org.apache.doris.fs.remote.BrokerFileSystem;
import org.apache.doris.fs.remote.ObjFileSystem;
import org.apache.doris.fs.remote.RemoteFileSystem;
import org.apache.doris.fs.remote.S3FileSystem;
import org.apache.doris.fs.remote.dfs.DFSFileSystem;
import org.apache.doris.fs.remote.dfs.JFSFileSystem;
import org.apache.doris.fs.remote.dfs.OFSFileSystem;
import org.apache.doris.job.extensions.insert.InsertJob;
import org.apache.doris.job.extensions.mtmv.MTMVJob;
import org.apache.doris.load.loadv2.BrokerLoadJob;
import org.apache.doris.load.loadv2.BulkLoadJob;
import org.apache.doris.load.loadv2.InsertLoadJob;
import org.apache.doris.load.loadv2.LoadJob;
import org.apache.doris.load.loadv2.LoadJob.LoadJobStateUpdateInfo;
import org.apache.doris.load.loadv2.LoadJobFinalOperation;
import org.apache.doris.load.loadv2.MiniLoadJob;
import org.apache.doris.load.loadv2.MiniLoadTxnCommitAttachment;
import org.apache.doris.load.loadv2.SparkLoadJob;
import org.apache.doris.load.loadv2.SparkLoadJob.SparkLoadJobStateUpdateInfo;
import org.apache.doris.load.routineload.AbstractDataSourceProperties;
import org.apache.doris.load.routineload.KafkaProgress;
import org.apache.doris.load.routineload.KafkaRoutineLoadJob;
import org.apache.doris.load.routineload.RLTaskTxnCommitAttachment;
import org.apache.doris.load.routineload.RoutineLoadJob;
import org.apache.doris.load.routineload.RoutineLoadProgress;
import org.apache.doris.load.routineload.kafka.KafkaDataSourceProperties;
import org.apache.doris.load.sync.SyncJob;
import org.apache.doris.load.sync.canal.CanalSyncJob;
import org.apache.doris.mtmv.MTMVMaxTimestampSnapshot;
import org.apache.doris.mtmv.MTMVSnapshotIf;
import org.apache.doris.mtmv.MTMVTimestampSnapshot;
import org.apache.doris.mtmv.MTMVVersionSnapshot;
import org.apache.doris.policy.Policy;
import org.apache.doris.policy.RowPolicy;
import org.apache.doris.policy.StoragePolicy;
import org.apache.doris.system.BackendHbResponse;
import org.apache.doris.system.BrokerHbResponse;
import org.apache.doris.system.FrontendHbResponse;
import org.apache.doris.system.HeartbeatResponse;
import org.apache.doris.transaction.TxnCommitAttachment;

import com.google.common.base.Preconditions;
import com.google.common.collect.ArrayListMultimap;
import com.google.common.collect.HashBasedTable;
import com.google.common.collect.HashMultimap;
import com.google.common.collect.ImmutableList;
import com.google.common.collect.ImmutableMap;
import com.google.common.collect.LinkedHashMultimap;
import com.google.common.collect.LinkedListMultimap;
import com.google.common.collect.Multimap;
import com.google.common.collect.Range;
import com.google.common.collect.Table;
import com.google.gson.ExclusionStrategy;
import com.google.gson.FieldAttributes;
import com.google.gson.Gson;
import com.google.gson.GsonBuilder;
import com.google.gson.JsonArray;
import com.google.gson.JsonDeserializationContext;
import com.google.gson.JsonDeserializer;
import com.google.gson.JsonElement;
import com.google.gson.JsonObject;
import com.google.gson.JsonParseException;
import com.google.gson.JsonSerializationContext;
import com.google.gson.JsonSerializer;
import com.google.gson.ReflectionAccessFilter;
import com.google.gson.ToNumberPolicy;
import com.google.gson.TypeAdapter;
import com.google.gson.TypeAdapterFactory;
import com.google.gson.annotations.SerializedName;
import com.google.gson.internal.Streams;
import com.google.gson.reflect.TypeToken;
import com.google.gson.stream.JsonReader;
import com.google.gson.stream.JsonWriter;
import org.apache.commons.lang3.reflect.TypeUtils;

import java.io.ByteArrayInputStream;
import java.io.DataInputStream;
import java.io.IOException;
import java.lang.reflect.Method;
import java.lang.reflect.ParameterizedType;
import java.lang.reflect.Type;
import java.util.Base64;
import java.util.Collection;
import java.util.HashMap;
import java.util.List;
import java.util.Map;
import java.util.concurrent.atomic.AtomicBoolean;

/*
 * Some utilities about Gson.
 * User should get GSON instance from this class to do the serialization.
 *
 *      GsonUtils.GSON.toJson(...)
 *      GsonUtils.GSON.fromJson(...)
 *
 * More example can be seen in unit test case: "org.apache.doris.common.util.GsonSerializationTest.java".
 *
 * For inherited class serialization, see "org.apache.doris.common.util.GsonDerivedClassSerializationTest.java"
 *
 * And developers may need to add other serialization adapters for custom complex java classes.
 * You need implement a class to implements JsonSerializer and JsonDeserializer, and register it to GSON_BUILDER.
 * See the following "GuavaTableAdapter" and "GuavaMultimapAdapter" for example.
 */
public class GsonUtils {
    // runtime adapter for class "Type"
    private static RuntimeTypeAdapterFactory<org.apache.doris.catalog.Type> columnTypeAdapterFactory
            = RuntimeTypeAdapterFactory
            .of(org.apache.doris.catalog.Type.class, "clazz")
            // TODO: register other sub type after Doris support more types.
            .registerSubtype(ScalarType.class, ScalarType.class.getSimpleName())
            .registerSubtype(ArrayType.class, ArrayType.class.getSimpleName())
            .registerSubtype(MapType.class, MapType.class.getSimpleName())
            .registerSubtype(StructType.class, StructType.class.getSimpleName())
            .registerSubtype(AggStateType.class, AggStateType.class.getSimpleName())
            .registerSubtype(AnyElementType.class, AnyElementType.class.getSimpleName())
            .registerSubtype(AnyStructType.class, AnyStructType.class.getSimpleName())
            .registerSubtype(AnyType.class, AnyType.class.getSimpleName())
            .registerSubtype(MultiRowType.class, MultiRowType.class.getSimpleName())
            .registerSubtype(TemplateType.class, TemplateType.class.getSimpleName())
            .registerSubtype(VariantType.class, VariantType.class.getSimpleName());

    // runtime adapter for class "Expr"
    private static final RuntimeTypeAdapterFactory<org.apache.doris.analysis.Expr> exprAdapterFactory
            = RuntimeTypeAdapterFactory
            .of(Expr.class, "clazz")
            .registerSubtype(FunctionCallExpr.class, FunctionCallExpr.class.getSimpleName())
            .registerSubtype(LambdaFunctionCallExpr.class, LambdaFunctionCallExpr.class.getSimpleName())
            .registerSubtype(CastExpr.class, CastExpr.class.getSimpleName())
            .registerSubtype(TimestampArithmeticExpr.class, TimestampArithmeticExpr.class.getSimpleName())
            .registerSubtype(IsNullPredicate.class, IsNullPredicate.class.getSimpleName())
            .registerSubtype(BetweenPredicate.class, BetweenPredicate.class.getSimpleName())
            .registerSubtype(BinaryPredicate.class, BinaryPredicate.class.getSimpleName())
            .registerSubtype(LikePredicate.class, LikePredicate.class.getSimpleName())
            .registerSubtype(MatchPredicate.class, MatchPredicate.class.getSimpleName())
            .registerSubtype(InPredicate.class, InPredicate.class.getSimpleName())
            .registerSubtype(CompoundPredicate.class, CompoundPredicate.class.getSimpleName())
            .registerSubtype(BoolLiteral.class, BoolLiteral.class.getSimpleName())
            .registerSubtype(MaxLiteral.class, MaxLiteral.class.getSimpleName())
            .registerSubtype(StringLiteral.class, StringLiteral.class.getSimpleName())
            .registerSubtype(IntLiteral.class, IntLiteral.class.getSimpleName())
            .registerSubtype(LargeIntLiteral.class, LargeIntLiteral.class.getSimpleName())
            .registerSubtype(DecimalLiteral.class, DecimalLiteral.class.getSimpleName())
            .registerSubtype(FloatLiteral.class, FloatLiteral.class.getSimpleName())
            .registerSubtype(NullLiteral.class, NullLiteral.class.getSimpleName())
            .registerSubtype(MapLiteral.class, MapLiteral.class.getSimpleName())
            .registerSubtype(DateLiteral.class, DateLiteral.class.getSimpleName())
            .registerSubtype(IPv6Literal.class, IPv6Literal.class.getSimpleName())
            .registerSubtype(IPv4Literal.class, IPv4Literal.class.getSimpleName())
            .registerSubtype(JsonLiteral.class, JsonLiteral.class.getSimpleName())
            .registerSubtype(ArrayLiteral.class, ArrayLiteral.class.getSimpleName())
            .registerSubtype(StructLiteral.class, StructLiteral.class.getSimpleName())
            .registerSubtype(NumericLiteralExpr.class, NumericLiteralExpr.class.getSimpleName())
            .registerSubtype(PlaceHolderExpr.class, PlaceHolderExpr.class.getSimpleName())
            .registerSubtype(CaseExpr.class, CaseExpr.class.getSimpleName())
            .registerSubtype(LambdaFunctionExpr.class, LambdaFunctionExpr.class.getSimpleName())
            .registerSubtype(EncryptKeyRef.class, EncryptKeyRef.class.getSimpleName())
            .registerSubtype(ArithmeticExpr.class, ArithmeticExpr.class.getSimpleName())
            .registerSubtype(SlotRef.class, SlotRef.class.getSimpleName())
            .registerSubtype(VirtualSlotRef.class, VirtualSlotRef.class.getSimpleName())
            .registerSubtype(InformationFunction.class, InformationFunction.class.getSimpleName());

    // runtime adapter for class "DistributionInfo"
    private static RuntimeTypeAdapterFactory<DistributionInfo> distributionInfoTypeAdapterFactory
            = RuntimeTypeAdapterFactory
            .of(DistributionInfo.class, "clazz")
            .registerSubtype(HashDistributionInfo.class, HashDistributionInfo.class.getSimpleName())
            .registerSubtype(RandomDistributionInfo.class, RandomDistributionInfo.class.getSimpleName());

    // runtime adapter for class "Resource"
    private static RuntimeTypeAdapterFactory<Resource> resourceTypeAdapterFactory = RuntimeTypeAdapterFactory
            .of(Resource.class, "clazz")
            .registerSubtype(SparkResource.class, SparkResource.class.getSimpleName())
            .registerSubtype(OdbcCatalogResource.class, OdbcCatalogResource.class.getSimpleName())
            .registerSubtype(S3Resource.class, S3Resource.class.getSimpleName())
            .registerSubtype(JdbcResource.class, JdbcResource.class.getSimpleName())
            .registerSubtype(HdfsResource.class, HdfsResource.class.getSimpleName())
            .registerSubtype(HMSResource.class, HMSResource.class.getSimpleName())
            .registerSubtype(EsResource.class, EsResource.class.getSimpleName());

    // runtime adapter for class "AlterJobV2"
    private static RuntimeTypeAdapterFactory<AlterJobV2> alterJobV2TypeAdapterFactory;

    static {
        alterJobV2TypeAdapterFactory = RuntimeTypeAdapterFactory.of(AlterJobV2.class, "clazz")
                .registerSubtype(CloudSchemaChangeJobV2.class, CloudSchemaChangeJobV2.class.getSimpleName())
                .registerSubtype(CloudRollupJobV2.class, CloudRollupJobV2.class.getSimpleName());
        if (Config.isNotCloudMode()) {
            alterJobV2TypeAdapterFactory
                    .registerSubtype(RollupJobV2.class, RollupJobV2.class.getSimpleName())
                    .registerSubtype(SchemaChangeJobV2.class, SchemaChangeJobV2.class.getSimpleName());
        } else {
            // compatible with old cloud code.
            alterJobV2TypeAdapterFactory
                    .registerCompatibleSubtype(CloudRollupJobV2.class, RollupJobV2.class.getSimpleName())
                    .registerCompatibleSubtype(CloudSchemaChangeJobV2.class, SchemaChangeJobV2.class.getSimpleName());
        }
    }

    // runtime adapter for class "SyncJob"
    private static RuntimeTypeAdapterFactory<SyncJob> syncJobTypeAdapterFactory = RuntimeTypeAdapterFactory
            .of(SyncJob.class, "clazz")
            .registerSubtype(CanalSyncJob.class, CanalSyncJob.class.getSimpleName());

    // runtime adapter for class "LoadJobStateUpdateInfo"
    private static RuntimeTypeAdapterFactory<LoadJobStateUpdateInfo> loadJobStateUpdateInfoTypeAdapterFactory
            = RuntimeTypeAdapterFactory.of(LoadJobStateUpdateInfo.class, "clazz")
            .registerSubtype(SparkLoadJobStateUpdateInfo.class, SparkLoadJobStateUpdateInfo.class.getSimpleName());

    // runtime adapter for class "Policy"
    private static RuntimeTypeAdapterFactory<Policy> policyTypeAdapterFactory = RuntimeTypeAdapterFactory.of(
                    Policy.class, "clazz").registerSubtype(RowPolicy.class, RowPolicy.class.getSimpleName())
            .registerSubtype(StoragePolicy.class, StoragePolicy.class.getSimpleName());

    private static RuntimeTypeAdapterFactory<Constraint> constraintTypeAdapterFactory = RuntimeTypeAdapterFactory.of(
                    Constraint.class, "clazz")
            .registerSubtype(PrimaryKeyConstraint.class, PrimaryKeyConstraint.class.getSimpleName())
            .registerSubtype(ForeignKeyConstraint.class, ForeignKeyConstraint.class.getSimpleName())
            .registerSubtype(UniqueConstraint.class, UniqueConstraint.class.getSimpleName());

    private static RuntimeTypeAdapterFactory<CatalogIf> dsTypeAdapterFactory;

    static {
        dsTypeAdapterFactory = RuntimeTypeAdapterFactory.of(CatalogIf.class, "clazz")
                .registerSubtype(CloudInternalCatalog.class, CloudInternalCatalog.class.getSimpleName())
                .registerSubtype(HMSExternalCatalog.class, HMSExternalCatalog.class.getSimpleName())
                .registerSubtype(EsExternalCatalog.class, EsExternalCatalog.class.getSimpleName())
                .registerSubtype(JdbcExternalCatalog.class, JdbcExternalCatalog.class.getSimpleName())
                .registerSubtype(IcebergExternalCatalog.class, IcebergExternalCatalog.class.getSimpleName())
                .registerSubtype(IcebergHMSExternalCatalog.class, IcebergHMSExternalCatalog.class.getSimpleName())
                .registerSubtype(IcebergGlueExternalCatalog.class, IcebergGlueExternalCatalog.class.getSimpleName())
                .registerSubtype(IcebergRestExternalCatalog.class, IcebergRestExternalCatalog.class.getSimpleName())
                .registerSubtype(IcebergDLFExternalCatalog.class, IcebergDLFExternalCatalog.class.getSimpleName())
                .registerSubtype(IcebergHadoopExternalCatalog.class, IcebergHadoopExternalCatalog.class.getSimpleName())
                .registerSubtype(PaimonExternalCatalog.class, PaimonExternalCatalog.class.getSimpleName())
                .registerSubtype(PaimonHMSExternalCatalog.class, PaimonHMSExternalCatalog.class.getSimpleName())
                .registerSubtype(PaimonFileExternalCatalog.class, PaimonFileExternalCatalog.class.getSimpleName())
                .registerSubtype(MaxComputeExternalCatalog.class, MaxComputeExternalCatalog.class.getSimpleName())
                .registerSubtype(
                            TrinoConnectorExternalCatalog.class, TrinoConnectorExternalCatalog.class.getSimpleName())
                .registerSubtype(LakeSoulExternalCatalog.class, LakeSoulExternalCatalog.class.getSimpleName())
                .registerSubtype(TestExternalCatalog.class, TestExternalCatalog.class.getSimpleName());
        if (Config.isNotCloudMode()) {
            dsTypeAdapterFactory
                    .registerSubtype(InternalCatalog.class, InternalCatalog.class.getSimpleName());
        } else {
            // compatible with old cloud code.
            dsTypeAdapterFactory
                    .registerCompatibleSubtype(CloudInternalCatalog.class, InternalCatalog.class.getSimpleName());
        }
    }

    // routine load data source
    private static RuntimeTypeAdapterFactory<AbstractDataSourceProperties> rdsTypeAdapterFactory =
            RuntimeTypeAdapterFactory.of(
                            AbstractDataSourceProperties.class, "clazz")
                    .registerSubtype(KafkaDataSourceProperties.class, KafkaDataSourceProperties.class.getSimpleName());
    private static RuntimeTypeAdapterFactory<org.apache.doris.job.base.AbstractJob>
            jobExecutorRuntimeTypeAdapterFactory
                    = RuntimeTypeAdapterFactory.of(org.apache.doris.job.base.AbstractJob.class, "clazz")
                            .registerSubtype(InsertJob.class, InsertJob.class.getSimpleName())
                            .registerSubtype(MTMVJob.class, MTMVJob.class.getSimpleName());

    private static RuntimeTypeAdapterFactory<MTMVSnapshotIf> mtmvSnapshotTypeAdapterFactory =
            RuntimeTypeAdapterFactory.of(MTMVSnapshotIf.class, "clazz")
                    .registerSubtype(MTMVMaxTimestampSnapshot.class, MTMVMaxTimestampSnapshot.class.getSimpleName())
                    .registerSubtype(MTMVTimestampSnapshot.class, MTMVTimestampSnapshot.class.getSimpleName())
                    .registerSubtype(MTMVVersionSnapshot.class, MTMVVersionSnapshot.class.getSimpleName());

    private static RuntimeTypeAdapterFactory<DatabaseIf> dbTypeAdapterFactory = RuntimeTypeAdapterFactory.of(
                    DatabaseIf.class, "clazz")
            .registerSubtype(ExternalDatabase.class, ExternalDatabase.class.getSimpleName())
            .registerSubtype(EsExternalDatabase.class, EsExternalDatabase.class.getSimpleName())
            .registerSubtype(HMSExternalDatabase.class, HMSExternalDatabase.class.getSimpleName())
            .registerSubtype(JdbcExternalDatabase.class, JdbcExternalDatabase.class.getSimpleName())
            .registerSubtype(IcebergExternalDatabase.class, IcebergExternalDatabase.class.getSimpleName())
            .registerSubtype(LakeSoulExternalDatabase.class, LakeSoulExternalDatabase.class.getSimpleName())
            .registerSubtype(PaimonExternalDatabase.class, PaimonExternalDatabase.class.getSimpleName())
            .registerSubtype(MaxComputeExternalDatabase.class, MaxComputeExternalDatabase.class.getSimpleName())
            .registerSubtype(ExternalInfoSchemaDatabase.class, ExternalInfoSchemaDatabase.class.getSimpleName())
            .registerSubtype(ExternalMysqlDatabase.class, ExternalMysqlDatabase.class.getSimpleName())
            .registerSubtype(TrinoConnectorExternalDatabase.class, TrinoConnectorExternalDatabase.class.getSimpleName())
            .registerSubtype(TestExternalDatabase.class, TestExternalDatabase.class.getSimpleName());

    private static RuntimeTypeAdapterFactory<TableIf> tblTypeAdapterFactory = RuntimeTypeAdapterFactory.of(
                    TableIf.class, "clazz").registerSubtype(ExternalTable.class, ExternalTable.class.getSimpleName())
            .registerSubtype(EsExternalTable.class, EsExternalTable.class.getSimpleName())
            .registerSubtype(OlapTable.class, OlapTable.class.getSimpleName())
            .registerSubtype(HMSExternalTable.class, HMSExternalTable.class.getSimpleName())
            .registerSubtype(JdbcExternalTable.class, JdbcExternalTable.class.getSimpleName())
            .registerSubtype(IcebergExternalTable.class, IcebergExternalTable.class.getSimpleName())
            .registerSubtype(LakeSoulExternalTable.class, LakeSoulExternalTable.class.getSimpleName())
            .registerSubtype(PaimonExternalTable.class, PaimonExternalTable.class.getSimpleName())
            .registerSubtype(MaxComputeExternalTable.class, MaxComputeExternalTable.class.getSimpleName())
            .registerSubtype(ExternalInfoSchemaTable.class, ExternalInfoSchemaTable.class.getSimpleName())
            .registerSubtype(ExternalMysqlTable.class, ExternalMysqlTable.class.getSimpleName())
            .registerSubtype(TrinoConnectorExternalTable.class, TrinoConnectorExternalTable.class.getSimpleName())
            .registerSubtype(TestExternalTable.class, TestExternalTable.class.getSimpleName())
            .registerSubtype(BrokerTable.class, BrokerTable.class.getSimpleName())
            .registerSubtype(EsTable.class, EsTable.class.getSimpleName())
            .registerSubtype(FunctionGenTable.class, FunctionGenTable.class.getSimpleName())
            .registerSubtype(HiveTable.class, HiveTable.class.getSimpleName())
            .registerSubtype(InlineView.class, InlineView.class.getSimpleName())
            .registerSubtype(JdbcTable.class, JdbcTable.class.getSimpleName())
            .registerSubtype(MTMV.class, MTMV.class.getSimpleName())
            .registerSubtype(MysqlDBTable.class, MysqlDBTable.class.getSimpleName())
            .registerSubtype(MysqlTable.class, MysqlTable.class.getSimpleName())
            .registerSubtype(OdbcTable.class, OdbcTable.class.getSimpleName())
            .registerSubtype(SchemaTable.class, SchemaTable.class.getSimpleName())
            .registerSubtype(View.class, View.class.getSimpleName());

    // runtime adapter for class "PartitionInfo"
    private static RuntimeTypeAdapterFactory<PartitionInfo> partitionInfoTypeAdapterFactory
            = RuntimeTypeAdapterFactory.of(PartitionInfo.class, "clazz")
            .registerSubtype(ListPartitionInfo.class, ListPartitionInfo.class.getSimpleName())
            .registerSubtype(RangePartitionInfo.class, RangePartitionInfo.class.getSimpleName())
            .registerSubtype(SinglePartitionInfo.class, SinglePartitionInfo.class.getSimpleName());

    // runtime adapter for class "HeartbeatResponse"
    private static RuntimeTypeAdapterFactory<HeartbeatResponse> hbResponseTypeAdapterFactory
            = RuntimeTypeAdapterFactory.of(HeartbeatResponse.class, "clazz")
            .registerSubtype(BackendHbResponse.class, BackendHbResponse.class.getSimpleName())
            .registerSubtype(FrontendHbResponse.class, FrontendHbResponse.class.getSimpleName())
            .registerSubtype(BrokerHbResponse.class, BrokerHbResponse.class.getSimpleName());

    // runtime adapter for class "CloudReplica".
    private static RuntimeTypeAdapterFactory<Replica> replicaTypeAdapterFactory = RuntimeTypeAdapterFactory
            .of(Replica.class, "clazz")
            .registerDefaultSubtype(Replica.class)
            .registerSubtype(Replica.class, Replica.class.getSimpleName())
            .registerSubtype(CloudReplica.class, CloudReplica.class.getSimpleName());

    private static RuntimeTypeAdapterFactory<Tablet> tabletTypeAdapterFactory;

    static {
        tabletTypeAdapterFactory = RuntimeTypeAdapterFactory
                .of(Tablet.class, "clazz")
                .registerSubtype(Tablet.class, Tablet.class.getSimpleName())
                .registerSubtype(CloudTablet.class, CloudTablet.class.getSimpleName());
        if (Config.isNotCloudMode()) {
            tabletTypeAdapterFactory.registerDefaultSubtype(Tablet.class);
        } else {
            // compatible with old cloud code.
            tabletTypeAdapterFactory.registerDefaultSubtype(CloudTablet.class);
        }
    }

    // runtime adapter for class "CloudPartition".
    private static RuntimeTypeAdapterFactory<Partition> partitionTypeAdapterFactory = RuntimeTypeAdapterFactory
            .of(Partition.class, "clazz")
            .registerDefaultSubtype(Partition.class)
            .registerSubtype(Partition.class, Partition.class.getSimpleName())
            .registerSubtype(CloudPartition.class, CloudPartition.class.getSimpleName());

    // runtime adapter for class "TxnCommitAttachment".
    private static RuntimeTypeAdapterFactory<TxnCommitAttachment> txnCommitAttachmentTypeAdapterFactory
            = RuntimeTypeAdapterFactory.of(TxnCommitAttachment.class, "clazz")
            .registerDefaultSubtype(TxnCommitAttachment.class)
            .registerSubtype(LoadJobFinalOperation.class, LoadJobFinalOperation.class.getSimpleName())
            .registerSubtype(MiniLoadTxnCommitAttachment.class, MiniLoadTxnCommitAttachment.class.getSimpleName())
            .registerSubtype(RLTaskTxnCommitAttachment.class, RLTaskTxnCommitAttachment.class.getSimpleName());

    // runtime adapter for class "RoutineLoadProgress".
    private static RuntimeTypeAdapterFactory<RoutineLoadProgress> routineLoadTypeAdapterFactory
            = RuntimeTypeAdapterFactory.of(RoutineLoadProgress.class, "clazz")
            .registerDefaultSubtype(RoutineLoadProgress.class)
            .registerSubtype(KafkaProgress.class, KafkaProgress.class.getSimpleName());

<<<<<<< HEAD
    private static RuntimeTypeAdapterFactory<RoutineLoadJob> routineLoadJobTypeAdapterFactory
            = RuntimeTypeAdapterFactory.of(RoutineLoadJob.class, "clazz")
            .registerDefaultSubtype(RoutineLoadJob.class)
            .registerSubtype(KafkaRoutineLoadJob.class, KafkaRoutineLoadJob.class.getSimpleName());
=======
    private static RuntimeTypeAdapterFactory<RemoteFileSystem> remoteFileSystemTypeAdapterFactory
            = RuntimeTypeAdapterFactory.of(RemoteFileSystem.class, "clazz")
            .registerSubtype(BrokerFileSystem.class, BrokerFileSystem.class.getSimpleName())
            .registerSubtype(DFSFileSystem.class, DFSFileSystem.class.getSimpleName())
            .registerSubtype(JFSFileSystem.class, JFSFileSystem.class.getSimpleName())
            .registerSubtype(OFSFileSystem.class, OFSFileSystem.class.getSimpleName())
            .registerSubtype(ObjFileSystem.class, ObjFileSystem.class.getSimpleName())
            .registerSubtype(S3FileSystem.class, S3FileSystem.class.getSimpleName());

    private static RuntimeTypeAdapterFactory<org.apache.doris.backup.AbstractJob>
            jobBackupTypeAdapterFactory
                    = RuntimeTypeAdapterFactory.of(org.apache.doris.backup.AbstractJob.class, "clazz")
                    .registerSubtype(BackupJob.class, BackupJob.class.getSimpleName())
                    .registerSubtype(RestoreJob.class, RestoreJob.class.getSimpleName());

    private static RuntimeTypeAdapterFactory<LoadJob> loadJobTypeAdapterFactory
                    = RuntimeTypeAdapterFactory.of(LoadJob.class, "clazz")
                    .registerSubtype(BrokerLoadJob.class, BrokerLoadJob.class.getSimpleName())
                    .registerSubtype(BulkLoadJob.class, BulkLoadJob.class.getSimpleName())
                    .registerSubtype(CloudBrokerLoadJob.class, CloudBrokerLoadJob.class.getSimpleName())
                    .registerSubtype(CopyJob.class, CopyJob.class.getSimpleName())
                    .registerSubtype(InsertLoadJob.class, InsertLoadJob.class.getSimpleName())
                    .registerSubtype(MiniLoadJob.class, MiniLoadJob.class.getSimpleName())
                    .registerSubtype(SparkLoadJob.class, SparkLoadJob.class.getSimpleName());

    private static RuntimeTypeAdapterFactory<PartitionItem> partitionItemTypeAdapterFactory
                    = RuntimeTypeAdapterFactory.of(PartitionItem.class, "clazz")
                    .registerSubtype(ListPartitionItem.class, ListPartitionItem.class.getSimpleName())
                    .registerSubtype(RangePartitionItem.class, RangePartitionItem.class.getSimpleName());
>>>>>>> 77b376e1

    // the builder of GSON instance.
    // Add any other adapters if necessary.
    private static final GsonBuilder GSON_BUILDER = new GsonBuilder()
            .setObjectToNumberStrategy(ToNumberPolicy.LONG_OR_DOUBLE)
            .addSerializationExclusionStrategy(
                    new HiddenAnnotationExclusionStrategy()).enableComplexMapKeySerialization()
            .addReflectionAccessFilter(ReflectionAccessFilter.BLOCK_INACCESSIBLE_JAVA)
            .registerTypeHierarchyAdapter(Table.class, new GuavaTableAdapter())
            // .registerTypeHierarchyAdapter(Expr.class, new ExprAdapter())
            .registerTypeHierarchyAdapter(Multimap.class, new GuavaMultimapAdapter())
            .registerTypeAdapterFactory(new PostProcessTypeAdapterFactory())
            .registerTypeAdapterFactory(new ExprAdapterFactory())
            .registerTypeAdapterFactory(exprAdapterFactory)
            .registerTypeAdapterFactory(columnTypeAdapterFactory)
            .registerTypeAdapterFactory(distributionInfoTypeAdapterFactory)
            .registerTypeAdapterFactory(resourceTypeAdapterFactory)
            .registerTypeAdapterFactory(alterJobV2TypeAdapterFactory)
            .registerTypeAdapterFactory(syncJobTypeAdapterFactory)
            .registerTypeAdapterFactory(loadJobStateUpdateInfoTypeAdapterFactory)
            .registerTypeAdapterFactory(policyTypeAdapterFactory).registerTypeAdapterFactory(dsTypeAdapterFactory)
            .registerTypeAdapterFactory(dbTypeAdapterFactory).registerTypeAdapterFactory(tblTypeAdapterFactory)
            .registerTypeAdapterFactory(replicaTypeAdapterFactory)
            .registerTypeAdapterFactory(tabletTypeAdapterFactory)
            .registerTypeAdapterFactory(partitionTypeAdapterFactory)
            .registerTypeAdapterFactory(partitionInfoTypeAdapterFactory)
            .registerTypeAdapterFactory(hbResponseTypeAdapterFactory)
            .registerTypeAdapterFactory(rdsTypeAdapterFactory)
            .registerTypeAdapterFactory(jobExecutorRuntimeTypeAdapterFactory)
            .registerTypeAdapterFactory(mtmvSnapshotTypeAdapterFactory)
            .registerTypeAdapterFactory(constraintTypeAdapterFactory)
            .registerTypeAdapterFactory(txnCommitAttachmentTypeAdapterFactory)
            .registerTypeAdapterFactory(routineLoadTypeAdapterFactory)
<<<<<<< HEAD
            .registerTypeAdapterFactory(routineLoadJobTypeAdapterFactory)
=======
            .registerTypeAdapterFactory(remoteFileSystemTypeAdapterFactory)
            .registerTypeAdapterFactory(jobBackupTypeAdapterFactory)
            .registerTypeAdapterFactory(loadJobTypeAdapterFactory)
            .registerTypeAdapterFactory(partitionItemTypeAdapterFactory)
>>>>>>> 77b376e1
            .registerTypeAdapter(ImmutableMap.class, new ImmutableMapDeserializer())
            .registerTypeAdapter(ImmutableList.class, new ImmutableListDeserializer())
            .registerTypeAdapter(AtomicBoolean.class, new AtomicBooleanAdapter())
            .registerTypeAdapter(PartitionKey.class, new PartitionKey.PartitionKeySerializer())
            .registerTypeAdapter(Range.class, new RangeUtils.RangeSerializer()).setExclusionStrategies(
                    new ExclusionStrategy() {
                        @Override
                        public boolean shouldSkipField(FieldAttributes f) {
                            return false;
                        }

                        @Override
                        public boolean shouldSkipClass(Class<?> clazz) {
                            /* due to java.lang.IllegalArgumentException: com.lmax.disruptor.RingBuffer
                            <org.apache.doris.scheduler.disruptor.TimerTaskEvent> declares multiple
                            JSON fields named p1 */
                            return clazz.getName().startsWith("com.lmax.disruptor.RingBuffer");
                        }
                    });

    private static final GsonBuilder GSON_BUILDER_PRETTY_PRINTING = GSON_BUILDER.setPrettyPrinting();

    // this instance is thread-safe.
    public static final Gson GSON = GSON_BUILDER.create();

    public static final Gson GSON_PRETTY_PRINTING = GSON_BUILDER_PRETTY_PRINTING.create();

    /*
     * The exclusion strategy of GSON serialization.
     * Any fields without "@SerializedName" annotation with be ignore with
     * serializing and deserializing.
     */
    public static class HiddenAnnotationExclusionStrategy implements ExclusionStrategy {
        public boolean shouldSkipField(FieldAttributes f) {
            return f.getAnnotation(SerializedName.class) == null;
        }

        @Override
        public boolean shouldSkipClass(Class<?> clazz) {
            return false;
        }
    }

    /*
     *
     * The json adapter for Guava Table.
     * Current support:
     * 1. HashBasedTable
     *
     * The RowKey, ColumnKey and Value classes in Table should also be serializable.
     *
     * What is Adapter and Why we should implement it?
     *
     * Adapter is mainly used to provide serialization and deserialization methods for some complex classes.
     * Complex classes here usually refer to classes that are complex and cannot be modified.
     * These classes mainly include third-party library classes or some inherited classes.
     */
    private static class GuavaTableAdapter<R, C, V>
            implements JsonSerializer<Table<R, C, V>>, JsonDeserializer<Table<R, C, V>> {
        /*
         * serialize Table<R, C, V> as:
         * {
         * "rowKeys": [ "rowKey1", "rowKey2", ...],
         * "columnKeys": [ "colKey1", "colKey2", ...],
         * "cells" : [[0, 0, value1], [0, 1, value2], ...]
         * }
         *
         * the [0, 0] .. in cells are the indexes of rowKeys array and columnKeys array.
         * This serialization method can reduce the size of json string because it
         * replace the same row key
         * and column key to integer.
         */
        @Override
        public JsonElement serialize(Table<R, C, V> src, Type typeOfSrc, JsonSerializationContext context) {
            JsonArray rowKeysJsonArray = new JsonArray();
            Map<R, Integer> rowKeyToIndex = new HashMap<>();
            for (R rowKey : src.rowKeySet()) {
                rowKeyToIndex.put(rowKey, rowKeyToIndex.size());
                rowKeysJsonArray.add(context.serialize(rowKey));
            }
            JsonArray columnKeysJsonArray = new JsonArray();
            Map<C, Integer> columnKeyToIndex = new HashMap<>();
            for (C columnKey : src.columnKeySet()) {
                columnKeyToIndex.put(columnKey, columnKeyToIndex.size());
                columnKeysJsonArray.add(context.serialize(columnKey));
            }
            JsonArray cellsJsonArray = new JsonArray();
            for (Table.Cell<R, C, V> cell : src.cellSet()) {
                int rowIndex = rowKeyToIndex.get(cell.getRowKey());
                int columnIndex = columnKeyToIndex.get(cell.getColumnKey());
                cellsJsonArray.add(rowIndex);
                cellsJsonArray.add(columnIndex);
                cellsJsonArray.add(context.serialize(cell.getValue()));
            }
            JsonObject tableJsonObject = new JsonObject();
            tableJsonObject.addProperty("clazz", src.getClass().getSimpleName());
            tableJsonObject.add("rowKeys", rowKeysJsonArray);
            tableJsonObject.add("columnKeys", columnKeysJsonArray);
            tableJsonObject.add("cells", cellsJsonArray);
            return tableJsonObject;
        }

        @Override
        public Table<R, C, V> deserialize(JsonElement json, Type typeOfT, JsonDeserializationContext context) {
            Type typeOfR;
            Type typeOfC;
            Type typeOfV;
            { // CHECKSTYLE IGNORE THIS LINE
                ParameterizedType parameterizedType = (ParameterizedType) typeOfT;
                Type[] actualTypeArguments = parameterizedType.getActualTypeArguments();
                typeOfR = actualTypeArguments[0];
                typeOfC = actualTypeArguments[1];
                typeOfV = actualTypeArguments[2];
            } // CHECKSTYLE IGNORE THIS LINE
            JsonObject tableJsonObject = json.getAsJsonObject();
            String tableClazz = tableJsonObject.get("clazz").getAsString();
            JsonArray rowKeysJsonArray = tableJsonObject.getAsJsonArray("rowKeys");
            Map<Integer, R> rowIndexToKey = new HashMap<>();
            for (JsonElement jsonElement : rowKeysJsonArray) {
                R rowKey = context.deserialize(jsonElement, typeOfR);
                rowIndexToKey.put(rowIndexToKey.size(), rowKey);
            }
            JsonArray columnKeysJsonArray = tableJsonObject.getAsJsonArray("columnKeys");
            Map<Integer, C> columnIndexToKey = new HashMap<>();
            for (JsonElement jsonElement : columnKeysJsonArray) {
                C columnKey = context.deserialize(jsonElement, typeOfC);
                columnIndexToKey.put(columnIndexToKey.size(), columnKey);
            }
            JsonArray cellsJsonArray = tableJsonObject.getAsJsonArray("cells");
            Table<R, C, V> table = null;
            switch (tableClazz) {
                case "HashBasedTable":
                    table = HashBasedTable.create();
                    break;
                default:
                    Preconditions.checkState(false, "unknown guava table class: " + tableClazz);
                    break;
            }
            for (int i = 0; i < cellsJsonArray.size(); i = i + 3) {
                // format is [rowIndex, columnIndex, value]
                int rowIndex = cellsJsonArray.get(i).getAsInt();
                int columnIndex = cellsJsonArray.get(i + 1).getAsInt();
                R rowKey = rowIndexToKey.get(rowIndex);
                C columnKey = columnIndexToKey.get(columnIndex);
                V value = context.deserialize(cellsJsonArray.get(i + 2), typeOfV);
                table.put(rowKey, columnKey, value);
            }
            return table;
        }
    }

    private static class ExprAdapterFactory implements TypeAdapterFactory {

        private static final String EXPR_PROP = "expr";

        public <T> TypeAdapter<T> create(Gson gson, TypeToken<T> type) {
            final Class<T> rawType = (Class<T>) type.getRawType();
            final TypeAdapter<T> delegate = gson.getDelegateAdapter(this, type);

            return new TypeAdapter<T>() {
                public void write(JsonWriter out, T value) throws IOException {
                    delegate.write(out, value);
                }

                public T read(JsonReader in) throws IOException {
                    if (Expr.class.isAssignableFrom(rawType)
                            && Env.getCurrentEnvJournalVersion() < FeMetaVersion.VERSION_133) {
                        JsonElement json = Streams.parse(in);
                        String base64Str = json.getAsJsonObject().get(EXPR_PROP).getAsString();
                        try (DataInputStream dataInputStream = new DataInputStream(
                                new ByteArrayInputStream(Base64.getDecoder().decode(base64Str)))) {
                            return (T) Expr.readIn(dataInputStream);
                        } catch (IOException e) {
                            throw new RuntimeException(e);
                        }
                    } else {
                        return delegate.read(in);
                    }
                }
            };
        }
    }

    /*
     * The json adapter for Guava Multimap.
     * Current support:
     * 1. ArrayListMultimap
     * 2. HashMultimap
     * 3. LinkedListMultimap
     * 4. LinkedHashMultimap
     *
     * The key and value classes of multi map should also be json serializable.
     */
    private static class GuavaMultimapAdapter<K, V>
            implements JsonSerializer<Multimap<K, V>>, JsonDeserializer<Multimap<K, V>> {

        private static final Type asMapReturnType = getAsMapMethod().getGenericReturnType();

        private static Type asMapType(Type multimapType) {
            return com.google.common.reflect.TypeToken.of(multimapType).resolveType(asMapReturnType).getType();
        }

        private static Method getAsMapMethod() {
            try {
                return Multimap.class.getDeclaredMethod("asMap");
            } catch (NoSuchMethodException e) {
                throw new AssertionError(e);
            }
        }

        @Override
        public JsonElement serialize(Multimap<K, V> map, Type typeOfSrc, JsonSerializationContext context) {
            JsonObject jsonObject = new JsonObject();
            jsonObject.addProperty("clazz", map.getClass().getSimpleName());
            Map<K, Collection<V>> asMap = map.asMap();
            Type type = asMapType(typeOfSrc);
            JsonElement jsonElement = context.serialize(asMap, type);
            jsonObject.add("map", jsonElement);
            return jsonObject;
        }

        @Override
        public Multimap<K, V> deserialize(JsonElement json, Type typeOfT, JsonDeserializationContext context)
                throws JsonParseException {
            JsonObject jsonObject = json.getAsJsonObject();
            String clazz = jsonObject.get("clazz").getAsString();

            JsonElement mapElement = jsonObject.get("map");
            Map<K, Collection<V>> asMap = context.deserialize(mapElement, asMapType(typeOfT));

            Multimap<K, V> map = null;
            switch (clazz) {
                case "ArrayListMultimap":
                    map = ArrayListMultimap.create();
                    break;
                case "HashMultimap":
                    map = HashMultimap.create();
                    break;
                case "LinkedListMultimap":
                    map = LinkedListMultimap.create();
                    break;
                case "LinkedHashMultimap":
                    map = LinkedHashMultimap.create();
                    break;
                default:
                    Preconditions.checkState(false, "unknown guava multi map class: " + clazz);
                    break;
            }

            for (Map.Entry<K, Collection<V>> entry : asMap.entrySet()) {
                map.putAll(entry.getKey(), entry.getValue());
            }
            return map;
        }
    }

    private static class AtomicBooleanAdapter
            implements JsonSerializer<AtomicBoolean>, JsonDeserializer<AtomicBoolean> {

        @Override
        public AtomicBoolean deserialize(JsonElement jsonElement, Type type,
                JsonDeserializationContext jsonDeserializationContext)
                throws JsonParseException {
            JsonObject jsonObject = jsonElement.getAsJsonObject();
            boolean value = jsonObject.get("boolean").getAsBoolean();
            return new AtomicBoolean(value);
        }

        @Override
        public JsonElement serialize(AtomicBoolean atomicBoolean, Type type,
                JsonSerializationContext jsonSerializationContext) {
            JsonObject jsonObject = new JsonObject();
            jsonObject.addProperty("boolean", atomicBoolean.get());
            return jsonObject;
        }
    }

    public static final class ImmutableMapDeserializer implements JsonDeserializer<ImmutableMap<?, ?>> {
        @Override
        public ImmutableMap<?, ?> deserialize(final JsonElement json, final Type type,
                final JsonDeserializationContext context) throws JsonParseException {
            final Type type2 = TypeUtils.parameterize(Map.class, ((ParameterizedType) type).getActualTypeArguments());
            final Map<?, ?> map = context.deserialize(json, type2);
            return ImmutableMap.copyOf(map);
        }
    }

    public static final class ImmutableListDeserializer implements JsonDeserializer<ImmutableList<?>> {
        @Override
        public ImmutableList<?> deserialize(final JsonElement json, final Type type,
                final JsonDeserializationContext context) throws JsonParseException {
            final Type type2 = TypeUtils.parameterize(List.class, ((ParameterizedType) type).getActualTypeArguments());
            final List<?> list = context.deserialize(json, type2);
            return ImmutableList.copyOf(list);
        }
    }

    public static class PostProcessTypeAdapterFactory implements TypeAdapterFactory {

        public PostProcessTypeAdapterFactory() {
        }

        @Override
        public <T> TypeAdapter<T> create(Gson gson, TypeToken<T> type) {
            TypeAdapter<T> delegate = gson.getDelegateAdapter(this, type);

            return new TypeAdapter<T>() {
                public void write(JsonWriter out, T value) throws IOException {
                    delegate.write(out, value);
                }

                public T read(JsonReader reader) throws IOException {
                    T obj = delegate.read(reader);
                    if (obj instanceof GsonPostProcessable) {
                        ((GsonPostProcessable) obj).gsonPostProcess();
                    }
                    return obj;
                }
            };
        }
    }

}<|MERGE_RESOLUTION|>--- conflicted
+++ resolved
@@ -531,12 +531,11 @@
             .registerDefaultSubtype(RoutineLoadProgress.class)
             .registerSubtype(KafkaProgress.class, KafkaProgress.class.getSimpleName());
 
-<<<<<<< HEAD
     private static RuntimeTypeAdapterFactory<RoutineLoadJob> routineLoadJobTypeAdapterFactory
             = RuntimeTypeAdapterFactory.of(RoutineLoadJob.class, "clazz")
             .registerDefaultSubtype(RoutineLoadJob.class)
             .registerSubtype(KafkaRoutineLoadJob.class, KafkaRoutineLoadJob.class.getSimpleName());
-=======
+
     private static RuntimeTypeAdapterFactory<RemoteFileSystem> remoteFileSystemTypeAdapterFactory
             = RuntimeTypeAdapterFactory.of(RemoteFileSystem.class, "clazz")
             .registerSubtype(BrokerFileSystem.class, BrokerFileSystem.class.getSimpleName())
@@ -566,7 +565,6 @@
                     = RuntimeTypeAdapterFactory.of(PartitionItem.class, "clazz")
                     .registerSubtype(ListPartitionItem.class, ListPartitionItem.class.getSimpleName())
                     .registerSubtype(RangePartitionItem.class, RangePartitionItem.class.getSimpleName());
->>>>>>> 77b376e1
 
     // the builder of GSON instance.
     // Add any other adapters if necessary.
@@ -600,14 +598,11 @@
             .registerTypeAdapterFactory(constraintTypeAdapterFactory)
             .registerTypeAdapterFactory(txnCommitAttachmentTypeAdapterFactory)
             .registerTypeAdapterFactory(routineLoadTypeAdapterFactory)
-<<<<<<< HEAD
             .registerTypeAdapterFactory(routineLoadJobTypeAdapterFactory)
-=======
             .registerTypeAdapterFactory(remoteFileSystemTypeAdapterFactory)
             .registerTypeAdapterFactory(jobBackupTypeAdapterFactory)
             .registerTypeAdapterFactory(loadJobTypeAdapterFactory)
             .registerTypeAdapterFactory(partitionItemTypeAdapterFactory)
->>>>>>> 77b376e1
             .registerTypeAdapter(ImmutableMap.class, new ImmutableMapDeserializer())
             .registerTypeAdapter(ImmutableList.class, new ImmutableListDeserializer())
             .registerTypeAdapter(AtomicBoolean.class, new AtomicBooleanAdapter())
