--- conflicted
+++ resolved
@@ -63,14 +63,11 @@
 import org.apache.doris.nereids.trees.expressions.functions.agg.PercentileApproxWeighted;
 import org.apache.doris.nereids.trees.expressions.functions.agg.PercentileArray;
 import org.apache.doris.nereids.trees.expressions.functions.agg.QuantileUnion;
-<<<<<<< HEAD
 import org.apache.doris.nereids.trees.expressions.functions.agg.RegrAvgX;
 import org.apache.doris.nereids.trees.expressions.functions.agg.RegrAvgY;
 import org.apache.doris.nereids.trees.expressions.functions.agg.RegrCount;
-=======
 import org.apache.doris.nereids.trees.expressions.functions.agg.RegrIntercept;
 import org.apache.doris.nereids.trees.expressions.functions.agg.RegrSlope;
->>>>>>> 4cf69e4d
 import org.apache.doris.nereids.trees.expressions.functions.agg.Retention;
 import org.apache.doris.nereids.trees.expressions.functions.agg.SequenceCount;
 import org.apache.doris.nereids.trees.expressions.functions.agg.SequenceMatch;
@@ -145,14 +142,11 @@
             agg(PercentileApproxWeighted.class, "percentile_approx_weighted"),
             agg(PercentileArray.class, "percentile_array"),
             agg(QuantileUnion.class, "quantile_union"),
-<<<<<<< HEAD
             agg(RegrAvgX.class, "regr_avgx"),
             agg(RegrAvgY.class, "regr_avgy"),
             agg(RegrCount.class, "regr_count"),
-=======
             agg(RegrIntercept.class, "regr_intercept"),
             agg(RegrSlope.class, "regr_slope"),
->>>>>>> 4cf69e4d
             agg(Retention.class, "retention"),
             agg(SequenceCount.class, "sequence_count"),
             agg(SequenceMatch.class, "sequence_match"),
