--- conflicted
+++ resolved
@@ -68,12 +68,9 @@
 import org.apache.doris.nereids.trees.expressions.functions.agg.PercentileApproxWeighted;
 import org.apache.doris.nereids.trees.expressions.functions.agg.PercentileArray;
 import org.apache.doris.nereids.trees.expressions.functions.agg.QuantileUnion;
-<<<<<<< HEAD
 import org.apache.doris.nereids.trees.expressions.functions.agg.RegrR2;
-=======
 import org.apache.doris.nereids.trees.expressions.functions.agg.RegrIntercept;
 import org.apache.doris.nereids.trees.expressions.functions.agg.RegrSlope;
->>>>>>> 9855f797
 import org.apache.doris.nereids.trees.expressions.functions.agg.Retention;
 import org.apache.doris.nereids.trees.expressions.functions.agg.SequenceCount;
 import org.apache.doris.nereids.trees.expressions.functions.agg.SequenceMatch;
@@ -154,12 +151,9 @@
             agg(PercentileApproxWeighted.class, "percentile_approx_weighted"),
             agg(PercentileArray.class, "percentile_array"),
             agg(QuantileUnion.class, "quantile_union"),
-<<<<<<< HEAD
             agg(RegrR2.class, "regr_r2"),
-=======
             agg(RegrIntercept.class, "regr_intercept"),
             agg(RegrSlope.class, "regr_slope"),
->>>>>>> 9855f797
             agg(Retention.class, "retention"),
             agg(SequenceCount.class, "sequence_count"),
             agg(SequenceMatch.class, "sequence_match"),
