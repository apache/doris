--- conflicted
+++ resolved
@@ -461,11 +461,7 @@
 
             return nodeMap;
         });
-<<<<<<< HEAD
-        LOG.info("diffFrontends nodes: {}, current: {}, toAdd: {}, toDel: {}, enable auto start {}",
-=======
         LOG.info("diffFrontends nodes: {}, current: {}, toAdd: {}, toDel: {}, enable auto start: {}",
->>>>>>> c21b9f5b
                 expectedFes, currentFes, toAdd, toDel, Config.enable_auto_start_for_cloud_cluster);
         if (toAdd.isEmpty() && toDel.isEmpty()) {
             if (LOG.isDebugEnabled()) {
