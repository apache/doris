// Licensed to the Apache Software Foundation (ASF) under one
// or more contributor license agreements.  See the NOTICE file
// distributed with this work for additional information
// regarding copyright ownership.  The ASF licenses this file
// to you under the Apache License, Version 2.0 (the
// "License"); you may not use this file except in compliance
// with the License.  You may obtain a copy of the License at
//
//   http://www.apache.org/licenses/LICENSE-2.0
//
// Unless required by applicable law or agreed to in writing,
// software distributed under the License is distributed on an
// "AS IS" BASIS, WITHOUT WARRANTIES OR CONDITIONS OF ANY
// KIND, either express or implied.  See the License for the
// specific language governing permissions and limitations
// under the License.

package org.apache.doris.nereids.trees.plans.commands;

import org.apache.doris.catalog.Column;
import org.apache.doris.catalog.Env;
import org.apache.doris.catalog.OlapTable;
import org.apache.doris.catalog.TableIf;
import org.apache.doris.common.AnalysisException;
import org.apache.doris.common.Config;
import org.apache.doris.common.ErrorCode;
import org.apache.doris.common.NereidsException;
import org.apache.doris.common.profile.Profile;
import org.apache.doris.common.util.FileFormatConstants;
import org.apache.doris.common.util.FileFormatUtils;
import org.apache.doris.datasource.property.constants.S3Properties;
import org.apache.doris.job.base.JobExecuteType;
import org.apache.doris.job.base.JobExecutionConfiguration;
import org.apache.doris.job.extensions.insert.InsertJob;
import org.apache.doris.load.loadv2.LoadTask;
import org.apache.doris.nereids.analyzer.UnboundAlias;
import org.apache.doris.nereids.analyzer.UnboundSlot;
import org.apache.doris.nereids.analyzer.UnboundStar;
import org.apache.doris.nereids.analyzer.UnboundTVFRelation;
import org.apache.doris.nereids.analyzer.UnboundTableSinkCreator;
import org.apache.doris.nereids.trees.expressions.ComparisonPredicate;
import org.apache.doris.nereids.trees.expressions.Expression;
import org.apache.doris.nereids.trees.expressions.NamedExpression;
import org.apache.doris.nereids.trees.expressions.Properties;
import org.apache.doris.nereids.trees.expressions.StatementScopeIdGenerator;
import org.apache.doris.nereids.trees.expressions.functions.scalar.If;
import org.apache.doris.nereids.trees.expressions.literal.TinyIntLiteral;
import org.apache.doris.nereids.trees.plans.PlanType;
import org.apache.doris.nereids.trees.plans.commands.info.BulkLoadDataDesc;
import org.apache.doris.nereids.trees.plans.commands.info.BulkStorageDesc;
import org.apache.doris.nereids.trees.plans.commands.info.DMLCommandType;
import org.apache.doris.nereids.trees.plans.commands.insert.InsertIntoTableCommand;
import org.apache.doris.nereids.trees.plans.logical.LogicalCheckPolicy;
import org.apache.doris.nereids.trees.plans.logical.LogicalFilter;
import org.apache.doris.nereids.trees.plans.logical.LogicalPlan;
import org.apache.doris.nereids.trees.plans.logical.LogicalProject;
import org.apache.doris.nereids.trees.plans.visitor.PlanVisitor;
import org.apache.doris.nereids.util.ExpressionUtils;
import org.apache.doris.nereids.util.RelationUtil;
import org.apache.doris.qe.ConnectContext;
import org.apache.doris.qe.StmtExecutor;
import org.apache.doris.tablefunction.HdfsTableValuedFunction;
import org.apache.doris.tablefunction.S3TableValuedFunction;

import com.google.common.annotations.VisibleForTesting;
import com.google.common.collect.ImmutableList;
import com.google.common.collect.ImmutableMap;
import org.apache.logging.log4j.LogManager;
import org.apache.logging.log4j.Logger;

import java.util.ArrayList;
import java.util.HashMap;
import java.util.HashSet;
import java.util.List;
import java.util.Map;
import java.util.Objects;
import java.util.Optional;
import java.util.Set;
import java.util.stream.Collectors;

/**
 * load OLAP table data from external bulk file
 */
public class LoadCommand extends Command implements ForwardWithSync {

    public static final Logger LOG = LogManager.getLogger(LoadCommand.class);

    private final String labelName;
    private final BulkStorageDesc bulkStorageDesc;
    private final Set<String> sinkTableNames = new HashSet<>();
    private final List<BulkLoadDataDesc> sourceInfos;
    private final Map<String, String> properties;
    private final String comment;
    private List<InsertIntoTableCommand> plans = new ArrayList<>();
    private Profile profile;

    /**
     * constructor of ExportCommand
     */
    public LoadCommand(String labelName, List<BulkLoadDataDesc> sourceInfos, BulkStorageDesc bulkStorageDesc,
                       Map<String, String> properties, String comment) {
        super(PlanType.LOAD_COMMAND);
        this.labelName = Objects.requireNonNull(labelName.trim(), "labelName should not null");
        this.sourceInfos = Objects.requireNonNull(ImmutableList.copyOf(sourceInfos), "sourceInfos should not null");
        this.properties = Objects.requireNonNull(ImmutableMap.copyOf(properties), "properties should not null");
        this.bulkStorageDesc = Objects.requireNonNull(bulkStorageDesc, "bulkStorageDesc should not null");
        this.comment = Objects.requireNonNull(comment, "comment should not null");
    }

    /**
     * for test print
     *
     * @param ctx context
     * @return parsed insert into plan
     */
    @VisibleForTesting
    public List<LogicalPlan> parseToInsertIntoPlan(ConnectContext ctx) throws AnalysisException {
        List<LogicalPlan> plans = new ArrayList<>();
        for (BulkLoadDataDesc dataDesc : sourceInfos) {
            plans.add(completeQueryPlan(ctx, dataDesc));
        }
        return plans;
    }

    @Override
    public void run(ConnectContext ctx, StmtExecutor executor) throws Exception {
        if (!Config.enable_nereids_load) {
            ctx.getSessionVariable().enableFallbackToOriginalPlannerOnce();
            throw new AnalysisException("Fallback to legacy planner temporary.");
        }
<<<<<<< HEAD
        this.profile = new Profile(
                ctx.getSessionVariable().enableProfile,
                ctx.getSessionVariable().profileLevel,
                ctx.getSessionVariable().getEnablePipelineXEngine(),
                ctx.getSessionVariable().getAutoProfileThresholdMs());
=======
        this.profile = new Profile("Query", ctx.getSessionVariable().enableProfile,
                ctx.getSessionVariable().profileLevel);
>>>>>>> 12c59f63
        profile.getSummaryProfile().setQueryBeginTime();
        if (sourceInfos.size() == 1) {
            plans = ImmutableList.of(new InsertIntoTableCommand(completeQueryPlan(ctx, sourceInfos.get(0)),
                    Optional.of(labelName), Optional.empty(), Optional.empty()));
        } else {
            throw new AnalysisException("Multi insert into statements are unsupported.");
        }
        profile.getSummaryProfile().setQueryPlanFinishTime();
        submitInsertStmtPlan(ctx, executor, plans);
    }

    private LogicalPlan completeQueryPlan(ConnectContext ctx, BulkLoadDataDesc dataDesc)
            throws AnalysisException {
        if (LOG.isDebugEnabled()) {
            LOG.debug("nereids load stmt before conversion: {}", dataDesc::toSql);
        }
        // 1. build source projects plan (select col1,col2... from tvf where prefilter)
        Map<String, String> tvfProperties = getTvfProperties(dataDesc, bulkStorageDesc);
        LogicalPlan tvfLogicalPlan = new LogicalCheckPolicy<>(getUnboundTVFRelation(tvfProperties));
        tvfLogicalPlan = buildTvfQueryPlan(dataDesc, tvfProperties, tvfLogicalPlan);

        if (!(tvfLogicalPlan instanceof LogicalProject)) {
            throw new AnalysisException("Fail to build TVF query, TVF query should be LogicalProject");
        }
        List<NamedExpression> tvfProjects = ((LogicalProject<?>) tvfLogicalPlan).getProjects();
        // tvfProjects may be '*' or 'col1,col2,...'
        if (tvfProjects.isEmpty()) {
            throw new AnalysisException("Fail to build TVF query, parsed TVF select list requires not null");
        }
        boolean scanAllTvfCol = (tvfProjects.get(0) instanceof UnboundStar);

        OlapTable olapTable = getOlapTable(ctx, dataDesc);
        sinkTableNames.add(olapTable.getName());
        List<Column> olapSchema = olapTable.getBaseSchema();
        // map column index to mapping expr
        Map<String, Expression> mappingExpressions = dataDesc.getColumnMappings();
        // 2. build sink where
        Set<Expression> conjuncts = new HashSet<>();
        if (dataDesc.getWhereExpr().isPresent()) {
            Set<Expression> whereParts = ExpressionUtils.extractConjunctionToSet(dataDesc.getWhereExpr().get());
            for (Expression wherePart : whereParts) {
                if (!(wherePart instanceof ComparisonPredicate)) {
                    throw new AnalysisException("WHERE clause must be comparison expression");
                }
                ComparisonPredicate comparison = ((ComparisonPredicate) wherePart);
                if (!(comparison.left() instanceof UnboundSlot)) {
                    throw new AnalysisException("Invalid predicate column " + comparison.left().toSql());
                }
                conjuncts.add(comparison.rewriteUp(e -> {
                    if (!(e instanceof UnboundSlot)) {
                        return e;
                    }
                    UnboundSlot slot = (UnboundSlot) e;
                    String colName = getUnquotedName(slot);
                    return mappingExpressions.getOrDefault(colName, e);
                }));
            }
        }

        if (dataDesc.getFileFieldNames().isEmpty() && isCsvType(tvfProperties) && !conjuncts.isEmpty()) {
            throw new AnalysisException("Required property 'csv_schema' for csv file, "
                    + "when no column list specified and use WHERE");
        }
        tvfLogicalPlan = new LogicalFilter<>(conjuncts, tvfLogicalPlan);

        // 3. build sink project
        List<String> sinkCols = new ArrayList<>();
        List<NamedExpression> selectLists = new ArrayList<>();
        List<String> olapColumns = olapSchema.stream().map(Column::getDisplayName).collect(Collectors.toList());
        if (!scanAllTvfCol) {
            int numSinkCol = Math.min(tvfProjects.size(), olapColumns.size());
            // if not scan all tvf column, try to treat each tvfColumn as olapColumn
            for (int i = 0; i < numSinkCol; i++) {
                UnboundSlot sourceCol = (UnboundSlot) tvfProjects.get(i);
                // check sourceCol is slot and check olapColumn beyond index.
                String olapColumn = olapColumns.get(i);
                fillSinkBySourceCols(mappingExpressions, olapColumn,
                        sourceCol, sinkCols, selectLists);
            }
            fillDeleteOnColumn(dataDesc, olapTable, sinkCols, selectLists, Column.DELETE_SIGN);
        } else {
            for (String olapColumn : olapColumns) {
                if (olapColumn.equalsIgnoreCase(Column.VERSION_COL)
                        || olapColumn.equalsIgnoreCase(Column.SEQUENCE_COL)) {
                    continue;
                }
                if (olapColumn.equalsIgnoreCase(Column.DELETE_SIGN)) {
                    fillDeleteOnColumn(dataDesc, olapTable, sinkCols, selectLists, olapColumn);
                    continue;
                }
                fillSinkBySourceCols(mappingExpressions, olapColumn, new UnboundSlot(olapColumn),
                        sinkCols, selectLists);
            }
        }
        if (sinkCols.isEmpty() && selectLists.isEmpty()) {
            // build 'insert into tgt_tbl select * from src_tbl'
            selectLists.add(new UnboundStar(new ArrayList<>()));
        }
        for (String columnFromPath : dataDesc.getColumnsFromPath()) {
            sinkCols.add(columnFromPath);
            // columnFromPath will be parsed by BE, put columns as placeholder.
            selectLists.add(new UnboundSlot(columnFromPath));
        }

        tvfLogicalPlan = new LogicalProject<>(selectLists, tvfLogicalPlan);
        checkAndAddSequenceCol(olapTable, dataDesc, sinkCols, selectLists);
        boolean isPartialUpdate = olapTable.getEnableUniqueKeyMergeOnWrite()
                && sinkCols.size() < olapTable.getColumns().size();
        return UnboundTableSinkCreator.createUnboundTableSink(dataDesc.getNameParts(), sinkCols, ImmutableList.of(),
                false, dataDesc.getPartitionNames(), isPartialUpdate, DMLCommandType.LOAD, tvfLogicalPlan);
    }

    private static void fillDeleteOnColumn(BulkLoadDataDesc dataDesc, OlapTable olapTable,
                                           List<String> sinkCols,
                                           List<NamedExpression> selectLists,
                                           String olapColumn) throws AnalysisException {
        if (olapTable.hasDeleteSign() && dataDesc.getDeleteCondition().isPresent()) {
            checkDeleteOnConditions(dataDesc.getMergeType(), dataDesc.getDeleteCondition().get());
            Optional<If> deleteIf = createDeleteOnIfCall(olapTable, olapColumn, dataDesc);
            if (deleteIf.isPresent()) {
                sinkCols.add(olapColumn);
                selectLists.add(new UnboundAlias(deleteIf.get(), olapColumn));
            }
            sinkCols.add(olapColumn);
        }
    }

    /**
     * use to get unquoted column name
     * @return unquoted slot name
     */
    public static String getUnquotedName(NamedExpression slot) {
        if (slot instanceof UnboundAlias) {
            return slot.getName();
        } else if (slot instanceof UnboundSlot) {
            List<String> slotNameParts = ((UnboundSlot) slot).getNameParts();
            return slotNameParts.get(slotNameParts.size() - 1);
        }
        return slot.getName();
    }

    private static void fillSinkBySourceCols(Map<String, Expression> mappingExpressions,
                                             String olapColumn, UnboundSlot tvfColumn,
                                             List<String> sinkCols, List<NamedExpression> selectLists) {
        sinkCols.add(olapColumn);
        if (mappingExpressions.containsKey(olapColumn)) {
            selectLists.add(new UnboundAlias(mappingExpressions.get(olapColumn), olapColumn));
        } else {
            selectLists.add(new UnboundAlias(tvfColumn, olapColumn));
        }
    }

    private static boolean isCsvType(Map<String, String> tvfProperties) {
        return tvfProperties.get(FileFormatConstants.PROP_FORMAT).equalsIgnoreCase("csv");
    }

    /**
     * fill all column that need to be loaded to sinkCols.
     * fill the map with sink columns and generated source columns.
     * sink columns use for 'INSERT INTO'
     * generated source columns use for 'SELECT'
     *
     * @param dataDesc       dataDesc
     * @param tvfProperties  generated tvfProperties
     * @param tvfLogicalPlan source tvf relation
     */
    private static LogicalPlan buildTvfQueryPlan(BulkLoadDataDesc dataDesc,
                                                 Map<String, String> tvfProperties,
                                                 LogicalPlan tvfLogicalPlan) throws AnalysisException {
        // build tvf column filter
        if (dataDesc.getPrecedingFilterExpr().isPresent()) {
            Set<Expression> preConjuncts =
                    ExpressionUtils.extractConjunctionToSet(dataDesc.getPrecedingFilterExpr().get());
            if (!preConjuncts.isEmpty()) {
                tvfLogicalPlan = new LogicalFilter<>(preConjuncts, tvfLogicalPlan);
            }
        }

        Map<String, String> sourceProperties = dataDesc.getProperties();
        if (dataDesc.getFileFieldNames().isEmpty() && isCsvType(tvfProperties)) {
            String csvSchemaStr = sourceProperties.get(FileFormatConstants.PROP_CSV_SCHEMA);
            if (csvSchemaStr != null) {
                tvfProperties.put(FileFormatConstants.PROP_CSV_SCHEMA, csvSchemaStr);
                List<Column> csvSchema = new ArrayList<>();
                FileFormatUtils.parseCsvSchema(csvSchema, csvSchemaStr);
                List<NamedExpression> csvColumns = new ArrayList<>();
                for (Column csvColumn : csvSchema) {
                    csvColumns.add(new UnboundSlot(csvColumn.getName()));
                }
                if (!csvColumns.isEmpty()) {
                    for (String columnFromPath : dataDesc.getColumnsFromPath()) {
                        csvColumns.add(new UnboundSlot(columnFromPath));
                    }
                    return new LogicalProject<>(csvColumns, tvfLogicalPlan);
                }
                if (!dataDesc.getPrecedingFilterExpr().isPresent()) {
                    throw new AnalysisException("Required property 'csv_schema' for csv file, "
                            + "when no column list specified and use PRECEDING FILTER");
                }
            }
            return getStarProjectPlan(tvfLogicalPlan);
        }
        List<NamedExpression> dataDescColumns = new ArrayList<>();
        for (int i = 0; i < dataDesc.getFileFieldNames().size(); i++) {
            String sourceColumn = dataDesc.getFileFieldNames().get(i);
            dataDescColumns.add(new UnboundSlot(sourceColumn));
        }
        if (dataDescColumns.isEmpty()) {
            return getStarProjectPlan(tvfLogicalPlan);
        } else {
            return new LogicalProject<>(dataDescColumns, tvfLogicalPlan);
        }
    }

    private static LogicalProject<LogicalPlan> getStarProjectPlan(LogicalPlan logicalPlan) {
        return new LogicalProject<>(ImmutableList.of(new UnboundStar(new ArrayList<>())), logicalPlan);
    }

    private static Optional<If> createDeleteOnIfCall(OlapTable olapTable, String olapColName,
                                                     BulkLoadDataDesc dataDesc) throws AnalysisException {
        if (olapTable.hasDeleteSign()
                && dataDesc.getDeleteCondition().isPresent()) {
            if (!(dataDesc.getDeleteCondition().get() instanceof ComparisonPredicate)) {
                throw new AnalysisException("DELETE ON clause must be comparison expression.");
            }
            ComparisonPredicate deleteOn = (ComparisonPredicate) dataDesc.getDeleteCondition().get();
            Expression deleteOnCol = deleteOn.left();
            if (!(deleteOnCol instanceof UnboundSlot)) {
                throw new AnalysisException("DELETE ON column must be an undecorated OLAP column.");
            }
            if (!olapColName.equalsIgnoreCase(getUnquotedName((UnboundSlot) deleteOnCol))) {
                return Optional.empty();
            }
            If deleteIf = new If(deleteOn, new TinyIntLiteral((byte) 1), new TinyIntLiteral((byte) 0));
            return Optional.of(deleteIf);
        } else {
            return Optional.empty();
        }
    }

    private static void checkDeleteOnConditions(LoadTask.MergeType mergeType, Expression deleteCondition)
                throws AnalysisException {
        if (mergeType != LoadTask.MergeType.MERGE && deleteCondition != null) {
            throw new AnalysisException(BulkLoadDataDesc.EXPECT_MERGE_DELETE_ON);
        }
        if (mergeType == LoadTask.MergeType.MERGE && deleteCondition == null) {
            throw new AnalysisException(BulkLoadDataDesc.EXPECT_DELETE_ON);
        }
    }

    private static void checkAndAddSequenceCol(OlapTable olapTable, BulkLoadDataDesc dataDesc,
                                               List<String> sinkCols, List<NamedExpression> selectLists)
                throws AnalysisException {
        Optional<String> optSequenceCol = dataDesc.getSequenceCol();
        if (!optSequenceCol.isPresent() && !olapTable.hasSequenceCol()) {
            return;
        }
        // check olapTable schema and sequenceCol
        if (olapTable.hasSequenceCol() && !optSequenceCol.isPresent()) {
            throw new AnalysisException("Table " + olapTable.getName()
                    + " has sequence column, need to specify the sequence column");
        }
        if (optSequenceCol.isPresent() && !olapTable.hasSequenceCol()) {
            throw new AnalysisException("There is no sequence column in the table " + olapTable.getName());
        }
        String sequenceCol = dataDesc.getSequenceCol().get();
        // check source sequence column is in parsedColumnExprList or Table base schema
        boolean hasSourceSequenceCol = false;
        if (!sinkCols.isEmpty()) {
            List<String> allCols = new ArrayList<>(dataDesc.getFileFieldNames());
            allCols.addAll(sinkCols);
            for (String sinkCol : allCols) {
                if (sinkCol.equals(sequenceCol)) {
                    hasSourceSequenceCol = true;
                    break;
                }
            }
        }
        List<Column> columns = olapTable.getBaseSchema();
        for (Column column : columns) {
            if (column.getName().equals(sequenceCol)) {
                hasSourceSequenceCol = true;
                break;
            }
        }
        if (!hasSourceSequenceCol) {
            throw new AnalysisException("There is no sequence column " + sequenceCol + " in the " + olapTable.getName()
                    + " or the COLUMNS and SET clause");
        } else {
            sinkCols.add(Column.SEQUENCE_COL);
            selectLists.add(new UnboundAlias(new UnboundSlot(sequenceCol), Column.SEQUENCE_COL));
        }
    }

    private UnboundTVFRelation getUnboundTVFRelation(Map<String, String> properties) {
        UnboundTVFRelation relation;
        if (bulkStorageDesc.getStorageType() == BulkStorageDesc.StorageType.S3) {
            relation = new UnboundTVFRelation(StatementScopeIdGenerator.newRelationId(),
                    S3TableValuedFunction.NAME, new Properties(properties));
        } else if (bulkStorageDesc.getStorageType() == BulkStorageDesc.StorageType.HDFS) {
            relation = new UnboundTVFRelation(StatementScopeIdGenerator.newRelationId(),
                    HdfsTableValuedFunction.NAME, new Properties(properties));
        } else {
            throw new UnsupportedOperationException("Unsupported load storage type: "
                    + bulkStorageDesc.getStorageType());
        }
        return relation;
    }

    private static OlapTable getOlapTable(ConnectContext ctx, BulkLoadDataDesc dataDesc) throws AnalysisException {
        OlapTable targetTable;
        TableIf table = RelationUtil.getTable(dataDesc.getNameParts(), ctx.getEnv());
        if (!(table instanceof OlapTable)) {
            throw new AnalysisException("table must be olapTable in load command");
        }
        targetTable = ((OlapTable) table);
        return targetTable;
    }

    private static Map<String, String> getTvfProperties(BulkLoadDataDesc dataDesc, BulkStorageDesc bulkStorageDesc) {
        Map<String, String> tvfProperties = new HashMap<>(bulkStorageDesc.getProperties());
        String fileFormat = dataDesc.getFormatDesc().getFileFormat().orElse("csv");
        if ("csv".equalsIgnoreCase(fileFormat)) {
            dataDesc.getFormatDesc().getColumnSeparator().ifPresent(sep ->
                    tvfProperties.put(FileFormatConstants.PROP_COLUMN_SEPARATOR, sep.getSeparator()));
            dataDesc.getFormatDesc().getLineDelimiter().ifPresent(sep ->
                    tvfProperties.put(FileFormatConstants.PROP_LINE_DELIMITER, sep.getSeparator()));
        }
        // TODO: resolve and put ExternalFileTableValuedFunction params
        tvfProperties.put(FileFormatConstants.PROP_FORMAT, fileFormat);

        List<String> filePaths = dataDesc.getFilePaths();
        // TODO: support multi location by union
        String listFilePath = filePaths.get(0);
        if (bulkStorageDesc.getStorageType() == BulkStorageDesc.StorageType.S3) {
            S3Properties.convertToStdProperties(tvfProperties);
            tvfProperties.keySet().removeIf(S3Properties.Env.FS_KEYS::contains);
            // TODO: check file path by s3 fs list status
            tvfProperties.put(S3TableValuedFunction.PROP_URI, listFilePath);
        }

        final Map<String, String> dataDescProps = dataDesc.getProperties();
        if (dataDescProps != null) {
            tvfProperties.putAll(dataDescProps);
        }
        List<String> columnsFromPath = dataDesc.getColumnsFromPath();
        if (columnsFromPath != null && !columnsFromPath.isEmpty()) {
            tvfProperties.put(FileFormatConstants.PROP_PATH_PARTITION_KEYS,
                    String.join(",", columnsFromPath));
        }
        return tvfProperties;
    }

    private void submitInsertStmtPlan(ConnectContext ctx, StmtExecutor executor, List<InsertIntoTableCommand> plans) {
        try {
            JobExecutionConfiguration jobExecutionConfiguration = new JobExecutionConfiguration();
            jobExecutionConfiguration.setExecuteType(JobExecuteType.INSTANT);
            InsertJob jobExecutor = new InsertJob(ctx, executor, labelName, plans,
                    sinkTableNames, properties, comment, jobExecutionConfiguration);
            Env.getCurrentEnv().getJobManager().registerJob(jobExecutor);
        } catch (Exception e) {
            ctx.getState().setError(ErrorCode.ERR_UNKNOWN_ERROR, e.getMessage());
            throw new NereidsException("Command process failed.", new AnalysisException(e.getMessage(), e));
        }
    }

    @Override
    public <R, C> R accept(PlanVisitor<R, C> visitor, C context) {
        return visitor.visitLoadCommand(this, context);
    }
}<|MERGE_RESOLUTION|>--- conflicted
+++ resolved
@@ -128,16 +128,10 @@
             ctx.getSessionVariable().enableFallbackToOriginalPlannerOnce();
             throw new AnalysisException("Fallback to legacy planner temporary.");
         }
-<<<<<<< HEAD
         this.profile = new Profile(
                 ctx.getSessionVariable().enableProfile,
                 ctx.getSessionVariable().profileLevel,
-                ctx.getSessionVariable().getEnablePipelineXEngine(),
                 ctx.getSessionVariable().getAutoProfileThresholdMs());
-=======
-        this.profile = new Profile("Query", ctx.getSessionVariable().enableProfile,
-                ctx.getSessionVariable().profileLevel);
->>>>>>> 12c59f63
         profile.getSummaryProfile().setQueryBeginTime();
         if (sourceInfos.size() == 1) {
             plans = ImmutableList.of(new InsertIntoTableCommand(completeQueryPlan(ctx, sourceInfos.get(0)),
