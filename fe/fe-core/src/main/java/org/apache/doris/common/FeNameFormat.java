// Licensed to the Apache Software Foundation (ASF) under one
// or more contributor license agreements.  See the NOTICE file
// distributed with this work for additional information
// regarding copyright ownership.  The ASF licenses this file
// to you under the Apache License, Version 2.0 (the
// "License"); you may not use this file except in compliance
// with the License.  You may obtain a copy of the License at
//
//   http://www.apache.org/licenses/LICENSE-2.0
//
// Unless required by applicable law or agreed to in writing,
// software distributed under the License is distributed on an
// "AS IS" BASIS, WITHOUT WARRANTIES OR CONDITIONS OF ANY
// KIND, either express or implied.  See the License for the
// specific language governing permissions and limitations
// under the License.

package org.apache.doris.common;

import org.apache.doris.alter.SchemaChangeHandler;
import org.apache.doris.analysis.CreateMaterializedViewStmt;
import org.apache.doris.analysis.ResourceTypeEnum;
import org.apache.doris.datasource.InternalCatalog;
import org.apache.doris.mysql.privilege.Role;
import org.apache.doris.mysql.privilege.RoleManager;
import org.apache.doris.qe.ConnectContext;
import org.apache.doris.qe.VariableMgr;

import com.google.common.base.Strings;

public class FeNameFormat {
    private static final String LABEL_REGEX = "^[\\-_A-Za-z0-9:]{1," + Config.label_regex_length + "}$";
    // if modify the matching length of a regular expression,
    // please modify error msg when FeNameFormat.checkCommonName throw exception in CreateRoutineLoadStmt
<<<<<<< HEAD
    private static final String COMMON_NAME_REGEX = "^[a-zA-Z][a-zA-Z0-9\\-_]{0,63}$";
    private static final String UNDERSCORE_COMMON_NAME_REGEX = "^[_a-zA-Z][a-zA-Z0-9\\-_]{0,63}$";
    private static final String TABLE_NAME_REGEX = "^[a-zA-Z][a-zA-Z0-9\\-_]*$";
    private static final String USER_NAME_REGEX = "^[a-zA-Z][a-zA-Z0-9.\\-_]*$";
    private static final String COLUMN_NAME_REGEX = "^[.a-zA-Z0-9_+\\-/?@#$%^&*\"\\s,:]{1,256}$";

    private static final String UNICODE_LABEL_REGEX = "^[\\-_A-Za-z0-9:\\p{L}]{1," + Config.label_regex_length + "}$";
    private static final String UNICODE_COMMON_NAME_REGEX = "^[a-zA-Z\\p{L}][a-zA-Z0-9\\-_\\p{L}]{0,63}$";
    private static final String UNICODE_UNDERSCORE_COMMON_NAME_REGEX = "^[_a-zA-Z\\p{L}][a-zA-Z0-9\\-_\\p{L}]{0,63}$";
    private static final String UNICODE_TABLE_NAME_REGEX = "^[a-zA-Z\\p{L}][a-zA-Z0-9\\-_\\p{L}]*$";
    private static final String UNICODE_USER_NAME_REGEX = "^[a-zA-Z\\p{L}][a-zA-Z0-9.\\-_\\p{L}]*$";
    private static final String UNICODE_COLUMN_NAME_REGEX
            = "^[.a-zA-Z0-9_+\\-/?@#$%^&*\"\\s,:\\p{L}]{1,256}$";
=======
    private static final String COMMON_NAME_REGEX = "^[a-zA-Z][a-zA-Z0-9-_]{0,63}$";
    private static final String UNDERSCORE_COMMON_NAME_REGEX = "^[_a-zA-Z][a-zA-Z0-9-_]{0,63}$";
    private static final String TABLE_NAME_REGEX = "^[a-zA-Z][a-zA-Z0-9-_]*$";
    private static final String USER_NAME_REGEX = "^[a-zA-Z][a-zA-Z0-9.-_]*$";
    private static final String REPOSITORY_NAME_REGEX = "^[a-zA-Z][a-zA-Z0-9-_]{0,255}$";
    private static final String COLUMN_NAME_REGEX = "^[.a-zA-Z0-9_+-/?@#$%^&*\"\\s,:]{1,256}$";

    private static final String UNICODE_LABEL_REGEX = "^[-_A-Za-z0-9:\\p{L}]{1," + Config.label_regex_length + "}$";
    private static final String UNICODE_COMMON_NAME_REGEX = "^[a-zA-Z\\p{L}][a-zA-Z0-9-_\\p{L}]{0,63}$";
    private static final String UNICODE_UNDERSCORE_COMMON_NAME_REGEX = "^[_a-zA-Z\\p{L}][a-zA-Z0-9-_\\p{L}]{0,63}$";
    private static final String UNICODE_TABLE_NAME_REGEX = "^[a-zA-Z\\p{L}][a-zA-Z0-9-_\\p{L}]*$";
    private static final String UNICODE_USER_NAME_REGEX = "^[a-zA-Z\\p{L}][a-zA-Z0-9.-_\\p{L}]*$";
    private static final String UNICODE_COLUMN_NAME_REGEX
            = "^[.a-zA-Z0-9_+-/?@#$%^&*\"\\s,:\\p{L}]{1,256}$";
    private static final String UNICODE_REPOSITORY_NAME_REGEX = "^[a-zA-Z\\p{L}][a-zA-Z0-9-_\\p{L}]{0,255}$";
>>>>>>> e3142fe5

    public static final String FORBIDDEN_PARTITION_NAME = "placeholder_";

    public static final String TEMPORARY_TABLE_SIGN = "_#TEMP#_";

    public static void checkCatalogName(String catalogName) throws AnalysisException {
        if (!InternalCatalog.INTERNAL_CATALOG_NAME.equals(catalogName) && (Strings.isNullOrEmpty(catalogName)
                || !catalogName.matches(getCommonNameRegex()))) {
            ErrorReport.reportAnalysisException(ErrorCode.ERR_WRONG_CATALOG_NAME, catalogName);
        }
    }

    public static void checkDbName(String dbName) throws AnalysisException {
        if (Strings.isNullOrEmpty(dbName) || !dbName.matches(getCommonNameRegex())) {
            ErrorReport.reportAnalysisException(ErrorCode.ERR_WRONG_DB_NAME, dbName);
        }
    }

    public static void checkTableName(String tableName) throws AnalysisException {
        if (Strings.isNullOrEmpty(tableName)
                || !tableName.matches(getTableNameRegex())) {
            ErrorReport.reportAnalysisException(ErrorCode.ERR_WRONG_TABLE_NAME, tableName,
                    getTableNameRegex());
        }
        if (tableName.length() > Config.table_name_length_limit) {
            ErrorReport.reportAnalysisException(ErrorCode.ERR_TABLE_NAME_LENGTH_LIMIT, tableName,
                    tableName.length(), Config.table_name_length_limit);
        }
        // forbid table name contains sign of temporary table
        if (tableName.indexOf(FeNameFormat.TEMPORARY_TABLE_SIGN) != -1) {
            ErrorReport.reportAnalysisException("Incorrect table name, table name can't contains "
                    + FeNameFormat.TEMPORARY_TABLE_SIGN);
        }
    }

    public static void checkPartitionName(String partitionName) throws AnalysisException {
        if (Strings.isNullOrEmpty(partitionName) || !partitionName.matches(getCommonNameRegex())) {
            ErrorReport.reportAnalysisException(ErrorCode.ERR_WRONG_PARTITION_NAME, partitionName);
        }

        if (partitionName.startsWith(FORBIDDEN_PARTITION_NAME)) {
            ErrorReport.reportAnalysisException(ErrorCode.ERR_WRONG_PARTITION_NAME, partitionName);
        }
    }

    public static void checkColumnName(String columnName) throws AnalysisException {
        if (Strings.isNullOrEmpty(columnName) || !columnName.matches(getColumnNameRegex())) {
            ErrorReport.reportAnalysisException(ErrorCode.ERR_WRONG_COLUMN_NAME,
                    columnName, getColumnNameRegex());
        }
        if (columnName.startsWith(SchemaChangeHandler.SHADOW_NAME_PREFIX)) {
            ErrorReport.reportAnalysisException(ErrorCode.ERR_WRONG_COLUMN_NAME,
                    columnName, getColumnNameRegex());
        }
        if (columnName.startsWith(CreateMaterializedViewStmt.MATERIALIZED_VIEW_NAME_PREFIX)
                || columnName.startsWith(CreateMaterializedViewStmt.MATERIALIZED_VIEW_AGGREGATE_NAME_PREFIX)) {
            throw new AnalysisException(
                    "Incorrect column name " + columnName + ", column name can't start with 'mv_'/'mva_'");
        }
    }

    public static void checkLabel(String label) throws AnalysisException {
        if (Strings.isNullOrEmpty(label) || !label.matches(getLabelRegex())) {
            throw new AnalysisException("Label format error. regex: " + getLabelRegex() + ", label: " + label);
        }
    }

    public static void checkUserName(String userName) throws AnalysisException {
        if (Strings.isNullOrEmpty(userName) || !userName.matches(getUserNameRegex())) {
            throw new AnalysisException("invalid user name: " + userName);
        }
    }

    public static void checkRoleName(String role, boolean canBeAdmin, String errMsg) throws AnalysisException {
        if (Strings.isNullOrEmpty(role) || !role.matches(getCommonNameRegex())) {
            throw new AnalysisException("invalid role format: " + role);
        }

        boolean res = false;
        if (CaseSensibility.ROLE.getCaseSensibility()) {
            res = role.equals(Role.OPERATOR_ROLE) || (!canBeAdmin && role.equals(Role.ADMIN_ROLE));
        } else {
            res = role.equalsIgnoreCase(Role.OPERATOR_ROLE)
                    || (!canBeAdmin && role.equalsIgnoreCase(Role.ADMIN_ROLE));
        }

        if (res || role.startsWith(RoleManager.DEFAULT_ROLE_PREFIX)) {
            throw new AnalysisException(errMsg + ": " + role);
        }
    }

    public static void checkResourceName(String resourceName, ResourceTypeEnum type) throws AnalysisException {
        if (type == ResourceTypeEnum.GENERAL) {
            checkCommonName("resource", resourceName);
        } else {
            checkCommonName("clusterName", resourceName);
        }
    }

    public static void checkStorageVaultName(String vaultName) throws AnalysisException {
        checkCommonName("vault", vaultName);
    }

    public static void checkWorkloadGroupName(String workloadGroupName) throws AnalysisException {
        checkCommonName("workload group", workloadGroupName);
    }

    public static void checkWorkloadSchedPolicyName(String policyName) throws AnalysisException {
        checkCommonName("workload schedule policy", policyName);
    }

    public static void checkCommonName(String type, String name) throws AnalysisException {
        final String regex = getCommonNameRegex();
        if (Strings.isNullOrEmpty(name) || !name.matches(regex)) {
            ErrorReport.reportAnalysisException(ErrorCode.ERR_WRONG_NAME_FORMAT, type, name, regex);
        }
    }

    public static void checkOutfileSuccessFileName(String type, String name) throws AnalysisException {
        final String regex = getOutfileSuccessFileNameRegex();
        if (Strings.isNullOrEmpty(name) || !name.matches(regex)) {
            ErrorReport.reportAnalysisException(ErrorCode.ERR_WRONG_NAME_FORMAT, type, name, regex);
        }
    }

    public static void checkRepositoryName(String repositoryName) throws AnalysisException {
        final String regex = getRepositoryNameRegex();
        if (Strings.isNullOrEmpty(repositoryName) || !repositoryName.matches(regex)) {
            ErrorReport.reportAnalysisException(ErrorCode.ERR_WRONG_NAME_FORMAT, "repository", repositoryName, regex);
        }
    }

    private static boolean isEnableUnicodeNameSupport() {
        boolean unicodeSupport;
        if (ConnectContext.get() != null) {
            unicodeSupport = ConnectContext.get().getSessionVariable().isEnableUnicodeNameSupport();
        } else {
            unicodeSupport = VariableMgr.getDefaultSessionVariable().isEnableUnicodeNameSupport();
        }
        return unicodeSupport;
    }

    public static String getColumnNameRegex() {
        if (FeNameFormat.isEnableUnicodeNameSupport()) {
            return UNICODE_COLUMN_NAME_REGEX;
        } else {
            return COLUMN_NAME_REGEX;
        }
    }

    public static String getTableNameRegex() {
        if (FeNameFormat.isEnableUnicodeNameSupport()) {
            return UNICODE_TABLE_NAME_REGEX;
        } else {
            return TABLE_NAME_REGEX;
        }
    }

    public static String getUserNameRegex() {
        if (FeNameFormat.isEnableUnicodeNameSupport()) {
            return UNICODE_USER_NAME_REGEX;
        } else {
            return USER_NAME_REGEX;
        }
    }

    public static String getLabelRegex() {
        if (FeNameFormat.isEnableUnicodeNameSupport()) {
            return UNICODE_LABEL_REGEX;
        } else {
            return LABEL_REGEX;
        }
    }

    public static String getCommonNameRegex() {
        if (FeNameFormat.isEnableUnicodeNameSupport()) {
            return UNICODE_COMMON_NAME_REGEX;
        } else {
            return COMMON_NAME_REGEX;
        }
    }

    public static String getOutfileSuccessFileNameRegex() {
        if (FeNameFormat.isEnableUnicodeNameSupport()) {
            return UNICODE_UNDERSCORE_COMMON_NAME_REGEX;
        } else {
            return UNDERSCORE_COMMON_NAME_REGEX;
        }
    }

    public static String getRepositoryNameRegex() {
        if (FeNameFormat.isEnableUnicodeNameSupport()) {
            return UNICODE_REPOSITORY_NAME_REGEX;
        } else {
            return REPOSITORY_NAME_REGEX;
        }
    }
}<|MERGE_RESOLUTION|>--- conflicted
+++ resolved
@@ -32,12 +32,12 @@
     private static final String LABEL_REGEX = "^[\\-_A-Za-z0-9:]{1," + Config.label_regex_length + "}$";
     // if modify the matching length of a regular expression,
     // please modify error msg when FeNameFormat.checkCommonName throw exception in CreateRoutineLoadStmt
-<<<<<<< HEAD
     private static final String COMMON_NAME_REGEX = "^[a-zA-Z][a-zA-Z0-9\\-_]{0,63}$";
-    private static final String UNDERSCORE_COMMON_NAME_REGEX = "^[_a-zA-Z][a-zA-Z0-9\\-_]{0,63}$";
     private static final String TABLE_NAME_REGEX = "^[a-zA-Z][a-zA-Z0-9\\-_]*$";
     private static final String USER_NAME_REGEX = "^[a-zA-Z][a-zA-Z0-9.\\-_]*$";
+    private static final String REPOSITORY_NAME_REGEX = "^[a-zA-Z][a-zA-Z0-9\\-_]{0,255}$";
     private static final String COLUMN_NAME_REGEX = "^[.a-zA-Z0-9_+\\-/?@#$%^&*\"\\s,:]{1,256}$";
+    private static final String UNDERSCORE_COMMON_NAME_REGEX = "^[_a-zA-Z][a-zA-Z0-9\\-_]{0,63}$";
 
     private static final String UNICODE_LABEL_REGEX = "^[\\-_A-Za-z0-9:\\p{L}]{1," + Config.label_regex_length + "}$";
     private static final String UNICODE_COMMON_NAME_REGEX = "^[a-zA-Z\\p{L}][a-zA-Z0-9\\-_\\p{L}]{0,63}$";
@@ -46,23 +46,7 @@
     private static final String UNICODE_USER_NAME_REGEX = "^[a-zA-Z\\p{L}][a-zA-Z0-9.\\-_\\p{L}]*$";
     private static final String UNICODE_COLUMN_NAME_REGEX
             = "^[.a-zA-Z0-9_+\\-/?@#$%^&*\"\\s,:\\p{L}]{1,256}$";
-=======
-    private static final String COMMON_NAME_REGEX = "^[a-zA-Z][a-zA-Z0-9-_]{0,63}$";
-    private static final String UNDERSCORE_COMMON_NAME_REGEX = "^[_a-zA-Z][a-zA-Z0-9-_]{0,63}$";
-    private static final String TABLE_NAME_REGEX = "^[a-zA-Z][a-zA-Z0-9-_]*$";
-    private static final String USER_NAME_REGEX = "^[a-zA-Z][a-zA-Z0-9.-_]*$";
-    private static final String REPOSITORY_NAME_REGEX = "^[a-zA-Z][a-zA-Z0-9-_]{0,255}$";
-    private static final String COLUMN_NAME_REGEX = "^[.a-zA-Z0-9_+-/?@#$%^&*\"\\s,:]{1,256}$";
-
-    private static final String UNICODE_LABEL_REGEX = "^[-_A-Za-z0-9:\\p{L}]{1," + Config.label_regex_length + "}$";
-    private static final String UNICODE_COMMON_NAME_REGEX = "^[a-zA-Z\\p{L}][a-zA-Z0-9-_\\p{L}]{0,63}$";
-    private static final String UNICODE_UNDERSCORE_COMMON_NAME_REGEX = "^[_a-zA-Z\\p{L}][a-zA-Z0-9-_\\p{L}]{0,63}$";
-    private static final String UNICODE_TABLE_NAME_REGEX = "^[a-zA-Z\\p{L}][a-zA-Z0-9-_\\p{L}]*$";
-    private static final String UNICODE_USER_NAME_REGEX = "^[a-zA-Z\\p{L}][a-zA-Z0-9.-_\\p{L}]*$";
-    private static final String UNICODE_COLUMN_NAME_REGEX
-            = "^[.a-zA-Z0-9_+-/?@#$%^&*\"\\s,:\\p{L}]{1,256}$";
-    private static final String UNICODE_REPOSITORY_NAME_REGEX = "^[a-zA-Z\\p{L}][a-zA-Z0-9-_\\p{L}]{0,255}$";
->>>>>>> e3142fe5
+    private static final String UNICODE_REPOSITORY_NAME_REGEX = "^[a-zA-Z\\p{L}][a-zA-Z0-9\\-_\\p{L}]{0,255}$";
 
     public static final String FORBIDDEN_PARTITION_NAME = "placeholder_";
 
