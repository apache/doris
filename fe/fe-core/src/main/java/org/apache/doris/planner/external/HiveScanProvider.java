--- conflicted
+++ resolved
@@ -209,17 +209,6 @@
         allFiles.addAll(files);
     }
 
-<<<<<<< HEAD
-    public Configuration getConfiguration() {
-        Configuration conf = new HdfsConfiguration();
-        for (Map.Entry<String, String> entry : hmsTable.getHadoopProperties().entrySet()) {
-            conf.set(entry.getKey(), entry.getValue());
-        }
-        return conf;
-    }
-
-=======
->>>>>>> adb758dc
     public int getTotalPartitionNum() {
         return totalPartitionNum;
     }
