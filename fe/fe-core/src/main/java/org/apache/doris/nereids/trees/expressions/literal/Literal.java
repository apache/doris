// Licensed to the Apache Software Foundation (ASF) under one
// or more contributor license agreements.  See the NOTICE file
// distributed with this work for additional information
// regarding copyright ownership.  The ASF licenses this file
// to you under the Apache License, Version 2.0 (the
// "License"); you may not use this file except in compliance
// with the License.  You may obtain a copy of the License at
//
//   http://www.apache.org/licenses/LICENSE-2.0
//
// Unless required by applicable law or agreed to in writing,
// software distributed under the License is distributed on an
// "AS IS" BASIS, WITHOUT WARRANTIES OR CONDITIONS OF ANY
// KIND, either express or implied.  See the License for the
// specific language governing permissions and limitations
// under the License.

package org.apache.doris.nereids.trees.expressions.literal;

import org.apache.doris.analysis.BoolLiteral;
import org.apache.doris.analysis.IntLiteral;
import org.apache.doris.analysis.LiteralExpr;
import org.apache.doris.catalog.MysqlColType;
import org.apache.doris.catalog.Type;
import org.apache.doris.common.Config;
import org.apache.doris.common.util.ByteBufferUtil;
import org.apache.doris.mysql.MysqlProto;
import org.apache.doris.nereids.exceptions.AnalysisException;
import org.apache.doris.nereids.exceptions.UnboundException;
import org.apache.doris.nereids.trees.expressions.Expression;
import org.apache.doris.nereids.trees.expressions.shape.LeafExpression;
import org.apache.doris.nereids.trees.expressions.visitor.ExpressionVisitor;
import org.apache.doris.nereids.types.CharType;
import org.apache.doris.nereids.types.DataType;
import org.apache.doris.nereids.types.DateTimeType;
import org.apache.doris.nereids.types.DateTimeV2Type;
import org.apache.doris.nereids.types.DateType;
import org.apache.doris.nereids.types.DecimalV2Type;
import org.apache.doris.nereids.types.DecimalV3Type;
import org.apache.doris.nereids.types.LargeIntType;
import org.apache.doris.nereids.types.StringType;
import org.apache.doris.nereids.types.TimeV2Type;
import org.apache.doris.nereids.types.VarcharType;
import org.apache.doris.nereids.types.coercion.IntegralType;

import com.google.common.collect.ImmutableList;

import java.math.BigDecimal;
import java.math.BigInteger;
import java.nio.ByteBuffer;
import java.nio.charset.StandardCharsets;
import java.util.Locale;
import java.util.Objects;
import java.util.Optional;

/**
 * All data type literal expression in Nereids.
 * TODO: Increase the implementation of sub expression. such as Integer.
 */
public abstract class Literal extends Expression implements LeafExpression {

    protected final DataType dataType;

    /**
     * Constructor for Literal.
     *
     * @param dataType logical data type in Nereids
     */
    public Literal(DataType dataType) {
        super(ImmutableList.of());
        this.dataType = Objects.requireNonNull(dataType);
    }

    /**
     * Get literal according to value type
     */
    public static Literal of(Object value) {
        if (value == null) {
            return new NullLiteral();
        } else if (value instanceof Byte) {
            return new TinyIntLiteral((Byte) value);
        } else if (value instanceof Short) {
            return new SmallIntLiteral((Short) value);
        } else if (value instanceof Integer) {
            return new IntegerLiteral((Integer) value);
        } else if (value instanceof Long) {
            return new BigIntLiteral((Long) value);
        } else if (value instanceof BigInteger) {
            return new LargeIntLiteral((BigInteger) value);
        } else if (value instanceof Float) {
            return new FloatLiteral((Float) value);
        } else if (value instanceof Double) {
            return new DoubleLiteral((Double) value);
        } else if (value instanceof BigDecimal) {
            if (Config.enable_decimal_conversion) {
                return new DecimalV3Literal((BigDecimal) value);
            } else {
                return new DecimalLiteral((BigDecimal) value);
            }
        } else if (value instanceof Boolean) {
            return BooleanLiteral.of((Boolean) value);
        } else if (value instanceof String) {
            return new StringLiteral((String) value);
        } else {
            throw new RuntimeException();
        }
    }

    public abstract Object getValue();

    /**
     * Map literal to double, and keep "<=" order.
     * for numeric literal (int/long/double/float), directly convert to double
     * for char/varchar/string, we take first 8 chars as a int64, and convert it to double
     * for other literals, getDouble() is not used.
     * <p>
     * And hence, we could express the range of a datatype, and used in stats derive.
     * for example:
     * 'abcxxxxxxxxxxx' is between ('abb', 'zzz')
     *
     * @return double representation of literal.
     */
    public double getDouble() {
        try {
            return Double.parseDouble(getValue().toString());
        } catch (Exception e) {
            return 0.0;
        }
    }

    public String getStringValue() {
        return String.valueOf(getValue());
    }

    @Override
    public DataType getDataType() throws UnboundException {
        return dataType;
    }

    @Override
    public String computeToSql() {
        return toString();
    }

    @Override
    public String getExpressionName() {
        if (!this.exprName.isPresent()) {
            this.exprName = Optional.of("literal");
        }
        return this.exprName.get();
    }

    @Override
    public boolean nullable() throws UnboundException {
        return this instanceof NullLiteral;
    }

    @Override
    public <R, C> R accept(ExpressionVisitor<R, C> visitor, C context) {
        return visitor.visitLiteral(this, context);
    }

    /**
     * literal expr compare.
     */
    @Override
    public Expression checkedCastTo(DataType targetType) throws AnalysisException {
        if (getDataType().isNumericType()) {
            String desc = getStringValue();
            BigDecimal val = new BigDecimal(desc);
            BigDecimal maxVal = val;
            BigDecimal minVal = val;
            if (targetType.isTinyIntType()) {
                maxVal = new BigDecimal(Byte.MAX_VALUE);
                minVal = new BigDecimal(Byte.MIN_VALUE);
            } else if (targetType.isSmallIntType()) {
                maxVal = new BigDecimal(Short.MAX_VALUE);
                minVal = new BigDecimal(Short.MIN_VALUE);
            } else if (targetType.isIntegerType()) {
                maxVal = new BigDecimal(Integer.MAX_VALUE);
                minVal = new BigDecimal(Integer.MIN_VALUE);
            } else if (targetType.isBigIntType()) {
                maxVal = new BigDecimal(Long.MAX_VALUE);
                minVal = new BigDecimal(Long.MIN_VALUE);
            } else if (targetType.isLargeIntType()) {
                maxVal = new BigDecimal(LargeIntType.MAX_VALUE);
                minVal = new BigDecimal(LargeIntType.MIN_VALUE);
            } else if (targetType.isFloatType()) {
                maxVal = new BigDecimal(Float.MAX_VALUE);
                minVal = BigDecimal.valueOf(-Float.MAX_VALUE);
            } else if (targetType.isDoubleType()) {
                maxVal = new BigDecimal(Double.MAX_VALUE);
                minVal = BigDecimal.valueOf(-Double.MAX_VALUE);
            }

            if (val.compareTo(maxVal) > 0 || val.compareTo(minVal) < 0) {
                throw new AnalysisException(
                        String.format("%s can't cast to %s", desc, targetType));
            }
        }
        if (getDataType().isTimeLikeType() && !(targetType.isStringType()
                || targetType.isTimeLikeType() || targetType.isVariantType())) {
            throw new AnalysisException(
                    String.format("can't cast %s to %s", getDataType(), targetType));
        }
        return uncheckedCastTo(targetType);
    }

    @Override
    protected Expression uncheckedCastTo(DataType targetType) throws AnalysisException {
        if (this.dataType.equals(targetType)) {
            return this;
        }
        if (this instanceof NullLiteral) {
            return new NullLiteral(targetType);
        }
        // TODO support string to complex
        String desc = getStringValue();
        // convert boolean to byte string value to support cast boolean to numeric in FE.
        if (this.equals(BooleanLiteral.TRUE)) {
            desc = "1";
        } else if (this.equals(BooleanLiteral.FALSE)) {
            desc = "0";
        }
        if (targetType.isBooleanType()) {
            try {
                // convert any non-zero numeric literal to true if target type is boolean
                long value = Long.parseLong(desc);
                if (value == 0) {
                    return Literal.of(false);
                } else {
                    return Literal.of(true);
                }
            } catch (Exception e) {
                // ignore
            }
            if ("0".equals(desc) || "false".equals(desc.toLowerCase(Locale.ROOT))) {
                return Literal.of(false);
            }
            if ("1".equals(desc) || "true".equals(desc.toLowerCase(Locale.ROOT))) {
                return Literal.of(true);
            }
        }
        if (targetType instanceof IntegralType) {
            // do trailing zeros to avoid number parse error when cast to integral type
            BigDecimal bigDecimal = new BigDecimal(desc);
            if (bigDecimal.stripTrailingZeros().scale() <= 0) {
                desc = bigDecimal.stripTrailingZeros().toPlainString();
            }
        }
        if (targetType.isTinyIntType()) {
            return Literal.of(Byte.valueOf(desc));
        } else if (targetType.isSmallIntType()) {
            return Literal.of(Short.valueOf(desc));
        } else if (targetType.isIntegerType()) {
            return Literal.of(Integer.valueOf(desc));
        } else if (targetType.isBigIntType()) {
            return Literal.of(Long.valueOf(desc));
        } else if (targetType.isLargeIntType()) {
            return Literal.of(new BigDecimal(desc).toBigInteger());
        } else if (targetType.isFloatType()) {
            return Literal.of(Double.valueOf(desc).floatValue());
        } else if (targetType.isDoubleType()) {
            return Literal.of(Double.parseDouble(desc));
        } else if (targetType.isCharType()) {
            if (((CharType) targetType).getLen() >= desc.length()) {
                return new CharLiteral(desc, ((CharType) targetType).getLen());
            }
        } else if (targetType.isVarcharType()) {
            return new VarcharLiteral(desc, ((VarcharType) targetType).getLen());
        } else if (targetType instanceof StringType) {
            return new StringLiteral(desc);
        } else if (targetType.isDateType()) {
            return new DateLiteral(desc);
        } else if (targetType.isDateTimeType()) {
            return new DateTimeLiteral(desc);
        } else if (targetType.isDecimalV2Type()) {
            return new DecimalLiteral((DecimalV2Type) targetType, new BigDecimal(desc));
        } else if (targetType.isDecimalV3Type()) {
            return new DecimalV3Literal((DecimalV3Type) targetType, new BigDecimal(desc));
        } else if (targetType.isDateV2Type()) {
            return new DateV2Literal(desc);
        } else if (targetType.isDateTimeV2Type()) {
            return new DateTimeV2Literal((DateTimeV2Type) targetType, desc);
        } else if (targetType.isJsonType()) {
            return new JsonLiteral(desc);
        } else if (targetType.isIPv4Type()) {
            return new IPv4Literal(desc);
        } else if (targetType.isIPv6Type()) {
            return new IPv6Literal(desc);
        } else if (targetType.isTimeLikeType()) {
            return new TimeV2Literal((TimeV2Type) targetType, desc);
        }
        throw new AnalysisException("cannot cast " + desc + " from type " + this.dataType + " to type " + targetType);
    }

    /** fromLegacyLiteral */
    public static Literal fromLegacyLiteral(LiteralExpr literalExpr, Type type) {
        DataType dataType = DataType.fromCatalogType(type);
        if (literalExpr instanceof org.apache.doris.analysis.MaxLiteral) {
            return new MaxLiteral(dataType);
        } else if (literalExpr instanceof org.apache.doris.analysis.NullLiteral) {
            return new NullLiteral(dataType);
        }
        switch (type.getPrimitiveType()) {
            case TINYINT: {
                IntLiteral intLiteral = (IntLiteral) literalExpr;
                return new TinyIntLiteral((byte) intLiteral.getValue());
            }
            case SMALLINT: {
                IntLiteral intLiteral = (IntLiteral) literalExpr;
                return new SmallIntLiteral((short) intLiteral.getValue());
            }
            case INT: {
                IntLiteral intLiteral = (IntLiteral) literalExpr;
                return new IntegerLiteral((int) intLiteral.getValue());
            }
            case BIGINT: {
                IntLiteral intLiteral = (IntLiteral) literalExpr;
                return new BigIntLiteral(intLiteral.getValue());
            }
            case LARGEINT: {
                org.apache.doris.analysis.LargeIntLiteral intLiteral
                        = (org.apache.doris.analysis.LargeIntLiteral) literalExpr;
                return new LargeIntLiteral(intLiteral.getRealValue());
            }
            case DATEV2: {
                org.apache.doris.analysis.DateLiteral dateLiteral = (org.apache.doris.analysis.DateLiteral) literalExpr;
                return new DateV2Literal(dateLiteral.getYear(), dateLiteral.getMonth(), dateLiteral.getDay());
            }
            case DATE: {
                org.apache.doris.analysis.DateLiteral dateLiteral = (org.apache.doris.analysis.DateLiteral) literalExpr;
                return new DateLiteral(dateLiteral.getYear(), dateLiteral.getMonth(), dateLiteral.getDay());
            }
            case DATETIME: {
                org.apache.doris.analysis.DateLiteral dateLiteral = (org.apache.doris.analysis.DateLiteral) literalExpr;
                return new DateTimeLiteral(
                        DateTimeType.INSTANCE, dateLiteral.getYear(), dateLiteral.getMonth(), dateLiteral.getDay(),
                        dateLiteral.getHour(), dateLiteral.getMinute(), dateLiteral.getSecond(),
                        dateLiteral.getMicrosecond()
                );
            }
            case DATETIMEV2: {
                org.apache.doris.analysis.DateLiteral dateLiteral = (org.apache.doris.analysis.DateLiteral) literalExpr;
                return new DateTimeV2Literal(
                        (DateTimeV2Type) DateType.fromCatalogType(type),
                        dateLiteral.getYear(), dateLiteral.getMonth(), dateLiteral.getDay(),
                        dateLiteral.getHour(), dateLiteral.getMinute(), dateLiteral.getSecond(),
                        dateLiteral.getMicrosecond()
                );
            }
            case BOOLEAN: {
                return ((BoolLiteral) literalExpr).getValue() ? BooleanLiteral.TRUE : BooleanLiteral.FALSE;
            }
            case CHAR: {
                return new CharLiteral(literalExpr.getStringValue(), ((CharType) dataType).getLen());
            }
            case VARCHAR: {
                return new VarcharLiteral(literalExpr.getStringValue(), ((VarcharType) dataType).getLen());
            }
            case STRING: {
                return new StringLiteral(literalExpr.getStringValue());
            }
            case FLOAT: {
                org.apache.doris.analysis.FloatLiteral floatLiteral
                        = (org.apache.doris.analysis.FloatLiteral) literalExpr;
                return new FloatLiteral((float) floatLiteral.getValue());
            }
            case DOUBLE: {
                org.apache.doris.analysis.FloatLiteral floatLiteral
                        = (org.apache.doris.analysis.FloatLiteral) literalExpr;
                return new DoubleLiteral(floatLiteral.getValue());
            }
            case DECIMALV2: {
                org.apache.doris.analysis.DecimalLiteral decimalLiteral
                        = (org.apache.doris.analysis.DecimalLiteral) literalExpr;
                BigDecimal clonedValue = decimalLiteral.getValue().add(BigDecimal.ZERO);
                return new DecimalLiteral((DecimalV2Type) dataType, clonedValue);
            }
            case DECIMAL32:
            case DECIMAL64:
            case DECIMAL128:
            case DECIMAL256: {
                org.apache.doris.analysis.DecimalLiteral decimalLiteral
                        = (org.apache.doris.analysis.DecimalLiteral) literalExpr;
                BigDecimal clonedValue = decimalLiteral.getValue().add(BigDecimal.ZERO);
                return new DecimalV3Literal((DecimalV3Type) dataType, clonedValue);
            }
<<<<<<< HEAD
            case DATETIME: return new DateTimeLiteral(stringValue);
            case DATETIMEV2: return new DateTimeV2Literal(stringValue);
            case JSONB: return new JsonLiteral(stringValue);
            case IPV4: return new IPv4Literal(stringValue);
            case IPV6: return new IPv6Literal(stringValue);
            case TIMEV2: return new TimeV2Literal(stringValue);
=======
            case JSONB: return new JsonLiteral(literalExpr.getStringValue());
            case IPV4: return new IPv4Literal(literalExpr.getStringValue());
            case IPV6: return new IPv6Literal(literalExpr.getStringValue());
>>>>>>> 00ec5875
            default: {
                throw new AnalysisException("Unsupported convert the " + literalExpr.getType()
                        + " of legacy literal to nereids literal");
            }
        }
    }

    @Override
    public boolean equals(Object o) {
        if (this == o) {
            return true;
        }
        if (o == null || getClass() != o.getClass()) {
            return false;
        }
        Literal other = (Literal) o;
        return Objects.equals(getValue(), other.getValue());
    }

    @Override
    protected int computeHashCode() {
        return Objects.hashCode(getValue());
    }

    @Override
    public int fastChildrenHashCode() {
        return Objects.hashCode(getValue());
    }

    @Override
    public String toString() {
        return String.valueOf(getValue());
    }

    public abstract LiteralExpr toLegacyLiteral();

    public boolean isStringLikeLiteral() {
        return dataType.isStringLikeType();
    }

    /** whether is ZERO value **/
    public boolean isZero() {
        if (isNullLiteral()) {
            return false;
        }
        if (dataType.isTinyIntType()) {
            return getValue().equals((byte) 0);
        } else if (dataType.isSmallIntType()) {
            return getValue().equals((short) 0);
        } else if (dataType.isIntegerType()) {
            return getValue().equals(0);
        } else if (dataType.isBigIntType()) {
            return getValue().equals(0L);
        } else if (dataType.isLargeIntType()) {
            return getValue().equals(BigInteger.ZERO);
        } else if (dataType.isFloatType()) {
            return getValue().equals(0.0f);
        } else if (dataType.isDoubleType()) {
            return getValue().equals(0.0);
        } else if (dataType.isDecimalV2Type()) {
            return getValue().equals(BigDecimal.ZERO);
        } else if (dataType.isDecimalV3Type()) {
            return getValue().equals(BigDecimal.ZERO);
        }
        return false;
    }

    /**
    ** get paramter length, port from  mysql get_param_length
    **/
    public static int getParmLen(ByteBuffer data) {
        int maxLen = data.remaining();
        if (maxLen < 1) {
            return 0;
        }
        // get and advance 1 byte
        int len = MysqlProto.readInt1(data);
        if (len == 252) {
            if (maxLen < 3) {
                return 0;
            }
            // get and advance 2 bytes
            return MysqlProto.readInt2(data);
        } else if (len == 253) {
            if (maxLen < 4) {
                return 0;
            }
            // get and advance 3 bytes
            return MysqlProto.readInt3(data);
        } else if (len == 254) {
            /*
            In our client-server protocol all numbers bigger than 2^24
            stored as 8 bytes with uint8korr. Here we always know that
            parameter length is less than 2^4 so we don't look at the second
            4 bytes. But still we need to obey the protocol hence 9 in the
            assignment below.
            */
            if (maxLen < 9) {
                return 0;
            }
            len = MysqlProto.readInt4(data);
            MysqlProto.readFixedString(data, 4);
            return len;
        } else if (len == 255) {
            return 0;
        } else {
            return len;
        }
    }

    /**
     * Retrieves a Literal object based on the MySQL type and the data provided.
     *
     * @param mysqlType the MySQL type identifier
     * @param isUnsigned true if it is an unsigned type
     * @param data      the ByteBuffer containing the data
     * @return a Literal object corresponding to the MySQL type
     * @throws AnalysisException if the MySQL type is unsupported or if data conversion fails
     * @link  <a href="https://dev.mysql.com/doc/dev/mysql-server/latest/page_protocol_binary_resultset.html">...</a>.
     */
    public static Literal getLiteralByMysqlType(MysqlColType mysqlType, boolean isUnsigned, ByteBuffer data)
            throws AnalysisException {
        Literal literal = null;
        // If this is an unsigned numeric type, we convert it by using larger data types. For example, we can use
        // small int to represent unsigned tiny int (0-255), big int to represent unsigned ints (0-2 ^ 32-1),
        // and so on.
        switch (mysqlType) {
            case MYSQL_TYPE_TINY:
                literal = !isUnsigned
                    ? new TinyIntLiteral(data.get()) :
                        new SmallIntLiteral(ByteBufferUtil.getUnsignedByte(data));
                break;
            case MYSQL_TYPE_SHORT:
                literal = !isUnsigned
                    ? new SmallIntLiteral((short) data.getChar()) :
                        new IntegerLiteral(ByteBufferUtil.getUnsignedShort(data));
                break;
            case MYSQL_TYPE_LONG:
                literal = !isUnsigned
                    ? new IntegerLiteral(data.getInt()) :
                        new BigIntLiteral(ByteBufferUtil.getUnsignedInt(data));
                break;
            case MYSQL_TYPE_LONGLONG:
                literal = !isUnsigned
                    ? new BigIntLiteral(data.getLong()) :
                        new LargeIntLiteral(new BigInteger(Long.toUnsignedString(data.getLong())));
                break;
            case MYSQL_TYPE_FLOAT:
                literal = new FloatLiteral(data.getFloat());
                break;
            case MYSQL_TYPE_DOUBLE:
                literal = new DoubleLiteral(data.getDouble());
                break;
            case MYSQL_TYPE_DECIMAL:
            case MYSQL_TYPE_NEWDECIMAL:
                literal = handleDecimalLiteral(data);
                break;
            case MYSQL_TYPE_DATE:
                literal = handleDateLiteral(data);
                break;
            case MYSQL_TYPE_DATETIME:
            case MYSQL_TYPE_TIMESTAMP:
            case MYSQL_TYPE_TIMESTAMP2:
                literal = handleDateTimeLiteral(data);
                break;
            case MYSQL_TYPE_STRING:
            case MYSQL_TYPE_VARSTRING:
                literal = handleStringLiteral(data);
                break;
            case MYSQL_TYPE_VARCHAR:
                literal = handleVarcharLiteral(data);
                break;
            default:
                throw new AnalysisException("Unsupported MySQL type: " + mysqlType);
        }
        return literal;
    }

    private static Literal handleDecimalLiteral(ByteBuffer data) throws AnalysisException {
        int len = getParmLen(data);
        byte[] bytes = new byte[len];
        data.get(bytes);
        try {
            String value = new String(bytes);
            BigDecimal v = new BigDecimal(value);
            if (Config.enable_decimal_conversion) {
                return new DecimalV3Literal(v);
            }
            return new DecimalLiteral(v);
        } catch (NumberFormatException e) {
            throw new AnalysisException("Invalid decimal literal", e);
        }
    }

    private static Literal handleDateLiteral(ByteBuffer data) {
        int len = getParmLen(data);
        if (len >= 4) {
            int year = (int) data.getChar();
            int month = (int) data.get();
            int day = (int) data.get();
            if (Config.enable_date_conversion) {
                return new DateV2Literal(year, month, day);
            }
            return new DateLiteral(year, month, day);
        } else {
            if (Config.enable_date_conversion) {
                return new DateV2Literal(0, 1, 1);
            }
            return new DateLiteral(0, 1, 1);
        }
    }

    private static Literal handleDateTimeLiteral(ByteBuffer data) {
        int len = getParmLen(data);
        if (len >= 4) {
            int year = (int) data.getChar();
            int month = (int) data.get();
            int day = (int) data.get();
            int hour = 0;
            int minute = 0;
            int second = 0;
            int microsecond = 0;
            if (len > 4) {
                hour = (int) data.get();
                minute = (int) data.get();
                second = (int) data.get();
            }
            if (len > 7) {
                microsecond = data.getInt();
            }
            if (Config.enable_date_conversion) {
                return new DateTimeV2Literal(DateTimeV2Type.MAX, year, month, day, hour, minute, second, microsecond);
            }
            return new DateTimeLiteral(DateTimeType.INSTANCE, year, month, day, hour, minute, second, microsecond);
        } else {
            if (Config.enable_date_conversion) {
                return new DateTimeV2Literal(0, 1, 1, 0, 0, 0);
            }
            return new DateTimeLiteral(0, 1, 1, 0, 0, 0);
        }
    }

    private static Literal handleStringLiteral(ByteBuffer data) {
        int strLen = getParmLen(data);
        strLen = Math.min(strLen, data.remaining());
        byte[] bytes = new byte[strLen];
        data.get(bytes);
        // ATTN: use fixed StandardCharsets.UTF_8 to avoid unexpected charset in
        // different environment
        return new StringLiteral(new String(bytes, StandardCharsets.UTF_8));
    }

    private static Literal handleVarcharLiteral(ByteBuffer data) {
        int strLen = getParmLen(data);
        strLen = Math.min(strLen, data.remaining());
        byte[] bytes = new byte[strLen];
        data.get(bytes);
        // ATTN: use fixed StandardCharsets.UTF_8 to avoid unexpected charset in
        // different environment
        return new VarcharLiteral(new String(bytes, StandardCharsets.UTF_8));
    }
}<|MERGE_RESOLUTION|>--- conflicted
+++ resolved
@@ -386,18 +386,10 @@
                 BigDecimal clonedValue = decimalLiteral.getValue().add(BigDecimal.ZERO);
                 return new DecimalV3Literal((DecimalV3Type) dataType, clonedValue);
             }
-<<<<<<< HEAD
-            case DATETIME: return new DateTimeLiteral(stringValue);
-            case DATETIMEV2: return new DateTimeV2Literal(stringValue);
-            case JSONB: return new JsonLiteral(stringValue);
-            case IPV4: return new IPv4Literal(stringValue);
-            case IPV6: return new IPv6Literal(stringValue);
-            case TIMEV2: return new TimeV2Literal(stringValue);
-=======
             case JSONB: return new JsonLiteral(literalExpr.getStringValue());
             case IPV4: return new IPv4Literal(literalExpr.getStringValue());
             case IPV6: return new IPv6Literal(literalExpr.getStringValue());
->>>>>>> 00ec5875
+            case TIMEV2: return new TimeV2Literal(literalExpr.getStringValue());
             default: {
                 throw new AnalysisException("Unsupported convert the " + literalExpr.getType()
                         + " of legacy literal to nereids literal");
