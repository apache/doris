--- conflicted
+++ resolved
@@ -39,11 +39,7 @@
 
     protected final List<String> qualifier;
 
-<<<<<<< HEAD
-    private final RelationId id;
-=======
     protected final RelationId id;
->>>>>>> 858e8234
 
     /**
      * Constructor for PhysicalRelation.
@@ -97,10 +93,6 @@
         return ImmutableList.of();
     }
 
-<<<<<<< HEAD
-    @Override
-=======
->>>>>>> 858e8234
     public RelationId getId() {
         return id;
     }
