// Licensed to the Apache Software Foundation (ASF) under one
// or more contributor license agreements.  See the NOTICE file
// distributed with this work for additional information
// regarding copyright ownership.  The ASF licenses this file
// to you under the Apache License, Version 2.0 (the
// "License"); you may not use this file except in compliance
// with the License.  You may obtain a copy of the License at
//
//   http://www.apache.org/licenses/LICENSE-2.0
//
// Unless required by applicable law or agreed to in writing,
// software distributed under the License is distributed on an
// "AS IS" BASIS, WITHOUT WARRANTIES OR CONDITIONS OF ANY
// KIND, either express or implied.  See the License for the
// specific language governing permissions and limitations
// under the License.

package org.apache.doris.nereids.rules.rewrite.logical;

import org.apache.doris.nereids.rules.Rule;
import org.apache.doris.nereids.rules.RuleType;
import org.apache.doris.nereids.rules.expression.rewrite.ExpressionRuleExecutor;
import org.apache.doris.nereids.rules.rewrite.OneRewriteRuleFactory;
import org.apache.doris.nereids.trees.expressions.BooleanLiteral;
import org.apache.doris.nereids.trees.expressions.ComparisonPredicate;
import org.apache.doris.nereids.trees.expressions.Expression;
import org.apache.doris.nereids.trees.expressions.Slot;
import org.apache.doris.nereids.trees.expressions.visitor.SlotExtractor;
import org.apache.doris.nereids.trees.plans.GroupPlan;
import org.apache.doris.nereids.trees.plans.Plan;
import org.apache.doris.nereids.trees.plans.logical.LogicalFilter;
import org.apache.doris.nereids.trees.plans.logical.LogicalJoin;
import org.apache.doris.nereids.util.ExpressionUtils;

import com.google.common.collect.Lists;
import com.google.common.collect.Sets;

import java.util.List;
import java.util.Objects;
import java.util.Optional;
import java.util.Set;

/**
 * Push the predicate in the LogicalFilter or LogicalJoin to the join children.
 * For example:
 * select a.k1,b.k1 from a join b on a.k1 = b.k1 and a.k2 > 2 and b.k2 > 5 where a.k1 > 1 and b.k1 > 2
 * Logical plan tree:
 *                 project
 *                   |
 *                filter (a.k1 > 1 and b.k1 > 2)
 *                   |
 *                join (a.k1 = b.k1 and a.k2 > 2 and b.k2 > 5)
 *                 /   \
 *              scan  scan
 * transformed:
 *                      project
 *                        |
 *                join (a.k1 = b.k1)
 *                /                \
 * filter(a.k1 > 1 and a.k2 > 2 )   filter(b.k1 > 2 and b.k2 > 5)
 *             |                                    |
 *            scan                                scan
 * todo: Now, only support eq on condition for inner join, support other case later
 */
public class PushPredicateThroughJoin extends OneRewriteRuleFactory {

    @Override
    public Rule build() {
        return logicalFilter(innerLogicalJoin()).then(filter -> {

            LogicalJoin<GroupPlan, GroupPlan> join = filter.child();

            Expression wherePredicates = filter.getPredicates();
            Expression onPredicates = BooleanLiteral.TRUE;

            List<Expression> otherConditions = Lists.newArrayList();
            List<Expression> eqConditions = Lists.newArrayList();

            if (join.getCondition().isPresent()) {
                onPredicates = join.getCondition().get();
            }

            List<Slot> leftInput = join.left().getOutput();
            List<Slot> rightInput = join.right().getOutput();

            ExpressionUtils.extractConjunct(ExpressionUtils.and(onPredicates, wherePredicates)).forEach(predicate -> {
                if (Objects.nonNull(getJoinCondition(predicate, leftInput, rightInput))) {
                    eqConditions.add(predicate);
                } else {
                    otherConditions.add(predicate);
                }
            });

            List<Expression> leftPredicates = Lists.newArrayList();
            List<Expression> rightPredicates = Lists.newArrayList();

            for (Expression p : otherConditions) {
                Set<Slot> slots = SlotExtractor.extractSlot(p);
                if (slots.isEmpty()) {
                    leftPredicates.add(p);
                    rightPredicates.add(p);
                }
                if (leftInput.containsAll(slots)) {
                    leftPredicates.add(p);
                }
                if (rightInput.containsAll(slots)) {
                    rightPredicates.add(p);
                }
            }

            otherConditions.removeAll(leftPredicates);
            otherConditions.removeAll(rightPredicates);
            otherConditions.addAll(eqConditions);
            Expression joinConditions = ExpressionUtils.and(otherConditions);

            return pushDownPredicate(join, joinConditions, leftPredicates, rightPredicates);
        }).toRule(RuleType.PUSH_DOWN_PREDICATE_THROUGH_JOIN);
    }

    private Plan pushDownPredicate(LogicalJoin<GroupPlan, GroupPlan> joinPlan,
            Expression joinConditions, List<Expression> leftPredicates, List<Expression> rightPredicates) {

        Expression left = ExpressionUtils.and(leftPredicates);
        Expression right = ExpressionUtils.and(rightPredicates);
        //todo expr should optimize again using expr rewrite
        ExpressionRuleExecutor exprRewriter = new ExpressionRuleExecutor();
        Plan leftPlan = joinPlan.left();
        Plan rightPlan = joinPlan.right();
<<<<<<< HEAD
        if (!left.equals(Literal.TRUE_LITERAL)) {
            leftPlan = new LogicalFilter<>(exprRewriter.rewrite(left), leftPlan);
        }

        if (!right.equals(Literal.TRUE_LITERAL)) {
            rightPlan = new LogicalFilter<>(exprRewriter.rewrite(right), rightPlan);
=======
        if (!left.equals(BooleanLiteral.TRUE)) {
            leftPlan = new LogicalFilter(exprRewriter.rewrite(left), leftPlan);
        }

        if (!right.equals(BooleanLiteral.TRUE)) {
            rightPlan = new LogicalFilter(exprRewriter.rewrite(right), rightPlan);
>>>>>>> d9095922
        }

        return new LogicalJoin<>(joinPlan.getJoinType(), Optional.of(joinConditions), leftPlan, rightPlan);
    }

    private Expression getJoinCondition(Expression predicate, List<Slot> leftOutputs, List<Slot> rightOutputs) {
        if (!(predicate instanceof ComparisonPredicate)) {
            return null;
        }

        ComparisonPredicate comparison = (ComparisonPredicate) predicate;

        Set<Slot> leftSlots = SlotExtractor.extractSlot(comparison.left());
        Set<Slot> rightSlots = SlotExtractor.extractSlot(comparison.right());

        if (!(leftSlots.size() >= 1 && rightSlots.size() >= 1)) {
            return null;
        }

        Set<Slot> left = Sets.newLinkedHashSet(leftOutputs);
        Set<Slot> right = Sets.newLinkedHashSet(rightOutputs);

        if ((left.containsAll(leftSlots) && right.containsAll(rightSlots)) || (left.containsAll(rightSlots)
                && right.containsAll(leftSlots))) {
            return predicate;
        }

        return null;
    }
}<|MERGE_RESOLUTION|>--- conflicted
+++ resolved
@@ -126,21 +126,12 @@
         ExpressionRuleExecutor exprRewriter = new ExpressionRuleExecutor();
         Plan leftPlan = joinPlan.left();
         Plan rightPlan = joinPlan.right();
-<<<<<<< HEAD
-        if (!left.equals(Literal.TRUE_LITERAL)) {
-            leftPlan = new LogicalFilter<>(exprRewriter.rewrite(left), leftPlan);
-        }
-
-        if (!right.equals(Literal.TRUE_LITERAL)) {
-            rightPlan = new LogicalFilter<>(exprRewriter.rewrite(right), rightPlan);
-=======
         if (!left.equals(BooleanLiteral.TRUE)) {
             leftPlan = new LogicalFilter(exprRewriter.rewrite(left), leftPlan);
         }
 
         if (!right.equals(BooleanLiteral.TRUE)) {
             rightPlan = new LogicalFilter(exprRewriter.rewrite(right), rightPlan);
->>>>>>> d9095922
         }
 
         return new LogicalJoin<>(joinPlan.getJoinType(), Optional.of(joinConditions), leftPlan, rightPlan);
