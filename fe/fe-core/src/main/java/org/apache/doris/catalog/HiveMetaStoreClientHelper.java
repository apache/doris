--- conflicted
+++ resolved
@@ -252,10 +252,6 @@
         return hivePartitions;
     }
 
-<<<<<<< HEAD
-    private static List<RemoteIterator<LocatedFileStatus>> getRemoteIterator(List<Partition> partitions,
-            Map<String, String> properties) throws DdlException {
-=======
     private static void setS3Configuration(Configuration configuration, Map<String, String> properties) {
         if (properties.containsKey(HiveTable.S3_AK)) {
             configuration.set("fs.s3a.access.key", properties.get(HiveTable.S3_AK));
@@ -274,7 +270,6 @@
     private static List<RemoteIterator<LocatedFileStatus>> getRemoteIterator(
             List<Partition> partitions, Map<String, String> properties, boolean onS3)
             throws DdlException {
->>>>>>> d51166dd
         List<RemoteIterator<LocatedFileStatus>> iterators = new ArrayList<>();
         Configuration configuration = new Configuration(false);
         for (Map.Entry<String, String> entry : properties.entrySet()) {
@@ -299,14 +294,9 @@
         return iterators;
     }
 
-<<<<<<< HEAD
-    private static List<RemoteIterator<LocatedFileStatus>> getRemoteIterator(Table table,
-            Map<String, String> properties) throws DdlException {
-=======
     private static List<RemoteIterator<LocatedFileStatus>> getRemoteIterator(
             Table table, Map<String, String> properties, boolean onS3)
             throws DdlException {
->>>>>>> d51166dd
         List<RemoteIterator<LocatedFileStatus>> iterators = new ArrayList<>();
         Configuration configuration = new Configuration(false);
         boolean isSecurityEnabled = false;
