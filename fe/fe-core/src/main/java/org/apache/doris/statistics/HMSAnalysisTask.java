--- conflicted
+++ resolved
@@ -20,12 +20,6 @@
 import org.apache.doris.catalog.Env;
 import org.apache.doris.catalog.external.ExternalTable;
 import org.apache.doris.catalog.external.HMSExternalTable;
-<<<<<<< HEAD
-=======
-import org.apache.doris.common.AnalysisException;
-import org.apache.doris.common.FeConstants;
-import org.apache.doris.common.Pair;
->>>>>>> 1f9561ed
 import org.apache.doris.datasource.hive.HiveMetaStoreCache;
 import org.apache.doris.external.hive.util.HiveUtil;
 import org.apache.doris.statistics.util.StatisticsUtil;
@@ -62,17 +56,9 @@
     }
 
 
-<<<<<<< HEAD
     @Override
     protected void getOrdinaryColumnStats() throws Exception {
         if (!info.usingSqlForPartitionColumn && isPartitionColumn()) {
-=======
-    /**
-     * Get column statistics and insert the result to __internal_schema.column_statistics
-     */
-    protected void getTableColumnStats() throws Exception {
-        if (!info.usingSqlForPartitionColumn) {
->>>>>>> 1f9561ed
             try {
                 if (isPartitionColumn()) {
                     getPartitionColumnStats();
@@ -80,17 +66,9 @@
                     getHmsColumnStats();
                 }
             } catch (Exception e) {
-<<<<<<< HEAD
                 LOG.warn("Failed to collect stats for partition col {} using metadata, "
                         + "fallback to normal collection", col.getName(), e);
                 super.getOrdinaryColumnStats();
-=======
-                LOG.warn("Failed to collect stats for {}col {} using metadata, "
-                        + "fallback to normal collection",
-                        isPartitionColumn() ? "partition " : "", col.getName(), e);
-                /* retry using sql way! */
-                getOrdinaryColumnStats();
->>>>>>> 1f9561ed
             }
         } else {
             super.getOrdinaryColumnStats();
