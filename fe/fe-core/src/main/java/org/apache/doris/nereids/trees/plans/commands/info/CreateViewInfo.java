--- conflicted
+++ resolved
@@ -69,15 +69,9 @@
             ErrorReport.reportAnalysisException(ErrorCode.ERR_TABLE_ACCESS_DENIED_ERROR,
                     PrivPredicate.CREATE.getPrivs().toString(), viewName.getTbl());
         }
-<<<<<<< HEAD
-        analyzedPlan = analyzeAndFillRewriteSqlMap(querySql, ctx);
-        OutermostPlanFinderContext outermostPlanFinderContext = new OutermostPlanFinderContext();
-        analyzedPlan.accept(OutermostPlanFinder.INSTANCE, outermostPlanFinderContext);
-=======
         analyzeAndFillRewriteSqlMap(querySql, ctx);
         PlanUtils.OutermostPlanFinderContext outermostPlanFinderContext = new PlanUtils.OutermostPlanFinderContext();
         analyzedPlan.accept(PlanUtils.OutermostPlanFinder.INSTANCE, outermostPlanFinderContext);
->>>>>>> 91b20304
         List<Slot> outputs = outermostPlanFinderContext.outermostPlan.getOutput();
         createFinalCols(outputs);
     }
@@ -103,7 +97,7 @@
         CreateViewStmt createViewStmt = new CreateViewStmt(ifNotExists, viewName.transferToTableName(), cols, comment,
                 null);
         // expand star(*) in project list and replace table name with qualifier
-        String rewrittenSql = rewriteSql(ctx.getStatementContext().getIndexInSqlToString(), querySql);
+        String rewrittenSql = rewriteSql(ctx.getStatementContext().getIndexInSqlToString());
 
         // rewrite project alias
         rewrittenSql = rewriteProjectsToUserDefineAlias(rewrittenSql);
