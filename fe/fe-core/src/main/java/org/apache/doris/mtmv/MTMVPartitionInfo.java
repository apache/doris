// Licensed to the Apache Software Foundation (ASF) under one
// or more contributor license agreements.  See the NOTICE file
// distributed with this work for additional information
// regarding copyright ownership.  The ASF licenses this file
// to you under the Apache License, Version 2.0 (the
// "License"); you may not use this file except in compliance
// with the License.  You may obtain a copy of the License at
//
//   http://www.apache.org/licenses/LICENSE-2.0
//
// Unless required by applicable law or agreed to in writing,
// software distributed under the License is distributed on an
// "AS IS" BASIS, WITHOUT WARRANTIES OR CONDITIONS OF ANY
// KIND, either express or implied.  See the License for the
// specific language governing permissions and limitations
// under the License.

package org.apache.doris.mtmv;

import org.apache.doris.analysis.Expr;
import org.apache.doris.catalog.Column;
import org.apache.doris.common.AnalysisException;
import org.apache.doris.datasource.CatalogMgr;
import org.apache.doris.datasource.mvcc.MvccUtil;
import org.apache.doris.persist.gson.GsonPostProcessable;

import com.google.common.collect.Lists;
import com.google.common.collect.Sets;
import com.google.gson.annotations.SerializedName;
import org.apache.commons.collections.CollectionUtils;

import java.io.IOException;
import java.util.List;
<<<<<<< HEAD
import java.util.Set;
=======
import java.util.Objects;
>>>>>>> fa36b1c6

/**
 * MTMVPartitionInfo
 */
public class MTMVPartitionInfo implements GsonPostProcessable {

    public enum MTMVPartitionType {
        FOLLOW_BASE_TABLE,
        EXPR,
        SELF_MANAGE
    }

    @SerializedName("pt")
    private MTMVPartitionType partitionType;
    // old version only support one pct table
    @Deprecated
    @SerializedName("rt")
    private BaseTableInfo relatedTable;
    @Deprecated
    @SerializedName("rc")
    private String relatedCol;
    @SerializedName("pc")
    private String partitionCol;
    @SerializedName("expr")
    private Expr expr;
    @SerializedName("pi")
    private List<BaseColInfo> pctInfos = Lists.newArrayList();
    @SerializedName("fnpt")
    private List<BaseColInfo> filteredNonPctTables = Lists.newArrayList();

    public MTMVPartitionInfo() {
        this.pctInfos = Lists.newArrayList();
        this.filteredNonPctTables = Lists.newArrayList();
    }

    public MTMVPartitionInfo(MTMVPartitionType partitionType) {
        this.partitionType = partitionType;
    }

    public MTMVPartitionInfo(MTMVPartitionType partitionType,
            String partitionCol) {
        this.partitionType = partitionType;
        this.partitionCol = partitionCol;
    }

    public MTMVPartitionType getPartitionType() {
        return partitionType;
    }

    public void setPartitionType(MTMVPartitionType partitionType) {
        this.partitionType = partitionType;
    }

    @Deprecated
    public BaseTableInfo getRelatedTableInfo() {
        return relatedTable;
    }

    @Deprecated
    public MTMVRelatedTableIf getRelatedTable() throws AnalysisException {
        return (MTMVRelatedTableIf) MTMVUtil.getTable(relatedTable);
    }

    public Set<MTMVRelatedTableIf> getPctTables() throws AnalysisException {
        Set<MTMVRelatedTableIf> res = Sets.newHashSetWithExpectedSize(pctInfos.size());
        for (BaseColInfo baseColInfo : pctInfos) {
            res.add((MTMVRelatedTableIf) MTMVUtil.getTable(baseColInfo.getTableInfo()));
        }
        return res;
    }

    public List<BaseColInfo> getFilteredNonPctTables() {
        return filteredNonPctTables;
    }

    public List<BaseColInfo> getPctInfos() {
        return pctInfos;
    }

    public void setRelatedTable(BaseTableInfo relatedTable) {
        this.relatedTable = relatedTable;
    }

    public String getRelatedCol() {
        return relatedCol;
    }

    public void setRelatedCol(String relatedCol) {
        this.relatedCol = relatedCol;
    }

    public String getPartitionCol() {
        return partitionCol;
    }

    public void setPartitionCol(String partitionCol) {
        this.partitionCol = partitionCol;
    }

    public Expr getExpr() {
        return expr;
    }

    public void setExpr(Expr expr) {
        this.expr = expr;
    }

    /**
     * Get the position of pct col in the pctTable partition column
     *
     * @return
     * @throws AnalysisException
     */
    public int getPctColPos(MTMVRelatedTableIf pctTable) throws AnalysisException {
        if (partitionType == MTMVPartitionType.SELF_MANAGE) {
            throw new AnalysisException("partitionType is: " + partitionType);
        }
        BaseColInfo pctInfo = getPctInfoByPctTable(pctTable);
        List<Column> partitionColumns = pctTable.getPartitionColumns(
                MvccUtil.getSnapshotFromContext(pctTable));
        for (int i = 0; i < partitionColumns.size(); i++) {
            if (partitionColumns.get(i).getName().equalsIgnoreCase(pctInfo.getColName())) {
                return i;
            }
        }
        throw new AnalysisException(
                String.format("getPctColPos error, pctCol: %s, partitionColumns: %s", pctInfo.getColName(),
                        partitionColumns));
    }

<<<<<<< HEAD
    public String getPartitionColByPctTable(MTMVRelatedTableIf pctTable) throws AnalysisException {
        BaseColInfo pctInfoByPctTable = getPctInfoByPctTable(pctTable);
        return pctInfoByPctTable.getColName();
    }

    private BaseColInfo getPctInfoByPctTable(MTMVRelatedTableIf pctTable) throws AnalysisException {
        BaseTableInfo pctInfo = new BaseTableInfo(pctTable);
        for (BaseColInfo baseColInfo : pctInfos) {
            if (baseColInfo.getTableInfo().equals(pctInfo)) {
                return baseColInfo;
            }
        }
        throw new AnalysisException("not have this pct table");
    }

    public void setFilteredNonPctTables(List<BaseColInfo> filteredNonPctTables) {
        this.filteredNonPctTables = filteredNonPctTables;
    }

    public void setPctInfos(List<BaseColInfo> pctInfos) {
        this.pctInfos = pctInfos;
=======
    @Override
    public boolean equals(Object o) {
        if (o == null || getClass() != o.getClass()) {
            return false;
        }
        MTMVPartitionInfo that = (MTMVPartitionInfo) o;
        return partitionType == that.partitionType && Objects.equals(relatedTable, that.relatedTable)
                && Objects.equals(relatedCol, that.relatedCol) && Objects.equals(partitionCol,
                that.partitionCol) && Objects.equals(expr, that.expr);
    }

    @Override
    public int hashCode() {
        return Objects.hash(partitionType, relatedTable, relatedCol, partitionCol, expr);
>>>>>>> fa36b1c6
    }

    // toString() is not easy to find where to call the method
    public String toInfoString() {
        return "MTMVPartitionInfo{"
                + "partitionType=" + partitionType
                + ", pctInfos=" + pctInfos
                + ", filteredNonPctTables='" + filteredNonPctTables + '\''
                + ", partitionCol='" + partitionCol + '\''
                + ", expr='" + expr + '\''
                + '}';
    }

    public String toNameString() {
        if (partitionType == MTMVPartitionType.SELF_MANAGE) {
            return "MTMVPartitionInfo{"
                    + "partitionType=" + partitionType
                    + '}';
        } else {
            return "MTMVPartitionInfo{"
                    + "partitionType=" + partitionType
                    + ", pctInfos=" + pctInfos
                    + ", filteredNonPctTables='" + filteredNonPctTables + '\''
                    + ", partitionCol='" + partitionCol + '\''
                    + ", expr='" + expr + '\''
                    + '}';
        }
    }

    public void compatible(CatalogMgr catalogMgr) throws Exception {
        if (relatedTable == null) {
            return;
        }
        relatedTable.compatible(catalogMgr);
    }

    @Override
    public void gsonPostProcess() throws IOException {
        if (relatedTable != null && CollectionUtils.isEmpty(pctInfos)) {
            pctInfos.add(new BaseColInfo(relatedCol, relatedTable));
        }
    }
}<|MERGE_RESOLUTION|>--- conflicted
+++ resolved
@@ -31,11 +31,8 @@
 
 import java.io.IOException;
 import java.util.List;
-<<<<<<< HEAD
+import java.util.Objects;
 import java.util.Set;
-=======
-import java.util.Objects;
->>>>>>> fa36b1c6
 
 /**
  * MTMVPartitionInfo
@@ -166,7 +163,6 @@
                         partitionColumns));
     }
 
-<<<<<<< HEAD
     public String getPartitionColByPctTable(MTMVRelatedTableIf pctTable) throws AnalysisException {
         BaseColInfo pctInfoByPctTable = getPctInfoByPctTable(pctTable);
         return pctInfoByPctTable.getColName();
@@ -188,22 +184,22 @@
 
     public void setPctInfos(List<BaseColInfo> pctInfos) {
         this.pctInfos = pctInfos;
-=======
+    }
+
     @Override
     public boolean equals(Object o) {
         if (o == null || getClass() != o.getClass()) {
             return false;
         }
         MTMVPartitionInfo that = (MTMVPartitionInfo) o;
-        return partitionType == that.partitionType && Objects.equals(relatedTable, that.relatedTable)
-                && Objects.equals(relatedCol, that.relatedCol) && Objects.equals(partitionCol,
-                that.partitionCol) && Objects.equals(expr, that.expr);
+        return partitionType == that.partitionType && Objects.equals(partitionCol, that.partitionCol)
+                && Objects.equals(expr, that.expr) && Objects.equals(pctInfos, that.pctInfos)
+                && Objects.equals(filteredNonPctTables, that.filteredNonPctTables);
     }
 
     @Override
     public int hashCode() {
-        return Objects.hash(partitionType, relatedTable, relatedCol, partitionCol, expr);
->>>>>>> fa36b1c6
+        return Objects.hash(partitionType, partitionCol, expr, pctInfos, filteredNonPctTables);
     }
 
     // toString() is not easy to find where to call the method
