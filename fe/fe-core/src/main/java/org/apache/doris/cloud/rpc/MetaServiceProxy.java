// Licensed to the Apache Software Foundation (ASF) under one
// or more contributor license agreements.  See the NOTICE file
// distributed with this work for additional information
// regarding copyright ownership.  The ASF licenses this file
// to you under the Apache License, Version 2.0 (the
// "License"); you may not use this file except in compliance
// with the License.  You may obtain a copy of the License at
//
//   http://www.apache.org/licenses/LICENSE-2.0
//
// Unless required by applicable law or agreed to in writing,
// software distributed under the License is distributed on an
// "AS IS" BASIS, WITHOUT WARRANTIES OR CONDITIONS OF ANY
// KIND, either express or implied.  See the License for the
// specific language governing permissions and limitations
// under the License.

package org.apache.doris.cloud.rpc;

import org.apache.doris.cloud.proto.Cloud;
import org.apache.doris.common.Config;
import org.apache.doris.rpc.RpcException;

import com.google.common.collect.Maps;
import io.grpc.StatusRuntimeException;
import org.apache.logging.log4j.LogManager;
import org.apache.logging.log4j.Logger;

import java.util.LinkedList;
import java.util.Map;
import java.util.Queue;
import java.util.Random;
import java.util.concurrent.Future;
import java.util.concurrent.atomic.AtomicInteger;
import java.util.concurrent.locks.ReentrantLock;
import java.util.function.Function;

public class MetaServiceProxy {
    private static final Logger LOG = LogManager.getLogger(MetaServiceProxy.class);

    // use exclusive lock to make sure only one thread can add or remove client from
    // serviceMap.
    // use concurrent map to allow access serviceMap in multi thread.
    private ReentrantLock lock = new ReentrantLock();
    private final Map<String, MetaServiceClient> serviceMap;
    private Queue<Long> lastConnTimeMs = new LinkedList<>();

    static {
        if (Config.isCloudMode() && (Config.meta_service_endpoint == null || Config.meta_service_endpoint.isEmpty())) {
            throw new RuntimeException("in cloud mode, please configure meta_service_endpoint in fe.conf");
        }
    }

    public MetaServiceProxy() {
        this.serviceMap = Maps.newConcurrentMap();
        for (int i = 0; i < 3; ++i) {
            lastConnTimeMs.add(0L);
        }
    }

    private static class SingletonHolder {
        private static AtomicInteger count = new AtomicInteger();
        private static MetaServiceProxy[] proxies;

        static {
            if (Config.isCloudMode()) {
                int size = Config.meta_service_connection_pooled
                        ? Config.meta_service_connection_pool_size
                        : 1;
                proxies = new MetaServiceProxy[size];
                for (int i = 0; i < size; ++i) {
                    proxies[i] = new MetaServiceProxy();
                }
            }
        }

        static MetaServiceProxy get() {
            return proxies[Math.abs(count.addAndGet(1) % proxies.length)];
        }
    }

    public static MetaServiceProxy getInstance() {
        return MetaServiceProxy.SingletonHolder.get();
    }

    public boolean needReconn() {
        lock.lock();
        try {
            long now = System.currentTimeMillis();
            return (now - lastConnTimeMs.element() > Config.meta_service_rpc_reconnect_interval_ms);
        } finally {
            lock.unlock();
        }
    }

    public Cloud.GetInstanceResponse getInstance(Cloud.GetInstanceRequest request)
            throws RpcException {
        try {
            final MetaServiceClient client = getProxy();
            return client.getInstance(request);
        } catch (Exception e) {
            throw new RpcException("", e.getMessage(), e);
        }
    }

    public void removeProxy(String address) {
        LOG.warn("begin to remove proxy: {}", address);
        MetaServiceClient service;
        lock.lock();
        try {
            service = serviceMap.remove(address);
        } finally {
            lock.unlock();
        }

        if (service != null) {
            service.shutdown(false);
        }
    }

    private MetaServiceClient getProxy() {
        if (Config.enable_check_compatibility_mode) {
            LOG.error("Should not use RPC in check compatibility mode");
            throw new RuntimeException("use RPC in the check compatibility mode");
        }

        String address = Config.meta_service_endpoint;
        address = address.replaceAll("^[\"']|[\"']$", "");
        MetaServiceClient service = serviceMap.get(address);
        if (service != null && service.isNormalState() && !service.isConnectionAgeExpired()) {
            return service;
        }

        // not exist, create one and return.
        MetaServiceClient removedClient = null;
        lock.lock();
        try {
            service = serviceMap.get(address);
            if (service != null && !service.isNormalState()) {
                // At this point we cannot judge the progress of reconnecting the underlying
                // channel.
                // In the worst case, it may take two minutes. But we can't stand the connection
                // refused
                // for two minutes, so rebuild the channel directly.
                serviceMap.remove(address);
                removedClient = service;
                service = null;
            }
            if (service != null && service.isConnectionAgeExpired()) {
                serviceMap.remove(address);
                removedClient = service;
                service = null;
            }
            if (service == null) {
                service = new MetaServiceClient(address);
                serviceMap.put(address, service);
                lastConnTimeMs.add(System.currentTimeMillis());
                lastConnTimeMs.remove();
            }
            return service;
        } finally {
            lock.unlock();
            if (removedClient != null) {
                removedClient.shutdown(true);
            }
        }
    }

    public static class MetaServiceClientWrapper {
        private final MetaServiceProxy proxy;
        private Random random = new Random();

        public MetaServiceClientWrapper(MetaServiceProxy proxy) {
            this.proxy = proxy;
        }

        public <Response> Response executeRequest(Function<MetaServiceClient, Response> function) throws RpcException {
            long maxRetries = Config.meta_service_rpc_retry_cnt;
            for (long tried = 1; tried <= maxRetries; tried++) {
                MetaServiceClient client = null;
                try {
                    client = proxy.getProxy();
                    return function.apply(client);
                } catch (StatusRuntimeException sre) {
                    LOG.warn("failed to request meta service code {}, msg {}, trycnt {}", sre.getStatus().getCode(),
                            sre.getMessage(), tried);
                    boolean shouldRetry = false;
                    switch (sre.getStatus().getCode()) {
                        case UNAVAILABLE:
                        case UNKNOWN:
                            shouldRetry = true;
                            break;
                        case DEADLINE_EXCEEDED:
                            shouldRetry = tried <= Config.meta_service_rpc_timeout_retry_times;
                            break;
                        default:
                            shouldRetry = false;
                    }
                    if (!shouldRetry || tried >= maxRetries) {
                        throw new RpcException("", sre.getMessage(), sre);
                    }
                } catch (Exception e) {
                    LOG.warn("failed to request meta servive trycnt {}", tried, e);
                    if (tried >= maxRetries) {
                        throw new RpcException("", e.getMessage(), e);
                    }
                } finally {
                    if (proxy.needReconn() && client != null) {
                        client.shutdown(true);
                    }
                }

                int delay = 20 + random.nextInt(200 - 20 + 1);
                try {
                    Thread.sleep(delay);
                } catch (InterruptedException interruptedException) {
                    Thread.currentThread().interrupt();
                    throw new RpcException("", interruptedException.getMessage(), interruptedException);
                }
            }
            // impossible and unreachable, just make the compiler happy
            throw new RpcException("", "All retries exhausted", null);
        }
    }

    private final MetaServiceClientWrapper w = new MetaServiceClientWrapper(this);

    public Future<Cloud.GetVersionResponse> getVisibleVersionAsync(Cloud.GetVersionRequest request)
            throws RpcException {
        return w.executeRequest((client) -> client.getVisibleVersionAsync(request));
    }

    public Cloud.GetVersionResponse getVersion(Cloud.GetVersionRequest request) throws RpcException {
        return w.executeRequest((client) -> client.getVersion(request));
    }

    public Cloud.CreateTabletsResponse createTablets(Cloud.CreateTabletsRequest request) throws RpcException {
        return w.executeRequest((client) -> client.createTablets(request));
    }

    public Cloud.UpdateTabletResponse updateTablet(Cloud.UpdateTabletRequest request) throws RpcException {
        return w.executeRequest((client) -> client.updateTablet(request));
    }

    public Cloud.BeginTxnResponse beginTxn(Cloud.BeginTxnRequest request)
            throws RpcException {
        return w.executeRequest((client) -> client.beginTxn(request));
    }

    public Cloud.PrecommitTxnResponse precommitTxn(Cloud.PrecommitTxnRequest request)
            throws RpcException {
        return w.executeRequest((client) -> client.precommitTxn(request));
    }

    public Cloud.CommitTxnResponse commitTxn(Cloud.CommitTxnRequest request)
            throws RpcException {
        return w.executeRequest((client) -> client.commitTxn(request));
    }

    public Cloud.AbortTxnResponse abortTxn(Cloud.AbortTxnRequest request)
            throws RpcException {
        return w.executeRequest((client) -> client.abortTxn(request));
    }

    public Cloud.GetTxnResponse getTxn(Cloud.GetTxnRequest request)
            throws RpcException {
        return w.executeRequest((client) -> client.getTxn(request));
    }

    public Cloud.GetTxnIdResponse getTxnId(Cloud.GetTxnIdRequest request)
            throws RpcException {
        return w.executeRequest((client) -> client.getTxnId(request));
    }

    public Cloud.GetCurrentMaxTxnResponse getCurrentMaxTxnId(Cloud.GetCurrentMaxTxnRequest request)
            throws RpcException {
        return w.executeRequest((client) -> client.getCurrentMaxTxnId(request));
    }

    public Cloud.BeginSubTxnResponse beginSubTxn(Cloud.BeginSubTxnRequest request)
            throws RpcException {
        return w.executeRequest((client) -> client.beginSubTxn(request));
    }

    public Cloud.AbortSubTxnResponse abortSubTxn(Cloud.AbortSubTxnRequest request)
            throws RpcException {
        return w.executeRequest((client) -> client.abortSubTxn(request));
    }

    public Cloud.CheckTxnConflictResponse checkTxnConflict(Cloud.CheckTxnConflictRequest request)
            throws RpcException {
        return w.executeRequest((client) -> client.checkTxnConflict(request));
    }

    public Cloud.CleanTxnLabelResponse cleanTxnLabel(Cloud.CleanTxnLabelRequest request)
            throws RpcException {
        return w.executeRequest((client) -> client.cleanTxnLabel(request));
    }

    public Cloud.GetClusterResponse getCluster(Cloud.GetClusterRequest request) throws RpcException {
        return w.executeRequest((client) -> client.getCluster(request));
    }

    public Cloud.IndexResponse prepareIndex(Cloud.IndexRequest request) throws RpcException {
        return w.executeRequest((client) -> client.prepareIndex(request));
    }

    public Cloud.IndexResponse commitIndex(Cloud.IndexRequest request) throws RpcException {
        return w.executeRequest((client) -> client.commitIndex(request));
    }

    public Cloud.CheckKVResponse checkKv(Cloud.CheckKVRequest request) throws RpcException {
        return w.executeRequest((client) -> client.checkKv(request));
    }

    public Cloud.IndexResponse dropIndex(Cloud.IndexRequest request) throws RpcException {
        return w.executeRequest((client) -> client.dropIndex(request));
    }

    public Cloud.PartitionResponse preparePartition(Cloud.PartitionRequest request)
            throws RpcException {
        return w.executeRequest((client) -> client.preparePartition(request));
    }

    public Cloud.PartitionResponse commitPartition(Cloud.PartitionRequest request) throws RpcException {
        return w.executeRequest((client) -> client.commitPartition(request));
    }

    public Cloud.PartitionResponse dropPartition(Cloud.PartitionRequest request) throws RpcException {
        return w.executeRequest((client) -> client.dropPartition(request));
    }

    public Cloud.GetTabletStatsResponse getTabletStats(Cloud.GetTabletStatsRequest request) throws RpcException {
        return w.executeRequest((client) -> client.getTabletStats(request));
    }

    public Cloud.CreateStageResponse createStage(Cloud.CreateStageRequest request) throws RpcException {
        return w.executeRequest((client) -> client.createStage(request));
    }

    public Cloud.GetStageResponse getStage(Cloud.GetStageRequest request) throws RpcException {
        return w.executeRequest((client) -> client.getStage(request));
    }

    public Cloud.DropStageResponse dropStage(Cloud.DropStageRequest request) throws RpcException {
        return w.executeRequest((client) -> client.dropStage(request));
    }

    public Cloud.GetIamResponse getIam(Cloud.GetIamRequest request) throws RpcException {
        return w.executeRequest((client) -> client.getIam(request));
    }

    public Cloud.BeginCopyResponse beginCopy(Cloud.BeginCopyRequest request) throws RpcException {
        return w.executeRequest((client) -> client.beginCopy(request));
    }

    public Cloud.FinishCopyResponse finishCopy(Cloud.FinishCopyRequest request) throws RpcException {
        return w.executeRequest((client) -> client.finishCopy(request));
    }

    public Cloud.GetCopyJobResponse getCopyJob(Cloud.GetCopyJobRequest request) throws RpcException {
        return w.executeRequest((client) -> client.getCopyJob(request));
    }

    public Cloud.GetCopyFilesResponse getCopyFiles(Cloud.GetCopyFilesRequest request)
            throws RpcException {
        return w.executeRequest((client) -> client.getCopyFiles(request));
    }

    public Cloud.FilterCopyFilesResponse filterCopyFiles(Cloud.FilterCopyFilesRequest request)
            throws RpcException {
        return w.executeRequest((client) -> client.filterCopyFiles(request));
    }

    public Cloud.AlterClusterResponse alterCluster(Cloud.AlterClusterRequest request)
            throws RpcException {
        return w.executeRequest((client) -> client.alterCluster(request));
    }

    public Cloud.GetDeleteBitmapUpdateLockResponse getDeleteBitmapUpdateLock(
            Cloud.GetDeleteBitmapUpdateLockRequest request)
            throws RpcException {
        return w.executeRequest((client) -> client.getDeleteBitmapUpdateLock(request));
    }

    public Cloud.RemoveDeleteBitmapUpdateLockResponse removeDeleteBitmapUpdateLock(
            Cloud.RemoveDeleteBitmapUpdateLockRequest request)
            throws RpcException {
        return w.executeRequest((client) -> client.removeDeleteBitmapUpdateLock(request));
    }

    /**
     * This method is deprecated, there is no code to call it.
     */
    @Deprecated
    public Cloud.AlterObjStoreInfoResponse alterObjStoreInfo(Cloud.AlterObjStoreInfoRequest request)
            throws RpcException {
        return w.executeRequest((client) -> client.alterObjStoreInfo(request));
    }

    public Cloud.AlterObjStoreInfoResponse alterStorageVault(Cloud.AlterObjStoreInfoRequest request)
            throws RpcException {
        return w.executeRequest((client) -> client.alterStorageVault(request));
    }

    public Cloud.FinishTabletJobResponse finishTabletJob(Cloud.FinishTabletJobRequest request)
            throws RpcException {
        return w.executeRequest((client) -> client.finishTabletJob(request));
    }

    public Cloud.GetRLTaskCommitAttachResponse
            getRLTaskCommitAttach(Cloud.GetRLTaskCommitAttachRequest request)
            throws RpcException {
        return w.executeRequest((client) -> client.getRLTaskCommitAttach(request));
    }

    public Cloud.ResetRLProgressResponse resetRLProgress(Cloud.ResetRLProgressRequest request)
            throws RpcException {
        return w.executeRequest((client) -> client.resetRLProgress(request));
    }

    public Cloud.GetObjStoreInfoResponse
            getObjStoreInfo(Cloud.GetObjStoreInfoRequest request) throws RpcException {
        return w.executeRequest((client) -> client.getObjStoreInfo(request));
    }

    public Cloud.AbortTxnWithCoordinatorResponse
            abortTxnWithCoordinator(Cloud.AbortTxnWithCoordinatorRequest request) throws RpcException {
        return w.executeRequest((client) -> client.abortTxnWithCoordinator(request));
    }

    public Cloud.CreateInstanceResponse createInstance(Cloud.CreateInstanceRequest request) throws RpcException {
        return w.executeRequest((client) -> client.createInstance(request));
    }

<<<<<<< HEAD
    public Cloud.GetStreamingTaskCommitAttachResponse getStreamingTaskCommitAttach(
            Cloud.GetStreamingTaskCommitAttachRequest request) throws RpcException {
        return w.executeRequest((client) -> client.getStreamingTaskCommitAttach(request));
=======
    public Cloud.AlterInstanceResponse alterInstance(Cloud.AlterInstanceRequest request) throws RpcException {
        return w.executeRequest((client) -> client.alterInstance(request));
    }

    public Cloud.BeginSnapshotResponse beginSnapshot(Cloud.BeginSnapshotRequest request) throws RpcException {
        return w.executeRequest((client) -> client.beginSnapshot(request));
    }

    public Cloud.CommitSnapshotResponse commitSnapshot(Cloud.CommitSnapshotRequest request) throws RpcException {
        return w.executeRequest((client) -> client.commitSnapshot(request));
    }

    public Cloud.AbortSnapshotResponse abortSnapshot(Cloud.AbortSnapshotRequest request) throws RpcException {
        return w.executeRequest((client) -> client.abortSnapshot(request));
    }

    public Cloud.ListSnapshotResponse listSnapshot(Cloud.ListSnapshotRequest request) throws RpcException {
        return w.executeRequest((client) -> client.listSnapshot(request));
    }

    public Cloud.DropSnapshotResponse dropSnapshot(Cloud.DropSnapshotRequest request) throws RpcException {
        return w.executeRequest((client) -> client.dropSnapshot(request));
    }

    public Cloud.CloneInstanceResponse cloneInstance(Cloud.CloneInstanceRequest request) throws RpcException {
        return w.executeRequest((client) -> client.cloneInstance(request));
>>>>>>> 62a96bac
    }
}<|MERGE_RESOLUTION|>--- conflicted
+++ resolved
@@ -433,11 +433,11 @@
         return w.executeRequest((client) -> client.createInstance(request));
     }
 
-<<<<<<< HEAD
     public Cloud.GetStreamingTaskCommitAttachResponse getStreamingTaskCommitAttach(
             Cloud.GetStreamingTaskCommitAttachRequest request) throws RpcException {
         return w.executeRequest((client) -> client.getStreamingTaskCommitAttach(request));
-=======
+    }
+
     public Cloud.AlterInstanceResponse alterInstance(Cloud.AlterInstanceRequest request) throws RpcException {
         return w.executeRequest((client) -> client.alterInstance(request));
     }
@@ -464,6 +464,5 @@
 
     public Cloud.CloneInstanceResponse cloneInstance(Cloud.CloneInstanceRequest request) throws RpcException {
         return w.executeRequest((client) -> client.cloneInstance(request));
->>>>>>> 62a96bac
     }
 }