// Licensed to the Apache Software Foundation (ASF) under one
// or more contributor license agreements.  See the NOTICE file
// distributed with this work for additional information
// regarding copyright ownership.  The ASF licenses this file
// to you under the Apache License, Version 2.0 (the
// "License"); you may not use this file except in compliance
// with the License.  You may obtain a copy of the License at
//
//   http://www.apache.org/licenses/LICENSE-2.0
//
// Unless required by applicable law or agreed to in writing,
// software distributed under the License is distributed on an
// "AS IS" BASIS, WITHOUT WARRANTIES OR CONDITIONS OF ANY
// KIND, either express or implied.  See the License for the
// specific language governing permissions and limitations
// under the License.

package org.apache.doris.datasource.iceberg;

import org.apache.doris.analysis.BinaryPredicate;
import org.apache.doris.analysis.BoolLiteral;
import org.apache.doris.analysis.CastExpr;
import org.apache.doris.analysis.CompoundPredicate;
import org.apache.doris.analysis.DateLiteral;
import org.apache.doris.analysis.DecimalLiteral;
import org.apache.doris.analysis.Expr;
import org.apache.doris.analysis.FloatLiteral;
import org.apache.doris.analysis.FunctionCallExpr;
import org.apache.doris.analysis.InPredicate;
import org.apache.doris.analysis.IntLiteral;
import org.apache.doris.analysis.LiteralExpr;
import org.apache.doris.analysis.NullLiteral;
import org.apache.doris.analysis.PartitionDesc;
import org.apache.doris.analysis.SlotRef;
import org.apache.doris.analysis.StringLiteral;
import org.apache.doris.analysis.Subquery;
import org.apache.doris.catalog.ArrayType;
import org.apache.doris.catalog.Column;
import org.apache.doris.catalog.Env;
import org.apache.doris.catalog.MapType;
import org.apache.doris.catalog.ScalarType;
import org.apache.doris.catalog.StructField;
import org.apache.doris.catalog.StructType;
import org.apache.doris.catalog.TableIf;
import org.apache.doris.catalog.Type;
import org.apache.doris.common.UserException;
import org.apache.doris.common.info.SimpleTableInfo;
import org.apache.doris.common.util.TimeUtils;
import org.apache.doris.datasource.ExternalCatalog;
import org.apache.doris.datasource.SchemaCacheValue;
import org.apache.doris.datasource.property.constants.HMSProperties;
import org.apache.doris.nereids.exceptions.NotSupportedException;
import org.apache.doris.thrift.TExprOpcode;

<<<<<<< HEAD
import com.google.common.base.Preconditions;
=======
import com.github.benmanes.caffeine.cache.Caffeine;
import com.github.benmanes.caffeine.cache.LoadingCache;
>>>>>>> 8b596727
import com.google.common.collect.Lists;
import org.apache.commons.lang3.exception.ExceptionUtils;
import org.apache.iceberg.CatalogProperties;
import org.apache.iceberg.FileFormat;
<<<<<<< HEAD
import org.apache.iceberg.PartitionField;
=======
import org.apache.iceberg.ManifestFile;
>>>>>>> 8b596727
import org.apache.iceberg.PartitionSpec;
import org.apache.iceberg.Schema;
import org.apache.iceberg.Snapshot;
import org.apache.iceberg.Table;
import org.apache.iceberg.TableProperties;
import org.apache.iceberg.expressions.And;
import org.apache.iceberg.expressions.Expression;
import org.apache.iceberg.expressions.Expressions;
import org.apache.iceberg.expressions.ManifestEvaluator;
import org.apache.iceberg.expressions.Not;
import org.apache.iceberg.expressions.Or;
import org.apache.iceberg.expressions.Projections;
import org.apache.iceberg.expressions.Unbound;
import org.apache.iceberg.hive.HiveCatalog;
import org.apache.iceberg.io.CloseableIterable;
import org.apache.iceberg.types.Type.TypeID;
import org.apache.iceberg.types.Types;
import org.apache.iceberg.util.LocationUtil;
import org.apache.logging.log4j.LogManager;
import org.apache.logging.log4j.Logger;

import java.util.ArrayList;
import java.util.List;
import java.util.Locale;
import java.util.Map;
import java.util.Optional;
import java.util.stream.Collectors;

/**
 * Iceberg utils
 */
public class IcebergUtils {
    private static final Logger LOG = LogManager.getLogger(IcebergUtils.class);
    private static ThreadLocal<Integer> columnIdThreadLocal = new ThreadLocal<Integer>() {
        @Override
        public Integer initialValue() {
            return 0;
        }
    };
    // https://iceberg.apache.org/spec/#schemas-and-data-types
    // All time and timestamp values are stored with microsecond precision
    private static final int ICEBERG_DATETIME_SCALE_MS = 6;
    private static final String PARQUET_NAME = "parquet";
    private static final String ORC_NAME = "orc";

    public static final String TOTAL_RECORDS = "total-records";
    public static final String TOTAL_POSITION_DELETES = "total-position-deletes";
    public static final String TOTAL_EQUALITY_DELETES = "total-equality-deletes";

    // nickname in flink and spark
    public static final String WRITE_FORMAT = "write-format";
    public static final String COMPRESSION_CODEC = "compression-codec";

    // nickname in spark
    public static final String SPARK_SQL_COMPRESSION_CODEC = "spark.sql.iceberg.compression-codec";

    public static final long UNKNOWN_SNAPSHOT_ID = -1;

    public static Expression convertToIcebergExpr(Expr expr, Schema schema) {
        if (expr == null) {
            return null;
        }

        Expression expression = null;
        // BoolLiteral
        if (expr instanceof BoolLiteral) {
            BoolLiteral boolLiteral = (BoolLiteral) expr;
            boolean value = boolLiteral.getValue();
            if (value) {
                expression = Expressions.alwaysTrue();
            } else {
                expression = Expressions.alwaysFalse();
            }
        } else if (expr instanceof CompoundPredicate) {
            CompoundPredicate compoundPredicate = (CompoundPredicate) expr;
            switch (compoundPredicate.getOp()) {
                case AND: {
                    Expression left = convertToIcebergExpr(compoundPredicate.getChild(0), schema);
                    Expression right = convertToIcebergExpr(compoundPredicate.getChild(1), schema);
                    if (left != null && right != null) {
                        expression = Expressions.and(left, right);
                    } else if (left != null) {
                        return left;
                    } else if (right != null) {
                        return right;
                    }
                    break;
                }
                case OR: {
                    Expression left = convertToIcebergExpr(compoundPredicate.getChild(0), schema);
                    Expression right = convertToIcebergExpr(compoundPredicate.getChild(1), schema);
                    if (left != null && right != null) {
                        expression = Expressions.or(left, right);
                    }
                    break;
                }
                case NOT: {
                    Expression child = convertToIcebergExpr(compoundPredicate.getChild(0), schema);
                    if (child != null) {
                        expression = Expressions.not(child);
                    }
                    break;
                }
                default:
                    return null;
            }
        } else if (expr instanceof BinaryPredicate) {
            TExprOpcode opCode = expr.getOpcode();
            switch (opCode) {
                case EQ:
                case NE:
                case GE:
                case GT:
                case LE:
                case LT:
                case EQ_FOR_NULL:
                    BinaryPredicate eq = (BinaryPredicate) expr;
                    SlotRef slotRef = convertDorisExprToSlotRef(eq.getChild(0));
                    LiteralExpr literalExpr = null;
                    if (slotRef == null && eq.getChild(0).isLiteral()) {
                        literalExpr = (LiteralExpr) eq.getChild(0);
                        slotRef = convertDorisExprToSlotRef(eq.getChild(1));
                    } else if (eq.getChild(1).isLiteral()) {
                        literalExpr = (LiteralExpr) eq.getChild(1);
                    }
                    if (slotRef == null || literalExpr == null) {
                        return null;
                    }
                    String colName = slotRef.getColumnName();
                    Types.NestedField nestedField = schema.caseInsensitiveFindField(colName);
                    colName = nestedField.name();
                    Object value = extractDorisLiteral(nestedField.type(), literalExpr);
                    if (value == null) {
                        if (opCode == TExprOpcode.EQ_FOR_NULL && literalExpr instanceof NullLiteral) {
                            expression = Expressions.isNull(colName);
                        } else {
                            return null;
                        }
                    } else {
                        switch (opCode) {
                            case EQ:
                            case EQ_FOR_NULL:
                                expression = Expressions.equal(colName, value);
                                break;
                            case NE:
                                expression = Expressions.not(Expressions.equal(colName, value));
                                break;
                            case GE:
                                expression = Expressions.greaterThanOrEqual(colName, value);
                                break;
                            case GT:
                                expression = Expressions.greaterThan(colName, value);
                                break;
                            case LE:
                                expression = Expressions.lessThanOrEqual(colName, value);
                                break;
                            case LT:
                                expression = Expressions.lessThan(colName, value);
                                break;
                            default:
                                return null;
                        }
                    }
                    break;
                default:
                    return null;
            }
        } else if (expr instanceof InPredicate) {
            // InPredicate, only support a in (1,2,3)
            InPredicate inExpr = (InPredicate) expr;
            if (inExpr.contains(Subquery.class)) {
                return null;
            }
            SlotRef slotRef = convertDorisExprToSlotRef(inExpr.getChild(0));
            if (slotRef == null) {
                return null;
            }
            String colName = slotRef.getColumnName();
            Types.NestedField nestedField = schema.caseInsensitiveFindField(colName);
            colName = nestedField.name();
            List<Object> valueList = new ArrayList<>();
            for (int i = 1; i < inExpr.getChildren().size(); ++i) {
                if (!(inExpr.getChild(i) instanceof LiteralExpr)) {
                    return null;
                }
                LiteralExpr literalExpr = (LiteralExpr) inExpr.getChild(i);
                Object value = extractDorisLiteral(nestedField.type(), literalExpr);
                if (value == null) {
                    return null;
                }
                valueList.add(value);
            }
            if (inExpr.isNotIn()) {
                // not in
                expression = Expressions.notIn(colName, valueList);
            } else {
                // in
                expression = Expressions.in(colName, valueList);
            }
        }

        return checkConversion(expression, schema);
    }

    private static Expression checkConversion(Expression expression, Schema schema) {
        if (expression == null) {
            return null;
        }
        switch (expression.op()) {
            case AND: {
                And andExpr = (And) expression;
                Expression left = checkConversion(andExpr.left(), schema);
                Expression right = checkConversion(andExpr.right(), schema);
                if (left != null && right != null) {
                    return andExpr;
                } else if (left != null) {
                    return left;
                } else if (right != null) {
                    return right;
                } else {
                    return null;
                }
            }
            case OR: {
                Or orExpr = (Or) expression;
                Expression left = checkConversion(orExpr.left(), schema);
                Expression right = checkConversion(orExpr.right(), schema);
                if (left == null || right == null) {
                    return null;
                } else {
                    return orExpr;
                }
            }
            case NOT: {
                Not notExpr = (Not) expression;
                Expression child = checkConversion(notExpr.child(), schema);
                if (child == null) {
                    return null;
                } else {
                    return notExpr;
                }
            }
            case TRUE:
            case FALSE:
                return expression;
            default:
                if (!(expression instanceof Unbound)) {
                    return null;
                }
                try {
                    ((Unbound<?, ?>) expression).bind(schema.asStruct(), true);
                    return expression;
                } catch (Exception e) {
                    LOG.debug("Failed to check expression: {}", e.getMessage());
                    return null;
                }
        }
    }

    public static Object extractDorisLiteral(org.apache.iceberg.types.Type icebergType, Expr expr) {
        TypeID icebergTypeID = icebergType.typeId();
        if (expr instanceof BoolLiteral) {
            BoolLiteral boolLiteral = (BoolLiteral) expr;
            switch (icebergTypeID) {
                case BOOLEAN:
                    return boolLiteral.getValue();
                case STRING:
                    return boolLiteral.getStringValue();
                default:
                    return null;
            }
        } else if (expr instanceof DateLiteral) {
            DateLiteral dateLiteral = (DateLiteral) expr;
            switch (icebergTypeID) {
                case STRING:
                case DATE:
                    return dateLiteral.getStringValue();
                case TIMESTAMP:
                    if (((Types.TimestampType) icebergType).shouldAdjustToUTC()) {
                        return dateLiteral.getUnixTimestampWithMicroseconds(TimeUtils.getTimeZone());
                    } else {
                        return dateLiteral.getUnixTimestampWithMicroseconds(TimeUtils.getUTCTimeZone());
                    }
                default:
                    return null;
            }
        } else if (expr instanceof DecimalLiteral) {
            DecimalLiteral decimalLiteral = (DecimalLiteral) expr;
            switch (icebergTypeID) {
                case DECIMAL:
                    return decimalLiteral.getValue();
                case STRING:
                    return decimalLiteral.getStringValue();
                case DOUBLE:
                    return decimalLiteral.getDoubleValue();
                default:
                    return null;
            }
        } else if (expr instanceof FloatLiteral) {
            FloatLiteral floatLiteral = (FloatLiteral) expr;
            if (floatLiteral.getType() == Type.FLOAT) {
                switch (icebergTypeID) {
                    case FLOAT:
                    case DOUBLE:
                    case DECIMAL:
                        return floatLiteral.getValue();
                    default:
                        return null;
                }
            } else {
                switch (icebergTypeID) {
                    case DOUBLE:
                    case DECIMAL:
                        return floatLiteral.getValue();
                    default:
                        return null;
                }
            }
        } else if (expr instanceof IntLiteral) {
            IntLiteral intLiteral = (IntLiteral) expr;
            Type type = intLiteral.getType();
            if (type.isInteger32Type()) {
                switch (icebergTypeID) {
                    case INTEGER:
                    case LONG:
                    case FLOAT:
                    case DOUBLE:
                    case DATE:
                    case DECIMAL:
                        return (int) intLiteral.getValue();
                    default:
                        return null;
                }
            } else {
                // only PrimitiveType.BIGINT
                switch (icebergTypeID) {
                    case INTEGER:
                    case LONG:
                    case FLOAT:
                    case DOUBLE:
                    case TIME:
                    case TIMESTAMP:
                    case DATE:
                    case DECIMAL:
                        return intLiteral.getValue();
                    default:
                        return null;
                }
            }
        } else if (expr instanceof StringLiteral) {
            String value = expr.getStringValue();
            switch (icebergTypeID) {
                case DATE:
                case TIME:
                case TIMESTAMP:
                case STRING:
                case UUID:
                case DECIMAL:
                    return value;
                case INTEGER:
                    try {
                        return Integer.parseInt(value);
                    } catch (Exception e) {
                        return null;
                    }
                case LONG:
                    try {
                        return Long.parseLong(value);
                    } catch (Exception e) {
                        return null;
                    }
                default:
                    return null;
            }
        }
        return null;
    }

    private static SlotRef convertDorisExprToSlotRef(Expr expr) {
        SlotRef slotRef = null;
        if (expr instanceof SlotRef) {
            slotRef = (SlotRef) expr;
        } else if (expr instanceof CastExpr) {
            if (expr.getChild(0) instanceof SlotRef) {
                slotRef = (SlotRef) expr.getChild(0);
            }
        }
        return slotRef;
    }

    public static PartitionSpec solveIcebergPartitionSpec(PartitionDesc partitionDesc, Schema schema)
            throws UserException {
        if (partitionDesc == null) {
            return PartitionSpec.unpartitioned();
        }

        ArrayList<Expr> partitionExprs = partitionDesc.getPartitionExprs();
        PartitionSpec.Builder builder = PartitionSpec.builderFor(schema);
        for (Expr expr : partitionExprs) {
            if (expr instanceof SlotRef) {
                builder.identity(((SlotRef) expr).getColumnName());
            } else if (expr instanceof FunctionCallExpr) {
                String exprName = expr.getExprName();
                List<Expr> params = ((FunctionCallExpr) expr).getParams().exprs();
                switch (exprName.toLowerCase()) {
                    case "bucket":
                        builder.bucket(params.get(1).getExprName(), Integer.parseInt(params.get(0).getStringValue()));
                        break;
                    case "year":
                    case "years":
                        builder.year(params.get(0).getExprName());
                        break;
                    case "month":
                    case "months":
                        builder.month(params.get(0).getExprName());
                        break;
                    case "date":
                    case "day":
                    case "days":
                        builder.day(params.get(0).getExprName());
                        break;
                    case "date_hour":
                    case "hour":
                    case "hours":
                        builder.hour(params.get(0).getExprName());
                        break;
                    case "truncate":
                        builder.truncate(params.get(1).getExprName(), Integer.parseInt(params.get(0).getStringValue()));
                        break;
                    default:
                        throw new UserException("unsupported partition for " + exprName);
                }
            }
        }
        return builder.build();
    }

    private static Type icebergPrimitiveTypeToDorisType(org.apache.iceberg.types.Type.PrimitiveType primitive) {
        switch (primitive.typeId()) {
            case BOOLEAN:
                return Type.BOOLEAN;
            case INTEGER:
                return Type.INT;
            case LONG:
                return Type.BIGINT;
            case FLOAT:
                return Type.FLOAT;
            case DOUBLE:
                return Type.DOUBLE;
            case STRING:
            case BINARY:
            case UUID:
                return Type.STRING;
            case FIXED:
                Types.FixedType fixed = (Types.FixedType) primitive;
                return ScalarType.createCharType(fixed.length());
            case DECIMAL:
                Types.DecimalType decimal = (Types.DecimalType) primitive;
                return ScalarType.createDecimalV3Type(decimal.precision(), decimal.scale());
            case DATE:
                return ScalarType.createDateV2Type();
            case TIMESTAMP:
                return ScalarType.createDatetimeV2Type(ICEBERG_DATETIME_SCALE_MS);
            case TIME:
                return Type.UNSUPPORTED;
            default:
                throw new IllegalArgumentException("Cannot transform unknown type: " + primitive);
        }
    }

    public static Type icebergTypeToDorisType(org.apache.iceberg.types.Type type) {
        if (type.isPrimitiveType()) {
            return icebergPrimitiveTypeToDorisType((org.apache.iceberg.types.Type.PrimitiveType) type);
        }
        switch (type.typeId()) {
            case LIST:
                Types.ListType list = (Types.ListType) type;
                return ArrayType.create(icebergTypeToDorisType(list.elementType()), true);
            case MAP:
                Types.MapType map = (Types.MapType) type;
                return new MapType(
                        icebergTypeToDorisType(map.keyType()),
                        icebergTypeToDorisType(map.valueType())
                );
            case STRUCT:
                Types.StructType struct = (Types.StructType) type;
                ArrayList<StructField> nestedTypes = struct.fields().stream().map(
                        x -> new StructField(x.name(), icebergTypeToDorisType(x.type()))
                ).collect(Collectors.toCollection(ArrayList::new));
                return new StructType(nestedTypes);
            default:
                throw new IllegalArgumentException("Cannot transform unknown type: " + type);
        }
    }


    public static org.apache.iceberg.Table getIcebergTable(ExternalCatalog catalog, String dbName, String tblName) {
        return getIcebergTableInternal(catalog, dbName, tblName, false);
    }

    public static org.apache.iceberg.Table getAndCloneTable(ExternalCatalog catalog, SimpleTableInfo tableInfo) {
        return getIcebergTableInternal(catalog, tableInfo.getDbName(), tableInfo.getTbName(), true);
    }

    public static org.apache.iceberg.Table getRemoteTable(ExternalCatalog catalog, SimpleTableInfo tableInfo) {
        return Env.getCurrentEnv()
                .getExtMetaCacheMgr()
                .getIcebergMetadataCache()
                .getIcebergTable(catalog, tableInfo.getDbName(), tableInfo.getTbName());
    }

    private static org.apache.iceberg.Table getIcebergTableInternal(ExternalCatalog catalog, String dbName,
            String tblName,
            boolean isClone) {
        IcebergMetadataCache metadataCache = Env.getCurrentEnv()
                .getExtMetaCacheMgr()
                .getIcebergMetadataCache();
        return isClone ? metadataCache.getAndCloneTable(catalog, dbName, tblName)
                : metadataCache.getIcebergTable(catalog, dbName, tblName);
    }

    public static List<Column> getSchema(ExternalCatalog catalog, String dbName, String name) {
        return getSchema(catalog, dbName, name, UNKNOWN_SNAPSHOT_ID);
    }

    /**
     * Get iceberg schema from catalog and convert them to doris schema
     */
    public static List<Column> getSchema(ExternalCatalog catalog, String dbName, String name, long schemaId) {
        try {
            return catalog.getPreExecutionAuthenticator().execute(() -> {
                org.apache.iceberg.Table icebergTable = getIcebergTable(catalog, dbName, name);
                Schema schema;
                if (schemaId == UNKNOWN_SNAPSHOT_ID || icebergTable.currentSnapshot() == null) {
                    schema = icebergTable.schema();
                } else {
                    schema = icebergTable.schemas().get((int) schemaId);
                }
                Preconditions.checkNotNull(schema,
                        "Schema for table " + catalog.getName() + "." + dbName + "." + name + " is null");
                List<Types.NestedField> columns = schema.columns();
                List<Column> tmpSchema = Lists.newArrayListWithCapacity(columns.size());
                for (Types.NestedField field : columns) {
                    tmpSchema.add(new Column(field.name().toLowerCase(Locale.ROOT),
                            IcebergUtils.icebergTypeToDorisType(field.type()), true, null, true, field.doc(), true,
                            schema.caseInsensitiveFindField(field.name()).fieldId()));
                }
                return tmpSchema;
            });
        } catch (Exception e) {
            throw new RuntimeException(ExceptionUtils.getRootCauseMessage(e), e);
        }

    }


    /**
     * Estimate iceberg table row count.
     * Get the row count by adding all task file recordCount.
     *
     * @return estimated row count
     */
    public static long getIcebergRowCount(ExternalCatalog catalog, String dbName, String tbName) {
        // the table may be null when the iceberg metadata cache is not loaded.But I don't think it's a problem,
        // because the NPE would be caught in the caller and return the default value -1.
        // Meanwhile, it will trigger iceberg metadata cache to load the table, so we can get it next time.
        Table icebergTable = Env.getCurrentEnv()
                .getExtMetaCacheMgr()
                .getIcebergMetadataCache()
                .getIcebergTable(catalog, dbName, tbName);
        Snapshot snapshot = icebergTable.currentSnapshot();
        if (snapshot == null) {
            LOG.info("Iceberg table {}.{}.{} is empty, return -1.", catalog.getName(), dbName, tbName);
            // empty table
            return TableIf.UNKNOWN_ROW_COUNT;
        }
        Map<String, String> summary = snapshot.summary();
        long rows = Long.parseLong(summary.get(TOTAL_RECORDS)) - Long.parseLong(summary.get(TOTAL_POSITION_DELETES));
        LOG.info("Iceberg table {}.{}.{} row count in summary is {}", catalog.getName(), dbName, tbName, rows);
        return rows;
    }


    public static FileFormat getFileFormat(Table icebergTable) {
        Map<String, String> properties = icebergTable.properties();
        String fileFormatName;
        if (properties.containsKey(WRITE_FORMAT)) {
            fileFormatName = properties.get(WRITE_FORMAT);
        } else {
            fileFormatName = properties.getOrDefault(TableProperties.DEFAULT_FILE_FORMAT, PARQUET_NAME);
        }
        FileFormat fileFormat;
        if (fileFormatName.toLowerCase().contains(ORC_NAME)) {
            fileFormat = FileFormat.ORC;
        } else if (fileFormatName.toLowerCase().contains(PARQUET_NAME)) {
            fileFormat = FileFormat.PARQUET;
        } else {
            throw new RuntimeException("Unsupported input format type: " + fileFormatName);
        }
        return fileFormat;
    }


    public static String getFileCompress(Table table) {
        Map<String, String> properties = table.properties();
        if (properties.containsKey(COMPRESSION_CODEC)) {
            return properties.get(COMPRESSION_CODEC);
        } else if (properties.containsKey(SPARK_SQL_COMPRESSION_CODEC)) {
            return properties.get(SPARK_SQL_COMPRESSION_CODEC);
        }
        FileFormat fileFormat = getFileFormat(table);
        if (fileFormat == FileFormat.PARQUET) {
            return properties.getOrDefault(
                    TableProperties.PARQUET_COMPRESSION, TableProperties.PARQUET_COMPRESSION_DEFAULT_SINCE_1_4_0);
        } else if (fileFormat == FileFormat.ORC) {
            return properties.getOrDefault(
                    TableProperties.ORC_COMPRESSION, TableProperties.ORC_COMPRESSION_DEFAULT);
        }
        throw new NotSupportedException("Unsupported file format: " + fileFormat);
    }

    public static String dataLocation(Table table) {
        Map<String, String> properties = table.properties();
        if (properties.containsKey(TableProperties.WRITE_LOCATION_PROVIDER_IMPL)) {
            throw new NotSupportedException(
                    "Table " + table.name() + " specifies " + properties
                            .get(TableProperties.WRITE_LOCATION_PROVIDER_IMPL)
                            + " as a location provider. "
                            + "Writing to Iceberg tables with custom location provider is not supported.");
        }
        String dataLocation = properties.get(TableProperties.WRITE_DATA_LOCATION);
        if (dataLocation == null) {
            dataLocation = properties.get(TableProperties.WRITE_FOLDER_STORAGE_LOCATION);
            if (dataLocation == null) {
                dataLocation = String.format("%s/data", LocationUtil.stripTrailingSlash(table.location()));
            }
        }
        return dataLocation;
    }

    public static HiveCatalog createIcebergHiveCatalog(ExternalCatalog externalCatalog, String name) {
        HiveCatalog hiveCatalog = new org.apache.iceberg.hive.HiveCatalog();
        hiveCatalog.setConf(externalCatalog.getConfiguration());

        Map<String, String> catalogProperties = externalCatalog.getProperties();
        if (!catalogProperties.containsKey(HiveCatalog.LIST_ALL_TABLES)) {
            // This configuration will display all tables (including non-Iceberg type tables),
            // which can save the time of obtaining table objects.
            // Later, type checks will be performed when loading the table.
            catalogProperties.put(HiveCatalog.LIST_ALL_TABLES, "true");
        }
        String metastoreUris = catalogProperties.getOrDefault(HMSProperties.HIVE_METASTORE_URIS, "");
        catalogProperties.put(CatalogProperties.URI, metastoreUris);

        hiveCatalog.initialize(name, catalogProperties);
        return hiveCatalog;
    }

<<<<<<< HEAD
    // load table schema from iceberg API to external schema cache.
    public static Optional<SchemaCacheValue> loadSchemaCacheValue(
            ExternalCatalog catalog, String dbName, String tbName, long schemaId) {
        Table table = IcebergUtils.getIcebergTable(catalog, dbName, tbName);
        List<Column> schema = IcebergUtils.getSchema(catalog, dbName, tbName, schemaId);
        List<Column> tmpColumns = Lists.newArrayList();
        PartitionSpec spec = table.spec();
        for (PartitionField field : spec.fields()) {
            Types.NestedField col = table.schema().findField(field.sourceId());
            for (Column c : schema) {
                if (c.getName().equalsIgnoreCase(col.name())) {
                    tmpColumns.add(c);
                    break;
                }
            }
        }
        return Optional.of(new IcebergSchemaCacheValue(schema, tmpColumns));
=======
    // Retrieve the manifest files that match the query based on partitions in filter
    public static CloseableIterable<ManifestFile> getMatchingManifest(
                List<ManifestFile> dataManifests,
                Map<Integer, PartitionSpec> specsById,
                Expression dataFilter) {
        LoadingCache<Integer, ManifestEvaluator> evalCache = Caffeine.newBuilder()
                .build(
                        specId -> {
                            PartitionSpec spec = specsById.get(specId);
                            return ManifestEvaluator.forPartitionFilter(
                                    Expressions.and(
                                            Expressions.alwaysTrue(),
                                            Projections.inclusive(spec, true).project(dataFilter)),
                                    spec,
                                    true);
                        });

        CloseableIterable<ManifestFile> matchingManifests = CloseableIterable.filter(
                CloseableIterable.withNoopClose(dataManifests),
                manifest -> evalCache.get(manifest.partitionSpecId()).eval(manifest));

        matchingManifests =
                CloseableIterable.filter(
                        matchingManifests,
                        manifest -> manifest.hasAddedFiles() || manifest.hasExistingFiles());

        return matchingManifests;
>>>>>>> 8b596727
    }
}<|MERGE_RESOLUTION|>--- conflicted
+++ resolved
@@ -52,21 +52,15 @@
 import org.apache.doris.nereids.exceptions.NotSupportedException;
 import org.apache.doris.thrift.TExprOpcode;
 
-<<<<<<< HEAD
 import com.google.common.base.Preconditions;
-=======
 import com.github.benmanes.caffeine.cache.Caffeine;
 import com.github.benmanes.caffeine.cache.LoadingCache;
->>>>>>> 8b596727
 import com.google.common.collect.Lists;
 import org.apache.commons.lang3.exception.ExceptionUtils;
 import org.apache.iceberg.CatalogProperties;
 import org.apache.iceberg.FileFormat;
-<<<<<<< HEAD
 import org.apache.iceberg.PartitionField;
-=======
 import org.apache.iceberg.ManifestFile;
->>>>>>> 8b596727
 import org.apache.iceberg.PartitionSpec;
 import org.apache.iceberg.Schema;
 import org.apache.iceberg.Snapshot;
@@ -725,7 +719,6 @@
         return hiveCatalog;
     }
 
-<<<<<<< HEAD
     // load table schema from iceberg API to external schema cache.
     public static Optional<SchemaCacheValue> loadSchemaCacheValue(
             ExternalCatalog catalog, String dbName, String tbName, long schemaId) {
@@ -743,7 +736,8 @@
             }
         }
         return Optional.of(new IcebergSchemaCacheValue(schema, tmpColumns));
-=======
+    }
+
     // Retrieve the manifest files that match the query based on partitions in filter
     public static CloseableIterable<ManifestFile> getMatchingManifest(
                 List<ManifestFile> dataManifests,
@@ -771,6 +765,5 @@
                         manifest -> manifest.hasAddedFiles() || manifest.hasExistingFiles());
 
         return matchingManifests;
->>>>>>> 8b596727
     }
 }