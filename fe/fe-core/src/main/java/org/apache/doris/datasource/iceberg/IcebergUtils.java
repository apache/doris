--- conflicted
+++ resolved
@@ -58,11 +58,8 @@
 import java.util.List;
 import java.util.Locale;
 import java.util.Map;
-<<<<<<< HEAD
 import java.util.regex.Matcher;
 import java.util.regex.Pattern;
-=======
->>>>>>> 701202d6
 
 /**
  * Iceberg utils
