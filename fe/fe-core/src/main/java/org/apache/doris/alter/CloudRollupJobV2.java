--- conflicted
+++ resolved
@@ -196,23 +196,6 @@
                         ((CloudInternalCatalog) Env.getCurrentInternalCatalog())
                             .createTabletMetaBuilder(tableId, rollupIndexId,
                             partitionId, rollupTablet, tabletType, rollupSchemaHash,
-<<<<<<< HEAD
-                            rollupKeysType, rollupShortKeyColumnCount, tbl.getCopiedBfColumns(),
-                            tbl.getBfFpp(), null, rollupSchema,
-                            tbl.getDataSortInfo(), tbl.getCompressionType(), tbl.getStoragePolicy(),
-                            tbl.isInMemory(), true,
-                            tbl.getName(), tbl.getTTLSeconds(),
-                            tbl.getEnableUniqueKeyMergeOnWrite(), tbl.storeRowColumn(),
-                            tbl.getBaseSchemaVersion(), tbl.getCompactionPolicy(),
-                            tbl.getTimeSeriesCompactionGoalSizeMbytes(),
-                            tbl.getTimeSeriesCompactionFileCountThreshold(),
-                            tbl.getTimeSeriesCompactionTimeThresholdSeconds(),
-                            tbl.getTimeSeriesCompactionEmptyRowsetsThreshold(),
-                            tbl.getTimeSeriesCompactionLevelThreshold(),
-                            tbl.disableAutoCompaction(),
-                            tbl.getRowStoreColumnsUniqueIds(rowStoreColumns),
-                            tbl.rowColumnPageSize());
-=======
                                     rollupKeysType, rollupShortKeyColumnCount, tbl.getCopiedBfColumns(),
                                     tbl.getBfFpp(), null, rollupSchema,
                                     tbl.getDataSortInfo(), tbl.getCompressionType(), tbl.getStoragePolicy(),
@@ -227,8 +210,8 @@
                                     tbl.getTimeSeriesCompactionLevelThreshold(),
                                     tbl.disableAutoCompaction(),
                                     tbl.getRowStoreColumnsUniqueIds(rowStoreColumns),
-                                    tbl.getEnableMowLightDelete(), null);
->>>>>>> 8e365e87
+                                    tbl.getEnableMowLightDelete(), null,
+                                    tbl.rowColumnPageSize());
                 requestBuilder.addTabletMetas(builder);
             } // end for rollupTablets
             ((CloudInternalCatalog) Env.getCurrentInternalCatalog())
