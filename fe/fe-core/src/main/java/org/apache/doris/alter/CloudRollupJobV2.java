--- conflicted
+++ resolved
@@ -196,23 +196,6 @@
                         ((CloudInternalCatalog) Env.getCurrentInternalCatalog())
                             .createTabletMetaBuilder(tableId, rollupIndexId,
                             partitionId, rollupTablet, tabletType, rollupSchemaHash,
-<<<<<<< HEAD
-                            rollupKeysType, rollupShortKeyColumnCount, tbl.getCopiedBfColumns(),
-                            tbl.getBfFpp(), null, rollupSchema,
-                            tbl.getDataSortInfo(), tbl.getCompressionType(), tbl.getStoragePolicy(),
-                            tbl.isInMemory(), true,
-                            tbl.getName(), tbl.getTTLSeconds(),
-                            tbl.getEnableUniqueKeyMergeOnWrite(), tbl.storeRowColumn(),
-                            tbl.getBaseSchemaVersion(), tbl.getCompactionPolicy(),
-                            tbl.getTimeSeriesCompactionGoalSizeMbytes(),
-                            tbl.getTimeSeriesCompactionFileCountThreshold(),
-                            tbl.getTimeSeriesCompactionTimeThresholdSeconds(),
-                            tbl.getTimeSeriesCompactionEmptyRowsetsThreshold(),
-                            tbl.getTimeSeriesCompactionLevelThreshold(),
-                            tbl.disableAutoCompaction(),
-                            tbl.getRowStoreColumnsUniqueIds(rowStoreColumns),
-                            null, tbl.rowStorePageSize());
-=======
                                     rollupKeysType, rollupShortKeyColumnCount, tbl.getCopiedBfColumns(),
                                     tbl.getBfFpp(), null, rollupSchema,
                                     tbl.getDataSortInfo(), tbl.getCompressionType(), tbl.getStoragePolicy(),
@@ -229,7 +212,6 @@
                                     tbl.getRowStoreColumnsUniqueIds(rowStoreColumns),
                                     tbl.getEnableMowLightDelete(), null,
                                     tbl.rowStorePageSize());
->>>>>>> 7378d065
                 requestBuilder.addTabletMetas(builder);
             } // end for rollupTablets
             ((CloudInternalCatalog) Env.getCurrentInternalCatalog())
