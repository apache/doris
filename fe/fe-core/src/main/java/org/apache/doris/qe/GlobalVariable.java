// Licensed to the Apache Software Foundation (ASF) under one
// or more contributor license agreements.  See the NOTICE file
// distributed with this work for additional information
// regarding copyright ownership.  The ASF licenses this file
// to you under the Apache License, Version 2.0 (the
// "License"); you may not use this file except in compliance
// with the License.  You may obtain a copy of the License at
//
//   http://www.apache.org/licenses/LICENSE-2.0
//
// Unless required by applicable law or agreed to in writing,
// software distributed under the License is distributed on an
// "AS IS" BASIS, WITHOUT WARRANTIES OR CONDITIONS OF ANY
// KIND, either express or implied.  See the License for the
// specific language governing permissions and limitations
// under the License.

package org.apache.doris.qe;

import org.apache.doris.common.Config;
import org.apache.doris.common.Version;
import org.apache.doris.common.util.TimeUtils;
import org.apache.doris.mysql.MysqlHandshakePacket;

import com.google.common.collect.Lists;

import java.lang.reflect.Field;
import java.util.List;

// You can place your global variable in this class with public and VariableMgr.VarAttr annotation.
// You can get this variable from MySQL client with statement `SELECT @@variable_name`,
// and change its value through `SET variable_name = xxx`
// NOTE: If you want access your variable safe, please hold VariableMgr's lock before access.
public final class GlobalVariable {

    public static final String VERSION_COMMENT = "version_comment";
    public static final String VERSION = "version";
    public static final String LOWER_CASE_TABLE_NAMES = "lower_case_table_names";
    public static final String LICENSE = "license";
    public static final String LANGUAGE = "language";
    public static final String INIT_CONNECT = "init_connect";
    public static final String SYSTEM_TIME_ZONE = "system_time_zone";
    public static final String QUERY_CACHE_SIZE = "query_cache_size";
    public static final String DEFAULT_ROWSET_TYPE = "default_rowset_type";
    public static final String PERFORMANCE_SCHEMA = "performance_schema";
    public static final String DEFAULT_PASSWORD_LIFETIME = "default_password_lifetime";
    public static final String PASSWORD_HISTORY = "password_history";
    public static final String VALIDATE_PASSWORD_POLICY = "validate_password_policy";
    public static final String SHOW_FULL_DBNAME_IN_INFO_SCHEMA_DB = "show_full_dbname_in_info_schema_db";

    public static final long VALIDATE_PASSWORD_POLICY_DISABLED = 0;
    public static final long VALIDATE_PASSWORD_POLICY_STRONG = 2;

    public static final String SQL_CONVERTER_SERVICE_URL = "sql_converter_service_url";
    public static final String ENABLE_AUDIT_PLUGIN = "enable_audit_plugin";
    public static final String AUDIT_PLUGIN_MAX_BATCH_BYTES = "audit_plugin_max_batch_bytes";
    public static final String AUDIT_PLUGIN_MAX_BATCH_INTERVAL_SEC = "audit_plugin_max_batch_interval_sec";
    public static final String AUDIT_PLUGIN_MAX_SQL_LENGTH = "audit_plugin_max_sql_length";
    public static final String AUDIT_PLUGIN_LOAD_TIMEOUT = "audit_plugin_load_timeout";

    public static final String ENABLE_GET_ROW_COUNT_FROM_FILE_LIST = "enable_get_row_count_from_file_list";
    public static final String READ_ONLY = "read_only";
    public static final String SUPER_READ_ONLY = "super_read_only";
    public static final String DEFAULT_USING_META_CACHE_FOR_EXTERNAL_CATALOG
            = "default_using_meta_cache_for_external_catalog";

    public static final String PARTITION_ANALYZE_BATCH_SIZE = "partition_analyze_batch_size";
    public static final String HUGE_PARTITION_LOWER_BOUND_ROWS = "huge_partition_lower_bound_rows";

    public static final String ENABLE_FETCH_ICEBERG_STATS = "enable_fetch_iceberg_stats";


    @VariableMgr.VarAttr(name = VERSION_COMMENT, flag = VariableMgr.READ_ONLY)
<<<<<<< HEAD
    public static String versionComment = "SelectDB Core version "
            + Version.DORIS_BUILD_VERSION + "-" + Version.DORIS_BUILD_SHORT_HASH;
=======
    public static String versionComment = "Doris version "
            + Version.DORIS_BUILD_VERSION + "-" + Version.DORIS_BUILD_SHORT_HASH
            + (Config.isCloudMode() ? " (Cloud Mode)" : "");
>>>>>>> c21b9f5b

    @VariableMgr.VarAttr(name = VERSION, flag = VariableMgr.READ_ONLY)
    public static String version = MysqlHandshakePacket.SERVER_VERSION;

    // 0: table names are stored as specified and comparisons are case sensitive.
    // 1: table names are stored in lowercase on disk and comparisons are not case sensitive.
    // 2: table names are stored as given but compared in lowercase.
    @VariableMgr.VarAttr(name = LOWER_CASE_TABLE_NAMES, flag = VariableMgr.READ_ONLY)
    public static int lowerCaseTableNames = 0;

    @VariableMgr.VarAttr(name = LICENSE, flag = VariableMgr.READ_ONLY)
    public static String license = "Apache License, Version 2.0";

    @VariableMgr.VarAttr(name = LANGUAGE, flag = VariableMgr.READ_ONLY)
    public static String language = "/palo/share/english/";

    // A string to be executed by the server for each client that connects
    @VariableMgr.VarAttr(name = INIT_CONNECT, flag = VariableMgr.GLOBAL)
    public static volatile String initConnect = "";

    // A string to be executed by the server for each client that connects
    @VariableMgr.VarAttr(name = SYSTEM_TIME_ZONE, flag = VariableMgr.READ_ONLY)
    public static String systemTimeZone = TimeUtils.getSystemTimeZone().getID();

    // The amount of memory allocated for caching query results
    @VariableMgr.VarAttr(name = QUERY_CACHE_SIZE, flag = VariableMgr.GLOBAL)
    public static volatile long queryCacheSize = 1048576;

    @VariableMgr.VarAttr(name = DEFAULT_ROWSET_TYPE, flag = VariableMgr.GLOBAL)
    public static volatile String defaultRowsetType = "beta";

    // add performance schema to support MYSQL JDBC 8.0.16 or later versions.
    @VariableMgr.VarAttr(name = PERFORMANCE_SCHEMA, flag = VariableMgr.READ_ONLY)
    public static String performanceSchema = "OFF";

    @VariableMgr.VarAttr(name = DEFAULT_PASSWORD_LIFETIME, flag = VariableMgr.GLOBAL)
    public static int defaultPasswordLifetime = 0;

    @VariableMgr.VarAttr(name = PASSWORD_HISTORY, flag = VariableMgr.GLOBAL)
    public static int passwordHistory = 0;
    // 0: DISABLED
    // 2: STRONG
    @VariableMgr.VarAttr(name = VALIDATE_PASSWORD_POLICY, flag = VariableMgr.GLOBAL)
    public static long validatePasswordPolicy = 0;

    // If set to true, the db name of TABLE_SCHEMA column in tables in information_schema
    // database will be shown as `ctl.db`. Otherwise, show only `db`.
    // This is used to compatible with some MySQL tools.
    @VariableMgr.VarAttr(name = SHOW_FULL_DBNAME_IN_INFO_SCHEMA_DB, flag = VariableMgr.GLOBAL)
    public static boolean showFullDbNameInInfoSchemaDb = false;

    @VariableMgr.VarAttr(name = SQL_CONVERTER_SERVICE_URL, flag = VariableMgr.GLOBAL)
    public static String sqlConverterServiceUrl = "";

    @VariableMgr.VarAttr(name = ENABLE_AUDIT_PLUGIN, flag = VariableMgr.GLOBAL)
    public static boolean enableAuditLoader = true;

    @VariableMgr.VarAttr(name = AUDIT_PLUGIN_MAX_BATCH_BYTES, flag = VariableMgr.GLOBAL)
    public static long auditPluginMaxBatchBytes = 50 * 1024 * 1024;

    @VariableMgr.VarAttr(name = AUDIT_PLUGIN_MAX_BATCH_INTERVAL_SEC, flag = VariableMgr.GLOBAL)
    public static long auditPluginMaxBatchInternalSec = 60;

    @VariableMgr.VarAttr(name = AUDIT_PLUGIN_MAX_SQL_LENGTH, flag = VariableMgr.GLOBAL)
    public static int auditPluginMaxSqlLength = 2097152;

    @VariableMgr.VarAttr(name = AUDIT_PLUGIN_LOAD_TIMEOUT, flag = VariableMgr.GLOBAL)
    public static int auditPluginLoadTimeoutS = 600;

    @VariableMgr.VarAttr(name = ENABLE_GET_ROW_COUNT_FROM_FILE_LIST, flag = VariableMgr.GLOBAL,
            description = {
                    "针对外表，是否允许根据文件列表估算表行数。获取文件列表可能是一个耗时的操作，"
                            + "如果不需要估算表行数或者对性能有影响，可以关闭该功能。",
                    "For external tables, whether to enable getting row count from file list. "
                            + "Getting file list may be a time-consuming operation. "
                            + "If you don't need to estimate the number of rows in the table "
                            + "or it affects performance, you can disable this feature."})
    public static boolean enable_get_row_count_from_file_list = true;

    @VariableMgr.VarAttr(name = READ_ONLY, flag = VariableMgr.GLOBAL,
            description = {"仅用于兼容MySQL生态，暂无实际意义",
                    "Only for compatibility with MySQL ecosystem, no practical meaning"})
    public static boolean read_only = true;

    @VariableMgr.VarAttr(name = SUPER_READ_ONLY, flag = VariableMgr.GLOBAL,
            description = {"仅用于兼容MySQL生态，暂无实际意义",
                    "Only for compatibility with MySQL ecosystem, no practical meaning"})
    public static boolean super_read_only = true;

    @VariableMgr.VarAttr(name = PARTITION_ANALYZE_BATCH_SIZE, flag = VariableMgr.GLOBAL,
            description = {
                "批量收集分区信息的分区数",
                "Number of partitions to collect in one batch."})
    public static int partitionAnalyzeBatchSize = 10;

    @VariableMgr.VarAttr(name = HUGE_PARTITION_LOWER_BOUND_ROWS, flag = VariableMgr.GLOBAL,
            description = {
                "行数超过该值的分区将跳过自动分区收集",
                "This defines the lower size bound for large partitions, which will skip auto partition analyze."})
    public static long hugePartitionLowerBoundRows = 100000000L;

    @VariableMgr.VarAttr(name = ENABLE_FETCH_ICEBERG_STATS, flag = VariableMgr.GLOBAL,
            description = {
                "当HMS catalog中的Iceberg表没有统计信息时，是否通过Iceberg Api获取统计信息",
                "Enable fetch stats for HMS Iceberg table when it's not analyzed."})
    public static boolean enableFetchIcebergStats = false;

    // Don't allow creating instance.
    private GlobalVariable() {
    }

    public static List<String> getPersistentGlobalVarNames() {
        List<String> varNames = Lists.newArrayList();
        for (Field field : GlobalVariable.class.getDeclaredFields()) {
            VariableMgr.VarAttr attr = field.getAnnotation(VariableMgr.VarAttr.class);
            // Since the flag of lower_case_table_names is READ_ONLY, it is handled separately here.
            if (attr != null && (attr.flag() == VariableMgr.GLOBAL || attr.name().equals(LOWER_CASE_TABLE_NAMES))) {
                varNames.add(attr.name());
            }
        }
        return varNames;
    }
}<|MERGE_RESOLUTION|>--- conflicted
+++ resolved
@@ -71,14 +71,9 @@
 
 
     @VariableMgr.VarAttr(name = VERSION_COMMENT, flag = VariableMgr.READ_ONLY)
-<<<<<<< HEAD
     public static String versionComment = "SelectDB Core version "
-            + Version.DORIS_BUILD_VERSION + "-" + Version.DORIS_BUILD_SHORT_HASH;
-=======
-    public static String versionComment = "Doris version "
             + Version.DORIS_BUILD_VERSION + "-" + Version.DORIS_BUILD_SHORT_HASH
             + (Config.isCloudMode() ? " (Cloud Mode)" : "");
->>>>>>> c21b9f5b
 
     @VariableMgr.VarAttr(name = VERSION, flag = VariableMgr.READ_ONLY)
     public static String version = MysqlHandshakePacket.SERVER_VERSION;
