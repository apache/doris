// Licensed to the Apache Software Foundation (ASF) under one
// or more contributor license agreements.  See the NOTICE file
// distributed with this work for additional information
// regarding copyright ownership.  The ASF licenses this file
// to you under the Apache License, Version 2.0 (the
// "License"); you may not use this file except in compliance
// with the License.  You may obtain a copy of the License at
//
//   http://www.apache.org/licenses/LICENSE-2.0
//
// Unless required by applicable law or agreed to in writing,
// software distributed under the License is distributed on an
// "AS IS" BASIS, WITHOUT WARRANTIES OR CONDITIONS OF ANY
// KIND, either express or implied.  See the License for the
// specific language governing permissions and limitations
// under the License.

package org.apache.doris.nereids.analyzer;

<<<<<<< HEAD
import org.apache.doris.nereids.trees.plans.RelationId;
=======
import org.apache.doris.nereids.trees.expressions.Slot;

import java.util.List;
>>>>>>> 858e8234

/**
 * Relation base interface
 */
public interface Relation {
<<<<<<< HEAD
    default RelationId getId() {
        return null;
    }
=======
    List<Slot> getOutput();
>>>>>>> 858e8234
}<|MERGE_RESOLUTION|>--- conflicted
+++ resolved
@@ -17,23 +17,13 @@
 
 package org.apache.doris.nereids.analyzer;
 
-<<<<<<< HEAD
-import org.apache.doris.nereids.trees.plans.RelationId;
-=======
 import org.apache.doris.nereids.trees.expressions.Slot;
 
 import java.util.List;
->>>>>>> 858e8234
 
 /**
  * Relation base interface
  */
 public interface Relation {
-<<<<<<< HEAD
-    default RelationId getId() {
-        return null;
-    }
-=======
     List<Slot> getOutput();
->>>>>>> 858e8234
 }