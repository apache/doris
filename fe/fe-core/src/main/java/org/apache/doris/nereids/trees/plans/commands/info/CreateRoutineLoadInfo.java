// Licensed to the Apache Software Foundation (ASF) under one
// or more contributor license agreements.  See the NOTICE file
// distributed with this work for additional information
// regarding copyright ownership.  The ASF licenses this file
// to you under the Apache License, Version 2.0 (the
// "License"); you may not use this file except in compliance
// with the License.  You may obtain a copy of the License at
//
//   http://www.apache.org/licenses/LICENSE-2.0
//
// Unless required by applicable law or agreed to in writing,
// software distributed under the License is distributed on an
// "AS IS" BASIS, WITHOUT WARRANTIES OR CONDITIONS OF ANY
// KIND, either express or implied.  See the License for the
// specific language governing permissions and limitations
// under the License.

package org.apache.doris.nereids.trees.plans.commands.info;

import org.apache.doris.analysis.CreateRoutineLoadStmt;
import org.apache.doris.analysis.Expr;
import org.apache.doris.analysis.ImportColumnDesc;
import org.apache.doris.analysis.ImportColumnsStmt;
import org.apache.doris.analysis.ImportDeleteOnStmt;
import org.apache.doris.analysis.ImportSequenceStmt;
import org.apache.doris.analysis.ImportWhereStmt;
import org.apache.doris.analysis.LoadStmt;
import org.apache.doris.analysis.PartitionNames;
import org.apache.doris.analysis.Separator;
import org.apache.doris.catalog.Database;
import org.apache.doris.catalog.Env;
import org.apache.doris.catalog.KeysType;
import org.apache.doris.catalog.OlapTable;
import org.apache.doris.catalog.Table;
import org.apache.doris.common.AnalysisException;
import org.apache.doris.common.Config;
import org.apache.doris.common.FeNameFormat;
import org.apache.doris.common.UserException;
import org.apache.doris.common.util.TimeUtils;
import org.apache.doris.common.util.Util;
import org.apache.doris.datasource.property.fileformat.CsvFileFormatProperties;
import org.apache.doris.datasource.property.fileformat.FileFormatProperties;
import org.apache.doris.datasource.property.fileformat.JsonFileFormatProperties;
import org.apache.doris.load.RoutineLoadDesc;
import org.apache.doris.load.loadv2.LoadTask;
import org.apache.doris.load.routineload.AbstractDataSourceProperties;
import org.apache.doris.load.routineload.RoutineLoadDataSourcePropertyFactory;
import org.apache.doris.load.routineload.RoutineLoadJob;
import org.apache.doris.nereids.trees.plans.commands.load.LoadColumnClause;
import org.apache.doris.nereids.trees.plans.commands.load.LoadColumnDesc;
import org.apache.doris.nereids.trees.plans.commands.load.LoadDeleteOnClause;
import org.apache.doris.nereids.trees.plans.commands.load.LoadPartitionNames;
import org.apache.doris.nereids.trees.plans.commands.load.LoadPrecedingFilterClause;
import org.apache.doris.nereids.trees.plans.commands.load.LoadProperty;
import org.apache.doris.nereids.trees.plans.commands.load.LoadSeparator;
import org.apache.doris.nereids.trees.plans.commands.load.LoadSequenceClause;
import org.apache.doris.nereids.trees.plans.commands.load.LoadWhereClause;
import org.apache.doris.nereids.util.PlanUtils;
import org.apache.doris.qe.ConnectContext;
import org.apache.doris.thrift.TPipelineWorkloadGroup;

import com.google.common.base.Strings;
import com.google.common.collect.ImmutableSet;
import com.google.common.collect.Maps;
import org.apache.commons.lang3.StringUtils;
import org.apache.logging.log4j.LogManager;
import org.apache.logging.log4j.Logger;

import java.util.ArrayList;
import java.util.List;
import java.util.Map;
import java.util.Optional;
import java.util.function.Predicate;

/**
 * info in creating routine load.
 */
public class CreateRoutineLoadInfo {

    // routine load properties
    public static final String DESIRED_CONCURRENT_NUMBER_PROPERTY = "desired_concurrent_number";
    public static final String CURRENT_CONCURRENT_NUMBER_PROPERTY = "current_concurrent_number";
    // max error number in ten thousand records
    public static final String MAX_ERROR_NUMBER_PROPERTY = "max_error_number";
    public static final String MAX_FILTER_RATIO_PROPERTY = "max_filter_ratio";
    // the following 3 properties limit the time and batch size of a single routine load task
    public static final String MAX_BATCH_INTERVAL_SEC_PROPERTY = "max_batch_interval";
    public static final String MAX_BATCH_ROWS_PROPERTY = "max_batch_rows";
    public static final String MAX_BATCH_SIZE_PROPERTY = "max_batch_size";
    public static final String EXEC_MEM_LIMIT_PROPERTY = "exec_mem_limit";

    public static final String PARTIAL_COLUMNS = "partial_columns";
    public static final String WORKLOAD_GROUP = "workload_group";
    public static final String ENDPOINT_REGEX = "[-A-Za-z0-9+&@#/%?=~_|!:,.;]+[-A-Za-z0-9+&@#/%=~_|]";
    public static final String SEND_BATCH_PARALLELISM = "send_batch_parallelism";
    public static final String LOAD_TO_SINGLE_TABLET = "load_to_single_tablet";

    public static final String STRICT_MODE = "strict_mode";
    public static final String TIMEZONE = "timezone";
    public static final String KEY_ENCLOSE = "enclose";
    public static final String KEY_ESCAPE = "escape";
    public static final java.util.function.Predicate<Long> DESIRED_CONCURRENT_NUMBER_PRED = (v) -> v > 0L;
    public static final java.util.function.Predicate<Long> MAX_ERROR_NUMBER_PRED = (v) -> v >= 0L;
    public static final java.util.function.Predicate<Double> MAX_FILTER_RATIO_PRED = (v) -> v >= 0 && v <= 1;
    public static final java.util.function.Predicate<Long> MAX_BATCH_INTERVAL_PRED = (v) -> v >= 1;
    public static final java.util.function.Predicate<Long> MAX_BATCH_ROWS_PRED = (v) -> v >= 200000;
    public static final java.util.function.Predicate<Long> MAX_BATCH_SIZE_PRED = (v) -> v >= 100 * 1024 * 1024
            && v <= (long) (1024 * 1024 * 1024) * 10;
    public static final java.util.function.Predicate<Long> EXEC_MEM_LIMIT_PRED = (v) -> v >= 0L;
    public static final Predicate<Long> SEND_BATCH_PARALLELISM_PRED = (v) -> v > 0L;

    private static final String NAME_TYPE = "ROUTINE LOAD NAME";

    private static final ImmutableSet<String> PROPERTIES_SET = new ImmutableSet.Builder<String>()
            .add(DESIRED_CONCURRENT_NUMBER_PROPERTY)
            .add(MAX_ERROR_NUMBER_PROPERTY)
            .add(MAX_FILTER_RATIO_PROPERTY)
            .add(MAX_BATCH_INTERVAL_SEC_PROPERTY)
            .add(MAX_BATCH_ROWS_PROPERTY)
            .add(MAX_BATCH_SIZE_PROPERTY)
<<<<<<< HEAD
            .add(FORMAT)
            .add(JSONPATHS)
            .add(STRIP_OUTER_ARRAY)
            .add(NUM_AS_STRING)
            .add(FUZZY_PARSE)
            .add(JSONROOT)
            .add(STRICT_MODE)
            .add(TIMEZONE)
=======
            .add(LoadStmt.STRICT_MODE)
            .add(LoadStmt.TIMEZONE)
>>>>>>> f1388477
            .add(EXEC_MEM_LIMIT_PROPERTY)
            .add(SEND_BATCH_PARALLELISM)
            .add(LOAD_TO_SINGLE_TABLET)
            .add(PARTIAL_COLUMNS)
            .add(WORKLOAD_GROUP)
<<<<<<< HEAD
            .add(KEY_ENCLOSE)
            .add(KEY_ESCAPE)
=======
            .add(FileFormatProperties.PROP_FORMAT)
            .add(JsonFileFormatProperties.PROP_JSON_PATHS)
            .add(JsonFileFormatProperties.PROP_STRIP_OUTER_ARRAY)
            .add(JsonFileFormatProperties.PROP_NUM_AS_STRING)
            .add(JsonFileFormatProperties.PROP_FUZZY_PARSE)
            .add(JsonFileFormatProperties.PROP_JSON_ROOT)
            .add(CsvFileFormatProperties.PROP_ENCLOSE)
            .add(CsvFileFormatProperties.PROP_ESCAPE)
>>>>>>> f1388477
            .build();

    private static final Logger LOG = LogManager.getLogger(CreateRoutineLoadInfo.class);

    private final LabelNameInfo labelNameInfo;
    private String tableName;
    private final Map<String, LoadProperty> loadPropertyMap;
    private final Map<String, String> jobProperties;
    private final String typeName;

    // the following variables will be initialized after analyze
    // -1 as unset, the default value will set in RoutineLoadJob
    private String name;
    private String dbName;
    private RoutineLoadDesc routineLoadDesc;
    private int desiredConcurrentNum = 1;
    private long maxErrorNum = -1;
    private double maxFilterRatio = -1;
    private long maxBatchIntervalS = -1;
    private long maxBatchRows = -1;
    private long maxBatchSizeBytes = -1;
    private boolean strictMode = true;
    private long execMemLimit = 2 * 1024 * 1024 * 1024L;
    private String timezone = TimeUtils.DEFAULT_TIME_ZONE;
    private int sendBatchParallelism = 1;
    private boolean loadToSingleTablet = false;
    private FileFormatProperties fileFormatProperties;

    private String workloadGroupName;

    /**
     * support partial columns load(Only Unique Key Columns)
     */
    private boolean isPartialUpdate = false;

    private String comment = "";

    private LoadTask.MergeType mergeType;

    private boolean isMultiTable = false;

    private AbstractDataSourceProperties dataSourceProperties;

    /**
     * constructor for create table
     */
    public CreateRoutineLoadInfo(LabelNameInfo labelNameInfo, String tableName,
                                 Map<String, LoadProperty> loadPropertyMap,
                                 Map<String, String> jobProperties, String typeName,
                                 Map<String, String> dataSourceProperties, LoadTask.MergeType mergeType,
                                 String comment) {
        this.labelNameInfo = labelNameInfo;
        if (StringUtils.isBlank(tableName)) {
            this.isMultiTable = true;
        }
        this.tableName = tableName;
        this.loadPropertyMap = loadPropertyMap;
        this.jobProperties = jobProperties == null ? Maps.newHashMap() : jobProperties;
        this.typeName = typeName.toUpperCase();
        this.dataSourceProperties = RoutineLoadDataSourcePropertyFactory
            .createDataSource(typeName, dataSourceProperties, this.isMultiTable);
        this.mergeType = mergeType;
        this.isPartialUpdate = this.jobProperties.getOrDefault(PARTIAL_COLUMNS, "false").equalsIgnoreCase("true");
        if (comment != null) {
            this.comment = comment;
        }
    }

    /**
     * analyze create table info
     */
    public void validate(ConnectContext ctx) throws UserException {
        // check dbName and tableName
        checkDBTable(ctx);
        // check name
        try {
            FeNameFormat.checkCommonName(NAME_TYPE, name);
        } catch (org.apache.doris.common.AnalysisException e) {
            // 64 is the length of regular expression matching
            // (FeNameFormat.COMMON_NAME_REGEX/UNDERSCORE_COMMON_NAME_REGEX)
            throw new AnalysisException(e.getMessage()
                + " Maybe routine load job name is longer than 64 or contains illegal characters");
        }
        // check load properties include column separator etc.
        checkLoadProperties(ctx);
        // check routine load job properties include desired concurrent number etc.
        checkJobProperties();
        // check data source properties
        checkDataSourceProperties();
        // analyze merge type
        if (routineLoadDesc != null) {
            if (mergeType != LoadTask.MergeType.MERGE && routineLoadDesc.getDeleteCondition() != null) {
                throw new AnalysisException("not support DELETE ON clause when merge type is not MERGE.");
            }
            if (mergeType == LoadTask.MergeType.MERGE && routineLoadDesc.getDeleteCondition() == null) {
                throw new AnalysisException("Excepted DELETE ON clause when merge type is MERGE.");
            }
        } else if (mergeType == LoadTask.MergeType.MERGE) {
            throw new AnalysisException("Excepted DELETE ON clause when merge type is MERGE.");
        }
    }

    private void checkDBTable(ConnectContext ctx) throws AnalysisException {
        labelNameInfo.validate(ctx);
        dbName = labelNameInfo.getDb();
        name = labelNameInfo.getLabel();

        Database db = Env.getCurrentInternalCatalog().getDbOrAnalysisException(dbName);
        if (isPartialUpdate && isMultiTable) {
            throw new AnalysisException("Partial update is not supported in multi-table load.");
        }
        if (isMultiTable) {
            return;
        }
        if (Strings.isNullOrEmpty(tableName)) {
            throw new AnalysisException("Table name should not be null");
        }
        Table table = db.getTableOrAnalysisException(tableName);
        if (mergeType != LoadTask.MergeType.APPEND
                && (table.getType() != Table.TableType.OLAP
                || ((OlapTable) table).getKeysType() != KeysType.UNIQUE_KEYS)) {
            throw new AnalysisException("load by MERGE or DELETE is only supported in unique tables.");
        }
        if (mergeType != LoadTask.MergeType.APPEND
                && !(table.getType() == Table.TableType.OLAP && ((OlapTable) table).hasDeleteSign())) {
            throw new AnalysisException("load by MERGE or DELETE need to upgrade table to support batch delete.");
        }
        if (isPartialUpdate && !((OlapTable) table).getEnableUniqueKeyMergeOnWrite()) {
            throw new AnalysisException("load by PARTIAL_COLUMNS is only supported in unique table MoW");
        }
    }

    private void checkLoadProperties(ConnectContext ctx) throws UserException {
        Separator columnSeparator = null;
        // TODO(yangzhengguo01): add line delimiter to properties
        Separator lineDelimiter = null;
        ImportColumnsStmt importColumnsStmt = null;
        ImportWhereStmt precedingImportWhereStmt = null;
        ImportWhereStmt importWhereStmt = null;
        ImportSequenceStmt importSequenceStmt = null;
        PartitionNames partitionNames = null;
        ImportDeleteOnStmt importDeleteOnStmt = null;

        if (loadPropertyMap != null) {
            Database db = Env.getCurrentInternalCatalog().getDbOrAnalysisException(dbName);
            Table table = Strings.isNullOrEmpty(tableName) ? null : db.getTableOrAnalysisException(tableName);
            for (LoadProperty loadProperty : loadPropertyMap.values()) {
                loadProperty.validate();
                if (loadProperty instanceof LoadSeparator) {
                    String oriSeparator = ((LoadSeparator) loadProperty).getOriSeparator();
                    String separator = Separator.convertSeparator(oriSeparator);
                    columnSeparator = new Separator(separator, oriSeparator);
                } else if (loadProperty instanceof LoadColumnClause) {
                    if (isMultiTable) {
                        throw new AnalysisException("Multi-table load does not support setting columns info");
                    }
                    List<ImportColumnDesc> importColumnDescList = new ArrayList<>();
                    for (LoadColumnDesc columnDesc : ((LoadColumnClause) loadProperty).getColumns()) {
                        if (columnDesc.getExpression() != null) {
                            Expr expr = PlanUtils.translateToLegacyExpr(columnDesc.getExpression(), table, ctx);
                            importColumnDescList.add(new ImportColumnDesc(columnDesc.getColumnName(), expr));
                        } else {
                            importColumnDescList.add(new ImportColumnDesc(columnDesc.getColumnName(), null));
                        }
                    }
                    importColumnsStmt = new ImportColumnsStmt(importColumnDescList);
                } else if (loadProperty instanceof LoadWhereClause) {
                    if (isMultiTable) {
                        throw new AnalysisException("Multi-table load does not support setting columns info");
                    }
                    Expr expr = PlanUtils.translateToLegacyExpr(((LoadWhereClause) loadProperty).getExpression(),
                            table, ctx);
                    importWhereStmt = new ImportWhereStmt(expr, false);
                } else if (loadProperty instanceof LoadPrecedingFilterClause) {
                    if (isMultiTable) {
                        throw new AnalysisException("Multi-table load does not support setting columns info");
                    }
                    Expr expr = PlanUtils
                            .translateToLegacyExpr(((LoadPrecedingFilterClause) loadProperty).getExpression(), null,
                                    ctx);
                    precedingImportWhereStmt = new ImportWhereStmt(expr, true);
                } else if (loadProperty instanceof LoadPartitionNames) {
                    partitionNames = new PartitionNames(((LoadPartitionNames) loadProperty).isTemp(),
                            ((LoadPartitionNames) loadProperty).getPartitionNames());
                } else if (loadProperty instanceof LoadDeleteOnClause) {
                    Expr expr = PlanUtils.translateToLegacyExpr(((LoadDeleteOnClause) loadProperty).getExpression(),
                            table, ctx);
                    importDeleteOnStmt = new ImportDeleteOnStmt(expr);
                } else if (loadProperty instanceof LoadSequenceClause) {
                    importSequenceStmt = new ImportSequenceStmt(
                            ((LoadSequenceClause) loadProperty).getSequenceColName());
                }
            }
        }
        routineLoadDesc = new RoutineLoadDesc(columnSeparator, lineDelimiter, importColumnsStmt,
            precedingImportWhereStmt, importWhereStmt,
            partitionNames, importDeleteOnStmt == null ? null : importDeleteOnStmt.getExpr(), mergeType,
            importSequenceStmt == null ? null : importSequenceStmt.getSequenceColName());
    }

    private void checkJobProperties() throws UserException {
        Optional<String> optional = jobProperties.keySet().stream().filter(
                entity -> !PROPERTIES_SET.contains(entity)).findFirst();
        if (optional.isPresent()) {
            throw new AnalysisException(optional.get() + " is invalid property");
        }

        desiredConcurrentNum = ((Long) Util.getLongPropertyOrDefault(
            jobProperties.get(DESIRED_CONCURRENT_NUMBER_PROPERTY),
            Config.max_routine_load_task_concurrent_num, DESIRED_CONCURRENT_NUMBER_PRED,
            DESIRED_CONCURRENT_NUMBER_PROPERTY + " must be greater than 0")).intValue();

        maxErrorNum = Util.getLongPropertyOrDefault(jobProperties.get(MAX_ERROR_NUMBER_PROPERTY),
            RoutineLoadJob.DEFAULT_MAX_ERROR_NUM, MAX_ERROR_NUMBER_PRED,
            MAX_ERROR_NUMBER_PROPERTY + " should >= 0");

        maxFilterRatio = Util.getDoublePropertyOrDefault(jobProperties.get(MAX_FILTER_RATIO_PROPERTY),
            RoutineLoadJob.DEFAULT_MAX_FILTER_RATIO, MAX_FILTER_RATIO_PRED,
            MAX_FILTER_RATIO_PROPERTY + " should between 0 and 1");

        maxBatchIntervalS = Util.getLongPropertyOrDefault(jobProperties.get(MAX_BATCH_INTERVAL_SEC_PROPERTY),
            RoutineLoadJob.DEFAULT_MAX_INTERVAL_SECOND, MAX_BATCH_INTERVAL_PRED,
            MAX_BATCH_INTERVAL_SEC_PROPERTY + " should >= 1");

        maxBatchRows = Util.getLongPropertyOrDefault(jobProperties.get(MAX_BATCH_ROWS_PROPERTY),
            RoutineLoadJob.DEFAULT_MAX_BATCH_ROWS, MAX_BATCH_ROWS_PRED,
            MAX_BATCH_ROWS_PROPERTY + " should > 200000");

        maxBatchSizeBytes = Util.getLongPropertyOrDefault(jobProperties.get(MAX_BATCH_SIZE_PROPERTY),
            RoutineLoadJob.DEFAULT_MAX_BATCH_SIZE, MAX_BATCH_SIZE_PRED,
            MAX_BATCH_SIZE_PROPERTY + " should between 100MB and 10GB");

        strictMode = Util.getBooleanPropertyOrDefault(jobProperties.get(STRICT_MODE),
            RoutineLoadJob.DEFAULT_STRICT_MODE,
            STRICT_MODE + " should be a boolean");
        execMemLimit = Util.getLongPropertyOrDefault(jobProperties.get(EXEC_MEM_LIMIT_PROPERTY),
            RoutineLoadJob.DEFAULT_EXEC_MEM_LIMIT, EXEC_MEM_LIMIT_PRED,
            EXEC_MEM_LIMIT_PROPERTY + " must be greater than 0");

        sendBatchParallelism = ((Long) Util.getLongPropertyOrDefault(jobProperties.get(SEND_BATCH_PARALLELISM),
            ConnectContext.get().getSessionVariable().getSendBatchParallelism(), SEND_BATCH_PARALLELISM_PRED,
            SEND_BATCH_PARALLELISM + " must be greater than 0")).intValue();
        loadToSingleTablet = Util.getBooleanPropertyOrDefault(jobProperties.get(LoadStmt.LOAD_TO_SINGLE_TABLET),
            RoutineLoadJob.DEFAULT_LOAD_TO_SINGLE_TABLET,
            LoadStmt.LOAD_TO_SINGLE_TABLET + " should be a boolean");

<<<<<<< HEAD
        String encloseStr = jobProperties.get(KEY_ENCLOSE);
        if (encloseStr != null) {
            if (encloseStr.length() != 1) {
                throw new AnalysisException("enclose must be single-char");
            } else {
                enclose = encloseStr.getBytes()[0];
            }
        }
        String escapeStr = jobProperties.get(KEY_ESCAPE);
        if (escapeStr != null) {
            if (escapeStr.length() != 1) {
                throw new AnalysisException("enclose must be single-char");
            } else {
                escape = escapeStr.getBytes()[0];
            }
        }

=======
>>>>>>> f1388477
        String inputWorkloadGroupStr = jobProperties.get(WORKLOAD_GROUP);
        if (!StringUtils.isEmpty(inputWorkloadGroupStr)) {
            ConnectContext tmpCtx = new ConnectContext();
            tmpCtx.setCurrentUserIdentity(ConnectContext.get().getCurrentUserIdentity());
            tmpCtx.setQualifiedUser(ConnectContext.get().getCurrentUserIdentity().getQualifiedUser());
            tmpCtx.getSessionVariable().setWorkloadGroup(inputWorkloadGroupStr);
            if (Config.isCloudMode()) {
                tmpCtx.setCloudCluster(ConnectContext.get().getCloudCluster());
            }
            List<TPipelineWorkloadGroup> wgList = Env.getCurrentEnv().getWorkloadGroupMgr()
                    .getWorkloadGroup(tmpCtx);
            if (wgList.size() == 0) {
                throw new UserException("Can not find workload group " + inputWorkloadGroupStr);
            }
            this.workloadGroupName = inputWorkloadGroupStr;
        }

        if (ConnectContext.get() != null) {
            timezone = ConnectContext.get().getSessionVariable().getTimeZone();
        }
        timezone = TimeUtils.checkTimeZoneValidAndStandardize(jobProperties.getOrDefault(TIMEZONE, timezone));

        String format = jobProperties.getOrDefault(FileFormatProperties.PROP_FORMAT, "csv");
        fileFormatProperties = FileFormatProperties.createFileFormatProperties(format);
        fileFormatProperties.analyzeFileFormatProperties(jobProperties, false);
    }

    private void checkDataSourceProperties() throws UserException {
        this.dataSourceProperties.setTimezone(this.timezone);
        this.dataSourceProperties.analyze();
    }

    /**
     * make legacy create routine load statement after validate by nereids
     * @return legacy create routine load statement
     */
    public CreateRoutineLoadStmt translateToLegacyStmt(ConnectContext ctx) {
        return new CreateRoutineLoadStmt(labelNameInfo.transferToLabelName(), dbName, name, tableName, null,
            ctx.getStatementContext().getOriginStatement(), ctx.getCurrentUserIdentity(),
            jobProperties, typeName, routineLoadDesc,
            desiredConcurrentNum, maxErrorNum, maxFilterRatio, maxBatchIntervalS, maxBatchRows, maxBatchSizeBytes,
            execMemLimit, sendBatchParallelism, timezone, workloadGroupName, loadToSingleTablet,
            strictMode, isPartialUpdate, dataSourceProperties, fileFormatProperties
        );
    }
}<|MERGE_RESOLUTION|>--- conflicted
+++ resolved
@@ -118,7 +118,6 @@
             .add(MAX_BATCH_INTERVAL_SEC_PROPERTY)
             .add(MAX_BATCH_ROWS_PROPERTY)
             .add(MAX_BATCH_SIZE_PROPERTY)
-<<<<<<< HEAD
             .add(FORMAT)
             .add(JSONPATHS)
             .add(STRIP_OUTER_ARRAY)
@@ -127,19 +126,15 @@
             .add(JSONROOT)
             .add(STRICT_MODE)
             .add(TIMEZONE)
-=======
             .add(LoadStmt.STRICT_MODE)
             .add(LoadStmt.TIMEZONE)
->>>>>>> f1388477
             .add(EXEC_MEM_LIMIT_PROPERTY)
             .add(SEND_BATCH_PARALLELISM)
             .add(LOAD_TO_SINGLE_TABLET)
             .add(PARTIAL_COLUMNS)
             .add(WORKLOAD_GROUP)
-<<<<<<< HEAD
             .add(KEY_ENCLOSE)
             .add(KEY_ESCAPE)
-=======
             .add(FileFormatProperties.PROP_FORMAT)
             .add(JsonFileFormatProperties.PROP_JSON_PATHS)
             .add(JsonFileFormatProperties.PROP_STRIP_OUTER_ARRAY)
@@ -148,7 +143,6 @@
             .add(JsonFileFormatProperties.PROP_JSON_ROOT)
             .add(CsvFileFormatProperties.PROP_ENCLOSE)
             .add(CsvFileFormatProperties.PROP_ESCAPE)
->>>>>>> f1388477
             .build();
 
     private static final Logger LOG = LogManager.getLogger(CreateRoutineLoadInfo.class);
@@ -395,7 +389,6 @@
             RoutineLoadJob.DEFAULT_LOAD_TO_SINGLE_TABLET,
             LoadStmt.LOAD_TO_SINGLE_TABLET + " should be a boolean");
 
-<<<<<<< HEAD
         String encloseStr = jobProperties.get(KEY_ENCLOSE);
         if (encloseStr != null) {
             if (encloseStr.length() != 1) {
@@ -413,8 +406,6 @@
             }
         }
 
-=======
->>>>>>> f1388477
         String inputWorkloadGroupStr = jobProperties.get(WORKLOAD_GROUP);
         if (!StringUtils.isEmpty(inputWorkloadGroupStr)) {
             ConnectContext tmpCtx = new ConnectContext();
